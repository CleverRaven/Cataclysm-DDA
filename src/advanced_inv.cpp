#include "advanced_inv.h"

#include "auto_pickup.h"
#include "avatar.h"
#include "cata_utility.h"
#include "catacharset.h"
#include "debug.h"
#include "field.h"
#include "game.h"
#include "input.h"
#include "item_category.h"
#include "item_search.h"
#include "item_stack.h"
#include "map.h"
#include "mapdata.h"
#include "messages.h"
#include "options.h"
#include "output.h"
#include "player.h"
#include "player_activity.h"
#include "string_formatter.h"
#include "string_input_popup.h"
#include "translations.h"
#include "trap.h"
#include "ui.h"
#include "uistate.h"
#include "vehicle.h"
#include "vehicle_selector.h"
#include "vpart_position.h"
#include "calendar.h"
#include "color.h"
#include "game_constants.h"
#include "int_id.h"
#include "inventory.h"
#include "item.h"
#include "optional.h"
#include "ret_val.h"
#include "type_id.h"
#include "clzones.h"
#include "colony.h"
#include "enums.h"
#include "faction.h"
#include "item_location.h"
#include "map_selector.h"
#include "pimpl.h"

#if defined(__ANDROID__)
#   include <SDL_keyboard.h>
#endif

#include <algorithm>
#include <cassert>
#include <cstring>
#include <map>
#include <set>
#include <string>
#include <vector>
#include <initializer_list>
#include <iterator>
#include <memory>
#include <unordered_map>
#include <utility>

enum aim_exit {
    exit_none = 0,
    exit_okay,
    exit_re_entry
};

// *INDENT-OFF*
advanced_inventory::advanced_inventory()
    : head_height( 5 )
    , min_w_height( 10 )
    , min_w_width( FULL_SCREEN_WIDTH )
    , max_w_width( 120 )
    , inCategoryMode( false )
    , recalc( true )
    , redraw( true )
    , src( left )
    , dest( right )
    , filter_edit( false )
      // panes don't need initialization, they are recalculated immediately
    , squares( {
    {
        //               hx  hy  x    y   z
        { AIM_INVENTORY, 25, 2, {0,   0,  0}, _( "Inventory" ),          _( "IN" ) },
        { AIM_SOUTHWEST, 30, 3, { -1,  1,  0}, _( "South West" ),         _( "SW" ) },
        { AIM_SOUTH,     33, 3, {0,   1,  0}, _( "South" ),              _( "S" )  },
        { AIM_SOUTHEAST, 36, 3, {1,   1,  0}, _( "South East" ),         _( "SE" ) },
        { AIM_WEST,      30, 2, { -1,  0,  0}, _( "West" ),               _( "W" )  },
        { AIM_CENTER,    33, 2, {0,   0,  0}, _( "Directly below you" ), _( "DN" ) },
        { AIM_EAST,      36, 2, {1,   0,  0}, _( "East" ),               _( "E" )  },
        { AIM_NORTHWEST, 30, 1, { -1, -1,  0}, _( "North West" ),         _( "NW" ) },
        { AIM_NORTH,     33, 1, {0,  -1,  0}, _( "North" ),              _( "N" )  },
        { AIM_NORTHEAST, 36, 1, {1,  -1,  0}, _( "North East" ),         _( "NE" ) },
        { AIM_DRAGGED,   25, 1, {0,   0,  0}, _( "Grabbed Vehicle" ),    _( "GR" ) },
        { AIM_ALL,       22, 3, {0,   0,  0}, _( "Surrounding area" ),   _( "AL" ) },
        { AIM_CONTAINER, 22, 1, {0,   0,  0}, _( "Container" ),          _( "CN" ) },
        { AIM_WORN,      25, 3, {0,   0,  0}, _( "Worn Items" ),         _( "WR" ) }
    }
} )
{
    // initialize screen coordinates for small overview 3x3 grid, depending on control scheme
    if( tile_iso && use_tiles ) {
        // Rotate the coordinates.
        squares[1].hscreen.x = 33;
        squares[2].hscreen.x = 36;
        squares[3].hscreen.y = 2;
        squares[4].hscreen.y = 3;
        squares[6].hscreen.y = 1;
        squares[7].hscreen.y = 2;
        squares[8].hscreen.x = 30;
        squares[9].hscreen.x = 33;
    }
}
// *INDENT-ON*

advanced_inventory::~advanced_inventory()
{
    save_settings( false );
    auto &aim_code = uistate.adv_inv_exit_code;
    if( aim_code != exit_re_entry ) {
        aim_code = exit_okay;
    }
    // Only refresh if we exited manually, otherwise we're going to be right back
    if( exit ) {
        werase( head );
        werase( minimap );
        werase( mm_border );
        werase( left_window );
        werase( right_window );
        g->refresh_all();
    }
}

void advanced_inventory::save_settings( bool only_panes )
{
    if( !only_panes ) {
        uistate.adv_inv_last_coords = g->u.pos();
        uistate.adv_inv_src = src;
        uistate.adv_inv_dest = dest;
    }
    for( int i = 0; i < NUM_PANES; ++i ) {
        uistate.adv_inv_in_vehicle[i] = panes[i].in_vehicle();
        uistate.adv_inv_area[i] = panes[i].get_area();
        uistate.adv_inv_index[i] = panes[i].index;
        uistate.adv_inv_filter[i] = panes[i].filter;
    }
}

void advanced_inventory::load_settings()
{
    aim_exit aim_code = static_cast<aim_exit>( uistate.adv_inv_exit_code );
    for( int i = 0; i < NUM_PANES; ++i ) {
        aim_location location;
        if( get_option<bool>( "OPEN_DEFAULT_ADV_INV" ) ) {
            location = static_cast<aim_location>( uistate.adv_inv_default_areas[i] );
        } else {
            location = static_cast<aim_location>( uistate.adv_inv_area[i] );
        }
        auto square = squares[location];
        // determine the square's vehicle/map item presence
        bool has_veh_items = square.can_store_in_vehicle() ?
                             !square.veh->get_items( square.vstor ).empty() : false;
        bool has_map_items = !g->m.i_at( square.pos ).empty();
        // determine based on map items and settings to show cargo
        bool show_vehicle = aim_code == exit_re_entry ?
                            uistate.adv_inv_in_vehicle[i] : has_veh_items ? true :
                            has_map_items ? false : square.can_store_in_vehicle();
        panes[i].set_area( square, show_vehicle );
        panes[i].sortby = static_cast<advanced_inv_sortby>( uistate.adv_inv_sort[i] );
        panes[i].index = uistate.adv_inv_index[i];
        panes[i].filter = uistate.adv_inv_filter[i];
    }
    uistate.adv_inv_exit_code = exit_none;
}

std::string advanced_inventory::get_sortname( advanced_inv_sortby sortby )
{
    switch( sortby ) {
        case SORTBY_NONE:
            return _( "none" );
        case SORTBY_NAME:
            return _( "name" );
        case SORTBY_WEIGHT:
            return _( "weight" );
        case SORTBY_VOLUME:
            return _( "volume" );
        case SORTBY_CHARGES:
            return _( "charges" );
        case SORTBY_CATEGORY:
            return _( "category" );
        case SORTBY_DAMAGE:
            return _( "damage" );
        case SORTBY_AMMO:
            return _( "ammo/charge type" );
        case SORTBY_SPOILAGE:
            return _( "spoilage" );
    }
    return "!BUG!";
}

bool advanced_inventory::get_square( const std::string &action, aim_location &ret )
{
    if( action == "ITEMS_INVENTORY" ) {
        ret = AIM_INVENTORY;
    } else if( action == "ITEMS_WORN" ) {
        ret = AIM_WORN;
    } else if( action == "ITEMS_NW" ) {
        ret = screen_relative_location( AIM_NORTHWEST );
    } else if( action == "ITEMS_N" ) {
        ret = screen_relative_location( AIM_NORTH );
    } else if( action == "ITEMS_NE" ) {
        ret = screen_relative_location( AIM_NORTHEAST );
    } else if( action == "ITEMS_W" ) {
        ret = screen_relative_location( AIM_WEST );
    } else if( action == "ITEMS_CE" ) {
        ret = AIM_CENTER;
    } else if( action == "ITEMS_E" ) {
        ret = screen_relative_location( AIM_EAST );
    } else if( action == "ITEMS_SW" ) {
        ret = screen_relative_location( AIM_SOUTHWEST );
    } else if( action == "ITEMS_S" ) {
        ret = screen_relative_location( AIM_SOUTH );
    } else if( action == "ITEMS_SE" ) {
        ret = screen_relative_location( AIM_SOUTHEAST );
    } else if( action == "ITEMS_AROUND" ) {
        ret = AIM_ALL;
    } else if( action == "ITEMS_DRAGGED_CONTAINER" ) {
        ret = AIM_DRAGGED;
    } else if( action == "ITEMS_CONTAINER" ) {
        ret = AIM_CONTAINER;
    } else {
        return false;
    }
    return true;
}

void advanced_inventory::print_items( advanced_inventory_pane &pane, bool active )
{
    const auto &items = pane.items;
    const catacurses::window &window = pane.window;
    const auto index = pane.index;
    const int page = index / itemsPerPage;
    bool compact = TERMX <= 100;

    int columns = getmaxx( window );
    std::string spaces( columns - 4, ' ' );

    nc_color norm = active ? c_white : c_dark_gray;

    //print inventory's current and total weight + volume
    if( pane.get_area() == AIM_INVENTORY || pane.get_area() == AIM_WORN ) {
        const double weight_carried = convert_weight( g->u.weight_carried() );
        const double weight_capacity = convert_weight( g->u.weight_capacity() );
        std::string volume_carried = format_volume( g->u.volume_carried() );
        std::string volume_capacity = format_volume( g->u.volume_capacity() );
        // align right, so calculate formatted head length
        const std::string formatted_head = string_format( "%.1f/%.1f %s  %s/%s %s",
                                           weight_carried, weight_capacity, weight_units(),
                                           volume_carried,
                                           volume_capacity,
                                           volume_units_abbr() );
        const int hrightcol = columns - 1 - formatted_head.length();
        nc_color color = weight_carried > weight_capacity ? c_red : c_light_green;
        mvwprintz( window, 4, hrightcol, color, "%.1f", weight_carried );
        wprintz( window, c_light_gray, "/%.1f %s  ", weight_capacity, weight_units() );
        color = g->u.volume_carried().value() > g->u.volume_capacity().value() ? c_red : c_light_green;
        wprintz( window, color, volume_carried );
        wprintz( window, c_light_gray, "/%s %s", volume_capacity, volume_units_abbr() );
    } else { //print square's current and total weight + volume
        std::string formatted_head;
        if( pane.get_area() == AIM_ALL ) {
            formatted_head = string_format( "%3.1f %s  %s %s",
                                            convert_weight( squares[pane.get_area()].weight ),
                                            weight_units(),
                                            format_volume( squares[pane.get_area()].volume ),
                                            volume_units_abbr() );
        } else {
            units::volume maxvolume = 0_ml;
            auto &s = squares[pane.get_area()];
            if( pane.get_area() == AIM_CONTAINER && s.get_container( pane.in_vehicle() ) != nullptr ) {
                maxvolume = s.get_container( pane.in_vehicle() )->get_container_capacity();
            } else if( pane.in_vehicle() ) {
                maxvolume = s.veh->max_volume( s.vstor );
            } else {
                maxvolume = g->m.max_volume( s.pos );
            }
            formatted_head = string_format( "%3.1f %s  %s/%s %s",
                                            convert_weight( s.weight ),
                                            weight_units(),
                                            format_volume( s.volume ),
                                            format_volume( maxvolume ),
                                            volume_units_abbr() );
        }
        mvwprintz( window, 4, columns - 1 - formatted_head.length(), norm, formatted_head );
    }

    //print header row and determine max item name length
    const int lastcol = columns - 2; // Last printable column
    const size_t name_startpos = compact ? 1 : 4;
    const size_t src_startpos = lastcol - 18;
    const size_t amt_startpos = lastcol - 15;
    const size_t weight_startpos = lastcol - 10;
    const size_t vol_startpos = lastcol - 4;
    int max_name_length = amt_startpos - name_startpos - 1; // Default name length

    //~ Items list header. Table fields length without spaces: amt - 4, weight - 5, vol - 4.
    const int table_hdr_len1 = utf8_width( _( "amt weight vol" ) ); // Header length type 1
    //~ Items list header. Table fields length without spaces: src - 2, amt - 4, weight - 5, vol - 4.
    const int table_hdr_len2 = utf8_width( _( "src amt weight vol" ) ); // Header length type 2

    mvwprintz( window, 5, compact ? 1 : 4, c_light_gray, _( "Name (charges)" ) );
    if( pane.get_area() == AIM_ALL && !compact ) {
        mvwprintz( window, 5, lastcol - table_hdr_len2 + 1, c_light_gray, _( "src amt weight vol" ) );
        max_name_length = src_startpos - name_startpos - 1; // 1 for space
    } else {
        mvwprintz( window, 5, lastcol - table_hdr_len1 + 1, c_light_gray, _( "amt weight vol" ) );
    }

    for( int i = page * itemsPerPage, x = 0 ; i < static_cast<int>( items.size() ) &&
         x < itemsPerPage ; i++, x++ ) {
        const auto &sitem = items[i];
        if( sitem.is_category_header() ) {
            mvwprintz( window, 6 + x, ( columns - utf8_width( sitem.name ) - 6 ) / 2, c_cyan, "[%s]",
                       sitem.name );
            continue;
        }
        if( !sitem.is_item_entry() ) {
            // Empty entry at the bottom of a page.
            continue;
        }
        const auto &it = *sitem.items.front();
        const bool selected = active && index == i;

        nc_color thiscolor = active ? it.color_in_inventory() : norm;
        nc_color thiscolordark = c_dark_gray;
        nc_color print_color;

        if( selected ) {
            thiscolor = inCategoryMode && pane.sortby == SORTBY_CATEGORY ? c_white_red : hilite( c_white );
            thiscolordark = hilite( thiscolordark );
            if( compact ) {
                mvwprintz( window, 6 + x, 1, thiscolor, "  %s", spaces );
            } else {
                mvwprintz( window, 6 + x, 1, thiscolor, ">>%s", spaces );
            }
        }

        std::string item_name;
        std::string stolen_string;
        bool stolen = false;
        if( it.has_owner() ) {
            const faction *item_fac = it.get_owner();
            if( item_fac != g->faction_manager_ptr->get( faction_id( "your_followers" ) ) ) {
                stolen_string = string_format( "<color_light_red>!</color>" );
                stolen = true;
            }
        }
        if( it.is_money() ) {
            //Count charges
            // TODO: transition to the item_location system used for the normal inventory
            unsigned int charges_total = 0;
            for( const auto item : sitem.items ) {
                charges_total += item->charges;
            }
            if( stolen ) {
                item_name = string_format( "%s %s", stolen_string, it.display_money( sitem.items.size(),
                                           charges_total ) );
            } else {
                item_name = it.display_money( sitem.items.size(), charges_total );
            }
        } else {
            if( stolen ) {
                item_name = string_format( "%s %s", stolen_string, it.display_name() );
            } else {
                item_name = it.display_name();
            }
        }
        if( get_option<bool>( "ITEM_SYMBOLS" ) ) {
            item_name = string_format( "%s %s", it.symbol(), item_name );
        }

        //print item name
        trim_and_print( window, 6 + x, compact ? 1 : 4, max_name_length, thiscolor, item_name );

        //print src column
        // TODO: specify this is coming from a vehicle!
        if( pane.get_area() == AIM_ALL && !compact ) {
            mvwprintz( window, 6 + x, src_startpos, thiscolor, squares[sitem.area].shortname );
        }

        //print "amount" column
        int it_amt = sitem.stacks;
        if( it_amt > 1 ) {
            print_color = thiscolor;
            if( it_amt > 9999 ) {
                it_amt = 9999;
                print_color = selected ? hilite( c_red ) : c_red;
            }
            mvwprintz( window, 6 + x, amt_startpos, print_color, "%4d", it_amt );
        }

        //print weight column
        double it_weight = convert_weight( sitem.weight );
        size_t w_precision;
        print_color = it_weight > 0 ? thiscolor : thiscolordark;

        if( it_weight >= 1000.0 ) {
            if( it_weight >= 10000.0 ) {
                print_color = selected ? hilite( c_red ) : c_red;
                it_weight = 9999.0;
            }
            w_precision = 0;
        } else if( it_weight >= 100.0 ) {
            w_precision = 1;
        } else {
            w_precision = 2;
        }
        mvwprintz( window, 6 + x, weight_startpos, print_color, "%5.*f", w_precision, it_weight );

        //print volume column
        bool it_vol_truncated = false;
        double it_vol_value = 0.0;
        std::string it_vol = format_volume( sitem.volume, 5, &it_vol_truncated, &it_vol_value );
        if( it_vol_truncated && it_vol_value > 0.0 ) {
            print_color = selected ? hilite( c_red ) : c_red;
        } else {
            print_color = sitem.volume.value() > 0 ? thiscolor : thiscolordark;
        }
        mvwprintz( window, 6 + x, vol_startpos, print_color, it_vol );

        if( active && sitem.autopickup ) {
            mvwprintz( window, 6 + x, 1, magenta_background( it.color_in_inventory() ),
                       compact ? it.tname().substr( 0, 1 ) : ">" );
        }
    }
}

struct advanced_inv_sorter {
    advanced_inv_sortby sortby;
    advanced_inv_sorter( advanced_inv_sortby sort ) {
        sortby = sort;
    }
    bool operator()( const advanced_inv_listitem &d1, const advanced_inv_listitem &d2 ) {
        // Note: the item pointer can only be null on sort by category, otherwise it is always valid.
        switch( sortby ) {
            case SORTBY_NONE:
                if( d1.idx != d2.idx ) {
                    return d1.idx < d2.idx;
                }
                break;
            case SORTBY_NAME:
                // Fall through to code below the switch
                break;
            case SORTBY_WEIGHT:
                if( d1.weight != d2.weight ) {
                    return d1.weight > d2.weight;
                }
                break;
            case SORTBY_VOLUME:
                if( d1.volume != d2.volume ) {
                    return d1.volume > d2.volume;
                }
                break;
            case SORTBY_CHARGES:
                if( d1.items.front()->charges != d2.items.front()->charges ) {
                    return d1.items.front()->charges > d2.items.front()->charges;
                }
                break;
            case SORTBY_CATEGORY:
                assert( d1.cat != nullptr );
                assert( d2.cat != nullptr );
                if( d1.cat != d2.cat ) {
                    return *d1.cat < *d2.cat;
                } else if( d1.is_category_header() ) {
                    return true;
                } else if( d2.is_category_header() ) {
                    return false;
                }
                break;
            case SORTBY_DAMAGE:
                if( d1.items.front()->damage() != d2.items.front()->damage() ) {
                    return d1.items.front()->damage() < d2.items.front()->damage();
                }
                break;
            case SORTBY_AMMO: {
                const std::string a1 = d1.items.front()->ammo_sort_name();
                const std::string a2 = d2.items.front()->ammo_sort_name();
                // There are many items with "false" ammo types (e.g.
                // scrap metal has "components") that actually is not
                // used as ammo, so we consider them as non-ammo.
                const bool ammoish1 = !a1.empty() && a1 != "components" && a1 != "none" && a1 != "NULL";
                const bool ammoish2 = !a2.empty() && a2 != "components" && a2 != "none" && a2 != "NULL";
                if( ammoish1 != ammoish2 ) {
                    return ammoish1;
                } else if( ammoish1 && ammoish2 ) {
                    if( a1 == a2 ) {
                        // For items with the same ammo type, we sort:
                        // guns > tools > magazines > ammunition
                        if( d1.items.front()->is_gun() && !d2.items.front()->is_gun() ) {
                            return true;
                        }
                        if( !d1.items.front()->is_gun() && d2.items.front()->is_gun() ) {
                            return false;
                        }
                        if( d1.items.front()->is_tool() && !d2.items.front()->is_tool() ) {
                            return true;
                        }
                        if( !d1.items.front()->is_tool() && d2.items.front()->is_tool() ) {
                            return false;
                        }
                        if( d1.items.front()->is_magazine() && d2.items.front()->is_ammo() ) {
                            return true;
                        }
                        if( d2.items.front()->is_magazine() && d1.items.front()->is_ammo() ) {
                            return false;
                        }
                    }
                    return std::lexicographical_compare( a1.begin(), a1.end(),
                                                         a2.begin(), a2.end(),
                                                         sort_case_insensitive_less() );
                }
            }
            break;
            case SORTBY_SPOILAGE:
                if( d1.items.front()->spoilage_sort_order() != d2.items.front()->spoilage_sort_order() ) {
                    return d1.items.front()->spoilage_sort_order() < d2.items.front()->spoilage_sort_order();
                }
                break;
        }
        // secondary sort by name
        const std::string *n1;
        const std::string *n2;
        if( d1.name_without_prefix == d2.name_without_prefix ) {
            //if names without prefix equal, compare full name
            n1 = &d1.name;
            n2 = &d2.name;
        } else {
            //else compare name without prefix
            n1 = &d1.name_without_prefix;
            n2 = &d2.name_without_prefix;
        }
        return std::lexicographical_compare( n1->begin(), n1->end(),
                                             n2->begin(), n2->end(), sort_case_insensitive_less() );
    }
};

void advanced_inventory::menu_square( uilist &menu )
{
    assert( menu.entries.size() >= 9 );
    int ofs = -25 - 4;
    int sel = screen_relative_location( static_cast <aim_location>( menu.selected + 1 ) );
    for( int i = 1; i < 10; i++ ) {
        aim_location loc = screen_relative_location( static_cast <aim_location>( i ) );
        char key = get_location_key( loc );
        bool in_vehicle = squares[loc].can_store_in_vehicle();
        const char *bracket = in_vehicle ? "<>" : "[]";
        // always show storage option for vehicle storage, if applicable
        bool canputitems = menu.entries[i - 1].enabled && squares[loc].canputitems();
        nc_color bcolor = canputitems ? sel == loc ? h_white : c_light_gray : c_dark_gray;
        nc_color kcolor = canputitems ? sel == loc ? h_white : c_light_gray : c_dark_gray;
        const int x = squares[loc].hscreen.x + ofs;
        const int y = squares[loc].hscreen.y + 5;
        mvwprintz( menu.window, y, x, bcolor, "%c", bracket[0] );
        wprintz( menu.window, kcolor, "%c", key );
        wprintz( menu.window, bcolor, "%c", bracket[1] );
    }
}

inline char advanced_inventory::get_location_key( aim_location area )
{
    switch( area ) {
        case AIM_INVENTORY:
            return 'I';
        case AIM_WORN:
            return 'W';
        case AIM_CENTER:
            return '5';
        case AIM_ALL:
            return 'A';
        case AIM_DRAGGED:
            return 'D';
        case AIM_CONTAINER:
            return 'C';
        case AIM_NORTH:
        case AIM_SOUTH:
        case AIM_EAST:
        case AIM_WEST:
        case AIM_NORTHEAST:
        case AIM_NORTHWEST:
        case AIM_SOUTHEAST:
        case AIM_SOUTHWEST:
            return  get_direction_key( area );
        default:
            debugmsg( "invalid [aim_location] in get_location_key()!" );
            return ' ';
    }
}

char advanced_inventory::get_direction_key( aim_location area )
{

    if( area == screen_relative_location( AIM_SOUTHWEST ) ) {
        return '1';
    }
    if( area == screen_relative_location( AIM_SOUTH ) ) {
        return '2';
    }
    if( area == screen_relative_location( AIM_SOUTHEAST ) ) {
        return '3';
    }
    if( area == screen_relative_location( AIM_WEST ) ) {
        return '4';
    }
    if( area == screen_relative_location( AIM_EAST ) ) {
        return '6';
    }
    if( area == screen_relative_location( AIM_NORTHWEST ) ) {
        return '7';
    }
    if( area == screen_relative_location( AIM_NORTH ) ) {
        return '8';
    }
    if( area == screen_relative_location( AIM_NORTHEAST ) ) {
        return '9';
    }
    debugmsg( "invalid [aim_location] in get_direction_key()!" );
    return '0';
}

int advanced_inventory::print_header( advanced_inventory_pane &pane, aim_location sel )
{
    const catacurses::window &window = pane.window;
    int area = pane.get_area();
    int wwidth = getmaxx( window );
    int ofs = wwidth - 25 - 2 - 14;
    for( int i = 0; i < NUM_AIM_LOCATIONS; ++i ) {
        const char key = get_location_key( static_cast<aim_location>( i ) );
        const char *bracket = squares[i].can_store_in_vehicle() ? "<>" : "[]";
        bool in_vehicle = pane.in_vehicle() && squares[i].id == area && sel == area && area != AIM_ALL;
        bool all_brackets = area == AIM_ALL && ( i >= AIM_SOUTHWEST && i <= AIM_NORTHEAST );
        nc_color bcolor = c_red;
        nc_color kcolor = c_red;
        if( squares[i].canputitems( pane.get_cur_item_ptr() ) ) {
            bcolor = in_vehicle ? c_light_blue :
                     area == i || all_brackets ? c_light_gray : c_dark_gray;
            kcolor = area == i ? c_white : sel == i ? c_light_gray : c_dark_gray;
        }
        const int x = squares[i].hscreen.x + ofs;
        const int y = squares[i].hscreen.y;
        mvwprintz( window, y, x, bcolor, "%c", bracket[0] );
        wprintz( window, kcolor, "%c", in_vehicle && sel != AIM_DRAGGED ? 'V' : key );
        wprintz( window, bcolor, "%c", bracket[1] );
    }
    return squares[AIM_INVENTORY].hscreen.y + ofs;
}

int advanced_inv_area::get_item_count() const
{
    if( id == AIM_INVENTORY ) {
        return g->u.inv.size();
    } else if( id == AIM_WORN ) {
        return g->u.worn.size();
    } else if( id == AIM_ALL ) {
        return 0;
    } else if( id == AIM_DRAGGED ) {
        return can_store_in_vehicle() ? veh->get_items( vstor ).size() : 0;
    } else {
        return g->m.i_at( pos ).size();
    }
}

void advanced_inv_area::init()
{
    pos = g->u.pos() + off;
    veh = nullptr;
    vstor = -1;
    volume = 0_ml;   // must update in main function
    weight = 0_gram; // must update in main function
    switch( id ) {
        case AIM_INVENTORY:
        case AIM_WORN:
            canputitemsloc = true;
            break;
        case AIM_DRAGGED:
            if( g->u.get_grab_type() != OBJECT_VEHICLE ) {
                canputitemsloc = false;
                desc[0] = _( "Not dragging any vehicle!" );
                break;
            }
            // offset for dragged vehicles is not statically initialized, so get it
            off = g->u.grab_point;
            // Reset position because offset changed
            pos = g->u.pos() + off;
            if( const cata::optional<vpart_reference> vp = g->m.veh_at( pos ).part_with_feature( "CARGO",
                    false ) ) {
                veh = &vp->vehicle();
                vstor = vp->part_index();
            } else {
                veh = nullptr;
                vstor = -1;
            }
            if( vstor >= 0 ) {
                desc[0] = veh->name;
                canputitemsloc = true;
                max_size = MAX_ITEM_IN_VEHICLE_STORAGE;
            } else {
                veh = nullptr;
                canputitemsloc = false;
                desc[0] = _( "No dragged vehicle!" );
            }
            break;
        case AIM_CONTAINER:
            // set container position based on location
            set_container_position();
            // location always valid, actual check is done in canputitems()
            // and depends on selected item in pane (if it is valid container)
            canputitemsloc = true;
            if( get_container() == nullptr ) {
                desc[0] = _( "Invalid container!" );
            }
            break;
        case AIM_ALL:
            desc[0] = _( "All 9 squares" );
            canputitemsloc = true;
            break;
        case AIM_SOUTHWEST:
        case AIM_SOUTH:
        case AIM_SOUTHEAST:
        case AIM_WEST:
        case AIM_CENTER:
        case AIM_EAST:
        case AIM_NORTHWEST:
        case AIM_NORTH:
        case AIM_NORTHEAST:
            if( const cata::optional<vpart_reference> vp = g->m.veh_at( pos ).part_with_feature( "CARGO",
                    false ) ) {
                veh = &vp->vehicle();
                vstor = vp->part_index();
            } else {
                veh = nullptr;
                vstor = -1;
            }
            canputitemsloc = can_store_in_vehicle() || g->m.can_put_items_ter_furn( pos );
            max_size = MAX_ITEM_IN_SQUARE;
            if( can_store_in_vehicle() ) {
                desc[1] = vpart_position( *veh, vstor ).get_label().value_or( "" );
            }
            // get graffiti or terrain name
            desc[0] = g->m.has_graffiti_at( pos ) ?
                      g->m.graffiti_at( pos ) : g->m.name( pos );
        default:
            break;
    }

    /* assemble a list of interesting traits of the target square */
    // fields? with a special case for fire
    bool danger_field = false;
    const field &tmpfld = g->m.field_at( pos );
    for( auto &fld : tmpfld ) {
        const field_entry &cur = fld.second;
        if( fld.first.obj().has_fire ) {
            flags.append( _( " <color_white_red>FIRE</color>" ) );
        } else {
            if( cur.is_dangerous() ) {
                danger_field = true;
            }
        }
    }
    if( danger_field ) {
        flags.append( _( " DANGER" ) );
    }

    // trap?
    const trap &tr = g->m.tr_at( pos );
    if( tr.can_see( pos, g->u ) && !tr.is_benign() ) {
        flags.append( _( " TRAP" ) );
    }

    // water?
    static const std::array<ter_id, 8> ter_water = {
        {t_water_dp, t_water_pool, t_swater_dp, t_water_sh, t_swater_sh, t_sewage, t_water_moving_dp, t_water_moving_sh }
    };
    auto ter_check = [this]
    ( const ter_id & id ) {
        return g->m.ter( this->pos ) == id;
    };
    if( std::any_of( ter_water.begin(), ter_water.end(), ter_check ) ) {
        flags.append( _( " WATER" ) );
    }

    // remove leading space
    if( flags.length() && flags[0] == ' ' ) {
        flags.erase( 0, 1 );
    }
}

void advanced_inventory::init()
{
    for( auto &square : squares ) {
        square.init();
    }

    load_settings();

    src  = static_cast<side>( uistate.adv_inv_src );
    dest = static_cast<side>( uistate.adv_inv_dest );

    w_height = TERMY < min_w_height + head_height ? min_w_height : TERMY - head_height;
    w_width = TERMX < min_w_width ? min_w_width : TERMX > max_w_width ? max_w_width :
              static_cast<int>( TERMX );

    headstart = 0; //(TERMY>w_height)?(TERMY-w_height)/2:0;
    colstart = TERMX > w_width ? ( TERMX - w_width ) / 2 : 0;

    head = catacurses::newwin( head_height, w_width - minimap_width, headstart, colstart );
    mm_border = catacurses::newwin( minimap_height + 2, minimap_width + 2, headstart,
                                    colstart + ( w_width - ( minimap_width + 2 ) ) );
    minimap = catacurses::newwin( minimap_height, minimap_width, headstart + 1,
                                  colstart + ( w_width - ( minimap_width + 1 ) ) );
    left_window = catacurses::newwin( w_height, w_width / 2, headstart + head_height, colstart );
    right_window = catacurses::newwin( w_height, w_width / 2, headstart + head_height,
                                       colstart + w_width / 2 );

    itemsPerPage = w_height - 2 - 5; // 2 for the borders, 5 for the header stuff

    panes[left].window = left_window;
    panes[right].window = right_window;
}

advanced_inv_listitem::advanced_inv_listitem( item *an_item, int index, int count,
        aim_location area, bool from_vehicle )
    : idx( index )
    , area( area )
    , id( an_item->typeId() )
    , name( an_item->tname( count ) )
    , name_without_prefix( an_item->tname( 1, false ) )
    , autopickup( get_auto_pickup().has_rule( an_item ) )
    , stacks( count )
    , volume( an_item->volume() * stacks )
    , weight( an_item->weight() * stacks )
    , cat( &an_item->get_category() )
    , from_vehicle( from_vehicle )
{
    items.push_back( an_item );
    assert( stacks >= 1 );
}

advanced_inv_listitem::advanced_inv_listitem( const std::list<item *> &list, int index,
        aim_location area, bool from_vehicle ) :
    idx( index ),
    area( area ),
    id( list.front()->typeId() ),
    items( list ),
    name( list.front()->tname( list.size() ) ),
    name_without_prefix( list.front()->tname( 1, false ) ),
    autopickup( get_auto_pickup().has_rule( list.front() ) ),
    stacks( list.size() ),
    volume( list.front()->volume() * stacks ),
    weight( list.front()->weight() * stacks ),
    cat( &list.front()->get_category() ),
    from_vehicle( from_vehicle )
{
    assert( stacks >= 1 );
}

advanced_inv_listitem::advanced_inv_listitem()
    : idx()
    , area()
    , id( "null" )
    , autopickup()
    , stacks()
    , cat( nullptr )
{
}

advanced_inv_listitem::advanced_inv_listitem( const item_category *cat )
    : idx()
    , area()
    , id( "null" )
    , name( cat->name() )
    , autopickup()
    , stacks()
    , cat( cat )
{
}

bool advanced_inv_listitem::is_category_header() const
{
    return items.empty() && cat != nullptr;
}

bool advanced_inv_listitem::is_item_entry() const
{
    return !items.empty();
}

bool advanced_inventory_pane::is_filtered( const advanced_inv_listitem &it ) const
{
    return is_filtered( *it.items.front() );
}

bool advanced_inventory_pane::is_filtered( const item &it ) const
{
    if( filter.empty() ) {
        return false;
    }

    const std::string str = it.tname();
    if( filtercache.find( str ) == filtercache.end() ) {
        const auto filter_fn = item_filter_from_string( filter );
        filtercache[ str ] = filter_fn;

        return !filter_fn( it );
    }

    return !filtercache[ str ]( it );
}

// roll our own, to handle moving stacks better
using itemstack = std::vector<std::list<item *> >;

template <typename T>
static itemstack i_stacked( T items )
{
    //create a new container for our stacked items
    itemstack stacks;
    //    // make a list of the items first, so we can add non stacked items back on
    //    std::list<item> items(things.begin(), things.end());
    // used to recall indices we stored `itype_id' item at in itemstack
    std::unordered_map<itype_id, std::set<int>> cache;
    // iterate through and create stacks
    for( auto &elem : items ) {
        const auto id = elem.typeId();
        auto iter = cache.find( id );
        bool got_stacked = false;
        // cache entry exists
        if( iter != cache.end() ) {
            // check to see if it stacks with each item in a stack, not just front()
            for( auto &idx : iter->second ) {
                for( auto &it : stacks[idx] ) {
                    if( ( got_stacked = it->display_stacked_with( elem ) ) ) {
                        stacks[idx].push_back( &elem );
                        break;
                    }
                }
                if( got_stacked ) {
                    break;
                }
            }
        }
        if( !got_stacked ) {
            cache[id].insert( stacks.size() );
            stacks.push_back( {&elem} );
        }
    }
    return stacks;
}

void advanced_inventory_pane::add_items_from_area( advanced_inv_area &square,
        bool vehicle_override )
{
    assert( square.id != AIM_ALL );
    square.volume = 0_ml;
    square.weight = 0_gram;
    if( !square.canputitems() ) {
        return;
    }
    map &m = g->m;
    player &u = g->u;
    // Existing items are *not* cleared on purpose, this might be called
    // several times in case all surrounding squares are to be shown.
    if( square.id == AIM_INVENTORY ) {
        const invslice &stacks = u.inv.slice();
        for( size_t x = 0; x < stacks.size(); ++x ) {
            std::list<item *> item_pointers;
            for( item &i : *stacks[x] ) {
                item_pointers.push_back( &i );
            }
            advanced_inv_listitem it( item_pointers, x, square.id, false );
            if( is_filtered( *it.items.front() ) ) {
                continue;
            }
            square.volume += it.volume;
            square.weight += it.weight;
            items.push_back( it );
        }
    } else if( square.id == AIM_WORN ) {
        auto iter = u.worn.begin();
        for( size_t i = 0; i < u.worn.size(); ++i, ++iter ) {
            advanced_inv_listitem it( &*iter, i, 1, square.id, false );
            if( is_filtered( *it.items.front() ) ) {
                continue;
            }
            square.volume += it.volume;
            square.weight += it.weight;
            items.push_back( it );
        }
    } else if( square.id == AIM_CONTAINER ) {
        item *cont = square.get_container( in_vehicle() );
        if( cont != nullptr ) {
            if( !cont->is_container_empty() ) {
                // filtering does not make sense for liquid in container
                item *it = &square.get_container( in_vehicle() )->contents.front();
                advanced_inv_listitem ait( it, 0, 1, square.id, in_vehicle() );
                square.volume += ait.volume;
                square.weight += ait.weight;
                items.push_back( ait );
            }
            square.desc[0] = cont->tname( 1, false );
        }
    } else {
        bool is_in_vehicle = square.can_store_in_vehicle() && ( in_vehicle() || vehicle_override );
        const itemstack &stacks = is_in_vehicle ?
                                  i_stacked( square.veh->get_items( square.vstor ) ) :
                                  i_stacked( m.i_at( square.pos ) );

        for( size_t x = 0; x < stacks.size(); ++x ) {
            advanced_inv_listitem it( stacks[x], x, square.id, is_in_vehicle );
            if( is_filtered( *it.items.front() ) ) {
                continue;
            }
            square.volume += it.volume;
            square.weight += it.weight;
            items.push_back( it );
        }
    }
}

void advanced_inventory_pane::paginate( size_t itemsPerPage )
{
    if( sortby != SORTBY_CATEGORY ) {
        return; // not needed as there are no category entries here.
    }
    // first, we insert all the items, then we sort the result
    for( size_t i = 0; i < items.size(); ++i ) {
        if( i % itemsPerPage == 0 ) {
            // first entry on the page, should be a category header
            if( items[i].is_item_entry() ) {
                items.insert( items.begin() + i, advanced_inv_listitem( items[i].cat ) );
            }
        }
        if( ( i + 1 ) % itemsPerPage == 0 && i + 1 < items.size() ) {
            // last entry of the page, but not the last entry at all!
            // Must *not* be a category header!
            if( items[i].is_category_header() ) {
                items.insert( items.begin() + i, advanced_inv_listitem() );
            }
        }
    }
}

void advanced_inventory::recalc_pane( side p )
{
    auto &pane = panes[p];
    pane.recalc = false;
    pane.items.clear();
    // Add items from the source location or in case of all 9 surrounding squares,
    // add items from several locations.
    if( pane.get_area() == AIM_ALL ) {
        auto &alls = squares[AIM_ALL];
        auto &there = panes[-p + 1];
        auto &other = squares[there.get_area()];
        alls.volume = 0_ml;
        alls.weight = 0_gram;
        for( auto &s : squares ) {
            // All the surrounding squares, nothing else
            if( s.id < AIM_SOUTHWEST || s.id > AIM_NORTHEAST ) {
                continue;
            }

            // To allow the user to transfer all items from all surrounding squares to
            // a specific square, filter out items that are already on that square.
            // e.g. left pane AIM_ALL, right pane AIM_NORTH. The user holds the
            // enter key down in the left square and moves all items to the other side.
            const bool same = other.is_same( s );

            // Deal with squares with ground + vehicle storage
            // Also handle the case when the other tile covers vehicle
            // or the ground below the vehicle.
            if( s.can_store_in_vehicle() && !( same && there.in_vehicle() ) ) {
                bool do_vehicle = there.get_area() == s.id ? !there.in_vehicle() : true;
                pane.add_items_from_area( s, do_vehicle );
                alls.volume += s.volume;
                alls.weight += s.weight;
            }

            // Add map items
            if( !same || there.in_vehicle() ) {
                pane.add_items_from_area( s );
                alls.volume += s.volume;
                alls.weight += s.weight;
            }
        }
    } else {
        pane.add_items_from_area( squares[pane.get_area()] );
    }
    // Insert category headers (only expected when sorting by category)
    if( pane.sortby == SORTBY_CATEGORY ) {
        std::set<const item_category *> categories;
        for( auto &it : pane.items ) {
            categories.insert( it.cat );
        }
        for( auto &cat : categories ) {
            pane.items.push_back( advanced_inv_listitem( cat ) );
        }
    }
    // Finally sort all items (category headers will now be moved to their proper position)
    std::stable_sort( pane.items.begin(), pane.items.end(), advanced_inv_sorter( pane.sortby ) );
    pane.paginate( itemsPerPage );
}

void advanced_inventory_pane::fix_index()
{
    if( items.empty() ) {
        index = 0;
        return;
    }
    if( index < 0 ) {
        index = 0;
    } else if( static_cast<size_t>( index ) >= items.size() ) {
        index = static_cast<int>( items.size() ) - 1;
    }
    skip_category_headers( +1 );
}

void advanced_inventory::redraw_pane( side p )
{
    // don't update ui if processing demands
    if( is_processing() ) {
        return;
    }
    auto &pane = panes[p];
    if( recalc || pane.recalc ) {
        recalc_pane( p );
    } else if( !( redraw || pane.redraw ) ) {
        return;
    }
    pane.redraw = false;
    pane.fix_index();

    const bool active = p == src;
    const advanced_inv_area &square = squares[pane.get_area()];
    auto w = pane.window;

    werase( w );
    print_items( pane, active );

    auto itm = pane.get_cur_item_ptr();
    int width = print_header( pane, itm != nullptr ? itm->area : pane.get_area() );
    bool same_as_dragged = ( square.id >= AIM_SOUTHWEST && square.id <= AIM_NORTHEAST ) &&
                           // only cardinals
                           square.id != AIM_CENTER && panes[p].in_vehicle() && // not where you stand, and pane is in vehicle
                           square.off == squares[AIM_DRAGGED].off; // make sure the offsets are the same as the grab point
    const advanced_inv_area &sq = same_as_dragged ? squares[AIM_DRAGGED] : square;
    bool car = square.can_store_in_vehicle() && panes[p].in_vehicle() && sq.id != AIM_DRAGGED;
    auto name = utf8_truncate( car ? sq.veh->name : sq.name, width );
    auto desc = utf8_truncate( sq.desc[car], width );
    width -= 2 + 1; // starts at offset 2, plus space between the header and the text
    mvwprintz( w, 1, 2, active ? c_green  : c_light_gray, name );
    mvwprintz( w, 2, 2, active ? c_light_blue : c_dark_gray, desc );
    trim_and_print( w, 3, 2, width, active ? c_cyan : c_dark_gray, square.flags );

    const int max_page = ( pane.items.size() + itemsPerPage - 1 ) / itemsPerPage;
    if( active && max_page > 1 ) {
        const int page = pane.index / itemsPerPage;
        mvwprintz( w, 4, 2, c_light_blue, _( "[<] page %d of %d [>]" ), page + 1, max_page );
    }

    if( active ) {
        wattron( w, c_cyan );
    }
    // draw a darker border around the inactive pane
    draw_border( w, active ? BORDER_COLOR : c_dark_gray );
    mvwprintw( w, 0, 3, _( "< [s]ort: %s >" ), get_sortname( pane.sortby ) );
    int max = square.max_size;
    if( max > 0 ) {
        int itemcount = square.get_item_count();
        int fmtw = 7 + ( itemcount > 99 ? 3 : itemcount > 9 ? 2 : 1 ) +
                   ( max > 99 ? 3 : max > 9 ? 2 : 1 );
        mvwprintw( w, 0, w_width / 2 - fmtw, "< %d/%d >", itemcount, max );
    }

    const char *fprefix = _( "[F]ilter" );
    const char *fsuffix = _( "[R]eset" );
    if( ! filter_edit ) {
        if( !pane.filter.empty() ) {
            mvwprintw( w, getmaxy( w ) - 1, 2, "< %s: %s >", fprefix, pane.filter );
        } else {
            mvwprintw( w, getmaxy( w ) - 1, 2, "< %s >", fprefix );
        }
    }
    if( active ) {
        wattroff( w, c_white );
    }
    if( ! filter_edit && !pane.filter.empty() ) {
        mvwprintz( w, getmaxy( w ) - 1, 6 + std::strlen( fprefix ), c_white,
                   pane.filter );
        mvwprintz( w, getmaxy( w ) - 1,
                   getmaxx( w ) - std::strlen( fsuffix ) - 2, c_white, "%s", fsuffix );
    }
    wrefresh( w );
}

// be explicit with the values
enum aim_entry {
    ENTRY_START     = 0,
    ENTRY_VEHICLE   = 1,
    ENTRY_MAP       = 2,
    ENTRY_RESET     = 3
};

bool advanced_inventory::move_all_items( bool nested_call )
{
    auto &spane = panes[src];
    auto &dpane = panes[dest];

    // AIM_ALL source area routine
    if( spane.get_area() == AIM_ALL ) {
        // move all to `AIM_WORN' doesn't make sense (see `MAX_WORN_PER_TYPE')
        if( dpane.get_area() == AIM_WORN ) {
            popup( _( "You look at the items, then your clothes, and scratch your head..." ) );
            return false;
        }
        // if the source pane (AIM_ALL) is empty, then show a message and leave
        if( !is_processing() && spane.items.empty() ) {
            popup( _( "There are no items to be moved!" ) );
            return false;
        }

        auto &sarea = squares[spane.get_area()];
        auto &darea = squares[dpane.get_area()];

        // Check first if the destination area still have enough room for moving all.
        if( !is_processing() && sarea.volume > darea.free_volume( dpane.in_vehicle() ) &&
            !query_yn( _( "There isn't enough room, do you really want to move all?" ) ) ) {
            return false;
        }

        // make sure that there are items to be moved
        bool done = false;
        // copy the current pane, to be restored after the move is queued
        auto shadow = panes[src];
        // here we recursively call this function with each area in order to
        // put all items in the proper destination area, with minimal fuss
        auto &loc = uistate.adv_inv_aim_all_location;
        // re-entry nonsense
        auto &entry = uistate.adv_inv_re_enter_move_all;
        // if we are just starting out, set entry to initial value
        switch( static_cast<aim_entry>( entry++ ) ) {
            case ENTRY_START:
                ++entry;
            /* fallthrough */
            case ENTRY_VEHICLE:
                if( squares[loc].can_store_in_vehicle() ) {
                    // either do the inverse of the pane (if it is the one we are transferring to),
                    // or just transfer the contents (if it is not the one we are transferring to)
                    spane.set_area( squares[loc], dpane.get_area() == loc ? !dpane.in_vehicle() : true );
                    // add items, calculate weights and volumes... the fun stuff
                    recalc_pane( src );
                    // then move the items to the destination area
                    move_all_items( true );
                }
                break;
            case ENTRY_MAP:
                spane.set_area( squares[loc++], false );
                recalc_pane( src );
                move_all_items( true );
                break;
            case ENTRY_RESET:
                if( loc > AIM_AROUND_END ) {
                    loc = AIM_AROUND_BEGIN;
                    entry = ENTRY_START;
                    done = true;
                } else {
                    entry = ENTRY_VEHICLE;
                }
                break;
            default:
                debugmsg( "Invalid `aim_entry' [%d] reached!", entry - 1 );
                entry = ENTRY_START;
                loc = AIM_AROUND_BEGIN;
                return false;
        }
        // restore the pane to its former glory
        panes[src] = shadow;
        // make it auto loop back, if not already doing so
        if( !done && !g->u.activity ) {
            do_return_entry();
        }
        return true;
    }

    // Check some preconditions to quickly leave the function.
    if( spane.items.empty() ) {
        return false;
    }
    bool restore_area = false;
    if( dpane.get_area() == AIM_ALL ) {
        auto loc = dpane.get_area();
        // ask where we want to store the item via the menu
        if( !query_destination( loc ) ) {
            return false;
        }
        restore_area = true;
    }
    if( !squares[dpane.get_area()].canputitems() ) {
        popup( _( "You can't put items there!" ) );
        return false;
    }
    auto &sarea = squares[spane.get_area()];
    auto &darea = squares[dpane.get_area()];

    // Make sure source and destination are different, otherwise items will disappear
    // Need to check actual position to account for dragged vehicles
    if( dpane.get_area() == AIM_DRAGGED && sarea.pos == darea.pos &&
        spane.in_vehicle() == dpane.in_vehicle() ) {
        return false;
    } else if( spane.get_area() == dpane.get_area() && spane.in_vehicle() == dpane.in_vehicle() ) {
        return false;
    }

    if( nested_call || !get_option<bool>( "CLOSE_ADV_INV" ) ) {
        // Why is this here? It's because the activity backlog can act
        // like a stack instead of a single deferred activity in order to
        // accomplish some UI shenanigans. The inventory menu activity is
        // added, then an activity to drop is pushed on the stack, then
        // the drop activity is repeatedly popped and pushed on the stack
        // until all its items are processed. When the drop activity runs out,
        // the inventory menu activity is there waiting and seamlessly returns
        // the player to the menu. If the activity is interrupted instead of
        // completing, both activities are canceled.
        // Thanks to kevingranade for the explanation.
        do_return_entry();
    }

    if( spane.get_area() == AIM_INVENTORY || spane.get_area() == AIM_WORN ) {
        std::list<std::pair<int, int>> dropped;
        // keep a list of favorites separated, only drop non-fav first if they exist
        std::list<std::pair<int, int>> dropped_favorite;

        if( spane.get_area() == AIM_INVENTORY ) {
            for( size_t index = 0; index < g->u.inv.size(); ++index ) {
                const auto &stack = g->u.inv.const_stack( index );
                const auto &it = stack.front();

                if( !spane.is_filtered( it ) ) {
                    ( it.is_favorite ? dropped_favorite : dropped ).emplace_back( static_cast<int>( index ),
                            it.count_by_charges() ? static_cast<int>( it.charges ) : static_cast<int>( stack.size() ) );
                }
            }
        } else if( spane.get_area() == AIM_WORN ) {
            // do this in reverse, to account for vector item removal messing with future indices
            auto iter = g->u.worn.rbegin();
            for( size_t idx = 0; idx < g->u.worn.size(); ++idx, ++iter ) {
                const size_t index = g->u.worn.size() - idx - 1;
                const auto &it = *iter;

                if( !spane.is_filtered( it ) ) {
                    ( it.is_favorite ? dropped_favorite : dropped ).emplace_back( player::worn_position_to_index(
                                index ),
                            it.count() );
                }
            }
        }
        if( dropped.empty() ) {
            if( !query_yn( _( "Really drop all your favorite items?" ) ) ) {
                return false;
            }
            dropped = dropped_favorite;
        }

        g->u.drop( dropped, g->u.pos() + darea.off );
    } else {
        if( dpane.get_area() == AIM_INVENTORY || dpane.get_area() == AIM_WORN ) {
            g->u.assign_activity( activity_id( "ACT_PICKUP" ) );
        } else { // Vehicle and map destinations are handled the same.

            // Check first if the destination area still have enough room for moving all.
            if( !is_processing() && sarea.volume > darea.free_volume( dpane.in_vehicle() ) &&
                !query_yn( _( "There isn't enough room, do you really want to move all?" ) ) ) {
                return false;
            }

            g->u.assign_activity( activity_id( "ACT_MOVE_ITEMS" ) );
            // store whether the destination is a vehicle
            g->u.activity.values.push_back( dpane.in_vehicle() );
            // Stash the destination
            g->u.activity.coords.push_back( darea.off );
        }

        item_stack::iterator stack_begin, stack_end;
        if( panes[src].in_vehicle() ) {
            vehicle_stack targets = sarea.veh->get_items( sarea.vstor );
            stack_begin = targets.begin();
            stack_end = targets.end();
        } else {
            map_stack targets = g->m.i_at( sarea.pos );
            stack_begin = targets.begin();
            stack_end = targets.end();
        }

        // If moving to inventory, worn, or vehicle, silently filter buckets
        // Moving them would cause tons of annoying prompts or spills
        bool filter_buckets = dpane.get_area() == AIM_INVENTORY ||
                              dpane.get_area() == AIM_WORN ||
                              dpane.in_vehicle();
        bool filtered_any_bucket = false;
        // Push item_locations and item counts for all items at placement
        for( item_stack::iterator it = stack_begin; it != stack_end; ++it ) {
            if( spane.is_filtered( *it ) ) {
                continue;
            }
            if( filter_buckets && it->is_bucket_nonempty() ) {
                filtered_any_bucket = true;
                continue;
            }
            if( spane.in_vehicle() ) {
                g->u.activity.targets.emplace_back( vehicle_cursor( *sarea.veh, sarea.vstor ), &*it );
            } else {
                g->u.activity.targets.emplace_back( map_cursor( sarea.pos ), &*it );
            }
            // quantity of 0 means move all
            g->u.activity.values.push_back( 0 );
        }

        if( filtered_any_bucket ) {
            add_msg( m_info, _( "Skipping filled buckets to avoid spilling their contents." ) );
        }
    }
    // if dest was AIM_ALL then we used query_destination and should undo that
    if( restore_area ) {
        dpane.restore_area();
    }
    return true;
}

bool advanced_inventory::show_sort_menu( advanced_inventory_pane &pane )
{
    uilist sm;
    sm.text = _( "Sort by... " );
    sm.addentry( SORTBY_NONE,     true, 'u', _( "Unsorted (recently added first)" ) );
    sm.addentry( SORTBY_NAME,     true, 'n', get_sortname( SORTBY_NAME ) );
    sm.addentry( SORTBY_WEIGHT,   true, 'w', get_sortname( SORTBY_WEIGHT ) );
    sm.addentry( SORTBY_VOLUME,   true, 'v', get_sortname( SORTBY_VOLUME ) );
    sm.addentry( SORTBY_CHARGES,  true, 'x', get_sortname( SORTBY_CHARGES ) );
    sm.addentry( SORTBY_CATEGORY, true, 'c', get_sortname( SORTBY_CATEGORY ) );
    sm.addentry( SORTBY_DAMAGE,   true, 'd', get_sortname( SORTBY_DAMAGE ) );
    sm.addentry( SORTBY_AMMO,     true, 'a', get_sortname( SORTBY_AMMO ) );
    sm.addentry( SORTBY_SPOILAGE,   true, 's', get_sortname( SORTBY_SPOILAGE ) );
    // Pre-select current sort.
    sm.selected = pane.sortby - SORTBY_NONE;
    // Calculate key and window variables, generate window,
    // and loop until we get a valid answer.
    sm.query();
    if( sm.ret < SORTBY_NONE ) {
        return false;
    }
    pane.sortby = static_cast<advanced_inv_sortby>( sm.ret );
    return true;
}

static tripoint aim_vector( aim_location id )
{
    switch( id ) {
        case AIM_SOUTHWEST:
            return tripoint( -1, 1, 0 );
        case AIM_SOUTH:
            return tripoint( 0, 1, 0 );
        case AIM_SOUTHEAST:
            return tripoint( 1, 1, 0 );
        case AIM_WEST:
            return tripoint( -1, 0, 0 );
        case AIM_EAST:
            return tripoint( 1, 0, 0 );
        case AIM_NORTHWEST:
            return tripoint( -1, -1, 0 );
        case AIM_NORTH:
            return tripoint( 0, -1, 0 );
        case AIM_NORTHEAST:
            return tripoint( 1, -1, 0 );
        default:
            return tripoint_zero;
    }
}

void advanced_inventory::display()
{
    init();

    g->u.inv.restack( g->u );

    input_context ctxt( "ADVANCED_INVENTORY" );
    ctxt.register_action( "HELP_KEYBINDINGS" );
    ctxt.register_action( "QUIT" );
    ctxt.register_action( "UP" );
    ctxt.register_action( "DOWN" );
    ctxt.register_action( "LEFT" );
    ctxt.register_action( "RIGHT" );
    ctxt.register_action( "PAGE_DOWN" );
    ctxt.register_action( "PAGE_UP" );
    ctxt.register_action( "TOGGLE_TAB" );
    ctxt.register_action( "TOGGLE_VEH" );
    ctxt.register_action( "FILTER" );
    ctxt.register_action( "RESET_FILTER" );
    ctxt.register_action( "EXAMINE" );
    ctxt.register_action( "SORT" );
    ctxt.register_action( "TOGGLE_AUTO_PICKUP" );
    ctxt.register_action( "TOGGLE_FAVORITE" );
    ctxt.register_action( "MOVE_SINGLE_ITEM" );
    ctxt.register_action( "MOVE_VARIABLE_ITEM" );
    ctxt.register_action( "MOVE_ITEM_STACK" );
    ctxt.register_action( "MOVE_ALL_ITEMS" );
    ctxt.register_action( "CATEGORY_SELECTION" );
    ctxt.register_action( "ITEMS_NW" );
    ctxt.register_action( "ITEMS_N" );
    ctxt.register_action( "ITEMS_NE" );
    ctxt.register_action( "ITEMS_W" );
    ctxt.register_action( "ITEMS_CE" );
    ctxt.register_action( "ITEMS_E" );
    ctxt.register_action( "ITEMS_SW" );
    ctxt.register_action( "ITEMS_S" );
    ctxt.register_action( "ITEMS_SE" );
    ctxt.register_action( "ITEMS_INVENTORY" );
    ctxt.register_action( "ITEMS_WORN" );
    ctxt.register_action( "ITEMS_AROUND" );
    ctxt.register_action( "ITEMS_DRAGGED_CONTAINER" );
    ctxt.register_action( "ITEMS_CONTAINER" );

    ctxt.register_action( "ITEMS_DEFAULT" );
    ctxt.register_action( "SAVE_DEFAULT" );

    exit = false;
    recalc = true;
    redraw = true;

    while( !exit ) {
        if( g->u.moves < 0 ) {
            do_return_entry();
            return;
        }
        dest = src == advanced_inventory::side::left ? advanced_inventory::side::right :
               advanced_inventory::side::left;

        redraw_pane( advanced_inventory::side::left );
        redraw_pane( advanced_inventory::side::right );

        if( redraw && !is_processing() ) {
            werase( head );
            werase( minimap );
            werase( mm_border );
            draw_border( head );
            Messages::display_messages( head, 2, 1, w_width - 1, head_height - 2 );
            draw_minimap();
            const std::string msg = _( "< [?] show help >" );
            mvwprintz( head, 0,
                       w_width - ( minimap_width + 2 ) - utf8_width( msg ) - 1,
                       c_white, msg );
            if( g->u.has_watch() ) {
                const std::string time = to_string_time_of_day( calendar::turn );
                mvwprintz( head, 0, 2, c_white, time );
            }
            wrefresh( head );
            refresh_minimap();
        }
        redraw = false;
        recalc = false;
        // source and destination pane
        advanced_inventory_pane &spane = panes[src];
        advanced_inventory_pane &dpane = panes[dest];
        // current item in source pane, might be null
        advanced_inv_listitem *sitem = spane.get_cur_item_ptr();
        aim_location changeSquare = NUM_AIM_LOCATIONS;

        const std::string action = is_processing() ? "MOVE_ALL_ITEMS" : ctxt.handle_input();
        if( action == "CATEGORY_SELECTION" ) {
            inCategoryMode = !inCategoryMode;
            spane.redraw = true; // We redraw to force the color change of the highlighted line and header text.
        } else if( action == "HELP_KEYBINDINGS" ) {
            redraw = true;
        } else if( action == "ITEMS_DEFAULT" ) {
            for( side cside : {
                     left, right
                 } ) {
                auto &pane = panes[cside];
                aim_location location = static_cast<aim_location>( uistate.adv_inv_default_areas[cside] );
                if( pane.get_area() != location || location == AIM_ALL ) {
                    pane.recalc = true;
                }
                pane.set_area( squares[location] );
            }
            redraw = true;
        } else if( action == "SAVE_DEFAULT" ) {
            uistate.adv_inv_default_areas[left] = panes[left].get_area();
            uistate.adv_inv_default_areas[right] = panes[right].get_area();
            popup( _( "Default layout was saved." ) );
            redraw = true;
        } else if( get_square( action, changeSquare ) ) {
            if( panes[left].get_area() == changeSquare || panes[right].get_area() == changeSquare ) {
                if( squares[changeSquare].can_store_in_vehicle() && changeSquare != AIM_DRAGGED ) {
                    // only deal with spane, as you can't _directly_ change dpane
                    if( dpane.get_area() == changeSquare ) {
                        spane.set_area( squares[changeSquare], !dpane.in_vehicle() );
                        spane.recalc = true;
                    } else if( spane.get_area() == dpane.get_area() ) {
                        // swap the `in_vehicle` element of each pane if "one in, one out"
                        spane.set_area( squares[spane.get_area()], !spane.in_vehicle() );
                        dpane.set_area( squares[dpane.get_area()], !dpane.in_vehicle() );
                        recalc = true;
                    }
                } else {
                    swap_panes();
                }
                redraw = true;
                // we need to check the original area if we can place items in vehicle storage
            } else if( squares[changeSquare].canputitems( spane.get_cur_item_ptr() ) ) {
                bool in_vehicle_cargo = false;
                if( changeSquare == AIM_CONTAINER ) {
                    squares[changeSquare].set_container( spane.get_cur_item_ptr() );
                } else if( spane.get_area() == AIM_CONTAINER ) {
                    squares[changeSquare].set_container( nullptr );
                    // auto select vehicle if items exist at said square, or both are empty
                } else if( squares[changeSquare].can_store_in_vehicle() && spane.get_area() != changeSquare ) {
                    if( changeSquare == AIM_DRAGGED ) {
                        in_vehicle_cargo = true;
                    } else {
                        // check item stacks in vehicle and map at said square
                        auto sq = squares[changeSquare];
                        auto map_stack = g->m.i_at( sq.pos );
                        auto veh_stack = sq.veh->get_items( sq.vstor );
                        // auto switch to vehicle storage if vehicle items are there, or neither are there
                        if( !veh_stack.empty() || map_stack.empty() ) {
                            in_vehicle_cargo = true;
                        }
                    }
                }
                spane.set_area( squares[changeSquare], in_vehicle_cargo );
                spane.index = 0;
                spane.recalc = true;
                if( dpane.get_area() == AIM_ALL ) {
                    dpane.recalc = true;
                }
                redraw = true;
            } else {
                popup( _( "You can't put items there!" ) );
                redraw = true; // to clear the popup
            }
        } else if( action == "TOGGLE_FAVORITE" ) {
            if( sitem == nullptr || !sitem->is_item_entry() ) {
                continue;
            }
            for( auto *item : sitem->items ) {
                item->set_favorite( !item->is_favorite );
            }
            recalc = true; // In case we've merged faved and unfaved items
            redraw = true;
        } else if( action == "MOVE_SINGLE_ITEM" ||
                   action == "MOVE_VARIABLE_ITEM" ||
                   action == "MOVE_ITEM_STACK" ) {
            if( sitem == nullptr || !sitem->is_item_entry() ) {
                continue;
            }
            aim_location destarea = dpane.get_area();
            aim_location srcarea = sitem->area;
            bool restore_area = destarea == AIM_ALL;
            if( !query_destination( destarea ) ) {
                continue;
            }
            // Not necessarily equivalent to spane.in_vehicle() if using AIM_ALL
            bool from_vehicle = sitem->from_vehicle;
            bool to_vehicle = dpane.in_vehicle();

            // AIM_ALL should disable same area check and handle it with proper filtering instead.
            // This is a workaround around the lack of vehicle location info in
            // either aim_location or advanced_inv_listitem.
            if( squares[srcarea].is_same( squares[destarea] ) &&
                spane.get_area() != AIM_ALL &&
                spane.in_vehicle() == dpane.in_vehicle() ) {
                popup( _( "Source area is the same as destination (%s)." ), squares[destarea].name );
                redraw = true; // popup has messed up the screen
                continue;
            }
            assert( !sitem->items.empty() );
            const bool by_charges = sitem->items.front()->count_by_charges();
            int amount_to_move = 0;
            if( !query_charges( destarea, *sitem, action, amount_to_move ) ) {
                continue;
            }
            // This makes sure that all item references in the advanced_inventory_pane::items vector
            // are recalculated, even when they might not have changed, but they could (e.g. items
            // taken from inventory, but unable to put into the cargo trunk go back into the inventory,
            // but are potentially at a different place).
            recalc = true;
            assert( amount_to_move > 0 );
            if( destarea == AIM_CONTAINER ) {
                if( !move_content( *sitem->items.front(),
                                   *squares[destarea].get_container( to_vehicle ) ) ) {
                    redraw = true;
                    continue;
                }
            } else if( srcarea == AIM_INVENTORY && destarea == AIM_WORN ) {

                // make sure advanced inventory is reopened after activity completion.
                do_return_entry();

                g->u.assign_activity( activity_id( "ACT_WEAR" ) );

                g->u.activity.targets.emplace_back( g->u, sitem->items.front() );
                g->u.activity.values.push_back( amount_to_move );

                // exit so that the activity can be carried out
                exit = true;

            } else if( srcarea == AIM_INVENTORY || srcarea == AIM_WORN ) {

                // make sure advanced inventory is reopened after activity completion.
                do_return_entry();

                // if worn, we need to fix with the worn index number (starts at -2, as -1 is weapon)
                int idx = srcarea == AIM_INVENTORY ? sitem->idx : player::worn_position_to_index( sitem->idx );

                if( srcarea == AIM_WORN && destarea == AIM_INVENTORY ) {
                    // this is ok because worn items are never stacked (can't move more than 1).
                    g->u.takeoff( idx );

                    // exit so that the action can be carried out
                    exit = true;
                } else {
                    // important if item is worn
                    if( g->u.can_unwield( g->u.i_at( idx ) ).success() ) {
                        g->u.assign_activity( activity_id( "ACT_DROP" ) );
                        g->u.activity.placement = squares[destarea].off;

                        // incase there is vehicle cargo space at dest but the player wants to drop to ground
                        if( !to_vehicle ) {
                            g->u.activity.str_values.push_back( "force_ground" );
                        }

                        g->u.activity.values.push_back( idx );
                        g->u.activity.values.push_back( amount_to_move );

                        // exit so that the activity can be carried out
                        exit = true;
                    }
                }
            } else { // from map/vehicle: start ACT_PICKUP or ACT_MOVE_ITEMS as necessary

                // Make sure advanced inventory is reopened after activity completion.
                do_return_entry();

                if( destarea == AIM_INVENTORY ) {
                    g->u.assign_activity( activity_id( "ACT_PICKUP" ) );
                } else if( destarea == AIM_WORN ) {
                    g->u.assign_activity( activity_id( "ACT_WEAR" ) );
                } else { // Vehicle and map destinations are handled similarly.

                    g->u.assign_activity( activity_id( "ACT_MOVE_ITEMS" ) );
                    // store whether the destination is a vehicle
                    g->u.activity.values.push_back( to_vehicle );
                    // Stash the destination
                    g->u.activity.coords.push_back( squares[destarea].off );
                }

                if( by_charges ) {
                    if( from_vehicle ) {
                        g->u.activity.targets.emplace_back( vehicle_cursor( *squares[srcarea].veh, squares[srcarea].vstor ),
                                                            sitem->items.front() );
                    } else {
                        g->u.activity.targets.emplace_back( map_cursor( squares[srcarea].pos ), sitem->items.front() );
                    }
                    g->u.activity.values.push_back( amount_to_move );
                } else {
                    for( std::list<item *>::iterator it = sitem->items.begin(); amount_to_move > 0 &&
                         it != sitem->items.end(); ++it ) {
                        if( from_vehicle ) {
                            g->u.activity.targets.emplace_back( vehicle_cursor( *squares[srcarea].veh, squares[srcarea].vstor ),
                                                                *it );
                        } else {
                            g->u.activity.targets.emplace_back( map_cursor( squares[srcarea].pos ), *it );
                        }
                        g->u.activity.values.push_back( 0 );
                        --amount_to_move;
                    }
                }

                // exit so that the activity can be carried out
                exit = true;
            }

            // if dest was AIM_ALL then we used query_destination and should undo that
            if( restore_area ) {
                dpane.restore_area();
            }
        } else if( action == "MOVE_ALL_ITEMS" ) {
            exit = move_all_items();
            recalc = true;
        } else if( action == "SORT" ) {
            if( show_sort_menu( spane ) ) {
                recalc = true;
                uistate.adv_inv_sort[src] = spane.sortby;
            }
            redraw = true;
        } else if( action == "FILTER" ) {
            string_input_popup spopup;
            std::string filter = spane.filter;
            filter_edit = true;
            spopup.window( spane.window, 4, w_height - 1, w_width / 2 - 4 )
            .max_length( 256 )
            .text( filter );

            draw_item_filter_rules( dpane.window, 1, 11, item_filter_type::FILTER );

#if defined(__ANDROID__)
            if( get_option<bool>( "ANDROID_AUTO_KEYBOARD" ) ) {
                SDL_StartTextInput();
            }
#endif

            do {
                mvwprintz( spane.window, getmaxy( spane.window ) - 1, 2, c_cyan, "< " );
                mvwprintz( spane.window, getmaxy( spane.window ) - 1, w_width / 2 - 4, c_cyan, " >" );
                std::string new_filter = spopup.query_string( false );
                if( spopup.context().get_raw_input().get_first_input() == KEY_ESCAPE ) {
                    // restore original filter
                    spane.set_filter( filter );
                } else {
                    spane.set_filter( new_filter );
                }
                redraw_pane( src );
            } while( spopup.context().get_raw_input().get_first_input() != '\n' &&
                     spopup.context().get_raw_input().get_first_input() != KEY_ESCAPE );
            filter_edit = false;
            spane.redraw = true;
            dpane.redraw = true;
        } else if( action == "RESET_FILTER" ) {
            spane.set_filter( "" );
        } else if( action == "TOGGLE_AUTO_PICKUP" ) {
            if( sitem == nullptr || !sitem->is_item_entry() ) {
                continue;
            }
            if( sitem->autopickup ) {
                get_auto_pickup().remove_rule( sitem->items.front() );
                sitem->autopickup = false;
            } else {
                get_auto_pickup().add_rule( sitem->items.front() );
                sitem->autopickup = true;
            }
            recalc = true;
        } else if( action == "EXAMINE" ) {
            if( sitem == nullptr || !sitem->is_item_entry() ) {
                continue;
            }
            int ret = 0;
            const int info_width = w_width / 2;
            const int info_startx = colstart + ( src == advanced_inventory::side::left ? info_width : 0 );
            if( spane.get_area() == AIM_INVENTORY || spane.get_area() == AIM_WORN ) {
                int idx = spane.get_area() == AIM_INVENTORY ? sitem->idx :
                          player::worn_position_to_index( sitem->idx );
                // Setup a "return to AIM" activity. If examining the item creates a new activity
                // (e.g. reading, reloading, activating), the new activity will be put on top of
                // "return to AIM". Once the new activity is finished, "return to AIM" comes back
                // (automatically, see player activity handling) and it re-opens the AIM.
                // If examining the item did not create a new activity, we have to remove
                // "return to AIM".
                do_return_entry();
                assert( g->u.has_activity( activity_id( "ACT_ADV_INVENTORY" ) ) );
                ret = g->inventory_item_menu( idx, info_startx, info_width,
                                              src == advanced_inventory::side::left ? game::LEFT_OF_INFO : game::RIGHT_OF_INFO );
                if( !g->u.has_activity( activity_id( "ACT_ADV_INVENTORY" ) ) ) {
                    exit = true;
                } else {
                    g->u.cancel_activity();
                }
                // Might have changed a stack (activated an item, repaired an item, etc.)
                if( spane.get_area() == AIM_INVENTORY ) {
                    g->u.inv.restack( g->u );
                }
                recalc = true;
            } else {
                item &it = *sitem->items.front();
                std::vector<iteminfo> vThisItem;
                std::vector<iteminfo> vDummy;
                it.info( true, vThisItem );
                int iDummySelect = 0;
                ret = draw_item_info( info_startx,
                                      info_width, 0, 0, it.tname(), it.type_name(), vThisItem, vDummy, iDummySelect,
                                      false, false, true ).get_first_input();
            }
            if( ret == KEY_NPAGE || ret == KEY_DOWN ) {
                spane.scroll_by( +1 );
            } else if( ret == KEY_PPAGE || ret == KEY_UP ) {
                spane.scroll_by( -1 );
            }
            redraw = true; // item info window overwrote the other pane and the header
        } else if( action == "QUIT" ) {
            exit = true;
        } else if( action == "PAGE_DOWN" ) {
            spane.scroll_by( +itemsPerPage );
        } else if( action == "PAGE_UP" ) {
            spane.scroll_by( -itemsPerPage );
        } else if( action == "DOWN" ) {
            if( inCategoryMode ) {
                spane.scroll_category( +1 );
            } else {
                spane.scroll_by( +1 );
            }
        } else if( action == "UP" ) {
            if( inCategoryMode ) {
                spane.scroll_category( -1 );
            } else {
                spane.scroll_by( -1 );
            }
        } else if( action == "LEFT" ) {
            src = left;
            redraw = true;
        } else if( action == "RIGHT" ) {
            src = right;
            redraw = true;
        } else if( action == "TOGGLE_TAB" ) {
            src = dest;
            redraw = true;
        } else if( action == "TOGGLE_VEH" ) {
            if( squares[spane.get_area()].can_store_in_vehicle() ) {
                // swap the panes if going vehicle will show the same tile
                if( spane.get_area() == dpane.get_area() && spane.in_vehicle() != dpane.in_vehicle() ) {
                    swap_panes();
                    // disallow for dragged vehicles
                } else if( spane.get_area() != AIM_DRAGGED ) {
                    // Toggle between vehicle and ground
                    spane.set_area( squares[spane.get_area()], !spane.in_vehicle() );
                    spane.index = 0;
                    spane.recalc = true;
                    if( dpane.get_area() == AIM_ALL ) {
                        dpane.recalc = true;
                    }
                    // make sure to update the minimap as well!
                    redraw = true;
                }
            } else {
                popup( _( "No vehicle there!" ) );
                redraw = true;
            }
        }
    }
}

void advanced_inventory_pane::skip_category_headers( int offset )
{
    assert( offset != 0 ); // 0 would make no sense
    assert( static_cast<size_t>( index ) < items.size() ); // valid index is required
    assert( offset == -1 || offset == +1 ); // only those two offsets are allowed
    assert( !items.empty() ); // index would not be valid, and this would be an endless loop
    while( !items[index].is_item_entry() ) {
        mod_index( offset );
    }
}

void advanced_inventory_pane::mod_index( int offset )
{
    assert( offset != 0 ); // 0 would make no sense
    assert( !items.empty() );
    index += offset;
    if( index < 0 ) {
        index = static_cast<int>( items.size() ) - 1;
    } else if( static_cast<size_t>( index ) >= items.size() ) {
        index = 0;
    }
}

void advanced_inventory_pane::scroll_by( int offset )
{
    assert( offset != 0 ); // 0 would make no sense
    if( items.empty() ) {
        return;
    }
    mod_index( offset );
    skip_category_headers( offset > 0 ? +1 : -1 );
    redraw = true;
}

void advanced_inventory_pane::scroll_category( int offset )
{
    assert( offset != 0 ); // 0 would make no sense
    assert( offset == -1 || offset == +1 ); // only those two offsets are allowed
    if( items.empty() ) {
        return;
    }
    assert( get_cur_item_ptr() != nullptr ); // index must already be valid!
    auto cur_cat = items[index].cat;
    if( offset > 0 ) {
        while( items[index].cat == cur_cat ) {
            index++;
            if( static_cast<size_t>( index ) >= items.size() ) {
                index = 0; // wrap to begin, stop there.
                break;
            }
        }
    } else {
        while( items[index].cat == cur_cat ) {
            index--;
            if( index < 0 ) {
                index = static_cast<int>( items.size() ) - 1; // wrap to end, stop there.
                break;
            }
        }
    }
    // Make sure we land on an item entry.
    skip_category_headers( offset > 0 ? +1 : -1 );
    redraw = true;
}

advanced_inv_listitem *advanced_inventory_pane::get_cur_item_ptr()
{
    if( static_cast<size_t>( index ) >= items.size() ) {
        return nullptr;
    }
    return &items[index];
}

void advanced_inventory_pane::set_filter( const std::string &new_filter )
{
    if( filter == new_filter ) {
        return;
    }
    filter = new_filter;
    filtercache.clear();
    recalc = true;
}

bool advanced_inventory::query_destination( aim_location &def )
{
    if( def != AIM_ALL ) {
        if( squares[def].canputitems() ) {
            return true;
        }
        popup( _( "You can't put items there!" ) );
        redraw = true; // the popup has messed the screen up.
        return false;
    }

    uilist menu;
    menu.text = _( "Select destination" );
    menu.pad_left = 9; /* free space for advanced_inventory::menu_square */

    {
        std::vector <aim_location> ordered_locs;
        static_assert( AIM_NORTHEAST - AIM_SOUTHWEST == 8,
                       "Expected 9 contiguous directions in the aim_location enum" );
        for( int i = AIM_SOUTHWEST; i <= AIM_NORTHEAST; i++ ) {
            ordered_locs.push_back( screen_relative_location( static_cast <aim_location>( i ) ) );
        }
        for( auto &ordered_loc : ordered_locs ) {
            auto &s = squares[ordered_loc];
            const int size = s.get_item_count();
            std::string prefix = string_format( "%2d/%d", size, MAX_ITEM_IN_SQUARE );
            if( size >= MAX_ITEM_IN_SQUARE ) {
                prefix += _( " (FULL)" );
            }
            menu.addentry( ordered_loc,
                           s.canputitems() && s.id != panes[src].get_area(),
                           get_location_key( ordered_loc ),
                           prefix + " " + s.name + " " + ( s.veh != nullptr ? s.veh->name : "" ) );
        }
    }
    // Selected keyed to uilist.entries, which starts at 0.
    menu.selected = uistate.adv_inv_last_popup_dest - AIM_SOUTHWEST;
    menu.show(); // generate and show window.
    while( menu.ret == UILIST_WAIT_INPUT ) {
        // Render a fancy ASCII grid at the left of the menu.
        menu_square( menu );
        menu.query( false ); // query, but don't loop
    }
    redraw = true; // the menu has messed the screen up.
    if( menu.ret >= AIM_SOUTHWEST && menu.ret <= AIM_NORTHEAST ) {
        assert( squares[menu.ret].canputitems() );
        def = static_cast<aim_location>( menu.ret );
        // we have to set the destination pane so that move actions will target it
        // we can use restore_area later to undo this
        panes[dest].set_area( squares[def], true );
        uistate.adv_inv_last_popup_dest = menu.ret;
        return true;
    }
    return false;
}

bool advanced_inventory::move_content( item &src_container, item &dest_container )
{
    if( !src_container.is_container() ) {
        popup( _( "Source must be container." ) );
        return false;
    }
    if( src_container.is_container_empty() ) {
        popup( _( "Source container is empty." ) );
        return false;
    }

    item &src_contents = src_container.contents.front();

    if( !src_contents.made_of( LIQUID ) ) {
        popup( _( "You can unload only liquids into target container." ) );
        return false;
    }

    std::string err;
    // TODO: Allow buckets here, but require them to be on the ground or wielded
    const int amount = dest_container.get_remaining_capacity_for_liquid( src_contents, false, &err );
    if( !err.empty() ) {
        popup( err );
        return false;
    }
    if( src_container.is_non_resealable_container() ) {
        if( src_contents.charges > amount ) {
            popup( _( "You can't partially unload liquids from unsealable container." ) );
            return false;
        }
        src_container.on_contents_changed();
    }
    dest_container.fill_with( src_contents, amount );

    uistate.adv_inv_container_content_type = dest_container.contents.front().typeId();
    if( src_contents.charges <= 0 ) {
        src_container.contents.clear();
    }

    return true;
}

units::volume advanced_inv_area::free_volume( bool in_vehicle ) const
{
    assert( id != AIM_ALL ); // should be a specific location instead
    if( id == AIM_INVENTORY || id == AIM_WORN ) {
        return g->u.volume_capacity() - g->u.volume_carried();
    }
    return in_vehicle ? veh->free_volume( vstor ) : g->m.free_volume( pos );
}

bool advanced_inventory::query_charges( aim_location destarea, const advanced_inv_listitem &sitem,
                                        const std::string &action, int &amount )
{
    assert( destarea != AIM_ALL ); // should be a specific location instead
    assert( !sitem.items.empty() ); // valid item is obviously required
    const item &it = *sitem.items.front();
    advanced_inv_area &p = squares[destarea];
    const bool by_charges = it.count_by_charges();
    const units::volume free_volume = p.free_volume( panes[dest].in_vehicle() );
    // default to move all, unless if being equipped
    const int input_amount = by_charges ? it.charges : action == "MOVE_SINGLE_ITEM" ? 1 : sitem.stacks;
    assert( input_amount > 0 ); // there has to be something to begin with
    amount = input_amount;

    // Includes moving from/to inventory and around on the map.
<<<<<<< HEAD
    if( it.made_of_from_type( LIQUID ) && !it.has_flag("FROZEN")) {
=======
    if( it.made_of_from_type( LIQUID ) && !it.is_frozen_liquid() ) {
>>>>>>> 2a2100f3
        popup( _( "You can't pick up a liquid." ) );
        redraw = true;
        return false;
    }

    // Check volume, this should work the same for inventory, map and vehicles, but not for worn
    const int room_for = it.charges_per_volume( free_volume );
    if( amount > room_for && squares[destarea].id != AIM_WORN ) {
        if( room_for <= 0 ) {
            popup( _( "Destination area is full.  Remove some items first." ) );
            redraw = true;
            return false;
        }
        amount = std::min( room_for, amount );
    }
    // Map and vehicles have a maximal item count, check that. Inventory does not have this.
    if( destarea != AIM_INVENTORY &&
        destarea != AIM_WORN &&
        destarea != AIM_CONTAINER ) {
        const int cntmax = p.max_size - p.get_item_count();
        // For items counted by charges, adding it adds 0 items if something there stacks with it.
        const bool adds0 = by_charges && std::any_of( panes[dest].items.begin(), panes[dest].items.end(),
        [&it]( const advanced_inv_listitem & li ) {
            return li.is_item_entry() && li.items.front()->stacks_with( it );
        } );
        if( cntmax <= 0 && !adds0 ) {
            popup( _( "Destination area has too many items.  Remove some first." ) );
            redraw = true;
            return false;
        }
        // Items by charge count as a single item, regardless of the charges. As long as the
        // destination can hold another item, one can move all charges.
        if( !by_charges ) {
            amount = std::min( cntmax, amount );
        }
    }
    // Inventory has a weight capacity, map and vehicle don't have that
    if( destarea == AIM_INVENTORY  || destarea == AIM_WORN ) {
        const units::mass unitweight = it.weight() / ( by_charges ? it.charges : 1 );
        const units::mass max_weight = g->u.has_trait( trait_id( "DEBUG_STORAGE" ) ) ?
                                       units::mass_max : g->u.weight_capacity() * 4 - g->u.weight_carried();
        if( unitweight > 0_gram && unitweight * amount > max_weight ) {
            const int weightmax = max_weight / unitweight;
            if( weightmax <= 0 ) {
                popup( _( "This is too heavy!" ) );
                redraw = true;
                return false;
            }
            amount = std::min( weightmax, amount );
        }
    }
    // handle how many of armor type we can equip (max of 2 per type)
    if( destarea == AIM_WORN ) {
        const auto &id = sitem.items.front()->typeId();
        // how many slots are available for the item?
        const int slots_available = MAX_WORN_PER_TYPE - g->u.amount_worn( id );
        // base the amount to equip on amount of slots available
        amount = std::min( slots_available, input_amount );
    }
    // Now we have the final amount. Query if requested or limited room left.
    if( action == "MOVE_VARIABLE_ITEM" || amount < input_amount ) {
        const int count = by_charges ? it.charges : sitem.stacks;
        const char *msg = nullptr;
        std::string popupmsg;
        if( amount >= input_amount ) {
            msg = _( "How many do you want to move? [Have %d] (0 to cancel)" );
            popupmsg = string_format( msg, count );
        } else {
            msg = _( "Destination can only hold %d! Move how many? [Have %d] (0 to cancel)" );
            popupmsg = string_format( msg, amount, count );
        }
        // At this point amount contains the maximal amount that the destination can hold.
        const int possible_max = std::min( input_amount, amount );
        if( amount <= 0 ) {
            popup( _( "The destination is already full!" ) );
        } else {
            amount = string_input_popup()
                     .title( popupmsg )
                     .width( 20 )
                     .only_digits( true )
                     .query_int();
        }
        if( amount <= 0 ) {
            redraw = true;
            return false;
        }
        if( amount > possible_max ) {
            amount = possible_max;
        }
    }
    return true;
}

bool advanced_inv_area::is_same( const advanced_inv_area &other ) const
{
    // All locations (sans the below) are compared by the coordinates,
    // e.g. dragged vehicle (to the south) and AIM_SOUTH are the same.
    if( id != AIM_INVENTORY && other.id != AIM_INVENTORY &&
        id != AIM_WORN      && other.id != AIM_WORN      &&
        id != AIM_CONTAINER && other.id != AIM_CONTAINER ) {
        //     have a vehicle?...     ...do the cargo index and pos match?...    ...at least pos?
        return veh == other.veh ? pos == other.pos && vstor == other.vstor : pos == other.pos;
    }
    //      ...is the id?
    return id == other.id;
}

bool advanced_inv_area::canputitems( const advanced_inv_listitem *advitem )
{
    bool canputitems = false;
    bool from_vehicle = false;
    item *it = nullptr;
    switch( id ) {
        case AIM_CONTAINER:
            if( advitem != nullptr && advitem->is_item_entry() ) {
                it = advitem->items.front();
                from_vehicle = advitem->from_vehicle;
            }
            if( get_container( from_vehicle ) != nullptr ) {
                it = get_container( from_vehicle );
            }
            if( it != nullptr ) {
                canputitems = it->is_watertight_container();
            }
            break;
        default:
            canputitems = canputitemsloc;
            break;
    }
    return canputitems;
}

item *advanced_inv_area::get_container( bool in_vehicle )
{
    item *container = nullptr;

    if( uistate.adv_inv_container_location != -1 ) {
        // try to find valid container in the area
        if( uistate.adv_inv_container_location == AIM_INVENTORY ) {
            const invslice &stacks = g->u.inv.slice();

            // check index first
            if( stacks.size() > static_cast<size_t>( uistate.adv_inv_container_index ) ) {
                auto &it = stacks[uistate.adv_inv_container_index]->front();
                if( is_container_valid( &it ) ) {
                    container = &it;
                }
            }

            // try entire area
            if( container == nullptr ) {
                for( size_t x = 0; x < stacks.size(); ++x ) {
                    auto &it = stacks[x]->front();
                    if( is_container_valid( &it ) ) {
                        container = &it;
                        uistate.adv_inv_container_index = x;
                        break;
                    }
                }
            }
        } else if( uistate.adv_inv_container_location == AIM_WORN ) {
            auto &worn = g->u.worn;
            size_t idx = static_cast<size_t>( uistate.adv_inv_container_index );
            if( worn.size() > idx ) {
                auto iter = worn.begin();
                std::advance( iter, idx );
                if( is_container_valid( &*iter ) ) {
                    container = &*iter;
                }
            }

            // no need to reinvent the wheel
            if( container == nullptr ) {
                auto iter = worn.begin();
                for( size_t i = 0; i < worn.size(); ++i, ++iter ) {
                    if( is_container_valid( &*iter ) ) {
                        container = &*iter;
                        uistate.adv_inv_container_index = i;
                        break;
                    }
                }
            }
        } else {
            map &m = g->m;
            bool is_in_vehicle = veh &&
                                 ( uistate.adv_inv_container_in_vehicle || ( can_store_in_vehicle() && in_vehicle ) );

            const itemstack &stacks = is_in_vehicle ?
                                      i_stacked( veh->get_items( vstor ) ) :
                                      i_stacked( m.i_at( pos ) );

            // check index first
            if( stacks.size() > static_cast<size_t>( uistate.adv_inv_container_index ) ) {
                auto it = stacks[uistate.adv_inv_container_index].front();
                if( is_container_valid( it ) ) {
                    container = it;
                }
            }

            // try entire area
            if( container == nullptr ) {
                for( size_t x = 0; x < stacks.size(); ++x ) {
                    auto it = stacks[x].front();
                    if( is_container_valid( it ) ) {
                        container = it;
                        uistate.adv_inv_container_index = x;
                        break;
                    }
                }
            }
        }

        // no valid container in the area, resetting container
        if( container == nullptr ) {
            set_container( nullptr );
            desc[0] = _( "Invalid container" );
        }
    }

    return container;
}

void advanced_inv_area::set_container( const advanced_inv_listitem *advitem )
{
    if( advitem != nullptr ) {
        item *it( advitem->items.front() );
        uistate.adv_inv_container_location = advitem->area;
        uistate.adv_inv_container_in_vehicle = advitem->from_vehicle;
        uistate.adv_inv_container_index = advitem->idx;
        uistate.adv_inv_container_type = it->typeId();
        uistate.adv_inv_container_content_type = !it->is_container_empty() ?
                it->contents.front().typeId() : "null";
        set_container_position();
    } else {
        uistate.adv_inv_container_location = -1;
        uistate.adv_inv_container_index = 0;
        uistate.adv_inv_container_in_vehicle = false;
        uistate.adv_inv_container_type = "null";
        uistate.adv_inv_container_content_type = "null";
    }
}

bool advanced_inv_area::is_container_valid( const item *it ) const
{
    if( it != nullptr ) {
        if( it->typeId() == uistate.adv_inv_container_type ) {
            if( it->is_container_empty() ) {
                if( uistate.adv_inv_container_content_type == "null" ) {
                    return true;
                }
            } else {
                if( it->contents.front().typeId() == uistate.adv_inv_container_content_type ) {
                    return true;
                }
            }
        }
    }

    return false;
}

void advanced_inv_area::set_container_position()
{
    // update the offset of the container based on location
    if( uistate.adv_inv_container_location == AIM_DRAGGED ) {
        off = g->u.grab_point;
    } else {
        off = aim_vector( static_cast<aim_location>( uistate.adv_inv_container_location ) );
    }
    // update the absolute position
    pos = g->u.pos() + off;
    // update vehicle information
    if( const cata::optional<vpart_reference> vp = g->m.veh_at( pos ).part_with_feature( "CARGO",
            false ) ) {
        veh = &vp->vehicle();
        vstor = vp->part_index();
    } else {
        veh = nullptr;
        vstor = -1;
    }
}

void advanced_inv()
{
    advanced_inventory advinv;
    advinv.display();
}

void advanced_inventory::refresh_minimap()
{
    // don't update ui if processing demands
    if( is_processing() ) {
        return;
    }
    // redraw border around minimap
    draw_border( mm_border );
    // minor addition to border for AIM_ALL, sorta hacky
    if( panes[src].get_area() == AIM_ALL || panes[dest].get_area() == AIM_ALL ) {
        mvwprintz( mm_border, 0, 1, c_light_gray, utf8_truncate( _( "All" ), minimap_width ) );
    }
    // refresh border, then minimap
    wrefresh( mm_border );
    wrefresh( minimap );
}

void advanced_inventory::draw_minimap()
{
    // if player is in one of the below, invert the player cell
    static const std::array<aim_location, 3> player_locations = {
        {AIM_CENTER, AIM_INVENTORY, AIM_WORN}
    };
    static const std::array<side, NUM_PANES> sides = {{left, right}};
    // get the center of the window
    tripoint pc = {getmaxx( minimap ) / 2, getmaxy( minimap ) / 2, 0};
    // draw the 3x3 tiles centered around player
    g->m.draw( minimap, g->u.pos() );
    for( auto s : sides ) {
        char sym = get_minimap_sym( s );
        if( sym == '\0' ) {
            continue;
        }
        auto sq = squares[panes[s].get_area()];
        auto pt = pc + sq.off;
        // invert the color if pointing to the player's position
        auto cl = sq.id == AIM_INVENTORY || sq.id == AIM_WORN ?
                  invert_color( c_light_cyan ) : c_light_cyan.blink();
        mvwputch( minimap, pt.y, pt.x, cl, sym );
    }

    // Invert player's tile color if exactly one pane points to player's tile
    bool invert_left = false;
    bool invert_right = false;
    const auto is_selected = [ this ]( const aim_location & where, size_t side ) {
        return where == this->panes[ side ].get_area();
    };
    for( auto &loc : player_locations ) {
        invert_left |= is_selected( loc, 0 );
        invert_right |= is_selected( loc, 1 );
    }

    if( !invert_left || !invert_right ) {
        g->u.draw( minimap, g->u.pos(), invert_left || invert_right );
    }
}

char advanced_inventory::get_minimap_sym( side p ) const
{
    static const std::array<char, NUM_PANES> c_side = {{'L', 'R'}};
    static const std::array<char, NUM_PANES> d_side = {{'^', 'v'}};
    static const std::array<char, NUM_AIM_LOCATIONS> g_nome = {{
            '@', '#', '#', '#', '#', '@', '#',
            '#', '#', '#', 'D', '^', 'C', '@'
        }
    };
    char ch = g_nome[panes[p].get_area()];
    switch( ch ) {
        case '@': // '^' or 'v'
            ch = d_side[panes[-p + 1].get_area() == AIM_CENTER];
            break;
        case '#': // 'L' or 'R'
            ch = panes[p].in_vehicle() ? 'V' : c_side[p];
            break;
        case '^': // do not show anything
            ch ^= ch;
            break;
    }
    return ch;
}

aim_location advanced_inv_area::offset_to_location() const
{
    static aim_location loc_array[3][3] = {
        {AIM_NORTHWEST,     AIM_NORTH,      AIM_NORTHEAST},
        {AIM_WEST,          AIM_CENTER,     AIM_EAST},
        {AIM_SOUTHWEST,     AIM_SOUTH,      AIM_SOUTHEAST}
    };
    return loc_array[off.y + 1][off.x + 1];
}

void advanced_inventory::swap_panes()
{
    // Switch left and right pane.
    std::swap( panes[left], panes[right] );
    // Window pointer must be unchanged!
    std::swap( panes[left].window, panes[right].window );
    // No recalculation needed, data has not changed
    redraw = true;
}

void advanced_inventory::do_return_entry()
{
    // only save pane settings
    save_settings( true );
    g->u.assign_activity( activity_id( "ACT_ADV_INVENTORY" ) );
    g->u.activity.auto_resume = true;
    uistate.adv_inv_exit_code = exit_re_entry;
}

bool advanced_inventory::is_processing() const
{
    return uistate.adv_inv_re_enter_move_all != ENTRY_START;
}

aim_location advanced_inventory::screen_relative_location( aim_location area )
{

    if( !( tile_iso && use_tiles ) ) {
        return area;
    }
    switch( area ) {

        case AIM_SOUTHWEST:
            return AIM_WEST;

        case AIM_SOUTH:
            return AIM_SOUTHWEST;

        case AIM_SOUTHEAST:
            return AIM_SOUTH;

        case AIM_WEST:
            return AIM_NORTHWEST;

        case AIM_EAST:
            return AIM_SOUTHEAST;

        case AIM_NORTHWEST:
            return AIM_NORTH;

        case AIM_NORTH:
            return AIM_NORTHEAST;

        case AIM_NORTHEAST:
            return AIM_EAST;

        default :
            return area;
    }
}

void cancel_aim_processing()
{
    uistate.adv_inv_re_enter_move_all = ENTRY_START;
}<|MERGE_RESOLUTION|>--- conflicted
+++ resolved
@@ -2150,11 +2150,7 @@
     amount = input_amount;
 
     // Includes moving from/to inventory and around on the map.
-<<<<<<< HEAD
-    if( it.made_of_from_type( LIQUID ) && !it.has_flag("FROZEN")) {
-=======
     if( it.made_of_from_type( LIQUID ) && !it.is_frozen_liquid() ) {
->>>>>>> 2a2100f3
         popup( _( "You can't pick up a liquid." ) );
         redraw = true;
         return false;
