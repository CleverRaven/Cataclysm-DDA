#include "advanced_inv.h"

#include "auto_pickup.h"
#include "avatar.h"
#include "cata_utility.h"
#include "catacharset.h"
#include "debug.h"
#include "field.h"
#include "game.h"
#include "ime.h"
#include "input.h"
#include "item_category.h"
#include "item_search.h"
#include "item_stack.h"
#include "map.h"
#include "mapdata.h"
#include "messages.h"
#include "options.h"
#include "output.h"
#include "player.h"
#include "player_activity.h"
#include "string_formatter.h"
#include "string_input_popup.h"
#include "translations.h"
#include "trap.h"
#include "ui.h"
#include "uistate.h"
#include "vehicle.h"
#include "vehicle_selector.h"
#include "vpart_position.h"
#include "calendar.h"
#include "color.h"
#include "game_constants.h"
#include "int_id.h"
#include "inventory.h"
#include "item.h"
#include "optional.h"
#include "ret_val.h"
#include "type_id.h"
#include "clzones.h"
#include "colony.h"
#include "enums.h"
#include "faction.h"
#include "item_location.h"
#include "map_selector.h"
#include "pimpl.h"

#if defined(__ANDROID__)
#   include <SDL_keyboard.h>
#endif

#include <algorithm>
#include <cassert>
#include <cstring>
#include <map>
#include <set>
#include <string>
#include <vector>
#include <initializer_list>
#include <iterator>
#include <memory>
#include <unordered_map>
#include <utility>

enum aim_exit {
    exit_none = 0,
    exit_okay,
    exit_re_entry
};

// *INDENT-OFF*
advanced_inventory::advanced_inventory()
    : head_height( 5 )
    , min_w_height( 10 )
    , min_w_width( FULL_SCREEN_WIDTH )
    , max_w_width( 120 )
    , inCategoryMode( false )
    , recalc( true )
    , redraw( true )
    , src( left )
    , dest( right )
    , filter_edit( false )
      // panes don't need initialization, they are recalculated immediately
    , squares( {
    {
        //               hx  hy
        { AIM_INVENTORY, 25, 2, tripoint_zero,       _( "Inventory" ),          _( "IN" ) },
        { AIM_SOUTHWEST, 30, 3, tripoint_south_west, _( "South West" ),         _( "SW" ) },
        { AIM_SOUTH,     33, 3, tripoint_south,      _( "South" ),              _( "S" )  },
        { AIM_SOUTHEAST, 36, 3, tripoint_south_east, _( "South East" ),         _( "SE" ) },
        { AIM_WEST,      30, 2, tripoint_west,       _( "West" ),               _( "W" )  },
        { AIM_CENTER,    33, 2, tripoint_zero,       _( "Directly below you" ), _( "DN" ) },
        { AIM_EAST,      36, 2, tripoint_east,       _( "East" ),               _( "E" )  },
        { AIM_NORTHWEST, 30, 1, tripoint_north_west, _( "North West" ),         _( "NW" ) },
        { AIM_NORTH,     33, 1, tripoint_north,      _( "North" ),              _( "N" )  },
        { AIM_NORTHEAST, 36, 1, tripoint_north_east, _( "North East" ),         _( "NE" ) },
        { AIM_DRAGGED,   25, 1, tripoint_zero,       _( "Grabbed Vehicle" ),    _( "GR" ) },
        { AIM_ALL,       22, 3, tripoint_zero,       _( "Surrounding area" ),   _( "AL" ) },
        { AIM_CONTAINER, 22, 1, tripoint_zero,       _( "Container" ),          _( "CN" ) },
        { AIM_WORN,      25, 3, tripoint_zero,       _( "Worn Items" ),         _( "WR" ) }
    }
} )
{
    // initialize screen coordinates for small overview 3x3 grid, depending on control scheme
    if( tile_iso && use_tiles ) {
        // Rotate the coordinates.
        squares[1].hscreen.x = 33;
        squares[2].hscreen.x = 36;
        squares[3].hscreen.y = 2;
        squares[4].hscreen.y = 3;
        squares[6].hscreen.y = 1;
        squares[7].hscreen.y = 2;
        squares[8].hscreen.x = 30;
        squares[9].hscreen.x = 33;
    }
}
// *INDENT-ON*

advanced_inventory::~advanced_inventory()
{
    save_settings( false );
    auto &aim_code = uistate.adv_inv_exit_code;
    if( aim_code != exit_re_entry ) {
        aim_code = exit_okay;
    }
    // Only refresh if we exited manually, otherwise we're going to be right back
    if( exit ) {
        werase( head );
        werase( minimap );
        werase( mm_border );
        werase( left_window );
        werase( right_window );
        g->refresh_all();
    }
}

void advanced_inventory::save_settings( bool only_panes )
{
    if( !only_panes ) {
        uistate.adv_inv_last_coords = g->u.pos();
        uistate.adv_inv_src = src;
        uistate.adv_inv_dest = dest;
    }
    for( int i = 0; i < NUM_PANES; ++i ) {
        uistate.adv_inv_in_vehicle[i] = panes[i].in_vehicle();
        uistate.adv_inv_area[i] = panes[i].get_area();
        uistate.adv_inv_index[i] = panes[i].index;
        uistate.adv_inv_filter[i] = panes[i].filter;
    }
}

void advanced_inventory::load_settings()
{
    aim_exit aim_code = static_cast<aim_exit>( uistate.adv_inv_exit_code );
    for( int i = 0; i < NUM_PANES; ++i ) {
        aim_location location;
        if( get_option<bool>( "OPEN_DEFAULT_ADV_INV" ) ) {
            location = static_cast<aim_location>( uistate.adv_inv_default_areas[i] );
        } else {
            location = static_cast<aim_location>( uistate.adv_inv_area[i] );
        }
        auto square = squares[location];
        // determine the square's vehicle/map item presence
        bool has_veh_items = square.can_store_in_vehicle() ?
                             !square.veh->get_items( square.vstor ).empty() : false;
        bool has_map_items = !g->m.i_at( square.pos ).empty();
        // determine based on map items and settings to show cargo
        bool show_vehicle = aim_code == exit_re_entry ?
                            uistate.adv_inv_in_vehicle[i] : has_veh_items ? true :
                            has_map_items ? false : square.can_store_in_vehicle();
        panes[i].set_area( square, show_vehicle );
        panes[i].sortby = static_cast<advanced_inv_sortby>( uistate.adv_inv_sort[i] );
        panes[i].index = uistate.adv_inv_index[i];
        panes[i].filter = uistate.adv_inv_filter[i];
    }
    uistate.adv_inv_exit_code = exit_none;
}

std::string advanced_inventory::get_sortname( advanced_inv_sortby sortby )
{
    switch( sortby ) {
        case SORTBY_NONE:
            return _( "none" );
        case SORTBY_NAME:
            return _( "name" );
        case SORTBY_WEIGHT:
            return _( "weight" );
        case SORTBY_VOLUME:
            return _( "volume" );
        case SORTBY_CHARGES:
            return _( "charges" );
        case SORTBY_CATEGORY:
            return _( "category" );
        case SORTBY_DAMAGE:
            return _( "damage" );
        case SORTBY_AMMO:
            return _( "ammo/charge type" );
        case SORTBY_SPOILAGE:
            return _( "spoilage" );
    }
    return "!BUG!";
}

bool advanced_inventory::get_square( const std::string &action, aim_location &ret )
{
    if( action == "ITEMS_INVENTORY" ) {
        ret = AIM_INVENTORY;
    } else if( action == "ITEMS_WORN" ) {
        ret = AIM_WORN;
    } else if( action == "ITEMS_NW" ) {
        ret = screen_relative_location( AIM_NORTHWEST );
    } else if( action == "ITEMS_N" ) {
        ret = screen_relative_location( AIM_NORTH );
    } else if( action == "ITEMS_NE" ) {
        ret = screen_relative_location( AIM_NORTHEAST );
    } else if( action == "ITEMS_W" ) {
        ret = screen_relative_location( AIM_WEST );
    } else if( action == "ITEMS_CE" ) {
        ret = AIM_CENTER;
    } else if( action == "ITEMS_E" ) {
        ret = screen_relative_location( AIM_EAST );
    } else if( action == "ITEMS_SW" ) {
        ret = screen_relative_location( AIM_SOUTHWEST );
    } else if( action == "ITEMS_S" ) {
        ret = screen_relative_location( AIM_SOUTH );
    } else if( action == "ITEMS_SE" ) {
        ret = screen_relative_location( AIM_SOUTHEAST );
    } else if( action == "ITEMS_AROUND" ) {
        ret = AIM_ALL;
    } else if( action == "ITEMS_DRAGGED_CONTAINER" ) {
        ret = AIM_DRAGGED;
    } else if( action == "ITEMS_CONTAINER" ) {
        ret = AIM_CONTAINER;
    } else {
        return false;
    }
    return true;
}

void advanced_inventory::print_items( advanced_inventory_pane &pane, bool active )
{
    const auto &items = pane.items;
    const catacurses::window &window = pane.window;
    const auto index = pane.index;
    const int page = index / itemsPerPage;
    bool compact = TERMX <= 100;

    int columns = getmaxx( window );
    std::string spaces( columns - 4, ' ' );

    nc_color norm = active ? c_white : c_dark_gray;

    //print inventory's current and total weight + volume
    if( pane.get_area() == AIM_INVENTORY || pane.get_area() == AIM_WORN ) {
        const double weight_carried = convert_weight( g->u.weight_carried() );
        const double weight_capacity = convert_weight( g->u.weight_capacity() );
        std::string volume_carried = format_volume( g->u.volume_carried() );
        std::string volume_capacity = format_volume( g->u.volume_capacity() );
        // align right, so calculate formatted head length
        const std::string formatted_head = string_format( "%.1f/%.1f %s  %s/%s %s",
                                           weight_carried, weight_capacity, weight_units(),
                                           volume_carried,
                                           volume_capacity,
                                           volume_units_abbr() );
        const int hrightcol = columns - 1 - formatted_head.length();
        nc_color color = weight_carried > weight_capacity ? c_red : c_light_green;
        mvwprintz( window, point( hrightcol, 4 ), color, "%.1f", weight_carried );
        wprintz( window, c_light_gray, "/%.1f %s  ", weight_capacity, weight_units() );
        color = g->u.volume_carried().value() > g->u.volume_capacity().value() ? c_red : c_light_green;
        wprintz( window, color, volume_carried );
        wprintz( window, c_light_gray, "/%s %s", volume_capacity, volume_units_abbr() );
    } else { //print square's current and total weight + volume
        std::string formatted_head;
        if( pane.get_area() == AIM_ALL ) {
            formatted_head = string_format( "%3.1f %s  %s %s",
                                            convert_weight( squares[pane.get_area()].weight ),
                                            weight_units(),
                                            format_volume( squares[pane.get_area()].volume ),
                                            volume_units_abbr() );
        } else {
            units::volume maxvolume = 0_ml;
            auto &s = squares[pane.get_area()];
            if( pane.get_area() == AIM_CONTAINER && s.get_container( pane.in_vehicle() ) != nullptr ) {
                maxvolume = s.get_container( pane.in_vehicle() )->get_container_capacity();
            } else if( pane.in_vehicle() ) {
                maxvolume = s.veh->max_volume( s.vstor );
            } else {
                maxvolume = g->m.max_volume( s.pos );
            }
            formatted_head = string_format( "%3.1f %s  %s/%s %s",
                                            convert_weight( s.weight ),
                                            weight_units(),
                                            format_volume( s.volume ),
                                            format_volume( maxvolume ),
                                            volume_units_abbr() );
        }
        mvwprintz( window, point( columns - 1 - formatted_head.length(), 4 ), norm, formatted_head );
    }

    //print header row and determine max item name length
    const int lastcol = columns - 2; // Last printable column
    const size_t name_startpos = compact ? 1 : 4;
    const size_t src_startpos = lastcol - 18;
    const size_t amt_startpos = lastcol - 15;
    const size_t weight_startpos = lastcol - 10;
    const size_t vol_startpos = lastcol - 4;
    int max_name_length = amt_startpos - name_startpos - 1; // Default name length

    //~ Items list header. Table fields length without spaces: amt - 4, weight - 5, vol - 4.
    const int table_hdr_len1 = utf8_width( _( "amt weight vol" ) ); // Header length type 1
    //~ Items list header. Table fields length without spaces: src - 2, amt - 4, weight - 5, vol - 4.
    const int table_hdr_len2 = utf8_width( _( "src amt weight vol" ) ); // Header length type 2

    mvwprintz( window, point( compact ? 1 : 4, 5 ), c_light_gray, _( "Name (charges)" ) );
    if( pane.get_area() == AIM_ALL && !compact ) {
        mvwprintz( window, point( lastcol - table_hdr_len2 + 1, 5 ), c_light_gray,
                   _( "src amt weight vol" ) );
        max_name_length = src_startpos - name_startpos - 1; // 1 for space
    } else {
        mvwprintz( window, point( lastcol - table_hdr_len1 + 1, 5 ), c_light_gray, _( "amt weight vol" ) );
    }

    for( int i = page * itemsPerPage, x = 0 ; i < static_cast<int>( items.size() ) &&
         x < itemsPerPage ; i++, x++ ) {
        const auto &sitem = items[i];
        if( sitem.is_category_header() ) {
            mvwprintz( window, point( ( columns - utf8_width( sitem.name ) - 6 ) / 2, 6 + x ), c_cyan, "[%s]",
                       sitem.name );
            continue;
        }
        if( !sitem.is_item_entry() ) {
            // Empty entry at the bottom of a page.
            continue;
        }
        const auto &it = *sitem.items.front();
        const bool selected = active && index == i;

        nc_color thiscolor = active ? it.color_in_inventory() : norm;
        nc_color thiscolordark = c_dark_gray;
        nc_color print_color;

        if( selected ) {
            thiscolor = inCategoryMode && pane.sortby == SORTBY_CATEGORY ? c_white_red : hilite( c_white );
            thiscolordark = hilite( thiscolordark );
            if( compact ) {
                mvwprintz( window, point( 1, 6 + x ), thiscolor, "  %s", spaces );
            } else {
                mvwprintz( window, point( 1, 6 + x ), thiscolor, ">>%s", spaces );
            }
        }

        std::string item_name;
        std::string stolen_string;
        bool stolen = false;
        if( it.has_owner() ) {
            const faction *item_fac = it.get_owner();
            if( item_fac != g->faction_manager_ptr->get( faction_id( "your_followers" ) ) ) {
                stolen_string = string_format( "<color_light_red>!</color>" );
                stolen = true;
            }
        }
        if( it.is_money() ) {
            //Count charges
            // TODO: transition to the item_location system used for the normal inventory
            unsigned int charges_total = 0;
            for( const auto item : sitem.items ) {
                charges_total += item->charges;
            }
            if( stolen ) {
                item_name = string_format( "%s %s", stolen_string, it.display_money( sitem.items.size(),
                                           charges_total ) );
            } else {
                item_name = it.display_money( sitem.items.size(), charges_total );
            }
        } else {
            if( stolen ) {
                item_name = string_format( "%s %s", stolen_string, it.display_name() );
            } else {
                item_name = it.display_name();
            }
        }
        if( get_option<bool>( "ITEM_SYMBOLS" ) ) {
            item_name = string_format( "%s %s", it.symbol(), item_name );
        }

        //print item name
        trim_and_print( window, point( compact ? 1 : 4, 6 + x ), max_name_length, thiscolor, item_name );

        //print src column
        // TODO: specify this is coming from a vehicle!
        if( pane.get_area() == AIM_ALL && !compact ) {
            mvwprintz( window, point( src_startpos, 6 + x ), thiscolor, squares[sitem.area].shortname );
        }

        //print "amount" column
        int it_amt = sitem.stacks;
        if( it_amt > 1 ) {
            print_color = thiscolor;
            if( it_amt > 9999 ) {
                it_amt = 9999;
                print_color = selected ? hilite( c_red ) : c_red;
            }
            mvwprintz( window, point( amt_startpos, 6 + x ), print_color, "%4d", it_amt );
        }

        //print weight column
        double it_weight = convert_weight( sitem.weight );
        size_t w_precision;
        print_color = it_weight > 0 ? thiscolor : thiscolordark;

        if( it_weight >= 1000.0 ) {
            if( it_weight >= 10000.0 ) {
                print_color = selected ? hilite( c_red ) : c_red;
                it_weight = 9999.0;
            }
            w_precision = 0;
        } else if( it_weight >= 100.0 ) {
            w_precision = 1;
        } else {
            w_precision = 2;
        }
        mvwprintz( window, point( weight_startpos, 6 + x ), print_color, "%5.*f", w_precision, it_weight );

        //print volume column
        bool it_vol_truncated = false;
        double it_vol_value = 0.0;
        std::string it_vol = format_volume( sitem.volume, 5, &it_vol_truncated, &it_vol_value );
        if( it_vol_truncated && it_vol_value > 0.0 ) {
            print_color = selected ? hilite( c_red ) : c_red;
        } else {
            print_color = sitem.volume.value() > 0 ? thiscolor : thiscolordark;
        }
        mvwprintz( window, point( vol_startpos, 6 + x ), print_color, it_vol );

        if( active && sitem.autopickup ) {
            mvwprintz( window, point( 1, 6 + x ), magenta_background( it.color_in_inventory() ),
                       compact ? it.tname().substr( 0, 1 ) : ">" );
        }
    }
}

struct advanced_inv_sorter {
    advanced_inv_sortby sortby;
    advanced_inv_sorter( advanced_inv_sortby sort ) {
        sortby = sort;
    }
    bool operator()( const advanced_inv_listitem &d1, const advanced_inv_listitem &d2 ) {
        // Note: the item pointer can only be null on sort by category, otherwise it is always valid.
        switch( sortby ) {
            case SORTBY_NONE:
                if( d1.idx != d2.idx ) {
                    return d1.idx < d2.idx;
                }
                break;
            case SORTBY_NAME:
                // Fall through to code below the switch
                break;
            case SORTBY_WEIGHT:
                if( d1.weight != d2.weight ) {
                    return d1.weight > d2.weight;
                }
                break;
            case SORTBY_VOLUME:
                if( d1.volume != d2.volume ) {
                    return d1.volume > d2.volume;
                }
                break;
            case SORTBY_CHARGES:
                if( d1.items.front()->charges != d2.items.front()->charges ) {
                    return d1.items.front()->charges > d2.items.front()->charges;
                }
                break;
            case SORTBY_CATEGORY:
                assert( d1.cat != nullptr );
                assert( d2.cat != nullptr );
                if( d1.cat != d2.cat ) {
                    return *d1.cat < *d2.cat;
                } else if( d1.is_category_header() ) {
                    return true;
                } else if( d2.is_category_header() ) {
                    return false;
                }
                break;
            case SORTBY_DAMAGE:
                if( d1.items.front()->damage() != d2.items.front()->damage() ) {
                    return d1.items.front()->damage() < d2.items.front()->damage();
                }
                break;
            case SORTBY_AMMO: {
                const std::string a1 = d1.items.front()->ammo_sort_name();
                const std::string a2 = d2.items.front()->ammo_sort_name();
                // There are many items with "false" ammo types (e.g.
                // scrap metal has "components") that actually is not
                // used as ammo, so we consider them as non-ammo.
                const bool ammoish1 = !a1.empty() && a1 != "components" && a1 != "none" && a1 != "NULL";
                const bool ammoish2 = !a2.empty() && a2 != "components" && a2 != "none" && a2 != "NULL";
                if( ammoish1 != ammoish2 ) {
                    return ammoish1;
                } else if( ammoish1 && ammoish2 ) {
                    if( a1 == a2 ) {
                        // For items with the same ammo type, we sort:
                        // guns > tools > magazines > ammunition
                        if( d1.items.front()->is_gun() && !d2.items.front()->is_gun() ) {
                            return true;
                        }
                        if( !d1.items.front()->is_gun() && d2.items.front()->is_gun() ) {
                            return false;
                        }
                        if( d1.items.front()->is_tool() && !d2.items.front()->is_tool() ) {
                            return true;
                        }
                        if( !d1.items.front()->is_tool() && d2.items.front()->is_tool() ) {
                            return false;
                        }
                        if( d1.items.front()->is_magazine() && d2.items.front()->is_ammo() ) {
                            return true;
                        }
                        if( d2.items.front()->is_magazine() && d1.items.front()->is_ammo() ) {
                            return false;
                        }
                    }
                    return std::lexicographical_compare( a1.begin(), a1.end(),
                                                         a2.begin(), a2.end(),
                                                         sort_case_insensitive_less() );
                }
            }
            break;
            case SORTBY_SPOILAGE:
                if( d1.items.front()->spoilage_sort_order() != d2.items.front()->spoilage_sort_order() ) {
                    return d1.items.front()->spoilage_sort_order() < d2.items.front()->spoilage_sort_order();
                }
                break;
        }
        // secondary sort by name
        const std::string *n1;
        const std::string *n2;
        if( d1.name_without_prefix == d2.name_without_prefix ) {
            //if names without prefix equal, compare full name
            n1 = &d1.name;
            n2 = &d2.name;
        } else {
            //else compare name without prefix
            n1 = &d1.name_without_prefix;
            n2 = &d2.name_without_prefix;
        }
        return std::lexicographical_compare( n1->begin(), n1->end(),
                                             n2->begin(), n2->end(), sort_case_insensitive_less() );
    }
};

<<<<<<< HEAD
=======
void advanced_inventory::menu_square( uilist &menu )
{
    assert( menu.entries.size() >= 9 );
    int ofs = -25 - 4;
    int sel = screen_relative_location( static_cast <aim_location>( menu.selected + 1 ) );
    for( int i = 1; i < 10; i++ ) {
        aim_location loc = screen_relative_location( static_cast <aim_location>( i ) );
        char key = get_location_key( loc );
        bool in_vehicle = squares[loc].can_store_in_vehicle();
        const char *bracket = in_vehicle ? "<>" : "[]";
        // always show storage option for vehicle storage, if applicable
        bool canputitems = menu.entries[i - 1].enabled && squares[loc].canputitems();
        nc_color bcolor = canputitems ? sel == loc ? h_white : c_light_gray : c_dark_gray;
        nc_color kcolor = canputitems ? sel == loc ? h_white : c_light_gray : c_dark_gray;
        const int x = squares[loc].hscreen.x + ofs;
        const int y = squares[loc].hscreen.y + 5;
        mvwprintz( menu.window, point( x, y ), bcolor, "%c", bracket[0] );
        wprintz( menu.window, kcolor, "%c", key );
        wprintz( menu.window, bcolor, "%c", bracket[1] );
    }
}

>>>>>>> 609d266a
inline char advanced_inventory::get_location_key( aim_location area )
{
    switch( area ) {
        case AIM_INVENTORY:
            return 'I';
        case AIM_WORN:
            return 'W';
        case AIM_CENTER:
            return '5';
        case AIM_ALL:
            return 'A';
        case AIM_DRAGGED:
            return 'D';
        case AIM_CONTAINER:
            return 'C';
        case AIM_NORTH:
        case AIM_SOUTH:
        case AIM_EAST:
        case AIM_WEST:
        case AIM_NORTHEAST:
        case AIM_NORTHWEST:
        case AIM_SOUTHEAST:
        case AIM_SOUTHWEST:
            return  get_direction_key( area );
        default:
            debugmsg( "invalid [aim_location] in get_location_key()!" );
            return ' ';
    }
}

char advanced_inventory::get_direction_key( aim_location area )
{

    if( area == screen_relative_location( AIM_SOUTHWEST ) ) {
        return '1';
    }
    if( area == screen_relative_location( AIM_SOUTH ) ) {
        return '2';
    }
    if( area == screen_relative_location( AIM_SOUTHEAST ) ) {
        return '3';
    }
    if( area == screen_relative_location( AIM_WEST ) ) {
        return '4';
    }
    if( area == screen_relative_location( AIM_EAST ) ) {
        return '6';
    }
    if( area == screen_relative_location( AIM_NORTHWEST ) ) {
        return '7';
    }
    if( area == screen_relative_location( AIM_NORTH ) ) {
        return '8';
    }
    if( area == screen_relative_location( AIM_NORTHEAST ) ) {
        return '9';
    }
    debugmsg( "invalid [aim_location] in get_direction_key()!" );
    return '0';
}

int advanced_inventory::print_header( advanced_inventory_pane &pane, aim_location sel )
{
    const catacurses::window &window = pane.window;
    int area = pane.get_area();
    int wwidth = getmaxx( window );
    int ofs = wwidth - 25 - 2 - 14;
    for( int i = 0; i < NUM_AIM_LOCATIONS; ++i ) {
        const char key = get_location_key( static_cast<aim_location>( i ) );
        const char *bracket = squares[i].can_store_in_vehicle() ? "<>" : "[]";
        bool in_vehicle = pane.in_vehicle() && squares[i].id == area && sel == area && area != AIM_ALL;
        bool all_brackets = area == AIM_ALL && ( i >= AIM_SOUTHWEST && i <= AIM_NORTHEAST );
        nc_color bcolor = c_red;
        nc_color kcolor = c_red;
        if( squares[i].canputitems( pane.get_cur_item_ptr() ) ) {
            bcolor = in_vehicle ? c_light_blue :
                     area == i || all_brackets ? c_light_gray : c_dark_gray;
            kcolor = area == i ? c_white : sel == i ? c_light_gray : c_dark_gray;
        }
        const int x = squares[i].hscreen.x + ofs;
        const int y = squares[i].hscreen.y;
        mvwprintz( window, point( x, y ), bcolor, "%c", bracket[0] );
        wprintz( window, kcolor, "%c", in_vehicle && sel != AIM_DRAGGED ? 'V' : key );
        wprintz( window, bcolor, "%c", bracket[1] );
    }
    return squares[AIM_INVENTORY].hscreen.y + ofs;
}

int advanced_inv_area::get_item_count() const
{
    if( id == AIM_INVENTORY ) {
        return g->u.inv.size();
    } else if( id == AIM_WORN ) {
        return g->u.worn.size();
    } else if( id == AIM_ALL ) {
        return 0;
    } else if( id == AIM_DRAGGED ) {
        return can_store_in_vehicle() ? veh->get_items( vstor ).size() : 0;
    } else {
        return g->m.i_at( pos ).size();
    }
}

void advanced_inv_area::init()
{
    pos = g->u.pos() + off;
    veh = nullptr;
    vstor = -1;
    volume = 0_ml;   // must update in main function
    weight = 0_gram; // must update in main function
    switch( id ) {
        case AIM_INVENTORY:
        case AIM_WORN:
            canputitemsloc = true;
            break;
        case AIM_DRAGGED:
            if( g->u.get_grab_type() != OBJECT_VEHICLE ) {
                canputitemsloc = false;
                desc[0] = _( "Not dragging any vehicle!" );
                break;
            }
            // offset for dragged vehicles is not statically initialized, so get it
            off = g->u.grab_point;
            // Reset position because offset changed
            pos = g->u.pos() + off;
            if( const cata::optional<vpart_reference> vp = g->m.veh_at( pos ).part_with_feature( "CARGO",
                    false ) ) {
                veh = &vp->vehicle();
                vstor = vp->part_index();
            } else {
                veh = nullptr;
                vstor = -1;
            }
            if( vstor >= 0 ) {
                desc[0] = veh->name;
                canputitemsloc = true;
                max_size = MAX_ITEM_IN_VEHICLE_STORAGE;
            } else {
                veh = nullptr;
                canputitemsloc = false;
                desc[0] = _( "No dragged vehicle!" );
            }
            break;
        case AIM_CONTAINER:
            // set container position based on location
            set_container_position();
            // location always valid, actual check is done in canputitems()
            // and depends on selected item in pane (if it is valid container)
            canputitemsloc = true;
            if( get_container() == nullptr ) {
                desc[0] = _( "Invalid container!" );
            }
            break;
        case AIM_ALL:
            desc[0] = _( "All 9 squares" );
            canputitemsloc = true;
            break;
        case AIM_SOUTHWEST:
        case AIM_SOUTH:
        case AIM_SOUTHEAST:
        case AIM_WEST:
        case AIM_CENTER:
        case AIM_EAST:
        case AIM_NORTHWEST:
        case AIM_NORTH:
        case AIM_NORTHEAST:
            if( const cata::optional<vpart_reference> vp = g->m.veh_at( pos ).part_with_feature( "CARGO",
                    false ) ) {
                veh = &vp->vehicle();
                vstor = vp->part_index();
            } else {
                veh = nullptr;
                vstor = -1;
            }
            canputitemsloc = can_store_in_vehicle() || g->m.can_put_items_ter_furn( pos );
            max_size = MAX_ITEM_IN_SQUARE;
            if( can_store_in_vehicle() ) {
                desc[1] = vpart_position( *veh, vstor ).get_label().value_or( "" );
            }
            // get graffiti or terrain name
            desc[0] = g->m.has_graffiti_at( pos ) ?
                      g->m.graffiti_at( pos ) : g->m.name( pos );
        default:
            break;
    }

    /* assemble a list of interesting traits of the target square */
    // fields? with a special case for fire
    bool danger_field = false;
    const field &tmpfld = g->m.field_at( pos );
    for( auto &fld : tmpfld ) {
        const field_entry &cur = fld.second;
        if( fld.first.obj().has_fire ) {
            flags.append( _( " <color_white_red>FIRE</color>" ) );
        } else {
            if( cur.is_dangerous() ) {
                danger_field = true;
            }
        }
    }
    if( danger_field ) {
        flags.append( _( " DANGER" ) );
    }

    // trap?
    const trap &tr = g->m.tr_at( pos );
    if( tr.can_see( pos, g->u ) && !tr.is_benign() ) {
        flags.append( _( " TRAP" ) );
    }

    // water?
    static const std::array<ter_id, 8> ter_water = {
        {t_water_dp, t_water_pool, t_swater_dp, t_water_sh, t_swater_sh, t_sewage, t_water_moving_dp, t_water_moving_sh }
    };
    auto ter_check = [this]
    ( const ter_id & id ) {
        return g->m.ter( this->pos ) == id;
    };
    if( std::any_of( ter_water.begin(), ter_water.end(), ter_check ) ) {
        flags.append( _( " WATER" ) );
    }

    // remove leading space
    if( flags.length() && flags[0] == ' ' ) {
        flags.erase( 0, 1 );
    }
}

void advanced_inventory::init()
{
    for( auto &square : squares ) {
        square.init();
    }

    load_settings();

    src  = static_cast<side>( uistate.adv_inv_src );
    dest = static_cast<side>( uistate.adv_inv_dest );

    w_height = TERMY < min_w_height + head_height ? min_w_height : TERMY - head_height;
    w_width = TERMX < min_w_width ? min_w_width : TERMX > max_w_width ? max_w_width :
              static_cast<int>( TERMX );

    headstart = 0; //(TERMY>w_height)?(TERMY-w_height)/2:0;
    colstart = TERMX > w_width ? ( TERMX - w_width ) / 2 : 0;

    head = catacurses::newwin( head_height, w_width - minimap_width, point( colstart, headstart ) );
    mm_border = catacurses::newwin( minimap_height + 2, minimap_width + 2,
                                    point( colstart + ( w_width - ( minimap_width + 2 ) ), headstart ) );
    minimap = catacurses::newwin( minimap_height, minimap_width,
                                  point( colstart + ( w_width - ( minimap_width + 1 ) ), headstart + 1 ) );
    left_window = catacurses::newwin( w_height, w_width / 2, point( colstart,
                                      headstart + head_height ) );
    right_window = catacurses::newwin( w_height, w_width / 2, point( colstart + w_width / 2,
                                       headstart + head_height ) );

    itemsPerPage = w_height - 2 - 5; // 2 for the borders, 5 for the header stuff

    panes[left].window = left_window;
    panes[right].window = right_window;
}

advanced_inv_listitem::advanced_inv_listitem( item *an_item, int index, int count,
        aim_location area, bool from_vehicle )
    : idx( index )
    , area( area )
    , id( an_item->typeId() )
    , name( an_item->tname( count ) )
    , name_without_prefix( an_item->tname( 1, false ) )
    , autopickup( get_auto_pickup().has_rule( an_item ) )
    , stacks( count )
    , volume( an_item->volume() * stacks )
    , weight( an_item->weight() * stacks )
    , cat( &an_item->get_category() )
    , from_vehicle( from_vehicle )
{
    items.push_back( an_item );
    assert( stacks >= 1 );
}

advanced_inv_listitem::advanced_inv_listitem( const std::list<item *> &list, int index,
        aim_location area, bool from_vehicle ) :
    idx( index ),
    area( area ),
    id( list.front()->typeId() ),
    items( list ),
    name( list.front()->tname( list.size() ) ),
    name_without_prefix( list.front()->tname( 1, false ) ),
    autopickup( get_auto_pickup().has_rule( list.front() ) ),
    stacks( list.size() ),
    volume( list.front()->volume() * stacks ),
    weight( list.front()->weight() * stacks ),
    cat( &list.front()->get_category() ),
    from_vehicle( from_vehicle )
{
    assert( stacks >= 1 );
}

advanced_inv_listitem::advanced_inv_listitem()
    : idx()
    , area()
    , id( "null" )
    , autopickup()
    , stacks()
    , cat( nullptr )
{
}

advanced_inv_listitem::advanced_inv_listitem( const item_category *cat )
    : idx()
    , area()
    , id( "null" )
    , name( cat->name() )
    , autopickup()
    , stacks()
    , cat( cat )
{
}

bool advanced_inv_listitem::is_category_header() const
{
    return items.empty() && cat != nullptr;
}

bool advanced_inv_listitem::is_item_entry() const
{
    return !items.empty();
}

bool advanced_inventory_pane::is_filtered( const advanced_inv_listitem &it ) const
{
    return is_filtered( *it.items.front() );
}

bool advanced_inventory_pane::is_filtered( const item &it ) const
{
    if( filter.empty() ) {
        return false;
    }

    const std::string str = it.tname();
    if( filtercache.find( str ) == filtercache.end() ) {
        const auto filter_fn = item_filter_from_string( filter );
        filtercache[ str ] = filter_fn;

        return !filter_fn( it );
    }

    return !filtercache[ str ]( it );
}

// roll our own, to handle moving stacks better
using itemstack = std::vector<std::list<item *> >;

template <typename T>
static itemstack i_stacked( T items )
{
    //create a new container for our stacked items
    itemstack stacks;
    //    // make a list of the items first, so we can add non stacked items back on
    //    std::list<item> items(things.begin(), things.end());
    // used to recall indices we stored `itype_id' item at in itemstack
    std::unordered_map<itype_id, std::set<int>> cache;
    // iterate through and create stacks
    for( auto &elem : items ) {
        const auto id = elem.typeId();
        auto iter = cache.find( id );
        bool got_stacked = false;
        // cache entry exists
        if( iter != cache.end() ) {
            // check to see if it stacks with each item in a stack, not just front()
            for( auto &idx : iter->second ) {
                for( auto &it : stacks[idx] ) {
                    if( ( got_stacked = it->display_stacked_with( elem ) ) ) {
                        stacks[idx].push_back( &elem );
                        break;
                    }
                }
                if( got_stacked ) {
                    break;
                }
            }
        }
        if( !got_stacked ) {
            cache[id].insert( stacks.size() );
            stacks.push_back( {&elem} );
        }
    }
    return stacks;
}

void advanced_inventory_pane::add_items_from_area( advanced_inv_area &square,
        bool vehicle_override )
{
    assert( square.id != AIM_ALL );
    square.volume = 0_ml;
    square.weight = 0_gram;
    if( !square.canputitems() ) {
        return;
    }
    map &m = g->m;
    player &u = g->u;
    // Existing items are *not* cleared on purpose, this might be called
    // several times in case all surrounding squares are to be shown.
    if( square.id == AIM_INVENTORY ) {
        const invslice &stacks = u.inv.slice();
        for( size_t x = 0; x < stacks.size(); ++x ) {
            std::list<item *> item_pointers;
            for( item &i : *stacks[x] ) {
                item_pointers.push_back( &i );
            }
            advanced_inv_listitem it( item_pointers, x, square.id, false );
            if( is_filtered( *it.items.front() ) ) {
                continue;
            }
            square.volume += it.volume;
            square.weight += it.weight;
            items.push_back( it );
        }
    } else if( square.id == AIM_WORN ) {
        auto iter = u.worn.begin();
        for( size_t i = 0; i < u.worn.size(); ++i, ++iter ) {
            advanced_inv_listitem it( &*iter, i, 1, square.id, false );
            if( is_filtered( *it.items.front() ) ) {
                continue;
            }
            square.volume += it.volume;
            square.weight += it.weight;
            items.push_back( it );
        }
    } else if( square.id == AIM_CONTAINER ) {
        item *cont = square.get_container( in_vehicle() );
        if( cont != nullptr ) {
            if( !cont->is_container_empty() ) {
                // filtering does not make sense for liquid in container
                item *it = &square.get_container( in_vehicle() )->contents.front();
                advanced_inv_listitem ait( it, 0, 1, square.id, in_vehicle() );
                square.volume += ait.volume;
                square.weight += ait.weight;
                items.push_back( ait );
            }
            square.desc[0] = cont->tname( 1, false );
        }
    } else {
        bool is_in_vehicle = square.can_store_in_vehicle() && ( in_vehicle() || vehicle_override );
        const itemstack &stacks = is_in_vehicle ?
                                  i_stacked( square.veh->get_items( square.vstor ) ) :
                                  i_stacked( m.i_at( square.pos ) );

        for( size_t x = 0; x < stacks.size(); ++x ) {
            advanced_inv_listitem it( stacks[x], x, square.id, is_in_vehicle );
            if( is_filtered( *it.items.front() ) ) {
                continue;
            }
            square.volume += it.volume;
            square.weight += it.weight;
            items.push_back( it );
        }
    }
}

void advanced_inventory_pane::paginate( size_t itemsPerPage )
{
    if( sortby != SORTBY_CATEGORY ) {
        return; // not needed as there are no category entries here.
    }
    // first, we insert all the items, then we sort the result
    for( size_t i = 0; i < items.size(); ++i ) {
        if( i % itemsPerPage == 0 ) {
            // first entry on the page, should be a category header
            if( items[i].is_item_entry() ) {
                items.insert( items.begin() + i, advanced_inv_listitem( items[i].cat ) );
            }
        }
        if( ( i + 1 ) % itemsPerPage == 0 && i + 1 < items.size() ) {
            // last entry of the page, but not the last entry at all!
            // Must *not* be a category header!
            if( items[i].is_category_header() ) {
                items.insert( items.begin() + i, advanced_inv_listitem() );
            }
        }
    }
}

void advanced_inventory::recalc_pane( side p )
{
    auto &pane = panes[p];
    pane.recalc = false;
    pane.items.clear();
    // Add items from the source location or in case of all 9 surrounding squares,
    // add items from several locations.
    if( pane.get_area() == AIM_ALL ) {
        auto &alls = squares[AIM_ALL];
        auto &there = panes[-p + 1];
        auto &other = squares[there.get_area()];
        alls.volume = 0_ml;
        alls.weight = 0_gram;
        for( auto &s : squares ) {
            // All the surrounding squares, nothing else
            if( s.id < AIM_SOUTHWEST || s.id > AIM_NORTHEAST ) {
                continue;
            }

            // To allow the user to transfer all items from all surrounding squares to
            // a specific square, filter out items that are already on that square.
            // e.g. left pane AIM_ALL, right pane AIM_NORTH. The user holds the
            // enter key down in the left square and moves all items to the other side.
            const bool same = other.is_same( s );

            // Deal with squares with ground + vehicle storage
            // Also handle the case when the other tile covers vehicle
            // or the ground below the vehicle.
            if( s.can_store_in_vehicle() && !( same && there.in_vehicle() ) ) {
                bool do_vehicle = there.get_area() == s.id ? !there.in_vehicle() : true;
                pane.add_items_from_area( s, do_vehicle );
                alls.volume += s.volume;
                alls.weight += s.weight;
            }

            // Add map items
            if( !same || there.in_vehicle() ) {
                pane.add_items_from_area( s );
                alls.volume += s.volume;
                alls.weight += s.weight;
            }
        }
    } else {
        pane.add_items_from_area( squares[pane.get_area()] );
    }
    // Insert category headers (only expected when sorting by category)
    if( pane.sortby == SORTBY_CATEGORY ) {
        std::set<const item_category *> categories;
        for( auto &it : pane.items ) {
            categories.insert( it.cat );
        }
        for( auto &cat : categories ) {
            pane.items.push_back( advanced_inv_listitem( cat ) );
        }
    }
    // Finally sort all items (category headers will now be moved to their proper position)
    std::stable_sort( pane.items.begin(), pane.items.end(), advanced_inv_sorter( pane.sortby ) );
    pane.paginate( itemsPerPage );
}

void advanced_inventory_pane::fix_index()
{
    if( items.empty() ) {
        index = 0;
        return;
    }
    if( index < 0 ) {
        index = 0;
    } else if( static_cast<size_t>( index ) >= items.size() ) {
        index = static_cast<int>( items.size() ) - 1;
    }
    skip_category_headers( +1 );
}

void advanced_inventory::redraw_pane( side p )
{
    // don't update ui if processing demands
    if( is_processing() ) {
        return;
    }
    auto &pane = panes[p];
    if( recalc || pane.recalc ) {
        recalc_pane( p );
    } else if( !( redraw || pane.redraw ) ) {
        return;
    }
    pane.redraw = false;
    pane.fix_index();

    const bool active = p == src;
    const advanced_inv_area &square = squares[pane.get_area()];
    auto w = pane.window;

    werase( w );
    print_items( pane, active );

    auto itm = pane.get_cur_item_ptr();
    int width = print_header( pane, itm != nullptr ? itm->area : pane.get_area() );
    bool same_as_dragged = ( square.id >= AIM_SOUTHWEST && square.id <= AIM_NORTHEAST ) &&
                           // only cardinals
                           square.id != AIM_CENTER && panes[p].in_vehicle() && // not where you stand, and pane is in vehicle
                           square.off == squares[AIM_DRAGGED].off; // make sure the offsets are the same as the grab point
    const advanced_inv_area &sq = same_as_dragged ? squares[AIM_DRAGGED] : square;
    bool car = square.can_store_in_vehicle() && panes[p].in_vehicle() && sq.id != AIM_DRAGGED;
    auto name = utf8_truncate( car ? sq.veh->name : sq.name, width );
    auto desc = utf8_truncate( sq.desc[car], width );
    width -= 2 + 1; // starts at offset 2, plus space between the header and the text
    mvwprintz( w, point( 2, 1 ), active ? c_green  : c_light_gray, name );
    mvwprintz( w, point( 2, 2 ), active ? c_light_blue : c_dark_gray, desc );
    trim_and_print( w, point( 2, 3 ), width, active ? c_cyan : c_dark_gray, square.flags );

    const int max_page = ( pane.items.size() + itemsPerPage - 1 ) / itemsPerPage;
    if( active && max_page > 1 ) {
        const int page = pane.index / itemsPerPage;
        mvwprintz( w, point( 2, 4 ), c_light_blue, _( "[<] page %d of %d [>]" ), page + 1, max_page );
    }

    if( active ) {
        wattron( w, c_cyan );
    }
    // draw a darker border around the inactive pane
    draw_border( w, active ? BORDER_COLOR : c_dark_gray );
    mvwprintw( w, point( 3, 0 ), _( "< [s]ort: %s >" ), get_sortname( pane.sortby ) );
    int max = square.max_size;
    if( max > 0 ) {
        int itemcount = square.get_item_count();
        int fmtw = 7 + ( itemcount > 99 ? 3 : itemcount > 9 ? 2 : 1 ) +
                   ( max > 99 ? 3 : max > 9 ? 2 : 1 );
        mvwprintw( w, point( w_width / 2 - fmtw, 0 ), "< %d/%d >", itemcount, max );
    }

    const char *fprefix = _( "[F]ilter" );
    const char *fsuffix = _( "[R]eset" );
    if( ! filter_edit ) {
        if( !pane.filter.empty() ) {
            mvwprintw( w, point( 2, getmaxy( w ) - 1 ), "< %s: %s >", fprefix, pane.filter );
        } else {
            mvwprintw( w, point( 2, getmaxy( w ) - 1 ), "< %s >", fprefix );
        }
    }
    if( active ) {
        wattroff( w, c_white );
    }
    if( ! filter_edit && !pane.filter.empty() ) {
        mvwprintz( w, point( 6 + std::strlen( fprefix ), getmaxy( w ) - 1 ), c_white,
                   pane.filter );
        mvwprintz( w, point( getmaxx( w ) - std::strlen( fsuffix ) - 2, getmaxy( w ) - 1 ), c_white, "%s",
                   fsuffix );
    }
    wrefresh( w );
}

// be explicit with the values
enum aim_entry {
    ENTRY_START     = 0,
    ENTRY_VEHICLE   = 1,
    ENTRY_MAP       = 2,
    ENTRY_RESET     = 3
};

bool advanced_inventory::move_all_items( bool nested_call )
{
    auto &spane = panes[src];
    auto &dpane = panes[dest];

    // AIM_ALL source area routine
    if( spane.get_area() == AIM_ALL ) {
        // move all to `AIM_WORN' doesn't make sense (see `MAX_WORN_PER_TYPE')
        if( dpane.get_area() == AIM_WORN ) {
            popup( _( "You look at the items, then your clothes, and scratch your head..." ) );
            return false;
        }
        // if the source pane (AIM_ALL) is empty, then show a message and leave
        if( !is_processing() && spane.items.empty() ) {
            popup( _( "There are no items to be moved!" ) );
            return false;
        }

        auto &sarea = squares[spane.get_area()];
        auto &darea = squares[dpane.get_area()];

        // Check first if the destination area still have enough room for moving all.
        if( !is_processing() && sarea.volume > darea.free_volume( dpane.in_vehicle() ) &&
            !query_yn( _( "There isn't enough room, do you really want to move all?" ) ) ) {
            return false;
        }

        // make sure that there are items to be moved
        bool done = false;
        // copy the current pane, to be restored after the move is queued
        auto shadow = panes[src];
        // here we recursively call this function with each area in order to
        // put all items in the proper destination area, with minimal fuss
        auto &loc = uistate.adv_inv_aim_all_location;
        // re-entry nonsense
        auto &entry = uistate.adv_inv_re_enter_move_all;
        // if we are just starting out, set entry to initial value
        switch( static_cast<aim_entry>( entry++ ) ) {
            case ENTRY_START:
                ++entry;
            /* fallthrough */
            case ENTRY_VEHICLE:
                if( squares[loc].can_store_in_vehicle() ) {
                    // either do the inverse of the pane (if it is the one we are transferring to),
                    // or just transfer the contents (if it is not the one we are transferring to)
                    spane.set_area( squares[loc], dpane.get_area() == loc ? !dpane.in_vehicle() : true );
                    // add items, calculate weights and volumes... the fun stuff
                    recalc_pane( src );
                    // then move the items to the destination area
                    move_all_items( true );
                }
                break;
            case ENTRY_MAP:
                spane.set_area( squares[loc++], false );
                recalc_pane( src );
                move_all_items( true );
                break;
            case ENTRY_RESET:
                if( loc > AIM_AROUND_END ) {
                    loc = AIM_AROUND_BEGIN;
                    entry = ENTRY_START;
                    done = true;
                } else {
                    entry = ENTRY_VEHICLE;
                }
                break;
            default:
                debugmsg( "Invalid `aim_entry' [%d] reached!", entry - 1 );
                entry = ENTRY_START;
                loc = AIM_AROUND_BEGIN;
                return false;
        }
        // restore the pane to its former glory
        panes[src] = shadow;
        // make it auto loop back, if not already doing so
        if( !done && !g->u.activity ) {
            do_return_entry();
        }
        return true;
    }

    // Check some preconditions to quickly leave the function.
    if( spane.items.empty() ) {
        return false;
    }
    bool restore_area = false;
    if( dpane.get_area() == AIM_ALL ) {
        auto loc = dpane.get_area();
        // ask where we want to store the item via the menu
        if( !query_destination( loc ) ) {
            return false;
        }
        restore_area = true;
    }
    if( !squares[dpane.get_area()].canputitems() ) {
        popup( _( "You can't put items there!" ) );
        return false;
    }
    auto &sarea = squares[spane.get_area()];
    auto &darea = squares[dpane.get_area()];

    // Make sure source and destination are different, otherwise items will disappear
    // Need to check actual position to account for dragged vehicles
    if( dpane.get_area() == AIM_DRAGGED && sarea.pos == darea.pos &&
        spane.in_vehicle() == dpane.in_vehicle() ) {
        return false;
    } else if( spane.get_area() == dpane.get_area() && spane.in_vehicle() == dpane.in_vehicle() ) {
        return false;
    }

    if( nested_call || !get_option<bool>( "CLOSE_ADV_INV" ) ) {
        // Why is this here? It's because the activity backlog can act
        // like a stack instead of a single deferred activity in order to
        // accomplish some UI shenanigans. The inventory menu activity is
        // added, then an activity to drop is pushed on the stack, then
        // the drop activity is repeatedly popped and pushed on the stack
        // until all its items are processed. When the drop activity runs out,
        // the inventory menu activity is there waiting and seamlessly returns
        // the player to the menu. If the activity is interrupted instead of
        // completing, both activities are canceled.
        // Thanks to kevingranade for the explanation.
        do_return_entry();
    }

    if( spane.get_area() == AIM_INVENTORY || spane.get_area() == AIM_WORN ) {
        std::list<std::pair<int, int>> dropped;
        // keep a list of favorites separated, only drop non-fav first if they exist
        std::list<std::pair<int, int>> dropped_favorite;

        if( spane.get_area() == AIM_INVENTORY ) {
            for( size_t index = 0; index < g->u.inv.size(); ++index ) {
                const auto &stack = g->u.inv.const_stack( index );
                const auto &it = stack.front();

                if( !spane.is_filtered( it ) ) {
                    ( it.is_favorite ? dropped_favorite : dropped ).emplace_back( static_cast<int>( index ),
                            it.count_by_charges() ? static_cast<int>( it.charges ) : static_cast<int>( stack.size() ) );
                }
            }
        } else if( spane.get_area() == AIM_WORN ) {
            // do this in reverse, to account for vector item removal messing with future indices
            auto iter = g->u.worn.rbegin();
            for( size_t idx = 0; idx < g->u.worn.size(); ++idx, ++iter ) {
                const size_t index = g->u.worn.size() - idx - 1;
                const auto &it = *iter;

                if( !spane.is_filtered( it ) ) {
                    ( it.is_favorite ? dropped_favorite : dropped ).emplace_back( player::worn_position_to_index(
                                index ),
                            it.count() );
                }
            }
        }
        if( dropped.empty() ) {
            if( !query_yn( _( "Really drop all your favorite items?" ) ) ) {
                return false;
            }
            dropped = dropped_favorite;
        }

        g->u.drop( dropped, g->u.pos() + darea.off );
    } else {
        if( dpane.get_area() == AIM_INVENTORY || dpane.get_area() == AIM_WORN ) {
            g->u.assign_activity( activity_id( "ACT_PICKUP" ) );
        } else { // Vehicle and map destinations are handled the same.

            // Check first if the destination area still have enough room for moving all.
            if( !is_processing() && sarea.volume > darea.free_volume( dpane.in_vehicle() ) &&
                !query_yn( _( "There isn't enough room, do you really want to move all?" ) ) ) {
                return false;
            }

            g->u.assign_activity( activity_id( "ACT_MOVE_ITEMS" ) );
            // store whether the destination is a vehicle
            g->u.activity.values.push_back( dpane.in_vehicle() );
            // Stash the destination
            g->u.activity.coords.push_back( darea.off );
        }

        item_stack::iterator stack_begin, stack_end;
        if( panes[src].in_vehicle() ) {
            vehicle_stack targets = sarea.veh->get_items( sarea.vstor );
            stack_begin = targets.begin();
            stack_end = targets.end();
        } else {
            map_stack targets = g->m.i_at( sarea.pos );
            stack_begin = targets.begin();
            stack_end = targets.end();
        }

        // If moving to inventory, worn, or vehicle, silently filter buckets
        // Moving them would cause tons of annoying prompts or spills
        bool filter_buckets = dpane.get_area() == AIM_INVENTORY ||
                              dpane.get_area() == AIM_WORN ||
                              dpane.in_vehicle();
        bool filtered_any_bucket = false;
        // Push item_locations and item counts for all items at placement
        for( item_stack::iterator it = stack_begin; it != stack_end; ++it ) {
            if( spane.is_filtered( *it ) ) {
                continue;
            }
            if( filter_buckets && it->is_bucket_nonempty() ) {
                filtered_any_bucket = true;
                continue;
            }
            if( spane.in_vehicle() ) {
                g->u.activity.targets.emplace_back( vehicle_cursor( *sarea.veh, sarea.vstor ), &*it );
            } else {
                g->u.activity.targets.emplace_back( map_cursor( sarea.pos ), &*it );
            }
            // quantity of 0 means move all
            g->u.activity.values.push_back( 0 );
        }

        if( filtered_any_bucket ) {
            add_msg( m_info, _( "Skipping filled buckets to avoid spilling their contents." ) );
        }
    }
    // if dest was AIM_ALL then we used query_destination and should undo that
    if( restore_area ) {
        dpane.restore_area();
    }
    return true;
}

bool advanced_inventory::show_sort_menu( advanced_inventory_pane &pane )
{
    uilist sm;
    sm.text = _( "Sort by... " );
    sm.addentry( SORTBY_NONE,     true, 'u', _( "Unsorted (recently added first)" ) );
    sm.addentry( SORTBY_NAME,     true, 'n', get_sortname( SORTBY_NAME ) );
    sm.addentry( SORTBY_WEIGHT,   true, 'w', get_sortname( SORTBY_WEIGHT ) );
    sm.addentry( SORTBY_VOLUME,   true, 'v', get_sortname( SORTBY_VOLUME ) );
    sm.addentry( SORTBY_CHARGES,  true, 'x', get_sortname( SORTBY_CHARGES ) );
    sm.addentry( SORTBY_CATEGORY, true, 'c', get_sortname( SORTBY_CATEGORY ) );
    sm.addentry( SORTBY_DAMAGE,   true, 'd', get_sortname( SORTBY_DAMAGE ) );
    sm.addentry( SORTBY_AMMO,     true, 'a', get_sortname( SORTBY_AMMO ) );
    sm.addentry( SORTBY_SPOILAGE,   true, 's', get_sortname( SORTBY_SPOILAGE ) );
    // Pre-select current sort.
    sm.selected = pane.sortby - SORTBY_NONE;
    // Calculate key and window variables, generate window,
    // and loop until we get a valid answer.
    sm.query();
    if( sm.ret < SORTBY_NONE ) {
        return false;
    }
    pane.sortby = static_cast<advanced_inv_sortby>( sm.ret );
    return true;
}

static tripoint aim_vector( aim_location id )
{
    switch( id ) {
        case AIM_SOUTHWEST:
            return tripoint_south_west;
        case AIM_SOUTH:
            return tripoint_south;
        case AIM_SOUTHEAST:
            return tripoint_south_east;
        case AIM_WEST:
            return tripoint_west;
        case AIM_EAST:
            return tripoint_east;
        case AIM_NORTHWEST:
            return tripoint_north_west;
        case AIM_NORTH:
            return tripoint_north;
        case AIM_NORTHEAST:
            return tripoint_north_east;
        default:
            return tripoint_zero;
    }
}

void advanced_inventory::display()
{
    init();

    g->u.inv.restack( g->u );

    input_context ctxt( "ADVANCED_INVENTORY" );
    ctxt.register_action( "HELP_KEYBINDINGS" );
    ctxt.register_action( "QUIT" );
    ctxt.register_action( "UP" );
    ctxt.register_action( "DOWN" );
    ctxt.register_action( "LEFT" );
    ctxt.register_action( "RIGHT" );
    ctxt.register_action( "PAGE_DOWN" );
    ctxt.register_action( "PAGE_UP" );
    ctxt.register_action( "TOGGLE_TAB" );
    ctxt.register_action( "TOGGLE_VEH" );
    ctxt.register_action( "FILTER" );
    ctxt.register_action( "RESET_FILTER" );
    ctxt.register_action( "EXAMINE" );
    ctxt.register_action( "SORT" );
    ctxt.register_action( "TOGGLE_AUTO_PICKUP" );
    ctxt.register_action( "TOGGLE_FAVORITE" );
    ctxt.register_action( "MOVE_SINGLE_ITEM" );
    ctxt.register_action( "MOVE_VARIABLE_ITEM" );
    ctxt.register_action( "MOVE_ITEM_STACK" );
    ctxt.register_action( "MOVE_ALL_ITEMS" );
    ctxt.register_action( "CATEGORY_SELECTION" );
    ctxt.register_action( "ITEMS_NW" );
    ctxt.register_action( "ITEMS_N" );
    ctxt.register_action( "ITEMS_NE" );
    ctxt.register_action( "ITEMS_W" );
    ctxt.register_action( "ITEMS_CE" );
    ctxt.register_action( "ITEMS_E" );
    ctxt.register_action( "ITEMS_SW" );
    ctxt.register_action( "ITEMS_S" );
    ctxt.register_action( "ITEMS_SE" );
    ctxt.register_action( "ITEMS_INVENTORY" );
    ctxt.register_action( "ITEMS_WORN" );
    ctxt.register_action( "ITEMS_AROUND" );
    ctxt.register_action( "ITEMS_DRAGGED_CONTAINER" );
    ctxt.register_action( "ITEMS_CONTAINER" );

    ctxt.register_action( "ITEMS_DEFAULT" );
    ctxt.register_action( "SAVE_DEFAULT" );

    exit = false;
    recalc = true;
    redraw = true;

    while( !exit ) {
        if( g->u.moves < 0 ) {
            do_return_entry();
            return;
        }
        dest = src == advanced_inventory::side::left ? advanced_inventory::side::right :
               advanced_inventory::side::left;

        redraw_pane( advanced_inventory::side::left );
        redraw_pane( advanced_inventory::side::right );

        if( redraw && !is_processing() ) {
            werase( head );
            werase( minimap );
            werase( mm_border );
            draw_border( head );
            Messages::display_messages( head, 2, 1, w_width - 1, head_height - 2 );
            draw_minimap();
            const std::string msg = _( "< [?] show help >" );
            mvwprintz( head, point( w_width - ( minimap_width + 2 ) - utf8_width( msg ) - 1, 0 ),
                       c_white, msg );
            if( g->u.has_watch() ) {
                const std::string time = to_string_time_of_day( calendar::turn );
                mvwprintz( head, point( 2, 0 ), c_white, time );
            }
            wrefresh( head );
            refresh_minimap();
        }
        redraw = false;
        recalc = false;
        // source and destination pane
        advanced_inventory_pane &spane = panes[src];
        advanced_inventory_pane &dpane = panes[dest];
        // current item in source pane, might be null
        advanced_inv_listitem *sitem = spane.get_cur_item_ptr();
        aim_location changeSquare = NUM_AIM_LOCATIONS;

        const std::string action = is_processing() ? "MOVE_ALL_ITEMS" : ctxt.handle_input();
        if( action == "CATEGORY_SELECTION" ) {
            inCategoryMode = !inCategoryMode;
            spane.redraw = true; // We redraw to force the color change of the highlighted line and header text.
        } else if( action == "HELP_KEYBINDINGS" ) {
            redraw = true;
        } else if( action == "ITEMS_DEFAULT" ) {
            for( side cside : {
                     left, right
                 } ) {
                auto &pane = panes[cside];
                aim_location location = static_cast<aim_location>( uistate.adv_inv_default_areas[cside] );
                if( pane.get_area() != location || location == AIM_ALL ) {
                    pane.recalc = true;
                }
                pane.set_area( squares[location] );
            }
            redraw = true;
        } else if( action == "SAVE_DEFAULT" ) {
            uistate.adv_inv_default_areas[left] = panes[left].get_area();
            uistate.adv_inv_default_areas[right] = panes[right].get_area();
            popup( _( "Default layout was saved." ) );
            redraw = true;
        } else if( get_square( action, changeSquare ) ) {
            if( panes[left].get_area() == changeSquare || panes[right].get_area() == changeSquare ) {
                if( squares[changeSquare].can_store_in_vehicle() && changeSquare != AIM_DRAGGED ) {
                    // only deal with spane, as you can't _directly_ change dpane
                    if( dpane.get_area() == changeSquare ) {
                        spane.set_area( squares[changeSquare], !dpane.in_vehicle() );
                        spane.recalc = true;
                    } else if( spane.get_area() == dpane.get_area() ) {
                        // swap the `in_vehicle` element of each pane if "one in, one out"
                        spane.set_area( squares[spane.get_area()], !spane.in_vehicle() );
                        dpane.set_area( squares[dpane.get_area()], !dpane.in_vehicle() );
                        recalc = true;
                    }
                } else {
                    swap_panes();
                }
                redraw = true;
                // we need to check the original area if we can place items in vehicle storage
            } else if( squares[changeSquare].canputitems( spane.get_cur_item_ptr() ) ) {
                bool in_vehicle_cargo = false;
                if( changeSquare == AIM_CONTAINER ) {
                    squares[changeSquare].set_container( spane.get_cur_item_ptr() );
                } else if( spane.get_area() == AIM_CONTAINER ) {
                    squares[changeSquare].set_container( nullptr );
                    // auto select vehicle if items exist at said square, or both are empty
                } else if( squares[changeSquare].can_store_in_vehicle() && spane.get_area() != changeSquare ) {
                    if( changeSquare == AIM_DRAGGED ) {
                        in_vehicle_cargo = true;
                    } else {
                        // check item stacks in vehicle and map at said square
                        auto sq = squares[changeSquare];
                        auto map_stack = g->m.i_at( sq.pos );
                        auto veh_stack = sq.veh->get_items( sq.vstor );
                        // auto switch to vehicle storage if vehicle items are there, or neither are there
                        if( !veh_stack.empty() || map_stack.empty() ) {
                            in_vehicle_cargo = true;
                        }
                    }
                }
                spane.set_area( squares[changeSquare], in_vehicle_cargo );
                spane.index = 0;
                spane.recalc = true;
                if( dpane.get_area() == AIM_ALL ) {
                    dpane.recalc = true;
                }
                redraw = true;
            } else {
                popup( _( "You can't put items there!" ) );
                redraw = true; // to clear the popup
            }
        } else if( action == "TOGGLE_FAVORITE" ) {
            if( sitem == nullptr || !sitem->is_item_entry() ) {
                continue;
            }
            for( auto *item : sitem->items ) {
                item->set_favorite( !item->is_favorite );
            }
            recalc = true; // In case we've merged faved and unfaved items
            redraw = true;
        } else if( action == "MOVE_SINGLE_ITEM" ||
                   action == "MOVE_VARIABLE_ITEM" ||
                   action == "MOVE_ITEM_STACK" ) {
            if( sitem == nullptr || !sitem->is_item_entry() ) {
                continue;
            }
            aim_location destarea = dpane.get_area();
            aim_location srcarea = sitem->area;
            bool restore_area = destarea == AIM_ALL;
            if( !query_destination( destarea ) ) {
                continue;
            }
            // Not necessarily equivalent to spane.in_vehicle() if using AIM_ALL
            bool from_vehicle = sitem->from_vehicle;
            bool to_vehicle = dpane.in_vehicle();

            // AIM_ALL should disable same area check and handle it with proper filtering instead.
            // This is a workaround around the lack of vehicle location info in
            // either aim_location or advanced_inv_listitem.
            if( squares[srcarea].is_same( squares[destarea] ) &&
                spane.get_area() != AIM_ALL &&
                spane.in_vehicle() == dpane.in_vehicle() ) {
                popup( _( "Source area is the same as destination (%s)." ), squares[destarea].name );
                redraw = true; // popup has messed up the screen
                continue;
            }
            assert( !sitem->items.empty() );
            const bool by_charges = sitem->items.front()->count_by_charges();
            int amount_to_move = 0;
            if( !query_charges( destarea, *sitem, action, amount_to_move ) ) {
                continue;
            }
            // This makes sure that all item references in the advanced_inventory_pane::items vector
            // are recalculated, even when they might not have changed, but they could (e.g. items
            // taken from inventory, but unable to put into the cargo trunk go back into the inventory,
            // but are potentially at a different place).
            recalc = true;
            assert( amount_to_move > 0 );
            if( destarea == AIM_CONTAINER ) {
                if( !move_content( *sitem->items.front(),
                                   *squares[destarea].get_container( to_vehicle ) ) ) {
                    redraw = true;
                    continue;
                }
            } else if( srcarea == AIM_INVENTORY && destarea == AIM_WORN ) {

                // make sure advanced inventory is reopened after activity completion.
                do_return_entry();

                g->u.assign_activity( activity_id( "ACT_WEAR" ) );

                g->u.activity.targets.emplace_back( g->u, sitem->items.front() );
                g->u.activity.values.push_back( amount_to_move );

                // exit so that the activity can be carried out
                exit = true;

            } else if( srcarea == AIM_INVENTORY || srcarea == AIM_WORN ) {

                // make sure advanced inventory is reopened after activity completion.
                do_return_entry();

                // if worn, we need to fix with the worn index number (starts at -2, as -1 is weapon)
                int idx = srcarea == AIM_INVENTORY ? sitem->idx : player::worn_position_to_index( sitem->idx );

                if( srcarea == AIM_WORN && destarea == AIM_INVENTORY ) {
                    // this is ok because worn items are never stacked (can't move more than 1).
                    g->u.takeoff( idx );

                    // exit so that the action can be carried out
                    exit = true;
                } else {
                    // important if item is worn
                    if( g->u.can_unwield( g->u.i_at( idx ) ).success() ) {
                        g->u.assign_activity( activity_id( "ACT_DROP" ) );
                        g->u.activity.placement = squares[destarea].off;

                        // incase there is vehicle cargo space at dest but the player wants to drop to ground
                        if( !to_vehicle ) {
                            g->u.activity.str_values.push_back( "force_ground" );
                        }

                        g->u.activity.values.push_back( idx );
                        g->u.activity.values.push_back( amount_to_move );

                        // exit so that the activity can be carried out
                        exit = true;
                    }
                }
            } else { // from map/vehicle: start ACT_PICKUP or ACT_MOVE_ITEMS as necessary

                // Make sure advanced inventory is reopened after activity completion.
                do_return_entry();

                if( destarea == AIM_INVENTORY ) {
                    g->u.assign_activity( activity_id( "ACT_PICKUP" ) );
                } else if( destarea == AIM_WORN ) {
                    g->u.assign_activity( activity_id( "ACT_WEAR" ) );
                } else { // Vehicle and map destinations are handled similarly.

                    g->u.assign_activity( activity_id( "ACT_MOVE_ITEMS" ) );
                    // store whether the destination is a vehicle
                    g->u.activity.values.push_back( to_vehicle );
                    // Stash the destination
                    g->u.activity.coords.push_back( squares[destarea].off );
                }

                if( by_charges ) {
                    if( from_vehicle ) {
                        g->u.activity.targets.emplace_back( vehicle_cursor( *squares[srcarea].veh, squares[srcarea].vstor ),
                                                            sitem->items.front() );
                    } else {
                        g->u.activity.targets.emplace_back( map_cursor( squares[srcarea].pos ), sitem->items.front() );
                    }
                    g->u.activity.values.push_back( amount_to_move );
                } else {
                    for( std::list<item *>::iterator it = sitem->items.begin(); amount_to_move > 0 &&
                         it != sitem->items.end(); ++it ) {
                        if( from_vehicle ) {
                            g->u.activity.targets.emplace_back( vehicle_cursor( *squares[srcarea].veh, squares[srcarea].vstor ),
                                                                *it );
                        } else {
                            g->u.activity.targets.emplace_back( map_cursor( squares[srcarea].pos ), *it );
                        }
                        g->u.activity.values.push_back( 0 );
                        --amount_to_move;
                    }
                }

                // exit so that the activity can be carried out
                exit = true;
            }

            // if dest was AIM_ALL then we used query_destination and should undo that
            if( restore_area ) {
                dpane.restore_area();
            }
        } else if( action == "MOVE_ALL_ITEMS" ) {
            exit = move_all_items();
            recalc = true;
        } else if( action == "SORT" ) {
            if( show_sort_menu( spane ) ) {
                recalc = true;
                uistate.adv_inv_sort[src] = spane.sortby;
            }
            redraw = true;
        } else if( action == "FILTER" ) {
            string_input_popup spopup;
            std::string filter = spane.filter;
            filter_edit = true;
            spopup.window( spane.window, 4, w_height - 1, w_width / 2 - 4 )
            .max_length( 256 )
            .text( filter );

            draw_item_filter_rules( dpane.window, 1, 11, item_filter_type::FILTER );

            ime_sentry sentry;

            do {
                mvwprintz( spane.window, point( 2, getmaxy( spane.window ) - 1 ), c_cyan, "< " );
                mvwprintz( spane.window, point( w_width / 2 - 4, getmaxy( spane.window ) - 1 ), c_cyan, " >" );
                std::string new_filter = spopup.query_string( false );
                if( spopup.context().get_raw_input().get_first_input() == KEY_ESCAPE ) {
                    // restore original filter
                    spane.set_filter( filter );
                } else {
                    spane.set_filter( new_filter );
                }
                redraw_pane( src );
            } while( spopup.context().get_raw_input().get_first_input() != '\n' &&
                     spopup.context().get_raw_input().get_first_input() != KEY_ESCAPE );
            filter_edit = false;
            spane.redraw = true;
            dpane.redraw = true;
        } else if( action == "RESET_FILTER" ) {
            spane.set_filter( "" );
        } else if( action == "TOGGLE_AUTO_PICKUP" ) {
            if( sitem == nullptr || !sitem->is_item_entry() ) {
                continue;
            }
            if( sitem->autopickup ) {
                get_auto_pickup().remove_rule( sitem->items.front() );
                sitem->autopickup = false;
            } else {
                get_auto_pickup().add_rule( sitem->items.front() );
                sitem->autopickup = true;
            }
            recalc = true;
        } else if( action == "EXAMINE" ) {
            if( sitem == nullptr || !sitem->is_item_entry() ) {
                continue;
            }
            int ret = 0;
            const int info_width = w_width / 2;
            const int info_startx = colstart + ( src == advanced_inventory::side::left ? info_width : 0 );
            if( spane.get_area() == AIM_INVENTORY || spane.get_area() == AIM_WORN ) {
                int idx = spane.get_area() == AIM_INVENTORY ? sitem->idx :
                          player::worn_position_to_index( sitem->idx );
                // Setup a "return to AIM" activity. If examining the item creates a new activity
                // (e.g. reading, reloading, activating), the new activity will be put on top of
                // "return to AIM". Once the new activity is finished, "return to AIM" comes back
                // (automatically, see player activity handling) and it re-opens the AIM.
                // If examining the item did not create a new activity, we have to remove
                // "return to AIM".
                do_return_entry();
                assert( g->u.has_activity( activity_id( "ACT_ADV_INVENTORY" ) ) );
                ret = g->inventory_item_menu( idx, info_startx, info_width,
                                              src == advanced_inventory::side::left ? game::LEFT_OF_INFO : game::RIGHT_OF_INFO );
                if( !g->u.has_activity( activity_id( "ACT_ADV_INVENTORY" ) ) ) {
                    exit = true;
                } else {
                    g->u.cancel_activity();
                }
                // Might have changed a stack (activated an item, repaired an item, etc.)
                if( spane.get_area() == AIM_INVENTORY ) {
                    g->u.inv.restack( g->u );
                }
                recalc = true;
            } else {
                item &it = *sitem->items.front();
                std::vector<iteminfo> vThisItem;
                std::vector<iteminfo> vDummy;
                it.info( true, vThisItem );
                int iDummySelect = 0;
                ret = draw_item_info( info_startx,
                                      info_width, 0, 0, it.tname(), it.type_name(), vThisItem, vDummy, iDummySelect,
                                      false, false, true ).get_first_input();
            }
            if( ret == KEY_NPAGE || ret == KEY_DOWN ) {
                spane.scroll_by( +1 );
            } else if( ret == KEY_PPAGE || ret == KEY_UP ) {
                spane.scroll_by( -1 );
            }
            redraw = true; // item info window overwrote the other pane and the header
        } else if( action == "QUIT" ) {
            exit = true;
        } else if( action == "PAGE_DOWN" ) {
            spane.scroll_by( +itemsPerPage );
        } else if( action == "PAGE_UP" ) {
            spane.scroll_by( -itemsPerPage );
        } else if( action == "DOWN" ) {
            if( inCategoryMode ) {
                spane.scroll_category( +1 );
            } else {
                spane.scroll_by( +1 );
            }
        } else if( action == "UP" ) {
            if( inCategoryMode ) {
                spane.scroll_category( -1 );
            } else {
                spane.scroll_by( -1 );
            }
        } else if( action == "LEFT" ) {
            src = left;
            redraw = true;
        } else if( action == "RIGHT" ) {
            src = right;
            redraw = true;
        } else if( action == "TOGGLE_TAB" ) {
            src = dest;
            redraw = true;
        } else if( action == "TOGGLE_VEH" ) {
            if( squares[spane.get_area()].can_store_in_vehicle() ) {
                // swap the panes if going vehicle will show the same tile
                if( spane.get_area() == dpane.get_area() && spane.in_vehicle() != dpane.in_vehicle() ) {
                    swap_panes();
                    // disallow for dragged vehicles
                } else if( spane.get_area() != AIM_DRAGGED ) {
                    // Toggle between vehicle and ground
                    spane.set_area( squares[spane.get_area()], !spane.in_vehicle() );
                    spane.index = 0;
                    spane.recalc = true;
                    if( dpane.get_area() == AIM_ALL ) {
                        dpane.recalc = true;
                    }
                    // make sure to update the minimap as well!
                    redraw = true;
                }
            } else {
                popup( _( "No vehicle there!" ) );
                redraw = true;
            }
        }
    }
}

void advanced_inventory_pane::skip_category_headers( int offset )
{
    assert( offset != 0 ); // 0 would make no sense
    assert( static_cast<size_t>( index ) < items.size() ); // valid index is required
    assert( offset == -1 || offset == +1 ); // only those two offsets are allowed
    assert( !items.empty() ); // index would not be valid, and this would be an endless loop
    while( !items[index].is_item_entry() ) {
        mod_index( offset );
    }
}

void advanced_inventory_pane::mod_index( int offset )
{
    assert( offset != 0 ); // 0 would make no sense
    assert( !items.empty() );
    index += offset;
    if( index < 0 ) {
        index = static_cast<int>( items.size() ) - 1;
    } else if( static_cast<size_t>( index ) >= items.size() ) {
        index = 0;
    }
}

void advanced_inventory_pane::scroll_by( int offset )
{
    assert( offset != 0 ); // 0 would make no sense
    if( items.empty() ) {
        return;
    }
    mod_index( offset );
    skip_category_headers( offset > 0 ? +1 : -1 );
    redraw = true;
}

void advanced_inventory_pane::scroll_category( int offset )
{
    assert( offset != 0 ); // 0 would make no sense
    assert( offset == -1 || offset == +1 ); // only those two offsets are allowed
    if( items.empty() ) {
        return;
    }
    assert( get_cur_item_ptr() != nullptr ); // index must already be valid!
    auto cur_cat = items[index].cat;
    if( offset > 0 ) {
        while( items[index].cat == cur_cat ) {
            index++;
            if( static_cast<size_t>( index ) >= items.size() ) {
                index = 0; // wrap to begin, stop there.
                break;
            }
        }
    } else {
        while( items[index].cat == cur_cat ) {
            index--;
            if( index < 0 ) {
                index = static_cast<int>( items.size() ) - 1; // wrap to end, stop there.
                break;
            }
        }
    }
    // Make sure we land on an item entry.
    skip_category_headers( offset > 0 ? +1 : -1 );
    redraw = true;
}

advanced_inv_listitem *advanced_inventory_pane::get_cur_item_ptr()
{
    if( static_cast<size_t>( index ) >= items.size() ) {
        return nullptr;
    }
    return &items[index];
}

void advanced_inventory_pane::set_filter( const std::string &new_filter )
{
    if( filter == new_filter ) {
        return;
    }
    filter = new_filter;
    filtercache.clear();
    recalc = true;
}

class query_destination_callback : public uilist_callback
{
    private:
        advanced_inventory &_adv_inv;
        void draw_squares( const uilist *menu ); // Render a fancy ASCII grid at the left of the menu.
    public:
        query_destination_callback( advanced_inventory &adv_inv ) : _adv_inv( adv_inv ) {}
        void select( int /*entnum*/, uilist *menu ) override {
            draw_squares( menu );
        }
};

void query_destination_callback::draw_squares( const uilist *menu )
{
    assert( menu->entries.size() >= 9 );
    int ofs = -25 - 4;
    int sel = advanced_inventory::screen_relative_location(
                  static_cast <aim_location>( menu->selected + 1 ) );
    for( int i = 1; i < 10; i++ ) {
        aim_location loc = advanced_inventory::screen_relative_location( static_cast <aim_location>( i ) );
        char key = advanced_inventory::get_location_key( loc );
        advanced_inv_area &square = _adv_inv.get_one_square( loc );
        bool in_vehicle = square.can_store_in_vehicle();
        const char *bracket = in_vehicle ? "<>" : "[]";
        // always show storage option for vehicle storage, if applicable
        bool canputitems = menu->entries[i - 1].enabled && square.canputitems();
        nc_color bcolor = canputitems ? sel == loc ? h_white : c_light_gray : c_dark_gray;
        nc_color kcolor = canputitems ? sel == loc ? h_white : c_light_gray : c_dark_gray;
        const int x = square.hscreen.x + ofs;
        const int y = square.hscreen.y + 5;
        mvwprintz( menu->window, point( x, y ), bcolor, "%c", bracket[0] );
        wprintz( menu->window, kcolor, "%c", key );
        wprintz( menu->window, bcolor, "%c", bracket[1] );
    }
}

bool advanced_inventory::query_destination( aim_location &def )
{
    if( def != AIM_ALL ) {
        if( squares[def].canputitems() ) {
            return true;
        }
        popup( _( "You can't put items there!" ) );
        redraw = true; // the popup has messed the screen up.
        return false;
    }

    uilist menu;
    menu.text = _( "Select destination" );
    menu.pad_left = 9; /* free space for the squares */
    query_destination_callback cb( *this );
    menu.callback = &cb;

    {
        std::vector <aim_location> ordered_locs;
        static_assert( AIM_NORTHEAST - AIM_SOUTHWEST == 8,
                       "Expected 9 contiguous directions in the aim_location enum" );
        for( int i = AIM_SOUTHWEST; i <= AIM_NORTHEAST; i++ ) {
            ordered_locs.push_back( screen_relative_location( static_cast <aim_location>( i ) ) );
        }
        for( auto &ordered_loc : ordered_locs ) {
            auto &s = squares[ordered_loc];
            const int size = s.get_item_count();
            std::string prefix = string_format( "%2d/%d", size, MAX_ITEM_IN_SQUARE );
            if( size >= MAX_ITEM_IN_SQUARE ) {
                prefix += _( " (FULL)" );
            }
            menu.addentry( ordered_loc,
                           s.canputitems() && s.id != panes[src].get_area(),
                           get_location_key( ordered_loc ),
                           prefix + " " + s.name + " " + ( s.veh != nullptr ? s.veh->name : "" ) );
        }
    }
    // Selected keyed to uilist.entries, which starts at 0.
    menu.selected = uistate.adv_inv_last_popup_dest - AIM_SOUTHWEST;
    menu.show(); // generate and show window.
    while( menu.ret == UILIST_WAIT_INPUT ) {
        menu.query( false ); // query, but don't loop
    }
    redraw = true; // the menu has messed the screen up.
    if( menu.ret >= AIM_SOUTHWEST && menu.ret <= AIM_NORTHEAST ) {
        assert( squares[menu.ret].canputitems() );
        def = static_cast<aim_location>( menu.ret );
        // we have to set the destination pane so that move actions will target it
        // we can use restore_area later to undo this
        panes[dest].set_area( squares[def], true );
        uistate.adv_inv_last_popup_dest = menu.ret;
        return true;
    }
    return false;
}

bool advanced_inventory::move_content( item &src_container, item &dest_container )
{
    if( !src_container.is_container() ) {
        popup( _( "Source must be container." ) );
        return false;
    }
    if( src_container.is_container_empty() ) {
        popup( _( "Source container is empty." ) );
        return false;
    }

    item &src_contents = src_container.contents.front();

    if( !src_contents.made_of( LIQUID ) ) {
        popup( _( "You can unload only liquids into target container." ) );
        return false;
    }

    std::string err;
    // TODO: Allow buckets here, but require them to be on the ground or wielded
    const int amount = dest_container.get_remaining_capacity_for_liquid( src_contents, false, &err );
    if( !err.empty() ) {
        popup( err );
        return false;
    }
    if( src_container.is_non_resealable_container() ) {
        if( src_contents.charges > amount ) {
            popup( _( "You can't partially unload liquids from unsealable container." ) );
            return false;
        }
        src_container.on_contents_changed();
    }
    dest_container.fill_with( src_contents, amount );

    uistate.adv_inv_container_content_type = dest_container.contents.front().typeId();
    if( src_contents.charges <= 0 ) {
        src_container.contents.clear();
    }

    return true;
}

units::volume advanced_inv_area::free_volume( bool in_vehicle ) const
{
    assert( id != AIM_ALL ); // should be a specific location instead
    if( id == AIM_INVENTORY || id == AIM_WORN ) {
        return g->u.volume_capacity() - g->u.volume_carried();
    }
    return in_vehicle ? veh->free_volume( vstor ) : g->m.free_volume( pos );
}

bool advanced_inventory::query_charges( aim_location destarea, const advanced_inv_listitem &sitem,
                                        const std::string &action, int &amount )
{
    assert( destarea != AIM_ALL ); // should be a specific location instead
    assert( !sitem.items.empty() ); // valid item is obviously required
    const item &it = *sitem.items.front();
    advanced_inv_area &p = squares[destarea];
    const bool by_charges = it.count_by_charges();
    const units::volume free_volume = p.free_volume( panes[dest].in_vehicle() );
    // default to move all, unless if being equipped
    const int input_amount = by_charges ? it.charges : action == "MOVE_SINGLE_ITEM" ? 1 : sitem.stacks;
    assert( input_amount > 0 ); // there has to be something to begin with
    amount = input_amount;

    // Includes moving from/to inventory and around on the map.
    if( it.made_of_from_type( LIQUID ) ) {
        popup( _( "You can't pick up a liquid." ) );
        redraw = true;
        return false;
    }

    // Check volume, this should work the same for inventory, map and vehicles, but not for worn
    const int room_for = it.charges_per_volume( free_volume );
    if( amount > room_for && squares[destarea].id != AIM_WORN ) {
        if( room_for <= 0 ) {
            popup( _( "Destination area is full.  Remove some items first." ) );
            redraw = true;
            return false;
        }
        amount = std::min( room_for, amount );
    }
    // Map and vehicles have a maximal item count, check that. Inventory does not have this.
    if( destarea != AIM_INVENTORY &&
        destarea != AIM_WORN &&
        destarea != AIM_CONTAINER ) {
        const int cntmax = p.max_size - p.get_item_count();
        // For items counted by charges, adding it adds 0 items if something there stacks with it.
        const bool adds0 = by_charges && std::any_of( panes[dest].items.begin(), panes[dest].items.end(),
        [&it]( const advanced_inv_listitem & li ) {
            return li.is_item_entry() && li.items.front()->stacks_with( it );
        } );
        if( cntmax <= 0 && !adds0 ) {
            popup( _( "Destination area has too many items.  Remove some first." ) );
            redraw = true;
            return false;
        }
        // Items by charge count as a single item, regardless of the charges. As long as the
        // destination can hold another item, one can move all charges.
        if( !by_charges ) {
            amount = std::min( cntmax, amount );
        }
    }
    // Inventory has a weight capacity, map and vehicle don't have that
    if( destarea == AIM_INVENTORY  || destarea == AIM_WORN ) {
        const units::mass unitweight = it.weight() / ( by_charges ? it.charges : 1 );
        const units::mass max_weight = g->u.has_trait( trait_id( "DEBUG_STORAGE" ) ) ?
                                       units::mass_max : g->u.weight_capacity() * 4 - g->u.weight_carried();
        if( unitweight > 0_gram && unitweight * amount > max_weight ) {
            const int weightmax = max_weight / unitweight;
            if( weightmax <= 0 ) {
                popup( _( "This is too heavy!" ) );
                redraw = true;
                return false;
            }
            amount = std::min( weightmax, amount );
        }
    }
    // handle how many of armor type we can equip (max of 2 per type)
    if( destarea == AIM_WORN ) {
        const auto &id = sitem.items.front()->typeId();
        // how many slots are available for the item?
        const int slots_available = MAX_WORN_PER_TYPE - g->u.amount_worn( id );
        // base the amount to equip on amount of slots available
        amount = std::min( slots_available, input_amount );
    }
    // Now we have the final amount. Query if requested or limited room left.
    if( action == "MOVE_VARIABLE_ITEM" || amount < input_amount ) {
        const int count = by_charges ? it.charges : sitem.stacks;
        const char *msg = nullptr;
        std::string popupmsg;
        if( amount >= input_amount ) {
            msg = _( "How many do you want to move? [Have %d] (0 to cancel)" );
            popupmsg = string_format( msg, count );
        } else {
            msg = _( "Destination can only hold %d! Move how many? [Have %d] (0 to cancel)" );
            popupmsg = string_format( msg, amount, count );
        }
        // At this point amount contains the maximal amount that the destination can hold.
        const int possible_max = std::min( input_amount, amount );
        if( amount <= 0 ) {
            popup( _( "The destination is already full!" ) );
        } else {
            amount = string_input_popup()
                     .title( popupmsg )
                     .width( 20 )
                     .only_digits( true )
                     .query_int();
        }
        if( amount <= 0 ) {
            redraw = true;
            return false;
        }
        if( amount > possible_max ) {
            amount = possible_max;
        }
    }
    return true;
}

bool advanced_inv_area::is_same( const advanced_inv_area &other ) const
{
    // All locations (sans the below) are compared by the coordinates,
    // e.g. dragged vehicle (to the south) and AIM_SOUTH are the same.
    if( id != AIM_INVENTORY && other.id != AIM_INVENTORY &&
        id != AIM_WORN      && other.id != AIM_WORN      &&
        id != AIM_CONTAINER && other.id != AIM_CONTAINER ) {
        //     have a vehicle?...     ...do the cargo index and pos match?...    ...at least pos?
        return veh == other.veh ? pos == other.pos && vstor == other.vstor : pos == other.pos;
    }
    //      ...is the id?
    return id == other.id;
}

bool advanced_inv_area::canputitems( const advanced_inv_listitem *advitem )
{
    bool canputitems = false;
    bool from_vehicle = false;
    item *it = nullptr;
    switch( id ) {
        case AIM_CONTAINER:
            if( advitem != nullptr && advitem->is_item_entry() ) {
                it = advitem->items.front();
                from_vehicle = advitem->from_vehicle;
            }
            if( get_container( from_vehicle ) != nullptr ) {
                it = get_container( from_vehicle );
            }
            if( it != nullptr ) {
                canputitems = it->is_watertight_container();
            }
            break;
        default:
            canputitems = canputitemsloc;
            break;
    }
    return canputitems;
}

item *advanced_inv_area::get_container( bool in_vehicle )
{
    item *container = nullptr;

    if( uistate.adv_inv_container_location != -1 ) {
        // try to find valid container in the area
        if( uistate.adv_inv_container_location == AIM_INVENTORY ) {
            const invslice &stacks = g->u.inv.slice();

            // check index first
            if( stacks.size() > static_cast<size_t>( uistate.adv_inv_container_index ) ) {
                auto &it = stacks[uistate.adv_inv_container_index]->front();
                if( is_container_valid( &it ) ) {
                    container = &it;
                }
            }

            // try entire area
            if( container == nullptr ) {
                for( size_t x = 0; x < stacks.size(); ++x ) {
                    auto &it = stacks[x]->front();
                    if( is_container_valid( &it ) ) {
                        container = &it;
                        uistate.adv_inv_container_index = x;
                        break;
                    }
                }
            }
        } else if( uistate.adv_inv_container_location == AIM_WORN ) {
            auto &worn = g->u.worn;
            size_t idx = static_cast<size_t>( uistate.adv_inv_container_index );
            if( worn.size() > idx ) {
                auto iter = worn.begin();
                std::advance( iter, idx );
                if( is_container_valid( &*iter ) ) {
                    container = &*iter;
                }
            }

            // no need to reinvent the wheel
            if( container == nullptr ) {
                auto iter = worn.begin();
                for( size_t i = 0; i < worn.size(); ++i, ++iter ) {
                    if( is_container_valid( &*iter ) ) {
                        container = &*iter;
                        uistate.adv_inv_container_index = i;
                        break;
                    }
                }
            }
        } else {
            map &m = g->m;
            bool is_in_vehicle = veh &&
                                 ( uistate.adv_inv_container_in_vehicle || ( can_store_in_vehicle() && in_vehicle ) );

            const itemstack &stacks = is_in_vehicle ?
                                      i_stacked( veh->get_items( vstor ) ) :
                                      i_stacked( m.i_at( pos ) );

            // check index first
            if( stacks.size() > static_cast<size_t>( uistate.adv_inv_container_index ) ) {
                auto it = stacks[uistate.adv_inv_container_index].front();
                if( is_container_valid( it ) ) {
                    container = it;
                }
            }

            // try entire area
            if( container == nullptr ) {
                for( size_t x = 0; x < stacks.size(); ++x ) {
                    auto it = stacks[x].front();
                    if( is_container_valid( it ) ) {
                        container = it;
                        uistate.adv_inv_container_index = x;
                        break;
                    }
                }
            }
        }

        // no valid container in the area, resetting container
        if( container == nullptr ) {
            set_container( nullptr );
            desc[0] = _( "Invalid container" );
        }
    }

    return container;
}

void advanced_inv_area::set_container( const advanced_inv_listitem *advitem )
{
    if( advitem != nullptr ) {
        item *it( advitem->items.front() );
        uistate.adv_inv_container_location = advitem->area;
        uistate.adv_inv_container_in_vehicle = advitem->from_vehicle;
        uistate.adv_inv_container_index = advitem->idx;
        uistate.adv_inv_container_type = it->typeId();
        uistate.adv_inv_container_content_type = !it->is_container_empty() ?
                it->contents.front().typeId() : "null";
        set_container_position();
    } else {
        uistate.adv_inv_container_location = -1;
        uistate.adv_inv_container_index = 0;
        uistate.adv_inv_container_in_vehicle = false;
        uistate.adv_inv_container_type = "null";
        uistate.adv_inv_container_content_type = "null";
    }
}

bool advanced_inv_area::is_container_valid( const item *it ) const
{
    if( it != nullptr ) {
        if( it->typeId() == uistate.adv_inv_container_type ) {
            if( it->is_container_empty() ) {
                if( uistate.adv_inv_container_content_type == "null" ) {
                    return true;
                }
            } else {
                if( it->contents.front().typeId() == uistate.adv_inv_container_content_type ) {
                    return true;
                }
            }
        }
    }

    return false;
}

void advanced_inv_area::set_container_position()
{
    // update the offset of the container based on location
    if( uistate.adv_inv_container_location == AIM_DRAGGED ) {
        off = g->u.grab_point;
    } else {
        off = aim_vector( static_cast<aim_location>( uistate.adv_inv_container_location ) );
    }
    // update the absolute position
    pos = g->u.pos() + off;
    // update vehicle information
    if( const cata::optional<vpart_reference> vp = g->m.veh_at( pos ).part_with_feature( "CARGO",
            false ) ) {
        veh = &vp->vehicle();
        vstor = vp->part_index();
    } else {
        veh = nullptr;
        vstor = -1;
    }
}

void advanced_inv()
{
    advanced_inventory advinv;
    advinv.display();
}

void advanced_inventory::refresh_minimap()
{
    // don't update ui if processing demands
    if( is_processing() ) {
        return;
    }
    // redraw border around minimap
    draw_border( mm_border );
    // minor addition to border for AIM_ALL, sorta hacky
    if( panes[src].get_area() == AIM_ALL || panes[dest].get_area() == AIM_ALL ) {
        // NOLINTNEXTLINE(cata-use-named-point-constants)
        mvwprintz( mm_border, point( 1, 0 ), c_light_gray, utf8_truncate( _( "All" ), minimap_width ) );
    }
    // refresh border, then minimap
    wrefresh( mm_border );
    wrefresh( minimap );
}

void advanced_inventory::draw_minimap()
{
    // if player is in one of the below, invert the player cell
    static const std::array<aim_location, 3> player_locations = {
        {AIM_CENTER, AIM_INVENTORY, AIM_WORN}
    };
    static const std::array<side, NUM_PANES> sides = {{left, right}};
    // get the center of the window
    tripoint pc = {getmaxx( minimap ) / 2, getmaxy( minimap ) / 2, 0};
    // draw the 3x3 tiles centered around player
    g->m.draw( minimap, g->u.pos() );
    for( auto s : sides ) {
        char sym = get_minimap_sym( s );
        if( sym == '\0' ) {
            continue;
        }
        auto sq = squares[panes[s].get_area()];
        auto pt = pc + sq.off;
        // invert the color if pointing to the player's position
        auto cl = sq.id == AIM_INVENTORY || sq.id == AIM_WORN ?
                  invert_color( c_light_cyan ) : c_light_cyan.blink();
        mvwputch( minimap, pt.xy(), cl, sym );
    }

    // Invert player's tile color if exactly one pane points to player's tile
    bool invert_left = false;
    bool invert_right = false;
    const auto is_selected = [ this ]( const aim_location & where, size_t side ) {
        return where == this->panes[ side ].get_area();
    };
    for( auto &loc : player_locations ) {
        invert_left |= is_selected( loc, 0 );
        invert_right |= is_selected( loc, 1 );
    }

    if( !invert_left || !invert_right ) {
        g->u.draw( minimap, g->u.pos(), invert_left || invert_right );
    }
}

char advanced_inventory::get_minimap_sym( side p ) const
{
    static const std::array<char, NUM_PANES> c_side = {{'L', 'R'}};
    static const std::array<char, NUM_PANES> d_side = {{'^', 'v'}};
    static const std::array<char, NUM_AIM_LOCATIONS> g_nome = {{
            '@', '#', '#', '#', '#', '@', '#',
            '#', '#', '#', 'D', '^', 'C', '@'
        }
    };
    char ch = g_nome[panes[p].get_area()];
    switch( ch ) {
        case '@': // '^' or 'v'
            ch = d_side[panes[-p + 1].get_area() == AIM_CENTER];
            break;
        case '#': // 'L' or 'R'
            ch = panes[p].in_vehicle() ? 'V' : c_side[p];
            break;
        case '^': // do not show anything
            ch ^= ch;
            break;
    }
    return ch;
}

aim_location advanced_inv_area::offset_to_location() const
{
    static aim_location loc_array[3][3] = {
        {AIM_NORTHWEST,     AIM_NORTH,      AIM_NORTHEAST},
        {AIM_WEST,          AIM_CENTER,     AIM_EAST},
        {AIM_SOUTHWEST,     AIM_SOUTH,      AIM_SOUTHEAST}
    };
    return loc_array[off.y + 1][off.x + 1];
}

void advanced_inventory::swap_panes()
{
    // Switch left and right pane.
    std::swap( panes[left], panes[right] );
    // Window pointer must be unchanged!
    std::swap( panes[left].window, panes[right].window );
    // No recalculation needed, data has not changed
    redraw = true;
}

void advanced_inventory::do_return_entry()
{
    // only save pane settings
    save_settings( true );
    g->u.assign_activity( activity_id( "ACT_ADV_INVENTORY" ) );
    g->u.activity.auto_resume = true;
    uistate.adv_inv_exit_code = exit_re_entry;
}

bool advanced_inventory::is_processing() const
{
    return uistate.adv_inv_re_enter_move_all != ENTRY_START;
}

aim_location advanced_inventory::screen_relative_location( aim_location area )
{

    if( !( tile_iso && use_tiles ) ) {
        return area;
    }
    switch( area ) {

        case AIM_SOUTHWEST:
            return AIM_WEST;

        case AIM_SOUTH:
            return AIM_SOUTHWEST;

        case AIM_SOUTHEAST:
            return AIM_SOUTH;

        case AIM_WEST:
            return AIM_NORTHWEST;

        case AIM_EAST:
            return AIM_SOUTHEAST;

        case AIM_NORTHWEST:
            return AIM_NORTH;

        case AIM_NORTH:
            return AIM_NORTHEAST;

        case AIM_NORTHEAST:
            return AIM_EAST;

        default :
            return area;
    }
}

void cancel_aim_processing()
{
    uistate.adv_inv_re_enter_move_all = ENTRY_START;
}<|MERGE_RESOLUTION|>--- conflicted
+++ resolved
@@ -548,31 +548,6 @@
     }
 };
 
-<<<<<<< HEAD
-=======
-void advanced_inventory::menu_square( uilist &menu )
-{
-    assert( menu.entries.size() >= 9 );
-    int ofs = -25 - 4;
-    int sel = screen_relative_location( static_cast <aim_location>( menu.selected + 1 ) );
-    for( int i = 1; i < 10; i++ ) {
-        aim_location loc = screen_relative_location( static_cast <aim_location>( i ) );
-        char key = get_location_key( loc );
-        bool in_vehicle = squares[loc].can_store_in_vehicle();
-        const char *bracket = in_vehicle ? "<>" : "[]";
-        // always show storage option for vehicle storage, if applicable
-        bool canputitems = menu.entries[i - 1].enabled && squares[loc].canputitems();
-        nc_color bcolor = canputitems ? sel == loc ? h_white : c_light_gray : c_dark_gray;
-        nc_color kcolor = canputitems ? sel == loc ? h_white : c_light_gray : c_dark_gray;
-        const int x = squares[loc].hscreen.x + ofs;
-        const int y = squares[loc].hscreen.y + 5;
-        mvwprintz( menu.window, point( x, y ), bcolor, "%c", bracket[0] );
-        wprintz( menu.window, kcolor, "%c", key );
-        wprintz( menu.window, bcolor, "%c", bracket[1] );
-    }
-}
-
->>>>>>> 609d266a
 inline char advanced_inventory::get_location_key( aim_location area )
 {
     switch( area ) {
