#include "advanced_inv.h"

#include <algorithm>
#include <cstddef>
#include <functional>
#include <initializer_list>
#include <list>
#include <memory>
#include <new>
#include <string>
#include <type_traits>
#include <utility>
#include <vector>

#include "activity_actor_definitions.h"
#include "activity_type.h"
#include "advanced_inv_listitem.h"
#include "advanced_inv_pagination.h"
#include "auto_pickup.h"
#include "avatar.h"
#include "cached_options.h"
#include "calendar.h"
#include "cata_assert.h"
#include "cata_scope_helpers.h"
#include "catacharset.h"
#include "character.h"
#include "colony.h"
#include "color.h"
#include "debug.h"
#include "enums.h"
#include "game.h"
#include "game_constants.h"
#include "input.h"
#include "inventory.h"
#include "inventory_ui.h"
#include "item.h"
#include "item_category.h"
#include "item_location.h"
#include "item_pocket.h"
#include "item_stack.h"
#include "localized_comparator.h"
#include "map.h"
#include "map_selector.h"
#include "messages.h"
#include "optional.h"
#include "options.h"
#include "output.h"
#include "panels.h"
#include "pimpl.h"
#include "player_activity.h"
#include "point.h"
#include "ret_val.h"
#include "string_formatter.h"
#include "string_input_popup.h"
#include "translations.h"
#include "type_id.h"
#include "ui.h"
#include "ui_manager.h"
#include "uistate.h"
#include "units.h"
#include "units_utility.h"
#include "vehicle.h"
#include "vehicle_selector.h"

#if defined(__ANDROID__)
#   include <SDL_keyboard.h>
#endif

static const activity_id ACT_ADV_INVENTORY( "ACT_ADV_INVENTORY" );

namespace io
{

template<>
std::string enum_to_string<aim_exit>( const aim_exit v )
{
    switch( v ) {
        // *INDENT-OFF*
        case aim_exit::none: return "none";
        case aim_exit::okay: return "okay";
        case aim_exit::re_entry: return "re_entry";
        // *INDENT-ON*
        case aim_exit::last:
            break;
    }
    cata_fatal( "Invalid aim_exit" );
}

template<>
std::string enum_to_string<aim_entry>( const aim_entry v )
{
    switch( v ) {
        // *INDENT-OFF*
        case aim_entry::START: return "START";
        case aim_entry::VEHICLE: return "VEHICLE";
        case aim_entry::MAP: return "MAP";
        case aim_entry::RESET: return "RESET";
        // *INDENT-ON*
        case aim_entry::last:
            break;
    }
    cata_fatal( "Invalid aim_entry" );
}

} // namespace io

void create_advanced_inv()
{
    advanced_inventory advinv;
    advinv.display();
}

// *INDENT-OFF*
advanced_inventory::advanced_inventory()
    : recalc( true )
    , src( left )
    , dest( right )
      // panes don't need initialization, they are recalculated immediately
    , squares( {
    {
        //               pos in window
        { AIM_INVENTORY, point( 25, 2 ), tripoint_zero,       _( "Inventory" ),          _( "IN" ),  "I", "ITEMS_INVENTORY", AIM_INVENTORY},
        { AIM_SOUTHWEST, point( 30, 3 ), tripoint_south_west, _( "South West" ),         _( "SW" ),  "1", "ITEMS_SW",        AIM_WEST},
        { AIM_SOUTH,     point( 33, 3 ), tripoint_south,      _( "South" ),              _( "S" ),   "2", "ITEMS_S",         AIM_SOUTHWEST},
        { AIM_SOUTHEAST, point( 36, 3 ), tripoint_south_east, _( "South East" ),         _( "SE" ),  "3", "ITEMS_SE",        AIM_SOUTH},
        { AIM_WEST,      point( 30, 2 ), tripoint_west,       _( "West" ),               _( "W" ),   "4", "ITEMS_W",         AIM_NORTHWEST},
        { AIM_CENTER,    point( 33, 2 ), tripoint_zero,       _( "Directly below you" ), _( "DN" ),  "5", "ITEMS_CE",        AIM_CENTER},
        { AIM_EAST,      point( 36, 2 ), tripoint_east,       _( "East" ),               _( "E" ),   "6", "ITEMS_E",         AIM_SOUTHEAST},
        { AIM_NORTHWEST, point( 30, 1 ), tripoint_north_west, _( "North West" ),         _( "NW" ),  "7", "ITEMS_NW",        AIM_NORTH},
        { AIM_NORTH,     point( 33, 1 ), tripoint_north,      _( "North" ),              _( "N" ),   "8", "ITEMS_N",         AIM_NORTHEAST},
        { AIM_NORTHEAST, point( 36, 1 ), tripoint_north_east, _( "North East" ),         _( "NE" ),  "9", "ITEMS_NE",        AIM_EAST},
        { AIM_DRAGGED,   point( 25, 1 ), tripoint_zero,       _( "Grabbed Vehicle" ),    _( "GR" ),  "D", "ITEMS_DRAGGED_CONTAINER", AIM_DRAGGED},
        { AIM_ALL,       point( 22, 3 ), tripoint_zero,       _( "Surrounding area" ),   _( "AL" ),  "A", "ITEMS_AROUND",    AIM_ALL},
        { AIM_CONTAINER_L, point( 22, 1 ), tripoint_zero,       _( "Container" ),          _( "CN" ),  "C", "ITEMS_CONTAINER", AIM_CONTAINER_L},
        { AIM_CONTAINER_R, point( 22, 1 ), tripoint_zero,       _( "Container" ),          _( "CN" ),  "C", "ITEMS_CONTAINER", AIM_CONTAINER_R},
        { AIM_WORN,      point( 25, 3 ), tripoint_zero,       _( "Worn Items" ),         _( "WR" ),  "W", "ITEMS_WORN",      AIM_WORN}
    }
} )
{
    save_state = &uistate.transfer_save;
}
// *INDENT-ON*

advanced_inventory::~advanced_inventory()
{
    save_settings( false );
    if( save_state->exit_code != aim_exit::re_entry ) {
        save_state->exit_code = aim_exit::okay;
    }
    // Only refresh if we exited manually, otherwise we're going to be right back
    if( exit ) {
        get_player_character().check_item_encumbrance_flag();
    }
}

void advanced_inventory::save_settings( bool only_panes )
{
    if( !only_panes ) {
        save_state->active_left = ( src == left );
    }
    for( int i = 0; i < NUM_PANES; ++i ) {
        panes[i].save_settings();
    }
}

void advanced_inventory::load_settings()
{
    aim_exit aim_code = static_cast<aim_exit>( save_state->exit_code );
    panes[left].load_settings( save_state->saved_area, squares, aim_code == aim_exit::re_entry );
    panes[right].load_settings( save_state->saved_area_right, squares, aim_code == aim_exit::re_entry );
    // In-vehicle flags are set dynamically inside advanced_inventory_pane::load_settings,
    // which means the flags may end up the same even if the areas are also the same. To
    // avoid this, we use the saved in-vehicle flags instead.
    if( panes[left].get_area() == panes[right].get_area() ) {
        panes[left].set_area( squares[panes[left].get_area()], save_state->pane.in_vehicle );
        // Use the negated in-vehicle flag of the left pane to ensure different
        // in-vehicle flags.
        panes[right].set_area( squares[panes[right].get_area()], !save_state->pane.in_vehicle );
    }
    save_state->exit_code = aim_exit::none;
}

std::string advanced_inventory::get_sortname( advanced_inv_sortby sortby )
{
    switch( sortby ) {
        case SORTBY_NONE:
            return _( "none" );
        case SORTBY_NAME:
            return _( "name" );
        case SORTBY_WEIGHT:
            return _( "weight" );
        case SORTBY_VOLUME:
            return _( "volume" );
        case SORTBY_CHARGES:
            return _( "charges" );
        case SORTBY_CATEGORY:
            return _( "category" );
        case SORTBY_DAMAGE:
            return _( "damage" );
        case SORTBY_AMMO:
            return _( "ammo/charge type" );
        case SORTBY_SPOILAGE:
            return _( "spoilage" );
        case SORTBY_PRICE:
            return _( "barter value" );
    }
    return "!BUG!";
}

bool advanced_inventory::get_square( const std::string &action, aim_location &ret )
{
    for( advanced_inv_area &s : squares ) {
        if( "ITEMS_CONTAINER" == action ) {
            if( ( src == left && s.id == AIM_CONTAINER_L ) ||
                ( src == right && s.id == AIM_CONTAINER_R ) ) {
                ret = screen_relative_location( s.id );
                return true;
            }
        } else if( s.actionname == action ) {
            ret = screen_relative_location( s.id );
            return true;
        }
    }
    return false;
}

aim_location advanced_inventory::screen_relative_location( aim_location area )
{
    if( g->is_tileset_isometric() ) {
        return squares[area].relative_location;
    } else {
        return area;
    }
}

inline std::string advanced_inventory::get_location_key( aim_location area )
{
    return squares[area].minimapname;
}

void advanced_inventory::init()
{
    for( advanced_inv_area &square : squares ) {
        square.init();
    }

    panes[left].save_state = &save_state->pane;
    panes[right].save_state = &save_state->pane_right;

    load_settings();

    src = ( save_state->active_left ) ? left : right;
    dest = ( save_state->active_left ) ? right : left;

    //sanity check, badly initialized values may cause problem in move_all_items( see cata_assert() )
    if( panes[src].get_area() == AIM_ALL && panes[dest].get_area() == AIM_ALL ) {
        panes[dest].set_area( AIM_INVENTORY );
    }
}

void advanced_inventory::print_items( const advanced_inventory_pane &pane, bool active )
{
    const auto &items = pane.items;
    const catacurses::window &window = pane.window;
    const int index = pane.index;
    bool compact = TERMX <= 100;

    int columns = getmaxx( window );
    std::string spaces( columns - 4, ' ' );

    nc_color norm = active ? c_white : c_dark_gray;

    Character &player_character = get_player_character();
    //print inventory's current and total weight + volume
    if( pane.get_area() == AIM_INVENTORY || pane.get_area() == AIM_WORN ) {
        const double weight_carried = convert_weight( player_character.weight_carried() );
        const double weight_capacity = convert_weight( player_character.weight_capacity() );
        std::string volume_carried = format_volume( player_character.volume_carried() );
        std::string volume_capacity = format_volume( player_character.volume_capacity() );
        // align right, so calculate formatted head length
        const std::string formatted_head = string_format( "%.1f/%.1f %s  %s/%s %s",
                                           weight_carried, weight_capacity, weight_units(),
                                           volume_carried,
                                           volume_capacity,
                                           volume_units_abbr() );
        const int hrightcol = columns - 1 - utf8_width( formatted_head );
        nc_color color = weight_carried > weight_capacity ? c_red : c_light_green;
        mvwprintz( window, point( hrightcol, 4 ), color, "%.1f", weight_carried );
        wprintz( window, c_light_gray, "/%.1f %s  ", weight_capacity, weight_units() );
        color = player_character.volume_carried().value() > player_character.volume_capacity().value() ?
                c_red : c_light_green;
        wprintz( window, color, volume_carried );
        wprintz( window, c_light_gray, "/%s %s", volume_capacity, volume_units_abbr() );
    } else {
        //print square's current and total weight + volume
        std::string formatted_head;
        if( pane.get_area() == AIM_ALL ) {
            formatted_head = string_format( "%3.1f %s  %s %s",
                                            convert_weight( squares[pane.get_area()].weight ),
                                            weight_units(),
                                            format_volume( squares[pane.get_area()].volume ),
                                            volume_units_abbr() );
        } else {
            units::volume maxvolume = 0_ml;
            advanced_inv_area &s = squares[pane.get_area()];
            if( ( pane.get_area() == AIM_CONTAINER_L || pane.get_area() == AIM_CONTAINER_R ) &&
                s.get_container( pane.in_vehicle() ) ) {
                maxvolume = s.get_container( pane.in_vehicle() )->get_total_capacity();
            } else if( pane.in_vehicle() ) {
                maxvolume = s.veh->max_volume( s.vstor );
            } else {
                maxvolume = get_map().max_volume( s.pos );
            }
            formatted_head = string_format( "%3.1f %s  %s/%s %s",
                                            convert_weight( pane.in_vehicle() ? s.weight_veh : s.weight ),
                                            weight_units(),
                                            format_volume( pane.in_vehicle() ? s.volume_veh : s.volume ),
                                            format_volume( maxvolume ),
                                            volume_units_abbr() );
        }
        mvwprintz( window, point( columns - 1 - utf8_width( formatted_head ), 4 ), norm, formatted_head );
    }

    //print header row and determine max item name length
    // Last printable column
    const int lastcol = columns - 2;
    const size_t name_startpos = compact ? 1 : 4;
    const size_t src_startpos = lastcol - 18;
    const size_t amt_startpos = lastcol - 15;
    const size_t weight_startpos = lastcol - 10;
    const size_t vol_startpos = lastcol - 4;
    // Default name length
    int max_name_length = amt_startpos - name_startpos - 1;

    //~ Items list header (length type 1). Table fields length without spaces: amt - 4, weight - 5, vol - 4.
    const int table_hdr_len1 = utf8_width( _( "amt weight vol" ) );
    //~ Items list header (length type 2). Table fields length without spaces: src - 2, amt - 4, weight - 5, vol - 4.
    const int table_hdr_len2 = utf8_width( _( "src amt weight vol" ) );

    mvwprintz( window, point( compact ? 1 : 4, 5 ), c_light_gray, _( "Name (charges)" ) );
    if( pane.get_area() == AIM_ALL && !compact ) {
        mvwprintz( window, point( lastcol - table_hdr_len2 + 1, 5 ), c_light_gray,
                   _( "src amt weight vol" ) );
        // 1 for space
        max_name_length = src_startpos - name_startpos - 1;
    } else {
        mvwprintz( window, point( lastcol - table_hdr_len1 + 1, 5 ), c_light_gray, _( "amt weight vol" ) );
    }

    int pageStart = 0; // index of first item on current page

    advanced_inventory_pagination pagination( linesPerPage, pane );
    if( !items.empty() ) {
        // paginate up to the current item (to count pages)
        for( int i = 0; i <= index; i++ ) {
            const bool pagebreak = pagination.step( i );
            if( pagebreak ) {
                pageStart = i;
            }
        }
    }

    pagination.reset_page();
    for( size_t i = pageStart; i < items.size(); i++ ) {
        const advanced_inv_listitem &sitem = items[i];
        const int line = pagination.line;
        int item_line = line;
        if( pane.sortby == SORTBY_CATEGORY && pagination.new_category( sitem.cat ) ) {
            // don't put category header at bottom of page
            if( line == linesPerPage - 1 ) {
                break;
            }
            // insert category header
            mvwprintz( window, point( ( columns - utf8_width( sitem.cat->name() ) - 6 ) / 2, 6 + line ), c_cyan,
                       "[%s]",
                       sitem.cat->name() );
            item_line = line + 1;
        }

        const item &it = *sitem.items.front();
        const bool selected = active && index == static_cast<int>( i );

        nc_color thiscolor;
        if( !active ) {
            thiscolor = norm;
        } else if( it.is_food_container() && !it.is_craft() && it.num_item_stacks() == 1 ) {
            thiscolor = it.all_items_top().front()->color_in_inventory();
        } else {
            thiscolor = it.color_in_inventory();
        }
        nc_color thiscolordark = c_dark_gray;
        nc_color print_color;

        if( selected ) {
            thiscolor = inCategoryMode && pane.sortby == SORTBY_CATEGORY ? c_white_red : hilite( c_white );
            thiscolordark = hilite( thiscolordark );
            if( compact ) {
                mvwprintz( window, point( 1, 6 + item_line ), thiscolor, "  %s", spaces );
            } else {
                mvwprintz( window, point( 1, 6 + item_line ), thiscolor, ">>%s", spaces );
            }
        }

        std::string item_name;
        std::string stolen_string;
        bool stolen = false;
        if( !it.is_owned_by( player_character, true ) ) {
            stolen_string = "<color_light_red>!</color>";
            stolen = true;
        }
        if( it.is_money() ) {
            //Count charges
            // TODO: transition to the item_location system used for the normal inventory
            unsigned int charges_total = 0;
            for( const item_location &item : sitem.items ) {
                charges_total += item->ammo_remaining();
            }
            if( stolen ) {
                item_name = string_format( "%s %s", stolen_string, it.display_money( sitem.items.size(),
                                           charges_total ) );
            } else {
                item_name = it.display_money( sitem.items.size(), charges_total );
            }
        } else {
            if( stolen ) {
                item_name = string_format( "%s %s", stolen_string, it.display_name() );
            } else {
                item_name = it.display_name();
            }
        }
        if( get_option<bool>( "ITEM_SYMBOLS" ) ) {
            item_name = string_format( "%s %s", it.symbol(), item_name );
        }

        //print item name
        trim_and_print( window, point( compact ? 1 : 4, 6 + item_line ), max_name_length, thiscolor,
                        item_name );

        //print src column
        // TODO: specify this is coming from a vehicle!
        if( pane.get_area() == AIM_ALL && !compact ) {
            mvwprintz( window, point( src_startpos, 6 + item_line ), thiscolor, squares[sitem.area].shortname );
        }

        //print "amount" column
        int it_amt = sitem.stacks;
        if( it_amt > 1 ) {
            print_color = thiscolor;
            if( it_amt > 9999 ) {
                it_amt = 9999;
                print_color = selected ? hilite( c_red ) : c_red;
            }
            mvwprintz( window, point( amt_startpos, 6 + item_line ), print_color, "%4d", it_amt );
        }

        //print weight column
        double it_weight = convert_weight( sitem.weight );
        size_t w_precision;
        print_color = it_weight > 0 ? thiscolor : thiscolordark;

        if( it_weight >= 1000.0 ) {
            if( it_weight >= 10000.0 ) {
                print_color = selected ? hilite( c_red ) : c_red;
                it_weight = 9999.0;
            }
            w_precision = 0;
        } else if( it_weight >= 100.0 ) {
            w_precision = 1;
        } else {
            w_precision = 2;
        }
        mvwprintz( window, point( weight_startpos, 6 + item_line ), print_color, "%5.*f", w_precision,
                   it_weight );

        //print volume column
        bool it_vol_truncated = false;
        double it_vol_value = 0.0;
        std::string it_vol = format_volume( sitem.volume, 5, &it_vol_truncated, &it_vol_value );
        if( it_vol_truncated && it_vol_value > 0.0 ) {
            print_color = selected ? hilite( c_red ) : c_red;
        } else {
            print_color = sitem.volume.value() > 0 ? thiscolor : thiscolordark;
        }
        mvwprintz( window, point( vol_startpos, 6 + item_line ), print_color, it_vol );

        if( active && sitem.autopickup ) {
            mvwprintz( window, point( 1, 6 + item_line ), magenta_background( it.color_in_inventory() ),
                       compact ? it.tname().substr( 0, 1 ) : ">" );
        }

        if( pagination.step( i ) ) { // page end
            break;
        }
    }
}

struct advanced_inv_sorter {
    advanced_inv_sortby sortby;
    explicit advanced_inv_sorter( advanced_inv_sortby sort ) {
        sortby = sort;
    }
    bool operator()( const advanced_inv_listitem &d1, const advanced_inv_listitem &d2 ) const {
        // Note: the item pointer can only be null on sort by category, otherwise it is always valid.
        switch( sortby ) {
            case SORTBY_NONE:
                if( d1.idx != d2.idx ) {
                    return d1.idx < d2.idx;
                }
                break;
            case SORTBY_NAME:
                // Fall through to code below the switch
                break;
            case SORTBY_WEIGHT:
                if( d1.weight != d2.weight ) {
                    return d1.weight > d2.weight;
                }
                break;
            case SORTBY_VOLUME:
                if( d1.volume != d2.volume ) {
                    return d1.volume > d2.volume;
                }
                break;
            case SORTBY_CHARGES:
                if( d1.items.front()->charges != d2.items.front()->charges ) {
                    return d1.items.front()->charges > d2.items.front()->charges;
                }
                break;
            case SORTBY_CATEGORY:
                if( d1.cat != d2.cat ) {
                    return d1.cat < d2.cat;
                }
                break;
            case SORTBY_DAMAGE: {
                const double dam1 = d1.items.front()->average_dps( get_player_character() );
                const double dam2 = d2.items.front()->average_dps( get_player_character() );
                if( dam1 != dam2 ) {
                    return dam1 > dam2;
                }
                break;
            }
            case SORTBY_AMMO: {
                const std::string a1 = d1.items.front()->ammo_sort_name();
                const std::string a2 = d2.items.front()->ammo_sort_name();
                // There are many items with "false" ammo types (e.g.
                // scrap metal has "components") that actually is not
                // used as ammo, so we consider them as non-ammo.
                const bool ammoish1 = !a1.empty() && a1 != "components" && a1 != "none" && a1 != "NULL";
                const bool ammoish2 = !a2.empty() && a2 != "components" && a2 != "none" && a2 != "NULL";
                if( ammoish1 != ammoish2 ) {
                    return ammoish1;
                } else if( ammoish1 && ammoish2 ) {
                    if( a1 == a2 ) {
                        // For items with the same ammo type, we sort:
                        // guns > tools > magazines > ammunition
                        if( d1.items.front()->is_gun() && !d2.items.front()->is_gun() ) {
                            return true;
                        }
                        if( !d1.items.front()->is_gun() && d2.items.front()->is_gun() ) {
                            return false;
                        }
                        if( d1.items.front()->is_tool() && !d2.items.front()->is_tool() ) {
                            return true;
                        }
                        if( !d1.items.front()->is_tool() && d2.items.front()->is_tool() ) {
                            return false;
                        }
                        if( d1.items.front()->is_magazine() && d2.items.front()->is_ammo() ) {
                            return true;
                        }
                        if( d2.items.front()->is_magazine() && d1.items.front()->is_ammo() ) {
                            return false;
                        }
                    }
                    return localized_compare( a1, a2 );
                }
            }
            break;
            case SORTBY_SPOILAGE:
                if( d1.items.front()->spoilage_sort_order() != d2.items.front()->spoilage_sort_order() ) {
                    return d1.items.front()->spoilage_sort_order() < d2.items.front()->spoilage_sort_order();
                }
                break;
            case SORTBY_PRICE:
                if( d1.items.front()->price( true ) != d2.items.front()->price( true ) ) {
                    return d1.items.front()->price( true ) > d2.items.front()->price( true );
                }
                break;
        }
        // secondary sort by name
        const std::string *n1;
        const std::string *n2;
        if( d1.name_without_prefix == d2.name_without_prefix ) {
            //if names without prefix equal, compare full name
            n1 = &d1.name;
            n2 = &d2.name;
        } else {
            //else compare name without prefix
            n1 = &d1.name_without_prefix;
            n2 = &d2.name_without_prefix;
        }
        return localized_compare( *n1, *n2 );
    }
};

int advanced_inventory::print_header( advanced_inventory_pane &pane, aim_location sel )
{
    const catacurses::window &window = pane.window;
    int area = pane.get_area();
    int wwidth = getmaxx( window );
    int ofs = wwidth - 25 - 2 - 14;
    int min_x = wwidth;
    for( int i = 0; i < NUM_AIM_LOCATIONS; ++i ) {
        if( i == AIM_CONTAINER_R && area == AIM_CONTAINER_L ) {
            continue;
        }
        int data_location = screen_relative_location( static_cast<aim_location>( i ) );
        const char *bracket = squares[data_location].can_store_in_vehicle() ? "<>" : "[]";
        bool in_vehicle = pane.in_vehicle() && squares[data_location].id == area && sel == area &&
                          area != AIM_ALL;
        bool all_brackets = area == AIM_ALL && ( data_location >= AIM_SOUTHWEST &&
                            data_location <= AIM_NORTHEAST );
        nc_color bcolor = c_red;
        nc_color kcolor = c_red;
        if( squares[data_location].canputitems( pane.get_cur_item_ptr() ) ) {
            bcolor = in_vehicle ? c_light_blue :
                     area == data_location || all_brackets ? c_light_gray : c_dark_gray;
            kcolor = area == data_location ? c_white : sel == data_location ? c_light_gray : c_dark_gray;
        } else if( area == data_location ) {
            bcolor = c_light_gray;
        }
        const std::string key = get_location_key( static_cast<aim_location>( i ) );
        const point p( squares[i].hscreen + point( ofs, 0 ) );
        min_x = std::min( min_x, p.x );
        mvwprintz( window, p, bcolor, "%c", bracket[0] );
        wprintz( window, kcolor, "%s", in_vehicle && sel != AIM_DRAGGED ? "V" : key );
        wprintz( window, bcolor, "%c", bracket[1] );
    }

    return min_x;
}

void advanced_inventory::recalc_pane( side p )
{
    advanced_inventory_pane &pane = panes[p];
    pane.recalc = false;
    pane.items.clear();
    advanced_inventory_pane &there = panes[-p + 1];
    advanced_inv_area &other = squares[there.get_area()];
    // Add items from the source location or in case of all 9 surrounding squares,
    // add items from several locations.
    if( pane.get_area() == AIM_ALL ) {
        advanced_inv_area &alls = squares[AIM_ALL];
        alls.volume = 0_ml;
        alls.weight = 0_gram;
        for( advanced_inv_area &s : squares ) {
            // All the surrounding squares, nothing else
            if( s.id < AIM_SOUTHWEST || s.id > AIM_NORTHEAST ) {
                continue;
            }

            // To allow the user to transfer all items from all surrounding squares to
            // a specific square, filter out items that are already on that square.
            // e.g. left pane AIM_ALL, right pane AIM_NORTH. The user holds the
            // enter key down in the left square and moves all items to the other side.
            const bool same = other.is_same( s );

            // Deal with squares with ground + vehicle storage
            // Also handle the case when the other tile covers vehicle
            // or the ground below the vehicle.
            if( s.can_store_in_vehicle() && !( same && there.in_vehicle() ) ) {
                bool do_vehicle = there.get_area() == s.id ? !there.in_vehicle() : true;
                pane.add_items_from_area( s, do_vehicle );
                alls.volume += s.volume_veh;
                alls.weight += s.weight_veh;
            }

            // Add map items
            if( !same || there.in_vehicle() ) {
                pane.add_items_from_area( s );
                alls.volume += s.volume;
                alls.weight += s.weight;
            }
        }
    } else {
        pane.add_items_from_area( squares[pane.get_area()] );
    }

    // Prevent same container item appearing in this pane when other pane is the container view.
    if( there.get_area() == AIM_CONTAINER_L || there.get_area() == AIM_CONTAINER_R ) {
        item_location loc = other.get_container();
        std::vector<advanced_inv_listitem>::iterator outer_iter = pane.items.begin();
        while( outer_iter != pane.items.end() ) {
            if( !outer_iter->items.empty() ) {
                std::vector<item_location>::iterator iter = outer_iter->items.begin();
                while( iter != outer_iter->items.end() ) {
                    if( loc == *iter ) {
                        iter = outer_iter->items.erase( iter );
                    } else {
                        iter++;
                    }
                }
            }
            if( outer_iter->items.empty() ) {
                outer_iter = pane.items.erase( outer_iter );
            } else {
                outer_iter++;
            }
        }
    }

    // Sort all items
    std::stable_sort( pane.items.begin(), pane.items.end(), advanced_inv_sorter( pane.sortby ) );
}

void advanced_inventory::redraw_pane( side p )
{
    input_context ctxt( "ADVANCED_INVENTORY" );

    // don't update ui if processing demands
    if( is_processing() ) {
        return;
    }
    advanced_inventory_pane &pane = panes[p];
    if( recalc || pane.recalc ) {
        recalc_pane( p );
    }
    pane.fix_index();

    const bool active = p == src;
    const advanced_inv_area &square = squares[pane.get_area()];
    catacurses::window w = pane.window;

    werase( w );
    print_items( pane, active );

    advanced_inv_listitem *itm = pane.get_cur_item_ptr();
    int width = print_header( pane, itm != nullptr ? itm->area : pane.get_area() );
    // only cardinals
    // not where you stand, and pane is in vehicle
    // make sure the offsets are the same as the grab point
    bool same_as_dragged = ( square.id >= AIM_SOUTHWEST && square.id <= AIM_NORTHEAST ) &&
                           square.id != AIM_CENTER && panes[p].in_vehicle() &&
                           square.off == squares[AIM_DRAGGED].off;
    const advanced_inv_area &sq = same_as_dragged ? squares[AIM_DRAGGED] : square;
    bool car = square.can_store_in_vehicle() && panes[p].in_vehicle() && sq.id != AIM_DRAGGED;
    std::string name = utf8_truncate( car ? sq.veh->name : sq.name, width );
    std::string desc = utf8_truncate( sq.desc[car], width );
    // starts at offset 2, plus space between the header and the text
    width -= 2 + 1;
    trim_and_print( w, point( 2, 1 ), width, active ? c_green  : c_light_gray, name );
    trim_and_print( w, point( 2, 2 ), width, active ? c_light_blue : c_dark_gray, desc );
    trim_and_print( w, point( 2, 3 ), width, active ? c_cyan : c_dark_gray, square.flags );

    if( active ) {
        advanced_inventory_pagination pagination( linesPerPage, pane );
        int cur_page = 0;
        for( int i = 0; i < static_cast<int>( pane.items.size() ); i++ ) {
            pagination.step( i );
            if( i == pane.index ) {
                cur_page = pagination.page;
            }
        }
        const int max_page = pagination.page;
        mvwprintz( w, point( 2, 4 ), c_light_blue, _( "[<] page %1$d of %2$d [>]" ), cur_page + 1,
                   max_page + 1 );
    }

    if( active ) {
        wattron( w, c_cyan );
    }
    // draw a darker border around the inactive pane
    draw_border( w, active ? BORDER_COLOR : c_dark_gray );
    mvwprintw( w, point( 3, 0 ), _( "< [%s] Sort: %s >" ), ctxt.get_desc( "SORT" ),
               get_sortname( pane.sortby ) );
    int max = square.max_size;
    if( max > 0 ) {
        int itemcount = square.get_item_count();
        int fmtw = 7 + ( itemcount > 99 ? 3 : itemcount > 9 ? 2 : 1 ) +
                   ( max > 99 ? 3 : max > 9 ? 2 : 1 );
        mvwprintw( w, point( w_width / 2 - fmtw, 0 ), "< %d/%d >", itemcount, max );
    }

    std::string fprefix = string_format( _( "[%s] Filter" ), ctxt.get_desc( "FILTER" ) );
    if( !filter_edit ) {
        if( !pane.filter.empty() ) {
            mvwprintw( w, point( 2, getmaxy( w ) - 1 ), "< %s: %s >", fprefix, pane.filter );
        } else {
            mvwprintw( w, point( 2, getmaxy( w ) - 1 ), "< %s >", fprefix );
        }
    }
    if( active ) {
        wattroff( w, c_white );
    }
    if( !filter_edit && !pane.filter.empty() ) {
        std::string fsuffix = string_format( _( "[%s] Reset" ), ctxt.get_desc( "RESET_FILTER" ) );
        mvwprintz( w, point( 6 + utf8_width( fprefix ), getmaxy( w ) - 1 ), c_white,
                   pane.filter );
        mvwprintz( w, point( getmaxx( w ) - utf8_width( fsuffix ) - 2, getmaxy( w ) - 1 ), c_white, "%s",
                   fsuffix );
    }
    wnoutrefresh( w );
}

void outfit::adv_inv_move_all_items( Character &player_character, advanced_inventory_pane &spane,
                                     drop_locations &dropped, drop_locations &dropped_favorite )
{
    if( spane.get_area() == AIM_INVENTORY ) {
        //add all solid top level items
        for( item &cloth : worn ) {
            for( item *it : cloth.all_items_top( item_pocket::pocket_type::CONTAINER ) ) {
                if( !it->made_of_from_type( phase_id::SOLID ) ) {
                    continue;
                }
                if( !spane.is_filtered( *it ) ) {
                    if( it->is_favorite ) {
                        dropped_favorite.emplace_back( item_location( item_location( player_character, &cloth ), it ),
                                                       it->count() );
                    } else {
                        dropped.emplace_back( item_location( item_location( player_character, &cloth ), it ), it->count() );
                    }
                }
            }

        }
    } else if( spane.get_area() == AIM_WORN ) {
        // do this in reverse, to account for vector item removal messing with future indices
        auto iter = worn.rbegin();
        for( size_t idx = 0; idx < player_character.worn.size(); ++idx, ++iter ) {
            item &it = *iter;

            if( !spane.is_filtered( it ) ) {
                item_location loc( player_character, &it );
                if( it.is_favorite ) {
                    dropped_favorite.emplace_back( loc, it.count() );
                } else {
                    dropped.emplace_back( loc, it.count() );
                }
            }
        }
    }
}

bool advanced_inventory::move_all_items()
{
    advanced_inventory_pane &spane = panes[src];
    advanced_inventory_pane &dpane = panes[dest];

    if( spane.get_area() == AIM_CONTAINER_L || spane.get_area() == AIM_CONTAINER_R ) {
        // TODO: make it possible to move all
        popup( _( "Currently cannot move all from containers." ) );
        return false;
    }

    Character &player_character = get_player_character();
    // AIM_ALL source area routine
    if( spane.get_area() == AIM_ALL ) {
        // move all to `AIM_WORN' doesn't make sense (see `MAX_WORN_PER_TYPE')
        if( dpane.get_area() == AIM_WORN ) {
            popup( _( "You look at the items, then your clothes, and scratch your head…" ) );
            return false;
        }
        // if the source pane (AIM_ALL) is empty, then show a message and leave
        if( !is_processing() && spane.items.empty() ) {
            popup( _( "There are no items to be moved!" ) );
            return false;
        }

        advanced_inv_area &sarea = squares[spane.get_area()];
        advanced_inv_area &darea = squares[dpane.get_area()];

        // Check first if the destination area still have enough room for moving all.
        if( !is_processing() && sarea.volume > darea.free_volume( dpane.in_vehicle() ) &&
            !query_yn( _( "There isn't enough room, do you really want to move all?" ) ) ) {
            return false;
        }

        // copy the current pane, to be restored after the move is queued
        advanced_inventory_pane shadow = panes[src];
        // here we recursively call this function with each area in order to
        // put all items in the proper destination area, with minimal fuss
        int &loc = save_state->aim_all_location;
        // re-entry nonsense
        aim_entry &entry = save_state->re_enter_move_all;
        switch( entry ) {
            case aim_entry::START:
                entry = aim_entry::VEHICLE;
            /* fallthrough */
            case aim_entry::VEHICLE:
                if( squares[loc].can_store_in_vehicle() ) {
                    spane.set_area( squares[loc], true );
                    // add items, calculate weights and volumes... the fun stuff
                    recalc_pane( src );
                    // then move the items to the destination area
                    if( !move_all_items() ) {
                        do_return_entry();
                    }
                } else {
                    do_return_entry();
                }
                entry = aim_entry::MAP;
                break;
            case aim_entry::MAP:
                spane.set_area( squares[loc++], false );
                recalc_pane( src );
                if( !move_all_items() ) {
                    do_return_entry();
                }
                entry = aim_entry::RESET;
                break;
            case aim_entry::RESET:
                if( loc > AIM_AROUND_END ) {
                    loc = AIM_AROUND_BEGIN;
                    entry = aim_entry::START;
                    if( !get_option<bool>( "CLOSE_ADV_INV" ) ) {
                        do_return_entry();
                    }
                } else {
                    entry = aim_entry::VEHICLE;
                    do_return_entry();
                }
                break;
            default:
                debugmsg( "Invalid `aim_entry' [%d] reached!", entry - 1 );
                entry = aim_entry::START;
                loc = AIM_AROUND_BEGIN;
                return false;
        }
        // restore the pane to its former glory
        panes[src] = shadow;
        return true;
    }

    // Check some preconditions to quickly leave the function.
    size_t liquid_items = 0;
    for( const advanced_inv_listitem &elem : spane.items ) {
        for( const item_location &elemit : elem.items ) {
            if( ( elemit->made_of_from_type( phase_id::LIQUID ) && !elemit->is_frozen_liquid() ) ||
                elemit->made_of_from_type( phase_id::GAS ) ) {
                liquid_items++;
            }
        }
    }

    if( spane.items.empty() || liquid_items == spane.items.size() ) {
        if( !is_processing() ) {
            popup( _( "No eligible items found to be moved." ) );
        }
        return false;
    }
    std::unique_ptr<on_out_of_scope> restore_area;
    if( dpane.get_area() == AIM_ALL ) {
        aim_location loc = dpane.get_area();
        // ask where we want to store the item via the menu
        if( !query_destination( loc ) ) {
            return false;
        }
        restore_area = std::make_unique<on_out_of_scope>( [&]() {
            dpane.restore_area();
        } );
    }
    if( !squares[dpane.get_area()].canputitems() ) {
        popup( _( "You can't put items there!" ) );
        return false;
    }
    advanced_inv_area &sarea = squares[spane.get_area()];
    advanced_inv_area &darea = squares[dpane.get_area()];

    // Make sure source and destination are different, otherwise items will disappear
    // Need to check actual position to account for dragged vehicles
    if( dpane.get_area() == AIM_DRAGGED && sarea.pos == darea.pos &&
        spane.in_vehicle() == dpane.in_vehicle() ) {
        return false;
    }

    if( spane.get_area() == dpane.get_area() && spane.in_vehicle() == dpane.in_vehicle() ) {
        return false;
    }

    map &here = get_map();
    if( spane.get_area() == AIM_INVENTORY || spane.get_area() == AIM_WORN ) {
        if( dpane.get_area() == AIM_INVENTORY ) {
            popup( _( "You try to put your bags into themselves, but physics won't let you." ) );
            return false;
        } else if( dpane.get_area() == AIM_WORN ) {
            // TODO: implement this
            popup( _( "Putting on everything from your inventory would be tricky." ) );
            return false;
        } else if( dpane.get_area() == AIM_CONTAINER_L || dpane.get_area() == AIM_CONTAINER_R ) {
            const units::volume &src_volume = spane.in_vehicle() ? sarea.volume_veh : sarea.volume;
            if( !is_processing() && src_volume > darea.free_volume( dpane.in_vehicle() ) &&
                !query_yn( _( "There isn't enough room, do you really want to move all?" ) ) ) {
                return false;
            }

            drop_locations dropped;
            drop_locations dropped_favorite;

            if( spane.get_area() == AIM_INVENTORY ) {
                std::vector<advanced_inv_listitem> items = get_avatar().get_AIM_inventory( spane, sarea );
                for( advanced_inv_listitem item : items ) {
                    drop_location thing = drop_location( item.items.front(), 1 );
                    if( item.items.front() != darea.get_container() ) {
                        if( item.items.front()->is_favorite ) {
                            dropped_favorite.push_back( thing );
                        } else {
                            dropped.push_back( thing );
                        }
                    }
                }
            } else if( spane.get_area() == AIM_WORN ) {
                for( item_location item : player_character.worn.all_items_loc( player_character ) ) {
                    drop_location clothing = drop_location( item, 1 );
                    if( item.get_item()->is_worn_by_player() && item != darea.get_container() ) {
                        if( item.get_item()->is_favorite ) {
                            dropped_favorite.push_back( clothing );
                        } else {
                            dropped.push_back( clothing );
                        }
                    }
                }
            }

            if( dropped.empty() ) {
                if( !query_yn( _( "Really move all your favorite items?" ) ) ) {
                    return false;
                }
                dropped = dropped_favorite;
            }

            do_return_entry();
            move_cont_item( dropped, darea.get_container() );
            return true;
        }

        // Check first if the destination area still have enough room for moving all.
        const units::volume &src_volume = spane.in_vehicle() ? sarea.volume_veh : sarea.volume;
        if( !is_processing() && src_volume > darea.free_volume( dpane.in_vehicle() ) &&
            !query_yn( _( "There isn't enough room, do you really want to move all?" ) ) ) {
            return false;
        }

        drop_locations dropped;
        // keep a list of favorites separated, only drop non-fav first if they exist
        drop_locations dropped_favorite;

        player_character.worn.adv_inv_move_all_items( player_character, spane, dropped, dropped_favorite );

        if( dropped.empty() ) {
            if( !query_yn( _( "Really drop all your favorite items?" ) ) ) {
                return false;
            }
            dropped = dropped_favorite;
        }

        const tripoint placement = darea.off;
        // in case there is vehicle cargo space at dest but the player wants to drop to ground
        const bool force_ground = !dpane.in_vehicle();
        std::vector<drop_or_stash_item_info> to_drop;

        for( const std::pair<item_location, int> &it : dropped ) {
            to_drop.emplace_back( it.first, it.second );
        }

        do_return_entry();

        player_character.assign_activity( player_activity( drop_activity_actor(
                                              to_drop, placement, force_ground
                                          ) ) );
    } else {
        if( dpane.get_area() == AIM_WORN ) {
            popup( _( "You look at the items, then your clothes, and scratch your head…" ) );
            return false;
        } else if( dpane.get_area() == AIM_INVENTORY ) {
            player_character.activity.coords.push_back( player_character.pos() );
            std::vector<item_location> target_items;
            std::vector<item_location> target_items_favorites;
            std::vector<int> quantities;
            item_stack::iterator stack_begin;
            item_stack::iterator stack_end;
            if( panes[src].in_vehicle() ) {
                vehicle_stack targets = sarea.veh->get_items( sarea.vstor );
                stack_begin = targets.begin();
                stack_end = targets.end();
            } else {
                map_stack targets = here.i_at( sarea.pos );
                stack_begin = targets.begin();
                stack_end = targets.end();
            }

            // If moving to inventory or worn, silently filter buckets
            // Moving them would cause tons of annoying prompts or spills
            const bool filter_buckets = dpane.get_area() == AIM_INVENTORY;
            bool filtered_any_bucket = false;
            // Push item_locations and item counts for all items at placement
            for( item_stack::iterator it = stack_begin; it != stack_end; ++it ) {
                if( spane.is_filtered( *it ) ) {
                    continue;
                }
                if( filter_buckets && it->is_bucket_nonempty() ) {
                    continue;
                }
                if( spane.in_vehicle() ) {
                    if( it->is_favorite ) {
                        target_items_favorites.emplace_back( vehicle_cursor( *sarea.veh, sarea.vstor ), &*it );
                    } else {
                        target_items.emplace_back( vehicle_cursor( *sarea.veh, sarea.vstor ), &*it );
                    }

                } else {
                    if( it->is_favorite ) {
                        target_items_favorites.emplace_back( map_cursor( sarea.pos ), &*it );
                    } else {
                        target_items.emplace_back( map_cursor( sarea.pos ), &*it );
                    }
                }
                // quantity of 0 means move all
                quantities.push_back( 0 );
            }

            if( filtered_any_bucket ) {
                add_msg( m_info, _( "Skipping filled buckets to avoid spilling their contents." ) );
            }

            // move all the favorite items only if there are no other items.
            if( target_items.empty() ) {
                target_items = target_items_favorites;
            }

            do_return_entry();

            player_character.assign_activity( player_activity( pickup_activity_actor(
                                                  target_items,
                                                  quantities,
                                                  cata::optional<tripoint>( player_character.pos() ),
                                                  false
                                              ) ) );

        } else {
            // Vehicle and map destinations are handled the same.
            // Check first if the destination area still have enough room for moving all.
            const units::volume &src_volume = spane.in_vehicle() ? sarea.volume_veh : sarea.volume;
            if( !is_processing() && src_volume > darea.free_volume( dpane.in_vehicle() ) &&
                !query_yn( _( "There isn't enough room, do you really want to move all?" ) ) ) {
                return false;
            }

            // Stash the destination
            const tripoint relative_destination = darea.off;

            // Find target items and quantities thereof for the new activity
            std::vector<item_location> target_items;
            std::vector<item_location> target_items_favorites;

            std::vector<int> quantities;

            item_stack::iterator stack_begin;
            item_stack::iterator stack_end;
            if( panes[src].in_vehicle() ) {
                vehicle_stack targets = sarea.veh->get_items( sarea.vstor );
                stack_begin = targets.begin();
                stack_end = targets.end();
            } else {
                map_stack targets = here.i_at( sarea.pos );
                stack_begin = targets.begin();
                stack_end = targets.end();
            }
            // If moving to vehicle, silently filter buckets
            // Moving them would cause tons of annoying prompts or spills
            const bool filter_buckets = dpane.in_vehicle();
            bool filtered_any_bucket = false;
            // Push item_locations and item counts for all items at placement
            for( item_stack::iterator it = stack_begin; it != stack_end; ++it ) {
                if( spane.is_filtered( *it ) ) {
                    continue;
                }
                if( filter_buckets && it->is_bucket_nonempty() ) {
                    filtered_any_bucket = true;
                    continue;
                }
                if( spane.in_vehicle() ) {
                    if( it->is_favorite ) {
                        target_items_favorites.emplace_back( vehicle_cursor( *sarea.veh, sarea.vstor ), &*it );
                    } else {
                        target_items.emplace_back( vehicle_cursor( *sarea.veh, sarea.vstor ), &*it );
                    }

                } else {
                    if( it->is_favorite ) {
                        target_items_favorites.emplace_back( map_cursor( sarea.pos ), &*it );
                    } else {
                        target_items.emplace_back( map_cursor( sarea.pos ), &*it );
                    }
                }
                // quantity of 0 means move all
                quantities.push_back( 0 );
            }

            if( filtered_any_bucket ) {
                add_msg( m_info, _( "Skipping filled buckets to avoid spilling their contents." ) );
            }

            // move all the favorite items only if there are no other items.
            if( target_items.empty() ) {
                target_items = target_items_favorites;
            }

            do_return_entry();

            player_character.assign_activity( player_activity( move_items_activity_actor(
                                                  target_items,
                                                  quantities,
                                                  dpane.in_vehicle(),
                                                  relative_destination
                                              ) ) );
        }

    }
    return true;
}

bool advanced_inventory::show_sort_menu( advanced_inventory_pane &pane )
{
    uilist sm;
    sm.text = _( "Sort by…" );
    sm.addentry( SORTBY_NONE,     true, 'u', _( "Unsorted (recently added first)" ) );
    sm.addentry( SORTBY_NAME,     true, 'n', get_sortname( SORTBY_NAME ) );
    sm.addentry( SORTBY_WEIGHT,   true, 'w', get_sortname( SORTBY_WEIGHT ) );
    sm.addentry( SORTBY_VOLUME,   true, 'v', get_sortname( SORTBY_VOLUME ) );
    sm.addentry( SORTBY_CHARGES,  true, 'x', get_sortname( SORTBY_CHARGES ) );
    sm.addentry( SORTBY_CATEGORY, true, 'c', get_sortname( SORTBY_CATEGORY ) );
    sm.addentry( SORTBY_DAMAGE,   true, 'd', get_sortname( SORTBY_DAMAGE ) );
    sm.addentry( SORTBY_AMMO,     true, 'a', get_sortname( SORTBY_AMMO ) );
    sm.addentry( SORTBY_SPOILAGE,   true, 's', get_sortname( SORTBY_SPOILAGE ) );
    sm.addentry( SORTBY_PRICE, true, 'b', get_sortname( SORTBY_PRICE ) );
    // Pre-select current sort.
    sm.selected = pane.sortby - SORTBY_NONE;
    // Calculate key and window variables, generate window,
    // and loop until we get a valid answer.
    sm.query();
    if( sm.ret < SORTBY_NONE ) {
        return false;
    }
    pane.sortby = static_cast<advanced_inv_sortby>( sm.ret );
    return true;
}

input_context advanced_inventory::register_ctxt() const
{
    input_context ctxt( "ADVANCED_INVENTORY" );
    ctxt.register_action( "HELP_KEYBINDINGS" );
    ctxt.register_action( "QUIT" );
    ctxt.register_action( "UP" );
    ctxt.register_action( "DOWN" );
    ctxt.register_action( "LEFT" );
    ctxt.register_action( "RIGHT" );
    ctxt.register_action( "PAGE_DOWN" );
    ctxt.register_action( "PAGE_UP" );
    ctxt.register_action( "HOME" );
    ctxt.register_action( "END" );
    ctxt.register_action( "TOGGLE_TAB" );
    ctxt.register_action( "TOGGLE_VEH" );
    ctxt.register_action( "FILTER" );
    ctxt.register_action( "RESET_FILTER" );
    ctxt.register_action( "EXAMINE" );
    ctxt.register_action( "EXAMINE_CONTENTS" );
    ctxt.register_action( "SORT" );
    ctxt.register_action( "TOGGLE_AUTO_PICKUP" );
    ctxt.register_action( "TOGGLE_FAVORITE" );
    ctxt.register_action( "MOVE_SINGLE_ITEM" );
    ctxt.register_action( "MOVE_VARIABLE_ITEM" );
    ctxt.register_action( "MOVE_ITEM_STACK" );
    ctxt.register_action( "MOVE_ALL_ITEMS" );
    ctxt.register_action( "CATEGORY_SELECTION" );
    ctxt.register_action( "ITEMS_NW" );
    ctxt.register_action( "ITEMS_N" );
    ctxt.register_action( "ITEMS_NE" );
    ctxt.register_action( "ITEMS_W" );
    ctxt.register_action( "ITEMS_CE" );
    ctxt.register_action( "ITEMS_E" );
    ctxt.register_action( "ITEMS_SW" );
    ctxt.register_action( "ITEMS_S" );
    ctxt.register_action( "ITEMS_SE" );
    ctxt.register_action( "ITEMS_INVENTORY" );
    ctxt.register_action( "ITEMS_WORN" );
    ctxt.register_action( "ITEMS_AROUND" );
    ctxt.register_action( "ITEMS_DRAGGED_CONTAINER" );
    ctxt.register_action( "ITEMS_CONTAINER" );

    ctxt.register_action( "ITEMS_DEFAULT" );
    ctxt.register_action( "SAVE_DEFAULT" );

    return ctxt;
}

void advanced_inventory::redraw_sidebar()
{
    input_context ctxt( "ADVANCED_INVENTORY" );
    ctxt.register_action( "HELP_KEYBINDINGS" );

    if( !is_processing() ) {
        werase( head );
        werase( minimap );
        werase( mm_border );
        draw_border( head );
        Messages::display_messages( head, 2, 1, w_width - 1, head_height - 2 );
        draw_minimap();
        right_print( head, 0, +3, c_white, string_format(
                         _( "< [<color_yellow>%s</color>] keybindings >" ),
                         ctxt.get_desc( "HELP_KEYBINDINGS" ) ) );
        if( get_player_character().has_watch() ) {
            const std::string time = to_string_time_of_day( calendar::turn );
            mvwprintz( head, point( 2, 0 ), c_white, time );
        }
        wnoutrefresh( head );
        refresh_minimap();
    }
}

void advanced_inventory::change_square( const aim_location changeSquare,
                                        advanced_inventory_pane &dpane, advanced_inventory_pane &spane )
{
    if( ( panes[left].get_area() == changeSquare && changeSquare != AIM_CONTAINER_L ) ||
        ( panes[right].get_area() == changeSquare && changeSquare != AIM_CONTAINER_R ) ) {
        if( squares[changeSquare].can_store_in_vehicle() && changeSquare != AIM_DRAGGED &&
            spane.get_area() != changeSquare ) {
            // only deal with spane, as you can't _directly_ change dpane
            if( dpane.get_area() == changeSquare ) {
                spane.set_area( squares[changeSquare], !dpane.in_vehicle() );
                spane.recalc = true;
            } else if( spane.get_area() == dpane.get_area() ) {
                // swap the `in_vehicle` element of each pane if "one in, one out"
                spane.set_area( squares[spane.get_area()], !spane.in_vehicle() );
                dpane.set_area( squares[dpane.get_area()], !dpane.in_vehicle() );
                recalc = true;
            }
        } else {
            swap_panes();
        }
        // we need to check the original area if we can place items in vehicle storage
    } else if( squares[changeSquare].canputitems( spane.get_cur_item_ptr() ) ) {
        bool in_vehicle_cargo = false;
        if( changeSquare == AIM_CONTAINER_L || changeSquare == AIM_CONTAINER_R ) {
            squares[changeSquare].set_container( spane.get_cur_item_ptr() );
        } else if( ( spane.get_area() == AIM_CONTAINER_L || spane.get_area() == AIM_CONTAINER_R ) &&
                   ( squares[changeSquare].get_container() == squares[spane.get_area()].get_container() ) ) {
            squares[changeSquare].set_container( nullptr );
            // auto select vehicle if items exist at said square, or both are empty
        } else if( squares[changeSquare].can_store_in_vehicle() && spane.get_area() != changeSquare ) {
            if( changeSquare == AIM_DRAGGED ) {
                in_vehicle_cargo = true;
            } else {
                // check item stacks in vehicle and map at said square
                advanced_inv_area sq = squares[changeSquare];
                map_stack map_stack = get_map().i_at( sq.pos );
                vehicle_stack veh_stack = sq.veh->get_items( sq.vstor );
                // auto switch to vehicle storage if vehicle items are there, or neither are there
                if( !veh_stack.empty() || map_stack.empty() ) {
                    in_vehicle_cargo = true;
                }
            }
        }
        spane.set_area( squares[changeSquare], in_vehicle_cargo );
        spane.index = 0;
        spane.recalc = true;
        if( dpane.get_area() == AIM_ALL ) {
            dpane.recalc = true;
        }
    } else {
        popup( _( "You can't put items there!" ) );
    }
}

void advanced_inventory::start_activity(
    const aim_location destarea,
    const aim_location /*srcarea*/,
    advanced_inv_listitem *sitem, int &amount_to_move,
    const bool from_vehicle, const bool to_vehicle ) const
{

    const bool by_charges = sitem->items.front()->count_by_charges();

    Character &player_character = get_player_character();

    // Find target items and quantities thereof for the new activity
    std::vector<item_location> target_items;
    std::vector<int> quantities;
    if( by_charges ) {
        target_items.emplace_back( sitem->items.front() );
        quantities.push_back( amount_to_move );
    } else {
        for( std::vector<item_location>::iterator it = sitem->items.begin(); amount_to_move > 0 &&
             it != sitem->items.end(); ++it ) {
            target_items.emplace_back( *it );
            quantities.push_back( 0 );
            --amount_to_move;
        }
    }

    if( destarea == AIM_WORN ) {
        player_character.assign_activity( player_activity( wear_activity_actor(
                                              target_items,
                                              quantities
                                          ) ) );
    } else if( destarea == AIM_INVENTORY ) {
        player_character.assign_activity( player_activity( pickup_activity_actor(
                                              target_items,
                                              quantities,
                                              from_vehicle ? cata::nullopt : cata::optional<tripoint>( player_character.pos() ),
                                              false
                                          ) ) );
    } else {
        // Stash the destination
        const tripoint relative_destination = squares[destarea].off;

        player_character.assign_activity( player_activity( move_items_activity_actor(
                                              target_items,
                                              quantities,
                                              to_vehicle,
                                              relative_destination
                                          ) ) );
    }
}

bool advanced_inventory::action_move_item( advanced_inv_listitem *sitem,
        advanced_inventory_pane &dpane, const advanced_inventory_pane &spane,
        const std::string &action )
{
    bool exit = false;
    if( sitem == nullptr ) {
        return false;
    }
    aim_location destarea = dpane.get_area();
    aim_location srcarea = sitem->area;
    bool restore_area = destarea == AIM_ALL;
    if( !query_destination( destarea ) ) {
        return false;
    }
    // Not necessarily equivalent to spane.in_vehicle() if using AIM_ALL
    bool from_vehicle = sitem->from_vehicle;
    bool to_vehicle = dpane.in_vehicle();

    // AIM_ALL should disable same area check and handle it with proper filtering instead.
    // This is a workaround around the lack of vehicle location info in
    // either aim_location or advanced_inv_listitem.
    if( squares[srcarea].is_same( squares[destarea] ) &&
        spane.get_area() != AIM_ALL &&
        spane.in_vehicle() == dpane.in_vehicle() ) {
        popup( _( "Source area is the same as destination (%s)." ), squares[destarea].name );
        return false;
    }
    cata_assert( !sitem->items.empty() );
    int amount_to_move = 0;
    if( !query_charges( destarea, *sitem, action, amount_to_move ) ) {
        return false;
    }
    avatar &player_character = get_avatar();
    // This makes sure that all item references in the advanced_inventory_pane::items vector
    // are recalculated, even when they might not have changed, but they could (e.g. items
    // taken from inventory, but unable to put into the cargo trunk go back into the inventory,
    // but are potentially at a different place).
    recalc = true;
    cata_assert( amount_to_move > 0 );
    if( destarea == AIM_CONTAINER_L || destarea == AIM_CONTAINER_R ) {
        drop_location thing;
        item_location container = squares[destarea].get_container( to_vehicle );
        thing.first = sitem->items.front();
        thing.second = amount_to_move;
        if( srcarea > AIM_INVENTORY &&
            srcarea < AIM_CONTAINER_L &&
            srcarea != AIM_DRAGGED ) {
            start_activity( destarea, srcarea, sitem, amount_to_move, from_vehicle, to_vehicle );
            do_return_entry();
            exit = true;
        }
        if( move_cont_item( thing, container ) ) {
            return false;
        }
    } else if( srcarea == AIM_INVENTORY && destarea == AIM_WORN ) {

        // make sure advanced inventory is reopened after activity completion.
        do_return_entry();

        player_character.assign_activity( player_activity( wear_activity_actor( { sitem->items.front() }, { amount_to_move } ) ) );
        // exit so that the activity can be carried out
        exit = true;

    } else if( srcarea == AIM_INVENTORY || srcarea == AIM_WORN ) {
        // if worn, we need to fix with the worn index number (starts at -2, as -1 is weapon)
        int idx = srcarea == AIM_INVENTORY ? sitem->idx : Character::worn_position_to_index(
                      sitem->idx ) + 1;

        // make sure advanced inventory is reopened after activity completion.
        do_return_entry();

        if( srcarea == AIM_WORN && destarea == AIM_INVENTORY ) {
            // this is ok because worn items are never stacked (can't move more than 1).
            player_character.takeoff( idx );
        } else {
            // important if item is worn
            if( player_character.can_drop( *sitem->items.front() ).success() ) {
                const tripoint placement = squares[destarea].off;
                // incase there is vehicle cargo space at dest but the player wants to drop to ground
                const bool force_ground = !to_vehicle;
                std::vector<drop_or_stash_item_info> to_drop;

                int remaining_amount = amount_to_move;
                for( const item_location &itm : sitem->items ) {
                    if( remaining_amount <= 0 ) {
                        break;
                    }
                    const int move_amount = itm->count_by_charges() ?
                                            std::min( remaining_amount, itm->charges ) : 1;
                    to_drop.emplace_back( itm, move_amount );
                    remaining_amount -= move_amount;
                }

                player_character.assign_activity( player_activity( drop_activity_actor(
                                                      to_drop, placement, force_ground
                                                  ) ) );
            }
        }

        // exit so that the activity can be carried out
        exit = true;
    } else {
        bool can_stash = false;
        if( sitem->items.front()->count_by_charges() ) {
            item dummy = *sitem->items.front();
            dummy.charges = amount_to_move;
            can_stash = player_character.can_stash( dummy );
        } else {
            can_stash = player_character.can_stash( *sitem->items.front() );
        }
        if( destarea == AIM_INVENTORY && !can_stash ) {
            popup( _( "You have no space for %s" ), sitem->items.front()->tname() );
            return false;
        }
        // from map/vehicle: start ACT_PICKUP or ACT_MOVE_ITEMS as necessary
        // Make sure advanced inventory is reopened after activity completion.
        do_return_entry();
        start_activity( destarea, srcarea, sitem, amount_to_move, from_vehicle, to_vehicle );

        // exit so that the activity can be carried out
        exit = true;
    }

    // if dest was AIM_ALL then we used query_destination and should undo that
    if( restore_area ) {
        dpane.restore_area();
    }
    return exit;
}

void advanced_inventory::action_examine( advanced_inv_listitem *sitem,
        advanced_inventory_pane &spane )
{
    int ret = 0;
    const auto info_width = [this]() -> int {
        return w_width / 2;
    };
    const auto info_startx = [this]() -> int {
        return colstart + ( src == advanced_inventory::side::left ? w_width / 2 : 0 );
    };
    avatar &player_character = get_avatar();
    if( spane.get_area() == AIM_INVENTORY || spane.get_area() == AIM_WORN ) {
        const item_location &loc = sitem->items.front();
        // Setup a "return to AIM" activity. If examining the item creates a new activity
        // (e.g. reading, reloading, activating), the new activity will be put on top of
        // "return to AIM". Once the new activity is finished, "return to AIM" comes back
        // (automatically, see player activity handling) and it re-opens the AIM.
        // If examining the item did not create a new activity, we have to remove
        // "return to AIM".
        do_return_entry();
        cata_assert( player_character.has_activity( ACT_ADV_INVENTORY ) );
        // `inventory_item_menu` may call functions that move items, so we should
        // always recalculate during this period to ensure all item references are valid
        always_recalc = true;
        ret = g->inventory_item_menu( loc, info_startx, info_width,
                                      src == advanced_inventory::side::left ? game::LEFT_OF_INFO : game::RIGHT_OF_INFO );
        always_recalc = false;
        if( !player_character.has_activity( ACT_ADV_INVENTORY ) ) {
            exit = true;
        } else {
            player_character.cancel_activity();
        }
        // Might have changed a stack (activated an item, repaired an item, etc.)
        if( spane.get_area() == AIM_INVENTORY ) {
            player_character.inv->restack( player_character );
        }
        recalc = true;
    } else {
        item &it = *sitem->items.front();
        std::vector<iteminfo> vThisItem;
        std::vector<iteminfo> vDummy;
        it.info( true, vThisItem );

        item_info_data data( it.tname(), it.type_name(), vThisItem, vDummy );
        data.handle_scrolling = true;

        ret = draw_item_info( [&]() -> catacurses::window {
            return catacurses::newwin( 0, info_width(), point( info_startx(), 0 ) );
        }, data ).get_first_input();
    }
    if( ret == KEY_NPAGE || ret == KEY_DOWN ) {
        spane.scroll_by( +1 );
    } else if( ret == KEY_PPAGE || ret == KEY_UP ) {
        spane.scroll_by( -1 );
    }
}

void advanced_inventory::display()
{
    init();

    avatar &player_character = get_avatar();
    player_character.inv->restack( player_character );

    input_context ctxt{ register_ctxt() };

    exit = false;
    recalc = true;

    std::unique_ptr<string_input_popup> spopup;
    std::unique_ptr<ui_adaptor> ui;
    if( !is_processing() ) {
        ui = std::make_unique<ui_adaptor>();
        ui->on_screen_resize( [&]( ui_adaptor & ui ) {
            constexpr int min_w_height = 10;
            const int min_w_width = FULL_SCREEN_WIDTH;
            const int max_w_width = get_option<bool>( "AIM_WIDTH" ) ? TERMX : std::max( 120,
                                    TERMX - 2 * ( panel_manager::get_manager().get_width_right() +
                                                  panel_manager::get_manager().get_width_left() ) );

            w_height = TERMY < min_w_height + head_height ? min_w_height : TERMY - head_height;
            w_width = TERMX < min_w_width ? min_w_width : TERMX > max_w_width ? max_w_width :
                      static_cast<int>( TERMX );

            //(TERMY>w_height)?(TERMY-w_height)/2:0;
            headstart = 0;
            colstart = TERMX > w_width ? ( TERMX - w_width ) / 2 : 0;

            head = catacurses::newwin( head_height, w_width - minimap_width, point( colstart, headstart ) );
            mm_border = catacurses::newwin( minimap_height + 2, minimap_width + 2,
                                            point( colstart + ( w_width - ( minimap_width + 2 ) ), headstart ) );
            minimap = catacurses::newwin( minimap_height, minimap_width,
                                          point( colstart + ( w_width - ( minimap_width + 1 ) ), headstart + 1 ) );
            panes[left].window = catacurses::newwin( w_height, w_width / 2, point( colstart,
                                 headstart + head_height ) );
            panes[right].window = catacurses::newwin( w_height, w_width / 2, point( colstart + w_width / 2,
                                  headstart + head_height ) );

            // 2 for the borders, 5 for the header stuff
            linesPerPage = w_height - 2 - 5;

            if( filter_edit && spopup ) {
                spopup->window( panes[src].window, point( 4, w_height - 1 ), w_width / 2 - 4 );
            }

            ui.position( point( colstart, headstart ), point( w_width, head_height + w_height ) );
        } );
        ui->mark_resize();

        ui->on_redraw( [&]( const ui_adaptor & ) {
            if( always_recalc ) {
                recalc = true;
            }

            redraw_pane( advanced_inventory::side::left );
            redraw_pane( advanced_inventory::side::right );
            redraw_sidebar();

            if( filter_edit && spopup ) {
                draw_item_filter_rules( panes[dest].window, 1, 11, item_filter_type::FILTER );
                mvwprintz( panes[src].window, point( 2, getmaxy( panes[src].window ) - 1 ), c_cyan, "< " );
                mvwprintz( panes[src].window, point( w_width / 2 - 4, getmaxy( panes[src].window ) - 1 ), c_cyan,
                           " >" );
                spopup->query_string( /*loop=*/false, /*draw_only=*/true );
            }
        } );
    }

    while( !exit ) {
        if( player_character.moves < 0 ) {
            do_return_entry();
            return;
        }
        dest = src == advanced_inventory::side::left ? advanced_inventory::side::right :
               advanced_inventory::side::left;

        if( ui ) {
            ui_manager::redraw();
        }

        recalc = false;
        // source and destination pane
        advanced_inventory_pane &spane = panes[src];
        advanced_inventory_pane &dpane = panes[dest];
        // current item in source pane, might be null
        advanced_inv_listitem *sitem = spane.get_cur_item_ptr();
        aim_location changeSquare = NUM_AIM_LOCATIONS;

        const std::string action = is_processing() ? "MOVE_ALL_ITEMS" : ctxt.handle_input();
        if( action == "CATEGORY_SELECTION" ) {
            inCategoryMode = !inCategoryMode;
        } else if( action == "ITEMS_DEFAULT" ) {
            for( side cside : {
                     left, right
                 } ) {
                advanced_inventory_pane &pane = panes[cside];
                int i_location = cside == left ? save_state->saved_area : save_state->saved_area_right;
                aim_location location = static_cast<aim_location>( i_location );
                if( pane.get_area() != location || location == AIM_ALL ) {
                    pane.recalc = true;
                }
                pane.set_area( squares[location] );
            }
        } else if( action == "SAVE_DEFAULT" ) {
            save_state->saved_area = panes[left].get_area();
            save_state->saved_area_right = panes[right].get_area();
            popup( _( "Default layout was saved." ) );
        } else if( get_square( action, changeSquare ) ) {
            change_square( changeSquare, dpane, spane );
        } else if( action == "TOGGLE_FAVORITE" ) {
            if( sitem == nullptr ) {
                continue;
            }
            for( item_location &item : sitem->items ) {
                item->set_favorite( !item->is_favorite );
            }
            // In case we've merged faved and unfaved items
            recalc = true;
        } else if( action == "MOVE_SINGLE_ITEM" ||
                   action == "MOVE_VARIABLE_ITEM" ||
                   action == "MOVE_ITEM_STACK" ) {
            exit = action_move_item( sitem, dpane, spane, action );
        } else if( action == "MOVE_ALL_ITEMS" ) {
            exit = move_all_items();
            recalc = true;
        } else if( action == "SORT" ) {
            if( show_sort_menu( spane ) ) {
                recalc = true;
            }
        } else if( action == "FILTER" ) {
            std::string filter = spane.filter;
            filter_edit = true;
            if( ui ) {
                spopup = std::make_unique<string_input_popup>();
                spopup->max_length( 256 ).text( filter );
                ui->mark_resize();
            }

            do {
                if( ui ) {
                    ui_manager::redraw();
                }
                std::string new_filter = spopup->query_string( false );
                if( spopup->canceled() ) {
                    // restore original filter
                    spane.set_filter( filter );
                } else {
                    spane.set_filter( new_filter );
                }
            } while( !spopup->canceled() && !spopup->confirmed() );
            filter_edit = false;
            spopup = nullptr;
        } else if( action == "RESET_FILTER" ) {
            spane.set_filter( "" );
        } else if( action == "TOGGLE_AUTO_PICKUP" ) {
            if( sitem == nullptr ) {
                continue;
            }
            if( sitem->autopickup ) {
                get_auto_pickup().remove_rule( &*sitem->items.front() );
                sitem->autopickup = false;
            } else {
                get_auto_pickup().add_rule( &*sitem->items.front(), true );
                sitem->autopickup = true;
            }
            recalc = true;
        } else if( action == "EXAMINE" ) {
            if( sitem == nullptr ) {
                continue;
            }
            action_examine( sitem, spane );
        } else if( action == "EXAMINE_CONTENTS" ) {
            if( sitem == nullptr ) {
                continue;
            }
            item_location sitem_location = sitem->items.front();
            inventory_examiner examine_contents( player_character, sitem_location );
            examine_contents.add_contained_items( sitem_location );
            int examine_result = examine_contents.execute();
            if( examine_result == NO_CONTENTS_TO_EXAMINE ) {
                action_examine( sitem, spane );
            }
        } else if( action == "QUIT" ) {
            exit = true;
        } else if( action == "PAGE_DOWN" ) {
            spane.scroll_page( linesPerPage, +1 );
        } else if( action == "PAGE_UP" ) {
            spane.scroll_page( linesPerPage, -1 );
        } else if( action == "HOME" ) {
            spane.scroll_to_start();
        } else if( action == "END" ) {
            spane.scroll_to_end();
        } else if( action == "DOWN" ) {
            if( inCategoryMode ) {
                spane.scroll_category( +1 );
            } else {
                spane.scroll_by( +1 );
            }
        } else if( action == "UP" ) {
            if( inCategoryMode ) {
                spane.scroll_category( -1 );
            } else {
                spane.scroll_by( -1 );
            }
        } else if( action == "LEFT" ) {
            src = left;
        } else if( action == "RIGHT" ) {
            src = right;
        } else if( action == "TOGGLE_TAB" ) {
            src = dest;
        } else if( action == "TOGGLE_VEH" ) {
            if( squares[spane.get_area()].can_store_in_vehicle() ) {
                // swap the panes if going vehicle will show the same tile
                if( spane.get_area() == dpane.get_area() && spane.in_vehicle() != dpane.in_vehicle() ) {
                    swap_panes();
                    // disallow for dragged vehicles
                } else if( spane.get_area() != AIM_DRAGGED ) {
                    // Toggle between vehicle and ground
                    spane.set_area( squares[spane.get_area()], !spane.in_vehicle() );
                    spane.index = 0;
                    spane.recalc = true;
                    if( dpane.get_area() == AIM_ALL ) {
                        dpane.recalc = true;
                    }
                }
            } else {
                popup( _( "No vehicle storage space there!" ) );
            }
        }
    }
}

class query_destination_callback : public uilist_callback
{
    private:
        advanced_inventory &_adv_inv;
        // Render a fancy ASCII grid at the left of the menu.
        void draw_squares( const uilist *menu );
    public:
        explicit query_destination_callback( advanced_inventory &adv_inv ) : _adv_inv( adv_inv ) {}
        void refresh( uilist *menu ) override {
            draw_squares( menu );
        }
};

void query_destination_callback::draw_squares( const uilist *menu )
{
    cata_assert( menu->entries.size() >= 9 );
    int ofs = -25 - 4;
    int sel = 0;
    if( menu->selected >= 0 && static_cast<size_t>( menu->selected ) < menu->entries.size() ) {
        sel = _adv_inv.screen_relative_location(
                  static_cast <aim_location>( menu->selected + 1 ) );
    }
    for( int i = 1; i < 10; i++ ) {
        aim_location loc = _adv_inv.screen_relative_location( static_cast <aim_location>( i ) );
        std::string key = _adv_inv.get_location_key( loc );
        advanced_inv_area &square = _adv_inv.get_one_square( loc );
        bool in_vehicle = square.can_store_in_vehicle();
        const char *bracket = in_vehicle ? "<>" : "[]";
        // always show storage option for vehicle storage, if applicable
        bool canputitems = menu->entries[i - 1].enabled && square.canputitems();
        nc_color bcolor = canputitems ? sel == loc ? h_white : c_light_gray : c_dark_gray;
        nc_color kcolor = canputitems ? sel == loc ? h_white : c_light_gray : c_dark_gray;
        const point p( square.hscreen + point( ofs, 5 ) );
        mvwprintz( menu->window, p, bcolor, "%c", bracket[0] );
        wprintz( menu->window, kcolor, "%s", key );
        wprintz( menu->window, bcolor, "%c", bracket[1] );
    }
    wnoutrefresh( menu->window );
}

bool advanced_inventory::query_destination( aim_location &def )
{
    if( def != AIM_ALL ) {
        if( squares[def].canputitems() ) {
            return true;
        }
        popup( _( "You can't put items there!" ) );
        return false;
    }

    uilist menu;
    menu.text = _( "Select destination" );
    /* free space for the squares */
    menu.pad_left_setup = 9;
    query_destination_callback cb( *this );
    menu.callback = &cb;

    {
        std::vector <aim_location> ordered_locs;
        static_assert( AIM_NORTHEAST - AIM_SOUTHWEST == 8,
                       "Expected 9 contiguous directions in the aim_location enum" );
        for( int i = AIM_SOUTHWEST; i <= AIM_NORTHEAST; i++ ) {
            ordered_locs.push_back( screen_relative_location( static_cast <aim_location>( i ) ) );
        }
        for( aim_location &ordered_loc : ordered_locs ) {
            advanced_inv_area &s = squares[ordered_loc];
            const int size = s.get_item_count();
            std::string prefix = string_format( "%2d/%d", size, MAX_ITEM_IN_SQUARE );
            if( size >= MAX_ITEM_IN_SQUARE ) {
                prefix += _( " (FULL)" );
            }
            menu.addentry( ordered_loc,
                           s.canputitems() && s.id != panes[src].get_area(),
                           get_location_key( ordered_loc )[0],
                           prefix + " " + s.name + " " + ( s.veh != nullptr ? s.veh->name : "" ) );
        }
    }
    // Selected keyed to uilist.entries, which starts at 0.
    menu.selected = save_state->last_popup_dest - AIM_SOUTHWEST;
    menu.query();
    if( menu.ret >= AIM_SOUTHWEST && menu.ret <= AIM_NORTHEAST ) {
        cata_assert( squares[menu.ret].canputitems() );
        def = static_cast<aim_location>( menu.ret );
        // we have to set the destination pane so that move actions will target it
        // we can use restore_area later to undo this
        panes[dest].set_area( squares[def], true );
        save_state->last_popup_dest = menu.ret;
        return true;
    }
    return false;
}

// not used and probably deprecated
bool advanced_inventory::move_content( item *src_container, item *dest_container )
{
    if( !src_container->is_watertight_container() ) {
        popup( _( "Source must be container." ) );
        return false;
    }
    if( src_container->is_container_empty() ) {
        popup( _( "Source container is empty." ) );
        return false;
    }

    item &src_contents = src_container->legacy_front();

    if( !src_contents.made_of( phase_id::LIQUID ) ) {
        return false;
    }

    std::string err;
    // TODO: Allow buckets here, but require them to be on the ground or wielded
<<<<<<< HEAD
    const int amount = dest_container->get_remaining_capacity_for_liquid( src_contents, false, &err );
=======
    const int amount = std::min( src_contents.charges,
                                 dest_container.get_remaining_capacity_for_liquid( src_contents, false, &err ) );
>>>>>>> 300ec6db
    if( !err.empty() ) {
        popup( err );
        return false;
    }
    dest_container->fill_with( src_contents, amount );
    src_contents.charges -= amount;
    src_container->contained_where( src_contents )->on_contents_changed();
    src_container->on_contents_changed();
    get_avatar().flag_encumbrance();

    if( src_contents.charges <= 0 ) {
        src_container->clear_items();
    }

    return true;
}

bool advanced_inventory::move_cont_item( drop_location thing, item_location dest_container )
{
    drop_locations things;
    things.push_back( thing );

    return move_cont_item( things, dest_container );
}

bool advanced_inventory::move_cont_item( drop_locations things, item_location dest_container )
{
    Character &player_character = get_player_character();

    units::volume total_volume;
    units::mass total_mass;
    for( size_t i = 0; i < things.size(); i++ ) {
        drop_location thing = things.front();

        if( !dest_container->can_contain( *thing.first ).success() ) {
            popup( _( "Container cannot contain %s." ), thing.first->type_name() );
            things.remove( thing );
            continue;
        }
        if( dest_container.get_item()->will_spill_if_unsealed() &&
            dest_container.where() != item_location::type::map &&
            !get_avatar().is_wielding( *dest_container ) ) {
            popup( _( "The %s would spill unless it's on the ground or wielded." ),
                   dest_container.get_item()->type_name() );
            things.remove( thing );
            continue;
        }
        if( thing.first.get_item()->made_of( phase_id::LIQUID ) ) {
            if( !dest_container.get_item()->is_watertight_container() ) {
                popup( _( "Can't put liquids in container that's not watertight." ) );
                things.remove( thing );
                continue;
            }
        }
        if( dest_container.volume_capacity() - ( total_volume + thing.first.get_item()->volume() ) <
            units::volume() ||
            dest_container.weight_capacity() - ( total_mass + thing.first.get_item()->weight() ) <
            units::mass() ) {
            popup( _( "Not enough room for %s." ), thing.first->type_name() );
            things.remove( thing );
            continue;
        }

        total_volume += thing.first.get_item()->volume();
        total_mass += thing.first.get_item()->weight();
        things.splice( things.end(), things );
    }

    if( things.empty() ) {
        return false;
    }

    insert_item_activity_actor insert = insert_item_activity_actor( dest_container, things );
    player_activity activity = player_activity( insert );

    player_character.assign_activity( activity );

    insert.start( activity, player_character );
    insert.finish( activity, player_character );

    return true;
}

bool advanced_inventory::query_charges( aim_location destarea, const advanced_inv_listitem &sitem,
                                        const std::string &action, int &amount )
{
    // should be a specific location instead
    cata_assert( destarea != AIM_ALL );
    // valid item is obviously required
    cata_assert( !sitem.items.empty() );
    const item &it = *sitem.items.front();
    advanced_inv_area &p = squares[destarea];
    const bool by_charges = it.count_by_charges();
    const units::volume free_volume = p.free_volume( panes[dest].in_vehicle() );
    // default to move all, unless if being equipped
    const int input_amount = by_charges ? it.charges : action == "MOVE_SINGLE_ITEM" ? 1 : sitem.stacks;
    // there has to be something to begin with
    cata_assert( input_amount > 0 );
    amount = input_amount;

    // Includes moving from/to inventory and around on the map.
    if( ( sitem.items.front().has_parent() ?
          !sitem.items.front().parent_item().get_item()->is_watertight_container() :
          true ) && it.made_of_from_type( phase_id::LIQUID ) && !it.is_frozen_liquid() ) {
        popup( _( "Spilt liquid cannot be picked back up.  Try mopping it instead." ) );
        return false;
    }
    if( it.made_of_from_type( phase_id::GAS ) ) {
        popup( _( "Spilt gasses cannot be picked up.  They will disappear over time." ) );
        return false;
    }

    // Check volume, this should work the same for inventory, map and vehicles, but not for worn
    const int room_for = it.charges_per_volume( free_volume );
    if( amount > room_for && squares[destarea].id != AIM_WORN ) {
        if( room_for <= 0 ) {
            popup( _( "Destination area is full.  Remove some items first." ) );
            return false;
        }
        amount = std::min( room_for, amount );
    }
    // Map and vehicles have a maximal item count, check that. Inventory does not have this.
    if( destarea != AIM_INVENTORY &&
        destarea != AIM_WORN &&
        destarea != AIM_CONTAINER_L &&
        destarea != AIM_CONTAINER_R ) {
        const int cntmax = p.max_size - p.get_item_count();
        // For items counted by charges, adding it adds 0 items if something there stacks with it.
        const bool adds0 = by_charges && std::any_of( panes[dest].items.begin(), panes[dest].items.end(),
        [&it]( const advanced_inv_listitem & li ) {
            return li.items.front()->stacks_with( it );
        } );
        if( cntmax <= 0 && !adds0 ) {
            popup( _( "Destination area has too many items.  Remove some first." ) );
            return false;
        }
        // Items by charge count as a single item, regardless of the charges. As long as the
        // destination can hold another item, one can move all charges.
        if( !by_charges ) {
            amount = std::min( cntmax, amount );
        }
    }
    Character &player_character = get_player_character();
    // Inventory has a weight capacity, map and vehicle don't have that
    if( destarea == AIM_INVENTORY  || destarea == AIM_WORN ) {
        const units::mass unitweight = it.weight() / ( by_charges ? it.charges : 1 );
        const units::mass max_weight = player_character.weight_capacity() * 4 -
                                       player_character.weight_carried();
        if( unitweight > 0_gram && unitweight * amount > max_weight ) {
            const int weightmax = max_weight / unitweight;
            if( weightmax <= 0 ) {
                popup( _( "This is too heavy!" ) );
                return false;
            }
            amount = std::min( weightmax, amount );
        }
    }
    // handle how many of armor type we can equip (max of 2 per type)
    if( destarea == AIM_WORN ) {
        const itype_id &id = sitem.items.front()->typeId();
        // how many slots are available for the item?
        const int slots_available = MAX_WORN_PER_TYPE - player_character.amount_worn( id );
        // base the amount to equip on amount of slots available
        amount = std::min( slots_available, input_amount );
    }
    // Now we have the final amount. Query if requested or limited room left.
    if( action == "MOVE_VARIABLE_ITEM" || amount < input_amount ) {
        const int count = by_charges ? it.charges : sitem.stacks;
        const char *msg = nullptr;
        std::string popupmsg;
        if( amount >= input_amount ) {
            msg = _( "How many do you want to move?  [Have %d] (0 to cancel)" );
            popupmsg = string_format( msg, count );
        } else {
            msg = _( "Destination can only hold %d!  Move how many?  [Have %d] (0 to cancel)" );
            popupmsg = string_format( msg, amount, count );
        }
        // At this point amount contains the maximal amount that the destination can hold.
        const int possible_max = std::min( input_amount, amount );
        if( amount <= 0 ) {
            popup( _( "The destination is already full!" ) );
        } else {
            amount = string_input_popup()
                     .title( popupmsg )
                     .width( 20 )
                     .only_digits( true )
                     .query_int();
        }
        if( amount <= 0 ) {
            return false;
        }
        if( amount > possible_max ) {
            amount = possible_max;
        }
    }
    return true;
}

void advanced_inventory::refresh_minimap()
{
    // don't update ui if processing demands
    if( is_processing() ) {
        return;
    }
    // redraw border around minimap
    draw_border( mm_border );
    // minor addition to border for AIM_ALL, sorta hacky
    if( panes[src].get_area() == AIM_ALL || panes[dest].get_area() == AIM_ALL ) {
        // NOLINTNEXTLINE(cata-use-named-point-constants)
        mvwprintz( mm_border, point( 1, 0 ), c_light_gray, utf8_truncate( _( "All" ), minimap_width ) );
    }
    // refresh border, then minimap
    wnoutrefresh( mm_border );
    wnoutrefresh( minimap );
}

void advanced_inventory::draw_minimap()
{
    // if player is in one of the below, invert the player cell
    static const std::array<aim_location, 3> player_locations = {
        {AIM_CENTER, AIM_INVENTORY, AIM_WORN}
    };
    static const std::array<side, NUM_PANES> sides = {{left, right}};
    // get the center of the window
    tripoint pc = {getmaxx( minimap ) / 2, getmaxy( minimap ) / 2, 0};
    Character &player_character = get_player_character();
    // draw the 3x3 tiles centered around player
    get_map().draw( minimap, player_character.pos() );
    for( const side s : sides ) {
        char sym = get_minimap_sym( s );
        if( sym == '\0' ) {
            continue;
        }
        advanced_inv_area sq = squares[panes[s].get_area()];
        tripoint pt = pc + sq.off;
        // invert the color if pointing to the player's position
        nc_color cl = sq.id == AIM_INVENTORY || sq.id == AIM_WORN ?
                      invert_color( c_light_cyan ) : c_light_cyan.blink();
        mvwputch( minimap, pt.xy(), cl, sym );
    }

    // Invert player's tile color if exactly one pane points to player's tile
    bool invert_left = false;
    bool invert_right = false;
    const auto is_selected = [ this ]( const aim_location & where, size_t side ) {
        return where == this->panes[ side ].get_area();
    };
    for( const aim_location &loc : player_locations ) {
        invert_left |= is_selected( loc, 0 );
        invert_right |= is_selected( loc, 1 );
    }

    if( !invert_left || !invert_right ) {
        player_character.draw( minimap, player_character.pos(), invert_left || invert_right );
    }
}

char advanced_inventory::get_minimap_sym( side p ) const
{
    static const std::array<char, NUM_PANES> c_side = {{'L', 'R'}};
    static const std::array<char, NUM_PANES> d_side = {{'^', 'v'}};
    static const std::array<char, NUM_AIM_LOCATIONS> g_nome = {{
            '@', '#', '#', '#', '#', '@', '#',
            '#', '#', '#', 'D', '^', 'C', '@'
        }
    };
    char ch = g_nome[panes[p].get_area()];
    switch( ch ) {
        case '@':
            // '^' or 'v'
            ch = d_side[panes[-p + 1].get_area() == AIM_CENTER];
            break;
        case '#':
            // 'L' or 'R'
            ch = panes[p].in_vehicle() ? 'V' : c_side[p];
            break;
        case '^':
            // do not show anything
            ch ^= ch;
            break;
    }
    return ch;
}

void advanced_inventory::swap_panes()
{
    // Switch left and right pane.
    std::swap( panes[left], panes[right] );
    // Switch save states
    std::swap( panes[left].save_state, panes[right].save_state );
    // Window pointer must be unchanged!
    std::swap( panes[left].window, panes[right].window );
    // Recalculation required for weight & volume
    recalc = true;
}

void advanced_inventory::do_return_entry()
{
    Character &player_character = get_player_character();
    // only save pane settings
    save_settings( true );
    player_character.assign_activity( ACT_ADV_INVENTORY );
    player_character.activity.auto_resume = true;
    save_state->exit_code = aim_exit::re_entry;
}

bool advanced_inventory::is_processing() const
{
    return save_state->re_enter_move_all != aim_entry::START;
}

void cancel_aim_processing()
{
    uistate.transfer_save.re_enter_move_all = aim_entry::START;
}<|MERGE_RESOLUTION|>--- conflicted
+++ resolved
@@ -1955,12 +1955,8 @@
 
     std::string err;
     // TODO: Allow buckets here, but require them to be on the ground or wielded
-<<<<<<< HEAD
-    const int amount = dest_container->get_remaining_capacity_for_liquid( src_contents, false, &err );
-=======
     const int amount = std::min( src_contents.charges,
-                                 dest_container.get_remaining_capacity_for_liquid( src_contents, false, &err ) );
->>>>>>> 300ec6db
+                                 dest_container->get_remaining_capacity_for_liquid( src_contents, false, &err ) );
     if( !err.empty() ) {
         popup( err );
         return false;
