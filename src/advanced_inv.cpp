#include "advanced_inv.h"

#include <algorithm>
#include <climits>
#include <cmath>
#include <cstddef>
#include <cstdint>
#include <cstdlib>
#include <initializer_list>
#include <iterator>
#include <list>
#include <memory>
#include <optional>
#include <string>
#include <tuple>
#include <unordered_set>
#include <utility>
#include <vector>

#include "activity_actor_definitions.h"
#include "activity_type.h"
#include "advanced_inv_listitem.h"
#include "advanced_inv_pagination.h"
#include "auto_pickup.h"
#include "avatar.h"
#include "calendar.h"
#include "cata_assert.h"
#include "cata_imgui.h"
#include "cata_scope_helpers.h"
#include "catacharset.h"
#include "character.h"
#include "color.h"
#include "coordinates.h"
#include "debug.h"
#include "enums.h"
#include "game.h"
#include "game_constants.h"
#include "imgui/imgui.h"
#include "input.h"
#include "input_context.h"
#include "input_enums.h"
#include "inventory.h"
#include "inventory_ui.h"
#include "item.h"
#include "item_category.h"
#include "item_contents.h"
#include "item_location.h"
#include "localized_comparator.h"
#include "map.h"
#include "messages.h"
#include "options.h"
#include "output.h"
#include "panels.h"
#include "pimpl.h"
#include "player_activity.h"
#include "point.h"
#include "popup.h"
#include "ret_val.h"
#include "string_formatter.h"
#include "string_input_popup.h"
#include "translations.h"
#include "type_id.h"
#include "ui.h"
#include "ui_iteminfo.h"
#include "ui_manager.h"
#include "uistate.h"
#include "units.h"
#include "units_utility.h"
#include "vehicle.h"

#if defined(__ANDROID__)
#   include <SDL_keyboard.h>
#endif

static const flag_id json_flag_NO_RELOAD( "NO_RELOAD" );
static const flag_id json_flag_NO_UNLOAD( "NO_UNLOAD" );

using move_all_entry = std::pair<std::pair<int, int>, drop_or_stash_item_info>;

namespace io
{

template<>
std::string enum_to_string<aim_exit>( const aim_exit v )
{
    switch( v ) {
        // *INDENT-OFF*
        case aim_exit::none: return "none";
        case aim_exit::okay: return "okay";
        case aim_exit::re_entry: return "re_entry";
        // *INDENT-ON*
        case aim_exit::last:
            break;
    }
    cata_fatal( "Invalid aim_exit" );
}

template<>
std::string enum_to_string<aim_entry>( const aim_entry v )
{
    switch( v ) {
        // *INDENT-OFF*
        case aim_entry::START: return "START";
        case aim_entry::VEHICLE: return "VEHICLE";
        case aim_entry::MAP: return "MAP";
        case aim_entry::RESET: return "RESET";
        // *INDENT-ON*
        case aim_entry::last:
            break;
    }
    cata_fatal( "Invalid aim_entry" );
}

} // namespace io

namespace
{
std::unique_ptr<advanced_inventory> advinv;
} // namespace

void create_advanced_inv()
{
    if( !advinv ) {
        advinv = std::make_unique<advanced_inventory>();
    }
    advinv->display();
    // keep the UI and its ui_adaptor running if we're returning
    if( uistate.transfer_save.exit_code != aim_exit::re_entry || get_avatar().activity.is_null() ) {
        advinv.reset();
        cancel_aim_processing();
    }
}

void temp_hide_advanced_inv()
{
    if( advinv ) {
        advinv->temp_hide();
    }
}

// *INDENT-OFF*
advanced_inventory::advanced_inventory()
    : recalc( true )
    , src( left )
    , dest( right )
      // panes don't need initialization, they are recalculated immediately
    , squares( {
    {
        //               pos in window
        { AIM_INVENTORY, point( 25, 2 ), tripoint::zero,       _( "Inventory" ),          _( "IN" ),  "I", "ITEMS_INVENTORY", AIM_INVENTORY},
        { AIM_SOUTHWEST, point( 30, 3 ), tripoint::south_west, _( "South West" ),         _( "SW" ),  "1", "ITEMS_SW",        AIM_WEST},
        { AIM_SOUTH,     point( 33, 3 ), tripoint::south,      _( "South" ),              _( "S" ),   "2", "ITEMS_S",         AIM_SOUTHWEST},
        { AIM_SOUTHEAST, point( 36, 3 ), tripoint::south_east, _( "South East" ),         _( "SE" ),  "3", "ITEMS_SE",        AIM_SOUTH},
        { AIM_WEST,      point( 30, 2 ), tripoint::west,       _( "West" ),               _( "W" ),   "4", "ITEMS_W",         AIM_NORTHWEST},
        { AIM_CENTER,    point( 33, 2 ), tripoint::zero,       _( "Directly below you" ), _( "DN" ),  "5", "ITEMS_CE",        AIM_CENTER},
        { AIM_EAST,      point( 36, 2 ), tripoint::east,       _( "East" ),               _( "E" ),   "6", "ITEMS_E",         AIM_SOUTHEAST},
        { AIM_NORTHWEST, point( 30, 1 ), tripoint::north_west, _( "North West" ),         _( "NW" ),  "7", "ITEMS_NW",        AIM_NORTH},
        { AIM_NORTH,     point( 33, 1 ), tripoint::north,      _( "North" ),              _( "N" ),   "8", "ITEMS_N",         AIM_NORTHEAST},
        { AIM_NORTHEAST, point( 36, 1 ), tripoint::north_east, _( "North East" ),         _( "NE" ),  "9", "ITEMS_NE",        AIM_EAST},
        { AIM_DRAGGED,   point( 22, 3 ), tripoint::zero,       _( "Grabbed Vehicle" ),    _( "GR" ),  "D", "ITEMS_DRAGGED_CONTAINER", AIM_DRAGGED},
        { AIM_ALL,       point( 25, 3 ), tripoint::zero,       _( "Surrounding area" ),   _( "AL" ),  "A", "ITEMS_AROUND",    AIM_ALL},
        { AIM_CONTAINER, point( 25, 1 ), tripoint::zero,       _( "Container" ),          _( "CN" ),  "C", "ITEMS_CONTAINER", AIM_CONTAINER},
        { AIM_PARENT,    point( 22, 1 ), tripoint::zero,       "",                        "",         "X", "ITEMS_PARENT",    AIM_PARENT},
        { AIM_WORN,      point( 22, 2 ), tripoint::zero,       _( "Worn Items" ),         _( "WR" ),  "W", "ITEMS_WORN",      AIM_WORN}
    }
} )
{
    save_state = &uistate.transfer_save;
}
// *INDENT-ON*

advanced_inventory::~advanced_inventory()
{
    save_settings( false );
    if( save_state->exit_code != aim_exit::re_entry ) {
        save_state->exit_code = aim_exit::okay;
    }
    // Only refresh if we exited manually, otherwise we're going to be right back
    if( exit ) {
        get_player_character().check_item_encumbrance_flag();
    }
}

void advanced_inventory::save_settings( bool only_panes )
{
    if( !only_panes ) {
        save_state->active_left = ( src == left );
    }
    for( int i = 0; i < NUM_PANES; ++i ) {
        panes[i].save_settings();
    }
}

void advanced_inventory::load_settings()
{
    aim_exit aim_code = static_cast<aim_exit>( save_state->exit_code );
    panes[left].load_settings( save_state->saved_area, squares, aim_code == aim_exit::re_entry );
    panes[right].load_settings( save_state->saved_area_right, squares, aim_code == aim_exit::re_entry );
    // In-vehicle flags are set dynamically inside advanced_inventory_pane::load_settings,
    // which means the flags may end up the same even if the areas are also the same. To
    // avoid this, we use the saved in-vehicle flags instead.
    if( panes[left].get_area() == panes[right].get_area() ) {
        panes[left].set_area( squares[panes[left].get_area()], save_state->pane.in_vehicle );
        // Use the negated in-vehicle flag of the left pane to ensure different
        // in-vehicle flags.
        panes[right].set_area( squares[panes[right].get_area()], !save_state->pane.in_vehicle );
    }
    save_state->exit_code = aim_exit::none;
}

std::string advanced_inventory::get_sortname( advanced_inv_sortby sortby )
{
    switch( sortby ) {
        case SORTBY_NONE:
            return _( "none" );
        case SORTBY_NAME:
            return _( "name" );
        case SORTBY_WEIGHT:
            return _( "weight" );
        case SORTBY_VOLUME:
            return _( "volume" );
        case SORTBY_DENSITY:
            return _( "density" );
        case SORTBY_CHARGES:
            return _( "charges" );
        case SORTBY_CATEGORY:
            return _( "category" );
        case SORTBY_DAMAGE:
            return _( "offensive power" );
        case SORTBY_AMMO:
            return _( "ammo/charge type" );
        case SORTBY_SPOILAGE:
            return _( "spoilage" );
        case SORTBY_PRICE:
            return _( "barter value" );
        case SORTBY_PRICEPERVOLUME:
            return _( "barter value / volume" );
        case SORTBY_PRICEPERWEIGHT:
            return _( "barter value / weight" );
        case SORTBY_STACKS:
            return _( "amount" );
    }
    return "!BUG!";
}

bool advanced_inventory::get_square( const std::string &action, aim_location &ret )
{
    for( advanced_inv_area &s : squares ) {
        if( s.actionname == action ) {
            ret = screen_relative_location( s.id );
            return true;
        }
    }
    return false;
}

aim_location advanced_inventory::screen_relative_location( aim_location area )
{
    if( g->is_tileset_isometric() ) {
        return squares[area].relative_location;
    } else {
        return area;
    }
}

inline std::string advanced_inventory::get_location_key( aim_location area )
{
    return squares[area].minimapname;
}

void advanced_inventory::init()
{
    for( advanced_inv_area &square : squares ) {
        square.init();
    }

    panes[left].save_state = &save_state->pane;
    panes[right].save_state = &save_state->pane_right;

    load_settings();

    src = ( save_state->active_left ) ? left : right;
    dest = ( save_state->active_left ) ? right : left;

    //sanity check, badly initialized values may cause problem in move_all_items( see cata_assert() )
    if( panes[src].get_area() == AIM_ALL && panes[dest].get_area() == AIM_ALL ) {
        panes[dest].set_area( AIM_INVENTORY );
    }
}

void advanced_inventory::print_items( side p, bool active )
{
    advanced_inventory_pane &pane = panes[p];
    const auto &items = pane.items;
    const catacurses::window &window = pane.window;
    const int index = pane.index;
    bool compact = TERMX <= 100;
    pane.other_cont = -1;
    std::unordered_set<const item *> other_pane_conts;
    if( panes[-p + 1].container ) {
        item_location parent_recursive = panes[-p + 1].container;
        other_pane_conts.insert( parent_recursive.get_item() );
        while( parent_recursive.has_parent() ) {
            parent_recursive = parent_recursive.parent_item();
            other_pane_conts.insert( parent_recursive.get_item() );
        }
    }

    int columns = getmaxx( window );
    std::string spaces( columns - 4, ' ' );

    nc_color norm = active ? c_white : c_dark_gray;

    Character &player_character = get_player_character();
    //print inventory's current and total weight + volume
    if( pane.get_area() == AIM_INVENTORY || pane.get_area() == AIM_WORN ||
        ( pane.get_area() == AIM_CONTAINER && pane.container ) ) {

        double weight_carried;
        double weight_capacity;
        units::volume volume_carried;
        units::volume volume_capacity;
        if( pane.get_area() == AIM_CONTAINER ) {
            weight_carried = convert_weight( pane.container->get_total_contained_weight() );
            weight_capacity = convert_weight( pane.container->get_total_weight_capacity() );
            volume_carried = pane.container->get_total_contained_volume();
            volume_capacity = pane.container->get_total_capacity();
        } else {
            weight_carried = convert_weight( player_character.weight_carried() );
            weight_capacity = convert_weight( player_character.weight_capacity() );
            volume_carried = player_character.volume_carried();
            volume_capacity = player_character.volume_capacity();
        }
        // align right, so calculate formatted head length
        const std::string formatted_head = string_format( "%.1f/%.1f %s  %s/%s %s",
                                           weight_carried, weight_capacity, weight_units(),
                                           format_volume( volume_carried ),
                                           format_volume( volume_capacity ),
                                           volume_units_abbr() );
        const int hrightcol = columns - 1 - utf8_width( formatted_head );
        nc_color color = weight_carried > weight_capacity ? c_red : c_light_green;
        mvwprintz( window, point( hrightcol, 4 ), color, "%.1f", weight_carried );
        wprintz( window, c_light_gray, "/%.1f %s  ", weight_capacity, weight_units() );
        color = volume_carried.value() > volume_capacity.value() ?
                c_red : c_light_green;
        wprintz( window, color, format_volume( volume_carried ) );
        wprintz( window, c_light_gray, "/%s %s", format_volume( volume_capacity ), volume_units_abbr() );
    } else {
        //print square's current and total weight + volume
        std::string formatted_head;
        if( pane.get_area() == AIM_ALL ) {
            formatted_head = string_format( "%3.1f %s  %s %s",
                                            convert_weight( squares[pane.get_area()].weight ),
                                            weight_units(),
                                            format_volume( squares[pane.get_area()].volume ),
                                            volume_units_abbr() );
        } else {
            units::volume maxvolume = 0_ml;
            advanced_inv_area &s = squares[pane.get_area()];
            if( pane.get_area() == AIM_CONTAINER && pane.container ) {
                maxvolume = pane.container->get_total_capacity();
            } else if( pane.in_vehicle() ) {
                maxvolume = s.get_vehicle_stack().max_volume();
            } else {
                maxvolume = get_map().max_volume( s.pos );
            }
            formatted_head = string_format( "%3.1f %s  %s/%s %s",
                                            convert_weight( pane.in_vehicle() ? s.weight_veh : s.weight ),
                                            weight_units(),
                                            format_volume( pane.in_vehicle() ? s.volume_veh : s.volume ),
                                            format_volume( maxvolume ),
                                            volume_units_abbr() );
        }
        mvwprintz( window, point( columns - 1 - utf8_width( formatted_head ), 4 ), norm, formatted_head );
    }

    //print header row and determine max item name length
    // Last printable column
    const int lastcol = columns - 2;
    const size_t name_startpos = compact ? 1 : 4;
    const size_t src_startpos = lastcol - 18;
    const size_t amt_startpos = lastcol - 15;
    const size_t weight_startpos = lastcol - 10;
    const size_t vol_startpos = lastcol - 4;
    // Default name length
    int max_name_length = amt_startpos - name_startpos - 1;

    //~ Items list header (length type 1). Table fields length without spaces: amt - 4, weight - 5, vol - 4.
    const int table_hdr_len1 = utf8_width( _( "amt weight vol" ) );
    //~ Items list header (length type 2). Table fields length without spaces: src - 2, amt - 4, weight - 5, vol - 4.
    const int table_hdr_len2 = utf8_width( _( "src amt weight vol" ) );

    mvwprintz( window, point( compact ? 1 : 4, 5 ), c_light_gray, _( "Name (charges)" ) );
    if( pane.get_area() == AIM_ALL && !compact ) {
        mvwprintz( window, point( lastcol - table_hdr_len2 + 1, 5 ), c_light_gray,
                   _( "src amt weight vol" ) );
        // 1 for space
        max_name_length = src_startpos - name_startpos - 1;
    } else {
        mvwprintz( window, point( lastcol - table_hdr_len1 + 1, 5 ), c_light_gray, _( "amt weight vol" ) );
    }

    int pageStart = 0; // index of first item on current page

    advanced_inventory_pagination pagination( linesPerPage, pane );
    if( !items.empty() ) {
        // paginate up to the current item (to count pages)
        for( int i = 0; i <= index; i++ ) {
            const bool pagebreak = pagination.step( i );
            if( pagebreak ) {
                pageStart = i;
            }
        }
    }

    pagination.reset_page();
    for( size_t i = pageStart; i < items.size(); i++ ) {
        const advanced_inv_listitem &sitem = items[i];
        const int line = pagination.line;
        int item_line = line;
        if( pane.sortby == SORTBY_CATEGORY && pagination.new_category( sitem.cat ) ) {
            // don't put category header at bottom of page
            if( line == linesPerPage - 1 ) {
                break;
            }
            // insert category header
            mvwprintz( window, point( ( columns - utf8_width( sitem.cat->name_header() ) - 6 ) / 2, 6 + line ),
                       c_cyan, "[%s]", sitem.cat->name_header() );
            item_line = line + 1;
        }

        const item &it = *sitem.items.front();
        const bool selected = active && index == static_cast<int>( i );

        nc_color thiscolor;
        if( !active ) {
            thiscolor = norm;
        } else if( it.is_food_container() && !it.is_craft() && it.num_item_stacks() == 1 ) {
            thiscolor = it.all_items_top().front()->color_in_inventory();
        } else {
            thiscolor = it.color_in_inventory();
        }
        nc_color thiscolordark = c_dark_gray;
        nc_color print_color;

        if( selected ) {
            if( !other_pane_conts.empty() && other_pane_conts.count( &it ) == 1 ) {
                pane.other_cont = item_line;
                thiscolor = c_white_yellow;
            } else {
                thiscolor = inCategoryMode && pane.sortby == SORTBY_CATEGORY ? c_white_red : hilite( c_white );
            }
            thiscolordark = hilite( thiscolordark );
            if( compact ) {
                mvwprintz( window, point( 1, 6 + item_line ), thiscolor, "  %s", spaces );
            } else {
                mvwprintz( window, point( 1, 6 + item_line ), thiscolor, ">>%s", spaces );
            }
        } else if( !other_pane_conts.empty() && other_pane_conts.count( &it ) == 1 ) {
            pane.other_cont = item_line;
            thiscolor = i_brown;
            mvwprintz( window, point( 1, 6 + item_line ), thiscolor, spaces );
        }

        std::string item_name;
        std::string stolen_string;
        bool stolen = false;
        if( !it.is_owned_by( player_character, true ) ) {
            stolen_string = "<color_light_red>!</color>";
            stolen = true;
        }
        if( it.is_money() ) {
            //Count charges
            // TODO: transition to the item_location system used for the normal inventory
            unsigned int charges_total = 0;
            for( const item_location &item : sitem.items ) {
                charges_total += item->ammo_remaining();
            }
            if( stolen ) {
                item_name = string_format( "%s %s", stolen_string, it.display_money( sitem.items.size(),
                                           charges_total ) );
            } else {
                item_name = it.display_money( sitem.items.size(), charges_total );
            }
        } else {
            if( stolen ) {
                item_name = string_format( "%s %s", stolen_string, it.display_name() );
            } else {
                item_name = it.display_name();
            }
        }
        if( get_option<bool>( "ITEM_SYMBOLS" ) ) {
            item_name = string_format( "%s %s", it.symbol(), item_name );
        }

        //print item name
        trim_and_print( window, point( compact ? 1 : 4, 6 + item_line ), max_name_length, thiscolor,
                        item_name );

        //print src column
        // TODO: specify this is coming from a vehicle!
        if( pane.get_area() == AIM_ALL && !compact ) {
            mvwprintz( window, point( src_startpos, 6 + item_line ), thiscolor, squares[sitem.area].shortname );
        }

        //print "amount" column
        int it_amt = sitem.stacks;
        if( it_amt > 1 ) {
            print_color = thiscolor;
            if( it_amt > 9999 ) {
                it_amt = 9999;
                print_color = selected ? hilite( c_red ) : c_red;
            }
            mvwprintz( window, point( amt_startpos, 6 + item_line ), print_color, "%4d", it_amt );
        }

        //print weight column
        double it_weight = convert_weight( sitem.weight );
        size_t w_precision;
        print_color = it_weight > 0 ? thiscolor : thiscolordark;

        if( it_weight >= 1000.0 ) {
            if( it_weight >= 10000.0 ) {
                print_color = selected ? hilite( c_red ) : c_red;
                it_weight = 9999.0;
            }
            w_precision = 0;
        } else if( it_weight >= 100.0 ) {
            w_precision = 1;
        } else {
            w_precision = 2;
        }
        mvwprintz( window, point( weight_startpos, 6 + item_line ), print_color, "%5.*f", w_precision,
                   it_weight );

        //print volume column
        bool it_vol_truncated = false;
        double it_vol_value = 0.0;
        std::string it_vol = format_volume( sitem.volume, 5, &it_vol_truncated, &it_vol_value );
        if( it_vol_truncated && it_vol_value > 0.0 ) {
            print_color = selected ? hilite( c_red ) : c_red;
        } else {
            print_color = sitem.volume.value() > 0 ? thiscolor : thiscolordark;
        }
        mvwprintz( window, point( vol_startpos, 6 + item_line ), print_color, it_vol );

        if( active && sitem.autopickup ) {
            mvwprintz( window, point( 1, 6 + item_line ), magenta_background( it.color_in_inventory() ),
                       compact ? it.tname().substr( 0, 1 ) : ">" );
        }

        if( pagination.step( i ) ) { // page end
            break;
        }
    }
}

struct advanced_inv_sorter {
    advanced_inv_sortby sortby;
    explicit advanced_inv_sorter( advanced_inv_sortby sort ) {
        sortby = sort;
    }
    bool operator()( const advanced_inv_listitem &d1, const advanced_inv_listitem &d2 ) const {
        // Note: the item pointer can only be null on sort by category, otherwise it is always valid.
        switch( sortby ) {
            case SORTBY_NONE:
                if( d1.idx != d2.idx ) {
                    return d1.idx < d2.idx;
                }
                break;
            case SORTBY_NAME:
                // Fall through to code below the switch
                break;
            case SORTBY_WEIGHT:
                if( d1.weight != d2.weight ) {
                    return d1.weight > d2.weight;
                }
                break;
            case SORTBY_VOLUME:
                if( d1.volume != d2.volume ) {
                    return d1.volume > d2.volume;
                }
                break;
            case SORTBY_DENSITY: {
                const double density1 = static_cast<double>( d1.weight.value() ) /
                                        static_cast<double>( std::max( 1, d1.volume.value() ) );
                const double density2 = static_cast<double>( d2.weight.value() ) /
                                        static_cast<double>( std::max( 1, d2.volume.value() ) );
                if( density1 != density2 ) {
                    return density1 > density2;
                }
                break;
            }
            case SORTBY_CHARGES:
                if( d1.items.front()->charges != d2.items.front()->charges ) {
                    return d1.items.front()->charges > d2.items.front()->charges;
                }
                break;
            case SORTBY_CATEGORY:
                if( d1.cat != d2.cat ) {
                    return d1.cat < d2.cat;
                }
                break;
            case SORTBY_DAMAGE: {
                const double dam1 = d1.items.front()->average_dps( get_player_character() );
                const double dam2 = d2.items.front()->average_dps( get_player_character() );
                if( dam1 != dam2 ) {
                    return dam1 > dam2;
                }
                break;
            }
            case SORTBY_AMMO: {
                const std::string a1 = d1.items.front()->ammo_sort_name();
                const std::string a2 = d2.items.front()->ammo_sort_name();
                // There are many items with "false" ammo types (e.g.
                // scrap metal has "components") that actually is not
                // used as ammo, so we consider them as non-ammo.
                const bool ammoish1 = !a1.empty() && a1 != "components" && a1 != "none" && a1 != "NULL";
                const bool ammoish2 = !a2.empty() && a2 != "components" && a2 != "none" && a2 != "NULL";
                if( ammoish1 != ammoish2 ) {
                    return ammoish1;
                } else if( ammoish1 && ammoish2 ) {
                    if( a1 == a2 ) {
                        // For items with the same ammo type, we sort:
                        // guns > tools > magazines > ammunition
                        if( d1.items.front()->is_gun() && !d2.items.front()->is_gun() ) {
                            return true;
                        }
                        if( !d1.items.front()->is_gun() && d2.items.front()->is_gun() ) {
                            return false;
                        }
                        if( d1.items.front()->is_tool() && !d2.items.front()->is_tool() ) {
                            return true;
                        }
                        if( !d1.items.front()->is_tool() && d2.items.front()->is_tool() ) {
                            return false;
                        }
                        if( d1.items.front()->is_magazine() && d2.items.front()->is_ammo() ) {
                            return true;
                        }
                        if( d2.items.front()->is_magazine() && d1.items.front()->is_ammo() ) {
                            return false;
                        }
                    }
                    return localized_compare( a1, a2 );
                }
            }
            break;
            case SORTBY_SPOILAGE:
                if( d1.items.front()->spoilage_sort_order() != d2.items.front()->spoilage_sort_order() ) {
                    return d1.items.front()->spoilage_sort_order() < d2.items.front()->spoilage_sort_order();
                }
                break;
            case SORTBY_PRICE:
                if( d1.items.front()->price( true ) != d2.items.front()->price( true ) ) {
                    return d1.items.front()->price( true ) > d2.items.front()->price( true );
                }
                break;
            case SORTBY_PRICEPERVOLUME: {
                const double price_density1 = static_cast<double>( d1.items.front()->price( true ) ) /
                                              static_cast<double>( std::max( 1, d1.items.front()->volume().value() ) );
                const double price_density2 = static_cast<double>( d2.items.front()->price( true ) ) /
                                              static_cast<double>( std::max( 1, d2.items.front()->volume().value() ) );
                if( price_density1 != price_density2 ) {
                    return price_density1 > price_density2;
                }
                break;
            }
            case SORTBY_PRICEPERWEIGHT: {
                const double price_density1 = static_cast<double>( d1.items.front()->price( true ) ) /
                                              static_cast<double>( std::max<std::int64_t>( 1, d1.items.front()->weight().value() ) );
                const double price_density2 = static_cast<double>( d2.items.front()->price( true ) ) /
                                              static_cast<double>( std::max<std::int64_t>( 1, d2.items.front()->weight().value() ) );
                if( price_density1 != price_density2 ) {
                    return price_density1 > price_density2;
                }
                break;
            }
            case SORTBY_STACKS:
                if( d1.stacks != d2.stacks ) {
                    return d1.stacks > d2.stacks;
                }
                break;
        }
        // secondary sort by name and link length
        auto const sort_key = []( advanced_inv_listitem const & d ) {
            return std::make_tuple( d.name_without_prefix, d.contents_count, d.name,
                                    d.items.front()->link_sort_key() );
        };
        return localized_compare( sort_key( d1 ), sort_key( d2 ) );
    }
};

int advanced_inventory::print_header( advanced_inventory_pane &pane, aim_location sel )
{
    const catacurses::window &window = pane.window;
    int area = pane.get_area();
    int wwidth = getmaxx( window );
    int ofs = wwidth - 25 - 2 - 14;
    int min_x = wwidth;
    for( int i = 0; i < NUM_AIM_LOCATIONS; ++i ) {
        int data_location = screen_relative_location( static_cast<aim_location>( i ) );
        bool can_put_items = squares[data_location].canputitems( pane.get_cur_item_ptr() != nullptr ?
                             pane.get_cur_item_ptr()->items.front() : item_location::nowhere );
        const char *bracket = pane.container_base_loc == data_location ||
                              data_location == AIM_CONTAINER ? "><" :
                              squares[data_location].can_store_in_vehicle() ||
                              data_location == AIM_PARENT ? "<>" : "[]";
        bool in_vehicle = pane.in_vehicle() && data_location == area && sel == area &&
                          area != AIM_ALL;
        bool all_brackets = area == AIM_ALL && ( data_location >= AIM_SOUTHWEST &&
                            data_location <= AIM_NORTHEAST );
        nc_color bcolor = c_red;
        nc_color kcolor = c_red;
        // Highlight location [#] if it can recieve items,
        // or highlight container [C] if container mode is active.
        if( can_put_items ) {
            bcolor = in_vehicle ? c_light_blue :
                     pane.container_base_loc == data_location ? c_brown :
                     data_location == AIM_CONTAINER ? c_dark_gray :
                     area == data_location || all_brackets ? c_light_gray : c_dark_gray;
            kcolor = data_location == AIM_CONTAINER ? c_dark_gray :
                     area == data_location ? c_white :
                     sel == data_location || pane.container_base_loc == data_location ? c_light_gray : c_dark_gray;
        } else if( data_location == AIM_PARENT && pane.container ) {
            bcolor = c_light_gray;
            kcolor = c_white;
        }
        const std::string key = get_location_key( static_cast<aim_location>( i ) );
        const point p( squares[i].hscreen + point( ofs, 0 ) );
        min_x = std::min( min_x, p.x );
        mvwprintz( window, p, bcolor, "%c", bracket[0] );
        wprintz( window, kcolor, "%s", in_vehicle && sel != AIM_DRAGGED ? "V" : key );
        wprintz( window, bcolor, "%c", bracket[1] );
    }

    return min_x;
}

void advanced_inventory::recalc_pane( side p )
{
    advanced_inventory_pane &pane = panes[p];
    pane.recalc = false;
    pane.items.clear();
    advanced_inventory_pane &there = panes[-p + 1];
    advanced_inv_area &other = squares[there.get_area()];
    avatar &player_character = get_avatar();
    if( pane.container &&
        pane.container_base_loc >= AIM_SOUTHWEST && pane.container_base_loc <= AIM_ALL ) {

        const tripoint_rel_ms offset = player_character.pos_bub() - pane.container.pos_bub();

        // If container is no longer adjacent or on the player's z-level, nullify it.
        if( std::abs( offset.x() ) > 1 || std::abs( offset.y() ) > 1 ||
            player_character.posz() != pane.container.pos_bub().z() ) {

            pane.container = item_location::nowhere;
            pane.container_base_loc = NUM_AIM_LOCATIONS;
        } else if( pane.container_base_loc <= AIM_NORTHEAST ) {
            pane.container_base_loc = static_cast<aim_location>( ( offset.y() + 1 ) * 3 - offset.x() + 2 );
        }
    }
    // Add items from the source location or in case of all 9 surrounding squares,
    // add items from several locations.
    if( pane.get_area() == AIM_ALL ) {
        advanced_inv_area &alls = squares[AIM_ALL];
        alls.volume = 0_ml;
        alls.weight = 0_gram;
        for( advanced_inv_area &s : squares ) {
            // All the surrounding squares, nothing else
            if( s.id < AIM_SOUTHWEST || s.id > AIM_NORTHEAST ) {
                continue;
            }

            // To allow the user to transfer all items from all surrounding squares to
            // a specific square, filter out items that are already on that square.
            // e.g. left pane AIM_ALL, right pane AIM_NORTH. The user holds the
            // enter key down in the left square and moves all items to the other side.
            const bool same = other.is_same( s );

            // Deal with squares with ground + vehicle storage
            // Also handle the case when the other tile covers vehicle
            // or the ground below the vehicle.
            if( s.can_store_in_vehicle() && !( same && there.in_vehicle() ) ) {
                bool do_vehicle = there.get_area() == s.id ? !there.in_vehicle() : true;
                pane.add_items_from_area( s, do_vehicle );
                alls.volume += s.volume_veh;
                alls.weight += s.weight_veh;
            }

            // Add map items
            if( !same || there.in_vehicle() ) {
                pane.add_items_from_area( s );
                alls.volume += s.volume;
                alls.weight += s.weight;
            }
        }
    } else {
        pane.add_items_from_area( squares[pane.get_area()] );
    }

    // Sort all items
    std::stable_sort( pane.items.begin(), pane.items.end(), advanced_inv_sorter( pane.sortby ) );

    // Attempt to move to the target item if there is one.
    if( pane.target_item_after_recalc ) {
        for( size_t i = 0; i < pane.items.size(); i++ ) {
            if( pane.items[i].items.front() == pane.target_item_after_recalc ) {
                pane.index = i;
                pane.target_item_after_recalc = item_location::nowhere;
                break;
            }
        }
    }
}

void advanced_inventory::redraw_pane( side p )
{
    input_context ctxt( "ADVANCED_INVENTORY" );

    advanced_inventory_pane &pane = panes[p];
    if( recalc || pane.recalc ) {
        recalc_pane( p );
    }
    pane.fix_index();

    const bool active = p == src;
    const advanced_inv_area &square = squares[pane.get_area()];
    catacurses::window w = pane.window;

    werase( w );
    print_items( p, active );

    advanced_inv_listitem *itm = pane.get_cur_item_ptr();
    int width = print_header( pane, itm != nullptr ? itm->area : pane.get_area() );
    // only cardinals
    // not where you stand, and pane is in vehicle
    // make sure the offsets are the same as the grab point
    bool same_as_dragged = ( square.id >= AIM_SOUTHWEST && square.id <= AIM_NORTHEAST ) &&
                           square.id != AIM_CENTER && panes[p].in_vehicle() &&
                           square.off == squares[AIM_DRAGGED].off;
    const advanced_inv_area &sq = same_as_dragged ? squares[AIM_DRAGGED] : square;
    bool car = square.can_store_in_vehicle() && panes[p].in_vehicle() && sq.id != AIM_DRAGGED;
    std::string name = utf8_truncate( car ? sq.veh->name : sq.name, width );
    std::string desc = pane.container ? pane.container->tname( 1, false ) : sq.desc[car];
    // starts at offset 2, plus space between the header and the text
    width -= 2 + 1;
    trim_and_print( w, point( 2, 1 ), width, active ? c_green  : c_light_gray, name );
    trim_and_print( w, point( 2, 2 ), width, active ? c_light_blue : c_dark_gray, desc );
    trim_and_print( w, point( 2, 3 ), width, active ? c_cyan : c_dark_gray, square.flags );

    if( active ) {
        advanced_inventory_pagination pagination( linesPerPage, pane );
        int cur_page = 0;
        for( int i = 0; i < static_cast<int>( pane.items.size() ); i++ ) {
            pagination.step( i );
            if( i == pane.index ) {
                cur_page = pagination.page;
            }
        }
        const int max_page = pagination.page;
        mvwprintz( w, point( 2, 4 ), c_light_blue, _( "[<] page %1$d of %2$d [>]" ), cur_page + 1,
                   max_page + 1 );
    }

    if( active ) {
        wattron( w, c_cyan );
    }
    // draw a darker border around the inactive pane
    draw_border( w, active ? BORDER_COLOR : c_dark_gray );
    mvwprintw( w, point( 3, 0 ), _( "< [%s] Sort: %s >" ), ctxt.get_desc( "SORT" ),
               get_sortname( pane.sortby ) );
    int max = square.max_size;
    if( max > 0 ) {
        int itemcount = square.get_item_count();
        int fmtw = 7 + ( itemcount > 99 ? 3 : itemcount > 9 ? 2 : 1 ) +
                   ( max > 99 ? 3 : max > 9 ? 2 : 1 );
        mvwprintw( w, point( w_width / 2 - fmtw, 0 ), "< %d/%d >", itemcount, max );
    }

    std::string fprefix = string_format( _( "[%s] Filter" ), ctxt.get_desc( "FILTER" ) );
    const std::string &filter = pane.get_filter();
    if( !filter_edit ) {
        if( !filter.empty() ) {
            mvwprintw( w, point( 2, getmaxy( w ) - 1 ), "< %s: %s >", fprefix, filter );
        } else {
            mvwprintw( w, point( 2, getmaxy( w ) - 1 ), "< %s >", fprefix );
        }
    }
    if( active ) {
        wattroff( w, c_white );
    }
    if( !filter_edit && !filter.empty() ) {
        std::string fsuffix = string_format( _( "[%s] Reset" ), ctxt.get_desc( "RESET_FILTER" ) );
        mvwprintz( w, point( 6 + utf8_width( fprefix ), getmaxy( w ) - 1 ), c_white, filter );
        mvwprintz( w, point( getmaxx( w ) - utf8_width( fsuffix ) - 2, getmaxy( w ) - 1 ), c_white, "%s",
                   fsuffix );
    }
}

bool advanced_inventory::fill_lists_with_pane_items( Character &player_character,
        advanced_inv_sortby sort_priority,
        advanced_inventory_pane &spane, advanced_inventory_pane &dpane,
        std::vector<drop_or_stash_item_info> &item_list,
        std::vector<drop_or_stash_item_info> &fav_list, bool forbid_buckets )
{
    std::vector<move_all_entry> unsorted_item_list;
    std::vector<move_all_entry> unsorted_fav_list;
    item_location wielded = player_character.get_wielded_item();
    bool try_unwield = false;
    item_location stashed_bucket;
    for( const advanced_inv_listitem &listit : spane.items ) {
        if( listit.items.front() == dpane.container ) {
            continue;
        }
        for( const item_location &it : listit.items ) {
            if( dpane.get_area() == AIM_INVENTORY ) {
                if( ( it->made_of_from_type( phase_id::LIQUID ) && !it->is_frozen_liquid() ) ||
                    it->made_of_from_type( phase_id::GAS ) ) {
                    continue;
                }
                if( !player_character.can_stash_partial( *it ) ) {
                    continue;
                }
            } else if( dpane.container &&
                       !dpane.container->can_contain_directly( *it ).success() ) {
                continue;
            }
            if( it->is_corpse() && !it->empty_container() ) {
                // Only allow moving corpses if they're empty.
                continue;
            }
            if( forbid_buckets && it->is_bucket_nonempty() ) {
                // Don't allow putting nonempty buckets into pockets.
                stashed_bucket = it;
                continue;
            } else if( it == wielded ) {
                // Only allow moving wielded item if it's the only valid item left.
                try_unwield = true;
                continue;
            }

            if( sort_priority == advanced_inv_sortby::SORTBY_NONE ) {
                if( it->is_favorite ) {
                    fav_list.emplace_back( it, it->count() );
                } else {
                    item_list.emplace_back( it, it->count() );
                }
            } else {
                int weight_int = it->weight().value() > INT_MAX ? INT_MAX :
                                 static_cast<int>( it->weight().value() );

                std::pair<int, int> sort_values = sort_priority == advanced_inv_sortby::SORTBY_VOLUME ?
                                                  std::make_pair( it->volume().value(), weight_int ) :
                                                  std::make_pair( weight_int, it->volume().value() );
                if( it->is_favorite ) {
                    unsorted_fav_list.emplace_back( sort_values, drop_or_stash_item_info( it, it->count() ) );
                } else {
                    unsorted_item_list.emplace_back( sort_values, drop_or_stash_item_info( it, it->count() ) );
                }
            }
        }
    }

    if( item_list.empty() && fav_list.empty() &&
        unsorted_item_list.empty() && unsorted_fav_list.empty() ) {

        if( stashed_bucket ) {
            if( !query_yn( _( "The %s would spill if stored there.  Store its contents first?" ),
                           stashed_bucket->tname() ) ) {
                return false;
            }
            for( item *it : stashed_bucket->get_contents().all_items_top() ) {
                item_list.emplace_back( item_location( stashed_bucket, it ), it->count() );
            }
            if( stashed_bucket->is_favorite ) {
                fav_list.emplace_back( stashed_bucket, stashed_bucket->count() );
            } else {
                item_list.emplace_back( stashed_bucket, stashed_bucket->count() );
            }
            return true;

        } else if( try_unwield ) {
            if( !query_yn( _( "Unwield the %s?" ), wielded->tname() ) ) {
                return false;
            }
            if( wielded->is_favorite ) {
                fav_list.emplace_back( wielded, wielded->count() );
            } else {
                item_list.emplace_back( wielded, wielded->count() );
            }
            return true;
        }
        popup_getkey( _( "None of the items can be moved there." ) );
        return false;
    }

    if( sort_priority == advanced_inv_sortby::SORTBY_NONE ) {
        return true;
    }

    auto sort = [&dpane]( const move_all_entry & lhs, const move_all_entry & rhs ) {
        // pickup_activity_actor processes from the back, so reverse the order if moving to inventory.
        if( lhs.first.first == rhs.first.first ) {
            return dpane.get_area() == AIM_INVENTORY ?
                   lhs.first.second > rhs.first.second : lhs.first.second < rhs.first.second;
        }
        return dpane.get_area() == AIM_INVENTORY ?
               lhs.first.first > rhs.first.first : lhs.first.first < rhs.first.first;
    };
    std::sort( std::begin( unsorted_item_list ), std::end( unsorted_item_list ), sort );
    std::sort( std::begin( unsorted_fav_list ), std::end( unsorted_fav_list ), sort );

    for( const move_all_entry &entry : unsorted_item_list ) {
        item_list.push_back( entry.second );
    }
    for( const move_all_entry &entry : unsorted_fav_list ) {
        fav_list.push_back( entry.second );
    }
    return true;
}

bool advanced_inventory::move_all_items()
{
    advanced_inventory_pane &spane = panes[src];
    advanced_inventory_pane &dpane = panes[dest];

    Character &player_character = get_player_character();

    // Check some preconditions to quickly leave the function.
    if( spane.get_area() == AIM_CONTAINER && dpane.get_area() == AIM_INVENTORY ) {
        if( spane.container.held_by( player_character ) ) {
            // TODO: Implement this, distributing the contents to other inventory pockets.
            popup_getkey( _( "You already have everything in that container." ) );
            return false;
        }
    }
    if( spane.get_area() == AIM_CONTAINER &&
        spane.container.get_item()->has_flag( json_flag_NO_UNLOAD ) ) {
        popup_getkey( _( "Source container can't be unloaded." ) );
        return false;
    }
    if( dpane.get_area() == AIM_CONTAINER &&
        dpane.container.get_item()->has_flag( json_flag_NO_RELOAD ) ) {
        popup_getkey( _( "Destination container can't be reloaded." ) );
        return false;
    }
    size_t liquid_items = 0;
    for( const advanced_inv_listitem &elem : spane.items ) {
        for( const item_location &elemit : elem.items ) {
            if( ( elemit->made_of_from_type( phase_id::LIQUID ) && !elemit->is_frozen_liquid() ) ||
                elemit->made_of_from_type( phase_id::GAS ) ) {
                liquid_items++;
            }
        }
    }

    if( spane.items.empty() || liquid_items == spane.items.size() ) {
        if( !is_processing() ) {
            popup_getkey( _( "No eligible items found to be moved." ) );
        } else if( spane.get_area() != AIM_ALL ) {
            // ensure we don't get stuck if the recursive calls in the switch above were interrupted
            // by a save-load cycle before the shadowed pane was restored
            spane.set_area( AIM_ALL );
        }
        return false;
    }
    std::unique_ptr<on_out_of_scope> restore_area;
    if( dpane.get_area() == AIM_ALL ) {
        aim_location loc = dpane.get_area();
        // ask where we want to store the item via the menu
        if( !query_destination( loc ) ) {
            return false;
        }
        restore_area = std::make_unique<on_out_of_scope>( [&]() {
            dpane.restore_area();
        } );
    }
    if( !squares[dpane.get_area()].canputitems( dpane.container ) ) {
        popup_getkey( _( "You can't put items there." ) );
        return false;
    }
    advanced_inv_area &sarea = squares[spane.get_area()];
    advanced_inv_area &darea = squares[dpane.get_area()];

    // Make sure source and destination are different, otherwise items will disappear
    // Need to check actual position to account for dragged vehicles
    if( dpane.get_area() == AIM_DRAGGED && sarea.pos == darea.pos &&
        spane.in_vehicle() == dpane.in_vehicle() ) {
        return false;
    }

    if( spane.get_area() == dpane.get_area() && spane.in_vehicle() == dpane.in_vehicle() &&
        spane.container == dpane.container ) {
        return false;
    }

    if( spane.get_area() == AIM_INVENTORY || spane.get_area() == AIM_WORN ) {
        if( dpane.get_area() == AIM_INVENTORY ) {
            popup_getkey( _( "You try to put your bags into themselves, but physics won't let you." ) );
            return false;
        } else if( dpane.get_area() == AIM_WORN ) {
            // TODO: implement move_all to worn from inventory.
            popup_getkey(
                _( "Putting on everything from your inventory would be tricky.  Try equipping one by one." ) );
            return false;
        }
    }

    if( dpane.get_area() == AIM_WORN ) {
        // TODO: implement move_all to worn from everywhere other than inventory.
        popup_getkey(
            _( "You look at the items, then your clothes, and scratch your head…  Try equipping one by one." ) );
        return false;
    }

    // Check first if the destination area still has enough room for moving all.
    advanced_inv_sortby sort_priority = advanced_inv_sortby::SORTBY_NONE;
    std::string limitation;
    if( !is_processing() ) {
        units::volume over_volume = 0_ml;
        units::mass over_weight = 0_gram;

        const units::volume &src_volume = spane.in_vehicle() ? sarea.volume_veh : sarea.volume;
        const units::volume dest_volume_free = dpane.free_volume( darea );
        over_volume = src_volume - dest_volume_free;

        if( dpane.get_area() == AIM_INVENTORY || dpane.get_area() == AIM_CONTAINER ) {
            const units::mass &src_weight = spane.in_vehicle() ? sarea.weight_veh : sarea.weight;
            const units::mass dest_weight_free = dpane.free_weight_capacity();
            over_weight = src_weight - dest_weight_free;
        }

        if( over_volume > 0_ml && over_weight > 0_gram ) {
            limitation = _( "room or weight capacity" );
            // Prioritize whichever one is closest to the limit
            sort_priority = units::to_milliliter<int>( over_volume ) < units::to_gram<int>( over_weight ) ?
                            SORTBY_VOLUME : SORTBY_WEIGHT;
        } else if( over_volume > 0_ml ) {
            limitation = pgettext( "As in \"not enough room in the backpack\"", "room" );
            sort_priority = SORTBY_VOLUME;
        } else if( over_weight > 0_gram ) {
            limitation = _( "weight capacity" );
            sort_priority = SORTBY_WEIGHT;
        }
    }

    std::vector<drop_or_stash_item_info> pane_items;
    // Keep a list of favorites separated, only drop non-fav first if they exist.
    std::vector<drop_or_stash_item_info> pane_favs;
    bool forbid_buckets = dpane.get_area() == AIM_INVENTORY || dpane.get_area() == AIM_WORN ||
                          dpane.get_area() == AIM_CONTAINER || dpane.in_vehicle();

    if( !fill_lists_with_pane_items( player_character, sort_priority, spane, dpane,
                                     pane_items, pane_favs, forbid_buckets ) ) {
        return false;
    }

    // Move all the favorite items only if there are no other items
    if( pane_items.empty() ) {
        // Check if the list is still empty for when all that's in the aim_worn list is a wielded weapon.
        if( pane_favs.empty() ) {
            popup( _( "None of the items can be moved there." ) );
            return false;
        }
        // Ask to move favorites if the player is holding them
        if( spane.get_area() == AIM_INVENTORY || spane.get_area() == AIM_WORN ) {
            if( !query_yn( _( "Really drop all your favorite items?" ) ) ) {
                return false;
            }
        }
        pane_items = pane_favs;
    }

    if( !limitation.empty() &&
        !query_yn( _( "There isn't enough %s.  Attempt to move as much as you can?" ),
                   limitation ) ) {
        return false;
    }

    if( dpane.get_area() == AIM_CONTAINER ) {
        if( dpane.container ) {
            drop_locations items_to_insert;

            for( const drop_or_stash_item_info &drop : pane_items ) {
                items_to_insert.emplace_back( drop.loc(), drop.count() );
            }
            do_return_entry();

            const insert_item_activity_actor act( dpane.container, items_to_insert );
            player_character.assign_activity( act );
        }
    } else if( spane.get_area() == AIM_INVENTORY || spane.get_area() == AIM_WORN ) {
        const tripoint_rel_ms placement = darea.off;
        // in case there is vehicle cargo space at dest but the player wants to drop to ground
        const bool force_ground = !dpane.in_vehicle();

        do_return_entry();

        const drop_activity_actor act( pane_items, placement, force_ground );
        player_character.assign_activity( act );
    } else if( dpane.get_area() == AIM_INVENTORY ) {
        std::vector<item_location> target_items;
        std::vector<int> quantities;
        target_items.reserve( pane_items.size() );
        quantities.reserve( pane_items.size() );
        for( const drop_or_stash_item_info &drop : pane_items ) {
            target_items.emplace_back( drop.loc() );
            // quantity of 0 means move all
            quantities.emplace_back( 0 );
        }

        do_return_entry();

        const pickup_activity_actor act( target_items, quantities, player_character.pos_bub(), false );
        player_character.assign_activity( act );
    } else {
        // Vehicle and map destinations are handled the same.

        // Stash the destination
        const tripoint_rel_ms relative_destination = darea.off;

        std::vector<item_location> target_items;
        std::vector<int> quantities;
        target_items.reserve( pane_items.size() );
        quantities.reserve( pane_items.size() );
        for( const drop_or_stash_item_info &drop : pane_items ) {
            target_items.emplace_back( drop.loc() );
            // quantity of 0 means move all
            quantities.emplace_back( 0 );
        }

        do_return_entry();

        const move_items_activity_actor act( target_items, quantities, dpane.in_vehicle(),
                                             relative_destination );
        player_character.assign_activity( act );
    }

    return true;
}

bool advanced_inventory::show_sort_menu( advanced_inventory_pane &pane )
{
    uilist sm;
    sm.text = _( "Sort by…" );
    sm.addentry( SORTBY_NONE,           true, 'u', _( "Unsorted (recently added first)" ) );
    sm.addentry( SORTBY_NAME,           true, 'n', get_sortname( SORTBY_NAME ) );
    sm.addentry( SORTBY_WEIGHT,         true, 'w', get_sortname( SORTBY_WEIGHT ) );
    sm.addentry( SORTBY_VOLUME,         true, 'v', get_sortname( SORTBY_VOLUME ) );
    sm.addentry( SORTBY_DENSITY,        true, 'd', get_sortname( SORTBY_DENSITY ) );
    sm.addentry( SORTBY_CHARGES,        true, 'x', get_sortname( SORTBY_CHARGES ) );
    sm.addentry( SORTBY_CATEGORY,       true, 'c', get_sortname( SORTBY_CATEGORY ) );
    sm.addentry( SORTBY_DAMAGE,         true, 'o', get_sortname( SORTBY_DAMAGE ) );
    sm.addentry( SORTBY_AMMO,           true, 'a', get_sortname( SORTBY_AMMO ) );
    sm.addentry( SORTBY_SPOILAGE,       true, 's', get_sortname( SORTBY_SPOILAGE ) );
    sm.addentry( SORTBY_PRICE,          true, 'b', get_sortname( SORTBY_PRICE ) );
    sm.addentry( SORTBY_PRICEPERVOLUME, true, 'r', get_sortname( SORTBY_PRICEPERVOLUME ) );
    sm.addentry( SORTBY_PRICEPERWEIGHT, true, 'g', get_sortname( SORTBY_PRICEPERWEIGHT ) );
    sm.addentry( SORTBY_STACKS,         true, 't', get_sortname( SORTBY_STACKS ) );
    // Pre-select current sort.
    sm.selected = pane.sortby - SORTBY_NONE;
    // Calculate key and window variables, generate window,
    // and loop until we get a valid answer.
    sm.query();
    if( sm.ret < SORTBY_NONE ) {
        return false;
    }
    pane.sortby = static_cast<advanced_inv_sortby>( sm.ret );
    return true;
}

input_context advanced_inventory::register_ctxt() const
{
    input_context ctxt( "ADVANCED_INVENTORY" );
    ctxt.register_action( "HELP_KEYBINDINGS" );
    ctxt.register_action( "QUIT" );
    ctxt.register_action( "UP" );
    ctxt.register_action( "DOWN" );
    ctxt.register_action( "LEFT" );
    ctxt.register_action( "RIGHT" );
    ctxt.register_action( "PAGE_DOWN" );
    ctxt.register_action( "PAGE_UP" );
    ctxt.register_action( "HOME" );
    ctxt.register_action( "END" );
    ctxt.register_action( "TOGGLE_TAB" );
    ctxt.register_action( "TOGGLE_VEH" );
    ctxt.register_action( "FILTER" );
    ctxt.register_action( "RESET_FILTER" );
    ctxt.register_action( "EXAMINE" );
    ctxt.register_action( "EXAMINE_CONTENTS" );
    ctxt.register_action( "UNLOAD_CONTAINER" );
    ctxt.register_action( "SORT" );
    ctxt.register_action( "TOGGLE_AUTO_PICKUP" );
    ctxt.register_action( "TOGGLE_FAVORITE" );
    ctxt.register_action( "MOVE_SINGLE_ITEM" );
    ctxt.register_action( "MOVE_VARIABLE_ITEM" );
    ctxt.register_action( "MOVE_ITEM_STACK" );
    ctxt.register_action( "MOVE_ALL_ITEMS" );
    ctxt.register_action( "CATEGORY_SELECTION" );
    ctxt.register_action( "ITEMS_NW" );
    ctxt.register_action( "ITEMS_N" );
    ctxt.register_action( "ITEMS_NE" );
    ctxt.register_action( "ITEMS_W" );
    ctxt.register_action( "ITEMS_CE" );
    ctxt.register_action( "ITEMS_E" );
    ctxt.register_action( "ITEMS_SW" );
    ctxt.register_action( "ITEMS_S" );
    ctxt.register_action( "ITEMS_SE" );
    ctxt.register_action( "ITEMS_INVENTORY" );
    ctxt.register_action( "ITEMS_WORN" );
    ctxt.register_action( "ITEMS_AROUND" );
    ctxt.register_action( "ITEMS_DRAGGED_CONTAINER" );
    ctxt.register_action( "ITEMS_CONTAINER" );
    ctxt.register_action( "ITEMS_PARENT" );

    ctxt.register_action( "ITEMS_DEFAULT" );
    ctxt.register_action( "SAVE_DEFAULT" );

    return ctxt;
}

void advanced_inventory::redraw_sidebar()
{
    input_context ctxt( "ADVANCED_INVENTORY" );
    ctxt.register_action( "HELP_KEYBINDINGS" );

    werase( head );
    werase( minimap );
    werase( mm_border );
    draw_border( head );
    Messages::display_messages( head, 2, 1, w_width - 1, head_height - 2 );
    draw_minimap();
    right_print( head, 0, +3, c_white, string_format(
                     _( "< [<color_yellow>%s</color>] keybindings >" ),
                     ctxt.get_desc( "HELP_KEYBINDINGS" ) ) );
    if( get_player_character().has_watch() ) {
        const std::string time = to_string_time_of_day( calendar::turn );
        mvwprintz( head, point( 2, 0 ), c_white, time );
    }
    wnoutrefresh( head );
    refresh_minimap();
}

void advanced_inventory::change_square( const aim_location changeSquare,
                                        advanced_inventory_pane &dpane, advanced_inventory_pane &spane )
{
    // Determine behavior if current pane is used.  AIM_CONTAINER should never swap to allow for multi-containers
    if( ( panes[left].get_area() == changeSquare || panes[right].get_area() == changeSquare ) &&
        changeSquare != AIM_CONTAINER && changeSquare != AIM_PARENT ) {
        if( squares[changeSquare].can_store_in_vehicle() && changeSquare != AIM_DRAGGED ) {
            // only deal with spane, as you can't _directly_ change dpane
            if( spane.get_area() == AIM_CONTAINER ) {
                spane.container = item_location::nowhere;
                spane.container_base_loc = NUM_AIM_LOCATIONS;
                // Update dpane to show items removed from the spane.
                dpane.recalc = true;
            }
            if( spane.get_area() == dpane.get_area() ) {
                // swap the `in_vehicle` element of each pane if "one in, one out"
                spane.set_area( squares[spane.get_area()], !spane.in_vehicle() );
                dpane.set_area( squares[dpane.get_area()], !dpane.in_vehicle() );
                recalc = true;
            } else if( dpane.get_area() == changeSquare ) {
                spane.set_area( squares[changeSquare], !dpane.in_vehicle() );
                spane.recalc = true;
            } else {
                spane.set_area( squares[spane.get_area()], !spane.in_vehicle() );
                spane.recalc = true;
            }
        } else {
            swap_panes();
        }
    } else if( changeSquare == AIM_PARENT && spane.container ) {
        spane.target_item_after_recalc = spane.container;
        if( spane.container.has_parent() ) {
            if( spane.container_base_loc == AIM_INVENTORY && !spane.container.parent_item().has_parent() ) {
                // If we're here from the inventory, skip past individual worn items straight to the full inventory view.
                change_square( AIM_INVENTORY, dpane, spane );
            } else {
                if( spane.container.parent_item() == dpane.container ) {
                    swap_panes();
                    return;
                }
                spane.container = spane.container.parent_item();
                spane.set_area( squares[AIM_CONTAINER], false );
            }
        } else {
            change_square( spane.container_base_loc, dpane, spane );
        }
        spane.recalc = true;
        spane.index = 0;
        dpane.recalc = true;
    } else if( squares[changeSquare].canputitems(
                   changeSquare == AIM_CONTAINER && spane.get_cur_item_ptr() != nullptr ?
                   spane.get_cur_item_ptr()->items.front() : item_location::nowhere ) ) {
        if( changeSquare == AIM_CONTAINER ) {
            item_location &target_container = spane.get_cur_item_ptr()->items.front();
            if( target_container == dpane.container ) {
                swap_panes();
                return;
            }
            // Set the pane's container to the selected item.
            spane.container = target_container;
            if( spane.get_area() != AIM_CONTAINER ) {
                spane.container_base_loc = spane.get_area();
            }
            // Update dpane to hide items added to the spane.
            dpane.recalc = true;
        } else {
            // Reset the pane's container whenever we're switching to something else.
            spane.container = item_location::nowhere;
            if( spane.get_area() == AIM_CONTAINER ) {
                spane.container_base_loc = NUM_AIM_LOCATIONS;
                // Update dpane to show items removed from the spane.
                dpane.recalc = true;
            }
        }
        // Check the original area if we can place items in vehicle storage.
        bool in_vehicle_cargo = false;
        if( squares[changeSquare].can_store_in_vehicle() && spane.get_area() != changeSquare ) {
            // auto select vehicle if items exist at said square, or both are empty
            if( changeSquare == AIM_DRAGGED ) {
                in_vehicle_cargo = true;
            } else {
                // check item stacks in vehicle and map at said square
                advanced_inv_area sq = squares[changeSquare];
                map_stack map_stack = get_map().i_at( sq.pos );
                vehicle_stack veh_stack = sq.get_vehicle_stack();
                // auto switch to vehicle storage if vehicle items are there, or neither are there
                if( !veh_stack.empty() || map_stack.empty() ) {
                    in_vehicle_cargo = true;
                }
            }
        }
        spane.set_area( squares[changeSquare], in_vehicle_cargo );
        spane.index = 0;
        spane.recalc = true;
        if( dpane.get_area() == AIM_ALL ) {
            dpane.recalc = true;
        }
    } else {
        switch( changeSquare ) {
            case AIM_DRAGGED:
                popup_getkey( _( "You aren't dragging a vehicle." ) );
                break;
            case AIM_CONTAINER:
                popup_getkey( _( "That isn't a container." ) );
                break;
            case AIM_PARENT:
                popup_getkey( _( "You aren't in a container." ) );
                break;
            default:
                popup_getkey( _( "You can't put items there." ) );
                break;
        }
    }
}

void advanced_inventory::start_activity(
    const aim_location destarea,
    const aim_location /*srcarea*/,
    advanced_inv_listitem *sitem, int &amount_to_move,
    const bool from_vehicle, const bool to_vehicle ) const
{

    const bool by_charges = sitem->items.front()->count_by_charges();

    Character &player_character = get_player_character();

    if( destarea != AIM_CONTAINER ) {
        // Find target items and quantities thereof for the new activity
        std::vector<item_location> target_items;
        std::vector<int> quantities;
        if( by_charges ) {
            target_items.emplace_back( sitem->items.front() );
            quantities.push_back( amount_to_move );
        } else {
            for( std::vector<item_location>::iterator it = sitem->items.begin(); amount_to_move > 0 &&
                 it != sitem->items.end(); ++it ) {
                target_items.emplace_back( *it );
                quantities.push_back( 0 );
                --amount_to_move;
            }
            if( to_vehicle && sitem->items.front()->is_bucket_nonempty() ) {
                // Copy the pointers so they won't break if the list gets reordered as buckets are partly emptied.
                std::vector<item_location> target_buckets = sitem->items;
                if( target_buckets.front()->contains_no_solids() ) {
                    target_buckets.front()->handle_liquid_or_spill( player_character, &*target_buckets.front() );
                    if( !target_buckets.front()->empty_container() ) {
                        return;
                    }
                } else {
                    if( !query_yn( _( "The %s would spill if stored there.  Store its contents separately first?" ),
                                   target_buckets.front()->tname() ) ) {
                        return;
                    }
                    for( item *it : target_buckets.front()->get_contents().all_items_top() ) {
                        target_items.emplace_back( target_buckets.front(), it );
                        quantities.emplace_back( it->count() );
                    }
                }
            }
        }

        if( destarea == AIM_WORN ) {
            const wear_activity_actor act( target_items, quantities );
            player_character.assign_activity( act );
        } else if( destarea == AIM_WIELD ) {
            player_character.assign_activity(
                wield_activity_actor( target_items.front(), quantities.front() ) );
        } else if( destarea == AIM_INVENTORY ) {
            const std::optional<tripoint_bub_ms> starting_pos = from_vehicle
                    ? std::nullopt
                    : std::optional<tripoint_bub_ms>( player_character.pos_bub() );
            const pickup_activity_actor act( target_items, quantities, starting_pos, false );
            player_character.assign_activity( act );
        } else {
            // Stash the destination
            const tripoint_rel_ms relative_destination = squares[destarea].off;

            const move_items_activity_actor act( target_items, quantities, to_vehicle, relative_destination );
            player_character.assign_activity( act );
        }
    } else {
        if( !panes[dest].container.get_item() ) {
            debugmsg( "Active container is null, failed to insert!" );
            return;
        }
        if( sitem->items.front() == panes[dest].container ||
            sitem->items.front().eventually_contains( panes[dest].container ) ) {
            popup_getkey( _( "You can't put the %s inside itself." ), sitem->items.front()->type_name() );
            return;
        }
        if( panes[dest].container->will_spill_if_unsealed()
            && panes[dest].container.where() != item_location::type::map
            && !player_character.is_wielding( *panes[dest].container ) ) {

            popup_getkey( _( "The %s would spill; it must be on the ground or wielded." ),
                          panes[dest].container->type_name() );
            return;
        }

        // Create drop locations out of target items and quantities
        drop_locations target_inserts;
        if( by_charges ) {
            target_inserts.emplace_back( std::make_pair( sitem->items.front(), amount_to_move ) );
        } else {
            for( std::vector<item_location>::iterator it = sitem->items.begin(); amount_to_move > 0 &&
                 it != sitem->items.end(); ++it ) {
                target_inserts.emplace_back( std::make_pair( *it, 0 ) );
                --amount_to_move;
            }
            if( sitem->items.front()->is_bucket_nonempty() ) {
                // Copy the pointers so they won't break if the list gets reordered as buckets are partly emptied.
                std::vector<item_location> target_buckets = sitem->items;
                if( target_buckets.front()->contains_no_solids() ) {
                    target_buckets.front()->handle_liquid_or_spill( player_character, &*target_buckets.front() );
                    if( !target_buckets.front()->empty_container() ) {
                        return;
                    }
                } else {
                    if( !query_yn( _( "The %s would spill if stored there.  Store its contents separately first?" ),
                                   target_buckets.front()->tname() ) ) {
                        return;
                    }
                    // Emplace contents in front of the container because insert_item_activity_actor processes from the front.
                    for( item *it : target_buckets.front()->get_contents().all_items_top() ) {
                        target_inserts.emplace_front( item_location( target_buckets.front(), it ), it->count() );
                    }
                }
            }
        }

        const insert_item_activity_actor act( panes[dest].container, target_inserts );
        player_character.assign_activity( act );
    }
}

bool advanced_inventory::action_move_item( advanced_inv_listitem *sitem,
        advanced_inventory_pane &dpane, const advanced_inventory_pane &spane,
        const std::string &action )
{
    bool exit = false;
    if( sitem == nullptr ) {
        return false;
    }
    aim_location destarea = dpane.get_area();
    aim_location srcarea = sitem->area;
    bool restore_area = destarea == AIM_ALL;
    if( !query_destination( destarea ) ) {
        return false;
    }
    // Not necessarily equivalent to spane.in_vehicle() if using AIM_ALL
    bool from_vehicle = sitem->from_vehicle;
    bool to_vehicle = dpane.in_vehicle();

    // Same location check for AIM_CONTAINER and AIM_ALL.
    // AIM_ALL should disable same area check and handle it with proper filtering instead.
    // This is a workaround around the lack of vehicle location info in
    // either aim_location or advanced_inv_listitem.
    if( spane.container ) {
        if( spane.container == dpane.container ) {
            popup_getkey( _( "The %1$s is already in the %2$s." ),
                          sitem->items.front()->type_name(), dpane.container->type_name() );
            return false;
        }
    } else if( squares[srcarea].is_same( squares[destarea] ) &&
               spane.get_area() != AIM_ALL && spane.in_vehicle() == dpane.in_vehicle() ) {
        popup_getkey( _( "The %1$s is already there." ), sitem->items.front()->type_name() );
        return false;
    }
    cata_assert( !sitem->items.empty() );
    avatar &player_character = get_avatar();
    if( destarea == AIM_WORN ) {
        const item &itm = *sitem->items.front().get_item();
        ret_val<void> can_wear = player_character.can_wear( itm );
        ret_val<void> can_wield = player_character.can_wield( itm );
        if( can_wear.success() ) {
        } else if( can_wield.success() ) {
            destarea = AIM_WIELD;
            std::string err = can_wear.c_str();
            err += "\n";
            err += _( "Wield instead?" );
            if( !query_yn( err ) ) {
                return false;
            }
        } else {
            std::string err = can_wear.c_str();
            err += "\n";
            err += can_wield.c_str();
            popup_getkey( err.c_str(), PF_GET_KEY );
            return false;
        }
    }
    int amount_to_move = 0;
    if( !query_charges( destarea, *sitem, action, amount_to_move ) ) {
        return false;
    }
    item it_copy = *sitem->items.front();
    if( it_copy.count_by_charges() ) {
        it_copy.charges = std::min( amount_to_move, sitem->items.front()->charges );
    }
    if( spane.get_area() == AIM_CONTAINER &&
        spane.container.get_item()->has_flag( json_flag_NO_UNLOAD ) ) {
        popup_getkey( _( "Source container can't be unloaded." ) );
        return false;
    }
    if( destarea == AIM_CONTAINER ) {
        if( dpane.container.get_item()->has_flag( json_flag_NO_RELOAD ) ) {
            popup_getkey( _( "Destination container can't be reloaded." ) );
            return false;
        }
        ret_val<void> can_contain = dpane.container->can_contain( it_copy );
        if( can_contain.success() ) {
            can_contain = dpane.container.parents_can_contain_recursive( &it_copy );
        }
        if( !can_contain.success() ) {
            popup_getkey( can_contain.str().empty() ?
                          //~ %1$s: item we failed to put in the container, %2$s: container to put item in
                          string_format( _( "Could not put %1$s into %2$s." ),
                                         sitem->items.front()->tname(), dpane.container->tname() ).c_str() :
                          //~ %1$s: item we failed to put in the container, %2$s: container to put item in, %3$s: reason it failed
                          string_format( _( "Could not put %1$s into %2$s, %3$s." ),
                                         sitem->items.front()->tname(), dpane.container->tname(), can_contain.str() ).c_str() );
            return false;
        }
    }
    // This makes sure that all item references in the advanced_inventory_pane::items vector
    // are recalculated, even when they might not have changed, but they could (e.g. items
    // taken from inventory, but unable to put into the cargo trunk go back into the inventory,
    // but are potentially at a different place).
    recalc = true;
    cata_assert( amount_to_move > 0 );

    if( srcarea == AIM_CONTAINER && destarea == AIM_INVENTORY &&
        spane.container.held_by( player_character ) ) {
        popup_getkey( _( "The %s is already in your inventory.  You may want to (U)nload" ),
                      sitem->items.front()->tname() );

    } else if( srcarea == AIM_INVENTORY && destarea == AIM_WORN ) {

        // make sure advanced inventory is reopened after activity completion.
        do_return_entry();

        const wear_activity_actor act( { sitem->items.front() }, { amount_to_move } );
        player_character.assign_activity( act );
        // exit so that the activity can be carried out
        exit = true;

    } else if( srcarea == AIM_INVENTORY && destarea == AIM_WIELD ) {
        do_return_entry();
        const wield_activity_actor act( sitem->items.front(), amount_to_move );
        player_character.assign_activity( act );
        exit = true;
    } else if( srcarea == AIM_INVENTORY ||
               ( srcarea == AIM_WORN && sitem->items.front() != player_character.get_wielded_item() ) ) {
        cata_assert( destarea != AIM_WIELD );

        // make sure advanced inventory is reopened after activity completion
        do_return_entry();
        if( srcarea == AIM_WORN && destarea == AIM_INVENTORY ) {
            // if worn, we need to fix with the worn index number (starts at -2, as -1 is weapon)
            // this is ok because worn items are never stacked (can't move more than 1)
            player_character.takeoff( Character::worn_position_to_index( sitem->idx ) + 1 );
        } else {
            // important if item is worn
            if( player_character.can_drop( it_copy ).success() ) {
                if( destarea == AIM_CONTAINER ) {
                    do_return_entry();
                    start_activity( destarea, srcarea, sitem, amount_to_move, from_vehicle, to_vehicle );
                } else {
                    const tripoint_rel_ms placement = squares[destarea].off;
                    // incase there is vehicle cargo space at dest but the player wants to drop to ground
                    const bool force_ground = !to_vehicle;
                    std::vector<drop_or_stash_item_info> to_drop;

                    int remaining_amount = amount_to_move;
                    for( const item_location &itm : sitem->items ) {
                        if( remaining_amount <= 0 ) {
                            break;
                        }
                        const int move_amount = itm->count_by_charges() ?
                                                std::min( remaining_amount, itm->charges ) : 1;
                        to_drop.emplace_back( itm, move_amount );
                        remaining_amount -= move_amount;
                    }

                    const drop_activity_actor act( to_drop, placement, force_ground );
                    player_character.assign_activity( act );
                }
            }
        }

        // exit so that the activity can be carried out
        exit = true;
    } else {
        if( destarea == AIM_INVENTORY ) {
            bool can_stash = player_character.can_stash( it_copy );
            if( !can_stash ) {
                popup_getkey( _( "You have no space for the %s." ), sitem->items.front()->tname() );
                return false;
            }
        }
        // from map/vehicle: start ACT_PICKUP or ACT_MOVE_ITEMS as necessary
        // Make sure advanced inventory is reopened after activity completion.
        do_return_entry();
        start_activity( destarea, srcarea, sitem, amount_to_move, from_vehicle, to_vehicle );

        // exit so that the activity can be carried out
        exit = true;
    }

    // if dest was AIM_ALL then we used query_destination and should undo that
    if( restore_area ) {
        dpane.restore_area();
    }
    return exit;
}

void advanced_inventory::action_examine( advanced_inv_listitem *sitem,
        advanced_inventory_pane &spane )
{
    int ret = 0;
    const auto info_width = [this]() -> int {
        return w_width / 2;
    };
    const auto info_startx = [this]() -> int {
        return colstart + ( src == advanced_inventory::side::left ? w_width / 2 : 0 );
    };
    avatar &player_character = get_avatar();
    if( spane.get_area() == AIM_INVENTORY || spane.get_area() == AIM_WORN ||
        ( spane.container && spane.container.carrier() == player_character.as_character() ) ) {
        const item_location &loc = sitem->items.front();
        // Setup for a "return to AIM" in case examining the item creates a new activity
        // (e.g. reading, reloading, activating).
        activity_id last_activity = player_character.activity.id();
        // `inventory_item_menu` may call functions that move items, so we should
        // always recalculate during this period to ensure all item references are valid
        always_recalc = true;
        ret = g->inventory_item_menu( loc, info_startx, info_width,
                                      src == advanced_inventory::side::left ? game::LEFT_OF_INFO : game::RIGHT_OF_INFO );
        always_recalc = false;
        // If examining the item did create a new activity, we have to add "return to AIM".
        if( last_activity != player_character.activity.id() || !ui ) {
            exit = true;
            do_return_entry();
        } else {
            uistate.transfer_save.exit_code = aim_exit::none;
        }
        // Might have changed a stack (activated an item, repaired an item, etc.)
        if( spane.get_area() == AIM_INVENTORY ) {
            player_character.inv->restack( player_character );
        }
        recalc = true;
    } else {
        item &it = *sitem->items.front();
        std::vector<iteminfo> vThisItem;
        std::vector<iteminfo> vDummy;
        it.info( true, vThisItem );

        item_info_data data( it.tname(), it.type_name(), vThisItem, vDummy );
        data.handle_scrolling = true;
        data.arrow_scrolling = true;

        iteminfo_window info_window( data, point( info_startx(), 0 ), info_width(), TERMY );
        info_window.execute();
    }
    if( ret == KEY_NPAGE || ret == KEY_DOWN ) {
        spane.scroll_by( +1 );
    } else if( ret == KEY_PPAGE || ret == KEY_UP ) {
        spane.scroll_by( -1 );
    }
}

bool advanced_inventory::action_unload( advanced_inv_listitem *sitem,
                                        advanced_inventory_pane &spane, advanced_inventory_pane &dpane )
{
    avatar &u = get_avatar();
    item_location src = spane.container;
    item_location dest = dpane.container;

    if( !src && sitem ) {
        src = sitem->items.front();
    } else {
        add_msg( m_info, _( "Nothing to unload." ) );
        return false;
    }

    do_return_entry();
    // always exit to proc do_return_entry, even when no activity was assigned
    exit = true;
    return u.unload( src, false, dest );
}

void advanced_inventory::display()
{
    avatar &player_character = get_avatar();
    input_context ctxt{ register_ctxt() };

    exit = false;
    if( !is_processing() ) {

        player_character.inv->restack( player_character );

        recalc = true;
        g->wait_popup_reset();
    }

    if( !ui ) {
        init();
        ui = std::make_unique<ui_adaptor>();
        ui->on_screen_resize( [&]( ui_adaptor & ui ) {
            constexpr int min_w_height = 10;
            const int min_w_width = FULL_SCREEN_WIDTH;
            const int max_w_width = get_option<bool>( "AIM_WIDTH" ) ? TERMX : std::max( 120,
                                    TERMX - 2 * ( panel_manager::get_manager().get_width_right() +
                                                  panel_manager::get_manager().get_width_left() ) );

            w_height = TERMY < min_w_height + head_height ? min_w_height : TERMY - head_height;
            w_width = TERMX < min_w_width ? min_w_width : TERMX > max_w_width ? max_w_width :
                      static_cast<int>( TERMX );

            //(TERMY>w_height)?(TERMY-w_height)/2:0;
            headstart = 0;
            colstart = TERMX > w_width ? ( TERMX - w_width ) / 2 : 0;

            head = catacurses::newwin( head_height, w_width - minimap_width, point( colstart, headstart ) );
            mm_border = catacurses::newwin( minimap_height + 2, minimap_width + 2,
                                            point( colstart + ( w_width - ( minimap_width + 2 ) ), headstart ) );
            minimap = catacurses::newwin( minimap_height, minimap_width,
                                          point( colstart + ( w_width - ( minimap_width + 1 ) ), headstart + 1 ) );
            panes[left].window = catacurses::newwin( w_height, w_width / 2, point( colstart,
                                 headstart + head_height ) );
            panes[right].window = catacurses::newwin( w_height, w_width / 2, point( colstart + w_width / 2,
                                  headstart + head_height ) );

            // 2 for the borders, 5 for the header stuff
            linesPerPage = w_height - 2 - 5;

            if( filter_edit && spopup ) {
                spopup->window( panes[src].window, point( 4, w_height - 1 ), w_width / 2 - 4 );
            }

            ui.position( point( colstart, headstart ), point( w_width, head_height + w_height ) );
        } );
        ui->mark_resize();

        ui->on_redraw( [&]( const ui_adaptor & ) {
            if( always_recalc ) {
                recalc = true;
            }

            redraw_pane( advanced_inventory::side::left );
            redraw_pane( advanced_inventory::side::right );
            if( panes[0].other_cont > -1 && panes[0].other_cont < linesPerPage ) {
                mvwprintz( panes[0].window, point( w_width / 2 - 1, panes[0].other_cont + 6 ), i_brown, " " );
                mvwprintz( panes[1].window, point( 0, panes[0].other_cont + 6 ), c_brown, "▶" );
            } else if( panes[1].other_cont > -1 && panes[1].other_cont < linesPerPage ) {
                mvwprintz( panes[0].window, point( w_width / 2 - 1, panes[1].other_cont + 6 ), c_brown, "◀" );
                mvwprintz( panes[1].window, point( 0, panes[1].other_cont + 6 ), i_brown, " " );
            }
            wnoutrefresh( panes[src].window );
            wnoutrefresh( panes[dest].window );
            redraw_sidebar();

            if( filter_edit && spopup ) {
                draw_item_filter_rules( panes[dest].window, 1, w_height - 2, item_filter_type::FILTER );
                mvwprintz( panes[src].window, point( 2, getmaxy( panes[src].window ) - 1 ), c_cyan, "< " );
                mvwprintz( panes[src].window, point( w_width / 2 - 4, getmaxy( panes[src].window ) - 1 ), c_cyan,
                           " >" );
                spopup->query_string( /*loop=*/false, /*draw_only=*/true );
            }
        } );
    }

    while( !exit ) {
        if( player_character.get_moves() < 0 ) {
            do_return_entry();
            return;
        }
        dest = src == advanced_inventory::side::left ? advanced_inventory::side::right :
               advanced_inventory::side::left;

        if( ui ) {
            ui->invalidate_ui();
            if( recalc ) {
                g->invalidate_main_ui_adaptor();
            }
            ui_manager::redraw_invalidated();
        }

        recalc = false;
        // source and destination pane
        advanced_inventory_pane &spane = panes[src];
        advanced_inventory_pane &dpane = panes[dest];
        // current item in source pane, might be null
        advanced_inv_listitem *sitem = spane.get_cur_item_ptr();
        aim_location changeSquare = NUM_AIM_LOCATIONS;

        if( !is_processing() && move_all_items_and_waiting_to_quit ) {
            break;
        }

        const std::string action = is_processing() ? "MOVE_ALL_ITEMS" : ctxt.handle_input();
        if( action == "CATEGORY_SELECTION" ) {
            inCategoryMode = !inCategoryMode;
        } else if( action == "ITEMS_DEFAULT" ) {
            for( side cside : {
                     left, right
                 } ) {
                advanced_inventory_pane &pane = panes[cside];
                int i_location = cside == left ? save_state->saved_area : save_state->saved_area_right;
                aim_location location = static_cast<aim_location>( i_location );
                if( pane.get_area() != location || location == AIM_ALL ) {
                    pane.recalc = true;
                }
                pane.set_area( squares[location] );
            }
        } else if( action == "SAVE_DEFAULT" ) {
            save_state->saved_area = panes[left].get_area();
            save_state->saved_area_right = panes[right].get_area();
            popup( _( "Default layout was saved." ) );
        } else if( get_square( action, changeSquare ) ) {
            change_square( changeSquare, dpane, spane );
        } else if( action == "TOGGLE_FAVORITE" ) {
            if( sitem == nullptr ) {
                continue;
            }
            for( item_location &item : sitem->items ) {
                item->set_favorite( !item->is_favorite );
            }
            // In case we've merged faved and unfaved items
            recalc = true;
        } else if( action == "MOVE_SINGLE_ITEM" ||
                   action == "MOVE_VARIABLE_ITEM" ||
                   action == "MOVE_ITEM_STACK" ) {
            exit = action_move_item( sitem, dpane, spane, action );
        } else if( action == "MOVE_ALL_ITEMS" ) {
            exit = move_all_items();
            recalc = true;
            if( exit ) {
                if( get_option<bool>( "CLOSE_ADV_INV" ) ) {
                    move_all_items_and_waiting_to_quit = true;
                }
            }
        } else if( action == "SORT" ) {
            if( show_sort_menu( spane ) ) {
                recalc = true;
            }
        } else if( action == "FILTER" ) {
            const std::string &filter = spane.get_filter();
            filter_edit = true;
            if( ui ) {
                spopup = std::make_unique<string_input_popup>();
                spopup->max_length( 256 ).text( filter );
                spopup->identifier( "item_filter" ).hist_use_uilist( false );
                ui->mark_resize();
            }

            do {
                if( ui ) {
                    ui_manager::redraw();
                }
                std::string new_filter = spopup->query_string( false );
                if( spopup->canceled() ) {
                    // restore original filter
                    spane.set_filter( filter );
                } else {
                    spane.set_filter( new_filter );
                }
            } while( !spopup->canceled() && !spopup->confirmed() );
            filter_edit = false;
            spopup = nullptr;
        } else if( action == "RESET_FILTER" ) {
            spane.set_filter( "" );
        } else if( action == "TOGGLE_AUTO_PICKUP" ) {
            if( sitem == nullptr ) {
                continue;
            }
            if( sitem->autopickup ) {
                get_auto_pickup().remove_rule( &*sitem->items.front() );
                sitem->autopickup = false;
            } else {
                get_auto_pickup().add_rule( &*sitem->items.front(), true );
                sitem->autopickup = true;
            }
            recalc = true;
        } else if( action == "EXAMINE" ) {
            if( sitem == nullptr ) {
                continue;
            }
            action_examine( sitem, spane );
        } else if( action == "EXAMINE_CONTENTS" ) {
            if( sitem == nullptr ) {
                continue;
            }
            item_location sitem_location = sitem->items.front();
            inventory_examiner examine_contents( player_character, sitem_location );
            examine_contents.add_contained_items( sitem_location );
            int examine_result = examine_contents.execute();
            if( examine_result == NO_CONTENTS_TO_EXAMINE ) {
                action_examine( sitem, spane );
            }
        } else if( action == "UNLOAD_CONTAINER" ) {
            recalc = action_unload( sitem, spane, dpane );
        } else if( action == "QUIT" ) {
            exit = true;
        } else if( action == "PAGE_DOWN" ) {
            spane.scroll_page( linesPerPage, +1 );
        } else if( action == "PAGE_UP" ) {
            spane.scroll_page( linesPerPage, -1 );
        } else if( action == "HOME" ) {
            spane.scroll_to_start();
        } else if( action == "END" ) {
            spane.scroll_to_end();
        } else if( action == "DOWN" ) {
            if( inCategoryMode ) {
                spane.scroll_category( +1 );
            } else {
                spane.scroll_by( +1 );
            }
        } else if( action == "UP" ) {
            if( inCategoryMode ) {
                spane.scroll_category( -1 );
            } else {
                spane.scroll_by( -1 );
            }
        } else if( action == "LEFT" ) {
            src = left;
        } else if( action == "RIGHT" ) {
            src = right;
        } else if( action == "TOGGLE_TAB" ) {
            src = dest;
        } else if( action == "TOGGLE_VEH" ) {
            if( squares[spane.get_area()].can_store_in_vehicle() ) {
                // swap the panes if going vehicle will show the same tile
                if( spane.get_area() == dpane.get_area() && spane.in_vehicle() != dpane.in_vehicle() ) {
                    swap_panes();
                    // disallow for dragged vehicles
                } else if( spane.get_area() != AIM_DRAGGED ) {
                    // Toggle between vehicle and ground
                    spane.set_area( squares[spane.get_area()], !spane.in_vehicle() );
                    spane.index = 0;
                    spane.recalc = true;
                    if( dpane.get_area() == AIM_ALL ) {
                        dpane.recalc = true;
                    }
                }
            } else {
                popup_getkey( _( "There's no vehicle storage space there." ) );
            }
        }
    }
}

class query_destination_callback : public uilist_callback
{
    private:
        advanced_inventory &_adv_inv;
        // Render a fancy ASCII grid at the left of the menu.
        void draw_squares( const uilist *menu );
    public:
        explicit query_destination_callback( advanced_inventory &adv_inv ) : _adv_inv( adv_inv ) {}
        void refresh( uilist *menu ) override {
            draw_squares( menu );
        }
        float desired_extra_space_left( ) override {
            cataimgui::PushMonoFont();
            float rv = ImGui::CalcTextSize( "[1][2][3]" ).x + ( 3.0 * ImGui::GetStyle().ItemSpacing.x );
            ImGui::PopFont();
            return rv;
        }
};

void query_destination_callback::draw_squares( const uilist *menu )
{
    ImGui::TableSetColumnIndex( 0 );
    ImGui::NewLine();
    ImGui::NewLine();
    ImGui::NewLine();
    cata_assert( menu->entries.size() >= 9 );
    int sel = 0;
    if( menu->previewing >= 0 && static_cast<size_t>( menu->previewing ) < menu->entries.size() ) {
        sel = _adv_inv.screen_relative_location(
                  static_cast <aim_location>( menu->previewing + 1 ) );
    }
    cataimgui::PushMonoFont();
    for( int i = 7; i >= 1; i -= 3 ) { // 7,4,1
        for( int ii = 0; ii <= 2; ii++ ) { // +0,1,2
            aim_location loc = _adv_inv.screen_relative_location( static_cast <aim_location>( i + ii ) );
            std::string key = _adv_inv.get_location_key( loc );
            advanced_inv_area &square = _adv_inv.get_one_square( loc );
            bool in_vehicle = square.can_store_in_vehicle();
            const char *bracket = in_vehicle ? "<>" : "[]";
            // always show storage option for vehicle storage, if applicable
            bool canputitems = menu->entries[i + ii - 1].enabled && square.canputitems();
            nc_color bcolor = canputitems ? ( sel == loc ? h_white : c_light_gray ) : c_red;
            nc_color kcolor = canputitems ? ( sel == loc ? h_white : c_dark_gray ) : c_red;
            // TODO(db48x): maybe make these clickable buttons or something
            ImGui::PushID( i + ii );
            ImGui::BeginGroup();
            ImGui::TextColored( bcolor, "%c", bracket[0] );
            ImGui::SameLine( 0.0, 0.0 );
            ImGui::TextColored( kcolor, "%s", key.c_str() );
            ImGui::SameLine( 0.0, 0.0 );
            ImGui::TextColored( bcolor, "%c", bracket[1] );
            ImGui::EndGroup();
            ImGui::PopID();
            ImGui::SameLine();
        }
        ImGui::NewLine();
    }
    ImGui::PopFont();
}

bool advanced_inventory::query_destination( aim_location &def )
{
    if( def != AIM_ALL ) {
        if( squares[def].canputitems( panes[dest].container ) ) {
            return true;
        }
        popup_getkey( _( "You can't put items there." ) );
        return false;
    }

    uilist menu;
    menu.text = _( "Select destination" );
    query_destination_callback cb( *this );
    menu.callback = &cb;

    {
        std::vector <aim_location> ordered_locs;
        static_assert( AIM_NORTHEAST - AIM_SOUTHWEST == 8,
                       "Expected 9 contiguous directions in the aim_location enum" );
        for( int i = AIM_SOUTHWEST; i <= AIM_NORTHEAST; i++ ) {
            ordered_locs.push_back( screen_relative_location( static_cast <aim_location>( i ) ) );
        }
        for( aim_location &ordered_loc : ordered_locs ) {
            advanced_inv_area &s = squares[ordered_loc];
            const int size = s.get_item_count();
            std::string prefix = string_format( "%2d/%d", size, MAX_ITEM_IN_SQUARE );
            if( size >= MAX_ITEM_IN_SQUARE ) {
                prefix += _( " (FULL)" );
            }
            if( s.veh != nullptr ) {
                menu.addentry_col( ordered_loc,
                                   s.canputitems() && s.id != panes[src].get_area(),
                                   get_location_key( ordered_loc )[0],
                                   prefix + " " + s.name,
                                   s.veh->name );
            } else {
                menu.addentry( ordered_loc,
                               s.canputitems() && s.id != panes[src].get_area(),
                               get_location_key( ordered_loc )[0],
                               prefix + " " + s.name );
            }
        }
    }
    // Selected keyed to uilist.entries, which starts at 0.
    menu.selected = save_state->last_popup_dest - AIM_SOUTHWEST;
    menu.query();
    if( menu.ret >= AIM_SOUTHWEST && menu.ret <= AIM_NORTHEAST ) {
        cata_assert( squares[menu.ret].canputitems() );
        def = static_cast<aim_location>( menu.ret );
        // we have to set the destination pane so that move actions will target it
        // we can use restore_area later to undo this
        panes[dest].set_area( squares[def], true );
        save_state->last_popup_dest = menu.ret;
        return true;
    }
    return false;
}

bool advanced_inventory::query_charges( aim_location destarea, const advanced_inv_listitem &sitem,
                                        const std::string &action, int &amount )
{
    // should be a specific location instead
    cata_assert( destarea != AIM_ALL );
    // valid item is obviously required
    cata_assert( !sitem.items.empty() );
    const item &it = *sitem.items.front();
    const bool by_charges = it.count_by_charges();
    // default to move all, unless if being equipped
    const int input_amount = by_charges ? it.charges : action == "MOVE_SINGLE_ITEM" ? 1 : sitem.stacks;
    // there has to be something to begin with
    cata_assert( input_amount > 0 );
    amount = input_amount;

    // Includes moving from/to inventory and around on the map.
    if( it.made_of_from_type( phase_id::LIQUID ) && !it.is_frozen_liquid() ) {
        popup_getkey( _( "Spilt liquids cannot be picked back up.  Try mopping them up instead." ) );
        return false;
    }
    if( it.made_of_from_type( phase_id::GAS ) ) {
        popup_getkey( _( "Spilt gasses cannot be picked up.  They will disappear over time." ) );
        return false;
    }

    // Check volume, this should work the same for inventory, map and vehicles, but not for worn
    if( destarea != AIM_WORN && destarea != AIM_WIELD ) {
        const units::volume free_volume = panes[dest].free_volume( squares[destarea] );
        const units::mass free_mass = panes[dest].free_weight_capacity();
<<<<<<< HEAD
        const int room_for = std::min( it.charges_per_volume( free_volume ), it.charges_per_weight( free_mass ));
=======
        const int room_for = std::min( it.charges_per_volume( free_volume ),
                                       it.charges_per_weight( free_mass ) );
>>>>>>> 8762277f
        if( room_for <= 0 ) {
            if( destarea == AIM_INVENTORY ) {
                popup_getkey( _( "You have no space for the %s." ), it.tname() );
            } else {
                popup_getkey( _( "Destination area is full.  Remove some items first." ) );
            }
            return false;
        }
        amount = std::min( room_for, amount );
    }
    // Map and vehicles have a maximal item count, check that. Inventory does not have this.
    if( destarea != AIM_INVENTORY &&
        destarea != AIM_WORN &&
        destarea != AIM_WIELD &&
        destarea != AIM_CONTAINER
      ) {
        advanced_inv_area &p = squares[destarea];
        const int cntmax = p.max_size - p.get_item_count();
        // For items counted by charges, adding it adds 0 items if something there stacks with it.
        const bool adds0 = by_charges && std::any_of( panes[dest].items.begin(), panes[dest].items.end(),
        [&it]( const advanced_inv_listitem & li ) {
            return li.items.front()->stacks_with( it );
        } );
        if( cntmax <= 0 && !adds0 ) {
            popup_getkey( _( "Destination area has too many items.  Remove some first." ) );
            return false;
        }
        // Items by charge count as a single item, regardless of the charges. As long as the
        // destination can hold another item, one can move all charges.
        if( !by_charges ) {
            amount = std::min( cntmax, amount );
        }
    }
    Character &player_character = get_player_character();
    // Inventory has a weight capacity, map and vehicle don't have that
    if( destarea == AIM_INVENTORY || destarea == AIM_WORN || destarea == AIM_WIELD ) {
        const units::mass unitweight = it.weight() / ( by_charges ? it.charges : 1 );
        const units::mass max_weight = player_character.weight_capacity() * 4 -
                                       player_character.weight_carried();
        if( unitweight > 0_gram && unitweight * amount > max_weight ) {
            const int weightmax = max_weight / unitweight;
            if( weightmax <= 0 ) {
                popup_getkey( _( "This is too heavy!" ) );
                return false;
            }
            amount = std::min( weightmax, amount );
        }
    }
    // handle how many of armor type we can equip (max of 2 per type)
    if( destarea == AIM_WORN ) {
        const itype_id &id = sitem.items.front()->typeId();
        // how many slots are available for the item?
        const int slots_available = MAX_WORN_PER_TYPE - player_character.amount_worn( id );
        // base the amount to equip on amount of slots available
        amount = std::min( slots_available, input_amount );
    }
    // Now we have the final amount. Query if requested or limited room left.
    if( action == "MOVE_VARIABLE_ITEM" || amount < input_amount ) {
        const int count = by_charges ? it.charges : sitem.stacks;
        const char *msg = nullptr;
        std::string popupmsg;
        if( amount >= input_amount ) {
            msg = _( "How many do you want to move?  [Have %d] (0 to cancel)" );
            popupmsg = string_format( msg, count );
        } else {
            msg = _( "Destination can only hold %d!  Move how many?  [Have %d] (0 to cancel)" );
            popupmsg = string_format( msg, amount, count );
        }
        // At this point amount contains the maximal amount that the destination can hold.
        const int possible_max = std::min( input_amount, amount );
        if( amount <= 0 ) {
            popup_getkey( _( "The destination is already full." ) );
        } else {
            amount = string_input_popup()
                     .title( popupmsg )
                     .width( 20 )
                     .only_digits( true )
                     .query_int();
        }
        if( amount <= 0 ) {
            return false;
        }
        if( amount > possible_max ) {
            amount = possible_max;
        }
    }
    return true;
}

void advanced_inventory::refresh_minimap()
{
    // don't update ui if processing demands
    if( is_processing() ) {
        return;
    }
    // redraw border around minimap
    draw_border( mm_border );
    // minor addition to border for AIM_ALL, sorta hacky
    if( panes[src].get_area() == AIM_ALL || panes[dest].get_area() == AIM_ALL ) {
        // NOLINTNEXTLINE(cata-use-named-point-constants)
        mvwprintz( mm_border, point( 1, 0 ), c_light_gray, utf8_truncate( _( "All" ), minimap_width ) );
    }
    // refresh border, then minimap
    wnoutrefresh( mm_border );
    wnoutrefresh( minimap );
}

void advanced_inventory::draw_minimap()
{
    // if player is in one of the below, invert the player cell
    static const std::array<aim_location, 3> player_locations = {
        {AIM_CENTER, AIM_INVENTORY, AIM_WORN}
    };
    static const std::array<side, NUM_PANES> sides = {{left, right}};
    // get the center of the window
    tripoint pc = {getmaxx( minimap ) / 2, getmaxy( minimap ) / 2, 0};
    Character &player_character = get_player_character();
    // draw the 3x3 tiles centered around player
    get_map().draw( minimap, player_character.pos_bub() );
    for( const side s : sides ) {
        char sym = get_minimap_sym( s );
        if( sym == '\0' ) {
            continue;
        }
        advanced_inv_area sq = squares[panes[s].get_area()];
        tripoint pt = pc + sq.off.raw();
        // invert the color if pointing to the player's position
        nc_color cl = sq.id == AIM_INVENTORY || sq.id == AIM_WORN ?
                      invert_color( c_light_cyan ) : c_light_cyan.blink();
        mvwputch( minimap, pt.xy(), cl, sym );
    }

    // Invert player's tile color if exactly one pane points to player's tile
    bool invert_left = false;
    bool invert_right = false;
    const auto is_selected = [ this ]( const aim_location & where, size_t side ) {
        return where == this->panes[ side ].get_area();
    };
    for( const aim_location &loc : player_locations ) {
        invert_left |= is_selected( loc, 0 );
        invert_right |= is_selected( loc, 1 );
    }

    if( !invert_left || !invert_right ) {
        player_character.draw( minimap, player_character.pos_bub(), invert_left || invert_right );
    }
}

char advanced_inventory::get_minimap_sym( side p ) const
{
    static const std::array<char, NUM_PANES> c_side = {{'L', 'R'}};
    static const std::array<char, NUM_PANES> d_side = {{'^', 'v'}};
    static const std::array<char, NUM_AIM_LOCATIONS> g_nome = {{
            '@', '#', '#', '#', '#', '@', '#',
            '#', '#', '#', 'D', '^', 'C', '@'
        }
    };
    char ch = g_nome[panes[p].get_area()];
    switch( ch ) {
        case '@':
            // '^' or 'v'
            ch = d_side[panes[-p + 1].get_area() == AIM_CENTER];
            break;
        case '#':
            // 'L' or 'R'
            ch = panes[p].in_vehicle() ? 'V' : c_side[p];
            break;
        case '^':
            // do not show anything
            ch ^= ch;
            break;
    }
    return ch;
}

void advanced_inventory::swap_panes()
{
    // Switch left and right pane.
    std::swap( panes[left], panes[right] );
    // Switch save states
    std::swap( panes[left].save_state, panes[right].save_state );
    // Switch currently selected item
    std::swap( panes[left].target_item_after_recalc, panes[right].target_item_after_recalc );
    // Window pointer must be unchanged!
    std::swap( panes[left].window, panes[right].window );
    // Recalculation required for weight & volume
    recalc = true;
}

void advanced_inventory::do_return_entry()
{
    // only save pane settings
    save_settings( true );
    uistate.open_menu = create_advanced_inv;
    save_state->exit_code = aim_exit::re_entry;
}

void advanced_inventory::temp_hide()
{
    ui.reset();
    do_return_entry();
    cancel_aim_processing();
}

bool advanced_inventory::is_processing() const
{
    return save_state->re_enter_move_all != aim_entry::START;
}

void cancel_aim_processing()
{
    uistate.transfer_save.re_enter_move_all = aim_entry::START;
    uistate.transfer_save.aim_all_location = AIM_AROUND_BEGIN;
    uistate.transfer_save.exit_code = aim_exit::none;
}<|MERGE_RESOLUTION|>--- conflicted
+++ resolved
@@ -2241,12 +2241,8 @@
     if( destarea != AIM_WORN && destarea != AIM_WIELD ) {
         const units::volume free_volume = panes[dest].free_volume( squares[destarea] );
         const units::mass free_mass = panes[dest].free_weight_capacity();
-<<<<<<< HEAD
-        const int room_for = std::min( it.charges_per_volume( free_volume ), it.charges_per_weight( free_mass ));
-=======
         const int room_for = std::min( it.charges_per_volume( free_volume ),
                                        it.charges_per_weight( free_mass ) );
->>>>>>> 8762277f
         if( room_for <= 0 ) {
             if( destarea == AIM_INVENTORY ) {
                 popup_getkey( _( "You have no space for the %s." ), it.tname() );
