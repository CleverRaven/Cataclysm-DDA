#include "auto_pickup.h"

#include <cstddef>
#include <algorithm>
#include <functional>
#include <map>
#include <memory>
#include <utility>

#include "avatar.h"
#include "cata_utility.h"
#include "debug.h"
#include "filesystem.h"
#include "game.h"
#include "input.h"
#include "item_factory.h"
#include "itype.h"
#include "json.h"
#include "material.h"
#include "options.h"
#include "output.h"
#include "path_info.h"
#include "string_formatter.h"
#include "string_input_popup.h"
#include "translations.h"
#include "ui_manager.h"
#include "color.h"
#include "cursesdef.h"
#include "item.h"

using namespace auto_pickup;

static bool check_special_rule( const std::vector<material_id> &materials,
                                const std::string &rule );

auto_pickup::player_settings &get_auto_pickup()
{
    static auto_pickup::player_settings single_instance;
    return single_instance;
}

void user_interface::show()
{
    if( tabs.empty() ) {
        return;
    }

    const int iHeaderHeight = 4;
    int iContentHeight = 0;
    const int iTotalCols = 2;

    catacurses::window w_border;
    catacurses::window w_header;
    catacurses::window w;

    ui_adaptor ui;

    const auto init_windows = [&]( ui_adaptor & ui ) {
        iContentHeight = FULL_SCREEN_HEIGHT - 2 - iHeaderHeight;
        const int iOffsetX = TERMX > FULL_SCREEN_WIDTH ? ( TERMX - FULL_SCREEN_WIDTH ) / 2 : 0;
        const int iOffsetY = TERMY > FULL_SCREEN_HEIGHT ? ( TERMY - FULL_SCREEN_HEIGHT ) / 2 : 0;

        w_border = catacurses::newwin( FULL_SCREEN_HEIGHT, FULL_SCREEN_WIDTH,
                                       point( iOffsetX, iOffsetY ) );
        w_header = catacurses::newwin( iHeaderHeight, FULL_SCREEN_WIDTH - 2,
                                       point( 1 + iOffsetX, 1 + iOffsetY ) );
        w = catacurses::newwin( iContentHeight, FULL_SCREEN_WIDTH - 2,
                                point( 1 + iOffsetX, iHeaderHeight + 1 + iOffsetY ) );

        ui.position_from_window( w_border );
    };
    init_windows( ui );
    ui.on_screen_resize( init_windows );

    size_t iTab = 0;
    int iLine = 0;
    int iColumn = 1;
    int iStartPos = 0;

    ui.on_redraw( [&]( const ui_adaptor & ) {
        // Redraw the border
        draw_border( w_border, BORDER_COLOR, title );
        // |-
        mvwputch( w_border, point( 0, 3 ), c_light_gray, LINE_XXXO );
        // -|
        mvwputch( w_border, point( 79, 3 ), c_light_gray, LINE_XOXX );
        // _|_
        mvwputch( w_border, point( 5, FULL_SCREEN_HEIGHT - 1 ), c_light_gray, LINE_XXOX );
        mvwputch( w_border, point( 51, FULL_SCREEN_HEIGHT - 1 ), c_light_gray, LINE_XXOX );
        mvwputch( w_border, point( 61, FULL_SCREEN_HEIGHT - 1 ), c_light_gray, LINE_XXOX );
        wrefresh( w_border );

        // Redraw the header
        int tmpx = 0;
        tmpx += shortcut_print( w_header, point( tmpx, 0 ), c_white, c_light_green, _( "<A>dd" ) ) + 2;
        tmpx += shortcut_print( w_header, point( tmpx, 0 ), c_white, c_light_green, _( "<R>emove" ) ) + 2;
        tmpx += shortcut_print( w_header, point( tmpx, 0 ), c_white, c_light_green, _( "<C>opy" ) ) + 2;
        tmpx += shortcut_print( w_header, point( tmpx, 0 ), c_white, c_light_green, _( "<M>ove" ) ) + 2;
        tmpx += shortcut_print( w_header, point( tmpx, 0 ), c_white, c_light_green, _( "<E>nable" ) ) + 2;
        tmpx += shortcut_print( w_header, point( tmpx, 0 ), c_white, c_light_green, _( "<D>isable" ) ) + 2;
        if( !g->u.name.empty() ) {
            shortcut_print( w_header, point( tmpx, 0 ), c_white, c_light_green, _( "<T>est" ) );
        }
        tmpx = 0;
        tmpx += shortcut_print( w_header, point( tmpx, 1 ), c_white, c_light_green,
                                _( "<+-> Move up/down" ) ) + 2;
        tmpx += shortcut_print( w_header, point( tmpx, 1 ), c_white, c_light_green,
                                _( "<Enter>-Edit" ) ) + 2;
        shortcut_print( w_header, point( tmpx, 1 ), c_white, c_light_green, _( "<Tab>-Switch Page" ) );

        for( int i = 0; i < 78; i++ ) {
            if( i == 4 || i == 50 || i == 60 ) {
                mvwputch( w_header, point( i, 2 ), c_light_gray, LINE_OXXX );
                mvwputch( w_header, point( i, 3 ), c_light_gray, LINE_XOXO );
            } else {
                // Draw line under header
                mvwputch( w_header, point( i, 2 ), c_light_gray, LINE_OXOX );
            }
        }
        mvwprintz( w_header, point( 1, 3 ), c_white, "#" );
        mvwprintz( w_header, point( 8, 3 ), c_white, _( "Rules" ) );
        mvwprintz( w_header, point( 52, 3 ), c_white, _( "I/E" ) );

        rule_list &cur_rules = tabs[iTab].new_rules;
        int locx = 17;
        for( size_t i = 0; i < tabs.size(); i++ ) {
            const auto color = iTab == i ? hilite( c_white ) : c_white;
            locx += shortcut_print( w_header, point( locx, 2 ), c_white, color, tabs[i].title ) + 1;
        }

        locx = 55;
        mvwprintz( w_header, point( locx, 0 ), c_white, _( "Auto pickup enabled:" ) );
        locx += shortcut_print( w_header, point( locx, 1 ),
                                get_option<bool>( "AUTO_PICKUP" ) ? c_light_green : c_light_red, c_white,
                                get_option<bool>( "AUTO_PICKUP" ) ? _( "True" ) : _( "False" ) );
        locx += shortcut_print( w_header, point( locx, 1 ), c_white, c_light_green, "  " );
        locx += shortcut_print( w_header, point( locx, 1 ), c_white, c_light_green, _( "<S>witch" ) );
        shortcut_print( w_header, point( locx, 1 ), c_white, c_light_green, "  " );

        wrefresh( w_header );

        // Clear the lines
        for( int i = 0; i < iContentHeight; i++ ) {
            for( int j = 0; j < 79; j++ ) {
                if( j == 4 || j == 50 || j == 60 ) {
                    mvwputch( w, point( j, i ), c_light_gray, LINE_XOXO );
                } else {
                    mvwputch( w, point( j, i ), c_black, ' ' );
                }
            }
        }

        draw_scrollbar( w_border, iLine, iContentHeight, cur_rules.size(), point( 0, 5 ) );
        wrefresh( w_border );

        calcStartPos( iStartPos, iLine, iContentHeight, cur_rules.size() );

        // display auto pickup
        for( int i = iStartPos; i < static_cast<int>( cur_rules.size() ); i++ ) {
            if( i >= iStartPos &&
                i < iStartPos + ( iContentHeight > static_cast<int>( cur_rules.size() ) ?
                                  static_cast<int>( cur_rules.size() ) : iContentHeight ) ) {
                nc_color cLineColor = cur_rules[i].bActive ? c_white : c_light_gray;

                mvwprintz( w, point( 1, i - iStartPos ), cLineColor, "%d", i + 1 );
                mvwprintz( w, point( 5, i - iStartPos ), cLineColor, "" );

                if( iLine == i ) {
                    wprintz( w, c_yellow, ">> " );
                } else {
                    wprintz( w, c_yellow, "   " );
                }

                wprintz( w, iLine == i && iColumn == 1 ? hilite( cLineColor ) : cLineColor, "%s",
                         cur_rules[i].sRule.empty() ? _( "<empty rule>" ) : cur_rules[i].sRule );

                mvwprintz( w, point( 52, i - iStartPos ), iLine == i && iColumn == 2 ?
                           hilite( cLineColor ) : cLineColor, "%s",
                           cur_rules[i].bExclude ? _( "Exclude" ) :  _( "Include" ) );
            }
        }

        wrefresh( w );
    } );

    bStuffChanged = false;
    input_context ctxt( "AUTO_PICKUP" );
    ctxt.register_cardinal();
    ctxt.register_action( "CONFIRM" );
    ctxt.register_action( "QUIT" );
    if( tabs.size() > 1 ) {
        ctxt.register_action( "NEXT_TAB" );
        ctxt.register_action( "PREV_TAB" );
    }
    ctxt.register_action( "ADD_RULE" );
    ctxt.register_action( "REMOVE_RULE" );
    ctxt.register_action( "COPY_RULE" );
    ctxt.register_action( "ENABLE_RULE" );
    ctxt.register_action( "DISABLE_RULE" );
    ctxt.register_action( "MOVE_RULE_UP" );
    ctxt.register_action( "MOVE_RULE_DOWN" );
    ctxt.register_action( "TEST_RULE" );
    ctxt.register_action( "HELP_KEYBINDINGS" );

    const bool allow_swapping = tabs.size() == 2;
    if( allow_swapping ) {
        ctxt.register_action( "SWAP_RULE_GLOBAL_CHAR" );
    }

    if( is_autopickup ) {
        ctxt.register_action( "SWITCH_AUTO_PICKUP_OPTION" );
    }

    while( true ) {
        rule_list &cur_rules = tabs[iTab].new_rules;

        const bool currentPageNonEmpty = !cur_rules.empty();

        ui_manager::redraw();

        const std::string action = ctxt.handle_input();

        if( action == "NEXT_TAB" ) {
            iTab++;
            if( iTab >= tabs.size() ) {
                iTab = 0;
            }
            iLine = 0;
        } else if( action == "PREV_TAB" ) {
            if( iTab > 0 ) {
                iTab--;
            } else {
                iTab = tabs.size() - 1;
            }
            iLine = 0;
        } else if( action == "QUIT" ) {
            break;
        } else if( action == "DOWN" ) {
            iLine++;
            iColumn = 1;
            if( iLine >= static_cast<int>( cur_rules.size() ) ) {
                iLine = 0;
            }
        } else if( action == "UP" ) {
            iLine--;
            iColumn = 1;
            if( iLine < 0 ) {
                iLine = cur_rules.size() - 1;
            }
        } else if( action == "REMOVE_RULE" && currentPageNonEmpty ) {
            bStuffChanged = true;
            cur_rules.erase( cur_rules.begin() + iLine );
            if( iLine > static_cast<int>( cur_rules.size() ) - 1 ) {
                iLine--;
            }
            if( iLine < 0 ) {
                iLine = 0;
            }
        } else if( action == "COPY_RULE" && currentPageNonEmpty ) {
            bStuffChanged = true;
            cur_rules.push_back( cur_rules[iLine] );
            iLine = cur_rules.size() - 1;
        } else if( allow_swapping && action == "SWAP_RULE_GLOBAL_CHAR" && currentPageNonEmpty ) {
            const size_t other_iTab = ( iTab + 1 ) % 2;
            rule_list &other_rules = tabs[other_iTab].new_rules;
            bStuffChanged = true;
            //copy over
            other_rules.push_back( cur_rules[iLine] );
            //remove old
            cur_rules.erase( cur_rules.begin() + iLine );
            iTab = other_iTab;
            iLine = other_rules.size() - 1;
        } else if( action == "ADD_RULE" || ( action == "CONFIRM" && currentPageNonEmpty ) ) {
            const int old_iLine = iLine;
            if( action == "ADD_RULE" ) {
                cur_rules.push_back( rule( "", true, false ) );
                iLine = cur_rules.size() - 1;
            }
            ui_manager::redraw();

            if( iColumn == 1 || action == "ADD_RULE" ) {
<<<<<<< HEAD
                // NOLINTNEXTLINE(cata-use-named-point-constants)
                fold_and_print( w_help, point( 1, 1 ), 999, c_white,
                                _(
                                    "* is used as a Wildcard.  A few Examples:\n"
                                    "\n"
                                    "wooden arrow    matches the itemname exactly\n"
                                    "wooden ar*      matches items beginning with wood ar\n"
                                    "*rrow           matches items ending with rrow\n"
                                    "*avy fle*fi*arrow     multiple * are allowed\n"
                                    "heAVY*woOD*arrOW      case insensitive search\n"
                                    "\n"
                                    "Pickup based on item materials:\n"
                                    "m:kevlar        matches items made of Kevlar\n"
                                    "M:copper        matches items made purely of copper\n"
                                    "M:steel,iron    multiple materials allowed (OR search)" )
                              );

                draw_border( w_help );
                wrefresh( w_help );
=======
                ui_adaptor help_ui;
                catacurses::window w_help;
                const auto init_help_window = [&]( ui_adaptor & help_ui ) {
                    const int iOffsetX = TERMX > FULL_SCREEN_WIDTH ? ( TERMX - FULL_SCREEN_WIDTH ) / 2 : 0;
                    const int iOffsetY = TERMY > FULL_SCREEN_HEIGHT ? ( TERMY - FULL_SCREEN_HEIGHT ) / 2 : 0;
                    w_help = catacurses::newwin( FULL_SCREEN_HEIGHT / 2 + 2,
                                                 FULL_SCREEN_WIDTH * 3 / 4,
                                                 point( iOffsetX + 19 / 2, 7 + iOffsetY + FULL_SCREEN_HEIGHT / 2 / 2 ) );
                    help_ui.position_from_window( w_help );
                };
                init_help_window( help_ui );
                help_ui.on_screen_resize( init_help_window );

                help_ui.on_redraw( [&]( const ui_adaptor & ) {
                    // NOLINTNEXTLINE(cata-use-named-point-constants)
                    fold_and_print( w_help, point( 1, 1 ), 999, c_white,
                                    _(
                                        "* is used as a Wildcard.  A few Examples:\n"
                                        "\n"
                                        "wooden arrow    matches the itemname exactly\n"
                                        "wooden ar*      matches items beginning with wood ar\n"
                                        "*rrow           matches items ending with rrow\n"
                                        "*avy fle*fi*arrow     multiple * are allowed\n"
                                        "heAVY*woOD*arrOW      case insensitive search\n"
                                        "\n"
                                        "Pickup based on item materials:\n"
                                        "m:kevlar        matches items made of kevlar\n"
                                        "M:copper        matches items made purely of copper\n"
                                        "M:steel,iron    multiple materials allowed (OR search)" )
                                  );

                    draw_border( w_help );
                    wrefresh( w_help );
                } );
>>>>>>> 8abe67df
                const std::string r = string_input_popup()
                                      .title( _( "Pickup Rule:" ) )
                                      .width( 30 )
                                      .text( cur_rules[iLine].sRule )
                                      .query_string();
                // If r is empty, then either (1) The player ESC'ed from the window (changed their mind), or
                // (2) Explicitly entered an empty rule- which isn't allowed since "*" should be used
                // to include/exclude everything
                if( !r.empty() ) {
                    cur_rules[iLine].sRule = wildcard_trim_rule( r );
                    bStuffChanged = true;
                } else if( action == "ADD_RULE" ) {
                    cur_rules.pop_back();
                    iLine = old_iLine;
                }
            } else if( iColumn == 2 ) {
                bStuffChanged = true;
                cur_rules[iLine].bExclude = !cur_rules[iLine].bExclude;
            }
        } else if( action == "ENABLE_RULE" && currentPageNonEmpty ) {
            bStuffChanged = true;
            cur_rules[iLine].bActive = true;
        } else if( action == "DISABLE_RULE" && currentPageNonEmpty ) {
            bStuffChanged = true;
            cur_rules[iLine].bActive = false;
        } else if( action == "LEFT" ) {
            iColumn--;
            if( iColumn < 1 ) {
                iColumn = iTotalCols;
            }
        } else if( action == "RIGHT" ) {
            iColumn++;
            if( iColumn > iTotalCols ) {
                iColumn = 1;
            }
        } else if( action == "MOVE_RULE_UP" && currentPageNonEmpty ) {
            bStuffChanged = true;
            if( iLine < static_cast<int>( cur_rules.size() ) - 1 ) {
                std::swap( cur_rules[iLine], cur_rules[iLine + 1] );
                iLine++;
                iColumn = 1;
            }
        } else if( action == "MOVE_RULE_DOWN" && currentPageNonEmpty ) {
            bStuffChanged = true;
            if( iLine > 0 ) {
                std::swap( cur_rules[iLine], cur_rules[iLine - 1] );
                iLine--;
                iColumn = 1;
            }
        } else if( action == "TEST_RULE" && currentPageNonEmpty && !g->u.name.empty() ) {
            cur_rules[iLine].test_pattern();
        } else if( action == "SWITCH_AUTO_PICKUP_OPTION" ) {
            // TODO: Now that NPCs use this function, it could be used for them too
            get_options().get_option( "AUTO_PICKUP" ).setNext();
            get_options().save();
        }
    }

    if( !bStuffChanged ) {
        return;
    }

    if( !query_yn( _( "Save changes?" ) ) ) {
        return;
    }

    for( tab &t : tabs ) {
        t.rules.get() = t.new_rules;
    }
}

void player_settings::show()
{
    user_interface ui;

    ui.title = _( " AUTO PICKUP MANAGER " );
    ui.tabs.emplace_back( _( "[<Global>]" ), global_rules );
    if( !g->u.name.empty() ) {
        ui.tabs.emplace_back( _( "[<Character>]" ), character_rules );
    }
    ui.is_autopickup = true;

    ui.show();

    if( !ui.bStuffChanged ) {
        return;
    }

    save_global();
    if( !g->u.name.empty() ) {
        save_character();
    }
    invalidate();
}

void rule::test_pattern() const
{
    std::vector<std::string> vMatchingItems;

    if( sRule.empty() ) {
        return;
    }

    //Loop through all itemfactory items
    //APU now ignores prefixes, bottled items and suffix combinations still not generated
    for( const itype *e : item_controller->all() ) {
        const std::string sItemName = e->nname( 1 );
        if( !check_special_rule( e->materials, sRule ) && !wildcard_match( sItemName, sRule ) ) {
            continue;
        }

        vMatchingItems.push_back( sItemName );
    }

    int iStartPos = 0;
    int iContentHeight = 0;
    int iContentWidth = 0;

    catacurses::window w_test_rule_border;
    catacurses::window w_test_rule_content;

    ui_adaptor ui;

    const auto init_windows = [&]( ui_adaptor & ui ) {
        const int iOffsetX = 15 + ( TERMX > FULL_SCREEN_WIDTH ? ( TERMX - FULL_SCREEN_WIDTH ) / 2 : 0 );
        const int iOffsetY = 5 + ( TERMY > FULL_SCREEN_HEIGHT ? ( TERMY - FULL_SCREEN_HEIGHT ) / 2 :
                                   0 );
        iContentHeight = FULL_SCREEN_HEIGHT - 8;
        iContentWidth = FULL_SCREEN_WIDTH - 30;

        w_test_rule_border = catacurses::newwin( iContentHeight + 2, iContentWidth,
                             point( iOffsetX, iOffsetY ) );
        w_test_rule_content = catacurses::newwin( iContentHeight,
                              iContentWidth - 2,
                              point( 1 + iOffsetX, 1 + iOffsetY ) );

        ui.position_from_window( w_test_rule_border );
    };
    init_windows( ui );
    ui.on_screen_resize( init_windows );

    int nmatch = vMatchingItems.size();
    const std::string buf = string_format( ngettext( "%1$d item matches: %2$s",
                                           "%1$d items match: %2$s",
                                           nmatch ), nmatch, sRule );

    int iLine = 0;

    input_context ctxt( "AUTO_PICKUP_TEST" );
    ctxt.register_updown();
    ctxt.register_action( "QUIT" );
    ctxt.register_action( "HELP_KEYBINDINGS" );

    ui.on_redraw( [&]( const ui_adaptor & ) {
        draw_border( w_test_rule_border, BORDER_COLOR, buf, hilite( c_white ) );
        center_print( w_test_rule_border, iContentHeight + 1, red_background( c_white ),
                      _( "Won't display content or suffix matches" ) );
        wrefresh( w_test_rule_border );

        // Clear the lines
        for( int i = 0; i < iContentHeight; i++ ) {
            for( int j = 0; j < 79; j++ ) {
                mvwputch( w_test_rule_content, point( j, i ), c_black, ' ' );
            }
        }

        calcStartPos( iStartPos, iLine, iContentHeight, vMatchingItems.size() );

        // display auto pickup
        for( int i = iStartPos; i < static_cast<int>( vMatchingItems.size() ); i++ ) {
            if( i >= iStartPos &&
                i < iStartPos + ( iContentHeight > static_cast<int>( vMatchingItems.size() ) ?
                                  static_cast<int>( vMatchingItems.size() ) : iContentHeight ) ) {
                nc_color cLineColor = c_white;

                mvwprintz( w_test_rule_content, point( 0, i - iStartPos ), cLineColor, "%d", i + 1 );
                mvwprintz( w_test_rule_content, point( 4, i - iStartPos ), cLineColor, "" );

                if( iLine == i ) {
                    wprintz( w_test_rule_content, c_yellow, ">> " );
                } else {
                    wprintz( w_test_rule_content, c_yellow, "   " );
                }

                wprintz( w_test_rule_content, iLine == i ? hilite( cLineColor ) : cLineColor, vMatchingItems[i] );
            }
        }

        wrefresh( w_test_rule_content );
    } );

    while( true ) {
        ui_manager::redraw();

        const std::string action = ctxt.handle_input();
        if( action == "DOWN" ) {
            iLine++;
            if( iLine >= static_cast<int>( vMatchingItems.size() ) ) {
                iLine = 0;
            }
        } else if( action == "UP" ) {
            iLine--;
            if( iLine < 0 ) {
                iLine = vMatchingItems.size() - 1;
            }
        } else if( action == "QUIT" ) {
            break;
        }
    }
}

bool player_settings::has_rule( const item *it )
{
    const std::string &name = it->tname( 1 );
    for( auto &elem : character_rules ) {
        if( name.length() == elem.sRule.length() && ci_find_substr( name, elem.sRule ) != -1 ) {
            return true;
        }
    }
    return false;
}

void player_settings::add_rule( const item *it )
{
    character_rules.push_back( rule( it->tname( 1, false ), true, false ) );
    create_rule( it );

    if( !get_option<bool>( "AUTO_PICKUP" ) &&
        query_yn( _( "Autopickup is not enabled in the options.  Enable it now?" ) ) ) {
        get_options().get_option( "AUTO_PICKUP" ).setNext();
        get_options().save();
    }
}

void player_settings::remove_rule( const item *it )
{
    const std::string sRule = it->tname( 1, false );
    for( auto it = character_rules.begin();
         it != character_rules.end(); ++it ) {
        if( sRule.length() == it->sRule.length() &&
            ci_find_substr( sRule, it->sRule ) != -1 ) {
            character_rules.erase( it );
            invalidate();
            break;
        }
    }
}

bool player_settings::empty() const
{
    return global_rules.empty() && character_rules.empty();
}

bool check_special_rule( const std::vector<material_id> &materials, const std::string &rule )
{
    char type = ' ';
    std::vector<std::string> filter;
    if( rule[1] == ':' ) {
        type = rule[0];
        filter = string_split( rule.substr( 2 ), ',' );
    }

    if( filter.empty() || materials.empty() ) {
        return false;
    }

    if( type == 'm' ) {
        return std::any_of( materials.begin(), materials.end(), [&filter]( const material_id & mat ) {
            return std::any_of( filter.begin(), filter.end(), [&mat]( const std::string & search ) {
                return lcmatch( mat->name(), search );
            } );
        } );

    } else if( type == 'M' ) {
        return std::all_of( materials.begin(), materials.end(), [&filter]( const material_id & mat ) {
            return std::any_of( filter.begin(), filter.end(), [&mat]( const std::string & search ) {
                return lcmatch( mat->name(), search );
            } );
        } );
    }

    return false;
}

//Special case. Required for NPC harvest autopickup. Ignores material rules.
void npc_settings::create_rule( const std::string &to_match )
{
    rules.create_rule( map_items, to_match );
}

void rule_list::create_rule( cache &map_items, const std::string &to_match )
{
    for( const rule &elem : *this ) {
        if( !elem.bActive || !wildcard_match( to_match, elem.sRule ) ) {
            continue;
        }

        map_items[ to_match ] = elem.bExclude ? RULE_BLACKLISTED : RULE_WHITELISTED;
    }
}

void player_settings::create_rule( const item *it )
{
    // TODO: change it to be a reference
    global_rules.create_rule( map_items, *it );
    character_rules.create_rule( map_items, *it );
}

void rule_list::create_rule( cache &map_items, const item &it )
{
    const std::string to_match = it.tname( 1, false );

    for( const rule &elem : *this ) {
        if( !elem.bActive ) {
            continue;
        } else if( !check_special_rule( it.made_of(), elem.sRule ) &&
                   !wildcard_match( to_match, elem.sRule ) ) {
            continue;
        }

        map_items[ to_match ] = elem.bExclude ? RULE_BLACKLISTED : RULE_WHITELISTED;
    }
}

void player_settings::refresh_map_items( cache &map_items ) const
{
    //process include/exclude in order of rules, global first, then character specific
    //if a specific item is being added, all the rules need to be checked now
    //may have some performance issues since exclusion needs to check all items also
    global_rules.refresh_map_items( map_items );
    character_rules.refresh_map_items( map_items );
}

void rule_list::refresh_map_items( cache &map_items ) const
{
    for( const rule &elem : *this ) {
        if( elem.sRule.empty() || !elem.bActive ) {
            continue;
        }

        if( !elem.bExclude ) {
            //Check include patterns against all itemfactory items
            for( const itype *e : item_controller->all() ) {
                const std::string &cur_item = e->nname( 1 );

                if( !check_special_rule( e->materials, elem.sRule ) && !wildcard_match( cur_item, elem.sRule ) ) {
                    continue;
                }

                map_items[ cur_item ] = RULE_WHITELISTED;
                map_items.temp_items[ cur_item ] = e;
            }
        } else {
            //only re-exclude items from the existing mapping for now
            //new exclusions will process during pickup attempts
            for( auto &map_item : map_items ) {
                if( !check_special_rule( map_items.temp_items[ map_item.first ]->materials, elem.sRule ) &&
                    !wildcard_match( map_item.first, elem.sRule ) ) {
                    continue;
                }

                map_items[ map_item.first ] = RULE_BLACKLISTED;
            }
        }
    }
}

rule_state base_settings::check_item( const std::string &sItemName ) const
{
    if( !map_items.ready ) {
        recreate();
    }

    const auto iter = map_items.find( sItemName );
    if( iter != map_items.end() ) {
        return iter->second;
    }

    return RULE_NONE;
}

void player_settings::clear_character_rules()
{
    character_rules.clear();
    invalidate();
}

bool player_settings::save_character()
{
    return save( true );
}

bool player_settings::save_global()
{
    return save( false );
}

bool player_settings::save( const bool bCharacter )
{
    auto savefile = PATH_INFO::autopickup();

    if( bCharacter ) {
        savefile = g->get_player_base_save_path() + ".apu.json";

        const std::string player_save = g->get_player_base_save_path() + ".sav";
        //Character not saved yet.
        if( !file_exist( player_save ) ) {
            return true;
        }
    }

    return write_to_file( savefile, [&]( std::ostream & fout ) {
        JsonOut jout( fout, true );
        ( bCharacter ? character_rules : global_rules ).serialize( jout );
    }, _( "autopickup configuration" ) );
}

void player_settings::load_character()
{
    load( true );
}

void player_settings::load_global()
{
    load( false );
}

void player_settings::load( const bool bCharacter )
{
    std::string sFile = PATH_INFO::autopickup();
    if( bCharacter ) {
        sFile = g->get_player_base_save_path() + ".apu.json";
    }

    if( !read_from_file_optional_json( sFile, [&]( JsonIn & jsin ) {
    ( bCharacter ? character_rules : global_rules ).deserialize( jsin );
    } ) ) {
        if( load_legacy( bCharacter ) ) {
            if( save( bCharacter ) ) {
                remove_file( sFile );
            }
        }
    }

    invalidate();
}

void rule::serialize( JsonOut &jsout ) const
{
    jsout.start_object();
    jsout.member( "rule", sRule );
    jsout.member( "active", bActive );
    jsout.member( "exclude", bExclude );
    jsout.end_object();
}

void rule_list::serialize( JsonOut &jsout ) const
{
    jsout.start_array();
    for( const rule &elem : *this ) {
        elem.serialize( jsout );
    }
    jsout.end_array();
}

void rule::deserialize( JsonIn &jsin )
{
    JsonObject jo = jsin.get_object();
    sRule = jo.get_string( "rule" );
    bActive = jo.get_bool( "active" );
    bExclude = jo.get_bool( "exclude" );
}

void rule_list::deserialize( JsonIn &jsin )
{
    clear();

    jsin.start_array();
    while( !jsin.end_array() ) {
        rule tmp;
        tmp.deserialize( jsin );
        push_back( tmp );
    }
}

bool player_settings::load_legacy( const bool bCharacter )
{
    std::string sFile = PATH_INFO::legacy_autopickup2();

    if( bCharacter ) {
        sFile = g->get_player_base_save_path() + ".apu.txt";
    }

    invalidate();

    auto &rules = bCharacter ? character_rules : global_rules;

    using namespace std::placeholders;
    const auto &reader = std::bind( &rule_list::load_legacy_rules, std::ref( rules ), _1 );
    if( !read_from_file_optional( sFile, reader ) ) {
        if( !bCharacter ) {
            return read_from_file_optional( PATH_INFO::legacy_autopickup(), reader );
        } else {
            return false;
        }
    }

    return true;
}

void rule_list::load_legacy_rules( std::istream &fin )
{
    clear();

    std::string sLine;
    while( !fin.eof() ) {
        getline( fin, sLine );

        if( !sLine.empty() && sLine[0] != '#' ) {
            const int iNum = std::count( sLine.begin(), sLine.end(), ';' );

            if( iNum != 2 ) {
                debugmsg( "Bad Rule: %s (will be skipped)", sLine );
            } else {
                std::string sRule;
                bool bActive = true;
                bool bExclude = false;

                size_t iPos = 0;
                int iCol = 1;
                do {
                    iPos = sLine.find( ';' );

                    std::string sTemp = iPos == std::string::npos ? sLine : sLine.substr( 0, iPos );

                    if( iCol == 1 ) {
                        sRule = sTemp;

                    } else if( iCol == 2 ) {
                        bActive = sTemp == "T" || sTemp == "True";

                    } else if( iCol == 3 ) {
                        bExclude = sTemp == "T" || sTemp == "True";
                    }

                    iCol++;

                    if( iPos != std::string::npos ) {
                        sLine = sLine.substr( iPos + 1, sLine.size() );
                    }

                } while( iPos != std::string::npos );

                push_back( rule( sRule, bActive, bExclude ) );
            }
        }
    }
}

void npc_settings::show( const std::string &name )
{
    user_interface ui;
    ui.title = string_format( _( "Pickup rules for %s" ), name );
    ui.tabs.emplace_back( name, rules );
    ui.show();
    // Don't need to save the rules here, it will be save along with the NPC object itself.
    if( !ui.bStuffChanged ) {
        return;
    }
    invalidate();
}

void npc_settings::serialize( JsonOut &jsout ) const
{
    rules.serialize( jsout );
}

void npc_settings::deserialize( JsonIn &jsin )
{
    rules.deserialize( jsin );
}

void npc_settings::refresh_map_items( cache &map_items ) const
{
    rules.refresh_map_items( map_items );
}

bool npc_settings::empty() const
{
    return rules.empty();
}

void base_settings::recreate() const
{
    map_items.clear();
    map_items.temp_items.clear();
    refresh_map_items( map_items );
    map_items.ready = true;
    map_items.temp_items.clear();
}

void base_settings::invalidate()
{
    map_items.ready = false;
}<|MERGE_RESOLUTION|>--- conflicted
+++ resolved
@@ -279,27 +279,6 @@
             ui_manager::redraw();
 
             if( iColumn == 1 || action == "ADD_RULE" ) {
-<<<<<<< HEAD
-                // NOLINTNEXTLINE(cata-use-named-point-constants)
-                fold_and_print( w_help, point( 1, 1 ), 999, c_white,
-                                _(
-                                    "* is used as a Wildcard.  A few Examples:\n"
-                                    "\n"
-                                    "wooden arrow    matches the itemname exactly\n"
-                                    "wooden ar*      matches items beginning with wood ar\n"
-                                    "*rrow           matches items ending with rrow\n"
-                                    "*avy fle*fi*arrow     multiple * are allowed\n"
-                                    "heAVY*woOD*arrOW      case insensitive search\n"
-                                    "\n"
-                                    "Pickup based on item materials:\n"
-                                    "m:kevlar        matches items made of Kevlar\n"
-                                    "M:copper        matches items made purely of copper\n"
-                                    "M:steel,iron    multiple materials allowed (OR search)" )
-                              );
-
-                draw_border( w_help );
-                wrefresh( w_help );
-=======
                 ui_adaptor help_ui;
                 catacurses::window w_help;
                 const auto init_help_window = [&]( ui_adaptor & help_ui ) {
@@ -326,7 +305,7 @@
                                         "heAVY*woOD*arrOW      case insensitive search\n"
                                         "\n"
                                         "Pickup based on item materials:\n"
-                                        "m:kevlar        matches items made of kevlar\n"
+                                        "m:kevlar        matches items made of Kevlar\n"
                                         "M:copper        matches items made purely of copper\n"
                                         "M:steel,iron    multiple materials allowed (OR search)" )
                                   );
@@ -334,7 +313,6 @@
                     draw_border( w_help );
                     wrefresh( w_help );
                 } );
->>>>>>> 8abe67df
                 const std::string r = string_input_popup()
                                       .title( _( "Pickup Rule:" ) )
                                       .width( 30 )
