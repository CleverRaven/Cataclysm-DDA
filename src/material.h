#pragma once
#ifndef CATA_SRC_MATERIAL_H
#define CATA_SRC_MATERIAL_H

#include <cstddef>
#include <iosfwd>
#include <map>
#include <new>
#include <set>
#include <string>
#include <utility>
#include <vector>

#include "fire.h"
#include "optional.h"
#include "translations.h"
#include "type_id.h"

class material_type;

enum class damage_type : int;
class JsonObject;

using mat_burn_products = std::vector<std::pair<itype_id, float>>;
using material_list = std::vector<material_type>;
using material_id_list = std::vector<material_id>;

// values for how breathable a material is
enum class breathability_rating : int {
    IMPERMEABLE = 0,
    POOR,
    AVERAGE,
    GOOD,
    MOISTURE_WICKING,
    SECOND_SKIN,
    last
};

template<>
struct enum_traits<breathability_rating> {
    static constexpr breathability_rating last = breathability_rating::last;
};

struct fuel_explosion_data {
    int explosion_chance_hot = 0;
    int explosion_chance_cold = 0;
    float explosion_factor = 0.0f;
    bool fiery_explosion = false;
    float fuel_size_factor = 0.0f;

    bool is_empty();

    bool was_loaded = false;
    void load( const JsonObject &jsobj );
    void deserialize( const JsonObject &jo );
};

struct fuel_data {
    public:
        /** Energy of the fuel (kilojoules per charge) */
        float energy = 0.0f;
        fuel_explosion_data explosion_data;
        std::string pump_terrain = "t_null";
        bool is_perpetual_fuel = false;

        bool was_loaded = false;
        void load( const JsonObject &jsobj );
        void deserialize( const JsonObject &jo );
};

class material_type
{
    public:
        material_id id;
        std::vector<std::pair<material_id, mod_id>> src;
        bool was_loaded = false;

    private:
        translation _name;
        cata::optional<itype_id> _salvaged_into; // this material turns into this item when salvaged
        itype_id _repaired_with = itype_id( "null" ); // this material can be repaired with this item
        float _bash_resist = 0.0f;                         // negative integers means susceptibility
        float _cut_resist = 0.0f;
        float _acid_resist = 0.0f;
        float _elec_resist = 0.0f;
        float _fire_resist = 0.0f;
        float _bullet_resist = 0.0f;
        int _chip_resist = 0;                         // Resistance to physical damage of the item itself
        float _density = 1;                             // relative to "powder", which is 1
        // ability of a fabric to allow moisture vapor to be transmitted through the material
        breathability_rating _breathability = breathability_rating::IMPERMEABLE;
        // How resistant this material is to wind as a percentage - 0 to 100
        cata::optional<int> _wind_resist;
        float _specific_heat_liquid = 4.186f;
        float _specific_heat_solid = 2.108f;
        float _latent_heat = 334.0f;
        float _freeze_point = 0; // Celsius
        bool _edible = false;
        bool _rotting = false;
        bool _soft = false;
        bool _reinforces = false;

        // the thickness that sheets of this material come in, anything that uses it should be a multiple of this
        float _sheet_thickness = 0.0f;

        translation _bash_dmg_verb;
        translation _cut_dmg_verb;
        std::vector<translation> _dmg_adj;

        std::map<vitamin_id, double> _vitamins;

        std::vector<mat_burn_data> _burn_data;

        fuel_data fuel;

        //Burn products defined in JSON as "burn_products": [ [ "X", float efficiency ], [ "Y", float efficiency ] ]
        mat_burn_products _burn_products;

    public:
        material_type();

        void load( const JsonObject &jsobj, const std::string &src );
        void check() const;

        material_id ident() const;
        std::string name() const;
        /**
         * @returns An empty optional if this material can not be
         * salvaged into any items (e.g. for powder, liquids).
         * Or a valid id of the item type that this can be salvaged
         * into (e.g. clothes made of material leather can be salvaged
         * into lather patches).
         */
        cata::optional<itype_id> salvaged_into() const;
        itype_id repaired_with() const;
        float bash_resist() const;
        float cut_resist() const;
        float bullet_resist() const;
        std::string bash_dmg_verb() const;
        std::string cut_dmg_verb() const;
        std::string dmg_adj( int damage ) const;
        float acid_resist() const;
        float elec_resist() const;
        float fire_resist() const;
        int chip_resist() const;
        float specific_heat_liquid() const;
        float specific_heat_solid() const;
        float latent_heat() const;
        float freeze_point() const;
<<<<<<< HEAD
        float density() const;
=======
        int density() const;

        bool is_valid_thickness( float thickness ) const;
        float thickness_multiple() const;

>>>>>>> e0dc297f
        // converts from the breathability enum to a fixed integer value from 0-100
        int breathability() const;
        cata::optional<int> wind_resist() const;
        bool edible() const;
        bool rotting() const;
        bool soft() const;
        bool reinforces() const;

        double vitamin( const vitamin_id &id ) const {
            const auto iter = _vitamins.find( id );
            return iter != _vitamins.end() ? iter->second : 0;
        }

        fuel_data get_fuel_data() const;

        const mat_burn_data &burn_data( size_t intensity ) const;
        const mat_burn_products &burn_products() const;
};

namespace materials
{

void load( const JsonObject &jo, const std::string &src );
void check();
void reset();

material_list get_all();
std::set<material_id> get_rotting();

} // namespace materials

#endif // CATA_SRC_MATERIAL_H<|MERGE_RESOLUTION|>--- conflicted
+++ resolved
@@ -147,15 +147,11 @@
         float specific_heat_solid() const;
         float latent_heat() const;
         float freeze_point() const;
-<<<<<<< HEAD
         float density() const;
-=======
-        int density() const;
 
         bool is_valid_thickness( float thickness ) const;
         float thickness_multiple() const;
 
->>>>>>> e0dc297f
         // converts from the breathability enum to a fixed integer value from 0-100
         int breathability() const;
         cata::optional<int> wind_resist() const;
