#include "help.h"

#include <algorithm>
#include <array>
#include <cstddef>
#include <iterator>
#include <numeric>
#include <string>
#include <vector>

#include "action.h"
#include "cata_imgui.h"
#include "color.h"
#include "debug.h"
#include "imgui/imgui.h"
#include "input_context.h"
#include "json_error.h"
#include "output.h"
#include "path_info.h"
#include "point.h"
#include "string_formatter.h"
#include "text_snippets.h"
#include "translations.h"
#include "ui_manager.h"

class JsonObject;

help &get_help()
{
    static help single_instance;
    return single_instance;
}

void help::load( const JsonObject &jo, const std::string &src )
{
    get_help().load_object( jo, src );
}

void help::reset()
{
    get_help().reset_instance();
}

void help::reset_instance()
{
    current_order_start = 0;
    current_src = "";
    help_categories.clear();
    read_categories.clear();
}

enum message_modifier {
    MM_NORMAL = 0, // Normal message
    MM_SUBTITLE, // Formatted subtitle
    MM_MONOFONT, // Forced monofont for fixed space diagrams
    MM_SEPERATOR // ImGui seperator, value is the color to use
};

void help::load_object( const JsonObject &jo, const std::string &src )
{
    if( src == "dda" ) {
        jo.throw_error( string_format( "Vanilla help must be located in %s",
                                       PATH_INFO::jsondir().generic_u8string() ) );
    }
    if( src != current_src ) {
        current_order_start = help_categories.empty() ? 0 : help_categories.crbegin()->first + 1;
        current_src = src;
    }

    help_category category;

    translation name;
    jo.read( "name", category.name );

    for( JsonValue jv : jo.get_array( "messages" ) ) {
        if( jv.test_string() ) {
            category.paragraphs.emplace_back( to_translation( jv.get_string() ), MM_NORMAL );
        } else {
            JsonObject jobj = jv.get_object();
            if( jobj.has_string( "subtitle" ) ) {
                category.paragraphs.emplace_back( to_translation( jobj.get_string( "subtitle" ) ), MM_SUBTITLE );
            } else if( jobj.has_string( "force_monospaced" ) ) {
                category.paragraphs.emplace_back( to_translation( jobj.get_string( "force_monospaced" ) ),
                                                  MM_MONOFONT );
            } else if( jobj.has_string( "seperator" ) ) {
                category.paragraphs.emplace_back( no_translation( jobj.get_string( "seperator" ) ), MM_SEPERATOR );
            }
        }
    }


    const int modified_order = jo.get_int( "order" ) + current_order_start;
    if( !help_categories.try_emplace( modified_order, category ).second ) {
        jo.throw_error_at( "order", "\"order\" must be unique per source" );
    }
}

help_window::help_window() : cataimgui::window( "help",
            ImGuiWindowFlags_NoTitleBar | ImGuiWindowFlags_NoMove | ImGuiWindowFlags_NoResize |
            ImGuiWindowFlags_NoScrollbar | ImGuiWindowFlags_NoScrollWithMouse )
{

    ctxt = input_context( "DISPLAY_HELP", keyboard_mode::keychar );
    ctxt.register_action( "QUIT" );
    ctxt.register_action( "CONFIRM" );
    // Mouse selection
    ctxt.register_action( "SELECT" );
    ctxt.register_action( "MOUSE_MOVE" );
    // Generated shortcuts
    ctxt.register_action( "ANY_INPUT" );
    // Scrolling open category
    ctxt.register_action( "PAGE_UP" );
    ctxt.register_action( "PAGE_DOWN" );
    ctxt.register_updown();
    // Switching between categories while open
    ctxt.register_leftright();
    ctxt.register_action( "PREV_TAB" );
    ctxt.register_action( "NEXT_TAB" );
    const hotkey_queue &hkq = hotkey_queue::alphabets();
    input_event next_hotkey = ctxt.first_unassigned_hotkey( hkq );
    for( const auto &text : data.help_categories ) {
        hotkeys.emplace( text.first, next_hotkey );
        next_hotkey = ctxt.next_unassigned_hotkey( hkq, next_hotkey );
    }
}

void help_window::draw_controls()
{
    if( !has_selected_category ) {
        draw_category_selection();
    } else {
        draw_category();
    }
}

void help_window::draw_category_selection()
{
    // TODO: Add one column display for tiny screens and screen reader users
    selected_option = -1;
    //~ Help menu header
    format_title( _( "Help" ) );
    // Split the categories in half
    if( ImGui::BeginTable( "Category Options", 2, ImGuiTableFlags_None ) ) {
        ImGui::TableSetupColumn( "Left Column", ImGuiTableColumnFlags_WidthStretch, 1.0f );
        ImGui::TableSetupColumn( "Right Column", ImGuiTableColumnFlags_WidthStretch, 1.0f );
        int half_size = static_cast<float>( data.help_categories.size() / 2.0f ) + 1;
        auto half_it = data.help_categories.begin();
        std::advance( half_it, half_size );
        auto jt = data.help_categories.begin();
        std::advance( jt, half_size );
        for( auto it = data.help_categories.begin(); it != half_it; it++, jt++ ) {
            ImGui::TableNextColumn();
            draw_category_option( it->first, it->second );
            ImGui::TableNextColumn();
            if( jt != data.help_categories.end() ) {
                draw_category_option( jt->first, jt->second );
            }
        }
        ImGui::EndTable();
    }
}

void help_window::draw_category_option( const int &option, const help_category &category )
{
    std::string cat_name;
    auto hotkey_it = hotkeys.find( option );
    if( hotkey_it != hotkeys.end() ) {
        cat_name = hotkey_it->second.short_description();
        cat_name += ": ";
    }
    cat_name += category.name.translated();
    if( data.read_categories.find( option ) != data.read_categories.end() ) {
        if( screen_reader ) {
            //~ Prefix for options that has already been viewed when using a screen reader
            cat_name = _( "(read) " ) + cat_name;
        }
        ImGui::PushStyleColor( ImGuiCol_Text, c_light_gray );
        ImGui::Selectable( remove_color_tags( cat_name ).c_str() );
        ImGui::PopStyleColor();
    } else {
        ImGui::Selectable( remove_color_tags( cat_name ).c_str() );
    }
    if( ImGui::IsItemHovered() ) {
        selected_option = option;
    }
}

void help_window::format_title( const std::string translated_category_name )
{
    if( screen_reader ) {
        cataimgui::TextColoredParagraph( c_white, translated_category_name );
        ImGui::NewLine();
        return;
    }
    const float title_length = ImGui::CalcTextSize( remove_color_tags(
                                   translated_category_name ).c_str() ).x;
    ImGui::PushStyleVarX( ImGuiStyleVar_ItemSpacing, 0 );
    ImGui::PushStyleVarY( ImGuiStyleVar_ItemSpacing, 0 );
    ImGui::PushStyleColor( ImGuiCol_Text, c_light_blue );
    ImGui::PushStyleColor( ImGuiCol_Separator, c_light_blue );
    cataimgui::PushMonoFont();
    const int sep_len = std::ceil( ( title_length / ImGui::CalcTextSize( "═" ).x )  + 2 );
    ImGui::Text( "╔" );
    ImGui::SameLine();
    for( int i = sep_len; i > 0; i-- ) {
        ImGui::Text( "═" );
        ImGui::SameLine();
    }
    const int x = ImGui::GetCursorPosX();
    ImGui::Text( "╗" );
    ImGui::Text( "║ " );
    ImGui::SameLine();
    const ImVec2 text_pos = ImGui::GetCursorPos();
    ImGui::SetCursorPosX( x );
    ImGui::Text( "║" );
    ImGui::Text( "╚" );
    ImGui::SameLine();
    for( int i = sep_len; i > 0; i-- ) {
        ImGui::Text( "═" );
        ImGui::SameLine();
    }
    ImGui::Text( "╝" );
    ImGui::NewLine();
    ImGui::Separator();
    ImGui::NewLine();
    const ImVec2 end_pos = ImGui::GetCursorPos();
    ImGui::PopFont();
    ImGui::PopStyleColor( 2 );
    ImGui::PopStyleVar( 2 );
    ImGui::SetCursorPos( text_pos );
    cataimgui::TextColoredParagraph( c_white, translated_category_name );
    ImGui::SetCursorPos( end_pos );
}

//void help_window::format_subtitle( const std::string translated_category_name )
//{
//    if( get_option<bool>( "SCREEN_READER_MODE" ) ) {
//        cataimgui::TextColoredParagraph( c_white, translated_category_name );
//        ImGui::NewLine();
//        return;
//    }
//    const float title_length = ImGui::CalcTextSize( remove_color_tags(
//                                   translated_category_name ).c_str() ).x;
//    cataimgui::PushMonoFont();
//    const int sep_len = std::ceil( ( title_length / ImGui::CalcTextSize( "═" ).x )  + 4 );
//    ImGui::PushStyleColor( ImGuiCol_Text, c_light_blue );
//    for( int i = sep_len; i > 0; i-- ) {
//        ImGui::Text( "▁" );
//        ImGui::SameLine( 0.f, 0.f );
//    }
//    ImGui::NewLine();
//    // Using the matching box character doesn't look good bc there's forced(?) y spacing on NewLine
//    ImGui::Text( "▏ " );
//    ImGui::SameLine( 0.f, 0.f );
//    ImGui::PopStyleColor();
//    ImGui::PopFont();
//    cataimgui::TextColoredParagraph( c_white, translated_category_name );
//    cataimgui::PushMonoFont();
//    ImGui::SameLine( 0.f, 0.f );
//    ImGui::PushStyleColor( ImGuiCol_Text, c_light_blue );
//    ImGui::Text( " ▕" );
//    for( int i = sep_len; i > 0; i-- ) {
//        ImGui::Text( "▔" );
//        ImGui::SameLine( 0.f, 0.f );
//    }
//    ImGui::PopStyleColor();
//    ImGui::PopFont();
//    ImGui::NewLine();
//    ImGui::PushStyleColor( ImGuiCol_Separator, c_light_blue );
//    ImGui::Separator();
//    ImGui::PopStyleColor();
//}

void help_window::draw_category()
{
    const help_category &cat = data.help_categories[loaded_option];
    format_title( cat.name.translated() );
    // Use a table so we can scroll the category paragraphs without the title
    if( ImGui::BeginTable( "HELP_PARAGRAPHS", 1,
                           ImGuiTableFlags_ScrollY ) ) {
        cataimgui::set_scroll( s );
        ImGui::TableNextRow();
        ImGui::TableNextColumn();
<<<<<<< HEAD
        for( const std::string &translated_paragraph : translated_paragraphs ) {
            if( translated_paragraph == "<DRAW_NOTE_COLORS>" ) {
                note_colors();
                continue;
            } else if( translated_paragraph == "<HELP_DRAW_DIRECTIONS>" ) {
                static const std::string dir_grid = get_dir_grid();
                cataimgui::draw_colored_text( dir_grid );
                continue;
=======
        for( const std::pair<std::string, int> &translated_paragraph :
             translated_paragraphs ) {
            switch( translated_paragraph.second ) {
                case MM_NORMAL:
                    cataimgui::TextColoredParagraph( c_white, translated_paragraph.first );
                    break;
                case MM_SUBTITLE:
                    // BEFOREMERGE: Do something different
                    cataimgui::TextColoredParagraph( c_white, translated_paragraph.first );
                    break;
                case MM_MONOFONT:
                    cataimgui::PushMonoFont();
                    cataimgui::TextColoredParagraph( c_white, translated_paragraph.first );
                    ImGui::PopFont();
                    break;
                // Causing a missing EndChild() ImGui crash?
                //case MM_SEPERATOR: {
                //    nc_color col = get_all_colors().name_to_color( translated_paragraph.first );
                //    ImGui::PushStyleColor( ImGuiCol_Separator, cataimgui::imvec4_from_color( col ) );
                //    ImGui::Separator();
                //    ImGui::PopStyleColor();
                //    break;
                //}
                // Temporary until crash is worked out
                case MM_SEPERATOR:
                    ImGui::Separator();
                    break;
                default:
                    debugmsg( "Unexpected help message modifier" );
                    continue;
>>>>>>> 5eec2605
            }
            ImGui::NewLine();
            ImGui::NewLine();
        }
        ImGui::EndTable();
    }
}

// Would ideally share parse_tags() code for keybinds
void help_window::parse_keybind_tags()
{
    for( std::pair<std::string, int> &translated_paragraph : translated_paragraphs ) {
        std::string &text = translated_paragraph.first;
        size_t pos = text.find( "<press_", 0, 7 );
        while( pos != std::string::npos ) {
            size_t pos2 = text.find( ">", pos, 1 );

            std::string action = text.substr( pos + 7, pos2 - pos - 7 );
            std::string replace = "<color_light_blue>" +
                                  press_x( look_up_action( action ), "", "" ) + "</color>";

            if( replace.empty() ) {
                debugmsg( "Help json: Unknown action: %s", action );
            } else {
                text = string_replace( text, "<press_" + std::move( action ) + ">", replace );
            }

            pos = text.find( "<press_", pos2, 7 );
        }
    }
}

cataimgui::bounds help_window::get_bounds()
{
    return {0, 0, 1.0, 1.0};
}

void help_window::show()
{
    while( true ) {
        while( !has_selected_category ) {
            ui_manager::redraw_invalidated();
            std::string action = ctxt.handle_input( 50 );
            input_event input = ctxt.get_raw_input();

            for( const auto &hotkey_entry : hotkeys ) {
                if( input == hotkey_entry.second ) {
                    action = "CONFIRM";
                    selected_option = hotkey_entry.first;
                    break;
                }
            }

            if( selected_option != -1 && ( action == "SELECT" || action == "CONFIRM" ) ) {
                has_selected_category = data.help_categories.find( selected_option ) != data.help_categories.end();
                if( has_selected_category ) {
                    loaded_option = selected_option;
                    swap_translated_paragraphs();
                    data.read_categories.insert( loaded_option );
                } else {
                    debugmsg( "Category not found: option %s", selected_option );
                }
            } else if( action == "QUIT" ) {
                return;
            }
        }
        while( has_selected_category ) {
            ui_manager::redraw_invalidated();
            std::string action = ctxt.handle_input( 50 );

            if( action == "UP" ) {
                s = cataimgui::scroll::line_up;
            } else if( action == "DOWN" ) {
                s = cataimgui::scroll::line_down;
            } else if( action == "PAGE_UP" ) {
                s = cataimgui::scroll::page_up;
            } else if( action == "PAGE_DOWN" ) {
                s = cataimgui::scroll::page_down;
            } else if( action == "CONFIRM" || action == "QUIT" ) {
                has_selected_category = false;
            } else if( action == "LEFT" || action == "PREV_TAB" ) {
                auto it = data.help_categories.find( loaded_option );
                loaded_option = it != data.help_categories.begin() ? ( --it )->first :
                                data.help_categories.rbegin()->first;
                swap_translated_paragraphs();
                data.read_categories.insert( loaded_option );
            } else if( action == "RIGHT" || action == "NEXT_TAB" ) {
                auto it = data.help_categories.find( loaded_option );
                it++;
                loaded_option = it != data.help_categories.end() ? it->first : data.help_categories.begin()->first;
                swap_translated_paragraphs();
                data.read_categories.insert( loaded_option );
            }
        }
    }
}

void help_window::swap_translated_paragraphs()
{
    translated_paragraphs.clear();
    const help_category &cat = data.help_categories[loaded_option];
    for( const std::pair<translation, int> &paragraph : cat.paragraphs ) {
        translated_paragraphs.emplace_back( paragraph.first.translated(), paragraph.second );
    }
    parse_keybind_tags();
}

std::string get_hint()
{
    return SNIPPET.random_from_category( "hint" ).value_or( translation() ).translated();
}<|MERGE_RESOLUTION|>--- conflicted
+++ resolved
@@ -281,16 +281,6 @@
         cataimgui::set_scroll( s );
         ImGui::TableNextRow();
         ImGui::TableNextColumn();
-<<<<<<< HEAD
-        for( const std::string &translated_paragraph : translated_paragraphs ) {
-            if( translated_paragraph == "<DRAW_NOTE_COLORS>" ) {
-                note_colors();
-                continue;
-            } else if( translated_paragraph == "<HELP_DRAW_DIRECTIONS>" ) {
-                static const std::string dir_grid = get_dir_grid();
-                cataimgui::draw_colored_text( dir_grid );
-                continue;
-=======
         for( const std::pair<std::string, int> &translated_paragraph :
              translated_paragraphs ) {
             switch( translated_paragraph.second ) {
@@ -321,7 +311,6 @@
                 default:
                     debugmsg( "Unexpected help message modifier" );
                     continue;
->>>>>>> 5eec2605
             }
             ImGui::NewLine();
             ImGui::NewLine();
