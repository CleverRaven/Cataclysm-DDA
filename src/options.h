--- conflicted
+++ resolved
@@ -331,13 +331,8 @@
                 std::string id_;
                 /** Page name */
                 translation name_;
-<<<<<<< HEAD
                 /** Page items (entries) */
                 std::vector<PageItem> items_;
-=======
-
-                std::vector<std::optional<std::string>> items_;
->>>>>>> 127ec42d
 
                 void removeRepeatedEmptyLines();
 
