#pragma once
#ifndef CATA_SRC_CATA_TILES_H
#define CATA_SRC_CATA_TILES_H

#include <cstddef>
#include <map>
#include <memory>
#include <string>
#include <tuple>
#include <unordered_map>
#include <utility>
#include <vector>

#include "animation.h"
#include "cata_type_traits.h"
#include "creature.h"
#include "enums.h"
#include "lightmap.h"
#include "line.h"
#include "map_memory.h"
#include "mapdata.h"
#include "options.h"
#include "pimpl.h"
#include "point.h"
#include "sdl_wrappers.h"
#include "sdl_geometry.h"
#include "type_id.h"
#include "weather.h"
#include "weighted_list.h"

class Character;
class JsonObject;
class pixel_minimap;

extern void set_displaybuffer_rendertarget();

/** Structures */
struct tile_type {
    // fg and bg are both a weighted list of lists of sprite IDs
    weighted_int_list<std::vector<int>> fg, bg;
    bool multitile = false;
    bool rotates = false;
    bool animated = false;
    int height_3d = 0;
    point offset = point_zero;
    point offset_retracted = point_zero;
    float pixelscale = 1.0;

    std::vector<std::string> available_subtiles;
};

// Make sure to change TILE_CATEGORY_IDS if this changes!
enum class TILE_CATEGORY {
    NONE,
    VEHICLE_PART,
    TERRAIN,
    ITEM,
    FURNITURE,
    TRAP,
    FIELD,
    LIGHTING,
    MONSTER,
    BULLET,
    HIT_ENTITY,
    WEATHER,
    OVERMAP_TERRAIN,
    MAP_EXTRA,
    OVERMAP_NOTE,
    last
};

enum class NEIGHBOUR {
    SOUTH = 1,
    EAST = 2,
    WEST = 4,
    NORTH = 8,
    last
};

class tile_lookup_res
{
        // references are stored as pointers to support copy assignment of the class
        const std::string *_id;
        tile_type *_tile;
    public:
        tile_lookup_res( const std::string &id, tile_type &tile ): _id( &id ), _tile( &tile ) {}
        inline const std::string &id() {
            return *_id;
        }
        inline tile_type &tile() {
            return *_tile;
        }
};

class texture
{
    private:
        std::shared_ptr<SDL_Texture> sdl_texture_ptr;
        SDL_Rect srcrect = { 0, 0, 0, 0 };

    public:
        texture( std::shared_ptr<SDL_Texture> ptr,
                 const SDL_Rect &rect ) : sdl_texture_ptr( std::move( ptr ) ),
            srcrect( rect ) { }
        texture() = default;

        /// Returns the width (first) and height (second) of the stored texture.
        std::pair<int, int> dimension() const {
            return std::make_pair( srcrect.w, srcrect.h );
        }
        /// Interface to @ref SDL_RenderCopyEx, using this as the texture, and
        /// null as source rectangle (render the whole texture). Other parameters
        /// are simply passed through.
        int render_copy_ex( const SDL_Renderer_Ptr &renderer, const SDL_Rect *const dstrect,
                            const double angle,
                            const SDL_Point *const center, const SDL_RendererFlip flip ) const {
            return SDL_RenderCopyEx( renderer.get(), sdl_texture_ptr.get(), &srcrect, dstrect, angle, center,
                                     flip );
        }

        int set_alpha_mod( int mod ) const {
            return SDL_SetTextureAlphaMod( sdl_texture_ptr.get(), mod );
        }
};

class layer_variant
{
    public:
        std::string id;
        std::map<std::string, int> sprite;
        int layer;
        point offset;
        int total_weight;
};

class tileset
{
    private:
        struct season_tile_value {
            tile_type *default_tile = nullptr;
            cata::optional<tile_lookup_res> season_tile = cata::nullopt;
        };

        std::string tileset_id;

        bool tile_isometric = false;
        int tile_width = 0;
        int tile_height = 0;

        float retract_dist_min = 0.0;
        float retract_dist_max = 0.0;

        // multiplier for pixel-doubling tilesets
        float tile_pixelscale = 1.0f;

        std::vector<texture> tile_values;
        std::vector<texture> shadow_tile_values;
        std::vector<texture> night_tile_values;
        std::vector<texture> overexposed_tile_values;
        std::vector<texture> memory_tile_values;
        std::vector<texture> z_overlay_values;

        std::unordered_set<std::string> duplicate_ids;

        std::unordered_map<std::string, tile_type> tile_ids;
        // caches both "default" and "_season_XXX" tile variants (to reduce the number of lookups)
        // either variant can be either a `nullptr` or a pointer/reference to the real value (stored inside `tile_ids`)
        std::array<std::unordered_map<std::string, season_tile_value>, season_type::NUM_SEASONS>
        tile_ids_by_season;


        static const texture *get_if_available( const size_t index,
                                                const decltype( shadow_tile_values ) &tiles ) {
            return index < tiles.size() ? & tiles[index] : nullptr;
        }

        friend class tileset_cache;

    public:

        std::unordered_map<std::string, std::vector<layer_variant>> item_layer_data;
        std::unordered_map<std::string, std::vector<layer_variant>> field_layer_data;

        void clear();

        bool is_isometric() const {
            return tile_isometric;
        }
        int get_tile_width() const {
            return tile_width;
        }
        int get_tile_height() const {
            return tile_height;
        }
        float get_tile_pixelscale() const {
            return tile_pixelscale;
        }
        float get_retract_dist_min() const {
            return retract_dist_min;
        }
        float get_retract_dist_max() const {
            return retract_dist_max;
        }
        const std::string &get_tileset_id() const {
            return tileset_id;
        }
        const texture *get_z_overlay( const size_t index ) const {
            return get_if_available( index, z_overlay_values );
        }

        const texture *get_tile( const size_t index ) const {
            return get_if_available( index, tile_values );
        }
        const texture *get_night_tile( const size_t index ) const {
            return get_if_available( index, night_tile_values );
        }
        const texture *get_shadow_tile( const size_t index ) const {
            return get_if_available( index, shadow_tile_values );
        }
        const texture *get_overexposed_tile( const size_t index ) const {
            return get_if_available( index, overexposed_tile_values );
        }
        const texture *get_memory_tile( const size_t index ) const {
            return get_if_available( index, memory_tile_values );
        }

        const std::unordered_set<std::string> &get_duplicate_ids() const {
            return duplicate_ids;
        }

        tile_type &create_tile_type( const std::string &id, tile_type &&new_tile_type );
        const tile_type *find_tile_type( const std::string &id ) const;

        /**
         * Looks up tile by id + season suffix AND just raw id
         * Example: if id == "t_tree_apple" and season == SPRING
         *    will first look up "t_tree_apple_season_spring"
         *    if not found, will look up "t_tree_apple"
         *    if still nothing is found, will return cata::nullopt
         * @param id : "raw" tile id (without season suffix)
         * @param season : season suffix encoded as season_type enum
         * @return cata::nullopt if no tile is found,
         *    cata::optional with found id (e.g. "t_tree_apple_season_spring" or "t_tree_apple) and found tile.
         *
         * Note: this method is guaranteed to return pointers to the keys and values stored inside the
         * `tileset::tile_ids` collection. I.e. result of this method call is invalidated when
         *  the corresponding `tileset` is invalidated.
         */
        cata::optional<tile_lookup_res> find_tile_type_by_season( const std::string &id,
                season_type season ) const;
};

class tileset_cache
{
    public:
        std::shared_ptr<const tileset> load_tileset( const std::string &tileset_id,
                const SDL_Renderer_Ptr &renderer, bool precheck,
                bool force, bool pump_events );
    private:
        class loader;
        std::unordered_map<std::string, std::weak_ptr<tileset>> tilesets_;
};

class tileset_cache::loader
{
    private:
        tileset &ts;
        const SDL_Renderer_Ptr &renderer;

        point sprite_offset;
        point sprite_offset_retracted;
        float sprite_pixelscale = 1.0;

        int sprite_width = 0;
        int sprite_height = 0;

        int offset = 0;
        int sprite_id_offset = 0;
        int size = 0;

        int R = 0;
        int G = 0;
        int B = 0;

        int tile_atlas_width = 0;

        void ensure_default_item_highlight();

        void copy_surface_to_texture( const SDL_Surface_Ptr &surf, const point &offset,
                                      std::vector<texture> &target );
        void create_textures_from_tile_atlas( const SDL_Surface_Ptr &tile_atlas, const point &offset );

        void process_variations_after_loading( weighted_int_list<std::vector<int>> &v ) const;

        void add_ascii_subtile( tile_type &curr_tile, const std::string &t_id, int sprite_id,
                                const std::string &s_id );
        void load_ascii_set( const JsonObject &entry );
        /**
         * Create a new tile_type, add it to tile_ids (using <B>id</B>).
         * Set the fg and bg properties of it (loaded from the json object).
         * Makes sure each is either -1, or in the interval [0,size).
         * If it's in that interval, adds offset to it, if it's not in the
         * interval (and not -1), throw an std::string error.
         */
        tile_type &load_tile( const JsonObject &entry, const std::string &id );

        void load_tile_spritelists( const JsonObject &entry, weighted_int_list<std::vector<int>> &vs,
                                    const std::string &objname ) const;

        void load_ascii( const JsonObject &config );
        /** Load tileset, R,G,B, are the color components of the transparent color
         * Returns the number of tiles that have been loaded from this tileset image
         * @param pump_events Handle window events and refresh the screen when necessary.
         *        Please ensure that the tileset is not accessed when this method is
         *        executing if you set it to true.
         * @throw std::exception If the image can not be loaded.
         */
        void load_tileset( const cata_path &path, bool pump_events );
        /**
         * Load tiles from json data.This expects a "tiles" array in
         * <B>config</B>. That array should contain all the tile definition that
         * should be taken from an tileset image.
         * Because the function only loads tile definitions for a single tileset
         * image, only tile indices (tile_type::fg tile_type::bg) in the interval
         * [0,size].
         * The <B>offset</B> is automatically added to the tile index.
         * sprite offset dictates where each sprite should render in its tile
         * @throw std::exception On any error.
         */
        void load_tilejson_from_file( const JsonObject &config );
        /**
         * Helper function called by load.
         * @param pump_events Handle window events and refresh the screen when necessary.
         *        Please ensure that the tileset is not accessed when this method is
         *        executing if you set it to true.
         * @throw std::exception On any error.
         */
        void load_internal( const JsonObject &config, const cata_path &tileset_root,
                            const cata_path &img_path, bool pump_events );

        /**
         * Helper function to load layering data.
         * @throw std::exception On any error.
         */
        void load_layers( const JsonObject &config );

    public:
        loader( tileset &ts, const SDL_Renderer_Ptr &r ) : ts( ts ), renderer( r ) {
        }
        /**
         * @throw std::exception On any error.
         * @param tileset_id Ident of the tileset, as it appears in the options.
         * @param precheck If tue, only loads the meta data of the tileset (tile dimensions).
         * @param pump_events Handle window events and refresh the screen when necessary.
         *        Please ensure that the tileset is not accessed when this method is
         *        executing if you set it to true.
         */
        void load( const std::string &tileset_id, bool precheck, bool pump_events = false );
};

enum class text_alignment : int {
    left,
    center,
    right,
};

struct formatted_text {
    std::string text;
    int color;
    text_alignment alignment;

    formatted_text( const std::string &text, const int color, const text_alignment alignment )
        : text( text ), color( color ), alignment( alignment ) {
    }

    formatted_text( const std::string &text, int color, direction text_direction );
};

/** type used for color blocks overlays.
 * first: The SDL blend mode used for the color.
 * second:
 *     - A point where to draw the color block (x, y)
 *     - The color of the block at 'point'.
 */
using color_block_overlay_container = std::pair<SDL_BlendMode, std::multimap<point, SDL_Color>>;

class cata_tiles
{
        friend class cata_tiles_test_helper;

    public:
        cata_tiles( const SDL_Renderer_Ptr &render, const GeometryRenderer_Ptr &geometry,
                    tileset_cache &cache );
        ~cata_tiles();

        /** Reload tileset, with the given scale. Scale is divided by 16 to allow for scales < 1 without risking
         *  float inaccuracies. */
        void set_draw_scale( int scale );

        void on_options_changed();

        // checks if the tileset_ptr is valid
        bool is_valid() {
            return tileset_ptr != nullptr;
        }

        /** Draw to screen */
        void draw( const point &dest, const tripoint &center, int width, int height,
                   std::multimap<point, formatted_text> &overlay_strings,
                   color_block_overlay_container &color_blocks );
        void draw_om( const point &dest, const tripoint_abs_omt &center_abs_omt, bool blink );

        /** Minimap functionality */
        void draw_minimap( const point &dest, const tripoint &center, int width, int height );

    protected:
        /** How many rows and columns of tiles fit into given dimensions **/
        void get_window_tile_counts( int width, int height, int &columns, int &rows ) const;

        cata::optional<tile_lookup_res> find_tile_with_season( const std::string &id ) const;

        cata::optional<tile_lookup_res>
        find_tile_looks_like( const std::string &id, TILE_CATEGORY category, const std::string &variant,
                              int looks_like_jumps_limit = 10 ) const;

        // this templated method is used only from it's own cpp file, so it's ok to declare it here
        template<typename T>
        cata::optional<tile_lookup_res>
        find_tile_looks_like_by_string_id( const std::string &id, TILE_CATEGORY category,
                                           int looks_like_jumps_limit ) const;

        bool find_overlay_looks_like( bool male, const std::string &overlay, const std::string &variant,
                                      std::string &draw_id );

        bool draw_from_id_string( const std::string &id, const tripoint &pos, int subtile, int rota,
                                  lit_level ll,
                                  bool apply_night_vision_goggles, int overlay_count );
        bool draw_from_id_string( const std::string &id, TILE_CATEGORY category,
                                  const std::string &subcategory, const tripoint &pos, int subtile, int rota,
                                  lit_level ll, bool apply_night_vision_goggles, int overlay_count );
        bool draw_from_id_string( const std::string &id, const tripoint &pos, int subtile, int rota,
                                  lit_level ll,
                                  bool apply_night_vision_goggles, int &height_3d, int overlay_count );
        bool draw_from_id_string( const std::string &id, TILE_CATEGORY category,
                                  const std::string &subcategory, const tripoint &pos, int subtile, int rota,
                                  lit_level ll, bool apply_night_vision_goggles, int &height_3d, int overlay_count );
        bool draw_from_id_string( const std::string &id, TILE_CATEGORY category,
                                  const std::string &subcategory, const tripoint &pos, int subtile, int rota,
                                  lit_level ll, bool apply_night_vision_goggles, int &height_3d, int intensity_level,
                                  int overlay_count );
        bool draw_from_id_string( const std::string &id, TILE_CATEGORY category,
                                  const std::string &subcategory, const tripoint &pos, int subtile, int rota,
                                  lit_level ll, bool apply_night_vision_goggles, int &height_3d, int intensity_level,
                                  const std::string &variant, int overlay_count );
        bool draw_from_id_string( const std::string &id, TILE_CATEGORY category,
                                  const std::string &subcategory, const tripoint &pos, int subtile, int rota,
                                  lit_level ll, bool apply_night_vision_goggles, int &height_3d, int intensity_level,
                                  const std::string &variant, const point &offset, int overlay_count );
        bool draw_sprite_at(
            const tile_type &tile, const weighted_int_list<std::vector<int>> &svlist,
            const point &, unsigned int loc_rand, bool rota_fg, int rota, lit_level ll,
            bool apply_night_vision_goggles, int retract, int &height_3d, const point &offset,
            int overlay_count );
        bool draw_tile_at( const tile_type &tile, const point &, unsigned int loc_rand, int rota,
                           lit_level ll, bool apply_night_vision_goggles, int retract, int &height_3d,
                           const point &offset, int overlay_count );

        /* Tile Picking */
        void get_tile_values( int t, const std::array<int, 4> &tn, int &subtile, int &rotation,
                              char rotation_targets );
        // as get_tile_values, but for unconnected tiles, infer rotation from surrounding walls
        void get_tile_values_with_ter( const tripoint &p, int t, const std::array<int, 4> &tn,
                                       int &subtile, int &rotation,
                                       const std::bitset<NUM_TERCONN> &rotate_to_group );
        static void get_connect_values( const tripoint &p, int &subtile, int &rotation,
                                        const std::bitset<NUM_TERCONN> &connect_group,
                                        const std::bitset<NUM_TERCONN> &rotate_to_group,
                                        const std::map<tripoint, ter_id> &ter_override );
        static void get_furn_connect_values( const tripoint &p, int &subtile, int &rotation,
                                             const std::bitset<NUM_TERCONN> &connect_group,
                                             const std::bitset<NUM_TERCONN> &rotate_to_group,
                                             const std::map<tripoint, furn_id> &furn_override );
        void get_terrain_orientation( const tripoint &p, int &rota, int &subtile,
                                      const std::map<tripoint, ter_id> &ter_override,
                                      const std::array<bool, 5> &invisible,
                                      const std::bitset<NUM_TERCONN> &rotate_group );

        static void get_rotation_and_subtile( char val, char rot_to, int &rota, int &subtile );
        static int get_rotation_unconnected( char rot_to );
        static int get_rotation_edge_ns( char rot_to );
        static int get_rotation_edge_ew( char rot_to );

        /** Map memory */
        bool has_memory_at( const tripoint &p ) const;
        bool has_terrain_memory_at( const tripoint &p ) const;
        bool has_furniture_memory_at( const tripoint &p ) const;
        bool has_trap_memory_at( const tripoint &p ) const;
        bool has_vpart_memory_at( const tripoint &p ) const;
        memorized_terrain_tile get_terrain_memory_at( const tripoint &p ) const;
        memorized_terrain_tile get_furniture_memory_at( const tripoint &p ) const;
        memorized_terrain_tile get_trap_memory_at( const tripoint &p ) const;
        memorized_terrain_tile get_vpart_memory_at( const tripoint &p ) const;

        /** Drawing Layers */
        bool would_apply_vision_effects( visibility_type visibility ) const;
        bool apply_vision_effects( const tripoint &pos, visibility_type visibility );

        bool draw_block( const tripoint &p, SDL_Color color, int scale );

        bool draw_terrain( const tripoint &p, lit_level ll, int &height_3d,
                           const std::array<bool, 5> &invisible, int z_drop );
        bool draw_terrain_below( const tripoint &p, lit_level ll, int &height_3d,
                                 const std::array<bool, 5> &invisible, int z_drop );
        bool draw_furniture( const tripoint &p, lit_level ll, int &height_3d,
                             const std::array<bool, 5> &invisible, int z_drop );
        bool draw_graffiti( const tripoint &p, lit_level ll, int &height_3d,
                            const std::array<bool, 5> &invisible, int z_drop );
        bool draw_trap( const tripoint &p, lit_level ll, int &height_3d,
<<<<<<< HEAD
                        const std::array<bool, 5> &invisible, int z_drop );
=======
                        const std::array<bool, 5> &invisible );
        bool draw_part_con( const tripoint &p, lit_level ll, int &height_3d,
                            const std::array<bool, 5> &invisible );
>>>>>>> b7312f8b
        bool draw_field_or_item( const tripoint &p, lit_level ll, int &height_3d,
                                 const std::array<bool, 5> &invisible, int z_drop );
        bool draw_vpart( const tripoint &p, lit_level ll, int &height_3d,
                         const std::array<bool, 5> &invisible, int z_drop, bool roof );
        bool draw_vpart_no_roof( const tripoint &p, lit_level ll, int &height_3d,
                                 const std::array<bool, 5> &invisible, int z_drop );
        bool draw_vpart_roof( const tripoint &p, lit_level ll, int &height_3d,
                              const std::array<bool, 5> &invisible, int z_drop );
        bool draw_vpart_below( const tripoint &p, lit_level ll, int &height_3d,
                               const std::array<bool, 5> &invisible, int z_drop );
        bool draw_critter_at( const tripoint &p, lit_level ll, int &height_3d,
                              const std::array<bool, 5> &invisible, int z_drop );
        bool draw_critter_at_below( const tripoint &p, lit_level ll, int &height_3d,
                                    const std::array<bool, 5> &invisible, int z_drop );
        bool draw_zone_mark( const tripoint &p, lit_level ll, int &height_3d,
                             const std::array<bool, 5> &invisible, int z_drop );
        bool draw_zombie_revival_indicators( const tripoint &pos, lit_level ll, int &height_3d,
                                             const std::array<bool, 5> &invisible, int z_drop );
        void draw_entity_with_overlays( const Character &ch, const tripoint &p, lit_level ll,
                                        int &height_3d );

        bool draw_item_highlight( const tripoint &pos );

    public:
        // Animation layers
        void init_explosion( const tripoint &p, int radius );
        void draw_explosion_frame();
        void void_explosion();

        void init_custom_explosion_layer( const std::map<tripoint, explosion_tile> &layer );
        void draw_custom_explosion_frame();
        void void_custom_explosion();

        void init_draw_bullet( const tripoint &p, std::string name );
        void draw_bullet_frame();
        void void_bullet();

        void init_draw_hit( const tripoint &p, std::string name );
        void draw_hit_frame();
        void void_hit();

        void draw_footsteps_frame( const tripoint &center );

        // pseudo-animated layer, not really though.
        void init_draw_line( const tripoint &p, std::vector<tripoint> trajectory,
                             std::string line_end_name, bool target_line );
        void draw_line();
        void void_line();

        void init_draw_cursor( const tripoint &p );
        void draw_cursor();
        void void_cursor();

        void init_draw_highlight( const tripoint &p );
        void draw_highlight();
        void void_highlight();

        void init_draw_weather( weather_printable weather, std::string name );
        void draw_weather_frame();
        void void_weather();

        void init_draw_sct();
        void draw_sct_frame( std::multimap<point, formatted_text> &overlay_strings );
        void void_sct();

        void init_draw_zones( const tripoint &start, const tripoint &end, const tripoint &offset );
        void draw_zones_frame();
        void void_zones();

        void init_draw_radiation_override( const tripoint &p, int rad );
        void void_radiation_override();

        void init_draw_terrain_override( const tripoint &p, const ter_id &id );
        void void_terrain_override();

        void init_draw_furniture_override( const tripoint &p, const furn_id &id );
        void void_furniture_override();

        void init_draw_graffiti_override( const tripoint &p, bool has );
        void void_graffiti_override();

        void init_draw_trap_override( const tripoint &p, const trap_id &id );
        void void_trap_override();

        void init_draw_field_override( const tripoint &p, const field_type_id &id );
        void void_field_override();

        void init_draw_item_override( const tripoint &p, const itype_id &id, const mtype_id &mid,
                                      bool hilite );
        void void_item_override();

        void init_draw_vpart_override( const tripoint &p, const vpart_id &id, int part_mod,
                                       const units::angle &veh_dir, bool hilite, const point &mount );
        void void_vpart_override();

        void init_draw_below_override( const tripoint &p, bool draw );
        void void_draw_below_override();

        void init_draw_monster_override( const tripoint &p, const mtype_id &id, int count,
                                         bool more, Creature::Attitude att );
        void void_monster_override();

        bool has_draw_override( const tripoint &p ) const;

        /**
         * Initialize the current tileset (load tile images, load mapping), using the current
         * tileset as it is set in the options.
         * @param tileset_id Ident of the tileset, as it appears in the options.
         * @param precheck If true, only loads the meta data of the tileset (tile dimensions).
         * @param force If true, forces loading the tileset even if it is already loaded.
         * @param pump_events Handle window events and refresh the screen when necessary.
         *        Please ensure that the tileset is not accessed when this method is
         *        executing if you set it to true.
         * @throw std::exception On any error.
         */
        void load_tileset( const std::string &tileset_id, bool precheck = false,
                           bool force = false, bool pump_events = false );
        /**
         * Reinitializes the current tileset, like @ref init, but using the original screen information.
         * @throw std::exception On any error.
         */
        void reinit();

        bool is_isometric() const {
            return tileset_ptr->is_isometric();
        }
        int get_tile_height() const {
            return tile_height;
        }
        int get_tile_width() const {
            return tile_width;
        }
        float get_tile_ratiox() const {
            return tile_ratiox;
        }
        float get_tile_ratioy() const {
            return tile_ratioy;
        }
        void do_tile_loading_report();
        point player_to_screen( const point & ) const;
        static std::vector<options_manager::id_and_option> build_renderer_list();
        static std::vector<options_manager::id_and_option> build_display_list();
    private:
        std::string get_omt_id_rotation_and_subtile(
            const tripoint_abs_omt &omp, int &rota, int &subtile );
    protected:
        template <typename maptype>
        void tile_loading_report_map( const maptype &tiletypemap, TILE_CATEGORY category,
                                      const std::string &prefix = "" );
        template <typename Sequence>
        void tile_loading_report_seq_types( const Sequence &tiletypes, TILE_CATEGORY category,
                                            const std::string &prefix = "" );
        template <typename Sequence>
        void tile_loading_report_seq_ids( const Sequence &tiletypes, TILE_CATEGORY category,
                                          const std::string &prefix = "" );
        template <typename basetype>
        void tile_loading_report_count( size_t count, TILE_CATEGORY category,
                                        const std::string &prefix = "" );
        /**
         * Generic tile_loading_report, begin and end are iterators, id_func translates the iterator
         * to an id string (result of id_func must be convertible to string).
         */
        template<typename Iter, typename Func>
        void lr_generic( Iter begin, Iter end, Func id_func, TILE_CATEGORY category,
                         const std::string &prefix );

        void tile_loading_report_dups();

        /** Lighting */
        void init_light();

        /** Variables */
        const SDL_Renderer_Ptr &renderer;
        const GeometryRenderer_Ptr &geometry;
        tileset_cache &cache;
        std::shared_ptr<const tileset> tileset_ptr;

        int tile_height = 0;
        int tile_width = 0;
        // The width and height of the area we can draw in,
        // measured in map coordinates, *not* in pixels.
        int screentile_width = 0;
        int screentile_height = 0;
        float tile_ratiox = 0.0f;
        float tile_ratioy = 0.0f;

        bool in_animation = false;

        bool do_draw_explosion = false;
        bool do_draw_custom_explosion = false;
        bool do_draw_bullet = false;
        bool do_draw_hit = false;
        bool do_draw_line = false;
        bool do_draw_cursor = false;
        bool do_draw_highlight = false;
        bool do_draw_weather = false;
        bool do_draw_sct = false;
        bool do_draw_zones = false;

        tripoint exp_pos;
        int exp_rad = 0;

        std::map<tripoint, explosion_tile> custom_explosion_layer;

        tripoint bul_pos;
        std::string bul_id;

        tripoint hit_pos;
        std::string hit_entity_id;

        tripoint line_pos;
        bool is_target_line = false;
        std::vector<tripoint> line_trajectory;
        std::string line_endpoint_id;

        std::vector<tripoint> cursors;
        std::vector<tripoint> highlights;

        weather_printable anim_weather;
        std::string weather_name;

        tripoint zone_start;
        tripoint zone_end;
        tripoint zone_offset;

        // offset values, in tile coordinates, not pixels
        point o;
        // offset for drawing, in pixels.
        point op;

        std::map<tripoint, int> radiation_override;
        std::map<tripoint, ter_id> terrain_override;
        std::map<tripoint, furn_id> furniture_override;
        std::map<tripoint, bool> graffiti_override;
        std::map<tripoint, trap_id> trap_override;
        std::map<tripoint, field_type_id> field_override;
        // bool represents item highlight
        std::map<tripoint, std::tuple<itype_id, mtype_id, bool>> item_override;
        // int, angle, bool represents part_mod, veh_dir, and highlight respectively
        // point represents the mount direction
        std::map<tripoint, std::tuple<vpart_id, int, units::angle, bool, point>> vpart_override;
        std::map<tripoint, bool> draw_below_override;
        // int represents spawn count
        std::map<tripoint, std::tuple<mtype_id, int, bool, Creature::Attitude>> monster_override;

    private:
        /**
         * Tracks active night vision goggle status for each draw call.
         * Allows usage of night vision tilesets during sprite rendering.
         */
        bool nv_goggles_activated = false;

        pimpl<pixel_minimap> minimap;

    public:
        std::string memory_map_mode = "color_pixel_sepia";
};

#endif // CATA_SRC_CATA_TILES_H<|MERGE_RESOLUTION|>--- conflicted
+++ resolved
@@ -516,13 +516,10 @@
         bool draw_graffiti( const tripoint &p, lit_level ll, int &height_3d,
                             const std::array<bool, 5> &invisible, int z_drop );
         bool draw_trap( const tripoint &p, lit_level ll, int &height_3d,
-<<<<<<< HEAD
-                        const std::array<bool, 5> &invisible, int z_drop );
-=======
+                       const std::array<bool, 5> &invisible, int z_drop );
                         const std::array<bool, 5> &invisible );
         bool draw_part_con( const tripoint &p, lit_level ll, int &height_3d,
-                            const std::array<bool, 5> &invisible );
->>>>>>> b7312f8b
+                            const std::array<bool, 5> &invisible, int z_drop );
         bool draw_field_or_item( const tripoint &p, lit_level ll, int &height_3d,
                                  const std::array<bool, 5> &invisible, int z_drop );
         bool draw_vpart( const tripoint &p, lit_level ll, int &height_3d,
