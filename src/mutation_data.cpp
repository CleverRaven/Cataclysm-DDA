--- conflicted
+++ resolved
@@ -386,18 +386,8 @@
         vitamin_absorb_multi.emplace( material_id( pair.get_string( 0 ) ), vit );
     }
 
-<<<<<<< HEAD
-    optional( jo, was_loaded, "healing_awake", healing_awake, cata::nullopt );
-    optional( jo, was_loaded, "pain_modifier", pain_modifier, cata::nullopt );
-    optional( jo, was_loaded, "healing_multiplier", healing_multiplier, cata::nullopt );
-    optional( jo, was_loaded, "mending_modifier", mending_modifier, cata::nullopt );
-    optional( jo, was_loaded, "hp_modifier", hp_modifier, cata::nullopt );
-    optional( jo, was_loaded, "hp_modifier_secondary", hp_modifier_secondary, cata::nullopt );
-    optional( jo, was_loaded, "hp_adjustment", hp_adjustment, cata::nullopt );
-    optional( jo, was_loaded, "stealth_modifier", stealth_modifier, cata::nullopt );
-    optional( jo, was_loaded, "str_modifier", str_modifier, cata::nullopt );
-=======
     optional( jo, was_loaded, "healing_awake", healing_awake, std::nullopt );
+    optional( jo, was_loaded, "pain_modifier", pain_modifier, std::nullopt );
     optional( jo, was_loaded, "healing_multiplier", healing_multiplier, std::nullopt );
     optional( jo, was_loaded, "mending_modifier", mending_modifier, std::nullopt );
     optional( jo, was_loaded, "hp_modifier", hp_modifier, std::nullopt );
@@ -405,7 +395,6 @@
     optional( jo, was_loaded, "hp_adjustment", hp_adjustment, std::nullopt );
     optional( jo, was_loaded, "stealth_modifier", stealth_modifier, std::nullopt );
     optional( jo, was_loaded, "str_modifier", str_modifier, std::nullopt );
->>>>>>> 4ad1388d
     optional( jo, was_loaded, "cut_dmg_bonus", cut_dmg_bonus, 0 );
     optional( jo, was_loaded, "pierce_dmg_bonus", pierce_dmg_bonus, 0.0f );
     optional( jo, was_loaded, "bash_dmg_bonus", bash_dmg_bonus, 0 );
