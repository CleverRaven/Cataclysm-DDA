--- conflicted
+++ resolved
@@ -791,13 +791,8 @@
 {
     if( flags.count( json_flag_ATTUNEMENT ) ) {
         return c_green;
-<<<<<<< HEAD
     } else if( flags.count( json_flag_HERITAGE ) ) {
-        return c_light_cyan; 
-=======
-    } else if( flags.count( json_character_flag( "HERITAGE" ) ) ) {
         return c_light_cyan;
->>>>>>> 5f6d796c
     } else if( threshold || profession ) {
         return c_white;
     } else if( debug ) {
