--- conflicted
+++ resolved
@@ -294,14 +294,9 @@
         new_mut.additions.emplace_back( t );
     }
     new_mut.flags = jsobj.get_tags( "flags" );
-<<<<<<< HEAD
     new_mut.types = jsobj.get_tags( "types" );
     jsarr = jsobj.get_array( "category" );
-    while (jsarr.has_more()) {
-=======
-    jsarr = jsobj.get_array( "category" );
     while( jsarr.has_more() ) {
->>>>>>> b52c3f29
         std::string s = jsarr.next_string();
         new_mut.category.push_back( s );
         mutations_category[s].push_back( trait_id( id ) );
