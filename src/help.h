--- conflicted
+++ resolved
@@ -55,22 +55,6 @@
         void draw_controls() override;
         cataimgui::bounds get_bounds() override;
     private:
-<<<<<<< HEAD
-=======
-        // Fullscreen
-        float window_width = static_cast<float>( str_width_to_pixels( TERMX ) );
-        float window_height = static_cast<float>( str_width_to_pixels( TERMY ) );
-        float wrap_width = window_width * 0.95f;
-        cataimgui::bounds bounds{ 0.f, 0.f, static_cast<float>( str_width_to_pixels( TERMX ) ), static_cast<float>( str_height_to_pixels( TERMY ) ) };
-        const bool screen_reader = get_option<bool>( "SCREEN_READER_MODE" );
-
-        // 66 is optimal characters per line for reading?
-        //float window_width = static_cast<float>( wrap_width ) * 2.025f;
-        //float window_height = static_cast<float>( str_width_to_pixels( TERMY ) ) * 0.8f;
-        //float wrap_width = std::min( window_width * 0.95f, static_cast<float>( str_width_to_pixels( 66 ) ) );
-        //cataimgui::bounds bounds{ 0.f, 0.f, window_width, window_height };
-
->>>>>>> 5eec2605
         help &data = get_help();
         input_context ctxt;
         std::map<int, input_event> hotkeys;
