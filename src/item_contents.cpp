#include "item_contents.h"

#include <algorithm>
#include <iterator>
#include <map>
#include <string>
#include <type_traits>

#include "character.h"
#include "color.h"
#include "cursesdef.h"
#include "debug.h"
#include "enum_conversions.h"
#include "enums.h"
#include "flat_set.h"
#include "input.h"
#include "inventory.h"
#include "item.h"
#include "item_category.h"
#include "item_location.h"
#include "item_pocket.h"
#include "iteminfo_query.h"
#include "itype.h"
#include "make_static.h"
#include "map.h"
#include "output.h"
#include "point.h"
#include "string_formatter.h"
#include "string_input_popup.h"
#include "translations.h"
#include "ui.h"
#include "units.h"

class pocket_favorite_callback : public uilist_callback
{
    private:
        std::list<item_pocket> *pockets = nullptr;
        // whitelist or blacklist, for interactions
        bool whitelist = true;
    public:
        explicit pocket_favorite_callback( std::list<item_pocket> *pockets ) : pockets( pockets ) {}
        void refresh( uilist *menu ) override;
        bool key( const input_context &, const input_event &event, int entnum, uilist *menu ) override;
};

void pocket_favorite_callback::refresh( uilist *menu )
{
    item_pocket *selected_pocket = nullptr;
    int i = 0;
    for( item_pocket &pocket : *pockets ) {
        if( !pocket.is_type( item_pocket::pocket_type::CONTAINER ) ) {
            continue;
        }

        if( i == menu->selected ) {
            selected_pocket = &pocket;
            break;
        }
        ++i;
    }

    if( selected_pocket != nullptr ) {
        std::vector<iteminfo> info;
        int starty = 5;
        const int startx = menu->w_width - menu->pad_right;
        const int width = menu->pad_right - 1;

        fold_and_print( menu->window, point( 2, 2 ), width,
                        c_light_gray, string_format( _( "Press a key to add to %s" ),
                                colorize( whitelist ? _( "whitelist" ) : _( "blacklist" ), c_light_blue ) ) );

        selected_pocket->general_info( info, menu->selected + 1, true );
        starty += fold_and_print( menu->window, point( startx, starty ), width,
                                  c_light_gray, format_item_info( info, {} ) ) + 1;

        info.clear();
        selected_pocket->favorite_info( info );
        starty += fold_and_print( menu->window, point( startx, starty ), width,
                                  c_light_gray, format_item_info( info, {} ) ) + 1;

        info.clear();
        selected_pocket->contents_info( info, menu->selected + 1, true );
        fold_and_print( menu->window, point( startx, starty ), width,
                        c_light_gray, format_item_info( info, {} ) );
    }

    wnoutrefresh( menu->window );
}

static std::string keys_text()
{
    return
        colorize( "p", c_light_green ) + _( " priority, " ) +
        colorize( "i", c_light_green ) + _( " item, " ) +
        colorize( "c", c_light_green ) + _( " category, " ) +
        colorize( "w", c_light_green ) + _( " whitelist, " ) +
        colorize( "b", c_light_green ) + _( " blacklist" );
}

bool pocket_favorite_callback::key( const input_context &, const input_event &event, int,
                                    uilist *menu )
{
    item_pocket *selected_pocket = nullptr;
    int i = 0;
    for( item_pocket &pocket : *pockets ) {
        if( !pocket.is_type( item_pocket::pocket_type::CONTAINER ) ) {
            continue;
        }

        if( i == menu->selected ) {
            selected_pocket = &pocket;
            break;
        }
        ++i;
    }
    if( selected_pocket == nullptr ) {
        return false;
    }

    const char input = event.get_first_input();
    if( input == 'w' ) {
        whitelist = true;
        return true;
    } else if( input == 'b' ) {
        whitelist = false;
        return true;
    } else if( input == 'p' ) {
        string_input_popup popup;
        popup.title( string_format( _( "Enter Priority (current priority %d)" ),
                                    selected_pocket->settings.priority() ) );
        selected_pocket->settings.set_priority( popup.query_int() );
    }

    const bool item_id = input == 'i';
    const bool cat_id = input == 'c';
    uilist selector_menu;

    const std::string remove_prefix = "<color_light_red>-</color> ";
    const std::string add_prefix = "<color_green>+</color> ";

    if( item_id ) {
        const cata::flat_set<itype_id> &listed_itypes = whitelist
                ? selected_pocket->settings.get_item_whitelist()
                : selected_pocket->settings.get_item_blacklist();
        cata::flat_set<itype_id> nearby_itypes;
        selector_menu.title = _( "Select an item from nearby" );
        for( const std::list<item> *it_list : get_player_character().crafting_inventory().const_slice() ) {
            nearby_itypes.insert( it_list->front().typeId() );
        }

        std::vector<std::pair<itype_id, std::string>> listed_names;
        std::vector<std::pair<itype_id, std::string>> nearby_names;
        listed_names.reserve( listed_itypes.size() );
        nearby_names.reserve( nearby_itypes.size() );
        for( const itype_id &id : listed_itypes ) {
            listed_names.emplace_back( id, id->nname( 1 ) );
        }
        for( const itype_id &id : nearby_itypes ) {
            if( !listed_itypes.count( id ) ) {
                nearby_names.emplace_back( id, id->nname( 1 ) );
            }
        }
        const auto &compare_names = []( const std::pair<itype_id, std::string> &lhs,
        const std::pair<itype_id, std::string> &rhs ) {
            return localized_compare( lhs.second, rhs.second );
        };
        std::sort( listed_names.begin(), listed_names.end(), compare_names );
        std::sort( nearby_names.begin(), nearby_names.end(), compare_names );

        for( const std::pair<itype_id, std::string> &it : listed_names ) {
            selector_menu.addentry( remove_prefix + it.second );
        }
        for( const std::pair<itype_id, std::string> &it : nearby_names ) {
            selector_menu.addentry( add_prefix + it.second );
        }
        selector_menu.query();

        const int selected = selector_menu.ret;
        itype_id selected_id = itype_id::NULL_ID();
        if( selected >= 0 ) {
            size_t idx = selected;
            const std::vector<std::pair<itype_id, std::string>> *names = nullptr;
            if( idx < listed_names.size() ) {
                names = &listed_names;
            } else {
                idx -= listed_names.size();
            }
            if( !names && idx < nearby_names.size() ) {
                names = &nearby_names;
            }
            if( names ) {
                selected_id = ( *names )[idx].first;
            }
        }

        if( !selected_id.is_null() ) {
            if( whitelist ) {
                selected_pocket->settings.whitelist_item( selected_id );
            } else {
                selected_pocket->settings.blacklist_item( selected_id );
            }
        }

        return true;
    } else if( cat_id ) {
        // Get all categories and sort by name
        std::vector<item_category> all_cat = item_category::get_all();
        const cata::flat_set<item_category_id> &listed_cat = whitelist
                ? selected_pocket->settings.get_category_whitelist()
                : selected_pocket->settings.get_category_blacklist();
        std::sort( all_cat.begin(), all_cat.end(), [&]( const item_category & lhs,
        const item_category & rhs ) {
            const bool lhs_in_list = listed_cat.count( lhs.get_id() );
            const bool rhs_in_list = listed_cat.count( rhs.get_id() );
            if( lhs_in_list && !rhs_in_list ) {
                return true;
            } else if( !lhs_in_list && rhs_in_list ) {
                return false;
            }
            return localized_compare( lhs.name(), rhs.name() );
        } );

        for( const item_category &cat : all_cat ) {
            const bool in_list = listed_cat.count( cat.get_id() );
            const std::string &prefix = in_list ? remove_prefix : add_prefix;
            selector_menu.addentry( prefix + cat.name() );
        }
        selector_menu.query();

        if( selector_menu.ret >= 0 ) {
            const item_category_id id( all_cat.at( selector_menu.ret ).get_id() );
            if( whitelist ) {
                selected_pocket->settings.whitelist_category( id );
            } else {
                selected_pocket->settings.blacklist_category( id );
            }
        }
        return true;
    }

    return false;
}

item_contents::item_contents( const std::vector<pocket_data> &pockets )
{

    for( const pocket_data &data : pockets ) {
        contents.emplace_back( &data );
    }
}

bool item_contents::empty_real() const
{
    return contents.empty() ||
    std::all_of( contents.begin(), contents.end(), []( const item_pocket & p ) {
        return p.is_default_state();
    } );
}

bool item_contents::empty() const
{
    if( contents.empty() ) {
        return true;
    }
    for( const item_pocket &pocket : contents ) {
        if( pocket.is_type( item_pocket::pocket_type::MOD ) ) {
            // item mods aren't really contents per se
            continue;
        }
        if( !pocket.empty() ) {
            return false;
        }
    }
    return true;
}

bool item_contents::empty_container() const
{
    if( contents.empty() ) {
        return true;
    }
    for( const item_pocket &pocket : contents ) {
        if( !pocket.is_type( item_pocket::pocket_type::CONTAINER ) ) {
            continue;
        }
        if( !pocket.empty() ) {
            return false;
        }
    }
    return true;
}

bool item_contents::full( bool allow_bucket ) const
{
    for( const item_pocket &pocket : contents ) {
        if( pocket.is_type( item_pocket::pocket_type::CONTAINER )
            && !pocket.full( allow_bucket ) ) {
            return false;
        }
    }
    return true;
}

bool item_contents::bigger_on_the_inside( const units::volume &container_volume ) const
{
    units::volume min_logical_volume = 0_ml;
    for( const item_pocket &pocket : contents ) {
        if( pocket.is_type( item_pocket::pocket_type::CONTAINER ) ) {
            if( pocket.rigid() ) {
                min_logical_volume += pocket.max_contains_volume();
            } else {
                min_logical_volume += pocket.magazine_well();
            }
        }
    }
    return container_volume <= min_logical_volume;
}

size_t item_contents::size() const
{
    return contents.size();
}

void item_contents::read_mods( const item_contents &read_input )
{
    for( const item_pocket &pocket : read_input.contents ) {
        if( pocket.saved_type() == item_pocket::pocket_type::MOD ) {
            for( const item *it : pocket.all_items_top() ) {
                insert_item( *it, item_pocket::pocket_type::MOD );
            }
        }
    }
}

void item_contents::combine( const item_contents &read_input, const bool convert )
{
    std::vector<item> uninserted_items;
    size_t pocket_index = 0;

    for( const item_pocket &pocket : read_input.contents ) {
        if( pocket_index < contents.size() ) {
            if( convert ) {
                if( pocket.is_type( item_pocket::pocket_type::MIGRATION ) ||
                    pocket.is_type( item_pocket::pocket_type::CORPSE ) ||
                    pocket.is_type( item_pocket::pocket_type::MAGAZINE ) ||
                    pocket.is_type( item_pocket::pocket_type::MAGAZINE_WELL ) ) {
                    ++pocket_index;
                    for( const item *it : pocket.all_items_top() ) {
                        insert_item( *it, pocket.get_pocket_data()->type );
                    }
                    continue;
                } else if( pocket.is_type( item_pocket::pocket_type::MOD ) ) {
                    // skipping mod type pocket because using combine this way requires mods to come first
                    // and to call update_mod_pockets
                    ++pocket_index;
                    continue;
                }
            } else {
                if( pocket.saved_type() == item_pocket::pocket_type::MOD ) {
                    // this is already handled in item_contents::read_mods
                    ++pocket_index;
                    continue;
                } else if( pocket.saved_type() == item_pocket::pocket_type::MIGRATION ||
                           pocket.saved_type() == item_pocket::pocket_type::CORPSE ) {
                    for( const item *it : pocket.all_items_top() ) {
                        insert_item( *it, pocket.saved_type() );
                    }
                    ++pocket_index;
                    continue;
                }
            }
            auto current_pocket_iter = contents.begin();
            std::advance( current_pocket_iter, pocket_index );

            for( const item *it : pocket.all_items_top() ) {
                const ret_val<item_pocket::contain_code> inserted = current_pocket_iter->insert_item( *it );
                if( !inserted.success() ) {
                    uninserted_items.push_back( *it );
                    debugmsg( "error: item %s cannot fit into pocket while loading: %s",
                              it->typeId().str(), inserted.str() );
                }
            }

            if( pocket.saved_sealed() ) {
                current_pocket_iter->seal();
            }
            current_pocket_iter->settings = pocket.settings;
        } else {
            for( const item *it : pocket.all_items_top() ) {
                uninserted_items.push_back( *it );
            }
        }
        ++pocket_index;
    }

    for( const item &uninserted_item : uninserted_items ) {
        insert_item( uninserted_item, item_pocket::pocket_type::MIGRATION );
    }
}

struct item_contents::item_contents_helper {
    // Static helper function to implement the const and non-const versions of
    // find_pocket_for with less code duplication
    template<typename ItemContents>
    using pocket_type = std::conditional_t <
                        std::is_const<ItemContents>::value,
                        const item_pocket,
                        item_pocket
                        >;

    template<typename ItemContents>
    static ret_val<pocket_type<ItemContents>*> find_pocket_for(
        ItemContents &contents, const item &it, item_pocket::pocket_type pk_type ) {
        using my_pocket_type = pocket_type<ItemContents>;
        static constexpr item_pocket *null_pocket = nullptr;

        std::vector<std::string> failure_messages;
        int num_pockets_of_type = 0;

        for( my_pocket_type &pocket : contents.contents ) {
            if( !pocket.is_type( pk_type ) ) {
                continue;
            }
            if( pk_type != item_pocket::pocket_type::CONTAINER &&
                pk_type != item_pocket::pocket_type::MAGAZINE &&
                pk_type != item_pocket::pocket_type::MAGAZINE_WELL &&
                pocket.is_type( pk_type ) ) {
                return ret_val<my_pocket_type *>::make_success(
                           &pocket, "special pocket type override" );
            }
            ++num_pockets_of_type;
            ret_val<item_pocket::contain_code> ret_contain = pocket.can_contain( it );
            if( ret_contain.success() ) {
                return ret_val<my_pocket_type *>::make_success( &pocket, ret_contain.str() );
            } else {
                failure_messages.push_back( ret_contain.str() );
            }
        }

        if( failure_messages.empty() ) {
            return ret_val<my_pocket_type *>::make_failure( null_pocket, _( "pocket with type (%s) not found" ),
                    io::enum_to_string( pk_type ) );
        }
        std::sort( failure_messages.begin(), failure_messages.end(), localized_compare );
        failure_messages.erase(
            std::unique( failure_messages.begin(), failure_messages.end() ),
            failure_messages.end() );
        return ret_val<my_pocket_type *>::make_failure(
                   null_pocket,
                   n_gettext( "pocket unacceptable because %s", "pockets unacceptable because %s",
                              num_pockets_of_type ),
                   enumerate_as_string( failure_messages, enumeration_conjunction::or_ ) );
    }
};

ret_val<item_pocket *> item_contents::find_pocket_for( const item &it,
        item_pocket::pocket_type pk_type )
{
    return item_contents_helper::find_pocket_for( *this, it, pk_type );
}

ret_val<const item_pocket *> item_contents::find_pocket_for( const item &it,
        item_pocket::pocket_type pk_type ) const
{
    return item_contents_helper::find_pocket_for( *this, it, pk_type );
}

int item_contents::obtain_cost( const item &it ) const
{
    for( const item_pocket &pocket : contents ) {
        const int mv = pocket.obtain_cost( it );
        if( mv != 0 ) {
            return mv;
        }
    }
    return 0;
}

int item_contents::insert_cost( const item &it ) const
{
    ret_val<const item_pocket *> pocket = find_pocket_for( it, item_pocket::pocket_type::CONTAINER );
    if( pocket.success() ) {
        return pocket.value()->moves();
    } else {
        return -1;
    }
}

ret_val<item_pocket *> item_contents::insert_item( const item &it,
        item_pocket::pocket_type pk_type )
{
    if( pk_type == item_pocket::pocket_type::LAST ) {
        // LAST is invalid, so we assume it will be a regular container
        pk_type = item_pocket::pocket_type::CONTAINER;
    }

    ret_val<item_pocket *> pocket = find_pocket_for( it, pk_type );
    if( !pocket.success() ) {
        return pocket;
    }

    ret_val<item_pocket::contain_code> pocket_contain_code = pocket.value()->insert_item( it );
    if( pocket_contain_code.success() ) {
        return pocket;
    }
    return ret_val<item_pocket *>::make_failure( nullptr, pocket_contain_code.str() );
}

void item_contents::force_insert_item( const item &it, item_pocket::pocket_type pk_type )
{
    for( item_pocket &pocket : contents ) {
        if( pocket.is_type( pk_type ) ) {
            pocket.add( it );
            return;
        }
    }
    debugmsg( "ERROR: Could not insert item %s as contents does not have pocket type", it.tname() );
}

std::pair<item_location, item_pocket *> item_contents::best_pocket( const item &it,
        item_location &parent, const item *avoid, const bool allow_sealed, const bool ignore_settings )
{
    if( !can_contain( it ).success() ) {
        return { item_location(), nullptr };
    }
    std::pair<item_location, item_pocket *> ret;
    ret.second = nullptr;
    for( item_pocket &pocket : contents ) {
        if( !pocket.is_type( item_pocket::pocket_type::CONTAINER ) ) {
            // best pocket is for picking stuff up.
            // containers are the only pockets that are available for such
            continue;
        }
        if( !allow_sealed && pocket.sealed() ) {
            // we don't want to unseal a pocket to put something in it automatically
            // that needs to be something a player explicitly does
            continue;
        }
        if( !pocket.can_contain( it ).success() ) {
            continue;
        }
        if( !ignore_settings && !pocket.settings.accepts_item( it ) ) {
            // Item forbidden by whitelist / blacklist
            continue;
        }
        if( ret.second == nullptr || ret.second->better_pocket( pocket, it ) ) {
            // this pocket is the new candidate for "best"
            ret.first = parent;
            ret.second = &pocket;
            // check all pockets within to see if they are better
            for( item *contained : all_items_top( item_pocket::pocket_type::CONTAINER ) ) {
                if( contained == avoid ) {
                    continue;
                }
                std::pair<item_location, item_pocket *> internal_pocket =
                    contained->best_pocket( it, parent, avoid, /*allow_sealed=*/false, /*ignore_settings=*/false );
                if( internal_pocket.second != nullptr &&
                    ret.second->better_pocket( *internal_pocket.second, it, true ) ) {
                    ret = internal_pocket;
                }
            }
        }
    }
    return ret;
}

item_pocket *item_contents::contained_where( const item &contained )
{
    for( item_pocket &pocket : contents ) {
        if( pocket.has_item( contained ) ) {
            return &pocket;
        }
    }
    return nullptr;
}

units::length item_contents::max_containable_length( const bool unrestricted_pockets_only ) const
{
    units::length ret = 0_mm;
    for( const item_pocket &pocket : contents ) {
        bool restriction_condition = !pocket.is_type( item_pocket::pocket_type::CONTAINER );
        if( unrestricted_pockets_only ) {
            restriction_condition = restriction_condition && pocket.is_restricted();
        }
        if( restriction_condition ) {
            continue;
        }
        units::length candidate = pocket.max_containable_length();
        if( candidate > ret ) {
            ret = candidate;
        }
    }
    return ret;
}

std::set<flag_id> item_contents::magazine_flag_restrictions() const
{
    std::set<flag_id> ret;
    for( const item_pocket &pocket : contents ) {
        if( pocket.is_type( item_pocket::pocket_type::MAGAZINE_WELL ) ) {
            ret = pocket.get_pocket_data()->get_flag_restrictions();
        }
    }
    return ret;
}

units::volume item_contents::max_containable_volume( const bool unrestricted_pockets_only ) const
{
    units::volume ret = 0_ml;
    for( const item_pocket &pocket : contents ) {
        bool restriction_condition = !pocket.is_type( item_pocket::pocket_type::CONTAINER );
        if( unrestricted_pockets_only ) {
            restriction_condition = restriction_condition && pocket.is_restricted();
        }
        if( restriction_condition ) {
            continue;
        }
        units::volume candidate = pocket.remaining_volume();
        if( candidate > ret ) {
            ret = candidate;
        }

    }
    return ret;
}

ret_val<bool> item_contents::is_compatible( const item &it ) const
{
    ret_val<bool> ret = ret_val<bool>::make_failure( _( "is not a container" ) );
    for( const item_pocket &pocket : contents ) {
        // mod, migration, corpse, and software aren't regular pockets.
        if( !pocket.is_standard_type() ) {
            continue;
        }
        const ret_val<item_pocket::contain_code> pocket_contain_code = pocket.is_compatible( it );
        if( pocket_contain_code.success() ) {
            return ret_val<bool>::make_success();
        }
        ret = ret_val<bool>::make_failure( pocket_contain_code.str() );
    }
    return ret;
}

ret_val<bool> item_contents::can_contain_rigid( const item &it ) const
{
    ret_val<bool> ret = ret_val<bool>::make_failure( _( "is not a container" ) );
    for( const item_pocket &pocket : contents ) {
        if( pocket.is_type( item_pocket::pocket_type::MOD ) ||
            pocket.is_type( item_pocket::pocket_type::CORPSE ) ||
            pocket.is_type( item_pocket::pocket_type::MIGRATION ) ) {
            continue;
        }
        if( !pocket.rigid() ) {
            ret = ret_val<bool>::make_failure( _( "is not rigid" ) );
            continue;
        }
        const ret_val<item_pocket::contain_code> pocket_contain_code = pocket.can_contain( it );
        if( pocket_contain_code.success() ) {
            return ret_val<bool>::make_success();
        }
        ret = ret_val<bool>::make_failure( pocket_contain_code.str() );
    }
    return ret;
}

ret_val<bool> item_contents::can_contain( const item &it ) const
{
    ret_val<bool> ret = ret_val<bool>::make_failure( _( "is not a container" ) );
    for( const item_pocket &pocket : contents ) {
        // mod, migration, corpse, and software aren't regular pockets.
        if( !pocket.is_standard_type() ) {
            continue;
        }
        const ret_val<item_pocket::contain_code> pocket_contain_code = pocket.can_contain( it );
        if( pocket_contain_code.success() ) {
            return ret_val<bool>::make_success();
        }
        ret = ret_val<bool>::make_failure( pocket_contain_code.str() );
    }
    return ret;
}

bool item_contents::can_contain_liquid( bool held_or_ground ) const
{
    for( const item_pocket &pocket : contents ) {
        if( pocket.is_type( item_pocket::pocket_type::CONTAINER ) &&
            pocket.can_contain_liquid( held_or_ground ) ) {
            return true;
        }
    }
    return false;
}

bool item_contents::can_unload_liquid() const
{
    for( const item_pocket &pocket : contents ) {
        if( pocket.is_type( item_pocket::pocket_type::CONTAINER ) && pocket.can_unload_liquid() ) {
            return true;
        }
    }
    return false;
}

size_t item_contents::num_item_stacks() const
{
    size_t num = 0;
    for( const item_pocket &pocket : contents ) {
        if( pocket.is_type( item_pocket::pocket_type::MOD ) ||
            pocket.is_type( item_pocket::pocket_type::MAGAZINE_WELL ) ) {
            // mods and magazine wells aren't really a contained item, which this function gets
            continue;
        }
        num += pocket.size();
    }
    return num;
}

void item_contents::on_pickup( Character &guy )
{
    for( item_pocket &pocket : contents ) {
        if( !pocket.is_type( item_pocket::pocket_type::MOD ) ) {
            pocket.on_pickup( guy );
        }
    }
}

bool item_contents::spill_contents( const tripoint &pos )
{
    bool spilled = false;
    for( item_pocket &pocket : contents ) {
        spilled = pocket.spill_contents( pos ) || spilled;
    }
    return spilled;
}

void item_contents::overflow( const tripoint &pos )
{
    for( item_pocket &pocket : contents ) {
        pocket.overflow( pos );
    }
}

void item_contents::heat_up()
{
    for( item_pocket &pocket : contents ) {
        if( !pocket.is_type( item_pocket::pocket_type::CONTAINER ) ) {
            continue;
        }
        pocket.heat_up();
    }
}

int item_contents::ammo_consume( int qty, const tripoint &pos )
{
    int consumed = 0;
    for( item_pocket &pocket : contents ) {
        if( pocket.is_type( item_pocket::pocket_type::MAGAZINE_WELL ) ) {
            // we are assuming only one magazine per well
            if( pocket.empty() ) {
                return 0;
            }
            // assuming only one mag
            item &mag = pocket.front();
            const int res = mag.ammo_consume( qty, pos, nullptr );
            if( res && mag.ammo_remaining() == 0 ) {
                if( mag.has_flag( STATIC( flag_id( "MAG_DESTROY" ) ) ) ) {
                    pocket.remove_item( mag );
                } else if( mag.has_flag( STATIC( flag_id( "MAG_EJECT" ) ) ) ) {
                    get_map().add_item( pos, mag );
                    pocket.remove_item( mag );
                }
            }
            qty -= res;
            consumed += res;
        } else if( pocket.is_type( item_pocket::pocket_type::MAGAZINE ) ) {
            const int res = pocket.ammo_consume( qty );
            consumed += res;
            qty -= res;
        }
    }
    return consumed;
}

item *item_contents::magazine_current()
{
    for( item_pocket &pocket : contents ) {
        if( pocket.is_type( item_pocket::pocket_type::MAGAZINE_WELL ) ) {
            item *mag = pocket.magazine_current();
            if( mag != nullptr ) {
                return mag;
            }
        }
    }
    return nullptr;
}

int item_contents::ammo_capacity( const ammotype &ammo ) const
{
    int ret = 0;
    for( const item_pocket &pocket : contents ) {
        if( pocket.is_type( item_pocket::pocket_type::MAGAZINE ) ) {
            ret += pocket.ammo_capacity( ammo );
        }
    }
    return ret;
}

std::set<ammotype> item_contents::ammo_types() const
{
    std::set<ammotype> ret;
    for( const item_pocket &pocket : contents ) {
        for( const ammotype &ammo : pocket.ammo_types() ) {
            ret.emplace( ammo );
        }
    }
    return ret;
}

item &item_contents::first_ammo()
{
    for( item_pocket &pocket : contents ) {
        if( pocket.is_type( item_pocket::pocket_type::MAGAZINE_WELL ) ) {
            return pocket.front().first_ammo();
        }
        if( !pocket.is_type( item_pocket::pocket_type::MAGAZINE ) || pocket.empty() ) {
            continue;
        }
        return pocket.front();
    }
    debugmsg( "Error: Tried to get first ammo in container not containing ammo" );
    return null_item_reference();
}

const item &item_contents::first_ammo() const
{
    if( empty() ) {
        debugmsg( "Error: Contents has no pockets" );
        return null_item_reference();
    }
    for( const item_pocket &pocket : contents ) {
        if( pocket.is_type( item_pocket::pocket_type::MAGAZINE_WELL ) ) {
            return pocket.front().first_ammo();
        }
        if( !pocket.is_type( item_pocket::pocket_type::MAGAZINE ) || pocket.empty() ) {
            continue;
        }
        static const flag_id json_flag_CASING( "CASING" );
        if( pocket.front().has_flag( json_flag_CASING ) ) {
            for( const item *i : pocket.all_items_top() ) {
                if( !i->has_flag( json_flag_CASING ) ) {
                    return *i;
                }
            }
            continue;
        }
        return pocket.front();
    }
    return null_item_reference();
}

bool item_contents::will_spill() const
{
    for( const item_pocket &pocket : contents ) {
        if( pocket.is_type( item_pocket::pocket_type::CONTAINER ) && pocket.will_spill() ) {
            return true;
        }
    }
    return false;
}

bool item_contents::will_spill_if_unsealed() const
{
    for( const item_pocket &pocket : contents ) {
        if( pocket.is_type( item_pocket::pocket_type::CONTAINER )
            && pocket.will_spill_if_unsealed() ) {
            return true;
        }
    }
    return false;
}

bool item_contents::spill_open_pockets( Character &guy, const item *avoid )
{
    for( item_pocket &pocket : contents ) {
        if( pocket.is_type( item_pocket::pocket_type::CONTAINER ) && pocket.will_spill() ) {
            pocket.handle_liquid_or_spill( guy, avoid );
            if( !pocket.empty() ) {
                return false;
            }
        }
    }
    return true;
}

void item_contents::handle_liquid_or_spill( Character &guy, const item *const avoid )
{
    for( item_pocket &pocket : contents ) {
        if( pocket.is_type( item_pocket::pocket_type::CONTAINER ) ) {
            pocket.handle_liquid_or_spill( guy, avoid );
        }
    }
}

void item_contents::casings_handle( const std::function<bool( item & )> &func )
{
    for( item_pocket &pocket : contents ) {
        pocket.casings_handle( func );
    }
}

void item_contents::clear_items()
{
    for( item_pocket &pocket : contents ) {
        pocket.clear_items();
    }
}

void item_contents::clear_magazines()
{
    for( item_pocket &pocket : contents ) {
        if( pocket.is_type( item_pocket::pocket_type::MAGAZINE ) ) {
            pocket.clear_items();
        }
    }
}

void item_contents::update_open_pockets()
{
    for( item_pocket &pocket : contents ) {
        if( pocket.empty() ) {
            pocket.unseal();
        }
    }
}

void item_contents::set_item_defaults()
{
    /* For Items with a magazine or battery in its contents */
    for( item_pocket &pocket : contents ) {
        if( !pocket.is_standard_type() ) {
            continue;
        }

        pocket.set_item_defaults();
    }
}

bool item_contents::seal_all_pockets()
{
    bool any_sealed = false;
    for( item_pocket &pocket : contents ) {
        any_sealed = pocket.seal() || any_sealed;
    }
    return any_sealed;
}

bool item_contents::all_pockets_sealed() const
{

    bool all_sealed = false;
    for( const item_pocket &pocket : contents ) {
        if( pocket.is_type( item_pocket::pocket_type::CONTAINER ) ) {
            if( !pocket.sealed() ) {
                return false;
            } else {
                all_sealed = true;
            }
        }
    }

    return all_sealed;
}

bool item_contents::any_pockets_sealed() const
{
    for( const item_pocket &pocket : contents ) {
        if( pocket.is_type( item_pocket::pocket_type::CONTAINER ) ) {
            if( pocket.sealed() ) {
                return true;
            }
        }
    }

    return false;
}

bool item_contents::has_pocket_type( const item_pocket::pocket_type pk_type ) const
{
    for( const item_pocket &pocket : contents ) {
        if( pocket.is_type( pk_type ) ) {
            return true;
        }
    }
    return false;
}

bool item_contents::has_unrestricted_pockets() const
{
    int restricted_pockets_qty = 0;
    for( const item_pocket &pocket : contents ) {
        if( pocket.is_restricted() ) {
            restricted_pockets_qty++;
        }
    }
    return restricted_pockets_qty < static_cast <int>( get_all_contained_pockets().value().size() );
}

bool item_contents::has_any_with( const std::function<bool( const item &it )> &filter,
                                  item_pocket::pocket_type pk_type ) const
{
    for( const item_pocket &pocket : contents ) {
        if( !pocket.is_type( pk_type ) ) {
            continue;
        }
        if( pocket.has_any_with( filter ) ) {
            return true;
        }
    }
    return false;
}

bool item_contents::stacks_with( const item_contents &rhs ) const
{
    if( contents.size() != rhs.contents.size() ) {
        return false;
    }
    return ( empty() && rhs.empty() ) ||
           std::equal( contents.begin(), contents.end(),
                       rhs.contents.begin(),
    []( const item_pocket & a, const item_pocket & b ) {
        return a.stacks_with( b );
    } );
}

bool item_contents::same_contents( const item_contents &rhs ) const
{
    if( contents.size() != rhs.contents.size() ) {
        return false;
    }
    return std::equal( contents.begin(), contents.end(),
                       rhs.contents.begin(), rhs.contents.end(),
    []( const item_pocket & a, const item_pocket & b ) {
        return a.same_contents( b );
    } );
}

bool item_contents::is_funnel_container( units::volume &bigger_than ) const
{
    for( const item_pocket &pocket : contents ) {
        if( pocket.is_type( item_pocket::pocket_type::CONTAINER ) ) {
            if( pocket.is_funnel_container( bigger_than ) ) {
                return true;
            }
        }
    }
    return false;
}

bool item_contents::is_restricted_container() const
{
    for( const item_pocket &pocket : contents ) {
        if( pocket.is_restricted() ) {
            return true;
        }
    }
    return false;
}

bool item_contents::is_single_restricted_container() const
{
    std::vector<const item_pocket *> contained_pockets = get_all_contained_pockets().value();
    return contained_pockets.size() == 1 && contained_pockets[0]->is_restricted();
}

item &item_contents::only_item()
{
    if( num_item_stacks() != 1 ) {
        debugmsg( "ERROR: item_contents::only_item called with %d items contained", num_item_stacks() );
        return null_item_reference();
    }
    for( item_pocket &pocket : contents ) {
        if( pocket.empty() || !pocket.is_type( item_pocket::pocket_type::CONTAINER ) ) {
            continue;
        }
        // the first item we come to is the only one.
        return pocket.front();
    }
    return null_item_reference();
}

const item &item_contents::only_item() const
{
    if( num_item_stacks() != 1 ) {
        debugmsg( "ERROR: item_contents::only_item called with %d items contained", num_item_stacks() );
        return null_item_reference();
    }
    for( const item_pocket &pocket : contents ) {
        if( pocket.empty() || !( pocket.is_type( item_pocket::pocket_type::CONTAINER ) ||
                                 pocket.is_type( item_pocket::pocket_type::SOFTWARE ) ) ) {
            continue;
        }
        // the first item we come to is the only one.
        return pocket.front();
    }

    return null_item_reference();
}

item *item_contents::get_item_with( const std::function<bool( const item &it )> &filter )
{
    for( item_pocket &pocket : contents ) {
        item *it = pocket.get_item_with( filter );
        if( it != nullptr ) {
            return it;
        }
    }
    return nullptr;
}

void item_contents::remove_items_if( const std::function<bool( item & )> &filter )
{
    for( item_pocket &pocket : contents ) {
        pocket.remove_items_if( filter );
    }
}

std::list<item *> item_contents::all_items_top( const std::function<bool( item_pocket & )> &filter )
{
    std::list<item *> all_items_internal;
    for( item_pocket &pocket : contents ) {
        if( filter( pocket ) ) {
            std::list<item *> contained_items = pocket.all_items_top();
            all_items_internal.insert( all_items_internal.end(), contained_items.begin(),
                                       contained_items.end() );
        }
    }
    return all_items_internal;
}

std::list<item *> item_contents::all_items_top( item_pocket::pocket_type pk_type )
{
    return all_items_top( [pk_type]( item_pocket & pocket ) {
        return pocket.is_type( pk_type );
    } );
}

std::list<const item *> item_contents::all_items_top( const
        std::function<bool( const item_pocket & )> &filter ) const
{
    std::list<const item *> all_items_internal;
    for( const item_pocket &pocket : contents ) {
        if( filter( pocket ) ) {
            std::list<const item *> contained_items = pocket.all_items_top();
            all_items_internal.insert( all_items_internal.end(), contained_items.begin(),
                                       contained_items.end() );
        }
    }
    return all_items_internal;
}

std::list<const item *> item_contents::all_items_top( item_pocket::pocket_type pk_type ) const
{
    return all_items_top( [pk_type]( const item_pocket & pocket ) {
        return pocket.is_type( pk_type );
    } );
}

std::list<item *> item_contents::all_items_top()
{
    return all_items_top( []( const item_pocket & pocket ) {
        return pocket.is_standard_type();
    } );
}

std::list<const item *> item_contents::all_items_top() const
{
    return all_items_top( []( const item_pocket & pocket ) {
        return pocket.is_standard_type();
    } );
}

item &item_contents::legacy_front()
{
    if( empty() ) {
        debugmsg( "naively asked for first content item and will get a nullptr" );
        return null_item_reference();
    }
    return *all_items_top().front();
}

const item &item_contents::legacy_front() const
{
    if( empty() ) {
        debugmsg( "naively asked for first content item and will get a nullptr" );
        return null_item_reference();
    }
    return *all_items_top().front();
}

std::vector<item *> item_contents::gunmods()
{
    std::vector<item *> mods;
    for( item_pocket &pocket : contents ) {
        if( pocket.is_type( item_pocket::pocket_type::MOD ) ) {
            std::vector<item *> internal_mods{ pocket.gunmods() };
            mods.insert( mods.end(), internal_mods.begin(), internal_mods.end() );
        }
    }
    return mods;
}

std::vector<const item *> item_contents::gunmods() const
{
    std::vector<const item *> mods;
    for( const item_pocket &pocket : contents ) {
        if( pocket.is_type( item_pocket::pocket_type::MOD ) ) {
            std::vector<const item *> internal_mods{ pocket.gunmods() };
            mods.insert( mods.end(), internal_mods.begin(), internal_mods.end() );
        }
    }
    return mods;
}

bool item_contents::allows_speedloader( const itype_id &speedloader_id ) const
{
    for( const item_pocket &pocket : contents ) {
        if( pocket.is_type( item_pocket::pocket_type::MAGAZINE ) ) {
            return pocket.allows_speedloader( speedloader_id );
        }
    }
    return false;
}

std::vector<const item *> item_contents::mods() const
{
    std::vector<const item *> mods;
    for( const item_pocket &pocket : contents ) {
        if( pocket.is_type( item_pocket::pocket_type::MOD ) ) {
            for( const item *it : pocket.all_items_top() ) {
                mods.insert( mods.end(), it );
            }
        }
    }
    return mods;
}

std::vector<const item *> item_contents::softwares() const
{
    std::vector<const item *> softwares;
    for( const item_pocket &pocket : contents ) {
        if( pocket.is_type( item_pocket::pocket_type::SOFTWARE ) ) {
            for( const item *it : pocket.all_items_top() ) {
                softwares.insert( softwares.end(), it );
            }
        }
    }
    return softwares;
}

std::vector<item *> item_contents::ebooks()
{
    std::vector<item *> ebooks;
    for( item_pocket &pocket : contents ) {
        if( pocket.is_type( item_pocket::pocket_type::EBOOK ) ) {
            for( item *it : pocket.all_items_top() ) {
                ebooks.emplace_back( it );
            }
        }
    }
    return ebooks;
}

std::vector<const item *> item_contents::ebooks() const
{
    std::vector<const item *> ebooks;
    for( const item_pocket &pocket : contents ) {
        if( pocket.is_type( item_pocket::pocket_type::EBOOK ) ) {
            for( const item *it : pocket.all_items_top() ) {
                ebooks.emplace_back( it );
            }
        }
    }
    return ebooks;
}

void item_contents::update_modified_pockets(
    const cata::optional<const pocket_data *> &mag_or_mag_well,
    std::vector<const pocket_data *> container_pockets )
{
    for( auto pocket_iter = contents.begin(); pocket_iter != contents.end(); ) {
        item_pocket &pocket = *pocket_iter;
        if( pocket.is_type( item_pocket::pocket_type::CONTAINER ) ) {

            const pocket_data *current = pocket.get_pocket_data();
            bool found = false;
            // this loop is to make sure the pockets on the current item are already here from @container_pockets,
            // so we don't need to clear them (saving the favorite data)
            for( auto container_pocket = container_pockets.begin(); container_pocket != container_pockets.end();
               ) {
                // comparing pointers because each pocket is uniquely defined in json as its own.
                if( *container_pocket == current ) {
                    container_pocket = container_pockets.erase( container_pocket );
                    found = true;
                    // there will not be more than one pocket with the same pocket_data pointer, so exit early
                    break;
                } else {
                    ++container_pocket;
                }
            }

            if( !found ) {
                if( !pocket.empty() ) {
                    // in case the debugmsg wasn't clear, this should never happen
                    debugmsg( "Oops!  deleted some items when updating pockets that were added via toolmods" );
                }
                pocket_iter = contents.erase( pocket_iter );
            } else {
                ++pocket_iter;
            }

        } else if( pocket.is_type( item_pocket::pocket_type::MAGAZINE ) ||
                   pocket.is_type( item_pocket::pocket_type::MAGAZINE_WELL ) ) {
            if( mag_or_mag_well ) {
                if( pocket.get_pocket_data() != *mag_or_mag_well ) {
                    if( !pocket.empty() ) {
                        // in case the debugmsg wasn't clear, this should never happen
                        debugmsg( "Oops!  deleted some items when updating pockets that were added via toolmods" );
                    }
                    contents.emplace_back( *mag_or_mag_well );
                    pocket_iter = contents.erase( pocket_iter );
                } else {
                    ++pocket_iter;
                }
            } else {
                // no mag or mag well, so it needs to be erased
                pocket_iter = contents.erase( pocket_iter );
            }
        } else {
            ++pocket_iter;
        }
    }

    // we've deleted all of the superfluous copies already, so time to add the new pockets
    for( const pocket_data *container_pocket : container_pockets ) {
        contents.emplace_back( container_pocket );
    }

}

std::set<itype_id> item_contents::magazine_compatible() const
{
    std::set<itype_id> ret;
    for( const item_pocket &pocket : contents ) {
        if( pocket.is_type( item_pocket::pocket_type::MAGAZINE_WELL ) ) {
            for( const itype_id &id : pocket.item_type_restrictions() ) {
                ret.emplace( id );
            }
        }
    }
    return ret;
}

itype_id item_contents::magazine_default() const
{
    for( const item_pocket &pocket : contents ) {
        if( pocket.is_type( item_pocket::pocket_type::MAGAZINE_WELL ) ) {
            return pocket.magazine_default();
        }
    }
    return itype_id::NULL_ID();
}

units::mass item_contents::total_container_weight_capacity( const bool unrestricted_pockets_only )
const
{
    units::mass total_weight = 0_gram;

    for( const item_pocket &pocket : contents ) {
        bool restriction_condition = pocket.is_type( item_pocket::pocket_type::CONTAINER );
        if( unrestricted_pockets_only ) {
            restriction_condition = restriction_condition && !pocket.is_restricted();
        }
        if( restriction_condition ) {
            total_weight += pocket.weight_capacity();
        }
    }
    return total_weight;
}

ret_val<std::vector<const item_pocket *>> item_contents::get_all_contained_pockets() const
{
    std::vector<const item_pocket *> pockets;
    bool found = false;

    for( const item_pocket &pocket : contents ) {
        if( pocket.is_type( item_pocket::pocket_type::CONTAINER ) ) {
            found = true;
            pockets.push_back( &pocket );
        }
    }
    if( found ) {
        return ret_val<std::vector<const item_pocket *>>::make_success( pockets );
    } else {
        return ret_val<std::vector<const item_pocket *>>::make_failure( pockets );
    }
}

ret_val<std::vector<item_pocket *>> item_contents::get_all_contained_pockets()
{
    std::vector<item_pocket *> pockets;
    bool found = false;

    for( item_pocket &pocket : contents ) {
        if( pocket.is_type( item_pocket::pocket_type::CONTAINER ) ) {
            found = true;
            pockets.push_back( &pocket );
        }
    }
    if( found ) {
        return ret_val<std::vector<item_pocket *>>::make_success( pockets );
    } else {
        return ret_val<std::vector<item_pocket *>>::make_failure( pockets );
    }
}

<<<<<<< HEAD
units::volume item_contents::total_container_capacity( const bool unrestricted_pockets_only ) const
=======
std::vector< const item_pocket *> item_contents::get_all_reloadable_pockets() const
{
    std::vector<const item_pocket *> pockets;

    for( const item_pocket &pocket : contents ) {
        if( pocket.is_type( item_pocket::pocket_type::CONTAINER ) ||
            pocket.is_type( item_pocket::pocket_type::MAGAZINE ) ||
            pocket.is_type( item_pocket::pocket_type::MAGAZINE_WELL ) ) {
            pockets.push_back( &pocket );
        }
    }
    return pockets;
}

units::volume item_contents::total_container_capacity() const
>>>>>>> dca8d570
{
    units::volume total_vol = 0_ml;
    for( const item_pocket &pocket : contents ) {
        bool restriction_condition = pocket.is_type( item_pocket::pocket_type::CONTAINER );
        if( unrestricted_pockets_only ) {
            restriction_condition = restriction_condition && !pocket.is_restricted();
        }
        if( restriction_condition ) {
            total_vol += pocket.volume_capacity();
        }
    }
    return total_vol;
}

units::volume item_contents::total_standard_capacity( const bool unrestricted_pockets_only ) const
{
    units::volume total_vol = 0_ml;
    for( const item_pocket &pocket : contents ) {
        bool restriction_condition = pocket.is_standard_type();
        if( unrestricted_pockets_only ) {
            restriction_condition = restriction_condition && !pocket.is_restricted();
        }
        if( restriction_condition ) {
            total_vol += pocket.volume_capacity();
        }
    }
    return total_vol;
}

units::volume item_contents::remaining_container_capacity( const bool unrestricted_pockets_only )
const
{
    units::volume total_vol = 0_ml;
    for( const item_pocket &pocket : contents ) {
        bool restriction_condition = pocket.is_type( item_pocket::pocket_type::CONTAINER );
        if( unrestricted_pockets_only ) {
            restriction_condition = restriction_condition && !pocket.is_restricted();
        }
        if( restriction_condition ) {
            total_vol += pocket.remaining_volume();
        }
    }
    return total_vol;
}

units::volume item_contents::total_contained_volume( const bool unrestricted_pockets_only ) const
{
    units::volume total_vol = 0_ml;
    for( const item_pocket &pocket : contents ) {
        bool restriction_condition = pocket.is_type( item_pocket::pocket_type::CONTAINER );
        if( unrestricted_pockets_only ) {
            restriction_condition = restriction_condition && !pocket.is_restricted();
        }
        if( restriction_condition ) {
            total_vol += pocket.contains_volume();
        }
    }
    return total_vol;
}

units::mass item_contents::remaining_container_capacity_weight( const bool
        unrestricted_pockets_only ) const
{
    units::mass total_weight = 0_gram;
    for( const item_pocket &pocket : contents ) {
        bool restriction_condition = pocket.is_type( item_pocket::pocket_type::CONTAINER );
        if( unrestricted_pockets_only ) {
            restriction_condition = restriction_condition && !pocket.is_restricted();
        }
        if( restriction_condition ) {
            total_weight += pocket.remaining_weight();
        }
    }
    return total_weight;
}

units::mass item_contents::total_contained_weight( const bool unrestricted_pockets_only ) const
{
    units::mass total_weight = 0_gram;
    for( const item_pocket &pocket : contents ) {
        bool restriction_condition = pocket.is_type( item_pocket::pocket_type::CONTAINER );
        if( unrestricted_pockets_only ) {
            restriction_condition = restriction_condition && !pocket.is_restricted();
        }
        if( restriction_condition ) {
            total_weight += pocket.contains_weight();
        }
    }
    return total_weight;
}

units::volume item_contents::get_contents_volume_with_tweaks( const std::map<const item *, int>
        &without ) const
{
    units::volume ret = 0_ml;

    for( const item_pocket *pocket : get_all_contained_pockets().value() ) {
        if( !pocket->empty() && !pocket->contains_phase( phase_id::SOLID ) ) {
            const item *it = &pocket->front();
            auto stack = without.find( it );
            if( ( stack == without.end() ) || ( stack->second != it->charges ) ) {
                ret += pocket->volume_capacity();
            }
        } else {
            for( const item *i : pocket->all_items_top() ) {
                if( i->count_by_charges() ) {
                    ret += i->volume() - i->get_selected_stack_volume( without );
                } else if( !without.count( i ) ) {
                    ret += i->volume();
                    ret -= i->get_nested_content_volume_recursive( without );
                }
            }
        }
    }

    return ret;
}

units::volume item_contents::get_nested_content_volume_recursive( const
        std::map<const item *, int> &without ) const
{
    units::volume ret = 0_ml;

    for( const item_pocket *pocket : get_all_contained_pockets().value() ) {
        if( pocket->rigid() && !pocket->empty() && !pocket->contains_phase( phase_id::SOLID ) ) {
            const item *it = &pocket->front();
            auto stack = without.find( it );
            if( ( stack != without.end() ) && ( stack->second == it->charges ) ) {
                ret += pocket->volume_capacity();
            }
        } else {
            for( const item *i : pocket->all_items_top() ) {
                if( i->count_by_charges() ) {
                    ret += i->get_selected_stack_volume( without );
                } else if( without.count( i ) ) {
                    ret += i->volume();
                } else {
                    ret += i->get_nested_content_volume_recursive( without );
                }
            }

            if( pocket->rigid() ) {
                ret += pocket->remaining_volume();
            }
        }
    }

    return ret;
}

void item_contents::remove_internal( const std::function<bool( item & )> &filter,
                                     int &count, std::list<item> &res )
{
    for( item_pocket &pocket : contents ) {
        if( pocket.remove_internal( filter, count, res ) ) {
            return;
        }
    }
}

void item_contents::process( Character *carrier, const tripoint &pos, float insulation,
                             temperature_flag flag, float spoil_multiplier_parent )
{
    for( item_pocket &pocket : contents ) {
        // no reason to check mods, they won't rot
        if( !pocket.is_type( item_pocket::pocket_type::MOD ) ) {
            pocket.process( carrier, pos, insulation, flag, spoil_multiplier_parent );
        }
    }
}

int item_contents::remaining_capacity_for_liquid( const item &liquid ) const
{
    int charges_of_liquid = 0;
    item liquid_copy = liquid;
    liquid_copy.charges = 1;
    for( const item_pocket &pocket : contents ) {
        if( !pocket.is_type( item_pocket::pocket_type::CONTAINER ) ) {
            continue;
        }
        charges_of_liquid += pocket.remaining_capacity_for_item( liquid );
    }
    return charges_of_liquid;
}

float item_contents::relative_encumbrance() const
{
    units::volume nonrigid_max_volume;
    units::volume nonrigid_volume;
    for( const item_pocket &pocket : contents ) {
        if( !pocket.is_type( item_pocket::pocket_type::CONTAINER ) ) {
            continue;
        }
        if( pocket.rigid() ) {
            continue;
        }
        nonrigid_volume += pocket.contains_volume();
        nonrigid_max_volume += pocket.max_contains_volume();
    }
    if( nonrigid_volume > nonrigid_max_volume ) {
        debugmsg( "volume exceeds capacity (%sml > %sml)",
                  to_milliliter( nonrigid_volume ), to_milliliter( nonrigid_max_volume ) );
        return 1;
    }
    if( nonrigid_max_volume == 0_ml ) {
        return 0;
    }
    return nonrigid_volume * 1.0 / nonrigid_max_volume;
}

bool item_contents::all_pockets_rigid() const
{
    for( const item_pocket &pocket : contents ) {
        if( !pocket.is_type( item_pocket::pocket_type::CONTAINER ) ) {
            continue;
        }
        if( !pocket.rigid() ) {
            return false;
        }
    }
    return true;
}

units::volume item_contents::item_size_modifier() const
{
    units::volume total_vol = 0_ml;
    for( const item_pocket &pocket : contents ) {
        total_vol += pocket.item_size_modifier();
    }
    return total_vol;
}

units::mass item_contents::item_weight_modifier() const
{
    units::mass total_mass = 0_gram;
    for( const item_pocket &pocket : contents ) {
        total_mass += pocket.item_weight_modifier();
    }
    return total_mass;
}

units::length item_contents::item_length_modifier() const
{
    units::length total_length = 0_mm;
    for( const item_pocket &pocket : contents ) {
        total_length = std::max( pocket.item_length_modifier(), total_length );
    }
    return total_length;
}


int item_contents::best_quality( const quality_id &id ) const
{
    int ret = 0;
    for( const item_pocket &pocket : contents ) {
        ret = std::max( pocket.best_quality( id ), ret );
    }
    return ret;
}

static void insert_separation_line( std::vector<iteminfo> &info )
{
    if( info.empty() || info.back().sName != "--" ) {
        info.emplace_back( "DESCRIPTION", "--" );
    }
}

void item_contents::info( std::vector<iteminfo> &info, const iteminfo_query *parts ) const
{
    int pocket_number = 1;
    std::vector<iteminfo> contents_info;
    std::vector<item_pocket> found_pockets;
    std::map<int, int> pocket_num; // index, amount
    for( const item_pocket &pocket : contents ) {
        if( pocket.is_type( item_pocket::pocket_type::CONTAINER ) ) {
            bool found = false;
            int idx = 0;
            for( const item_pocket &found_pocket : found_pockets ) {
                if( found_pocket == pocket ) {
                    found = true;
                    pocket_num[idx]++;
                }
                idx++;
            }
            if( !found ) {
                found_pockets.push_back( pocket );
                pocket_num[idx]++;
            }
            pocket.contents_info( contents_info, pocket_number++, contents.size() != 1 );
        }
    }
    if( parts->test( iteminfo_parts::DESCRIPTION_POCKETS ) ) {
        // If multiple pockets and/or multiple kinds of pocket, show total capacity section
        if( found_pockets.size() > 1 || pocket_num[0] > 1 ) {
            insert_separation_line( info );
            info.emplace_back( "CONTAINER", _( "<bold>Total capacity</bold>:" ) );
            info.push_back( vol_to_info( "CONTAINER", _( "Volume: " ), total_container_capacity(), 2, false ) );
            info.push_back( weight_to_info( "CONTAINER", _( "  Weight: " ), total_container_weight_capacity(),
                                            2, false ) );
            info.back().bNewLine = true;
        }

        int idx = 0;
        for( const item_pocket &pocket : found_pockets ) {
            insert_separation_line( info );
            // If there are multiple similar pockets, show their capacity as a set
            if( pocket_num[idx] > 1 ) {
                info.emplace_back( "DESCRIPTION", string_format( _( "<bold>%d Pockets</bold> with capacity:" ),
                                   pocket_num[idx] ) );
            } else {
                // If this is the only pocket the item has, label it "Total capacity"
                // Otherwise, give it a generic "Pocket" heading (is one of several pockets)
                bool only_one_pocket = ( found_pockets.size() == 1 && pocket_num[0] == 1 );
                if( only_one_pocket ) {
                    info.emplace_back( "DESCRIPTION", _( "<bold>Total capacity</bold>:" ) );
                } else {
                    info.emplace_back( "DESCRIPTION", _( "<bold>Pocket</bold> with capacity:" ) );
                }
            }
            idx++;
            pocket.general_info( info, idx, false );
        }
    }
    if( parts->test( iteminfo_parts::DESCRIPTION_CONTENTS ) ) {
        info.insert( info.end(), contents_info.begin(), contents_info.end() );
    }
}

void item_contents::favorite_settings_menu( const std::string &item_name )
{
    pocket_favorite_callback cb( &contents );
    int num_container_pockets = 0;
    std::map<int, std::string> pocket_name;
    for( const item_pocket &pocket : contents ) {
        if( pocket.is_type( item_pocket::pocket_type::CONTAINER ) ) {
            pocket_name[num_container_pockets] =
                string_format( "%s/%s",
                               vol_to_info( "", "", pocket.contains_volume() ).sValue,
                               vol_to_info( "", "", pocket.max_contains_volume() ).sValue );
            num_container_pockets++;
        }
    }
    uilist pocket_selector;
    pocket_selector.title = item_name;
    pocket_selector.text = keys_text() + "\n ";
    pocket_selector.callback = &cb;
    pocket_selector.w_x_setup = 0;
    pocket_selector.w_width_setup = []() {
        return TERMX;
    };
    pocket_selector.pad_right_setup = []() {
        return std::max( TERMX / 2, TERMX - 50 );
    };
    pocket_selector.w_y_setup = 0;
    pocket_selector.w_height_setup = []() {
        return TERMY;
    };
    for( int i = 1; i <= num_container_pockets; i++ ) {
        pocket_selector.addentry( string_format( "%d - %s", i, pocket_name[i - 1] ) );
    }

    pocket_selector.query();
}<|MERGE_RESOLUTION|>--- conflicted
+++ resolved
@@ -1423,9 +1423,6 @@
     }
 }
 
-<<<<<<< HEAD
-units::volume item_contents::total_container_capacity( const bool unrestricted_pockets_only ) const
-=======
 std::vector< const item_pocket *> item_contents::get_all_reloadable_pockets() const
 {
     std::vector<const item_pocket *> pockets;
@@ -1440,8 +1437,7 @@
     return pockets;
 }
 
-units::volume item_contents::total_container_capacity() const
->>>>>>> dca8d570
+units::volume item_contents::total_container_capacity( const bool unrestricted_pockets_only ) const
 {
     units::volume total_vol = 0_ml;
     for( const item_pocket &pocket : contents ) {
