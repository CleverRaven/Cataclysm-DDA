--- conflicted
+++ resolved
@@ -1396,19 +1396,19 @@
     }
 }
 
-<<<<<<< HEAD
 void avatar::toggle_prone_mode()
 {
     if( is_prone() ) {
         set_movement_mode( move_mode_id( "walk" ) );
     } else {
         set_movement_mode( move_mode_id( "prone" ) );
-=======
+    }
+}
+  
 void avatar::activate_crouch_mode()
 {
     if( !is_crouching() ) {
         set_movement_mode( move_mode_id( "crouch" ) );
->>>>>>> c260c94f
     }
 }
 
