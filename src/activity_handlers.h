#pragma once
#ifndef ACTIVITY_HANDLERS_H
#define ACTIVITY_HANDLERS_H

#include <functional>
#include <map>
#include <unordered_set>
#include <vector>
#include <list>

#include "player_activity.h"

class player;
class Character;
class item;
struct tripoint;

std::vector<tripoint> get_sorted_tiles_by_distance( const tripoint &abspos,
        const std::unordered_set<tripoint> &tiles );
std::vector<tripoint> route_adjacent( const player &p, const tripoint &dest );

enum butcher_type : int {
    BUTCHER,        // quick butchery
    BUTCHER_FULL,   // full workshop butchery
    F_DRESS,        // field dressing a corpse
    SKIN,           // skinning a corpse
    QUARTER,        // quarter a corpse
    DISMEMBER,      // destroy a corpse
    DISSECT         // dissect a corpse for CBMs
};

<<<<<<< HEAD
enum do_activity_reason : int {
    CAN_DO_CONSTRUCTION,    // Can do construction.
    CAN_DO_FETCH,           // Can do fetch - this is usually the default result for fetch task
    CAN_DO_PREREQ,          // for constructions - cant build the main construction, but can build the pre-req
    CAN_DO_PREREQ_2,        // Can do the second pre-req deep below the desired one.
    NO_COMPONENTS,          // can't do the activity there due to lack of components /tools
    NO_COMPONENTS_PREREQ,   // need components to build the pre-requisite for the actual desired construction
    NO_COMPONENTS_PREREQ_2, // need components to the second pre-req deep.
    DONT_HAVE_SKILL,        // don't have the required skill
    NO_ZONE,                // There is no required zone anymore
    ALREADY_DONE,           // the activity is done already ( maybe by someone else )
    UNKNOWN_ACTIVITY,       // This is probably an error - got to the end of function with no previous reason
    NEEDS_HARVESTING,       // For farming - tile is harvestable now.
    NEEDS_PLANTING,         // For farming - tile can be planted
    NEEDS_TILLING,          // For farming - tile can be tilled
    BLOCKING_TILE           // Something has made it's way onto the tile, so the activity cannot proceed
};

int butcher_time_to_cut( const player &u, const item &corpse_item, const butcher_type action );
=======
int butcher_time_to_cut( const player &u, const item &corpse_item, butcher_type action );
>>>>>>> e23659dd

// activity_item_handling.cpp
void activity_on_turn_drop();
void activity_on_turn_move_items( player_activity &act, player &p );
void activity_on_turn_move_loot( player_activity &act, player &p );
void generic_multi_activity_handler( player_activity &act, player &p );
void activity_on_turn_fetch( player_activity &, player *p );
void activity_on_turn_pickup();
void activity_on_turn_wear( player_activity &act, player &p );
void try_fuel_fire( player_activity &act, player &p, bool starting_fire = false );

enum class item_drop_reason {
    deliberate,
    too_large,
    too_heavy,
    tumbling
};

void put_into_vehicle_or_drop( Character &c, item_drop_reason, const std::list<item> &items );
void put_into_vehicle_or_drop( Character &c, item_drop_reason, const std::list<item> &items,
                               const tripoint &where, bool force_ground = false );
void drop_on_map( Character &c, item_drop_reason reason, const std::list<item> &items,
                       const tripoint &where );

namespace activity_handlers
{

/** activity_do_turn functions: */
void burrow_do_turn( player_activity *act, player *p );
void craft_do_turn( player_activity *act, player *p );
void fill_liquid_do_turn( player_activity *act, player *p );
void pickaxe_do_turn( player_activity *act, player *p );
void drop_do_turn( player_activity *act, player *p );
void stash_do_turn( player_activity *act, player *p );
void pulp_do_turn( player_activity *act, player *p );
void game_do_turn( player_activity *act, player *p );
void churn_do_turn( player_activity *act, player *p );
void start_fire_do_turn( player_activity *act, player *p );
void vibe_do_turn( player_activity *act, player *p );
void hand_crank_do_turn( player_activity *act, player *p );
void oxytorch_do_turn( player_activity *act, player *p );
void aim_do_turn( player_activity *act, player *p );
void pickup_do_turn( player_activity *act, player *p );
void wear_do_turn( player_activity *act, player *p );
void eat_menu_do_turn( player_activity *act, player *p );
void consume_food_menu_do_turn( player_activity *act, player *p );
void consume_drink_menu_do_turn( player_activity *act, player *p );
void consume_meds_menu_do_turn( player_activity *act, player *p );
void move_items_do_turn( player_activity *act, player *p );
void multiple_farm_do_turn( player_activity *act, player *p );
void multiple_construction_do_turn( player_activity *act, player *p );
void fetch_do_turn( player_activity *act, player *p );
void move_loot_do_turn( player_activity *act, player *p );
void travel_do_turn( player_activity *act, player *p );
void drive_do_turn( player_activity *act, player *p );
void adv_inventory_do_turn( player_activity *act, player *p );
void armor_layers_do_turn( player_activity *act, player *p );
void atm_do_turn( player_activity *act, player *p );
void fish_do_turn( player_activity *act, player *p );
void cracking_do_turn( player_activity *act, player *p );
void repair_item_do_turn( player_activity *act, player *p );
void butcher_do_turn( player_activity *act, player *p );
void hacksaw_do_turn( player_activity *act, player *p );
void chop_tree_do_turn( player_activity *act, player *p );
void jackhammer_do_turn( player_activity *act, player *p );
void tidy_up_do_turn( player_activity *act, player *p );
void dig_do_turn( player_activity *act, player *p );
void build_do_turn( player_activity *act, player *p );
void dig_channel_do_turn( player_activity *act, player *p );
void fill_pit_do_turn( player_activity *act, player *p );
void till_plot_do_turn( player_activity *act, player *p );
void plant_plot_do_turn( player_activity *act, player *p );
void fertilize_plot_do_turn( player_activity *act, player *p );
void harvest_plot_do_turn( player_activity *act, player *p );
void try_sleep_do_turn( player_activity *act, player *p );
void operation_do_turn( player_activity *act, player *p );
void robot_control_do_turn( player_activity *act, player *p );
void tree_communion_do_turn( player_activity *act, player *p );
void spellcasting_do_turn( player_activity *act, player *p );
void study_spell_do_turn( player_activity *act, player *p );
void read_do_turn( player_activity *act, player *p );
void wait_stamina_do_turn( player_activity *act, player *p );

// defined in activity_handlers.cpp
extern const std::map< activity_id, std::function<void( player_activity *, player * )> >
do_turn_functions;

/** activity_finish functions: */
void burrow_finish( player_activity *act, player *p );
void butcher_finish( player_activity *act, player *p );
void firstaid_finish( player_activity *act, player *p );
void fish_finish( player_activity *act, player *p );
void forage_finish( player_activity *act, player *p );
void hotwire_finish( player_activity *act, player *p );
void longsalvage_finish( player_activity *act, player *p );
void make_zlave_finish( player_activity *act, player *p );
void pickaxe_finish( player_activity *act, player *p );
void reload_finish( player_activity *act, player *p );
void start_fire_finish( player_activity *act, player *p );
void train_finish( player_activity *act, player *p );
void vehicle_finish( player_activity *act, player *p );
void start_engines_finish( player_activity *act, player *p );
void churn_finish( player_activity *act, player *p );
void oxytorch_finish( player_activity *act, player *p );
void cracking_finish( player_activity *act, player *p );
void open_gate_finish( player_activity *act, player * );
void repair_item_finish( player_activity *act, player *p );
void mend_item_finish( player_activity *act, player *p );
void gunmod_add_finish( player_activity *act, player *p );
void toolmod_add_finish( player_activity *act, player *p );
void clear_rubble_finish( player_activity *act, player *p );
void meditate_finish( player_activity *act, player *p );
void read_finish( player_activity *act, player *p );
void wait_finish( player_activity *act, player *p );
void wait_weather_finish( player_activity *act, player *p );
void wait_npc_finish( player_activity *act, player *p );
void wait_stamina_finish( player_activity *act, player *p );
void socialize_finish( player_activity *act, player *p );
void try_sleep_finish( player_activity *act, player *p );
void operation_finish( player_activity *act, player *p );
void disassemble_finish( player_activity *act, player *p );
void vibe_finish( player_activity *act, player *p );
void hand_crank_finish( player_activity *act, player *p );
void atm_finish( player_activity *act, player *p );
void aim_finish( player_activity *act, player *p );
void eat_menu_finish( player_activity *act, player *p );
void washing_finish( player_activity *act, player *p );
void hacksaw_finish( player_activity *act, player *p );
void chop_tree_finish( player_activity *act, player *p );
void chop_logs_finish( player_activity *act, player *p );
void chop_planks_finish( player_activity *act, player *p );
void jackhammer_finish( player_activity *act, player *p );
void dig_finish( player_activity *act, player *p );
void dig_channel_finish( player_activity *act, player *p );
void fill_pit_finish( player_activity *act, player *p );
void play_with_pet_finish( player_activity *act, player *p );
void shaving_finish( player_activity *act, player *p );
void haircut_finish( player_activity *act, player *p );
void unload_mag_finish( player_activity *act, player *p );
void robot_control_finish( player_activity *act, player *p );
void mind_splicer_finish( player_activity *act, player *p );
void hack_door_finish( player_activity *act, player *p );
void hack_safe_finish( player_activity *act, player *p );
void spellcasting_finish( player_activity *act, player *p );
void study_spell_finish( player_activity *act, player *p );

// defined in activity_handlers.cpp
extern const std::map< activity_id, std::function<void( player_activity *, player * )> >
finish_functions;

} // namespace activity_handlers

#endif<|MERGE_RESOLUTION|>--- conflicted
+++ resolved
@@ -29,7 +29,6 @@
     DISSECT         // dissect a corpse for CBMs
 };
 
-<<<<<<< HEAD
 enum do_activity_reason : int {
     CAN_DO_CONSTRUCTION,    // Can do construction.
     CAN_DO_FETCH,           // Can do fetch - this is usually the default result for fetch task
@@ -48,10 +47,7 @@
     BLOCKING_TILE           // Something has made it's way onto the tile, so the activity cannot proceed
 };
 
-int butcher_time_to_cut( const player &u, const item &corpse_item, const butcher_type action );
-=======
 int butcher_time_to_cut( const player &u, const item &corpse_item, butcher_type action );
->>>>>>> e23659dd
 
 // activity_item_handling.cpp
 void activity_on_turn_drop();
