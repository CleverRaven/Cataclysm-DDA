--- conflicted
+++ resolved
@@ -153,14 +153,11 @@
 void haircut_finish( player_activity *act, player *p );
 void unload_mag_finish( player_activity *act, player *p );
 void robot_control_finish( player_activity *act, player *p );
-<<<<<<< HEAD
-=======
 void mind_splicer_finish( player_activity *act, player *p );
 void hack_door_finish( player_activity *act, player *p );
 void hack_safe_finish( player_activity *act, player *p );
 void spellcasting_finish( player_activity *act, player *p );
 void study_spell_finish( player_activity *act, player *p );
->>>>>>> c33633ca
 
 // defined in activity_handlers.cpp
 extern const std::map< activity_id, std::function<void( player_activity *, player * )> >
