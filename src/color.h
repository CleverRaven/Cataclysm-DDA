#pragma once
#ifndef COLOR_H
#define COLOR_H

#include <array>
#include <functional>
#include <list>
#include <string>
#include <unordered_map>
#include <utility>

#define all_colors get_all_colors()

#define c_black all_colors.get(def_c_black)
#define c_white all_colors.get(def_c_white)
#define c_light_gray all_colors.get(def_c_light_gray)
#define c_dark_gray all_colors.get(def_c_dark_gray)
#define c_red all_colors.get(def_c_red)
#define c_green all_colors.get(def_c_green)
#define c_blue all_colors.get(def_c_blue)
#define c_cyan all_colors.get(def_c_cyan)
#define c_magenta all_colors.get(def_c_magenta)
#define c_brown all_colors.get(def_c_brown)
#define c_light_red all_colors.get(def_c_light_red)
#define c_light_green all_colors.get(def_c_light_green)
#define c_light_blue all_colors.get(def_c_light_blue)
#define c_light_cyan all_colors.get(def_c_light_cyan)
#define c_pink all_colors.get(def_c_pink)
#define c_yellow all_colors.get(def_c_yellow)

#define h_black all_colors.get(def_h_black)
#define h_white all_colors.get(def_h_white)
#define h_light_gray all_colors.get(def_h_light_gray)
#define h_dark_gray all_colors.get(def_h_dark_gray)
#define h_red all_colors.get(def_h_red)
#define h_green all_colors.get(def_h_green)
#define h_blue all_colors.get(def_h_blue)
#define h_cyan all_colors.get(def_h_cyan)
#define h_magenta all_colors.get(def_h_magenta)
#define h_brown all_colors.get(def_h_brown)
#define h_light_red all_colors.get(def_h_light_red)
#define h_light_green all_colors.get(def_h_light_green)
#define h_light_blue all_colors.get(def_h_light_blue)
#define h_light_cyan all_colors.get(def_h_light_cyan)
#define h_pink all_colors.get(def_h_pink)
#define h_yellow all_colors.get(def_h_yellow)

#define i_black all_colors.get(def_i_black)
#define i_white all_colors.get(def_i_white)
#define i_light_gray all_colors.get(def_i_light_gray)
#define i_dark_gray all_colors.get(def_i_dark_gray)
#define i_red all_colors.get(def_i_red)
#define i_green all_colors.get(def_i_green)
#define i_blue all_colors.get(def_i_blue)
#define i_cyan all_colors.get(def_i_cyan)
#define i_magenta all_colors.get(def_i_magenta)
#define i_brown all_colors.get(def_i_brown)
#define i_light_red all_colors.get(def_i_light_red)
#define i_light_green all_colors.get(def_i_light_green)
#define i_light_blue all_colors.get(def_i_light_blue)
#define i_light_cyan all_colors.get(def_i_light_cyan)
#define i_pink all_colors.get(def_i_pink)
#define i_yellow all_colors.get(def_i_yellow)

#define c_unset all_colors.get(def_c_unset)

#define c_white_red all_colors.get(def_c_white_red)
#define c_light_gray_red all_colors.get(def_c_light_gray_red)
#define c_dark_gray_red all_colors.get(def_c_dark_gray_red)
#define c_red_red all_colors.get(def_c_red_red)
#define c_green_red all_colors.get(def_c_green_red)
#define c_blue_red all_colors.get(def_c_blue_red)
#define c_cyan_red all_colors.get(def_c_cyan_red)
#define c_magenta_red all_colors.get(def_c_magenta_red)
#define c_brown_red all_colors.get(def_c_brown_red)
#define c_light_red_red all_colors.get(def_c_light_red_red)
#define c_light_green_red all_colors.get(def_c_light_green_red)
#define c_light_blue_red all_colors.get(def_c_light_blue_red)
#define c_light_cyan_red all_colors.get(def_c_light_cyan_red)
#define c_pink_red all_colors.get(def_c_pink_red)
#define c_yellow_red all_colors.get(def_c_yellow_red)

#define c_black_white all_colors.get(def_c_black_white)
#define c_dark_gray_white all_colors.get(def_c_dark_gray_white)
#define c_light_gray_white all_colors.get(def_c_light_gray_white)
#define c_white_white all_colors.get(def_c_white_white)
#define c_red_white all_colors.get(def_c_red_white)
#define c_light_red_white all_colors.get(def_c_light_red_white)
#define c_green_white all_colors.get(def_c_green_white)
#define c_light_green_white all_colors.get(def_c_light_green_white)
#define c_brown_white all_colors.get(def_c_brown_white)
#define c_yellow_white all_colors.get(def_c_yellow_white)
#define c_blue_white all_colors.get(def_c_blue_white)
#define c_light_blue_white all_colors.get(def_c_light_blue_white)
#define c_magenta_white all_colors.get(def_c_magenta_white)
#define c_pink_white all_colors.get(def_c_pink_white)
#define c_cyan_white all_colors.get(def_c_cyan_white)
#define c_light_cyan_white all_colors.get(def_c_light_cyan_white)

#define c_black_green all_colors.get(def_c_black_green)
#define c_dark_gray_green all_colors.get(def_c_dark_gray_green)
#define c_light_gray_green all_colors.get(def_c_light_gray_green)
#define c_white_green all_colors.get(def_c_white_green)
#define c_red_green all_colors.get(def_c_red_green)
#define c_light_red_green all_colors.get(def_c_light_red_green)
#define c_green_green all_colors.get(def_c_green_green)
#define c_light_green_green all_colors.get(def_c_light_green_green)
#define c_brown_green all_colors.get(def_c_brown_green)
#define c_yellow_green all_colors.get(def_c_yellow_green)
#define c_blue_green all_colors.get(def_c_blue_green)
#define c_light_blue_green all_colors.get(def_c_light_blue_green)
#define c_magenta_green all_colors.get(def_c_magenta_green)
#define c_pink_green all_colors.get(def_c_pink_green)
#define c_cyan_green all_colors.get(def_c_cyan_green)
#define c_light_cyan_green all_colors.get(def_c_light_cyan_green)

#define c_black_yellow all_colors.get(def_c_black_yellow)
#define c_dark_gray_yellow all_colors.get(def_c_dark_gray_yellow)
#define c_light_gray_yellow all_colors.get(def_c_light_gray_yellow)
#define c_white_yellow all_colors.get(def_c_white_yellow)
#define c_red_yellow all_colors.get(def_c_red_yellow)
#define c_light_red_yellow all_colors.get(def_c_light_red_yellow)
#define c_green_yellow all_colors.get(def_c_green_yellow)
#define c_light_green_yellow all_colors.get(def_c_light_green_yellow)
#define c_brown_yellow all_colors.get(def_c_brown_yellow)
#define c_yellow_yellow all_colors.get(def_c_yellow_yellow)
#define c_blue_yellow all_colors.get(def_c_blue_yellow)
#define c_light_blue_yellow all_colors.get(def_c_light_blue_yellow)
#define c_magenta_yellow all_colors.get(def_c_magenta_yellow)
#define c_pink_yellow all_colors.get(def_c_pink_yellow)
#define c_cyan_yellow all_colors.get(def_c_cyan_yellow)
#define c_light_cyan_yellow all_colors.get(def_c_light_cyan_yellow)

#define c_black_magenta all_colors.get(def_c_black_magenta)
#define c_dark_gray_magenta all_colors.get(def_c_dark_gray_magenta)
#define c_light_gray_magenta all_colors.get(def_c_light_gray_magenta)
#define c_white_magenta all_colors.get(def_c_white_magenta)
#define c_red_magenta all_colors.get(def_c_red_magenta)
#define c_light_red_magenta all_colors.get(def_c_light_red_magenta)
#define c_green_magenta all_colors.get(def_c_green_magenta)
#define c_light_green_magenta all_colors.get(def_c_light_green_magenta)
#define c_brown_magenta all_colors.get(def_c_brown_magenta)
#define c_yellow_magenta all_colors.get(def_c_yellow_magenta)
#define c_blue_magenta all_colors.get(def_c_blue_magenta)
#define c_light_blue_magenta all_colors.get(def_c_light_blue_magenta)
#define c_magenta_magenta all_colors.get(def_c_magenta_magenta)
#define c_pink_magenta all_colors.get(def_c_pink_magenta)
#define c_cyan_magenta all_colors.get(def_c_cyan_magenta)
#define c_light_cyan_magenta all_colors.get(def_c_light_cyan_magenta)

#define c_black_cyan all_colors.get(def_c_black_cyan)
#define c_dark_gray_cyan all_colors.get(def_c_dark_gray_cyan)
#define c_light_gray_cyan all_colors.get(def_c_light_gray_cyan)
#define c_white_cyan all_colors.get(def_c_white_cyan)
#define c_red_cyan all_colors.get(def_c_red_cyan)
#define c_light_red_cyan all_colors.get(def_c_light_red_cyan)
#define c_green_cyan all_colors.get(def_c_green_cyan)
#define c_light_green_cyan all_colors.get(def_c_light_green_cyan)
#define c_brown_cyan all_colors.get(def_c_brown_cyan)
#define c_yellow_cyan all_colors.get(def_c_yellow_cyan)
#define c_blue_cyan all_colors.get(def_c_blue_cyan)
#define c_light_blue_cyan all_colors.get(def_c_light_blue_cyan)
#define c_magenta_cyan all_colors.get(def_c_magenta_cyan)
#define c_pink_cyan all_colors.get(def_c_pink_cyan)
#define c_cyan_cyan all_colors.get(def_c_cyan_cyan)
#define c_light_cyan_cyan all_colors.get(def_c_light_cyan_cyan)

// def_x is a color that maps to x with default settings
enum color_id {
    def_c_black = 0,
    def_c_white,
    def_c_light_gray,
    def_c_dark_gray,
    def_c_red,
    def_c_green,
    def_c_blue,
    def_c_cyan,
    def_c_magenta,
    def_c_brown,
    def_c_light_red,
    def_c_light_green,
    def_c_light_blue,
    def_c_light_cyan,
    def_c_pink,
    def_c_yellow,

    def_h_black,
    def_h_white,
    def_h_light_gray,
    def_h_dark_gray,
    def_h_red,
    def_h_green,
    def_h_blue,
    def_h_cyan,
    def_h_magenta,
    def_h_brown,
    def_h_light_red,
    def_h_light_green,
    def_h_light_blue,
    def_h_light_cyan,
    def_h_pink,
    def_h_yellow,

    def_i_black,
    def_i_white,
    def_i_light_gray,
    def_i_dark_gray,
    def_i_red,
    def_i_green,
    def_i_blue,
    def_i_cyan,
    def_i_magenta,
    def_i_brown,
    def_i_light_red,
    def_i_light_green,
    def_i_light_blue,
    def_i_light_cyan,
    def_i_pink,
    def_i_yellow,

    def_c_unset,

    def_c_black_red,
    def_c_white_red,
    def_c_light_gray_red,
    def_c_dark_gray_red,
    def_c_red_red,
    def_c_green_red,
    def_c_blue_red,
    def_c_cyan_red,
    def_c_magenta_red,
    def_c_brown_red,
    def_c_light_red_red,
    def_c_light_green_red,
    def_c_light_blue_red,
    def_c_light_cyan_red,
    def_c_pink_red,
    def_c_yellow_red,

    def_c_black_white,
    def_c_dark_gray_white,
    def_c_light_gray_white,
    def_c_white_white,
    def_c_red_white,
    def_c_light_red_white,
    def_c_green_white,
    def_c_light_green_white,
    def_c_brown_white,
    def_c_yellow_white,
    def_c_blue_white,
    def_c_light_blue_white,
    def_c_magenta_white,
    def_c_pink_white,
    def_c_cyan_white,
    def_c_light_cyan_white,

    def_c_black_green,
    def_c_dark_gray_green,
    def_c_light_gray_green,
    def_c_white_green,
    def_c_red_green,
    def_c_light_red_green,
    def_c_green_green,
    def_c_light_green_green,
    def_c_brown_green,
    def_c_yellow_green,
    def_c_blue_green,
    def_c_light_blue_green,
    def_c_magenta_green,
    def_c_pink_green,
    def_c_cyan_green,
    def_c_light_cyan_green,

    def_c_black_yellow,
    def_c_dark_gray_yellow,
    def_c_light_gray_yellow,
    def_c_white_yellow,
    def_c_red_yellow,
    def_c_light_red_yellow,
    def_c_green_yellow,
    def_c_light_green_yellow,
    def_c_brown_yellow,
    def_c_yellow_yellow,
    def_c_blue_yellow,
    def_c_light_blue_yellow,
    def_c_magenta_yellow,
    def_c_pink_yellow,
    def_c_cyan_yellow,
    def_c_light_cyan_yellow,

    def_c_black_magenta,
    def_c_dark_gray_magenta,
    def_c_light_gray_magenta,
    def_c_white_magenta,
    def_c_red_magenta,
    def_c_light_red_magenta,
    def_c_green_magenta,
    def_c_light_green_magenta,
    def_c_brown_magenta,
    def_c_yellow_magenta,
    def_c_blue_magenta,
    def_c_light_blue_magenta,
    def_c_magenta_magenta,
    def_c_pink_magenta,
    def_c_cyan_magenta,
    def_c_light_cyan_magenta,

    def_c_black_cyan,
    def_c_dark_gray_cyan,
    def_c_light_gray_cyan,
    def_c_white_cyan,
    def_c_red_cyan,
    def_c_light_red_cyan,
    def_c_green_cyan,
    def_c_light_green_cyan,
    def_c_brown_cyan,
    def_c_yellow_cyan,
    def_c_blue_cyan,
    def_c_light_blue_cyan,
    def_c_magenta_cyan,
    def_c_pink_cyan,
    def_c_cyan_cyan,
    def_c_light_cyan_cyan,

    num_colors
};

class JsonOut;
class JsonIn;

void init_colors();

// Index for highlight cache
enum hl_enum {
    HL_BLUE = 0,
    HL_RED,
    HL_WHITE,
    HL_GREEN,
    HL_YELLOW,
    HL_MAGENTA,
    HL_CYAN,
    NUM_HL
};

class nc_color
{
    private:
        // color is actually an ncurses attribute.
        int attribute_value;

        nc_color( const int a ) : attribute_value( a ) { }

    public:
        nc_color() : attribute_value( 0 ) { }

        // Most of the functions here are implemented in ncurses_def.cpp
        // (for ncurses builds) *and* in cursesport.cpp (for other builds).

        static nc_color from_color_pair_index( const int index );
        int to_color_pair_index() const;

        operator int() const {
            return attribute_value;
        }

        // Returns this attribute plus A_BOLD.
        nc_color bold() const;
        bool is_bold() const;
        // Returns this attribute plus A_BLINK.
        nc_color blink() const;
        bool is_blink() const;

        void serialize( JsonOut &jsout ) const;
        void deserialize( JsonIn &jsin );
};

// Support hashing of nc_color by forwarding the hash of the contained int.
namespace std
{
template<>
struct hash<nc_color> {
    std::size_t operator()( const nc_color &v ) const {
        return hash<int>()( v.operator int() );
    }
};
}

class color_manager
{
    private:
        void add_color( const color_id col, const std::string &name,
<<<<<<< HEAD
                        const nc_color &color_pair, const color_id inv_enum );
=======
                        const nc_color color_pair, const color_id inv_id );
>>>>>>> 26b7eec6
        void clear();
        void finalize(); // Caches colors properly

        struct color_struct {
            nc_color color; // Default color
            nc_color invert; // Inverted color (not set until finalization)
            nc_color custom; // Custom color if > 0 (not set until finalization)
            nc_color invert_custom; // Custom inverted color if > 0 (not set until finalization)
            std::array<nc_color, NUM_HL> highlight; // Cached highlights (not set until finalization)

            color_id col_id; // Index of this color
            color_id invert_id; // Index of inversion of this color
            std::string name;
            // String names for custom colors
            std::string name_custom;
            std::string name_invert_custom;
        };

        std::array<color_struct, num_colors> color_array;
        std::unordered_map<nc_color, color_id> inverted_map;
        std::unordered_map<std::string, color_id> name_map;

        bool save_custom();

    public:
        color_manager() = default;

        nc_color get( const color_id id ) const;

        nc_color get_invert( const nc_color &color ) const;
        nc_color get_highlight( const nc_color &color, const hl_enum bg ) const;
        nc_color get_random() const;

        color_id color_to_id( const nc_color &color ) const;
        color_id name_to_id( const std::string &name ) const;

        std::string get_name( const nc_color &color ) const;
        std::string id_to_name( const color_id id ) const;

        nc_color name_to_color( const std::string &name ) const;

        nc_color highlight_from_names( const std::string &name, const std::string &bg_name ) const;

        void load_default();
        void load_custom( const std::string &sPath = "" );

        void show_gui();

        void serialize( JsonOut &json ) const;
        void deserialize( JsonIn &jsin );
};

color_manager &get_all_colors();

/**
 * For color values that are created *before* the color definitions are loaded
 * from JSON. One can't use the macros (e.g. c_white) directly as they query
 * the color_manager, which may not be initialized. Instead one has to use
 * the color_id (e.g. def_c_white) and translate the id to an actual color
 * later. This is done by this class: it stores the id and translates it
 * when needed to the color value.
 */
class deferred_color
{
    private:
        color_id id;
    public:
        deferred_color( const color_id id ) : id( id ) { }
        operator nc_color() const {
            return all_colors.get( id );
        }
};

struct note_color {
    nc_color color;
    std::string name;
};

extern std::unordered_map<std::string, note_color> color_by_string_map;
extern std::unordered_map<std::string, note_color> color_shortcuts;

nc_color hilite( const nc_color &c );
nc_color invert_color( const nc_color &c );
nc_color red_background( const nc_color &c );
nc_color white_background( const nc_color &c );
nc_color green_background( const nc_color &c );
nc_color yellow_background( const nc_color &c );
nc_color magenta_background( const nc_color &c );
nc_color cyan_background( const nc_color &c );

nc_color color_from_string( const std::string &color );
std::string string_from_color( const nc_color &color );
nc_color bgcolor_from_string( const std::string &color );
nc_color get_color_from_tag( const std::string &s, const nc_color &base_color );
std::string get_tag_from_color( const nc_color &color );
std::string colorize( const std::string &text, const nc_color &color );

nc_color get_note_color( const std::string &note_id );
std::list<std::pair<std::string, std::string>> get_note_color_names();

#endif<|MERGE_RESOLUTION|>--- conflicted
+++ resolved
@@ -389,11 +389,7 @@
 {
     private:
         void add_color( const color_id col, const std::string &name,
-<<<<<<< HEAD
-                        const nc_color &color_pair, const color_id inv_enum );
-=======
-                        const nc_color color_pair, const color_id inv_id );
->>>>>>> 26b7eec6
+                        const nc_color &color_pair, const color_id inv_id );
         void clear();
         void finalize(); // Caches colors properly
 
