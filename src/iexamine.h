//
//  iexamine.h
//  Cataclysm
//
//  Livingstone
//

#ifndef IEXAMINE_H
#define IEXAMINE_H

#include <string>

#include "string_id.h"

class game;
class item;
class player;
class map;
struct tripoint;
struct mtype;
using mtype_id = string_id<mtype>;

namespace iexamine
{
/**
    * Spawn spiders from a spider egg sack in radius 1 around the egg sack.
    * Transforms the egg sack furntiture into a ruptured egg sack (f_egg_sacke).
    * Also spawns eggs.
    * @param montype The monster type of the created spiders.
    */
void egg_sack_generic( player *p, map *m, const tripoint &examp, const mtype_id& montype );

void none( player *p, map *m, const tripoint &examp );

void gaspump( player *p, map *m, const tripoint &examp );
void atm( player *p, map *m, const tripoint &examp );
void vending( player *p, map *m, const tripoint &examp );
void toilet( player *p, map *m, const tripoint &examp );
void elevator( player *p, map *m, const tripoint &examp );
void controls_gate( player *p, map *m, const tripoint &examp );
void cardreader( player *p, map *m, const tripoint &examp );
void rubble( player *p, map *m, const tripoint &examp );
void crate( player *p, map *m, const tripoint &examp );
void chainfence( player *p, map *m, const tripoint &examp );
void bars( player *p, map *m, const tripoint &examp );
void portable_structure( player *p, map *m, const tripoint &examp );
void pit( player *p, map *m, const tripoint &examp );
void pit_covered( player *p, map *m, const tripoint &examp );
void fence_post( player *p, map *m, const tripoint &examp );
void remove_fence_rope( player *p, map *m, const tripoint &examp );
void remove_fence_wire( player *p, map *m, const tripoint &examp );
void remove_fence_barbed( player *p, map *m, const tripoint &examp );
void slot_machine( player *p, map *m, const tripoint &examp );
void safe( player *p, map *m, const tripoint &examp );
void gunsafe_ml( player *p, map *m, const tripoint &examp );
void gunsafe_el( player *p, map *m, const tripoint &examp );
void bulletin_board( player *p, map *m, const tripoint &examp );
void fault( player *p, map *m, const tripoint &examp );
void pedestal_wyrm( player *p, map *m, const tripoint &examp );
void pedestal_temple( player *p, map *m, const tripoint &examp );
void door_peephole( player *p, map *m, const tripoint &examp );
void fswitch( player *p, map *m, const tripoint &examp );
void flower_poppy( player *p, map *m, const tripoint &examp );
void flower_bluebell( player *p, map *m, const tripoint &examp );
void flower_dahlia( player *p, map *m, const tripoint &examp );
void flower_datura( player *p, map *m, const tripoint &examp );
void flower_marloss( player *p, map *m, const tripoint &examp );
void flower_dandelion( player *p, map *m, const tripoint &examp );
void examine_cattails( player *p, map *m, const tripoint &examp );
void egg_sackbw( player *p, map *m, const tripoint &examp );
void egg_sackws( player *p, map *m, const tripoint &examp );
void fungus( player *p, map *m, const tripoint &examp );
void dirtmound( player *p, map *m, const tripoint &examp );
void aggie_plant( player *p, map *m, const tripoint &examp );
void harvest_tree_shrub( player *p, map *m, const tripoint &examp );
void tree_pine( player *p, map *m, const tripoint &examp );
<<<<<<< HEAD
void tree_hickory( player *p, map *m, const tripoint &examp );
void tree_blackjack( player *p, map *m, const tripoint &examp );
=======
void tree_bark( player *p, map *m, const tripoint &examp );
>>>>>>> 0e11ce15
void shrub_marloss( player *p, map *m, const tripoint &examp );
void tree_marloss( player *p, map *m, const tripoint &examp );
void shrub_wildveggies( player *p, map *m, const tripoint &examp );
void recycler( player *p, map *m, const tripoint &examp );
void trap( player *p, map *m, const tripoint &examp );
void water_source( player *p, map *m, const tripoint &examp );
void swater_source( player *p, map *m, const tripoint &examp );
void kiln_empty( player *p, map *m, const tripoint &examp );
void kiln_full( player *p, map *m, const tripoint &examp );
void fvat_empty( player *p, map *m, const tripoint &examp );
void fvat_full( player *p, map *m, const tripoint &examp );
void keg( player *p, map *m, const tripoint &examp );
void reload_furniture( player *p, map *m, const tripoint &examp );
void curtains( player *p, map *m, const tripoint &examp );
void sign( player *p, map *m, const tripoint &examp );
void pay_gas( player *p, map *m, const tripoint &examp );

} //namespace iexamine

using iexamine_function = void ( * )( player *, map *, const tripoint & );
iexamine_function iexamine_function_from_string( std::string const &function_name );

#endif<|MERGE_RESOLUTION|>--- conflicted
+++ resolved
@@ -74,12 +74,8 @@
 void aggie_plant( player *p, map *m, const tripoint &examp );
 void harvest_tree_shrub( player *p, map *m, const tripoint &examp );
 void tree_pine( player *p, map *m, const tripoint &examp );
-<<<<<<< HEAD
 void tree_hickory( player *p, map *m, const tripoint &examp );
-void tree_blackjack( player *p, map *m, const tripoint &examp );
-=======
 void tree_bark( player *p, map *m, const tripoint &examp );
->>>>>>> 0e11ce15
 void shrub_marloss( player *p, map *m, const tripoint &examp );
 void tree_marloss( player *p, map *m, const tripoint &examp );
 void shrub_wildveggies( player *p, map *m, const tripoint &examp );
