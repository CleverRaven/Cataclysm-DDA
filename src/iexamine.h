#pragma once
//
//  iexamine.h
//  Cataclysm
//
//  Livingstone
//

#ifndef IEXAMINE_H
#define IEXAMINE_H

#include <string>
#include <list>

#include "string_id.h"
#include "itype.h"

class game;
class item;
class player;
class npc;
class map;
struct tripoint;
struct itype;
struct mtype;
using mtype_id = string_id<mtype>;
using seed_tuple = std::tuple<itype_id, std::string, int>;

enum hack_result {
    HACK_UNABLE,
    HACK_FAIL,
    HACK_NOTHING,
    HACK_SUCCESS
};

namespace iexamine
{

void egg_sack_generic( player &p, const tripoint &examp, const mtype_id &montype );

void none( player &p, const tripoint &examp );

void gaspump( player &p, const tripoint &examp );
void atm( player &p, const tripoint &examp );
void vending( player &p, const tripoint &examp );
void toilet( player &p, const tripoint &examp );
void elevator( player &p, const tripoint &examp );
void controls_gate( player &p, const tripoint &examp );
void cardreader( player &p, const tripoint &examp );
void cvdmachine( player &p, const tripoint &examp );
void rubble( player &p, const tripoint &examp );
void crate( player &p, const tripoint &examp );
void chainfence( player &p, const tripoint &examp );
void bars( player &p, const tripoint &examp );
void deployed_furniture( player &p, const tripoint &pos );
void portable_structure( player &p, const tripoint &examp );
void pit( player &p, const tripoint &examp );
void pit_covered( player &p, const tripoint &examp );
void slot_machine( player &p, const tripoint &examp );
void safe( player &p, const tripoint &examp );
void gunsafe_ml( player &p, const tripoint &examp );
void gunsafe_el( player &p, const tripoint &examp );
void harvest_furn_nectar( player &p, const tripoint &examp );
void harvest_furn( player &p, const tripoint &examp );
void harvest_ter_nectar( player &p, const tripoint &examp );
void harvest_ter( player &p, const tripoint &examp );
void harvested_plant( player &p, const tripoint &examp );
void locked_object( player &p, const tripoint &examp );
void bulletin_board( player &p, const tripoint &examp );
void fault( player &p, const tripoint &examp );
void pedestal_wyrm( player &p, const tripoint &examp );
void pedestal_temple( player &p, const tripoint &examp );
void door_peephole( player &p, const tripoint &examp );
void fswitch( player &p, const tripoint &examp );
void flower_tulip( player &p, const tripoint &examp );
void flower_spurge( player &p, const tripoint &examp );
void flower_poppy( player &p, const tripoint &examp );
void flower_bluebell( player &p, const tripoint &examp );
void flower_dahlia( player &p, const tripoint &examp );
void flower_marloss( player &p, const tripoint &examp );
void egg_sackbw( player &p, const tripoint &examp );
void egg_sackcs( player &p, const tripoint &examp );
void egg_sackws( player &p, const tripoint &examp );
void fungus( player &p, const tripoint &examp );
void dirtmound( player &p, const tripoint &examp );
void aggie_plant( player &p, const tripoint &examp );
void tree_hickory( player &p, const tripoint &examp );
void tree_maple( player &p, const tripoint &examp );
void tree_maple_tapped( player &p, const tripoint &examp );
void shrub_marloss( player &p, const tripoint &examp );
void tree_marloss( player &p, const tripoint &examp );
void shrub_wildveggies( player &p, const tripoint &examp );
void recycle_compactor( player &p, const tripoint &examp );
void trap( player &p, const tripoint &examp );
void water_source( player &p, const tripoint &examp );
void kiln_empty( player &p, const tripoint &examp );
void kiln_full( player &p, const tripoint &examp );
void fvat_empty( player &p, const tripoint &examp );
void fvat_full( player &p, const tripoint &examp );
void keg( player &p, const tripoint &examp );
void reload_furniture( player &p, const tripoint &examp );
void curtains( player &p, const tripoint &examp );
void sign( player &p, const tripoint &examp );
void pay_gas( player &p, const tripoint &examp );
void climb_down( player &p, const tripoint &examp );
void autodoc( player &p, const tripoint &examp );
<<<<<<< HEAD
void bio_station( player &p, const tripoint &examp );
void autodoc_bionic_install( player &p ); //used by autodoc to install bionics
void autodoc_bionic_uninstall( player &p ); //used by autodoc to uninstall bionics
void bio_license_upgrader( player &p );
=======
void on_smoke_out( const tripoint &examp ); //activates end of smoking effects
void smoker_options( player &p, const tripoint &examp );
>>>>>>> a6637cd7
hack_result hack_attempt( player &p );

bool pour_into_keg( const tripoint &pos, item &liquid );

bool has_keg( const tripoint &pos );

std::list<item> get_harvest_items( const itype &type, int plant_count,
                                   int seed_count, bool byproducts );

// Planting functions
std::vector<seed_tuple> get_seed_entries( const std::vector<item *> &seed_inv );
int query_seed( const std::vector<seed_tuple> &seed_entries );
void plant_seed( player &p, const tripoint &examp, const itype_id &seed_id );

} //namespace iexamine

using iexamine_function = void ( * )( player &, const tripoint & );
iexamine_function iexamine_function_from_string( std::string const &function_name );

#endif<|MERGE_RESOLUTION|>--- conflicted
+++ resolved
@@ -104,15 +104,12 @@
 void pay_gas( player &p, const tripoint &examp );
 void climb_down( player &p, const tripoint &examp );
 void autodoc( player &p, const tripoint &examp );
-<<<<<<< HEAD
 void bio_station( player &p, const tripoint &examp );
 void autodoc_bionic_install( player &p ); //used by autodoc to install bionics
 void autodoc_bionic_uninstall( player &p ); //used by autodoc to uninstall bionics
 void bio_license_upgrader( player &p );
-=======
 void on_smoke_out( const tripoint &examp ); //activates end of smoking effects
 void smoker_options( player &p, const tripoint &examp );
->>>>>>> a6637cd7
 hack_result hack_attempt( player &p );
 
 bool pour_into_keg( const tripoint &pos, item &liquid );
