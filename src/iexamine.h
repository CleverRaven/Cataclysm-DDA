//
//  iexamine.h
//  Cataclysm
//
//  Livingstone
//

#ifndef __Cataclysmic__iexamine__
#define __Cataclysmic__iexamine__

class game;
class item;
class player;
class map;

class iexamine
{
    /**
     * Spawn spiders from a spider egg sack in radius 1 around the egg sack.
     * Transforms the egg sack furntiture into a ruptured egg sack (f_egg_sacke).
     * Also spawns eggs.
     * @param montype The monster type of the created spiders.
     */
    void egg_sack_generic(player *p, map *m, int examx, int examy, const std::string &montype);
public:
 void none (player *p, map *m, int examx, int examy);

 void gaspump (player *p, map *m, int examx, int examy);
 void atm (player *p, map *m, int examx, int examy);
 void vending (player *p, map *m, int examx, int examy);
 void toilet (player *p, map *m, int examx, int examy);
 void elevator (player *p, map *m, int examx, int examy);
 void controls_gate(player *p, map *m, int examx, int examy);
 void cardreader (player *p, map *m, int examx, int examy);
 void rubble (player *p, map *m, int examx, int examy);
 void chainfence (player *p, map *m, int examx, int examy);
 void bars(player *p, map *m, int examx, int examy);
 void tent (player *p, map *m, int examx, int examy);
<<<<<<< HEAD
 void large_tent(player *p, map *m, int examx, int examy);
=======
 void large_tent (player *p, map *m, int examx, int examy);
>>>>>>> 32a4217b
 void shelter (player *p, map *m, int examx, int examy);
 void wreckage (player *p, map *m, int examx, int examy);
 void pit (player *p, map *m, int examx, int examy);
 void pit_covered (player *p, map *m, int examx, int examy);
 void fence_post (player *p, map *m, int examx, int examy);
 void remove_fence_rope (player *p, map *m, int examx, int examy);
 void remove_fence_wire (player *p, map *m, int examx, int examy);
 void remove_fence_barbed (player *p, map *m, int examx, int examy);
 void slot_machine (player *p, map *m, int examx, int examy);
 void safe (player *p, map *m, int examx, int examy);
 void bulletin_board (player *p, map *m, int examx, int examy);
 void fault (player *p, map *m, int examx, int examy);
 void pedestal_wyrm (player *p, map *m, int examx, int examy);
 void pedestal_temple (player *p, map *m, int examx, int examy);
 void fswitch (player *p, map *m, int examx, int examy);
 void flower_poppy (player *p, map *m, int examx, int examy);
 void flower_blubell (player *p, map *m, int examx, int examy);
 void flower_dahlia (player *p, map *m, int examx, int examy);
 void egg_sackbw(player *p, map *m, int examx, int examy);
 void egg_sackws(player *p, map *m, int examx, int examy);
 void fungus (player *p, map *m, int examx, int examy);
 void dirtmound (player *p, map *m, int examx, int examy);
 void aggie_plant (player *p, map *m, int examx, int examy);
 void pick_plant(player *p, map *m, int examx, int examy, std::string itemType, int new_ter, bool seeds = false);
 void tree_apple (player *p, map *m, int examx, int examy);
 void shrub_blueberry (player *p, map *m, int examx, int examy);
 void shrub_strawberry (player *p, map *m, int examx, int examy);
 void shrub_marloss (player *p, map *m, int examx, int examy);
 void shrub_wildveggies (player *p, map *m, int examx, int examy);
 void recycler (player *p, map *m, int examx, int examy);
 void trap(player *p, map *m, int examx, int examy);
 void water_source (player *p, map *m, const int examx, const int examy);
 void swater_source (player *p, map *m, const int examx, const int examy);
 void acid_source (player *p, map *m, const int examx, const int examy);
 void fvat_empty (player *p, map *m, const int examx, const int examy);
 void fvat_full (player *p, map *m, const int examx, const int examy);
 void keg (player *p, map *m, const int examx, const int examy);
 void reload_furniture (player *p, map *m, const int examx, const int examy);
 void curtains (player *p, map *m, const int examx, const int examy);
 void sign (player *p, map *m, const int examx, const int examy);
 void pay_gas (player *p, map *m, const int examx, const int examy);
};

typedef void (iexamine::*iexamine_function)(player*, map*, int, int);
iexamine_function iexamine_function_from_string(std::string function_name);

#endif /* defined(__Cataclysmic__iexamine__) */<|MERGE_RESOLUTION|>--- conflicted
+++ resolved
@@ -36,11 +36,7 @@
  void chainfence (player *p, map *m, int examx, int examy);
  void bars(player *p, map *m, int examx, int examy);
  void tent (player *p, map *m, int examx, int examy);
-<<<<<<< HEAD
- void large_tent(player *p, map *m, int examx, int examy);
-=======
  void large_tent (player *p, map *m, int examx, int examy);
->>>>>>> 32a4217b
  void shelter (player *p, map *m, int examx, int examy);
  void wreckage (player *p, map *m, int examx, int examy);
  void pit (player *p, map *m, int examx, int examy);
