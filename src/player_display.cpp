#include "player.h" // IWYU pragma: associated

#include <cstdlib>
#include <algorithm>
#include <cstddef>

#include "addiction.h"
#include "avatar.h"
#include "bionics.h"
#include "cata_utility.h"
#include "effect.h"
#include "game.h"
#include "input.h"
#include "mutation.h"
#include "options.h"
#include "output.h"
#include "profession.h"
#include "skill.h"
#include "string_formatter.h"
#include "units.h"
#include "weather.h"
#include "catacharset.h"
#include "translations.h"
#include "string_id.h"
#include "enums.h"

const skill_id skill_swimming( "swimming" );

static const std::string title_STATS = translate_marker( "STATS" );
static const std::string title_ENCUMB = translate_marker( "ENCUMBRANCE AND WARMTH" );
static const std::string title_EFFECTS = translate_marker( "EFFECTS" );
static const std::string title_SPEED = translate_marker( "SPEED" );
static const std::string title_SKILLS = translate_marker( "SKILLS" );
static const std::string title_BIONICS = translate_marker( "BIONICS" );
static const std::string title_TRAITS = translate_marker( "TRAITS" );

static const trait_id trait_COLDBLOOD4( "COLDBLOOD4" );

// use this instead of having to type out 26 spaces like before
static const std::string header_spaces( 26, ' ' );

// Rescale temperature value to one that the player sees
static int temperature_print_rescaling( int temp )
{
    return ( temp / 100.0 ) * 2 - 100;
}

static body_part other_part( body_part bp )
{
    return static_cast<body_part>( bp_aiOther[bp] );
}

static bool should_combine_bps( const player &p, body_part l, body_part r,
                                const item *selected_clothing )
{
    const auto enc_data = p.get_encumbrance();
    return l != r && // are different parts
           l == other_part( r ) && r == other_part( l ) && // are complementary parts
           // same encumberance & temperature
           enc_data[l] == enc_data[r] &&
           temperature_print_rescaling( p.temp_conv[l] ) == temperature_print_rescaling( p.temp_conv[r] ) &&
           // selected_clothing covers both or neither parts
           ( !selected_clothing || ( selected_clothing->covers( l ) == selected_clothing->covers( r ) ) );
}

static std::vector<std::pair<body_part, bool>> list_and_combine_bps( const player &p,
        const item *selected_clothing )
{
    // bool represents whether the part has been combined with its other half
    std::vector<std::pair<body_part, bool>> bps;
    for( auto bp : all_body_parts ) {
        // assuming that a body part has at most one other half
        if( other_part( other_part( bp ) ) != bp ) {
            debugmsg( "Bodypart %d has more than one other half!", bp );
        }
        if( should_combine_bps( p, bp, other_part( bp ), selected_clothing ) ) {
            if( bp < other_part( bp ) ) {
                // only add the earlier one
                bps.emplace_back( bp, true );
            }
        } else {
            bps.emplace_back( bp, false );
        }
    }
    return bps;
}

void player::print_encumbrance( const catacurses::window &win, const int line,
                                const item *const selected_clothing ) const
{
    // bool represents whether the part has been combined with its other half
    const std::vector<std::pair<body_part, bool>> bps = list_and_combine_bps( *this,
            selected_clothing );

    // width/height excluding title & scrollbar
    const int height = getmaxy( win ) - 1;
    bool draw_scrollbar = height < static_cast<int>( bps.size() );
    const int width = getmaxx( win ) - ( draw_scrollbar ? 1 : 0 );
    // index of the first printed bodypart from `bps`
    const int firstline = clamp( line - height / 2, 0, std::max( 0,
                                 static_cast<int>( bps.size() ) - height ) );

    /*** I chose to instead only display X+Y instead of X+Y=Z. More room was needed ***
     *** for displaying triple digit encumbrance, due to new encumbrance system.    ***
     *** If the player wants to see the total without having to do them maths, the  ***
     *** armor layers ui shows everything they want :-) -Davek                      ***/
    const auto enc_data = get_encumbrance();
    for( int i = 0; i < height; ++i ) {
        int thisline = firstline + i;
        if( thisline < 0 ) {
            continue;
        }
        if( static_cast<size_t>( thisline ) >= bps.size() ) {
            break;
        }
        const body_part bp = bps[thisline].first;
        const bool combine = bps[thisline].second;
        const encumbrance_data &e = enc_data[bp];
        const bool highlighted = selected_clothing ? selected_clothing->covers( bp ) : false;
        std::string out = body_part_name_as_heading( bp, combine ? 2 : 1 );
        if( utf8_width( out ) > 7 ) {
            out = utf8_truncate( out, 7 );
        }

        // Two different highlighting schemes, highlight if the line is selected as per line being set.
        // Make the text green if this part is covered by the passed in item.
        nc_color limb_color = thisline == line ?
                              ( highlighted ? h_green : h_light_gray ) :
                              ( highlighted ? c_green : c_light_gray );
        mvwprintz( win, point( 1, 1 + i ), limb_color, "%s", out );
        // accumulated encumbrance from clothing, plus extra encumbrance from layering
        mvwprintz( win, point( 8, 1 + i ), encumb_color( e.encumbrance ), "%3d", e.armor_encumbrance );
        // separator in low toned color
        mvwprintz( win, point( 11, 1 + i ), c_light_gray, "+" );
        // take into account the new encumbrance system for layers
        mvwprintz( win, point( 12, 1 + i ), encumb_color( e.encumbrance ), "%-3d", e.layer_penalty );
        // print warmth, tethered to right hand side of the window
        mvwprintz( win, point( width - 6, 1 + i ), bodytemp_color( bp ), "(% 3d)",
                   temperature_print_rescaling( temp_conv[bp] ) );
    }

    if( draw_scrollbar ) {
        scrollbar().
        offset_x( width ).
        offset_y( 1 ).
        content_size( bps.size() ).
        viewport_pos( firstline ).
        viewport_size( height ).
        scroll_to_last( false ).
        apply( win );
    }
}

static std::string swim_cost_text( int moves )
{
    return string_format( ngettext( "Swimming costs %+d movement point. ",
                                    "Swimming costs %+d movement points. ",
                                    moves ),
                          moves );
}

static std::string run_cost_text( int moves )
{
    return string_format( ngettext( "Running costs %+d movement point. ",
                                    "Running costs %+d movement points. ",
                                    moves ),
                          moves );
}

static std::string reload_cost_text( int moves )
{
    return string_format( ngettext( "Reloading costs %+d movement point. ",
                                    "Reloading costs %+d movement points. ",
                                    moves ),
                          moves );
}

static std::string melee_cost_text( int moves )
{
    return string_format( ngettext( "Melee and thrown attacks cost %+d movement point. ",
                                    "Melee and thrown attacks cost %+d movement points. ",
                                    moves ),
                          moves );
}

static std::string dodge_skill_text( double mod )
{
    return string_format( _( "Dodge skill %+.1f. " ), mod );
}

static int get_encumbrance( const player &p, body_part bp, bool combine )
{
    // Body parts that can't combine with anything shouldn't print double values on combine
    // This shouldn't happen, but handle this, just in case
    const bool combines_with_other = static_cast<int>( bp_aiOther[bp] ) != bp;
    return p.encumb( bp ) * ( ( combine && combines_with_other ) ? 2 : 1 );
}

static std::string get_encumbrance_description( const player &p, body_part bp, bool combine )
{
    std::string s;

    const int eff_encumbrance = get_encumbrance( p, bp, combine );

    switch( bp ) {
        case bp_torso: {
            const int melee_roll_pen = std::max( -eff_encumbrance, -80 );
            s += string_format( _( "Melee attack rolls %+d%%; " ), melee_roll_pen );
            s += dodge_skill_text( -( eff_encumbrance / 10.0 ) );
            s += swim_cost_text( ( eff_encumbrance / 10.0 ) * ( 80 - p.get_skill_level(
                                     skill_swimming ) * 3 ) );
            s += melee_cost_text( eff_encumbrance );
            break;
        }
        case bp_head:
            s += _( "Head encumbrance has no effect; it simply limits how much you can put on." );
            break;
        case bp_eyes:
            s += string_format( _( "Perception %+d when checking traps or firing ranged weapons;\n"
                                   "Dispersion %+d when throwing items." ),
                                -( eff_encumbrance / 10 ),
                                eff_encumbrance * 10 );
            break;
        case bp_mouth:
            s += _( "Covering your mouth will make it more difficult to breathe and catch your breath." );
            break;
        case bp_arm_l:
        case bp_arm_r:
            s += _( "Arm encumbrance affects stamina cost of melee attacks and accuracy with ranged weapons." );
            break;
        case bp_hand_l:
        case bp_hand_r:
            s += _( "Reduces the speed at which you can handle or manipulate items\n" );
            s += reload_cost_text( ( eff_encumbrance / 10 ) * 15 );
            s += string_format( _( "Dexterity %+.1f when throwing items;\n" ), -( eff_encumbrance / 10.0f ) );
            s += melee_cost_text( eff_encumbrance / 2 );
            s += "\n";
            s += string_format( _( "Reduces aim speed of guns by %.1f." ), p.aim_speed_encumbrance_modifier() );
            break;
        case bp_leg_l:
        case bp_leg_r:
            s += run_cost_text( static_cast<int>( eff_encumbrance * 0.15 ) );
            s += swim_cost_text( ( eff_encumbrance / 10 ) * ( 50 - p.get_skill_level(
                                     skill_swimming ) * 2 ) / 2 );
            s += dodge_skill_text( -eff_encumbrance / 10.0 / 4.0 );
            break;
        case bp_foot_l:
        case bp_foot_r:
            s += run_cost_text( static_cast<int>( eff_encumbrance * 0.25 ) );
            break;
        case num_bp:
            break;
    }

    return s;
}

static bool is_cqb_skill( const skill_id &id )
{
    // TODO: this skill list here is used in other places as well. Useless redundancy and
    // dependency. Maybe change it into a flag of the skill that indicates it's a skill used
    // by the bionic?
    static const std::array<skill_id, 5> cqb_skills = { {
            skill_id( "melee" ), skill_id( "unarmed" ), skill_id( "cutting" ),
            skill_id( "bashing" ), skill_id( "stabbing" ),
        }
    };
    return std::find( cqb_skills.begin(), cqb_skills.end(), id ) != cqb_skills.end();
}

static void draw_stats_tab( const catacurses::window &w_stats, const catacurses::window &w_info,
                            player &you, unsigned int &line, int &curtab, input_context &ctxt, bool &done,
                            std::string &action )
{

    mvwprintz( w_stats, point_zero, h_light_gray, header_spaces );
    center_print( w_stats, 0, h_light_gray, _( title_STATS ) );

    // Clear bonus/penalty menu.
    mvwprintz( w_stats, point( 0, 7 ), c_light_gray, "%26s", "" );
    mvwprintz( w_stats, point( 0, 8 ), c_light_gray, "%26s", "" );

    nc_color col_temp = c_light_gray;

    if( line == 0 ) {
        // Display information on player strength in appropriate window
        mvwprintz( w_stats, point( 1, 2 ), h_light_gray, _( "Strength:" ) );
        // NOLINTNEXTLINE(cata-use-named-point-constants)
        fold_and_print( w_info, point( 1, 0 ), FULL_SCREEN_WIDTH - 2, c_magenta,
                        _( "Strength affects your melee damage, the amount of weight you can carry, your total HP, "
                           "your resistance to many diseases, and the effectiveness of actions which require brute force." ) );
        print_colored_text( w_info, point( 1, 3 ), col_temp, c_light_gray,
                            string_format( _( "Base HP: <color_white>%d</color>" ), you.hp_max[1] ) );
        print_colored_text( w_info, point( 1, 4 ), col_temp, c_light_gray,
                            string_format( _( "Carry weight (%s): <color_white>%.1f</color>" ), weight_units(),
                                           convert_weight( you.weight_capacity() ) ) );
        print_colored_text( w_info, point( 1, 5 ), col_temp, c_light_gray,
                            string_format( _( "Melee damage: <color_white>%.1f</color>" ), you.bonus_damage( false ) ) );
    } else if( line == 1 ) {
        // Display information on player dexterity in appropriate window
        mvwprintz( w_stats, point( 1, 3 ), h_light_gray, _( "Dexterity:" ) );
        // NOLINTNEXTLINE(cata-use-named-point-constants)
        fold_and_print( w_info, point( 1, 0 ), FULL_SCREEN_WIDTH - 2, c_magenta,
                        _( "Dexterity affects your chance to hit in melee combat, helps you steady your "
                           "gun for ranged combat, and enhances many actions that require finesse." ) );
        print_colored_text( w_info, point( 1, 3 ), col_temp, c_light_gray,
                            string_format( _( "Melee to-hit bonus: <color_white>%+.1lf</color>" ), you.get_hit_base() ) );
        print_colored_text( w_info, point( 1, 4 ), col_temp, c_light_gray,
                            string_format( _( "Ranged penalty: <color_white>%+d</color>" ),
                                           -abs( you.ranged_dex_mod() ) ) );
        print_colored_text( w_info, point( 1, 5 ), col_temp, c_light_gray,
                            string_format( _( "Throwing penalty per target's dodge: <color_white>%+d</color>" ),
                                           you.throw_dispersion_per_dodge( false ) ) );
    } else if( line == 2 ) {
        // Display information on player intelligence in appropriate window
        mvwprintz( w_stats, point( 1, 4 ), h_light_gray, _( "Intelligence:" ) );
        // NOLINTNEXTLINE(cata-use-named-point-constants)
        fold_and_print( w_info, point( 1, 0 ), FULL_SCREEN_WIDTH - 2, c_magenta,
                        _( "Intelligence is less important in most situations, but it is vital for more complex tasks like "
                           "electronics crafting.  It also affects how much skill you can pick up from reading a book." ) );
        print_colored_text( w_info, point( 1, 3 ), col_temp, c_light_gray,
                            string_format( _( "Read times: <color_white>%d%%</color>" ), you.read_speed( false ) ) );
        print_colored_text( w_info, point( 1, 4 ), col_temp, c_light_gray,
                            string_format( _( "Crafting bonus: <color_white>%d%%</color>" ), you.get_int() ) );
        if( you.rust_rate() ) {
            print_colored_text( w_info, point( 1, 5 ), col_temp, c_light_gray,
                                string_format( _( "Skill rust: <color_white>%d%%</color>" ), you.rust_rate( false ) ) );
        }
    } else if( line == 3 ) {
        // Display information on player perception in appropriate window
        mvwprintz( w_stats, point( 1, 5 ), h_light_gray, _( "Perception:" ) );
        // NOLINTNEXTLINE(cata-use-named-point-constants)
        fold_and_print( w_info, point( 1, 0 ), FULL_SCREEN_WIDTH - 2, c_magenta,
                        _( "Perception is the most important stat for ranged combat.  It's also used for "
                           "detecting traps and other things of interest." ) );
        print_colored_text( w_info, point( 1, 4 ), col_temp, c_light_gray,
                            string_format( _( "Trap detection level: <color_white>%d</color>" ), you.get_per() ) );
        if( you.ranged_per_mod() > 0 ) {
            print_colored_text( w_info, point( 1, 5 ), col_temp, c_light_gray,
                                string_format( _( "Aiming penalty: <color_white>%+d</color>" ), -you.ranged_per_mod() ) );
        }
    } else if( line == 4 ) {
        mvwprintz( w_stats, point( 1, 6 ), h_light_gray, _( "Weight:" ) );
        mvwprintz( w_stats, point( 25 - you.get_weight_string().size(), 6 ), h_light_gray,
                   you.get_weight_string() );
        // NOLINTNEXTLINE(cata-use-named-point-constants)
        const int lines = fold_and_print( w_info, point( 1, 0 ), FULL_SCREEN_WIDTH - 2, c_magenta,
                                          _( "Your weight is a general indicator of how much fat your body has stored up,"
                                             " which in turn shows how prepared you are to survive for a time without food."
                                             "Having too much, or too little, can be unhealthy." ) );
        fold_and_print( w_info, point( 1, 1 + lines ), FULL_SCREEN_WIDTH - 2, c_magenta,
                        you.get_weight_description() );
    }
    wrefresh( w_stats );
    wrefresh( w_info );

    action = ctxt.handle_input();
    if( action == "DOWN" ) {
        line++;
        if( line == 5 ) {
            line = 0;
        }
    } else if( action == "UP" ) {
        if( line == 0 ) {
            line = 4;
        } else {
            line--;
        }
    } else if( action == "NEXT_TAB" || action == "PREV_TAB" ) {
        mvwprintz( w_stats, point_zero, c_light_gray, header_spaces );
        center_print( w_stats, 0, c_light_gray, _( title_STATS ) );
        wrefresh( w_stats );
        line = 0;
        curtab = action == "NEXT_TAB" ? curtab + 1 : 6;
    } else if( action == "QUIT" ) {
        done = true;
    } else if( action == "CONFIRM" && line < 4 && get_option<bool>( "STATS_THROUGH_KILLS" ) &&
               you.is_player() ) {
        g->u.upgrade_stat_prompt( static_cast<Character::stat>( line ) );
    }
    mvwprintz( w_stats, point( 1, 2 ), c_light_gray, _( "Strength:" ) );
    mvwprintz( w_stats, point( 1, 3 ), c_light_gray, _( "Dexterity:" ) );
    mvwprintz( w_stats, point( 1, 4 ), c_light_gray, _( "Intelligence:" ) );
    mvwprintz( w_stats, point( 1, 5 ), c_light_gray, _( "Perception:" ) );
    mvwprintz( w_stats, point( 1, 6 ), c_light_gray, _( "Weight:" ) );
    mvwprintz( w_stats, point( 25 - you.get_weight_string().size(), 6 ), c_light_gray,
               you.get_weight_string() );
    wrefresh( w_stats );
}

static void draw_encumbrance_tab( const catacurses::window &w_encumb,
                                  const catacurses::window &w_info, player &you, unsigned int &line, int &curtab, input_context &ctxt,
                                  bool &done, std::string &action )
{
    const std::vector<std::pair<body_part, bool>> bps = list_and_combine_bps( you, nullptr );

    werase( w_encumb );
    center_print( w_encumb, 0, h_light_gray, _( title_ENCUMB ) );
    you.print_encumbrance( w_encumb, line );
    wrefresh( w_encumb );

    werase( w_info );
    body_part bp = num_bp;
    bool combined_here = false;
    if( line < bps.size() ) {
        bp = bps[line].first;
        combined_here = bps[line].second;
    }
    const std::string s = get_encumbrance_description( you, bp, combined_here );
    // NOLINTNEXTLINE(cata-use-named-point-constants)
    fold_and_print( w_info, point( 1, 0 ), FULL_SCREEN_WIDTH - 2, c_magenta, s );
    wrefresh( w_info );

    action = ctxt.handle_input();
    if( action == "DOWN" ) {
        if( line + 1 < bps.size() ) {
            ++line;
        }
    } else if( action == "UP" ) {
        if( line > 0 ) {
            --line;
        }
    } else if( action == "NEXT_TAB" || action == "PREV_TAB" ) {
        mvwprintz( w_encumb, point_zero, c_light_gray, header_spaces );
        center_print( w_encumb, 0, c_light_gray, _( title_ENCUMB ) );
        wrefresh( w_encumb );
        line = 0;
        curtab = action == "NEXT_TAB" ? curtab + 1 : curtab - 1;
    } else if( action == "QUIT" ) {
        done = true;
    }
}

static void draw_traits_tab( const catacurses::window &w_traits, const catacurses::window &w_info,
                             unsigned int &line, int &curtab, input_context &ctxt, bool &done,
                             std::string &action, std::vector<trait_id> &traitslist,
                             const size_t trait_win_size_y )
{
    werase( w_traits );
    mvwprintz( w_traits, point_zero, h_light_gray, header_spaces );
    center_print( w_traits, 0, h_light_gray, _( title_TRAITS ) );

    size_t min = 0;
    size_t max = 0;

    if( line <= ( trait_win_size_y - 1 ) / 2 ) {
        min = 0;
        max = trait_win_size_y;
        if( traitslist.size() < max ) {
            max = traitslist.size();
        }
    } else if( line >= traitslist.size() - ( trait_win_size_y + 1 ) / 2 ) {
        min = ( traitslist.size() < trait_win_size_y ? 0 : traitslist.size() - trait_win_size_y );
        max = traitslist.size();
    } else {
        min = line - ( trait_win_size_y - 1 ) / 2;
        max = line + trait_win_size_y / 2 + 1;
        if( traitslist.size() < max ) {
            max = traitslist.size();
        }
    }

    for( size_t i = min; i < max; i++ ) {
        const auto &mdata = traitslist[i].obj();
        const auto color = mdata.get_display_color();
        trim_and_print( w_traits, point( 1, static_cast<int>( 1 + i - min ) ), getmaxx( w_traits ) - 1,
                        i == line ? hilite( color ) : color, mdata.name() );
    }
    if( line < traitslist.size() ) {
        const auto &mdata = traitslist[line].obj();
        // NOLINTNEXTLINE(cata-use-named-point-constants)
        fold_and_print( w_info, point( 1, 0 ), FULL_SCREEN_WIDTH - 2, c_magenta, string_format(
                            "%s: %s", colorize( mdata.name(), mdata.get_display_color() ), traitslist[line]->desc() ) );
    }
    wrefresh( w_traits );
    wrefresh( w_info );

    action = ctxt.handle_input();
    if( action == "DOWN" ) {
        if( line < traitslist.size() - 1 ) {
            line++;
        }
        return;
    } else if( action == "UP" ) {
        if( line > 0 ) {
            line--;
        }
    } else if( action == "NEXT_TAB" || action == "PREV_TAB" ) {
        mvwprintz( w_traits, point_zero, c_light_gray, header_spaces );
        center_print( w_traits, 0, c_light_gray, _( title_TRAITS ) );
        for( size_t i = 0; i < traitslist.size() && i < trait_win_size_y; i++ ) {
            const auto &mdata = traitslist[i].obj();
            mvwprintz( w_traits, point( 1, static_cast<int>( i + 1 ) ), c_black, "                         " );
            const auto color = mdata.get_display_color();
            trim_and_print( w_traits, point( 1, static_cast<int>( i + 1 ) ), getmaxx( w_traits ) - 1,
                            color, mdata.name() );
        }
        wrefresh( w_traits );
        line = 0;
        curtab = action == "NEXT_TAB" ? curtab + 1 : curtab - 1;
    } else if( action == "QUIT" ) {
        done = true;
    }
}

static void draw_bionics_tab( const catacurses::window &w_bionics, const catacurses::window &w_info,
                              player &you, unsigned int &line, int &curtab, input_context &ctxt, bool &done,
                              std::string &action, std::vector<bionic> &bionicslist,
                              const size_t bionics_win_size_y )
{
    werase( w_bionics );
    mvwprintz( w_bionics, point_zero, h_light_gray, header_spaces );
    center_print( w_bionics, 0, h_light_gray, _( title_BIONICS ) );
    // NOLINTNEXTLINE(cata-use-named-point-constants)
    trim_and_print( w_bionics, point( 1, 1 ), getmaxx( w_bionics ) - 1, c_white,
<<<<<<< HEAD
                    string_format( _( "Bionic Power: <color_light_blue>%1$d</color>" ),
                                   units::to_kilojoule( you.max_power_level ) ) );
=======
                    string_format( _( "Bionic Power: <color_light_blue>%1$d / %2$d</color>" ),
                                   you.power_level, you.max_power_level ) );
>>>>>>> 334b20b4

    const size_t useful_y = bionics_win_size_y - 1;
    const size_t half_y = useful_y / 2;

    size_t min = 0;
    size_t max = 0;

    if( line <= half_y ) { // near the top
        min = 0;
        max = std::min( bionicslist.size(), useful_y );
    } else if( line >= bionicslist.size() - half_y ) { // near the bottom
        min = ( bionicslist.size() <= useful_y ? 0 : bionicslist.size() - useful_y );
        max = bionicslist.size();
    } else { // scrolling
        min = line - half_y;
        max = std::min( bionicslist.size(), line + useful_y - half_y );
    }

    for( size_t i = min; i < max; i++ ) {
        trim_and_print( w_bionics, point( 1, static_cast<int>( 2 + i - min ) ), getmaxx( w_bionics ) - 1,
                        i == line ? hilite( c_white ) : c_white, "%s", bionicslist[i].info().name );
    }
    if( line < bionicslist.size() ) {
        // NOLINTNEXTLINE(cata-use-named-point-constants)
        fold_and_print( w_info, point( 1, 0 ), FULL_SCREEN_WIDTH - 2, c_white, "%s",
                        bionicslist[line].info().description );
    }
    wrefresh( w_bionics );
    wrefresh( w_info );

    action = ctxt.handle_input();
    if( action == "DOWN" ) {
        if( line < bionicslist.size() - 1 ) {
            line++;
        }
        return;
    } else if( action == "UP" ) {
        if( line > 0 ) {
            line--;
        }
    } else if( action == "NEXT_TAB" || action == "PREV_TAB" ) {
        mvwprintz( w_bionics, point_zero, c_light_gray, header_spaces );
        center_print( w_bionics, 0, c_light_gray, _( title_BIONICS ) );
        // NOLINTNEXTLINE(cata-use-named-point-constants)
        trim_and_print( w_bionics, point( 1, 1 ), getmaxx( w_bionics ) - 1, c_white,
<<<<<<< HEAD
                        string_format( _( "Bionic Power: <color_light_blue>%1$d</color>" ),
                                       units::to_kilojoule( you.max_power_level ) ) );
=======
                        string_format( _( "Bionic Power: <color_light_blue>%1$d / %2$d</color>" ),
                                       you.power_level, you.max_power_level ) );
>>>>>>> 334b20b4
        for( size_t i = 0; i < bionicslist.size() && i < bionics_win_size_y - 1; i++ ) {
            mvwprintz( w_bionics, point( 1, static_cast<int>( i + 2 ) ), c_black, "                         " );
            trim_and_print( w_bionics, point( 1, static_cast<int>( i + 2 ) ), getmaxx( w_bionics ) - 1,
                            c_white, "%s", bionicslist[i].info().name );
        }
        wrefresh( w_bionics );
        line = 0;
        curtab = action == "NEXT_TAB" ? curtab + 1 : curtab - 1;
    } else if( action == "QUIT" ) {
        done = true;
    }
}

static void draw_effects_tab( const catacurses::window &w_effects, const catacurses::window &w_info,
                              unsigned int &line, int &curtab, input_context &ctxt, bool &done,
                              std::string &action, std::vector<std::string> &effect_name,
                              const size_t effect_win_size_y,
                              const std::vector<std::string> &effect_text )
{
    mvwprintz( w_effects, point_zero, h_light_gray, header_spaces );
    center_print( w_effects, 0, h_light_gray, _( title_EFFECTS ) );

    const size_t half_y = effect_win_size_y / 2;

    size_t min = 0;
    size_t max = 0;

    if( line <= half_y ) {
        min = 0;
        max = effect_win_size_y;
        if( effect_name.size() < max ) {
            max = effect_name.size();
        }
    } else if( line >= effect_name.size() - half_y ) {
        min = ( effect_name.size() < effect_win_size_y ? 0 : effect_name.size() - effect_win_size_y );
        max = effect_name.size();
    } else {
        min = line - half_y;
        max = line - half_y + effect_win_size_y;
        if( effect_name.size() < max ) {
            max = effect_name.size();
        }
    }

    for( size_t i = min; i < max; i++ ) {
        trim_and_print( w_effects, point( 0, static_cast<int>( 1 + i - min ) ), getmaxx( w_effects ) - 1,
                        i == line ? h_light_gray : c_light_gray, effect_name[i] );
    }
    if( line < effect_text.size() ) {
        // NOLINTNEXTLINE(cata-use-named-point-constants)
        fold_and_print( w_info, point( 1, 0 ), FULL_SCREEN_WIDTH - 2, c_magenta, effect_text[line] );
    }
    wrefresh( w_effects );
    wrefresh( w_info );

    action = ctxt.handle_input();
    if( action == "DOWN" ) {
        if( line < effect_name.size() - 1 ) {
            line++;
        }
        return;
    } else if( action == "UP" ) {
        if( line > 0 ) {
            line--;
        }
    } else if( action == "NEXT_TAB" || action == "PREV_TAB" ) {
        mvwprintz( w_effects, point_zero, c_light_gray, header_spaces );
        center_print( w_effects, 0, c_light_gray, _( title_EFFECTS ) );
        for( size_t i = 0; i < effect_name.size() && i < 7; i++ ) {
            trim_and_print( w_effects, point( 0, static_cast<int>( i ) + 1 ), getmaxx( w_effects ) - 1,
                            c_light_gray,
                            effect_name[i] );
        }
        wrefresh( w_effects );
        line = 0;
        curtab = action == "NEXT_TAB" ? 1 : curtab - 1;
    } else if( action == "QUIT" ) {
        done = true;
    }
}

struct HeaderSkill {
    const Skill *skill;
    bool is_header;
    HeaderSkill( const Skill *skill, bool is_header ): skill( skill ), is_header( is_header ) {
    }
};

static const Skill *draw_skills_list( const catacurses::window &w_skills,
                                      player &you, unsigned int &line,
                                      std::vector<HeaderSkill> &skillslist,
                                      const size_t skill_win_size_y )
{
    const int col_width = 25;
    if( line == 0 ) { //can't point to a header;
        line = 1;
    }

    nc_color cstatus = c_light_gray;
    if( line < 100 ) {
        mvwprintz( w_skills, point_zero, h_light_gray, header_spaces );
        cstatus = hilite( cstatus );
    }
    center_print( w_skills, 0, cstatus, _( title_SKILLS ) );

    size_t min = 0;
    size_t max = 0;

    const size_t half_y = skill_win_size_y / 2;

    if( line <= half_y || line > 100 ) {
        min = 0;
    } else if( line >= skillslist.size() - half_y ) {
        min = ( skillslist.size() < skill_win_size_y ? 0 : skillslist.size() -
                skill_win_size_y );
    } else {
        min = line - half_y;
    }
    max = std::min( min + skill_win_size_y, skillslist.size() );

    const Skill *selectedSkill = nullptr;
    int y_pos = 1;
    for( size_t i = min; i < max; i++, y_pos++ ) {
        const Skill *aSkill = skillslist[i].skill;
        const SkillLevel &level = you.get_skill_level_object( aSkill->ident() );

        if( skillslist[i].is_header ) {
            const SkillDisplayType t = SkillDisplayType::get_skill_type( aSkill->display_category() );
            std::string type_name = t.display_string();
            mvwprintz( w_skills, point( 0, y_pos ), c_light_gray, header_spaces );
            center_print( w_skills, y_pos, c_yellow, type_name );
        } else {
            const bool can_train = level.can_train();
            const bool training = level.isTraining();
            const bool rusting = level.isRusting();
            int exercise = level.exercise();
            int level_num = level.level();
            bool locked = false;
            if( you.has_active_bionic( bionic_id( "bio_cqb" ) ) && is_cqb_skill( aSkill->ident() ) ) {
                level_num = 5;
                exercise = 0;
                locked = true;
            }
            if( i == line ) {
                selectedSkill = aSkill;
                if( locked ) {
                    cstatus = h_yellow;
                } else if( !can_train ) {
                    cstatus = rusting ? h_light_red : h_white;
                } else if( exercise >= 100 ) {
                    cstatus = training ? h_pink : h_magenta;
                } else if( rusting ) {
                    cstatus = training ? h_light_red : h_red;
                } else {
                    cstatus = training ? h_light_blue : h_blue;
                }
                mvwprintz( w_skills, point( 1, y_pos ), cstatus, "%*s", col_width, "" );
            } else {
                if( locked ) {
                    cstatus = c_yellow;
                } else if( rusting ) {
                    cstatus = training ? c_light_red : c_red;
                } else if( !can_train ) {
                    cstatus = c_white;
                } else {
                    cstatus = training ? c_light_blue : c_blue;
                }
                mvwprintz( w_skills, point( 1, y_pos ), c_light_gray, "%*s", col_width, "" );
            }
            mvwprintz( w_skills, point( 1, y_pos ), cstatus, "%s:", aSkill->name() );
            if( aSkill->ident() == skill_id( "dodge" ) ) {
                mvwprintz( w_skills, point( 14, y_pos ), cstatus, "%4.1f/%-2d(%2d%%)",
                           you.get_dodge(), level_num, exercise < 0 ? 0 : exercise );
            } else {
                mvwprintz( w_skills, point( 19, y_pos ), cstatus, "%-2d(%2d%%)",
                           level_num,
                           ( exercise < 0 ? 0 : exercise ) );
            }
        }
    }

    return selectedSkill;
}

static void draw_skills_tab( const catacurses::window &w_skills, const catacurses::window &w_info,
                             player &you, unsigned int &line, int &curtab, input_context &ctxt, bool &done,
                             std::string &action, std::vector<HeaderSkill> &skillslist,
                             const size_t skill_win_size_y )
{

    const Skill *selectedSkill = draw_skills_list( w_skills, you, line, skillslist, skill_win_size_y );
    int list_size = skillslist.size();
    if( skillslist.size() > skill_win_size_y ) {
        draw_scrollbar( w_skills, line, skill_win_size_y, list_size,
                        point_south );
    }
    wrefresh( w_skills );

    werase( w_info );

    if( selectedSkill ) {
        // NOLINTNEXTLINE(cata-use-named-point-constants)
        fold_and_print( w_info, point( 1, 0 ), FULL_SCREEN_WIDTH - 2, c_magenta,
                        selectedSkill->description() );
    }
    wrefresh( w_info );

    action = ctxt.handle_input();
    if( action == "DOWN" ) {
        line++;
        if( static_cast<size_t>( line ) >= skillslist.size() ) {
            line %= skillslist.size();
        }
        if( skillslist[line].is_header ) { //ok not to check for wraparound because header can't be at the end of the list
            line++;
        }
    } else if( action == "UP" ) {
        //ok not to check for -1 because header is always first in the list
        line--;
        if( skillslist[line].is_header ) {
            if( line > 0 ) {
                line--;
            } else {
                line = skillslist.size() - 1;
            }
        }
    } else if( action == "NEXT_TAB" || action == "PREV_TAB" ) {
        werase( w_skills );
        line = 1000;
        draw_skills_list( w_skills, you, line, skillslist, skill_win_size_y );
        wrefresh( w_skills );
        line = 0;
        curtab = action == "NEXT_TAB" ? curtab + 1 : curtab - 1;
    } else if( action == "CONFIRM" ) {
        if( selectedSkill ) {
            you.get_skill_level_object( selectedSkill->ident() ).toggleTraining();
        }
    } else if( action == "QUIT" ) {
        done = true;
    }
}

static void draw_grid_borders( const catacurses::window &w_grid_top,
                               const catacurses::window &w_grid_skill, const catacurses::window &w_grid_trait,
                               const catacurses::window &w_grid_bionics, const catacurses::window &w_grid_effect,
                               const unsigned int &info_win_size_y, const unsigned int &infooffsetybottom,
                               const unsigned int &skill_win_size_y, const unsigned int &trait_win_size_y,
                               const unsigned int &bionics_win_size_y, const unsigned int &effect_win_size_y )
{
    unsigned upper_info_border = 10;
    unsigned lower_info_border = 1 + upper_info_border + info_win_size_y;
    for( unsigned i = 0; i < static_cast<unsigned>( FULL_SCREEN_WIDTH + 1 ); i++ ) {
        //Horizontal line top grid
        mvwputch( w_grid_top, point( i, upper_info_border ), BORDER_COLOR, LINE_OXOX );
        mvwputch( w_grid_top, point( i, lower_info_border ), BORDER_COLOR, LINE_OXOX );

        //Vertical line top grid
        if( i <= infooffsetybottom ) {
            mvwputch( w_grid_top, point( 26, i ), BORDER_COLOR, LINE_XOXO );
            mvwputch( w_grid_top, point( 53, i ), BORDER_COLOR, LINE_XOXO );
            mvwputch( w_grid_top, point( FULL_SCREEN_WIDTH, i ), BORDER_COLOR, LINE_XOXO );
        }

        //Horizontal line skills
        if( i <= 26 ) {
            mvwputch( w_grid_skill, point( i, skill_win_size_y ), BORDER_COLOR, LINE_OXOX );
        }

        //Vertical line skills
        if( i <= skill_win_size_y ) {
            mvwputch( w_grid_skill, point( 26, i ), BORDER_COLOR, LINE_XOXO );
        }

        //Horizontal line traits
        if( i <= 26 ) {
            mvwputch( w_grid_trait, point( i, trait_win_size_y ), BORDER_COLOR, LINE_OXOX );
        }

        //Vertical line traits
        if( i <= trait_win_size_y ) {
            mvwputch( w_grid_trait, point( 26, i ), BORDER_COLOR, LINE_XOXO );
        }

        //Horizontal line bionics
        if( i <= 26 ) {
            mvwputch( w_grid_bionics, point( i, bionics_win_size_y ), BORDER_COLOR, LINE_OXOX );
        }

        //Vertical line bionics
        if( i <= bionics_win_size_y ) {
            mvwputch( w_grid_bionics, point( 26, i ), BORDER_COLOR, LINE_XOXO );
        }

        //Horizontal line effects
        if( i <= 27 ) {
            mvwputch( w_grid_effect, point( i, effect_win_size_y ), BORDER_COLOR, LINE_OXOX );
        }

        //Vertical line effects
        if( i <= effect_win_size_y ) {
            mvwputch( w_grid_effect, point( 0, i ), BORDER_COLOR, LINE_XOXO );
            mvwputch( w_grid_effect, point( 27, i ), BORDER_COLOR, LINE_XOXO );
        }
    }

    //Intersections top grid
    mvwputch( w_grid_top, point( 26, lower_info_border ), BORDER_COLOR, LINE_OXXX ); // T
    mvwputch( w_grid_top, point( 53, lower_info_border ), BORDER_COLOR, LINE_OXXX ); // T
    mvwputch( w_grid_top, point( 26, upper_info_border ), BORDER_COLOR, LINE_XXOX ); // _|_
    mvwputch( w_grid_top, point( 53, upper_info_border ), BORDER_COLOR, LINE_XXOX ); // _|_
    mvwputch( w_grid_top, point( FULL_SCREEN_WIDTH, upper_info_border ), BORDER_COLOR,
              LINE_XOXX ); // -|
    mvwputch( w_grid_top, point( FULL_SCREEN_WIDTH, lower_info_border ), BORDER_COLOR,
              LINE_XOXX ); // -|
    wrefresh( w_grid_top );

    mvwputch( w_grid_skill, point( 26, skill_win_size_y ), BORDER_COLOR, LINE_XOOX ); // _|

    if( skill_win_size_y > trait_win_size_y ) {
        mvwputch( w_grid_skill, point( 26, trait_win_size_y ), BORDER_COLOR, LINE_XXXO );    // |-
    } else if( skill_win_size_y == trait_win_size_y ) {
        mvwputch( w_grid_skill, point( 26, trait_win_size_y ), BORDER_COLOR, LINE_XXOX );    // _|_
    }

    mvwputch( w_grid_trait, point( 26, trait_win_size_y ), BORDER_COLOR, LINE_XOXX ); // -|

    if( trait_win_size_y > effect_win_size_y ) {
        mvwputch( w_grid_trait, point( 26, effect_win_size_y ), BORDER_COLOR, LINE_XXXO ); // |-
    } else if( trait_win_size_y == effect_win_size_y ) {
        mvwputch( w_grid_trait, point( 26, effect_win_size_y ), BORDER_COLOR, LINE_XXOX ); // _|_
    } else if( trait_win_size_y < effect_win_size_y ) {
        mvwputch( w_grid_trait, point( 26, trait_win_size_y ), BORDER_COLOR, LINE_XOXX ); // -|
        mvwputch( w_grid_trait, point( 26, effect_win_size_y ), BORDER_COLOR, LINE_XXOO ); // |_
    }

    if( ( trait_win_size_y + bionics_win_size_y ) > effect_win_size_y ) {
        mvwputch( w_grid_bionics, point( 26, bionics_win_size_y ), BORDER_COLOR, LINE_XOOX ); // _|
    } else if( ( trait_win_size_y + bionics_win_size_y ) == effect_win_size_y ) {
        mvwputch( w_grid_bionics, point( 26, effect_win_size_y ), BORDER_COLOR, LINE_XXOX ); // _|_
    } else if( ( trait_win_size_y + bionics_win_size_y ) < effect_win_size_y ) {
        mvwputch( w_grid_bionics, point( 26, bionics_win_size_y ), BORDER_COLOR, LINE_XOXX ); // -|
        mvwputch( w_grid_bionics, point( 26, effect_win_size_y ), BORDER_COLOR, LINE_XXOO ); // |_
    }

    mvwputch( w_grid_effect, point( 0, effect_win_size_y ), BORDER_COLOR, LINE_XXOO ); // |_
    mvwputch( w_grid_effect, point( 27, effect_win_size_y ), BORDER_COLOR, LINE_XOOX ); // _|

    wrefresh( w_grid_skill );
    wrefresh( w_grid_effect );
    wrefresh( w_grid_trait );
    wrefresh( w_grid_bionics );

}

static void draw_initial_windows( const catacurses::window &w_stats,
                                  const catacurses::window &w_encumb, const catacurses::window &w_traits,
                                  const catacurses::window &w_bionics, const catacurses::window &w_effects,
                                  const catacurses::window &w_skills, const catacurses::window &w_speed, player &you,
                                  unsigned int &line, std::vector<trait_id> &traitslist, std::vector<bionic> &bionicslist,
                                  std::vector<std::string> &effect_name, std::vector<HeaderSkill> &skillslist,
                                  const size_t bionics_win_size_y, const size_t effect_win_size_y, const size_t trait_win_size_y,
                                  const size_t skill_win_size_y )
{
    // First!  Default STATS screen.
    center_print( w_stats, 0, c_light_gray, _( title_STATS ) );

    // Stats
    const auto display_stat = [&w_stats]( const char *name, int cur, int max, int line_n ) {
        nc_color cstatus;
        if( cur <= 0 ) {
            cstatus = c_dark_gray;
        } else if( cur < max / 2 ) {
            cstatus = c_red;
        } else if( cur < max ) {
            cstatus = c_light_red;
        } else if( cur == max ) {
            cstatus = c_white;
        } else if( cur < max * 1.5 ) {
            cstatus = c_light_green;
        } else {
            cstatus = c_green;
        }

        mvwprintz( w_stats, point( 1, line_n ), c_light_gray, name );
        mvwprintz( w_stats, point( 18, line_n ), cstatus, "%2d", cur );
        mvwprintz( w_stats, point( 21, line_n ), c_light_gray, "(%2d)", max );
    };

    display_stat( _( "Strength:" ), you.get_str(), you.get_str_base(), 2 );
    display_stat( _( "Dexterity:" ), you.get_dex(), you.get_dex_base(), 3 );
    display_stat( _( "Intelligence:" ), you.get_int(), you.get_int_base(), 4 );
    display_stat( _( "Perception:" ), you.get_per(), you.get_per_base(), 5 );
    mvwprintz( w_stats, point( 1, 6 ), c_light_gray, _( "Weight:" ) );
    mvwprintz( w_stats, point( 25 - you.get_weight_string().size(), 6 ), c_light_gray,
               you.get_weight_string() );

    wrefresh( w_stats );

    // Next, draw encumbrance.
    center_print( w_encumb, 0, c_light_gray, _( title_ENCUMB ) );
    you.print_encumbrance( w_encumb );
    wrefresh( w_encumb );

    // Next, draw traits.
    center_print( w_traits, 0, c_light_gray, _( title_TRAITS ) );
    std::sort( traitslist.begin(), traitslist.end(), trait_display_sort );
    for( size_t i = 0; i < traitslist.size() && i < trait_win_size_y; i++ ) {
        const auto &mdata = traitslist[i].obj();
        const auto color = mdata.get_display_color();
        trim_and_print( w_traits, point( 1, static_cast<int>( i ) + 1 ), getmaxx( w_traits ) - 1, color,
                        mdata.name() );
    }
    wrefresh( w_traits );

    // Next, draw bionics
    center_print( w_bionics, 0, c_light_gray, _( title_BIONICS ) );
    // NOLINTNEXTLINE(cata-use-named-point-constants)
    trim_and_print( w_bionics, point( 1, 1 ), getmaxx( w_bionics ) - 1, c_white,
                    string_format( _( "Bionic Power: <color_light_blue>%1$d / %2$d</color>" ),
                                   units::to_kilojoule( you.power_level ), units::to_kilojoule( you.max_power_level ) ) );
    for( size_t i = 0; i < bionicslist.size() && i < bionics_win_size_y - 1; i++ ) {
        trim_and_print( w_bionics, point( 1, static_cast<int>( i ) + 2 ), getmaxx( w_bionics ) - 1, c_white,
                        "%s", bionicslist[i].info().name );
    }
    wrefresh( w_bionics );

    // Next, draw effects.
    center_print( w_effects, 0, c_light_gray, _( title_EFFECTS ) );
    for( size_t i = 0; i < effect_name.size() && i < effect_win_size_y; i++ ) {
        trim_and_print( w_effects, point( 0, static_cast<int>( i ) + 1 ), getmaxx( w_effects ) - 1,
                        c_light_gray,
                        effect_name[i] );
    }
    wrefresh( w_effects );

    // Next, draw skills.
    line = 1000;
    draw_skills_list( w_skills, you, line, skillslist, skill_win_size_y );
    wrefresh( w_skills );

    // Finally, draw speed.
    center_print( w_speed, 0, c_light_gray, _( title_SPEED ) );
    // NOLINTNEXTLINE(cata-use-named-point-constants)
    mvwprintz( w_speed, point( 1, 1 ), c_light_gray, _( "Base Move Cost:" ) );
    mvwprintz( w_speed, point( 1, 2 ), c_light_gray, _( "Current Speed:" ) );
    int newmoves = you.get_speed();
    int pen = 0;
    line = 3;
    if( you.weight_carried() > you.weight_capacity() ) {
        pen = 25 * ( you.weight_carried() - you.weight_capacity() ) / ( you.weight_capacity() );
        mvwprintz( w_speed, point( 1, line ), c_red, _( "Overburdened        -%s%d%%" ),
                   ( pen < 10 ? " " : "" ), pen );
        line++;
    }
    pen = you.get_pain_penalty().speed;
    if( pen >= 1 ) {
        mvwprintz( w_speed, point( 1, line ), c_red, _( "Pain                -%s%d%%" ),
                   ( pen < 10 ? " " : "" ), pen );
        line++;
    }
    if( you.get_thirst() > 40 ) {
        pen = abs( player::thirst_speed_penalty( you.get_thirst() ) );
        mvwprintz( w_speed, point( 1, line ), c_red, _( "Thirst              -%s%d%%" ),
                   ( pen < 10 ? " " : "" ), pen );
        line++;
    }
    if( you.kcal_speed_penalty() < 0 ) {
        pen = abs( you.kcal_speed_penalty() );
        const std::string inanition = you.get_bmi() < character_weight_category::underweight ?
                                      _( "Starving" ) : _( "Underfed" );
        mvwprintz( w_speed, point( 1, line ), c_red, _( "%-20s-%s%d%%" ), inanition,
                   ( pen < 10 ? " " : "" ), pen );
        line++;
    }
    if( you.has_trait( trait_id( "SUNLIGHT_DEPENDENT" ) ) && !g->is_in_sunlight( you.pos() ) ) {
        pen = ( g->light_level( you.posz() ) >= 12 ? 5 : 10 );
        mvwprintz( w_speed, point( 1, line ), c_red, _( "Out of Sunlight     -%s%d%%" ),
                   ( pen < 10 ? " " : "" ), pen );
        line++;
    }

    const float temperature_speed_modifier = you.mutation_value( "temperature_speed_modifier" );
    if( temperature_speed_modifier != 0 ) {
        nc_color pen_color;
        std::string pen_sign;
        const auto player_local_temp = g->weather.get_temperature( you.pos() );
        if( you.has_trait( trait_COLDBLOOD4 ) && player_local_temp > 65 ) {
            pen_color = c_green;
            pen_sign = "+";
        } else if( player_local_temp < 65 ) {
            pen_color = c_red;
            pen_sign = "-";
        }
        if( !pen_sign.empty() ) {
            pen = ( player_local_temp - 65 ) * temperature_speed_modifier;
            mvwprintz( w_speed, point( 1, line ), pen_color, _( "Cold-Blooded        %s%s%d%%" ), pen_sign,
                       ( pen < 10 ? " " : "" ), pen );
            line++;
        }
    }

    int quick_bonus = static_cast<int>( newmoves - ( newmoves / 1.1 ) );
    int bio_speed_bonus = quick_bonus;
    if( you.has_trait( trait_id( "QUICK" ) ) && you.has_bionic( bionic_id( "bio_speed" ) ) ) {
        bio_speed_bonus = static_cast<int>( newmoves / 1.1 - ( newmoves / 1.1 / 1.1 ) );
        std::swap( quick_bonus, bio_speed_bonus );
    }
    if( you.has_trait( trait_id( "QUICK" ) ) ) {
        mvwprintz( w_speed, point( 1, line ), c_green, _( "Quick               +%s%d%%" ),
                   ( quick_bonus < 10 ? " " : "" ), quick_bonus );
        line++;
    }
    if( you.has_bionic( bionic_id( "bio_speed" ) ) ) {
        mvwprintz( w_speed, point( 1, line ), c_green, _( "Bionic Speed        +%s%d%%" ),
                   ( bio_speed_bonus < 10 ? " " : "" ), bio_speed_bonus );
    }

    int runcost = you.run_cost( 100 );
    nc_color col = ( runcost <= 100 ? c_green : c_red );
    mvwprintz( w_speed, point( runcost >= 100 ? 21 : ( runcost < 10 ? 23 : 22 ), 1 ), col,
               "%d", runcost );
    col = ( newmoves >= 100 ? c_green : c_red );
    mvwprintz( w_speed, point( newmoves >= 100 ? 21 : ( newmoves < 10 ? 23 : 22 ), 2 ), col,
               "%d", newmoves );
    wrefresh( w_speed );
}

void player::disp_info()
{
    unsigned int line = 0;
    std::vector<std::string> effect_name;
    std::vector<std::string> effect_text;
    for( auto &elem : *effects ) {
        for( auto &_effect_it : elem.second ) {
            const std::string tmp = _effect_it.second.disp_name();
            if( !tmp.empty() ) {
                effect_name.push_back( tmp );
                effect_text.push_back( _effect_it.second.disp_desc() );
            }
        }
    }
    if( get_perceived_pain() > 0 ) {
        effect_name.push_back( _( "Pain" ) );
        const auto ppen = get_pain_penalty();
        std::string pain_text;
        const auto add_if = [&]( const int amount, const char *const name ) {
            if( amount > 0 ) {
                pain_text += string_format( name, amount ) + "   ";
            }
        };
        add_if( ppen.strength, _( "Strength -%d" ) );
        add_if( ppen.dexterity, _( "Dexterity -%d" ) );
        add_if( ppen.intelligence, _( "Intelligence -%d" ) );
        add_if( ppen.perception, _( "Perception -%d" ) );
        add_if( ppen.speed, _( "Speed -%d %%" ) );
        effect_text.push_back( pain_text );
    }

    const float bmi = get_bmi();

    if( bmi < character_weight_category::underweight ) {
        std::stringstream starvation_text;

        if( bmi < character_weight_category::emaciated ) {
            effect_name.push_back( _( "Severely Malnourished" ) );
            starvation_text <<
                            _( "Your body is severely weakened by starvation. You might die if you don't start eating regular meals!\n \n" );
        } else {
            effect_name.push_back( _( "Malnourished" ) );
            starvation_text <<
                            _( "Your body is weakened by starvation. Only time and regular meals will help you recover.\n \n" );
        }

        if( bmi < character_weight_category::underweight ) {
            const float str_penalty = 1.0f - ( ( bmi - 13.0f ) / 3.0f );
            starvation_text << _( "Strength" ) << " -" << string_format( "%2.0f%%\n", str_penalty * 100.0f );
            starvation_text << _( "Dexterity" ) << " -" << string_format( "%2.0f%%\n", str_penalty * 50.0f );
            starvation_text << _( "Intelligence" ) << " -" << string_format( "%2.0f%%", str_penalty * 50.0f );
        }

        effect_text.push_back( starvation_text.str() );
    }

    if( ( has_trait( trait_id( "TROGLO" ) ) && g->is_in_sunlight( pos() ) &&
          g->weather.weather == WEATHER_SUNNY ) ||
        ( has_trait( trait_id( "TROGLO2" ) ) && g->is_in_sunlight( pos() ) &&
          g->weather.weather != WEATHER_SUNNY ) ) {
        effect_name.push_back( _( "In Sunlight" ) );
        effect_text.push_back( _( "The sunlight irritates you.\n"
                                  "Strength - 1;    Dexterity - 1;    Intelligence - 1;    Perception - 1" ) );
    } else if( has_trait( trait_id( "TROGLO2" ) ) && g->is_in_sunlight( pos() ) ) {
        effect_name.push_back( _( "In Sunlight" ) );
        effect_text.push_back( _( "The sunlight irritates you badly.\n"
                                  "Strength - 2;    Dexterity - 2;    Intelligence - 2;    Perception - 2" ) );
    } else if( has_trait( trait_id( "TROGLO3" ) ) && g->is_in_sunlight( pos() ) ) {
        effect_name.push_back( _( "In Sunlight" ) );
        effect_text.push_back( _( "The sunlight irritates you terribly.\n"
                                  "Strength - 4;    Dexterity - 4;    Intelligence - 4;    Perception - 4" ) );
    }

    for( auto &elem : addictions ) {
        if( elem.sated < 0_turns && elem.intensity >= MIN_ADDICTION_LEVEL ) {
            effect_name.push_back( addiction_name( elem ) );
            effect_text.push_back( addiction_text( elem ) );
        }
    }

    unsigned int maxy = static_cast<unsigned>( TERMY );

    unsigned int effect_win_size_y = 1 + static_cast<unsigned>( effect_name.size() );

    std::vector<trait_id> traitslist = get_mutations( false );
    unsigned int trait_win_size_y = 1 + static_cast<unsigned>( traitslist.size() );

    std::vector<bionic> bionicslist = *my_bionics;
    unsigned int bionics_win_size_y = 2 + bionicslist.size();

    const std::vector<const Skill *> player_skill = Skill::get_skills_sorted_by( [&]( const Skill & a,
    const Skill & b ) {
        skill_displayType_id type_a = a.display_category();
        skill_displayType_id type_b = b.display_category();

        if( type_a != type_b ) {
            return type_a < type_b;
        } else {
            return a.name() < b.name();
        }
    } );

    std::vector<HeaderSkill> skillslist;
    skill_displayType_id prev_type = skill_displayType_id::NULL_ID();
    for( auto &s : player_skill ) {
        if( s->display_category() != prev_type ) {
            prev_type = s->display_category();
            skillslist.emplace_back( s, true );
        }
        skillslist.emplace_back( s, false );
    }
    unsigned int skill_win_size_y = 1 + skillslist.size();
    unsigned int info_win_size_y = 6;

    unsigned int infooffsetytop = 11;
    unsigned int infooffsetybottom = infooffsetytop + 1 + info_win_size_y;

    if( ( bionics_win_size_y + trait_win_size_y + infooffsetybottom ) > maxy ) {
        // maximum space for either window if they're both the same size
        unsigned max_shared_y = ( maxy - infooffsetybottom ) / 2;
        // both are larger than the shared size
        if( std::min( bionics_win_size_y, trait_win_size_y ) > max_shared_y ) {
            bionics_win_size_y = max_shared_y;
            // trait window is less than the shared size, so give space to bionics
        } else if( trait_win_size_y <= max_shared_y ) {
            bionics_win_size_y = maxy - infooffsetybottom - trait_win_size_y;
        }
        // fall through if bionics is smaller
        trait_win_size_y = maxy - infooffsetybottom - bionics_win_size_y;

        bionics_win_size_y--;
    }

    if( skill_win_size_y + infooffsetybottom > maxy ) {
        skill_win_size_y = maxy - infooffsetybottom;
    }

    catacurses::window w_grid_top =
        catacurses::newwin( infooffsetybottom, FULL_SCREEN_WIDTH + 1,
                            point( VIEW_OFFSET_X, VIEW_OFFSET_Y ) );
    catacurses::window w_grid_skill =
        catacurses::newwin( skill_win_size_y + 1, 27,
                            point( 0 + VIEW_OFFSET_X, infooffsetybottom + VIEW_OFFSET_Y ) );
    catacurses::window w_grid_trait =
        catacurses::newwin( trait_win_size_y + 1, 27,
                            point( 27 + VIEW_OFFSET_X, infooffsetybottom + VIEW_OFFSET_Y ) );
    catacurses::window w_grid_bionics =
        catacurses::newwin( bionics_win_size_y + 1, 27,
                            point( 27 + VIEW_OFFSET_X,
                                   infooffsetybottom + VIEW_OFFSET_Y + trait_win_size_y + 1 ) );
    catacurses::window w_grid_effect =
        catacurses::newwin( effect_win_size_y + 1, 28,
                            point( 53 + VIEW_OFFSET_X, infooffsetybottom + VIEW_OFFSET_Y ) );

    catacurses::window w_tip =
        catacurses::newwin( 1, FULL_SCREEN_WIDTH,  point( 0 + VIEW_OFFSET_X, VIEW_OFFSET_Y ) );
    catacurses::window w_stats =
        catacurses::newwin( 9, 26,  point( 0 + VIEW_OFFSET_X, 1 + VIEW_OFFSET_Y ) );
    catacurses::window w_traits =
        catacurses::newwin( trait_win_size_y, 26,
                            point( 27 + VIEW_OFFSET_X, infooffsetybottom + VIEW_OFFSET_Y ) );
    catacurses::window w_bionics =
        catacurses::newwin( bionics_win_size_y, 26,
                            point( 27 + VIEW_OFFSET_X,
                                   infooffsetybottom + VIEW_OFFSET_Y + trait_win_size_y + 1 ) );
    catacurses::window w_encumb =
        catacurses::newwin( 9, 26, point( 27 + VIEW_OFFSET_X, 1 + VIEW_OFFSET_Y ) );
    catacurses::window w_effects =
        catacurses::newwin( effect_win_size_y, 26,
                            point( 54 + VIEW_OFFSET_X, infooffsetybottom + VIEW_OFFSET_Y ) );
    catacurses::window w_speed =
        catacurses::newwin( 9, 26,  point( 54 + VIEW_OFFSET_X, 1 + VIEW_OFFSET_Y ) );
    catacurses::window w_skills =
        catacurses::newwin( skill_win_size_y, 26,
                            point( 0 + VIEW_OFFSET_X, infooffsetybottom + VIEW_OFFSET_Y ) );
    catacurses::window w_info =
        catacurses::newwin( info_win_size_y, FULL_SCREEN_WIDTH,
                            point( 0 + VIEW_OFFSET_X, infooffsetytop + VIEW_OFFSET_Y ) );

    draw_grid_borders( w_grid_top, w_grid_skill, w_grid_trait, w_grid_bionics, w_grid_effect,
                       info_win_size_y, infooffsetybottom, skill_win_size_y, trait_win_size_y,
                       bionics_win_size_y, effect_win_size_y );
    //-1 for header
    trait_win_size_y--;
    bionics_win_size_y--;
    skill_win_size_y--;
    effect_win_size_y--;

    // Print name and header
    // Post-humanity trumps your pre-Cataclysm life.
    if( crossed_threshold() ) {
        std::string race;
        for( auto &mut : my_mutations ) {
            const auto &mdata = mut.first.obj();
            if( mdata.threshold ) {
                race = mdata.name();
                break;
            }
        }
        //~ player info window: 1s - name, 2s - gender, 3s - Prof or Mutation name
        mvwprintw( w_tip, point_zero, _( "%1$s | %2$s | %3$s" ), name,
                   male ? _( "Male" ) : _( "Female" ), race );
    } else if( prof == nullptr || prof == profession::generic() ) {
        // Regular person. Nothing interesting.
        //~ player info window: 1s - name, 2s - gender, '|' - field separator.
        mvwprintw( w_tip, point_zero, _( "%1$s | %2$s" ), name, male ? _( "Male" ) : _( "Female" ) );
    } else {
        mvwprintw( w_tip, point_zero, _( "%1$s | %2$s | %3$s" ), name,
                   male ? _( "Male" ) : _( "Female" ), prof->gender_appropriate_name( male ) );
    }

    input_context ctxt( "PLAYER_INFO" );
    ctxt.register_updown();
    ctxt.register_action( "NEXT_TAB", translate_marker( "Cycle to next category" ) );
    ctxt.register_action( "PREV_TAB", translate_marker( "Cycle to previous category" ) );
    ctxt.register_action( "QUIT" );
    ctxt.register_action( "CONFIRM", translate_marker( "Toggle skill training" ) );
    ctxt.register_action( "HELP_KEYBINDINGS" );
    std::string action;

    std::string help_msg = string_format( _( "Press %s for help." ),
                                          ctxt.get_desc( "HELP_KEYBINDINGS" ) );
    mvwprintz( w_tip, point( FULL_SCREEN_WIDTH - utf8_width( help_msg ), 0 ), c_light_red, help_msg );
    help_msg.clear();
    wrefresh( w_tip );

    draw_initial_windows( w_stats, w_encumb, w_traits, w_bionics, w_effects, w_skills, w_speed, *this,
                          line, traitslist, bionicslist, effect_name, skillslist, bionics_win_size_y, effect_win_size_y,
                          trait_win_size_y, skill_win_size_y );

    std::map<std::string, int> speed_effects;
    for( auto &elem : *effects ) {
        for( std::pair<const body_part, effect> &_effect_it : elem.second ) {
            effect &it = _effect_it.second;
            bool reduced = resists_effect( it );
            int move_adjust = it.get_mod( "SPEED", reduced );
            if( move_adjust != 0 ) {
                const std::string dis_text = it.get_speed_name();
                speed_effects[dis_text] += move_adjust;
            }
        }
    }

    for( std::pair<const std::string, int> &speed_effect : speed_effects ) {
        nc_color col = ( speed_effect.second > 0 ? c_green : c_red );
        mvwprintz( w_speed, point( 1, line ), col, "%s", speed_effect.first );
        mvwprintz( w_speed, point( 21, line ), col, ( speed_effect.second > 0 ? "+" : "-" ) );
        mvwprintz( w_speed, point( abs( speed_effect.second ) >= 10 ? 22 : 23, line ), col, "%d%%",
                   abs( speed_effect.second ) );
        line++;
    }

    catacurses::refresh();

    int curtab = 1;
    line = 0;
    bool done = false;

    // Initial printing is DONE.  Now we give the player a chance to scroll around
    // and "hover" over different items for more info.
    do {
        werase( w_info );
        switch( curtab ) {
            case 1: // Stats tab
                draw_stats_tab( w_stats, w_info, *this, line, curtab, ctxt, done, action );
                break;
            case 2: // Encumbrance tab
                draw_encumbrance_tab( w_encumb, w_info, *this, line, curtab, ctxt, done, action );
                break;

            case 4: // Traits tab
                draw_traits_tab( w_traits, w_info, line, curtab, ctxt, done, action,
                                 traitslist, trait_win_size_y );
                break;

            case 5: // Bionics tab
                draw_bionics_tab( w_bionics, w_info, *this, line, curtab, ctxt, done, action,
                                  bionicslist, bionics_win_size_y );
                break;

            case 6: // Effects tab
                draw_effects_tab( w_effects, w_info, line, curtab, ctxt, done, action,
                                  effect_name, effect_win_size_y, effect_text );
                break;

            case 3: // Skills tab
                draw_skills_tab( w_skills, w_info, *this, line, curtab, ctxt, done, action,
                                 skillslist, skill_win_size_y );

        }
    } while( !done );

    g->refresh_all();
}<|MERGE_RESOLUTION|>--- conflicted
+++ resolved
@@ -513,13 +513,8 @@
     center_print( w_bionics, 0, h_light_gray, _( title_BIONICS ) );
     // NOLINTNEXTLINE(cata-use-named-point-constants)
     trim_and_print( w_bionics, point( 1, 1 ), getmaxx( w_bionics ) - 1, c_white,
-<<<<<<< HEAD
-                    string_format( _( "Bionic Power: <color_light_blue>%1$d</color>" ),
-                                   units::to_kilojoule( you.max_power_level ) ) );
-=======
                     string_format( _( "Bionic Power: <color_light_blue>%1$d / %2$d</color>" ),
-                                   you.power_level, you.max_power_level ) );
->>>>>>> 334b20b4
+                                  units::to_kilojoule( you.power_level ), units::to_kilojoule( you.max_power_level ) ) );
 
     const size_t useful_y = bionics_win_size_y - 1;
     const size_t half_y = useful_y / 2;
@@ -565,13 +560,8 @@
         center_print( w_bionics, 0, c_light_gray, _( title_BIONICS ) );
         // NOLINTNEXTLINE(cata-use-named-point-constants)
         trim_and_print( w_bionics, point( 1, 1 ), getmaxx( w_bionics ) - 1, c_white,
-<<<<<<< HEAD
-                        string_format( _( "Bionic Power: <color_light_blue>%1$d</color>" ),
-                                       units::to_kilojoule( you.max_power_level ) ) );
-=======
                         string_format( _( "Bionic Power: <color_light_blue>%1$d / %2$d</color>" ),
-                                       you.power_level, you.max_power_level ) );
->>>>>>> 334b20b4
+                                       units::to_kilojoule( you.power_level ), units::to_kilojoule( you.max_power_level ) ) );
         for( size_t i = 0; i < bionicslist.size() && i < bionics_win_size_y - 1; i++ ) {
             mvwprintz( w_bionics, point( 1, static_cast<int>( i + 2 ) ), c_black, "                         " );
             trim_and_print( w_bionics, point( 1, static_cast<int>( i + 2 ) ), getmaxx( w_bionics ) - 1,
