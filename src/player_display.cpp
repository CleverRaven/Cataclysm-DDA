--- conflicted
+++ resolved
@@ -193,41 +193,15 @@
                           disp );
 }
 
-<<<<<<< HEAD
-static int get_encumbrance( const Character &you, const bodypart_id &bp, bool combine )
-{
-    // Body parts that can't combine with anything shouldn't print double values on combine
-    // This shouldn't happen, but handle this, just in case
-    const bool combines_with_other = bp->opposite_part != bp.id();
-    return you.encumb( bp ) * ( ( combine && combines_with_other ) ? 2 : 1 );
-}
-
-static std::string get_encumbrance_description( const Character &you, const bodypart_id &bp,
-        bool combine )
-{
-    std::string s;
-
-    const int eff_encumbrance = get_encumbrance( you, bp, combine );
-
-    switch( bp->token ) {
-        case bp_torso: {
-            const int melee_roll_pen = std::max( -eff_encumbrance, -80 );
-            s += string_format( _( "Melee attack rolls: <color_white>%+d%%</color>\n" ), melee_roll_pen );
-            s += dodge_skill_text( -( eff_encumbrance / 10.0 ) );
-            s += swim_cost_text( ( eff_encumbrance / 10.0 ) * ( 80 - you.get_skill_level(
-                                     skill_swimming ) * 3 ) );
-            s += melee_cost_text( you.melee_thrown_move_modifier_torso() );
-=======
-static std::string get_encumbrance_description( const player &p, const bodypart_id &bp )
+static std::string get_encumbrance_description( const Character &you, const bodypart_id &bp )
 {
     std::string s;
 
     switch( bp->token ) {
         case bp_torso: {
             s += string_format( _( "Melee attack rolls: <color_white>x%.2f</color>\n" ),
-                                p.melee_attack_roll_modifier() );
-            s += melee_cost_text( p.melee_thrown_move_modifier_torso() );
->>>>>>> 8d0b26fa
+                                you.melee_attack_roll_modifier() );
+            s += melee_cost_text( you.melee_thrown_move_modifier_torso() );
             break;
         }
         case bp_head:
@@ -260,16 +234,9 @@
             break;
         case bp_leg_l:
         case bp_leg_r:
-<<<<<<< HEAD
-            s += run_cost_text( static_cast<int>( eff_encumbrance * 0.15 ) );
-            s += swim_cost_text( ( eff_encumbrance / 10 ) * ( 50 - you.get_skill_level(
-                                     skill_swimming ) * 2 ) / 2 );
-            s += dodge_skill_text( -eff_encumbrance / 10.0 / 4.0 );
-=======
             s += string_format( _( "Limb speed movecost modifier: <color_white>x%.2f</color>\n" ),
-                                p.limb_speed_movecost_modifier() );
-            s += swim_cost_text( p.swim_modifier() );
->>>>>>> 8d0b26fa
+                                you.limb_speed_movecost_modifier() );
+            s += swim_cost_text( you.swim_modifier() );
             break;
         case bp_foot_l:
         case bp_foot_r:
