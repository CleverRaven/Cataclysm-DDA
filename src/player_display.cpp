--- conflicted
+++ resolved
@@ -548,6 +548,7 @@
         } else {
             bionic_string = bionics_unique[ i ].info().name.translated();
         }
+        mvwprintz( w_bionics, point( 1, static_cast<int>( i + 2 ) ), c_black, "                         " );
         trim_and_print( w_bionics, point( 1, static_cast<int>( 2 + i - min ) ), getmaxx( w_bionics ) - 1,
                         i == line && highlight ? hilite( c_white ) : c_white, bionic_string );
     }
@@ -585,20 +586,7 @@
         }
     } else if( action == "NEXT_TAB" || action == "PREV_TAB" ) {
         mvwprintz( w_bionics, point_zero, c_light_gray, header_spaces );
-<<<<<<< HEAD
         draw_bionics_list( w_bionics, you, line, bionicslist, bionics_win_size_y, false );
-=======
-        center_print( w_bionics, 0, c_light_gray, _( title_BIONICS ) );
-        // NOLINTNEXTLINE(cata-use-named-point-constants)
-        trim_and_print( w_bionics, point( 1, 1 ), getmaxx( w_bionics ) - 1, c_white,
-                        string_format( _( "Bionic Power: <color_light_blue>%1$d / %2$d</color>" ),
-                                       units::to_kilojoule( you.get_power_level() ), units::to_kilojoule( you.get_max_power_level() ) ) );
-        for( size_t i = 0; i < bionicslist.size() && i < bionics_win_size_y - 1; i++ ) {
-            mvwprintz( w_bionics, point( 1, static_cast<int>( i + 2 ) ), c_black, "                         " );
-            trim_and_print( w_bionics, point( 1, static_cast<int>( i + 2 ) ), getmaxx( w_bionics ) - 1,
-                            c_white, "%s", bionicslist[i].info().name );
-        }
->>>>>>> d5e387a9
         wrefresh( w_bionics );
         line = 0;
         curtab = action == "NEXT_TAB" ? curtab + 1 : curtab - 1;
@@ -1012,19 +1000,7 @@
     wrefresh( w_traits );
 
     // Next, draw bionics
-<<<<<<< HEAD
     draw_bionics_list( w_bionics, you, line, bionicslist, bionics_win_size_y, false );
-=======
-    center_print( w_bionics, 0, c_light_gray, _( title_BIONICS ) );
-    // NOLINTNEXTLINE(cata-use-named-point-constants)
-    trim_and_print( w_bionics, point( 1, 1 ), getmaxx( w_bionics ) - 1, c_white,
-                    string_format( _( "Bionic Power: <color_light_blue>%1$d / %2$d</color>" ),
-                                   units::to_kilojoule( you.get_power_level() ), units::to_kilojoule( you.get_max_power_level() ) ) );
-    for( size_t i = 0; i < bionicslist.size() && i < bionics_win_size_y - 1; i++ ) {
-        trim_and_print( w_bionics, point( 1, static_cast<int>( i ) + 2 ), getmaxx( w_bionics ) - 1, c_white,
-                        "%s", bionicslist[i].info().name );
-    }
->>>>>>> d5e387a9
     wrefresh( w_bionics );
 
     // Next, draw effects.
