--- conflicted
+++ resolved
@@ -497,29 +497,19 @@
 static void draw_bionics_list( const catacurses::window &w_bionics, unsigned int &line,
                                std::vector<bionic> &bionicslist, const size_t bionics_win_size_y )
 {
-<<<<<<< HEAD
-=======
-    werase( w_bionics );
-    mvwprintz( w_bionics, point_zero, h_light_gray, header_spaces );
-    center_print( w_bionics, 0, h_light_gray, _( title_BIONICS ) );
-    // NOLINTNEXTLINE(cata-use-named-point-constants)
-    trim_and_print( w_bionics, point( 1, 1 ), getmaxx( w_bionics ) - 1, c_white,
-                    string_format( _( "Bionic Power: <color_light_blue>%1$d</color>" ), you.max_power_level ) );
-
-    std::map<std::string, int> bionic_counts;
-    for( size_t i = 0; i < bionicslist.size(); i++ ) {
-        if( bionic_counts.find( bionicslist[i].info().name ) == bionic_counts.end() ) {
-            bionic_counts[ bionicslist[i].info().name ] = 1;
-        } else {
-            bionic_counts[ bionicslist[i].info().name ] += 1;
-        }
-    }
-    std::vector<std::string> bionics_unique;
-    for( std::pair<std::string, int> entry : bionic_counts ) {
-        bionics_unique.push_back( entry.first );
-    }
-
->>>>>>> 8dd46a18
+    // std::map<std::string, int> bionic_counts;
+    // for( size_t i = 0; i < bionicslist.size(); i++ ) {
+    //     if( bionic_counts.find( bionicslist[i].info().name ) == bionic_counts.end() ) {
+    //         bionic_counts[ bionicslist[i].info().name ] = 1;
+    //     } else {
+    //         bionic_counts[ bionicslist[i].info().name ] += 1;
+    //     }
+    // }
+    // std::vector<std::string> bionics_unique;
+    // for( std::pair<std::string, int> entry : bionic_counts ) {
+    //     bionics_unique.push_back( entry.first );
+    // }
+
     const size_t useful_y = bionics_win_size_y - 1;
     const size_t half_y = useful_y / 2;
 
@@ -542,7 +532,6 @@
                         i == line ? hilite( c_white ) : c_white, string_format( "%d %s",
                                 bionic_counts[ bionics_unique[ i ] ], bionics_unique[ i ] ) );
     }
-<<<<<<< HEAD
 }
 
 static void draw_bionics_tab( const catacurses::window &w_bionics, const catacurses::window &w_info,
@@ -559,9 +548,6 @@
 
     draw_bionics_list( w_bionics, line, bionicslist, bionics_win_size_y );
     if( line < bionicslist.size() ) {
-=======
-    if( line < bionics_unique.size() ) {
->>>>>>> 8dd46a18
         // NOLINTNEXTLINE(cata-use-named-point-constants)
         fold_and_print( w_info, point( 1, 0 ), FULL_SCREEN_WIDTH - 2, c_white,
                         "testing" ); // bionicslist[line].info().description
