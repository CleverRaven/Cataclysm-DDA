--- conflicted
+++ resolved
@@ -118,11 +118,7 @@
  ACT_NULL = 0,
  ACT_RELOAD, ACT_READ, ACT_GAME, ACT_WAIT, ACT_CRAFT, ACT_LONGCRAFT,
  ACT_DISASSEMBLE, ACT_BUTCHER, ACT_FORAGE, ACT_BUILD, ACT_VEHICLE, ACT_REFILL_VEHICLE,
-<<<<<<< HEAD
- ACT_TRAIN, ACT_WAIT_WEATHER,
-=======
- ACT_TRAIN, ACT_FIRSTAID,
->>>>>>> d2c9b7dc
+ ACT_TRAIN, ACT_WAIT_WEATHER, ACT_FIRSTAID,
  NUM_ACTIVITIES
 };
 
