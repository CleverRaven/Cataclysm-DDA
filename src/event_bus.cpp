--- conflicted
+++ resolved
@@ -2,11 +2,7 @@
 
 #include <algorithm>
 
-<<<<<<< HEAD
-#include "character.h"
-=======
 #include "creature.h"
->>>>>>> c496e930
 #include "debug.h"
 #include "event_subscriber.h"
 #include "talker.h"
@@ -72,9 +68,6 @@
     }
 }
 
-<<<<<<< HEAD
-void event_bus::send_with_talker( Character *alpha, item_location *beta,
-=======
 void event_bus::send_with_talker( Creature *alpha, Creature *beta,
                                   const cata::event &e ) const
 {
@@ -84,7 +77,6 @@
 }
 
 void event_bus::send_with_talker( Creature *alpha, item_location *beta,
->>>>>>> c496e930
                                   const cata::event &e ) const
 {
     for( event_subscriber *s : subscribers ) {
