#include "skill.h"

#include <cstddef>
#include <algorithm>
#include <iterator>
#include <array>
#include <memory>
#include <utility>

#include "debug.h"
#include "item.h"
#include "json.h"
#include "options.h"
#include "recipe.h"
#include "rng.h"
#include "translations.h"

// TODO: a map, for Barry's sake make this a map.
std::vector<Skill> Skill::skills;
std::map<skill_id, Skill> Skill::contextual_skills;

std::vector<SkillDisplayType> SkillDisplayType::skillTypes;

static const Skill invalid_skill;
static const SkillDisplayType invalid_skill_type;

/** @relates string_id */
template<>
const Skill &string_id<Skill>::obj() const
{
    for( const Skill &skill : Skill::skills ) {
        if( skill.ident() == *this ) {
            return skill;
        }
    }

    const auto iter = Skill::contextual_skills.find( *this );
    if( iter != Skill::contextual_skills.end() ) {
        return iter->second;
    }

    return invalid_skill;
}

/** @relates string_id */
template<>
bool string_id<Skill>::is_valid() const
{
    return &obj() != &invalid_skill;
}

Skill::Skill() : Skill( skill_id::NULL_ID(), to_translation( "nothing" ),
                            to_translation( "The zen-most skill there is." ),
                            std::set<std::string> {}, skill_displayType_id::NULL_ID() )
{
}

Skill::Skill( const skill_id &ident, const translation &name, const translation &description,
              const std::set<std::string> &tags, skill_displayType_id display_type )
    : _ident( ident ), _name( name ), _description( description ), _tags( tags ),
      _display_type( display_type )
{
}

std::vector<const Skill *> Skill::get_skills_sorted_by(
    std::function<bool ( const Skill &, const Skill & )> pred )
{
    std::vector<const Skill *> result;
    result.reserve( skills.size() );

    std::transform( begin( skills ), end( skills ), back_inserter( result ), []( const Skill & s ) {
        return &s;
    } );

    std::sort( begin( result ), end( result ), [&]( const Skill * lhs, const Skill * rhs ) {
        return pred( *lhs, *rhs );
    } );

    return result;
}

void Skill::reset()
{
    skills.clear();
    contextual_skills.clear();
}

void Skill::load_skill( JsonObject &jsobj )
{
    skill_id ident = skill_id( jsobj.get_string( "ident" ) );
    skills.erase( std::remove_if( begin( skills ), end( skills ), [&]( const Skill & s ) {
        return s._ident == ident;
    } ), end( skills ) );

    translation name, desc;
    jsobj.read( "name", name );
    jsobj.read( "description", desc );
    skill_displayType_id display_type = skill_displayType_id( jsobj.get_string( "display_category" ) );
    const Skill sk( ident, name, desc, jsobj.get_tags( "tags" ), display_type );

    if( sk.is_contextual_skill() ) {
        contextual_skills[sk.ident()] = sk;
    } else {
        skills.push_back( sk );
    }
}

SkillDisplayType::SkillDisplayType() : SkillDisplayType( skill_displayType_id::NULL_ID(),
            to_translation( "invalid" ) )
{
}

SkillDisplayType::SkillDisplayType( const skill_displayType_id &ident,
                                    const translation &display_string )
    : _ident( ident ), _display_string( display_string )
{
}

void SkillDisplayType::load( JsonObject &jsobj )
{
    skill_displayType_id ident = skill_displayType_id( jsobj.get_string( "ident" ) );
    skillTypes.erase( std::remove_if( begin( skillTypes ),
    end( skillTypes ), [&]( const SkillDisplayType & s ) {
        return s._ident == ident;
    } ), end( skillTypes ) );

    translation display_string;
    jsobj.read( "display_string", display_string );
    skillTypes.emplace_back( ident, display_string );
}

<<<<<<< HEAD
void SkillDisplayType::reset()
{
    skillTypes.clear();
}

=======
>>>>>>> 5fc65320
const SkillDisplayType &SkillDisplayType::get_skill_type( skill_displayType_id id )
{
    for( auto &i : skillTypes ) {
        if( i._ident == id ) {
            return i;
        }
    }
    return invalid_skill_type;
}

skill_id Skill::from_legacy_int( const int legacy_id )
{
    static const std::array<skill_id, 28> legacy_skills = { {
            skill_id::NULL_ID(), skill_id( "dodge" ), skill_id( "melee" ), skill_id( "unarmed" ),
            skill_id( "bashing" ), skill_id( "cutting" ), skill_id( "stabbing" ), skill_id( "throw" ),
            skill_id( "gun" ), skill_id( "pistol" ), skill_id( "shotgun" ), skill_id( "smg" ),
            skill_id( "rifle" ), skill_id( "archery" ), skill_id( "launcher" ), skill_id( "mechanics" ),
            skill_id( "electronics" ), skill_id( "cooking" ), skill_id( "tailor" ), skill_id::NULL_ID(),
            skill_id( "firstaid" ), skill_id( "speech" ), skill_id( "barter" ), skill_id( "computer" ),
            skill_id( "survival" ), skill_id( "traps" ), skill_id( "swimming" ), skill_id( "driving" ),
        }
    };
    if( static_cast<size_t>( legacy_id ) < legacy_skills.size() ) {
        return legacy_skills[legacy_id];
    }
    debugmsg( "legacy skill id %d is invalid", legacy_id );
    return skills.front().ident(); // return a non-null id because callers might not expect a null-id
}

skill_id Skill::random_skill()
{
    return random_entry_ref( skills ).ident();
}

// used for the pacifist trait
bool Skill::is_combat_skill() const
{
    return _tags.count( "combat_skill" ) > 0;
}

bool Skill::is_contextual_skill() const
{
    return _tags.count( "contextual_skill" ) > 0;
}

void SkillLevel::train( int amount, bool skip_scaling )
{
    // Working off rust to regain levels goes twice as fast as reaching levels in the first place
    if( _level < _highestLevel ) {
        amount *= 2;
    }

    if( skip_scaling ) {
        _exercise += amount;
    } else {
        const double scaling = get_option<float>( "SKILL_TRAINING_SPEED" );
        if( scaling > 0.0 ) {
            _exercise += roll_remainder( amount * scaling );
        }
    }

    if( _exercise >= 100 * ( _level + 1 ) * ( _level + 1 ) ) {
        _exercise = 0;
        ++_level;
        if( _level > _highestLevel ) {
            _highestLevel = _level;
        }
    }
}

namespace
{
time_duration rustRate( int level )
{
    // for n = [0, 7]
    //
    // 2^15
    // -------
    // 2^(n-1)

    unsigned const n = level < 0 ? 0 : level > 7 ? 7 : level;
    return time_duration::from_turns( 1 << ( 15 - n + 1 ) );
}
} //namespace

bool SkillLevel::isRusting() const
{
    return get_option<std::string>( "SKILL_RUST" ) != "off" && ( _level > 0 ) &&
           calendar::turn - _lastPracticed > rustRate( _level );
}

bool SkillLevel::rust( bool charged_bio_mem )
{
    const time_duration delta = calendar::turn - _lastPracticed;
    if( _level <= 0 || delta <= 0_turns || delta % rustRate( _level ) != 0_turns ) {
        return false;
    }

    if( charged_bio_mem ) {
        return one_in( 5 );
    }

    _exercise -= _level;
    const auto &rust_type = get_option<std::string>( "SKILL_RUST" );
    if( _exercise < 0 ) {
        if( rust_type == "vanilla" || rust_type == "int" ) {
            _exercise = ( 100 * _level * _level ) - 1;
            --_level;
        } else {
            _exercise = 0;
        }
    }

    return false;
}

void SkillLevel::practice()
{
    _lastPracticed = calendar::turn;
}

void SkillLevel::readBook( int minimumGain, int maximumGain, int maximumLevel )
{
    if( _level < maximumLevel || maximumLevel < 0 ) {
        train( ( _level + 1 ) * rng( minimumGain, maximumGain ) );
    }

    practice();
}

bool SkillLevel::can_train() const
{
    return get_option<float>( "SKILL_TRAINING_SPEED" ) > 0.0;
}

const SkillLevel &SkillLevelMap::get_skill_level_object( const skill_id &ident ) const
{
    static const SkillLevel null_skill{};

    if( ident && ident->is_contextual_skill() ) {
        debugmsg( "Skill \"%s\" is context-dependent. It cannot be assigned.", ident.str() );
        return null_skill;
    }

    const auto iter = find( ident );

    if( iter != end() ) {
        return iter->second;
    }

    return null_skill;
}

SkillLevel &SkillLevelMap::get_skill_level_object( const skill_id &ident )
{
    static SkillLevel null_skill;

    if( ident && ident->is_contextual_skill() ) {
        debugmsg( "Skill \"%s\" is context-dependent. It cannot be assigned.", ident.str() );
        return null_skill;
    }

    return ( *this )[ident];
}

void SkillLevelMap::mod_skill_level( const skill_id &ident, int delta )
{
    SkillLevel &obj = get_skill_level_object( ident );
    obj.level( obj.level() + delta );
}

int SkillLevelMap::get_skill_level( const skill_id &ident ) const
{
    return get_skill_level_object( ident ).level();
}

int SkillLevelMap::get_skill_level( const skill_id &ident, const item &context ) const
{
    const auto id = context.is_null() ? ident : context.contextualize_skill( ident );
    return get_skill_level( id );
}

bool SkillLevelMap::meets_skill_requirements( const std::map<skill_id, int> &req ) const
{
    return meets_skill_requirements( req, item() );
}

bool SkillLevelMap::meets_skill_requirements( const std::map<skill_id, int> &req,
        const item &context ) const
{
    return std::all_of( req.begin(), req.end(),
    [this, &context]( const std::pair<skill_id, int> &pr ) {
        return get_skill_level( pr.first, context ) >= pr.second;
    } );
}

std::map<skill_id, int> SkillLevelMap::compare_skill_requirements(
    const std::map<skill_id, int> &req ) const
{
    return compare_skill_requirements( req, item() );
}

std::map<skill_id, int> SkillLevelMap::compare_skill_requirements(
    const std::map<skill_id, int> &req, const item &context ) const
{
    std::map<skill_id, int> res;

    for( const auto &elem : req ) {
        const int diff = get_skill_level( elem.first, context ) - elem.second;
        if( diff != 0 ) {
            res[elem.first] = diff;
        }
    }

    return res;
}

int SkillLevelMap::exceeds_recipe_requirements( const recipe &rec ) const
{
    int over = rec.skill_used ? get_skill_level( rec.skill_used ) - rec.difficulty : 0;
    for( const auto &elem : compare_skill_requirements( rec.required_skills ) ) {
        over = std::min( over, elem.second );
    }
    return over;
}

bool SkillLevelMap::has_recipe_requirements( const recipe &rec ) const
{
    return exceeds_recipe_requirements( rec ) >= 0;
}

// Actually take the difference in barter skill between the two parties involved
// Caps at 200% when you are 5 levels ahead, int comparison is handled in npctalk.cpp
double price_adjustment( int barter_skill )
{
    if( barter_skill <= 0 ) {
        return 1.0;
    }
    if( barter_skill >= 5 ) {
        return 2.0;
    }
    switch( barter_skill ) {
        case 1:
            return 1.05;
        case 2:
            return 1.15;
        case 3:
            return 1.30;
        case 4:
            return 1.65;
        default:
            // Should never occur
            return 1.0;
    }
}<|MERGE_RESOLUTION|>--- conflicted
+++ resolved
@@ -129,14 +129,11 @@
     skillTypes.emplace_back( ident, display_string );
 }
 
-<<<<<<< HEAD
 void SkillDisplayType::reset()
 {
     skillTypes.clear();
 }
 
-=======
->>>>>>> 5fc65320
 const SkillDisplayType &SkillDisplayType::get_skill_type( skill_displayType_id id )
 {
     for( auto &i : skillTypes ) {
