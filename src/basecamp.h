#pragma once
#ifndef CATA_SRC_BASECAMP_H
#define CATA_SRC_BASECAMP_H

#include <cstddef>
#include <iosfwd>
#include <list>
#include <map>
#include <memory>
#include <optional>
#include <set>
#include <string>
#include <vector>

#include "coordinates.h"
#include "craft_command.h"
#include "game_inventory.h"
#include "inventory.h"
#include "memory_fast.h"
#include "mission_companion.h"
#include "point.h"
#include "requirements.h"
#include "translations.h"
#include "type_id.h"

class JsonObject;
class JsonOut;
class character_id;
class npc;
class time_duration;
class zone_data;
enum class farm_ops : int;
class item;
class mission_data;
class recipe;
class tinymap;

struct expansion_data {
    std::string type;
    std::vector<itype_id> available_pseudo_items;
    std::map<std::string, int> provides;
    std::map<std::string, int> in_progress;
    tripoint_abs_omt pos;
    // legacy camp level, replaced by provides map and set to -1
    int cur_level = 0;

};

using npc_ptr = shared_ptr_fast<npc>;
using comp_list = std::vector<npc_ptr>;

namespace catacurses
{
class window;
} // namespace catacurses

namespace base_camps
{

enum tab_mode : int {
    TAB_MAIN,
    TAB_N,
    TAB_NE,
    TAB_E,
    TAB_SE,
    TAB_S,
    TAB_SW,
    TAB_W,
    TAB_NW
};

struct direction_data {
    // used for composing mission ids
    std::string id;
    // tab order
    tab_mode tab_order;
    // such as [B], [NW], etc
    translation bracket_abbr;
    // MAIN, [NW], etc
    translation tab_title;
};

// base_dir and the eight directional points
extern const std::map<point, direction_data> all_directions;

point direction_from_id( const std::string &id );

constexpr point base_dir;
const std::string prefix = "faction_base_";
const std::string id = "FACTION_CAMP";
const int prefix_len = 13;
std::string faction_encode_short( const std::string &type );
std::string faction_encode_abs( const expansion_data &e, int number );
std::string faction_decode( std::string_view full_type );
time_duration to_workdays( const time_duration &work_time );
int max_upgrade_by_type( const std::string &type );
} // namespace base_camps

// camp resource structures
struct basecamp_resource {
    itype_id fake_id;
    itype_id ammo_id;
    int available = 0;
    int consumed = 0;
};

struct basecamp_fuel {
    itype_id ammo_id;
    int available = 0;
};

struct basecamp_upgrade {
    std::string bldg;
    mapgen_arguments args;
    translation name;
    bool avail = false;
    bool in_progress = false;
};

struct expansion_salt_water_pipe_segment {
    tripoint_abs_omt point;
    bool started;
    bool finished;
};

struct expansion_salt_water_pipe {
    point expansion;
    point connection_direction;
    std::vector<expansion_salt_water_pipe_segment> segments;
};

class basecamp_map
{
        friend basecamp;
    private:
        std::unique_ptr<map> map_;
    public:
        basecamp_map() = default;
        basecamp_map( const basecamp_map & );
        basecamp_map &operator=( const basecamp_map & );
};

class basecamp
{
    public:
        basecamp();
        basecamp( const std::string &name_, const tripoint_abs_omt &omt_pos );
        basecamp( const std::string &name_, const tripoint &bb_pos_,
                  const std::vector<point> &directions_,
                  const std::map<point, expansion_data> &expansions_ );
        inline bool is_valid() const {
            return !name.empty() && omt_pos != tripoint_abs_omt();
        }
        inline int board_x() const {
            return bb_pos.x;
        }
        inline int board_y() const {
            return bb_pos.y;
        }
        inline tripoint_abs_omt camp_omt_pos() const {
            return omt_pos;
        }
        inline const std::string &camp_name() const {
            return name;
        }
        tripoint get_bb_pos() const {
            return bb_pos;
        }
        void validate_bb_pos( const tripoint &new_abs_pos ) {
            if( bb_pos == tripoint_zero ) {
                bb_pos = new_abs_pos;
            }
        }
        void set_bb_pos( const tripoint &new_abs_pos ) {
            bb_pos = new_abs_pos;
        }
        void set_by_radio( bool access_by_radio );

        std::string board_name() const;
        std::vector<point> directions; // NOLINT(cata-serialize)
        std::vector<std::vector<ui_mission_id>> hidden_missions;
        std::vector<tripoint_abs_omt> fortifications;
        std::vector<expansion_salt_water_pipe *> salt_water_pipes;
        std::string name;
        void faction_display( const catacurses::window &fac_w, int width ) const;

        //change name of camp
        void set_name( const std::string &new_name );
        void query_new_name( bool force = false );
        void abandon_camp();
        void scan_pseudo_items();
        void add_expansion( const std::string &terrain, const tripoint_abs_omt &new_pos );
        void add_expansion( const std::string &bldg, const tripoint_abs_omt &new_pos,
                            const point &dir );
        void define_camp( const tripoint_abs_omt &p, std::string_view camp_type );

        std::string expansion_tab( const point &dir ) const;
        // check whether the point is the part of camp
        bool point_within_camp( const tripoint_abs_omt &p ) const;
        // upgrade levels
        bool has_provides( const std::string &req, const expansion_data &e_data, int level = 0 ) const;
        bool has_provides( const std::string &req, const std::optional<point> &dir = std::nullopt,
                           int level = 0 ) const;
        void update_resources( const std::string &bldg );
        void update_provides( const std::string &bldg, expansion_data &e_data );
        void update_in_progress( const std::string &bldg, const point &dir );

        bool can_expand() const;
        /// Returns the name of the building the current building @ref dir upgrades into,
        /// "null" if there isn't one
        std::string next_upgrade( const point &dir, int offset = 1 ) const;
        std::vector<basecamp_upgrade> available_upgrades( const point &dir );

        // camp utility functions
        int recruit_evaluation() const;
        int recruit_evaluation( int &sbase, int &sexpansions, int &sfaction, int &sbonus ) const;
        // confirm there is at least 1 loot destination and 1 unsorted loot zone in the camp
        bool validate_sort_points();
        // Validates the expansion data
        expansion_data parse_expansion( std::string_view terrain,
                                        const tripoint_abs_omt &new_pos );
        /**
         * Invokes the zone manager and validates that the necessary sort zones exist.
         */
        bool set_sort_points();

        // food utility
        /// Takes all the food from the camp_food zone and increases the faction
        /// food_supply
        bool distribute_food();
        std::string name_display_of( const mission_id &miss_id );
        void handle_hide_mission( const point &dir );
        void handle_reveal_mission( const point &dir );
        bool has_water() const;

        // recipes, gathering, and craft support functions
        // from a direction
        std::map<recipe_id, translation> recipe_deck( const point &dir ) const;
        // from a building
        std::map<recipe_id, translation> recipe_deck( const std::string &bldg ) const;
        int recipe_batch_max( const recipe &making ) const;
        void form_crafting_inventory();
        void form_crafting_inventory( map &target_map );
        std::list<item> use_charges( const itype_id &fake_id, int &quantity );
        /**
         * spawn items or corpses based on search attempts
         * @param skill skill level of the search
         * @param group_id name of the item_group that provides the items
         * @param attempts number of skill checks to make
         * @param difficulty a random number from 0 to difficulty is created for each attempt, and
         * if skill is higher, an item or corpse is spawned
         */
        void search_results( int skill, const item_group_id &, int attempts, int difficulty );
        /**
         * spawn items or corpses based on search attempts
         * @param skill skill level of the search
         * @param task string to identify what types of corpses to provide ( _faction_camp_hunting
         * or _faction_camp_trapping )
         * @param attempts number of skill checks to make
         * @param difficulty a random number from 0 to difficulty is created for each attempt, and
         * if skill is higher, an item or corpse is spawned
         */
        void hunting_results( int skill, const mission_id &miss_id, int attempts, int difficulty );
        inline const tripoint_abs_ms &get_dumping_spot() const {
            return dumping_spot;
        }
        // dumping spot in absolute co-ords
        inline void set_dumping_spot( const tripoint_abs_ms &spot ) {
            dumping_spot = spot;
        }
        void place_results( const item &result );

        // mission description functions
        void add_available_recipes( mission_data &mission_key, mission_kind kind, const point &dir,
                                    const std::map<recipe_id, translation> &craft_recipes );

        std::string recruit_description( int npc_count ) const;
        /// Provides a "guess" for some of the things your gatherers will return with
        /// to upgrade the camp
        std::string gathering_description();
        /// Returns a string for the number of plants that are harvestable, plots ready to plant,
        /// and ground that needs tilling
        std::string farm_description( const tripoint_abs_omt &farm_pos, size_t &plots_count,
                                      farm_ops operation );
        /// Returns the description of a camp crafting options. converts fire charges to charcoal,
        /// allows dark crafting
        std::string craft_description( const recipe_id &itm );

        // main mission description collection
<<<<<<< HEAD
        void get_available_missions( mission_data &mission_key );
        void choose_new_leader();
=======
        void get_available_missions( mission_data &mission_key, map &here );
>>>>>>> 30f23ec0
        void get_available_missions_by_dir( mission_data &mission_key, const point &dir );
        // available companion list manipulation
        void reset_camp_workers();
        comp_list get_mission_workers( const mission_id &miss_id, bool contains = false );
        // main mission start/return dispatch function
        bool handle_mission( const ui_mission_id &miss_id );

        // mission start functions
        /// generic mission start function that wraps individual mission
        npc_ptr start_mission( const mission_id &miss_id, time_duration duration,
                               bool must_feed, const std::string &desc, bool group,
                               const std::vector<item *> &equipment,
                               const skill_id &skill_tested, int skill_level, float exertion_level );
        npc_ptr start_mission( const mission_id &miss_id, time_duration duration,
                               bool must_feed, const std::string &desc, bool group,
                               const std::vector<item *> &equipment, float exertion_level,
                               const std::map<skill_id, int> &required_skills = {} );
        comp_list start_multi_mission( const mission_id &miss_id,
                                       bool must_feed, const std::string &desc, float exertion_level,
                                       // const std::vector<item*>& equipment, //  No support for extracting equipment from recipes currently..
                                       const skill_id &skill_tested, int skill_level );
        comp_list start_multi_mission( const mission_id &miss_id,
                                       bool must_feed, const std::string &desc, float exertion_level,
                                       //  const std::vector<item*>& equipment, //  No support for extracting equipment from recipes currently..
                                       const std::map<skill_id, int> &required_skills = {} );
        void start_upgrade( const mission_id &miss_id );
        std::string om_upgrade_description( const std::string &bldg, const mapgen_arguments &,
                                            bool trunc = false ) const;
        void start_menial_labor();
        void worker_assignment_ui();
        void job_assignment_ui();
        void start_crafting( const std::string &type, const mission_id &miss_id, float exertion_level );

        /// Called when a companion is sent to cut logs
        void start_cut_logs( const mission_id &miss_id, float exertion_level );
        void start_clearcut( const mission_id &miss_id, float exertion_level );
        void start_setup_hide_site( const mission_id &miss_id, float exertion_level );
        void start_relay_hide_site( const mission_id &miss_id, float exertion_level );
        /// Called when a companion is sent to start fortifications
        void start_fortifications( const mission_id &miss_id, float exertion_level );
        /// Called when a companion is sent to start digging down salt water pipes
        bool common_salt_water_pipe_construction( const mission_id &miss_id,
                expansion_salt_water_pipe *pipe,
                int segment_number ); //  Code factored out from the two following operation, not intended to be used elsewhere.
        void start_salt_water_pipe( const mission_id &miss_id );
        void continue_salt_water_pipe( const mission_id &miss_id );
        void start_combat_mission( const mission_id &miss_id, float exertion_level );
        void start_farm_op( const tripoint_abs_omt &omt_tgt, const mission_id &miss_id,
                            float exertion_level );
        ///Display items listed in @ref equipment to let the player pick what to give the departing
        ///NPC, loops until quit or empty.
        std::vector<item *> give_equipment( std::vector<item *> equipment, const std::string &msg );
        drop_locations give_equipment( Character *pc, const inventory_filter_preset &preset,
                                       const std::string &msg, const std::string &title, units::volume &total_volume,
                                       units::mass &total_mass );
        drop_locations get_equipment( tinymap *target_bay, const tripoint &target, Character *pc,
                                      const inventory_filter_preset &preset,
                                      const std::string &msg, const std::string &title, units::volume &total_volume,
                                      units::mass &total_mass );

        // mission return functions
        /// called to select a companion to return to the base
        npc_ptr companion_choose_return( const mission_id &miss_id, time_duration min_duration );
        npc_ptr companion_crafting_choose_return( const mission_id &miss_id );
        /// called with a companion @ref comp who is not the camp manager, finishes updating their
        /// skills, consuming food, and returning them to the base.
        void finish_return( npc &comp, bool fixed_time, const std::string &return_msg,
                            const std::string &skill, int difficulty, bool cancel = false );
        /// a wrapper function for @ref companion_choose_return and @ref finish_return
        npc_ptr mission_return( const mission_id &miss_id, time_duration min_duration,
                                bool fixed_time, const std::string &return_msg,
                                const std::string &skill, int difficulty );
        npc_ptr crafting_mission_return( const mission_id &miss_id, const std::string &return_msg,
                                         const std::string &skill, int difficulty );
        /// select a companion for any mission to return to base
        npc_ptr emergency_recall( const mission_id &miss_id );

        /// Called to close upgrade missions, @ref miss is the name of the mission id
        /// and @ref dir is the direction of the location to be upgraded
        bool upgrade_return( const mission_id &miss_id );

        /// Choose which expansion you should start, called when a survey mission is completed
        bool survey_return( const mission_id &miss_id );
        bool menial_return( const mission_id &miss_id );
        /// Called when a companion completes a gathering @ref task mission
        bool gathering_return( const mission_id &miss_id, time_duration min_time );
        void recruit_return( const mission_id &miss_id, int score );
        /**
        * Perform any mix of the three farm tasks.
        * @param task
        * @param omt_tgt the overmap pos3 of the farm_ops
        * @param op whether to plow, plant, or harvest
        */
        bool farm_return( const mission_id &miss_id, const tripoint_abs_omt &omt_tgt );
        void fortifications_return( const mission_id &miss_id );
        bool salt_water_pipe_swamp_return( const mission_id &miss_id,
                                           const comp_list &npc_list );
        bool salt_water_pipe_return( const mission_id &miss_id,
                                     const comp_list &npc_list );

        void combat_mission_return( const mission_id &miss_id );
        void validate_assignees();
        void add_assignee( character_id id );
        void remove_assignee( character_id id );
        std::vector<npc_ptr> get_npcs_assigned();
        void hide_mission( ui_mission_id id );
        void reveal_mission( ui_mission_id id );
        bool is_hidden( ui_mission_id id );
        // Save/load
        void serialize( JsonOut &json ) const;
        void deserialize( const JsonObject &data );
        void load_data( const std::string &data );
        inline const std::vector<const zone_data * > &get_storage_zone() const {
            return storage_zones;
        }
        // dumping spot in absolute co-ords
        inline void set_storage_zone( const std::vector<const zone_data *> &zones ) {
            storage_zones = zones;
        }
        inline const std::unordered_set<tripoint_abs_ms> &get_storage_tiles() const {
            return src_set;
        }
        // dumping spot in absolute co-ords
        inline void set_storage_tiles( const std::unordered_set<tripoint_abs_ms> &tiles ) {
            src_set = tiles;
        }
        void form_storage_zones( map &here, const tripoint_abs_ms &abspos );
        map &get_camp_map();
        void unload_camp_map();
    private:
        friend class basecamp_action_components;

        // lazy re-evaluation of available camp resources
        void reset_camp_resources( map &here );
        void add_resource( const itype_id &camp_resource );
        // omt pos
        tripoint_abs_omt omt_pos;
        std::vector<npc_ptr> assigned_npcs; // NOLINT(cata-serialize)
        // location of associated bulletin board in abs coords
        tripoint bb_pos;
        std::map<point, expansion_data> expansions;
        comp_list camp_workers; // NOLINT(cata-serialize)
        basecamp_map camp_map; // NOLINT(cata-serialize)
        tripoint_abs_ms dumping_spot;
        std::vector<const zone_data *> storage_zones; // NOLINT(cata-serialize)
        std::unordered_set<tripoint_abs_ms> src_set; // NOLINT(cata-serialize)
        std::set<itype_id> fuel_types; // NOLINT(cata-serialize)
        std::vector<basecamp_fuel> fuels; // NOLINT(cata-serialize)
        std::vector<basecamp_resource> resources; // NOLINT(cata-serialize)
        std::vector<std::vector<ui_mission_id>> temp_ui_mission_keys;   // NOLINT(cata-serialize)
        inventory _inv; // NOLINT(cata-serialize)
        bool by_radio = false; // NOLINT(cata-serialize)
};

class basecamp_action_components
{
    public:
        basecamp_action_components( const recipe &making, const mapgen_arguments &, int batch_size,
                                    basecamp & );

        // Returns true iff all necessary components were successfully chosen
        bool choose_components();
        void consume_components();
    private:
        const recipe &making_;
        const mapgen_arguments &args_;
        int batch_size_;
        basecamp &base_;
        std::vector<comp_selection<item_comp>> item_selections_;
        std::vector<comp_selection<tool_comp>> tool_selections_;
};

#endif // CATA_SRC_BASECAMP_H<|MERGE_RESOLUTION|>--- conflicted
+++ resolved
@@ -287,13 +287,10 @@
         std::string craft_description( const recipe_id &itm );
 
         // main mission description collection
-<<<<<<< HEAD
-        void get_available_missions( mission_data &mission_key );
+
+        void get_available_missions( mission_data &mission_key, map &here );
+        void get_available_missions_by_dir( mission_data &mission_key, const point &dir );
         void choose_new_leader();
-=======
-        void get_available_missions( mission_data &mission_key, map &here );
->>>>>>> 30f23ec0
-        void get_available_missions_by_dir( mission_data &mission_key, const point &dir );
         // available companion list manipulation
         void reset_camp_workers();
         comp_list get_mission_workers( const mission_id &miss_id, bool contains = false );
