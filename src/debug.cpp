--- conflicted
+++ resolved
@@ -472,10 +472,7 @@
 }
 
 #if defined(BACKTRACE)
-<<<<<<< HEAD
-=======
 #if !defined(_WIN32) && !defined(__CYGWIN__)
->>>>>>> c33633ca
 // Verify that a string is safe for passing as an argument to addr2line.
 // In particular, we want to avoid any characters of significance to the shell.
 bool debug_is_safe_string( const char *start, const char *finish )
