--- conflicted
+++ resolved
@@ -17,7 +17,6 @@
 {
     const double x(location.x / 2000.0);// Integer x position / widening factor of the Perlin function.
     const double y(location.y / 2000.0);// Integer y position / widening factor of the Perlin function.
-<<<<<<< HEAD
     // Leaving these in just in case something ELSE goes wrong--KA101
 //    int initial_season(0);
 //    if(ACTIVE_WORLD_OPTIONS["INITIAL_SEASON"].getValue() == "spring") {
@@ -28,21 +27,7 @@
 //        initial_season = 3;
 //    }
     const double z( double( t.get_turn() + DAYS(t.season_length()) ) / 2000.0); // Integer turn / widening factor of the Perlin function.
-=======
-    int initial_season(0);
-    if(ACTIVE_WORLD_OPTIONS["INITIAL_SEASON"].getValue() == "spring") {
-        initial_season = 1;
-    } else if(ACTIVE_WORLD_OPTIONS["INITIAL_SEASON"].getValue() == "summer") {
-        initial_season = 2;
-    } else if(ACTIVE_WORLD_OPTIONS["INITIAL_SEASON"].getValue() == "autumn") {
-        initial_season = 3;
-    }
-    if (g->scen->has_flag("SUM_START")){initial_season = 2;}
-    if (g->scen->has_flag("SPR_START")){initial_season = 1;}
-    if (g->scen->has_flag("AUT_START")){initial_season = 3;}
-    if (g->scen->has_flag("WIN_START")){initial_season = 0;}
-    const double z( double( t.get_turn() + DAYS(initial_season * t.season_length()) ) / 2000.0); // Integer turn / widening factor of the Perlin function.
->>>>>>> 698f282d
+    
     const double dayFraction((double)t.minutes_past_midnight() / 1440);
 
     // Noise factors
