--- conflicted
+++ resolved
@@ -833,31 +833,6 @@
         } else {
             add_msg_player_or_npc( _( "You eat your %s." ), _( "<npcname> eats a %s." ),
                                    food.tname() );
-<<<<<<< HEAD
-=======
-            if( !spoiled && !food.has_flag( flag_ALLERGEN_JUNK ) ) {
-                bool has_chair_nearby = false;
-                for( const tripoint &pt : g->m.points_in_radius( pos(), 1 ) ) {
-                    if( g->m.has_flag_furn( flag_CAN_SIT, pt ) || g->m.has_flag( flag_CAN_SIT, pt ) ||
-                        ( g->m.veh_at( pt ) && ( g->m.veh_at( pt )->vehicle().has_part( "SEAT" ) ) ) ) {
-                        has_chair_nearby = true;
-                    }
-                }
-                if( has_chair_nearby && g->m.has_nearby_table( pos(), 1 ) ) {
-                    if( has_trait( trait_TABLEMANNERS ) ) {
-                        rem_morale( MORALE_ATE_WITHOUT_TABLE );
-                        add_morale( MORALE_ATE_WITH_TABLE, 3, 3, 3_hours, 2_hours, true );
-                    } else {
-                        add_morale( MORALE_ATE_WITH_TABLE, 1, 1, 3_hours, 2_hours, true );
-                    }
-                } else {
-                    if( has_trait( trait_TABLEMANNERS ) ) {
-                        rem_morale( MORALE_ATE_WITH_TABLE );
-                        add_morale( MORALE_ATE_WITHOUT_TABLE, -2, -4, 3_hours, 2_hours, true );
-                    }
-                }
-            }
->>>>>>> 9aa76450
         }
     }
 
@@ -1004,19 +979,14 @@
 
     // Morale bonus for eating unspoiled food at a nearby table
     if( !food.rotten() && !food.has_flag( flag_ALLERGEN_JUNK ) ) {
-        bool has_table_nearby = false;
         bool has_chair_nearby = false;
         for( const tripoint &pt : g->m.points_in_radius( pos(), 1 ) ) {
             const optional_vpart_position vp = g->m.veh_at( pt );
-            if( g->m.has_flag( flag_FLAT_SURF, pt ) ||
-                ( vp && ( vp->vehicle().has_part( "KITCHEN" ) || vp->vehicle().has_part( "FLAT_SURF" ) ) ) ) {
-                has_table_nearby = true;
-            }
             if( g->m.has_flag( flag_CAN_SIT, pt ) || ( vp && vp->vehicle().has_part( "SEAT" ) ) ) {
                 has_chair_nearby = true;
             }
         }
-        if( has_chair_nearby && has_table_nearby ) {
+        if( has_chair_nearby && g->m.has_nearby_table( pos(), 1 ) ) {
             if( has_trait( trait_TABLEMANNERS ) ) {
                 rem_morale( MORALE_ATE_WITHOUT_TABLE );
                 add_morale( MORALE_ATE_WITH_TABLE, 3, 3, 3_hours, 2_hours, true );
