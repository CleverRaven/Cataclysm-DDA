--- conflicted
+++ resolved
@@ -1001,17 +1001,9 @@
         }
     }
 
-<<<<<<< HEAD
     for( const auto &elem : food.get_comestible()->contamination ) {
         if( rng( 1, 100 ) <= elem.second ) {
             expose_to_disease( elem.first );
-=======
-    // Chance to get food poisoning from bacterial contamination
-    if( !will_vomit && !has_bionic( bio_digestion ) ) {
-        const int contamination = food.get_comestible()->contamination;
-        if( rng( 1, 100 ) <= contamination ) {
-            add_effect( effect_foodpoison, rng( 6_minutes, ( nutr + 1 ) * 6_minutes ) );
->>>>>>> 6fc9301c
         }
     }
 
