--- conflicted
+++ resolved
@@ -597,11 +597,7 @@
         add_consequence( _( "Your stomach won't be happy (not rotten enough)." ), ALLERGY_WEAK );
     }
 
-<<<<<<< HEAD
-    if( stomach.stomach_remaining( *this ) < food.volume() / food.charges &&
-=======
-    if( food.charges > 0 && stomach.stomach_remaining() < food.volume() / food.charges &&
->>>>>>> 0a0ab700
+    if( food.charges > 0 && stomach.stomach_remaining( *this ) < food.volume() / food.charges &&
         !food.has_infinite_charges() ) {
         if( edible ) {
             add_consequence( _( "You're full already and will be forcing yourself to eat." ), TOO_FULL );
