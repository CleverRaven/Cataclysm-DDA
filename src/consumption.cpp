#include <algorithm>
#include <array>
#include <cmath>
#include <cstdlib>
#include <memory>
#include <string>
#include <tuple>

#include "addiction.h"
#include "avatar.h"
#include "bionics.h"
#include "calendar.h"
#include "cata_utility.h"
#include "character.h"
#include "color.h"
#include "debug.h"
#include "enums.h"
#include "event_bus.h"
#include "flat_set.h"
#include "flag.h"
#include "game.h"
#include "item.h"
#include "item_category.h"
#include "item_contents.h"
#include "itype.h"
#include "iuse.h"
#include "iuse_actor.h"
#include "line.h"
#include "map.h"
#include "material.h"
#include "messages.h"
#include "monster.h"
#include "morale_types.h"
#include "mutation.h"
#include "npc.h"
#include "options.h"
#include "pickup.h"
#include "player.h" // IWYU pragma: associated
#include "pldata.h"
#include "recipe.h"
#include "recipe_dictionary.h"
#include "requirements.h"
#include "rng.h"
#include "stomach.h"
#include "string_formatter.h"
#include "translations.h"
#include "units.h"
#include "units_fwd.h"
#include "visitable.h"
#include "vitamin.h"

static const std::string comesttype_DRINK( "DRINK" );
static const std::string comesttype_FOOD( "FOOD" );

static const skill_id skill_cooking( "cooking" );
static const skill_id skill_survival( "survival" );

static const mtype_id mon_player_blob( "mon_player_blob" );

static const bionic_id bio_advreactor( "bio_advreactor" );
static const bionic_id bio_digestion( "bio_digestion" );
static const bionic_id bio_furnace( "bio_furnace" );
static const bionic_id bio_reactor( "bio_reactor" );
static const bionic_id bio_syringe( "bio_syringe" );
static const bionic_id bio_taste_blocker( "bio_taste_blocker" );

static const efftype_id effect_bloodworms( "bloodworms" );
static const efftype_id effect_brainworms( "brainworms" );
static const efftype_id effect_common_cold( "common_cold" );
static const efftype_id effect_flu( "flu" );
static const efftype_id effect_foodpoison( "foodpoison" );
static const efftype_id effect_fungus( "fungus" );
static const efftype_id effect_hallu( "hallu" );
static const efftype_id effect_hunger_engorged( "hunger_engorged" );
static const efftype_id effect_hunger_full( "hunger_full" );
static const efftype_id effect_nausea( "nausea" );
static const efftype_id effect_paincysts( "paincysts" );
static const efftype_id effect_poison( "poison" );
static const efftype_id effect_tapeworm( "tapeworm" );
static const efftype_id effect_visuals( "visuals" );

static const item_category_id item_category_chems( "chems" );

static const itype_id itype_apparatus( "apparatus" );
static const itype_id itype_dab_pen_on( "dab_pen_on" );
static const itype_id itype_syringe( "syringe" );

static const mutation_category_id mutation_category_URSINE( "URSINE" );

static const trait_id trait_ACIDBLOOD( "ACIDBLOOD" );
static const trait_id trait_AMORPHOUS( "AMORPHOUS" );
static const trait_id trait_ANTIFRUIT( "ANTIFRUIT" );
static const trait_id trait_ANTIJUNK( "ANTIJUNK" );
static const trait_id trait_ANTIWHEAT( "ANTIWHEAT" );
static const trait_id trait_CANNIBAL( "CANNIBAL" );
static const trait_id trait_CARNIVORE( "CARNIVORE" );
static const trait_id trait_EATDEAD( "EATDEAD" );
static const trait_id trait_EATHEALTH( "EATHEALTH" );
static const trait_id trait_EATPOISON( "EATPOISON" );
static const trait_id trait_GIZZARD( "GIZZARD" );
static const trait_id trait_GOURMAND( "GOURMAND" );
static const trait_id trait_HERBIVORE( "HERBIVORE" );
static const trait_id trait_HIBERNATE( "HIBERNATE" );
static const trait_id trait_LACTOSE( "LACTOSE" );
static const trait_id trait_M_DEPENDENT( "M_DEPENDENT" );
static const trait_id trait_M_IMMUNE( "M_IMMUNE" );
static const trait_id trait_MEATARIAN( "MEATARIAN" );
static const trait_id trait_PARAIMMUNE( "PARAIMMUNE" );
static const trait_id trait_PROBOSCIS( "PROBOSCIS" );
static const trait_id trait_PROJUNK( "PROJUNK" );
static const trait_id trait_PROJUNK2( "PROJUNK2" );
static const trait_id trait_PSYCHOPATH( "PSYCHOPATH" );
static const trait_id trait_RUMINANT( "RUMINANT" );
static const trait_id trait_SAPIOVORE( "SAPIOVORE" );
static const trait_id trait_SAPROPHAGE( "SAPROPHAGE" );
static const trait_id trait_SAPROVORE( "SAPROVORE" );
static const trait_id trait_SCHIZOPHRENIC( "SCHIZOPHRENIC" );
static const trait_id trait_SLIMESPAWNER( "SLIMESPAWNER" );
static const trait_id trait_SPIRITUAL( "SPIRITUAL" );
static const trait_id trait_STIMBOOST( "STIMBOOST" );
static const trait_id trait_TABLEMANNERS( "TABLEMANNERS" );
static const trait_id trait_THRESH_BIRD( "THRESH_BIRD" );
static const trait_id trait_THRESH_CATTLE( "THRESH_CATTLE" );
static const trait_id trait_THRESH_FELINE( "THRESH_FELINE" );
static const trait_id trait_THRESH_LUPINE( "THRESH_LUPINE" );
static const trait_id trait_THRESH_PLANT( "THRESH_PLANT" );
static const trait_id trait_THRESH_URSINE( "THRESH_URSINE" );
static const trait_id trait_VEGETARIAN( "VEGETARIAN" );
static const trait_id trait_WATERSLEEP( "WATERSLEEP" );

// note: cannot use constants from flag.h (e.g. flag_ALLERGEN_VEGGY) here, as they
// might be uninitialized at the time these const arrays are created
static const std::array<flag_str_id, 4> carnivore_blacklist {{
        flag_str_id( "ALLERGEN_VEGGY" ), flag_str_id( "ALLERGEN_FRUIT" ),
        flag_str_id( "ALLERGEN_WHEAT" ), flag_str_id( "ALLERGEN_NUT" )
    }};

static const std::array<flag_str_id, 2> herbivore_blacklist {{
        flag_str_id( "ALLERGEN_MEAT" ), flag_str_id( "ALLERGEN_EGG" )
    }};

// Defines the maximum volume that a internal furnace can consume
static const units::volume furnace_max_volume( 3_liter );

// TODO: JSONize.
static const std::map<itype_id, int> plut_charges = {
    { itype_id( "plut_cell" ),         PLUTONIUM_CHARGES * 10 },
    { itype_id( "plut_slurry_dense" ), PLUTONIUM_CHARGES },
    { itype_id( "plut_slurry" ),       PLUTONIUM_CHARGES / 2 }
};

int Character::stomach_capacity() const
{
    if( has_trait( trait_GIZZARD ) ) {
        return 0;
    }

    if( has_active_mutation( trait_HIBERNATE ) ) {
        return -620;
    }

    if( has_trait( trait_GOURMAND ) || has_trait( trait_HIBERNATE ) ) {
        return -60;
    }

    return -20;
}

// TODO: Move pizza scraping here.
static int compute_default_effective_kcal( const item &comest, const Character &you,
        const cata::flat_set<flag_id> &extra_flags = {} )
{
    if( !comest.get_comestible() ) {
        return 0;
    }

    // As float to avoid rounding too many times
    float kcal = comest.get_comestible()->default_nutrition.kcal;

    // Many raw foods give less calories, as your body has expends more energy digesting them.
    bool cooked = comest.has_flag( flag_COOKED ) || extra_flags.count( flag_COOKED );
    if( comest.has_flag( flag_RAW ) && !cooked ) {
        kcal *= 0.75f;
    }

    if( you.has_trait( trait_GIZZARD ) ) {
        kcal *= 0.6f;
    }

    if( you.has_trait( trait_CARNIVORE ) && comest.has_flag( flag_CARNIVORE_OK ) &&
        comest.has_any_flag( carnivore_blacklist ) ) {
        // TODO: Comment pizza scrapping
        kcal *= 0.5f;
    }

    const float relative_rot = comest.get_relative_rot();
    // Saprophages get full nutrition from rotting food
    if( relative_rot > 1.0f && !you.has_trait( trait_SAPROPHAGE ) ) {
        // everyone else only gets a portion of the nutrition
        // Scaling linearly from 100% at just-rotten to 0 at halfway-rotten-away
        const float rottedness = clamp( 2 * relative_rot - 2.0f, 0.1f, 1.0f );
        kcal *= ( 1.0f - rottedness );
    }

    // Bionic digestion gives extra nutrition
    if( you.has_bionic( bio_digestion ) ) {
        kcal *= 1.5f;
    }

    return static_cast<int>( kcal );
}

// Compute default effective vitamins for an item, taking into account player
// traits, but not components of the item.
static std::map<vitamin_id, int> compute_default_effective_vitamins(
    const item &it, const Character &you )
{
    if( !it.get_comestible() ) {
        return {};
    }

    std::map<vitamin_id, int> res = it.get_comestible()->default_nutrition.vitamins;

    for( const trait_id &trait : you.get_mutations() ) {
        const auto &mut = trait.obj();
        // make sure to iterate over every material defined for vitamin absorption
        // TODO: put this loop into a function and utilize it again for bionics
        for( const auto &mat : mut.vitamin_absorb_multi ) {
            // this is where we are able to check if the food actually is changed by the trait
            if( mat.first == material_id( "all" ) || it.made_of( mat.first ) ) {
                const std::map<vitamin_id, double> &mat_vit_map = mat.second;
                for( auto &vit : res ) {
                    auto vit_factor = mat_vit_map.find( vit.first );
                    if( vit_factor != mat_vit_map.end() ) {
                        vit.second *= vit_factor->second;
                    }
                }
            }
        }
    }
    for( const bionic_id &bid : you.get_bionics() ) {
        if( bid->vitamin_absorb_mod == 1.0f ) {
            continue;
        }
        for( std::pair<const vitamin_id, int> &vit : res ) {
            vit.second *= bid->vitamin_absorb_mod;
        }
    }
    return res;
}

// Calculate the effective nutrients for a given item, taking
// into account character traits but not item components.
static nutrients compute_default_effective_nutrients( const item &comest,
        const Character &you, const cata::flat_set<flag_id> &extra_flags = {} )
{
    return { compute_default_effective_kcal( comest, you, extra_flags ),
             compute_default_effective_vitamins( comest, you ) };
}

// Calculate the nutrients that the given character would receive from consuming
// the given item, taking into account the item components and the character's
// traits.
// This is used by item display, making actual nutrition available to character.
nutrients Character::compute_effective_nutrients( const item &comest ) const
{
    if( !comest.is_comestible() ) {
        return {};
    }

    // if item has components, will derive calories from that instead.
    if( !comest.components.empty() && !comest.has_flag( flag_NUTRIENT_OVERRIDE ) ) {
        nutrients tally{};
        for( const item &component : comest.components ) {
            nutrients component_value =
                compute_effective_nutrients( component ) * component.charges;
            if( component.has_flag( flag_BYPRODUCT ) ) {
                tally -= component_value;
            } else {
                tally += component_value;
            }
        }
        return tally / comest.recipe_charges;
    } else {
        return compute_default_effective_nutrients( comest, *this );
    }
}

// Calculate range of nutrients obtainable for a given item when crafted via
// the given recipe
std::pair<nutrients, nutrients> Character::compute_nutrient_range(
    const item &comest, const recipe_id &recipe_i,
    const cata::flat_set<flag_id> &extra_flags ) const
{
    if( !comest.is_comestible() ) {
        return {};
    }

    // if item has components, will derive calories from that instead.
    if( comest.has_flag( flag_NUTRIENT_OVERRIDE ) ) {
        nutrients result = compute_default_effective_nutrients( comest, *this );
        return { result, result };
    }

    nutrients tally_min;
    nutrients tally_max;

    const recipe &rec = *recipe_i;

    cata::flat_set<flag_id> our_extra_flags = extra_flags;

    if( rec.hot_result() ) {
        our_extra_flags.insert( flag_COOKED );
    }

    const requirement_data requirements = rec.simple_requirements();
    const requirement_data::alter_item_comp_vector &component_requirements =
        requirements.get_components();

    for( const std::vector<item_comp> &component_options : component_requirements ) {
        nutrients this_min;
        nutrients this_max;
        bool first = true;
        for( const item_comp &component_option : component_options ) {
            std::pair<nutrients, nutrients> component_option_range =
                compute_nutrient_range( component_option.type, our_extra_flags );
            component_option_range.first *= component_option.count;
            component_option_range.second *= component_option.count;

            if( first ) {
                std::tie( this_min, this_max ) = component_option_range;
                first = false;
            } else {
                this_min.min_in_place( component_option_range.first );
                this_max.max_in_place( component_option_range.second );
            }
        }
        tally_min += this_min;
        tally_max += this_max;
    }

    for( const std::pair<const itype_id, int> &byproduct : rec.byproducts ) {
        item byproduct_it( byproduct.first, calendar::turn, byproduct.second );
        nutrients byproduct_nutr = compute_default_effective_nutrients( byproduct_it, *this );
        tally_min -= byproduct_nutr;
        tally_max -= byproduct_nutr;
    }

    int charges = comest.count();
    return { tally_min / charges, tally_max / charges };
}

// Calculate the range of nturients possible for a given item across all
// possible recipes
std::pair<nutrients, nutrients> Character::compute_nutrient_range(
    const itype_id &comest_id, const cata::flat_set<flag_id> &extra_flags ) const
{
    const itype *comest = item::find_type( comest_id );
    if( !comest->comestible ) {
        return {};
    }

    item comest_it( comest, calendar::turn, 1 );
    // The default nutrients are always a possibility
    nutrients min_nutr = compute_default_effective_nutrients( comest_it, *this, extra_flags );

    if( comest->has_flag( flag_NUTRIENT_OVERRIDE ) ||
        recipe_dict.is_item_on_loop( comest->get_id() ) ) {
        return { min_nutr, min_nutr };
    }

    nutrients max_nutr = min_nutr;

    for( const recipe_id &rec : comest->recipes ) {
        nutrients this_min;
        nutrients this_max;

        item result_it = rec->create_result();
        if( result_it.contents.num_item_stacks() == 1 ) {
            const item alt_result = result_it.contents.legacy_front();
            if( alt_result.typeId() == comest_it.typeId() ) {
                result_it = alt_result;
            }
        }
        if( result_it.typeId() != comest_it.typeId() ) {
            debugmsg( "When creating recipe result expected %s, got %s\n",
                      comest_it.typeId().str(), result_it.typeId().str() );
        }
        std::tie( this_min, this_max ) = compute_nutrient_range( result_it, rec, extra_flags );
        min_nutr.min_in_place( this_min );
        max_nutr.max_in_place( this_max );
    }

    return { min_nutr, max_nutr };
}

int Character::nutrition_for( const item &comest ) const
{
    return compute_effective_nutrients( comest ).kcal / islot_comestible::kcal_per_nutr;
}

std::pair<int, int> Character::fun_for( const item &comest ) const
{
    if( !comest.is_comestible() ) {
        return std::pair<int, int>( 0, 0 );
    }

    // As float to avoid rounding too many times
    float fun = comest.get_comestible_fun();
    // Food doesn't taste as good when you're sick
    if( ( has_effect( effect_common_cold ) || has_effect( effect_flu ) ) && fun > 0 ) {
        fun /= 3;
    }
    // Rotten food should be pretty disgusting
    const float relative_rot = comest.get_relative_rot();
    if( relative_rot > 1.0f && !has_trait( trait_SAPROPHAGE ) && !has_trait( trait_SAPROVORE ) ) {
        const float rottedness = clamp( 2 * relative_rot - 2.0f, 0.1f, 1.0f );
        // Three effects:
        // penalty for rot goes from -2 to -20
        // bonus for tasty food drops from 90% to 0%
        // disgusting food unfun increases from 110% to 200%
        fun -= rottedness * 10;
        if( fun > 0 ) {
            fun *= ( 1.0f - rottedness );
        } else {
            fun *= ( 1.0f + rottedness );
        }
    }

    // Food is less enjoyable when eaten too often.
    if( fun > 0 || comest.has_flag( flag_NEGATIVE_MONOTONY_OK ) ) {
        for( const consumption_event &event : consumption_history ) {
            if( event.time > calendar::turn - 2_days && event.type_id == comest.typeId() &&
                event.component_hash == comest.make_component_hash() ) {
                fun -= comest.get_comestible()->monotony_penalty;
                // This effect can't drop fun below 0, unless the food has the right flag.
                // 0 is the lowest we'll go, no need to keep looping.
                if( fun <= 0 && !comest.has_flag( flag_NEGATIVE_MONOTONY_OK ) ) {
                    fun = 0;
                    break;
                }
            }
        }
    }

    float fun_max = fun < 0 ? fun * 6.0f : fun * 3.0f;
    if( comest.has_flag( flag_EATEN_COLD ) && comest.has_flag( flag_COLD ) ) {
        if( fun > 0 ) {
            fun *= 2;
        } else {
            fun = 1;
            fun_max = 5;
        }
    }

    if( comest.has_flag( flag_MELTS ) && !comest.has_flag( flag_FROZEN ) ) {
        if( fun > 0 ) {
            fun *= 0.5;
        } else {
            // Melted freezable food tastes 25% worse than frozen freezable food.
            // Frozen freezable food... say that 5 times fast
            fun *= 1.25;
        }
    }

    if( ( comest.has_flag( flag_LUPINE ) && has_trait( trait_THRESH_LUPINE ) ) ||
        ( comest.has_flag( flag_FELINE ) && has_trait( trait_THRESH_FELINE ) ) ) {
        if( fun < 0 ) {
            fun = -fun;
            fun /= 2;
        }
    }

    if( has_trait( trait_GOURMAND ) ) {
        if( fun < -1 ) {
            fun_max = fun;
            fun /= 2;
        } else if( fun > 0 ) {
            fun_max *= 3;
            fun = fun * 3 / 2;
        }
    }

    if( has_active_bionic( bio_taste_blocker ) &&
        get_power_level() > units::from_kilojoule( std::abs( comest.get_comestible_fun() ) ) &&
        fun < 0 ) {
        fun = 0;
    }

    return { static_cast< int >( fun ), static_cast< int >( fun_max ) };
}

time_duration Character::vitamin_rate( const vitamin_id &vit ) const
{
    time_duration res = vit.obj().rate();

    for( const auto &m : get_mutations() ) {
        const auto &mut = m.obj();
        auto iter = mut.vitamin_rates.find( vit );
        if( iter != mut.vitamin_rates.end() ) {
            res += iter->second;
        }
    }

    return res;
}

int Character::vitamin_mod( const vitamin_id &vit, int qty, bool capped )
{
    if( !vit.is_valid() ) {
        debugmsg( "Vitamin with id %s does not exist, and cannot be modified", vit.str() );
        return 0;
    }
    // What's going on here? Emplace returns either an iterator to the inserted
    // item or, if it already exists, an iterator to the (unchanged) extant item
    // (Okay, technically it returns a pair<iterator, bool>, the iterator is what we want)
    auto it = vitamin_levels.emplace( vit, 0 ).first;
    const vitamin &v = *it->first;

    if( qty > 0 ) {
        // Accumulations can never occur from food sources
        it->second = std::min( it->second + qty, capped ? 0 : v.max() );
        update_vitamins( vit );

    } else if( qty < 0 ) {
        it->second = std::max( it->second + qty, v.min() );
        update_vitamins( vit );
    }

    return it->second;
}

void Character::vitamins_mod( const std::map<vitamin_id, int> &vitamins, bool capped )
{
    for( const std::pair<const vitamin_id, int> &vit : vitamins ) {
        vitamin_mod( vit.first, vit.second, capped );
    }
}

int Character::vitamin_get( const vitamin_id &vit ) const
{
    if( get_option<bool>( "NO_VITAMINS" ) && vit->type() == vitamin_type::VITAMIN ) {
        return 0;
    }

    const auto &v = vitamin_levels.find( vit );
    return v != vitamin_levels.end() ? v->second : 0;
}

bool Character::vitamin_set( const vitamin_id &vit, int qty )
{
    auto v = vitamin_levels.find( vit );
    if( v == vitamin_levels.end() ) {
        return false;
    }
    vitamin_mod( vit, qty - v->second, false );

    return true;
}

float Character::metabolic_rate_base() const
{
    static const std::string hunger_rate_string( "PLAYER_HUNGER_RATE" );
    float hunger_rate = get_option< float >( hunger_rate_string );
    static const std::string metabolism_modifier( "metabolism_modifier" );
    return hunger_rate * ( 1.0f + mutation_value( metabolism_modifier ) );
}

// TODO: Make this less chaotic to let NPC retroactive catch up work here
// TODO: Involve body heat (cold -> higher metabolism, unless cold-blooded)
// TODO: Involve stamina (maybe not here?)
float Character::metabolic_rate() const
{
    // First value is effective hunger, second is nutrition multiplier
    // Note: Values do not match hungry/v.hungry/famished/starving,
    // because effective hunger is affected by speed (which drops when hungry)
    static const std::vector<std::pair<float, float>> thresholds = {{
            { 300.0f, 1.0f },
            { 2000.0f, 0.8f },
            { 5000.0f, 0.6f },
            { 8000.0f, 0.5f }
        }
    };

    // Penalize fast survivors
    // TODO: Have cold temperature increase, not decrease, metabolism
    const float effective_hunger = ( get_hunger() + get_starvation() ) * 100.0f / std::max( 50,
                                   get_speed() );
    const float modifier = multi_lerp( thresholds, effective_hunger );

    return modifier * metabolic_rate_base();
}

morale_type Character::allergy_type( const item &food ) const
{
    using allergy_tuple = std::tuple<trait_id, flag_str_id, morale_type>;
    static const std::array<allergy_tuple, 8> allergy_tuples = {{
            std::make_tuple( trait_VEGETARIAN, flag_ALLERGEN_MEAT, MORALE_VEGETARIAN ),
            std::make_tuple( trait_MEATARIAN, flag_ALLERGEN_VEGGY, MORALE_MEATARIAN ),
            std::make_tuple( trait_LACTOSE, flag_ALLERGEN_MILK, MORALE_LACTOSE ),
            std::make_tuple( trait_ANTIFRUIT, flag_ALLERGEN_FRUIT, MORALE_ANTIFRUIT ),
            std::make_tuple( trait_ANTIJUNK, flag_ALLERGEN_JUNK, MORALE_ANTIJUNK ),
            std::make_tuple( trait_ANTIWHEAT, flag_ALLERGEN_WHEAT, MORALE_ANTIWHEAT )
        }
    };

    for( const auto &tp : allergy_tuples ) {
        if( has_trait( std::get<0>( tp ) ) &&
            food.has_flag( std::get<1>( tp ) ) ) {
            return std::get<2>( tp );
        }
    }

    return MORALE_NULL;
}

ret_val<edible_rating> Character::can_eat( const item &food ) const
{

    const rechargeable_cbm cbm = get_cbm_rechargeable_with( food );
    if( !food.is_comestible() && cbm == rechargeable_cbm::none ) {
        return ret_val<edible_rating>::make_failure( _( "That doesn't look edible." ) );
    } else if( cbm != rechargeable_cbm::none ) {
        std::string item_name = food.tname();
        itype_id item_type = food.typeId();
        if( food.type->magazine ) {
            const item ammo = item( food.ammo_current() );
            item_name = ammo.tname();
            item_type = ammo.typeId();
        }

        if( get_fuel_capacity( item_type ) <= 0 ) {
            return ret_val<edible_rating>::make_failure( _( "No space to store more %s" ), item_name );
        } else {
            return ret_val<edible_rating>::make_success();
        }
    }

    const auto &comest = food.get_comestible();

    if( food.has_flag( flag_INEDIBLE ) ) {
        if( ( food.has_flag( flag_CATTLE ) && !has_trait( trait_THRESH_CATTLE ) ) ||
            ( food.has_flag( flag_FELINE ) && !has_trait( trait_THRESH_FELINE ) ) ||
            ( food.has_flag( flag_LUPINE ) && !has_trait( trait_THRESH_LUPINE ) ) ||
            ( food.has_flag( flag_BIRD ) && !has_trait( trait_THRESH_BIRD ) ) ) {
            return ret_val<edible_rating>::make_failure( _( "That doesn't look edible to you." ) );
        }
    }

    if( food.is_craft() ) {
        return ret_val<edible_rating>::make_failure( _( "That doesn't look edible in its current form." ) );
    }

    if( food.has_own_flag( flag_DIRTY ) ) {
        return ret_val<edible_rating>::make_failure(
                   _( "This is full of dirt after being on the ground." ) );
    }

    const bool eat_verb  = food.has_flag( flag_USE_EAT_VERB );
    const bool edible    = eat_verb ||  comest->comesttype == comesttype_FOOD;
    const bool drinkable = !eat_verb && comest->comesttype == comesttype_DRINK;

    // TODO: This condition occurs way too often. Unify it.
    // update Sep. 26 2018: this apparently still occurs way too often. yay!
    if( is_underwater() && !has_trait( trait_WATERSLEEP ) ) {
        return ret_val<edible_rating>::make_failure( _( "You can't do that while underwater." ) );
    }

    if( edible || drinkable ) {
        for( const auto &elem : food.type->materials ) {
            if( !elem->edible() ) {
                return ret_val<edible_rating>::make_failure( _( "That doesn't look edible in its current form." ) );
            }
        }
        // For all those folks who loved eating marloss berries.  D:< mwuhahaha
        if( has_trait( trait_M_DEPENDENT ) && !food.has_flag( flag_MYCUS_OK ) ) {
            return ret_val<edible_rating>::make_failure( INEDIBLE_MUTATION,
                    _( "We can't eat that.  It's not right for us." ) );
        }
    }
    if( food.has_own_flag( flag_FROZEN ) && !food.has_flag( flag_EDIBLE_FROZEN ) &&
        !food.has_flag( flag_MELTS ) ) {
        if( edible ) {
            return ret_val<edible_rating>::make_failure(
                       _( "It's frozen solid.  You must defrost it before you can eat it." ) );
        }
        if( drinkable ) {
            return ret_val<edible_rating>::make_failure( _( "You can't drink it while it's frozen." ) );
        }
    }

    if( !comest->tool.is_null() ) {
        const bool has = item::count_by_charges( comest->tool )
                         ? has_charges( comest->tool, 1 )
                         : has_amount( comest->tool, 1 );
        if( !has && !( comest->tool == itype_syringe && has_bionic( bio_syringe ) ) ) {
            return ret_val<edible_rating>::make_failure( NO_TOOL,
                    string_format( _( "You need a %s to consume that!" ),
                                   item::nname( comest->tool ) ) );
        }
    }

    // Here's why PROBOSCIS is such a negative trait.
    if( has_trait( trait_PROBOSCIS ) && !( drinkable || food.is_medication() ) ) {
        return ret_val<edible_rating>::make_failure( INEDIBLE_MUTATION, _( "Ugh, you can't drink that!" ) );
    }

    if( has_trait( trait_CARNIVORE ) && nutrition_for( food ) > 0 &&
        food.has_any_flag( carnivore_blacklist ) && !food.has_flag( flag_CARNIVORE_OK ) ) {
        return ret_val<edible_rating>::make_failure( INEDIBLE_MUTATION,
                _( "Eww.  Inedible plant stuff!" ) );
    }

    if( ( has_trait( trait_HERBIVORE ) || has_trait( trait_RUMINANT ) ) &&
        food.has_any_flag( herbivore_blacklist ) ) {
        // Like non-cannibal, but more strict!
        return ret_val<edible_rating>::make_failure( INEDIBLE_MUTATION,
                _( "The thought of eating that makes you feel sick." ) );
    }

    for( const trait_id &mut : get_mutations() ) {
        if( !food.made_of_any( mut.obj().can_only_eat ) && !mut.obj().can_only_eat.empty() ) {
            return ret_val<edible_rating>::make_failure( INEDIBLE_MUTATION, _( "You can't eat this." ) );
        }
    }

    return ret_val<edible_rating>::make_success();
}

ret_val<edible_rating> Character::will_eat( const item &food, bool interactive ) const
{
    const auto ret = can_eat( food );
    if( !ret.success() ) {
        if( interactive ) {
            add_msg_if_player( m_info, "%s", ret.c_str() );
        }
        return ret;
    }

    // exit early for cbm fuel as we've already tested everything in can_eat
    if( !food.is_comestible() ) {
        return ret_val<edible_rating>::make_success();
    }

    std::vector<ret_val<edible_rating>> consequences;
    const auto add_consequence = [&consequences]( const std::string & msg, edible_rating code ) {
        consequences.emplace_back( ret_val<edible_rating>::make_failure( code, msg ) );
    };

    const bool saprophage = has_trait( trait_SAPROPHAGE );
    const auto &comest = food.get_comestible();

    if( food.rotten() ) {
        const bool saprovore = has_trait( trait_SAPROVORE );
        if( !saprophage && !saprovore ) {
            add_consequence( _( "This is rotten and smells awful!" ), ROTTEN );
        }
    }

    if( food.has_flag( flag_STRICT_HUMANITARIANISM ) && !has_trait_flag( "STRICT_HUMANITARIAN" ) ) {
        add_consequence( _( "The thought of eating demihuman flesh makes you feel sick." ), CANNIBALISM );
    }

    const bool carnivore = has_trait( trait_CARNIVORE );
    if( food.has_flag( flag_CANNIBALISM ) && !has_trait_flag( "CANNIBAL" ) ) {
        add_consequence( _( "The thought of eating human flesh makes you feel sick." ), CANNIBALISM );
    }

    if( food.get_comestible()->parasites > 0 && !food.has_flag( flag_NO_PARASITES ) &&
        !( has_bionic( bio_digestion ) || has_trait( trait_PARAIMMUNE ) ) ) {
        add_consequence( _( "Eating this raw meat probably isn't very healthy." ), PARASITES );
    }

    const bool edible = comest->comesttype == comesttype_FOOD || food.has_flag( flag_USE_EAT_VERB );

    if( edible && has_effect( effect_nausea ) ) {
        add_consequence( _( "You still feel nauseous and will probably puke it all up again." ), NAUSEA );
    }

    if( ( allergy_type( food ) != MORALE_NULL ) || ( carnivore && food.has_flag( flag_ALLERGEN_JUNK ) &&
            !food.has_flag( flag_CARNIVORE_OK ) ) ) {
        add_consequence( _( "Your stomach won't be happy (allergy)." ), ALLERGY );
    }

    if( saprophage && edible && food.rotten() && !food.has_flag( flag_FERTILIZER ) ) {
        // Note: We're allowing all non-solid "food". This includes drugs
        // Hard-coding fertilizer for now - should be a separate flag later
        //~ No, we don't eat "rotten" food. We eat properly aged food, like a normal person.
        //~ Semantic difference, but greatly facilitates people being proud of their character.
        add_consequence( _( "Your stomach won't be happy (not rotten enough)." ), ALLERGY_WEAK );
    }

    if( food.charges > 0 && food.is_food() &&
        ( food.charges_per_volume( stomach.stomach_remaining( *this ) ) < 1 ||
          has_effect( effect_hunger_full ) || has_effect( effect_hunger_engorged ) ) ) {
        if( edible ) {
            add_consequence( _( "You're full already and will be forcing yourself to eat." ), TOO_FULL );
        } else {
            add_consequence( _( "You're full already and will be forcing yourself to drink." ), TOO_FULL );
        }
    }

    if( !consequences.empty() ) {
        if( !interactive ) {
            return consequences.front();
        }
        std::string req;
        for( const auto &elem : consequences ) {
            req += elem.str() + "\n";
        }

        const bool eat_verb  = food.has_flag( flag_USE_EAT_VERB );
        std::string food_tame = food.tname();
        const nc_color food_color = food.color_in_inventory();
        if( eat_verb || comest->comesttype == comesttype_FOOD ) {
            req += string_format( _( "Eat your %s anyway?" ), colorize( food_tame, food_color ) );
        } else if( !eat_verb && comest->comesttype == comesttype_DRINK ) {
            req += string_format( _( "Drink your %s anyway?" ), colorize( food_tame, food_color ) );
        } else {
            req += string_format( _( "Consume your %s anyway?" ), colorize( food_tame, food_color ) );
        }

        if( !query_yn( req ) ) {
            return consequences.front();
        }
    }
    // All checks ended, it's edible (or we're pretending it is)
    return ret_val<edible_rating>::make_success();
}

/** Eat a comestible.
*   @return true if item consumed.
*/
static bool eat( item &food, player &you, bool force )
{
    if( !food.is_food() ) {
        return false;
    }

    const auto ret = force ? you.can_eat( food ) : you.will_eat( food, you.is_player() );
    if( !ret.success() ) {
        return false;
    }

    int charges_used = 0;
    if( food.type->has_use() ) {
        if( !food.type->can_use( "DOGFOOD" ) &&
            !food.type->can_use( "CATFOOD" ) &&
            !food.type->can_use( "BIRDFOOD" ) &&
            !food.type->can_use( "CATTLEFODDER" ) ) {
            charges_used = food.type->invoke( you, food, you.pos() );
            if( charges_used <= 0 ) {
                return false;
            }
        }
    }

    // Note: the block below assumes we decided to eat it
    // No coming back from here

    const bool hibernate = you.has_active_mutation( trait_HIBERNATE );
    const int nutr = you.nutrition_for( food );
    const int quench = food.get_comestible()->quench;
    const bool spoiled = food.rotten();

    // The item is solid food
    const bool chew = food.get_comestible()->comesttype == comesttype_FOOD ||
                      food.has_flag( flag_USE_EAT_VERB );
    // This item is a drink and not a solid food (and not a thick soup)
    const bool drinkable = !chew && food.get_comestible()->comesttype == comesttype_DRINK;
    // If neither of the above is true then it's a drug and shouldn't get mealtime penalty/bonus

    if( hibernate &&
        ( you.get_hunger() > -60 && you.get_thirst() > -60 ) &&
        ( you.get_hunger() - nutr < -60 || you.get_thirst() - quench < -60 ) ) {
        you.add_msg_if_player(
            _( "You've begun stockpiling calories and liquid for hibernation.  You get the feeling that you should prepare for bed, just in case, but… you're hungry again, and you could eat a whole week's worth of food RIGHT NOW." ) );
    }

    const bool will_vomit = you.stomach.stomach_remaining( you ) < food.volume() &&
                            rng( units::to_milliliter( you.stomach.capacity( you ) ) / 2,
                                 units::to_milliliter( you.stomach.contains() ) ) > units::to_milliliter(
                                you.stomach.capacity( you ) );
    const bool saprophage = you.has_trait( trait_SAPROPHAGE );
    if( spoiled && !saprophage ) {
        you.add_msg_if_player( m_bad, _( "Ick, this %s doesn't taste so good…" ), food.tname() );
        if( !you.has_trait( trait_SAPROVORE ) && !you.has_trait( trait_EATDEAD ) &&
            ( !you.has_bionic( bio_digestion ) || one_in( 3 ) ) ) {
            you.add_effect( effect_foodpoison, rng( 6_minutes, ( nutr + 1 ) * 6_minutes ) );
        }
    } else if( spoiled && saprophage ) {
        you.add_msg_if_player( m_good, _( "Mmm, this %s tastes delicious…" ), food.tname() );
    }
    if( !you.consume_effects( food ) ) {
        // Already consumed by using `food.type->invoke`?
        if( charges_used > 0 ) {
            food.mod_charges( -charges_used );
        }
        return false;
    }
    food.mod_charges( -1 );

    const bool amorphous = you.has_trait( trait_AMORPHOUS );

    // If it's poisonous... poison us.
    // TODO: Move this to a flag
    if( food.poison > 0 && !you.has_trait( trait_EATPOISON ) &&
        !you.has_trait( trait_EATDEAD ) ) {
        if( food.poison >= rng( 2, 4 ) ) {
            you.add_effect( effect_poison, food.poison * 10_minutes );
        }

        you.add_effect( effect_foodpoison, food.poison * 30_minutes );
    }

    if( food.has_flag( flag_HIDDEN_HALLU ) ) {
        if( !you.has_effect( effect_hallu ) ) {
            you.add_effect( effect_hallu, 6_hours );
        }
    }

    if( amorphous ) {
        you.add_msg_player_or_npc( _( "You assimilate your %s." ), _( "<npcname> assimilates a %s." ),
                                   food.tname() );
    } else if( drinkable ) {
        if( you.has_trait( trait_SCHIZOPHRENIC ) &&
            one_in( 50 ) && !spoiled && food.goes_bad() && you.is_player() ) {

            add_msg( m_bad, _( "Ick, this %s (rotten) doesn't taste so good…" ), food.tname() );
            add_msg( _( "You drink your %s (rotten)." ), food.tname() );
        } else {
            you.add_msg_player_or_npc( _( "You drink your %s." ), _( "<npcname> drinks a %s." ),
                                       food.tname() );
        }
    } else if( chew ) {
        if( you.has_trait( trait_SCHIZOPHRENIC ) &&
            one_in( 50 ) && !spoiled && food.goes_bad() && you.is_player() ) {

            add_msg( m_bad, _( "Ick, this %s (rotten) doesn't taste so good…" ), food.tname() );
            add_msg( _( "You eat your %s (rotten)." ), food.tname() );
        } else {
            you.add_msg_player_or_npc( _( "You eat your %s." ), _( "<npcname> eats a %s." ),
                                       food.tname() );
        }
    }

    if( item::find_type( food.get_comestible()->tool )->tool ) {
        // Tools like lighters get used
        you.use_charges( food.get_comestible()->tool, 1 );
    }

    if( you.has_active_bionic( bio_taste_blocker ) ) {
        you.mod_power_level( units::from_kilojoule( -std::abs( food.get_comestible_fun() ) ) );
    }

    if( food.has_flag( flag_FUNGAL_VECTOR ) && !you.has_trait( trait_M_IMMUNE ) ) {
        you.add_effect( effect_fungus, 1_turns, true );
    }

    // The fun changes for these effects are applied in fun_for().
    if( food.has_flag( flag_MUSHY ) ) {
        you.add_msg_if_player( m_bad,
                               _( "You try to ignore its mushy texture, but it leaves you with an awful aftertaste." ) );
    }
    if( food.get_comestible_fun() > 0 ) {
        if( you.has_effect( effect_common_cold ) ) {
            you.add_msg_if_player( m_bad, _( "You can't taste much of anything with this cold." ) );
        }
        if( you.has_effect( effect_flu ) ) {
            you.add_msg_if_player( m_bad, _( "You can't taste much of anything with this flu." ) );
        }
    }

    // Chance to become parasitised
    if( !will_vomit && !( you.has_bionic( bio_digestion ) || you.has_trait( trait_PARAIMMUNE ) ) ) {
        if( food.get_comestible()->parasites > 0 && !food.has_flag( flag_NO_PARASITES ) &&
            one_in( food.get_comestible()->parasites ) ) {
            switch( rng( 0, 3 ) ) {
                case 0:
                    if( !you.has_trait( trait_EATHEALTH ) ) {
                        you.add_effect( effect_tapeworm, 1_turns, true );
                    }
                    break;
                case 1:
                    if( !you.has_trait( trait_ACIDBLOOD ) ) {
                        you.add_effect( effect_bloodworms, 1_turns, true );
                    }
                    break;
                case 2:
                    you.add_effect( effect_brainworms, 1_turns, true );
                    break;
                case 3:
                    you.add_effect( effect_paincysts, 1_turns, true );
            }
        }
    }

    for( const std::pair<const diseasetype_id, int> &elem : food.get_comestible()->contamination ) {
        if( rng( 1, 100 ) <= elem.second ) {
            you.expose_to_disease( elem.first );
        }
    }

    get_event_bus().send<event_type::character_eats_item>( you.getID(), food.typeId() );

    if( will_vomit ) {
        you.vomit();
    }

    you.consumption_history.emplace_back( food );
    // Clean out consumption_history so it doesn't get bigger than needed.
    while( you.consumption_history.front().time < calendar::turn - 2_days ) {
        you.consumption_history.pop_front();
    }

    return true;
}

void Character::modify_health( const islot_comestible &comest )
{
    const int effective_health = comest.healthy;
    // Effectively no cap on health modifiers from food and meds
    const int health_cap = 200;
    mod_healthy_mod( effective_health, effective_health >= 0 ? health_cap : -health_cap );
}

void Character::modify_stimulation( const islot_comestible &comest )
{
    const int current_stim = get_stim();
    if( comest.stim != 0 &&
        ( std::abs( current_stim ) < ( std::abs( comest.stim ) * 3 ) ||
          sgn( current_stim ) != sgn( comest.stim ) ) ) {
        if( comest.stim < 0 ) {
            set_stim( std::max( comest.stim * 3, current_stim + comest.stim ) );
        } else {
            set_stim( std::min( comest.stim * 3, current_stim + comest.stim ) );
        }
    }
    if( has_trait( trait_STIMBOOST ) && ( current_stim > 30 ) &&
        ( ( comest.add == add_type::CAFFEINE ) || ( comest.add == add_type::SPEED ) ||
          ( comest.add == add_type::COKE ) || ( comest.add == add_type::CRACK ) ) ) {
        int hallu_duration = ( current_stim - comest.stim < 30 ) ? current_stim - 30 : comest.stim;
        add_effect( effect_visuals, hallu_duration * 30_minutes );
        std::vector<std::string> stimboost_msg{ _( "The shadows are getting ever closer." ),
                                                _( "You have a bad feeling about this." ),
                                                _( "A powerful sense of dread comes over you." ),
                                                _( "Your skin starts crawling." ),
                                                _( "They're coming to get you." ),
                                                _( "This might've been a bad idea…" ),
                                                _( "You've really done it this time, haven't you?" ),
                                                _( "You have to stay vigilant.  They're always watching…" ),
                                                _( "mistake mistake mistake mistake mistake" ),
                                                _( "Just gotta stay calm, and you'll make it through this." ),
                                                _( "You're starting to feel very jumpy." ),
                                                _( "Something is twitching at the edge of your vision." ),
                                                _( "They know what you've done…" ),
                                                _( "You're feeling even more paranoid than usual." ) };
        add_msg_if_player( m_bad, random_entry_ref( stimboost_msg ) );
    }
}

void Character::modify_fatigue( const islot_comestible &comest )
{
    mod_fatigue( -comest.fatigue_mod );
}

void Character::modify_radiation( const islot_comestible &comest )
{
    irradiate( comest.radiation );
}

void Character::modify_addiction( const islot_comestible &comest )
{
    add_addiction( comest.add, comest.addict );
    if( addiction_craving( comest.add ) != MORALE_NULL ) {
        rem_morale( addiction_craving( comest.add ) );
    }
}

void Character::modify_morale( item &food, const int nutr )
{
    time_duration morale_time = 2_hours;
    if( food.has_flag( flag_HOT ) && food.has_flag( flag_EATEN_HOT ) ) {
        morale_time = 3_hours;
        int clamped_nutr = std::max( 5, std::min( 20, nutr / 10 ) );
        add_morale( MORALE_FOOD_HOT, clamped_nutr, 20, morale_time, morale_time / 2 );
    }

    std::pair<int, int> fun = fun_for( food );
    if( fun.first < 0 ) {
        add_morale( MORALE_FOOD_BAD, fun.first, fun.second, morale_time, morale_time / 2, false,
                    food.type );
    } else if( fun.first > 0 ) {
        add_morale( MORALE_FOOD_GOOD, fun.first, fun.second, morale_time, morale_time / 2, false,
                    food.type );
    }

    // Morale bonus for eating unspoiled food with chair/table nearby
    // Does not apply to non-ingested consumables like bandages or drugs,
    // nor to drinks.
    if( !food.has_flag( flag_NO_INGEST ) &&
        food.get_comestible()->comesttype != "MED" &&
        food.get_comestible()->comesttype != comesttype_DRINK ) {
        map &here = get_map();
        if( here.has_nearby_chair( pos(), 1 ) && here.has_nearby_table( pos(), 1 ) ) {
            if( has_trait( trait_TABLEMANNERS ) ) {
                rem_morale( MORALE_ATE_WITHOUT_TABLE );
                if( !food.rotten() ) {
                    add_morale( MORALE_ATE_WITH_TABLE, 3, 3, 3_hours, 2_hours, true );
                }
            } else if( !food.rotten() ) {
                add_morale( MORALE_ATE_WITH_TABLE, 1, 1, 3_hours, 2_hours, true );
            }
        } else {
            if( has_trait( trait_TABLEMANNERS ) ) {
                rem_morale( MORALE_ATE_WITH_TABLE );
                add_morale( MORALE_ATE_WITHOUT_TABLE, -2, -4, 3_hours, 2_hours, true );
            }
        }
    }

    if( food.has_flag( flag_HIDDEN_HALLU ) ) {
        if( has_trait( trait_SPIRITUAL ) ) {
            add_morale( MORALE_FOOD_GOOD, 36, 72, 2_hours, 1_hours, false );
        } else {
            add_morale( MORALE_FOOD_GOOD, 18, 36, 1_hours, 30_minutes, false );
        }
    }

    if( food.has_flag( flag_CANNIBALISM ) ) {
        // Sapiovores don't recognize humans as the same species.
        // But let them possibly feel cool about eating sapient stuff - treat like psycho
        // However, spiritual sapiovores should still recognize humans as having a soul or special for religious reasons
        const bool cannibal = has_trait( trait_CANNIBAL );
        const bool psycho = has_trait( trait_PSYCHOPATH );
        const bool sapiovore = has_trait( trait_SAPIOVORE );
        const bool spiritual = has_trait( trait_SPIRITUAL );
        if( ( cannibal || sapiovore ) && psycho && spiritual ) {
            add_msg_if_player( m_good,
                               _( "You feast upon the human flesh, and in doing so, devour their spirit." ) );
            // You're not really consuming anything special; you just think you are.
            add_morale( MORALE_CANNIBAL, 25, 300 );
        } else if( cannibal && psycho ) {
            add_msg_if_player( m_good, _( "You feast upon the human flesh." ) );
            add_morale( MORALE_CANNIBAL, 15, 200 );
        } else if( ( cannibal || sapiovore ) && spiritual ) {
            add_msg_if_player( m_good, _( "You consume the sacred human flesh." ) );
            // Boosted because you understand the philosophical implications of your actions, and YOU LIKE THEM.
            add_morale( MORALE_CANNIBAL, 15, 200 );
        } else if( cannibal ) {
            add_msg_if_player( m_good, _( "You indulge your shameful hunger." ) );
            add_morale( MORALE_CANNIBAL, 10, 50 );
        } else if( ( psycho || sapiovore ) && spiritual ) {
            add_msg_if_player( _( "You greedily devour the taboo meat." ) );
            // Small bonus for violating a taboo.
            add_morale( MORALE_CANNIBAL, 5, 50 );
        } else if( psycho || sapiovore ) {
            add_msg_if_player( _( "Meh.  You've eaten worse." ) );
        } else if( spiritual ) {
            add_msg_if_player( m_bad,
                               _( "This is probably going to count against you if there's still an afterlife." ) );
            add_morale( MORALE_CANNIBAL, -60, -400, 60_minutes, 30_minutes );
        } else {
            add_msg_if_player( m_bad, _( "You feel horrible for eating a person." ) );
            add_morale( MORALE_CANNIBAL, -60, -400, 60_minutes, 30_minutes );
        }
    }

    // Allergy check for food that is ingested (not gum)
    if( !food.has_flag( flag_NO_INGEST ) ) {
        const auto allergy = allergy_type( food );
        if( allergy != MORALE_NULL ) {
            add_msg_if_player( m_bad, _( "Yuck!  How can anybody eat this stuff?" ) );
            add_morale( allergy, -75, -400, 30_minutes, 24_minutes );
        }
        if( food.has_flag( flag_ALLERGEN_JUNK ) ) {
            if( has_trait( trait_PROJUNK ) ) {
                add_msg_if_player( m_good, _( "Mmm, junk food." ) );
                add_morale( MORALE_SWEETTOOTH, 5, 30, 30_minutes, 24_minutes );
            }
            if( has_trait( trait_PROJUNK2 ) ) {
                if( !one_in( 100 ) ) {
                    add_msg_if_player( m_good, _( "When life's got you down, there's always sugar." ) );
                } else {
                    add_msg_if_player( m_good, _( "They may do what they must… you've already won." ) );
                }
                add_morale( MORALE_SWEETTOOTH, 10, 50, 1_hours, 50_minutes );
            }
            // Carnivores CAN eat junk food, but they won't like it much.
            // Pizza-scraping happens in consume_effects.
            if( has_trait( trait_CARNIVORE ) && !food.has_flag( flag_CARNIVORE_OK ) ) {
                add_msg_if_player( m_bad, _( "Your stomach begins gurgling and you feel bloated and ill." ) );
                add_morale( MORALE_NO_DIGEST, -25, -125, 30_minutes, 24_minutes );
            }
        }
    }
    const bool chew = food.get_comestible()->comesttype == comesttype_FOOD ||
                      food.has_flag( flag_USE_EAT_VERB );
    if( !food.rotten() && chew && has_trait( trait_SAPROPHAGE ) ) {
        // It's OK to *drink* things that haven't rotted.  Alternative is to ban water.  D:
        add_msg_if_player( m_bad, _( "Your stomach begins gurgling and you feel bloated and ill." ) );
        add_morale( MORALE_NO_DIGEST, -75, -400, 30_minutes, 24_minutes );
    }
    if( food.has_flag( flag_URSINE_HONEY ) && ( !crossed_threshold() ||
            has_trait( trait_THRESH_URSINE ) ) &&
        mutation_category_level[mutation_category_URSINE] > 40 ) {
        // Need at least 5 bear mutations for effect to show, to filter out mutations in common with other categories
        int honey_fun = has_trait( trait_THRESH_URSINE ) ?
                        std::min( mutation_category_level[mutation_category_URSINE] / 8, 20 ) :
                        mutation_category_level[mutation_category_URSINE] / 12;
        if( honey_fun < 10 ) {
            add_msg_if_player( m_good, _( "You find the sweet taste of honey surprisingly palatable." ) );
        } else {
            add_msg_if_player( m_good, _( "You feast upon the sweet honey." ) );
        }
        add_morale( MORALE_HONEY, honey_fun, 100 );
    }
}

// Used when determining stomach fullness from eating.
double Character::compute_effective_food_volume_ratio( const item &food ) const
{
    const nutrients food_nutrients = compute_effective_nutrients( food );
    units::mass food_weight = ( food.weight() / food.count() );
    double ratio = 1.0f;
    if( units::to_gram( food_weight ) != 0 ) {
        ratio = std::max( static_cast<double>( food_nutrients.kcal ) / units::to_gram( food_weight ), 1.0 );
        if( ratio > 3.0f ) {
            ratio = std::sqrt( 3 * ratio );
        }
    }
    return ratio;
}

// Remove the water volume from the food, as that gets absorbed and used as water.
// If the remaining dry volume of the food is less dense than water, crunch it down to a density equal to water.
// These maths are made easier by the fact that 1 g = 1 mL. Thanks, metric system.
units::volume Character::masticated_volume( const item &food ) const
{
    units::volume water_vol = ( food.get_comestible()->quench > 0 ) ? food.get_comestible()->quench *
                              5_ml : 0_ml;
    units::mass food_dry_weight = units::from_gram( units::to_gram( food.weight() ) -
                                  units::to_milliliter( water_vol ) ) / food.count();
    units::volume food_dry_volume = ( food.volume() - water_vol ) / food.count();

    if( units::to_milliliter( food_dry_volume ) != 0 &&
        units::to_gram( food_dry_weight ) < units::to_milliliter( food_dry_volume ) ) {
        food_dry_volume = units::from_milliliter( units::to_gram( food_dry_weight ) );
    }

    return food_dry_volume;
}

// Used when displaying effective food satiation values.
int Character::compute_calories_per_effective_volume( const item &food,
        const nutrients *nutrient /* = nullptr */ )const
{
    /* Understanding how Calories Per Effective Volume are calculated requires a dive into the
    stomach fullness source code. Look at issue #44365*/
    int kcalories;
    if( nutrient ) {
        // if given the optional nutrient argument, we will compute kcal based on that. ( Crafting menu ).
        kcalories = nutrient->kcal;
    } else {
        kcalories = compute_effective_nutrients( food ).kcal;
    }
    units::volume food_vol = masticated_volume( food ) * food.count();
    // Divide by 1000 to convert to L. Final quantity is essentially dimensionless, so unit of measurement does not matter.
    const double converted_volume = round_up( ( static_cast<float>( food_vol.value() ) / food.count() )
                                    * 0.001, 2 );
    const double energy_density_ratio = compute_effective_food_volume_ratio( food );
    const double effective_volume = converted_volume * energy_density_ratio;
    return std::round( kcalories / effective_volume );
}

bool Character::consume_effects( item &food )
{
    if( !food.is_comestible() ) {
        debugmsg( "called Character::consume_effects with non-comestible" );
        return false;
    }

    if( has_trait( trait_THRESH_PLANT ) && food.type->can_use( "PLANTBLECH" ) ) {
        // Was used to cap nutrition and thirst, but no longer does this
        return false;
    }
    if( ( has_trait( trait_HERBIVORE ) || has_trait( trait_RUMINANT ) ) &&
        food.has_any_flag( herbivore_blacklist ) ) {
        // No good can come of this.
        return false;
    }

    const auto &comest = *food.get_comestible();

    // Rotten food causes health loss
    const float relative_rot = food.get_relative_rot();
    if( relative_rot > 1.0f && !has_trait( trait_SAPROPHAGE ) &&
        !has_trait( trait_SAPROVORE ) && !has_bionic( bio_digestion ) ) {
        const float rottedness = clamp( 2 * relative_rot - 2.0f, 0.1f, 1.0f );
        // ~-1 health per 1 nutrition at halfway-rotten-away, ~0 at "just got rotten"
        // But always round down
        int h_loss = -rottedness * comest.get_default_nutr();
        mod_healthy_mod( h_loss, -200 );
        add_msg_debug( "%d health from %0.2f%% rotten food", h_loss, rottedness );
    }

    // Used in hibernation messages.
    const int nutr = nutrition_for( food );
    const bool skip_health = has_trait( trait_PROJUNK2 ) && comest.healthy < 0;
    // We can handle junk just fine
    if( !skip_health ) {
        modify_health( comest );
    }
    modify_stimulation( comest );
    modify_fatigue( comest );
    modify_radiation( comest );
    modify_addiction( comest );
    modify_morale( food, nutr );

    const bool hibernate = has_active_mutation( trait_HIBERNATE );
    if( hibernate ) {
        if( ( nutr > 0 && get_hunger() < -60 ) || ( comest.quench > 0 && get_thirst() < -60 ) ) {
            // Tell the player what's going on
            add_msg_if_player( _( "You gorge yourself, preparing to hibernate." ) );
            if( one_in( 2 ) ) {
                // 50% chance of the food tiring you
                mod_fatigue( nutr );
            }
        }
        if( ( nutr > 0 && get_hunger() < -200 ) || ( comest.quench > 0 && get_thirst() < -200 ) ) {
            // Hibernation should cut burn to 60/day
            add_msg_if_player( _( "You feel stocked for a day or two.  Got your bed all ready and secured?" ) );
            if( one_in( 2 ) ) {
                // And another 50%, intended cumulative
                mod_fatigue( nutr );
            }
        }

        if( ( nutr > 0 && get_hunger() < -400 ) || ( comest.quench > 0 && get_thirst() < -400 ) ) {
            add_msg_if_player(
                _( "Mmm.  You can still fit some more in… but maybe you should get comfortable and sleep." ) );
            if( !one_in( 3 ) ) {
                // Third check, this one at 66%
                mod_fatigue( nutr );
            }
        }
        if( ( nutr > 0 && get_hunger() < -600 ) || ( comest.quench > 0 && get_thirst() < -600 ) ) {
            add_msg_if_player( _( "That filled a hole!  Time for bed…" ) );
            // At this point, you're done.  Schlaf gut.
            mod_fatigue( nutr );
        }
    }
    // TODO: remove this
    int capacity = stomach_capacity();
    // Moved here and changed a bit - it was too complex
    // Incredibly minor stuff like this shouldn't require complexity
    if( !is_npc() && has_trait( trait_SLIMESPAWNER ) &&
        ( get_healthy_kcal() < get_stored_kcal() + 4000 &&
          get_thirst() - stomach.get_water() / 5_ml < -20 ) && get_thirst() < 40 ) {
        add_msg_if_player( m_mixed,
                           _( "You feel as though you're going to split open!  In a good way?" ) );
        mod_pain( 5 );
        int numslime = 1;
        for( int i = 0; i < numslime; i++ ) {
            if( monster *const slime = g->place_critter_around( mon_player_blob, pos(), 1 ) ) {
                slime->friendly = -1;
            }
        }
        mod_hunger( 40 );
        mod_thirst( 40 );
        //~ slimespawns have *small voices* which may be the Nice equivalent
        //~ of the Rat King's ALL CAPS invective.  Probably shared-brain telepathy.
        add_msg_if_player( m_good, _( "hey, you look like me!  let's work together!" ) );
    }

    // Last thing that happens before capping hunger
    if( get_hunger() < capacity && has_trait( trait_EATHEALTH ) ) {
        int excess_food = capacity - get_hunger();
        add_msg_player_or_npc( _( "You feel the %s filling you out." ),
                               _( "<npcname> looks better after eating the %s." ),
                               food.tname() );
        // Guaranteed 1 HP healing, no matter what.  You're welcome.  ;-)
        if( excess_food <= 5 ) {
            healall( 1 );
        } else {
            // Straight conversion, except it's divided amongst all your body parts.
            healall( excess_food /= 5 );
        }

        // Note: We want this here to prevent "you can't finish this" messages
        set_hunger( capacity );
    }

    nutrients food_nutrients = compute_effective_nutrients( food );
<<<<<<< HEAD
    const units::volume water_vol = ( food.get_comestible()->quench > 0 ) ?
                                    food.get_comestible()->quench *
                                    5_ml : 0_ml;
    units::volume food_vol = masticated_volume( food );
=======
    // TODO: Move quench values to mL and remove the magic number here
    units::volume water_vol = ( food.type->comestible->quench > 0 ) ? food.type->comestible->quench *
                              5_ml : 0_ml;
    units::volume food_vol = food.base_volume() - water_vol;
    if( food.count() == 0 ) {
        debugmsg( "Tried to eat food with count of zero." );
        return false;
    }
>>>>>>> 967d80c5
    units::mass food_weight = ( food.weight() / food.count() );
    const double ratio = compute_effective_food_volume_ratio( food );
    food_summary ingested{
        water_vol,
        food_vol * ratio,
        food_nutrients
    };
    add_msg_debug(
        "Effective volume: %d (solid) %d (liquid)\n multiplier: %g calories: %d, weight: %d",
        units::to_milliliter( ingested.solids ), units::to_milliliter( ingested.water ), ratio,
        food_nutrients.kcal, units::to_gram( food_weight ) );
    // Maybe move tapeworm to digestion
    if( has_effect( effect_tapeworm ) ) {
        ingested.nutr /= 2;
    }

    // GET IN MAH BELLY!
    stomach.ingest( ingested );
    return true;
}

bool Character::can_feed_reactor_with( const item &it ) const
{
    static const std::set<ammotype> acceptable = {{
            ammotype( "reactor_slurry" ),
            ammotype( "plutonium" )
        }
    };

    if( !it.is_ammo() ) {
        return false;
    }

    if( !has_active_bionic( bio_reactor ) && !has_active_bionic( bio_advreactor ) ) {
        return false;
    }

    return std::any_of( acceptable.begin(), acceptable.end(), [ &it ]( const ammotype & elem ) {
        return it.ammo_type() == elem;
    } );
}

bool Character::feed_reactor_with( item &it )
{
    if( !can_feed_reactor_with( it ) ) {
        return false;
    }

    const auto iter = plut_charges.find( it.typeId() );
    const int max_amount = iter != plut_charges.end() ? iter->second : 0;
    const int amount = std::min( get_acquirable_energy( it, rechargeable_cbm::reactor ), max_amount );

    if( amount >= PLUTONIUM_CHARGES * 10 &&
        !query_yn( _( "That is a LOT of plutonium.  Are you sure you want that much?" ) ) ) {
        return false;
    }

    add_msg_player_or_npc( _( "You add your %s to your reactor's tank." ),
                           _( "<npcname> pours %s into their reactor's tank." ),
                           it.tname() );

    // TODO: Encapsulate
    tank_plut += amount;
    it.charges -= 1;
    mod_moves( -250 );
    return true;
}

bool Character::can_feed_furnace_with( const item &it ) const
{
    if( !it.flammable() || it.has_flag( flag_RADIOACTIVE ) ) {
        return false;
    }

    if( !has_active_bionic( bio_furnace ) ) {
        return false;
    }

    // Not even one charge fits
    if( it.charges_per_volume( furnace_max_volume ) < 1 ) {
        return false;
    }

    return !it.has_flag( flag_CORPSE );
}

bool Character::feed_furnace_with( item &it )
{
    if( !can_feed_furnace_with( it ) ) {
        return false;
    }
    if( it.is_favorite &&
        !get_avatar().query_yn( _( "Are you sure you want to eat your favorited %s?" ), it.tname() ) ) {
        return false;
    }

    const int consumed_charges =  std::min( it.charges, it.charges_per_volume( furnace_max_volume ) );
    const int energy =  get_acquirable_energy( it, rechargeable_cbm::furnace );

    if( energy == 0 ) {
        add_msg_player_or_npc( m_info,
                               _( "You digest your %s, but fail to acquire energy from it." ),
                               _( "<npcname> digests their %s for energy, but fails to acquire energy from it." ),
                               it.tname() );
    } else if( is_max_power() ) {
        add_msg_player_or_npc(
            _( "You digest your %s, but you're fully powered already, so the energy is wasted." ),
            _( "<npcname> digests a %s for energy, they're fully powered already, so the energy is wasted." ),
            it.tname() );
    } else {
        const int profitable_energy = std::min( energy,
                                                units::to_kilojoule( get_max_power_level() - get_power_level() ) );
        if( it.count_by_charges() ) {
            add_msg_player_or_npc( m_info,
                                   ngettext( "You digest %d %s and recharge %d point of energy.",
                                             "You digest %d %s and recharge %d points of energy.",
                                             profitable_energy
                                           ),
                                   ngettext( "<npcname> digests %d %s and recharges %d point of energy.",
                                             "<npcname> digests %d %s and recharges %d points of energy.",
                                             profitable_energy
                                           ), consumed_charges, it.tname(), profitable_energy
                                 );
        } else {
            add_msg_player_or_npc( m_info,
                                   ngettext( "You digest your %s and recharge %d point of energy.",
                                             "You digest your %s and recharge %d points of energy.",
                                             profitable_energy
                                           ),
                                   ngettext( "<npcname> digests a %s and recharges %d point of energy.",
                                             "<npcname> digests a %s and recharges %d points of energy.",
                                             profitable_energy
                                           ), it.tname(), profitable_energy
                                 );
        }
        mod_power_level( units::from_kilojoule( profitable_energy ) );
    }

    it.charges -= consumed_charges;
    mod_moves( -250 );

    return true;
}

bool Character::fuel_bionic_with( item &it )
{
    if( !can_fuel_bionic_with( it ) ) {
        return false;
    }

    const bionic_id bio = get_most_efficient_bionic( get_bionic_fueled_with( it ) );

    const bool is_magazine = !!it.type->magazine;
    std::string item_name = it.tname();
    itype_id item_type = it.typeId();
    int loadable;
    if( is_magazine ) {
        const item ammo = item( it.ammo_current() );
        item_name = ammo.tname();
        item_type = ammo.typeId();
        loadable = std::min( it.ammo_remaining(), get_fuel_capacity( item_type ) );
        it.ammo_set( item_type, it.ammo_remaining() - loadable );
    } else {
        loadable = std::min( it.charges, get_fuel_capacity( item_type ) );
        it.charges -= loadable;
    }

    const std::string str_loaded  = get_value( item_type.str() );
    int loaded = 0;
    if( !str_loaded.empty() ) {
        loaded = std::stoi( str_loaded );
    }

    const std::string new_charge = std::to_string( loadable + loaded );

    // Type and amount of fuel
    set_value( item_type.str(), new_charge );
    update_fuel_storage( item_type );
    add_msg_player_or_npc( m_info,
                           //~ %1$i: charge number, %2$s: item name, %3$s: bionics name
                           ngettext( "You load %1$i charge of %2$s in your %3$s.",
                                     "You load %1$i charges of %2$s in your %3$s.", loadable ),
                           //~ %1$i: charge number, %2$s: item name, %3$s: bionics name
                           ngettext( "<npcname> load %1$i charge of %2$s in their %3$s.",
                                     "<npcname> load %1$i charges of %2$s in their %3$s.", loadable ), loadable, item_name, bio->name );
    mod_moves( -250 );
    // Return false for magazines because only their ammo is consumed
    return !is_magazine;
}

rechargeable_cbm Character::get_cbm_rechargeable_with( const item &it ) const
{
    if( can_feed_reactor_with( it ) ) {
        return rechargeable_cbm::reactor;
    }

    if( can_feed_furnace_with( it ) ) {
        return rechargeable_cbm::furnace;
    }

    if( can_fuel_bionic_with( it ) ) {
        return rechargeable_cbm::other;
    }

    return rechargeable_cbm::none;
}

int Character::get_acquirable_energy( const item &it, rechargeable_cbm cbm ) const
{
    switch( cbm ) {
        case rechargeable_cbm::none:
            break;

        case rechargeable_cbm::reactor:
            if( it.charges > 0 ) {
                const auto iter = plut_charges.find( it.typeId() );
                return iter != plut_charges.end() ? it.charges * iter->second : 0;
            }

            break;

        case rechargeable_cbm::furnace: {
            units::volume consumed_vol = it.volume();
            units::mass consumed_mass = it.weight();
            if( it.count_by_charges() && it.charges > it.charges_per_volume( furnace_max_volume ) ) {
                const double n_stacks = static_cast<double>( it.charges_per_volume( furnace_max_volume ) ) /
                                        it.type->stack_size;
                consumed_vol = it.type->volume * n_stacks;
                // it.type->weight is in 10g units?
                consumed_mass = it.type->weight * 10 * n_stacks;
            }
            int amount = ( consumed_vol / 250_ml + consumed_mass / 1_gram ) / 9;

            // TODO: JSONize.
            if( it.made_of( material_id( "leather" ) ) ) {
                amount /= 4;
            }
            if( it.made_of( material_id( "wood" ) ) ) {
                amount /= 2;
            }

            return amount;
        }
        case rechargeable_cbm::other:
            const bionic_id &bid = get_most_efficient_bionic( get_bionic_fueled_with( it ) );
            int to_consume;
            int to_charge;
            if( it.type->magazine ) {
                item ammo = item( it.ammo_current() );
                to_consume = std::min( it.ammo_remaining(), bid->fuel_capacity );
                to_charge = ammo.fuel_energy() * to_consume * bid->fuel_efficiency;
            } else {
                to_consume = std::min( it.charges, bid->fuel_capacity );
                to_charge = it.fuel_energy() * to_consume * bid->fuel_efficiency;
            }
            return to_charge;
    }

    return 0;
}

int Character::get_acquirable_energy( const item &it ) const
{
    return get_acquirable_energy( it, get_cbm_rechargeable_with( it ) );
}

bool Character::can_estimate_rot() const
{
    return get_skill_level( skill_cooking ) >= 3 || get_skill_level( skill_survival ) >= 4;
}

bool Character::can_consume_as_is( const item &it ) const
{
    return it.is_comestible() || can_consume_for_bionic( it );
}

bool Character::can_consume_for_bionic( const item &it ) const
{
    return get_cbm_rechargeable_with( it ) != rechargeable_cbm::none;
}

bool Character::can_consume( const item &it ) const
{
    if( can_consume_as_is( it ) ) {
        return true;
    }
    return has_item_with( [&]( const item & consumable ) {
        // Checking NO_RELOAD to prevent consumption of `battery` when contained in `battery_car` (#20012)
        return !consumable.has_flag( flag_NO_RELOAD ) && can_consume_as_is( consumable );
    } );
}

item &Character::get_consumable_from( item &it ) const
{
    item *ret = nullptr;
    it.visit_items( [&]( item * it ) {
        if( can_consume_as_is( *it ) ) {
            ret = it;
            return VisitResponse::ABORT;
        }
        return VisitResponse::NEXT;
    } );

    if( ret != nullptr ) {
        return *ret;
    }

    static item null_comestible;
    // Since it's not const.
    null_comestible = item();
    return null_comestible;
}

time_duration Character::get_consume_time( const item &it )
{
    const int charges = std::max( it.charges, 1 );
    int volume = units::to_milliliter( it.volume() ) / charges;
    if( 0 == volume && it.type ) {
        volume = units::to_milliliter( it.type->volume );
    }
    time_duration time = time_duration::from_seconds( std::max( ( volume /
                         5 ), 1 ) );  //Default 5 mL (1 tablespoon) per second
    float consume_time_modifier = 1.0f;//only for food and drinks
    const bool eat_verb = it.has_flag( flag_USE_EAT_VERB );
    const std::string comest_type = it.get_comestible() ? it.get_comestible()->comesttype : "";
    if( eat_verb || comest_type == "FOOD" ) {
        time = time_duration::from_seconds( volume / 5 ); //Eat 5 mL (1 teaspoon) per second
        consume_time_modifier = mutation_value( "consume_time_modifier" );
    } else if( !eat_verb && comest_type == "DRINK" ) {
        time = time_duration::from_seconds( volume / 15 ); //Drink 15 mL (1 tablespoon) per second
        consume_time_modifier = mutation_value( "consume_time_modifier" );
    } else if( it.is_medication() ) {
        const use_function *consume_drug = it.type->get_use( "consume_drug" );
        const use_function *smoking = it.type->get_use( "SMOKING" );
        const use_function *adrenaline_injector = it.type->get_use( "ADRENALINE_INJECTOR" );
        const use_function *heal = it.type->get_use( "heal" );
        if( consume_drug != nullptr ) { //its a drug
            const consume_drug_iuse *consume_drug_use = dynamic_cast<const consume_drug_iuse *>
                    ( consume_drug->get_actor_ptr() );
            if( consume_drug_use->tools_needed.find( itype_syringe ) != consume_drug_use->tools_needed.end() ) {
                time = time_duration::from_minutes( 5 );//sterile injections take 5 minutes
            } else if( consume_drug_use->tools_needed.find( itype_apparatus ) !=
                       consume_drug_use->tools_needed.end() ||
                       consume_drug_use->tools_needed.find( itype_dab_pen_on ) != consume_drug_use->tools_needed.end() ) {
                time = time_duration::from_seconds( 30 );//smoke a bowl
            } else {
                time = time_duration::from_seconds( 5 );//popping a pill is quick
            }
        } else if( smoking != nullptr ) {
            time = time_duration::from_minutes( 1 );//about five minutes for a cig or joint so 1 minute a charge
        } else if( adrenaline_injector != nullptr ) {
            time = time_duration::from_seconds( 15 );//epi-pens are fairly quick
        } else if( heal != nullptr ) {
            time = time_duration::from_seconds( 15 );//bandages and disinfectant are fairly quick
        } else {
            time = time_duration::from_seconds( 5 ); //probably pills so quick
        }
    } else if( it.get_category_shallow().get_id() == item_category_chems ) {
        time = time_duration::from_seconds( std::max( ( volume / 15 ),
                                            1 ) ); //Consume 15 mL (1 tablespoon) per second
        consume_time_modifier = mutation_value( "consume_time_modifier" );
    }

    return time * consume_time_modifier;
}

static bool query_consume_ownership( item &target, player &p )
{
    if( !target.is_owned_by( p, true ) ) {
        bool choice = true;
        if( p.get_value( "THIEF_MODE" ) == "THIEF_ASK" ) {
            choice = Pickup::query_thief();
        }
        if( p.get_value( "THIEF_MODE" ) == "THIEF_HONEST" || !choice ) {
            return false;
        }
        std::vector<npc *> witnesses;
        for( npc &elem : g->all_npcs() ) {
            if( rl_dist( elem.pos(), p.pos() ) < MAX_VIEW_DISTANCE && elem.sees( p.pos() ) ) {
                witnesses.push_back( &elem );
            }
        }
        for( npc *elem : witnesses ) {
            elem->say( "<witnessed_thievery>", 7 );
        }
        if( !witnesses.empty() && target.is_owned_by( p, true ) ) {
            if( p.add_faction_warning( target.get_owner() ) ) {
                for( npc *elem : witnesses ) {
                    elem->make_angry();
                }
            }
        }
    }
    return true;
}

/** Consume medication.
*   @return true if item consumed.
*/
static bool consume_med( item &target, player &you )
{
    if( !target.is_medication() ) {
        return false;
    }

    const itype_id tool_type = target.get_comestible()->tool;
    const itype *req_tool = item::find_type( tool_type );
    bool tool_override = false;
    if( tool_type == itype_syringe && you.has_bionic( bio_syringe ) ) {
        tool_override = true;
    }
    if( req_tool->tool ) {
        if( !( you.has_amount( tool_type, 1 ) &&
               you.has_charges( tool_type, req_tool->tool->charges_per_use ) ) &&
            !tool_override ) {
            you.add_msg_if_player( m_info, _( "You need a %s to consume that!" ), req_tool->nname( 1 ) );
            return false;
        }
        you.use_charges( tool_type, req_tool->tool->charges_per_use );
    }

    int amount_used = 1;
    if( target.type->has_use() ) {
        amount_used = target.type->invoke( you, target, you.pos() );
        if( amount_used <= 0 ) {
            return false;
        }
    }

    // TODO: Get the target it was used on
    // Otherwise injecting someone will give us addictions etc.
    if( target.has_flag( flag_NO_INGEST ) ) {
        const auto &comest = *target.get_comestible();
        // Assume that parenteral meds don't spoil, so don't apply rot
        you.modify_health( comest );
        you.modify_stimulation( comest );
        you.modify_fatigue( comest );
        you.modify_radiation( comest );
        you.modify_addiction( comest );
        you.modify_morale( target );
    } else {
        // Take by mouth
        you.consume_effects( target );
    }

    target.mod_charges( -amount_used );
    return true;
}

trinary player::consume( item &target, bool force )
{
    if( target.is_null() ) {
        add_msg_if_player( m_info, _( "You do not have that item." ) );
        return trinary::NONE;
    }
    if( is_underwater() && !has_trait( trait_WATERSLEEP ) ) {
        add_msg_if_player( m_info, _( "You can't do that while underwater." ) );
        return trinary::NONE;
    }

    if( target.is_craft() ) {
        add_msg_if_player( m_info, _( "You can't eat your %s." ), target.tname() );
        if( is_npc() ) {
            debugmsg( "%s tried to eat a %s", name, target.tname() );
        }
        return trinary::NONE;
    }
    if( is_player() && !query_consume_ownership( target, *this ) ) {
        return trinary::NONE;
    }
    if( consume_med( target, *this ) ||
        eat( target, *this, force ) ||
        feed_reactor_with( target ) ||
        feed_furnace_with( target ) ||
        fuel_bionic_with( target ) ) {

        get_event_bus().send<event_type::character_consumes_item>( getID(), target.typeId() );

        target.on_contents_changed();
        return target.charges <= 0 ? trinary::ALL : trinary::SOME;
    }

    return trinary::NONE;
}

trinary player::consume( item_location loc, bool force )
{
    if( !loc ) {
        debugmsg( "Null loc to consume." );
        return trinary::NONE;
    }
    handle_contents_changed_helper handler( *this, loc );
    item &target = *loc;
    trinary result = consume( target, force );
    if( result == trinary::ALL ) {
        if( loc.where() == item_location::type::character ) {
            i_rem( loc.get_item() );
        } else {
            loc.remove_item();
        }

    }
    if( result != trinary::NONE ) {
        handler.handle();
    }
    return result;
}<|MERGE_RESOLUTION|>--- conflicted
+++ resolved
@@ -1392,21 +1392,14 @@
     }
 
     nutrients food_nutrients = compute_effective_nutrients( food );
-<<<<<<< HEAD
     const units::volume water_vol = ( food.get_comestible()->quench > 0 ) ?
                                     food.get_comestible()->quench *
                                     5_ml : 0_ml;
     units::volume food_vol = masticated_volume( food );
-=======
-    // TODO: Move quench values to mL and remove the magic number here
-    units::volume water_vol = ( food.type->comestible->quench > 0 ) ? food.type->comestible->quench *
-                              5_ml : 0_ml;
-    units::volume food_vol = food.base_volume() - water_vol;
     if( food.count() == 0 ) {
         debugmsg( "Tried to eat food with count of zero." );
         return false;
     }
->>>>>>> 967d80c5
     units::mass food_weight = ( food.weight() / food.count() );
     const double ratio = compute_effective_food_volume_ratio( food );
     food_summary ingested{
