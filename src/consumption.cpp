--- conflicted
+++ resolved
@@ -136,11 +136,8 @@
 static const trait_id trait_MEATARIAN( "MEATARIAN" );
 static const trait_id trait_M_DEPENDENT( "M_DEPENDENT" );
 static const trait_id trait_M_IMMUNE( "M_IMMUNE" );
-<<<<<<< HEAD
-=======
 static const trait_id trait_NUMB( "NUMB" );
 static const trait_id trait_PICKYEATER( "PICKYEATER" );
->>>>>>> 1432bb75
 static const trait_id trait_PROBOSCIS( "PROBOSCIS" );
 static const trait_id trait_PROJUNK( "PROJUNK" );
 static const trait_id trait_PROJUNK2( "PROJUNK2" );
