#pragma once
#ifndef OVERMAP_H
#define OVERMAP_H

#include "omdata.h"
#include "overmap_types.h"
#include "mapdata.h"
#include "weighted_list.h"
#include "game_constants.h"
#include "monster.h"
#include "weather_gen.h"

#include <array>
#include <iosfwd>
#include <list>
#include <map>
#include <string>
#include <unordered_map>
#include <vector>
#include <functional>
#include <memory>

class input_context;
class JsonObject;
class npc;
class overmapbuffer;
class overmap_connection;

struct mongroup;

namespace pf
{
    struct path;
}
struct building_size {
    int height = -1;
    int depth = -1;
    building_size() : building_size( -1, -1 ) {}
    building_size( int h, int d ) : height( h ), depth( d ) {}
    bool operator==( const building_size &other ) const {
        return height == other.height && depth == other.depth;
    };
    bool operator!=( const building_size &other ) const {
        return !( *this == other );
    };
    building_size &operator=( const building_size & ) = default;
    static building_size max( const building_size &a, const building_size &b );
};

class building_bin {
    private:
        bool finalized = false;
        weighted_int_list<overmap_special_id> buildings;
        std::map<overmap_special_id, int> unfinalized_buildings;
    public:
        building_bin() {};
        void add( const overmap_special_id &building, int weight );
        overmap_special_id pick() const;
        void clear();
        void finalize();
};

struct city_settings {
    int shop_radius = 80;  // this is not a cut and dry % but rather an inverse voodoo number; rng(0,99) > VOODOO * distance / citysize;
    int park_radius = 130; // in theory, adjusting these can make a town with a few shops and alot of parks + houses......by increasing shop_radius
    building_bin houses;
    building_bin shops;
    building_bin parks;

    overmap_special_id pick_house() const {
        return houses.pick()->id;
    }

    overmap_special_id pick_shop() const {
        return shops.pick()->id;
    }

    overmap_special_id pick_park() const {
        return parks.pick()->id;
    }

    void finalize();
};

/*
 * template for random bushes and such.
 * supports occasional boost to a single ter/furn type (clustered blueberry bushes for example)
 * json: double percentages (region statistics)and str ids, runtime int % * 1mil and int ids
 */
struct groundcover_extra {
    // TODO: make into something more generic for other stuff (maybe)
    std::string                   default_ter_str;
    std::map<std::string, double> percent_str;
    std::map<std::string, double> boosted_percent_str;
    std::map<int, ter_furn_id>    weightlist;
    std::map<int, ter_furn_id>    boosted_weightlist;
    ter_id default_ter               = t_null;
    int mpercent_coverage         = 0; // % coverage where this is applied (*10000)
    int boost_chance              = 0;
    int boosted_mpercent_coverage = 0;
    int boosted_other_mpercent    = 1;

    ter_furn_id pick( bool boosted = false ) const;
    void finalize();
    groundcover_extra() = default;
};

struct sid_or_sid;
/*
 * Spationally relevent overmap and mapgen variables grouped into a set of suggested defaults;
 * eventually region mapping will modify as required and allow for transitions of biomes / demographics in a smoooth fashion
 */
struct regional_settings {
    std::string id;           //
    oter_str_id default_oter; // 'field'

    weighted_int_list<ter_id> default_groundcover; // ie, 'grass_or_dirt'
    std::shared_ptr<weighted_int_list<ter_str_id>> default_groundcover_str;

    int num_forests           = 250;  // amount of forest groupings per overmap
    int forest_size_min       = 15;   // size range of a forest group
    int forest_size_max       = 40;   // size range of a forest group
    int house_basement_chance = 2;    // (one in) Varies by region due to watertable
    int swamp_maxsize         = 4;    // SWAMPINESS: Affects the size of a swamp
    int swamp_river_influence = 5;    // voodoo number limiting spread of river through swamp
    int swamp_spread_chance   = 8500; // SWAMPCHANCE: (one in, every forest*forest size) chance of swamp extending past forest

    city_settings     city_spec;      // put what where in a city of what kind
    groundcover_extra field_coverage;
    groundcover_extra forest_coverage;

    weather_generator weather;

    std::unordered_map<std::string, map_extras> region_extras;

<<<<<<< HEAD
    regional_settings() : id("null"), default_oter("field"), default_groundcover(t_null, 0, t_null) { }
    void finalize();
=======
    regional_settings() : id("null"), default_oter("field")
    {
        default_groundcover.add( t_null, 0 );
    }
    void setup();
>>>>>>> 3f6775fe
};


struct city {
    // in overmap terrain coordinates
    int x;
    int y;
    int s;
    std::string name;
    city(int X = -1, int Y = -1, int S = -1);

    operator bool() const {
        return s >= 0;
    }

    int get_distance_from( const tripoint &p ) const;
};

struct om_note {
    std::string text;
    int         x;
    int         y;
};

struct om_vehicle {
 int x; // overmap x coordinate of tracked vehicle
 int y; // overmap y coordinate
 std::string name;
};

enum radio_type {
    MESSAGE_BROADCAST,
    WEATHER_RADIO
};

extern std::map<enum radio_type, std::string> radio_type_names;

#define RADIO_MIN_STRENGTH 80
#define RADIO_MAX_STRENGTH 200

struct radio_tower {
 // local (to the containing overmap) submap coordinates
 int x;
 int y;
 int strength;
 radio_type type;
 std::string message;
 int frequency;
radio_tower(int X = -1, int Y = -1, int S = -1, std::string M = "",
            radio_type T = MESSAGE_BROADCAST) :
    x (X), y (Y), strength (S), type (T), message (M) {frequency = rand();}
};

struct map_layer {
    oter_id terrain[OMAPX][OMAPY];
    bool visible[OMAPX][OMAPY];
    bool explored[OMAPX][OMAPY];
    std::vector<om_note> notes;
};

// Wrapper around an overmap special to track progress of placing specials.
struct overmap_special_placement {
    int instances_placed;
    const overmap_special *special_details;
};

// A batch of overmap specials to place.
class overmap_special_batch {
    public:
    overmap_special_batch( point origin ) : origin_overmap( origin ) {}
    overmap_special_batch( point origin, std::vector<const overmap_special *> &specials ) :
            origin_overmap( origin ) {
        for( auto special : specials ) {
            placements.push_back( { 0, special } );
        }
    }

    // Wrapper methods that make overmap_special_batch act like
    // the underlying vector of overmap placements.
    std::vector<overmap_special_placement>::iterator begin() {
        return placements.begin();
    }
    std::vector<overmap_special_placement>::iterator end() {
        return placements.end();
    }
    std::vector<overmap_special_placement>::iterator erase( std::vector<overmap_special_placement>::iterator pos ) {
        return placements.erase( pos );
    }
    bool empty() {
        return placements.empty();
    }

    point get_origin() const {
        return origin_overmap;
    }
    private:
    std::vector<overmap_special_placement> placements;
    point origin_overmap;
};

class overmap
{
 public:
    overmap( const overmap& ) = default;
    overmap( overmap && ) = default;
    overmap( int x, int y );
    // Argument-less constructor bypasses trying to load matching file, only used for unit testing.
    overmap();
    ~overmap();

    overmap& operator=(overmap const&) = default;

    /**
     * Create content in the overmap.
     **/
    void populate( overmap_special_batch &enabled_specials );
    void populate();

    point const& pos() const { return loc; }

    void save() const;

    /**
     * @return The (local) overmap terrain coordinates of a randomly
     * chosen place on the overmap with the specific overmap terrain.
     * Returns @ref invalid_tripoint if no suitable place has been found.
     */
    tripoint find_random_omt( const std::string &omt_base_type ) const;
    /**
     * Return a vector containing the absolute coordinates of
     * every matching terrain on the current z level of the current overmap.
     * @returns A vector of terrain coordinates (absolute overmap terrain
     * coordinates), or empty vector if no matching terrain is found.
     */
    std::vector<point> find_terrain(const std::string &term, int zlevel);

    oter_id& ter(const int x, const int y, const int z);
    oter_id& ter( const tripoint &p );
    const oter_id get_ter(const int x, const int y, const int z) const;
    const oter_id get_ter( const tripoint &p ) const;
    bool&   seen(int x, int y, int z);
    bool&   explored(int x, int y, int z);
    bool is_explored(int const x, int const y, int const z) const;

    bool has_note(int x, int y, int z) const;
    std::string const& note(int x, int y, int z) const;
    void add_note(int x, int y, int z, std::string message);
    void delete_note(int x, int y, int z);

    /**
     * Getter for overmap scents.
     * @returns a reference to a scent_trace from the requested location.
     */
    const scent_trace &scent_at( const tripoint &loc ) const;
    /**
     * Setter for overmap scents, stores the provided scent at the provided location.
     */
    void set_scent( const tripoint &loc, scent_trace &new_scent );

    /**
     * @returns Whether @param loc is within desired bounds of the overmap
     * @param clearance Minimal distance from the edges of the overmap
     */
    static bool inbounds( const tripoint &loc, int clearance = 0 );
    static bool inbounds( int x, int y, int z, int clearance = 0 ); /// @todo This one should be obsoleted
    /**
     * Display a list of all notes on this z-level. Let the user choose
     * one or none of them.
     * @returns The location of the chosen note (absolute overmap terrain
     * coordinates), or invalid_point if the user did not choose a note.
     */
    static point display_notes(int z);
    /**
     * Dummy value, used to indicate that a point returned by a function is invalid.
     */
    static const tripoint invalid_tripoint;
    /**
     * Return a vector containing the absolute coordinates of
     * every matching note on the current z level of the current overmap.
     * @returns A vector of note coordinates (absolute overmap terrain
     * coordinates), or empty vector if no matching notes are found.
     */
     std::vector<point> find_notes(int const z, std::string const& text);
    /**
     * Interactive point choosing; used as the map screen.
     * The map is initially center at the players position.
     * @returns The absolute coordinates of the chosen point or
     * invalid_point if canceled with escape (or similar key).
     */
    static tripoint draw_overmap();
    /**
     * Draw overmap like with @ref draw_overmap() and display hordes.
     */
    static tripoint draw_hordes();
    /**
     * Draw overmap like with @ref draw_overmap() and display the weather.
     */
    static tripoint draw_weather();
    /**
     * Draw overmap like with @ref draw_overmap() and display scent traces.
     */
    static tripoint draw_scents();
    /**
     * Draw overmap like with @ref draw_overmap() and display the given zone.
     */
    static tripoint draw_zones( tripoint const &center, tripoint const &select, int const iZoneIndex );
    /**
     * Same as @ref draw_overmap() but starts at select if set.
     * Otherwise on players location.
     */
    /**
     * Same as above but start at z-level z instead of players
     * current z-level, x and y are taken from the players position.
     */
    static tripoint draw_overmap(int z);

    static tripoint draw_editor();

    /** Returns the (0, 0) corner of the overmap in the global coordinates. */
    point global_base_point() const;

    // @todo Should depend on coords
    const regional_settings& get_settings() const
    {
        return settings;
    }

    // Returns a batch of the default enabled specials.
    overmap_special_batch get_enabled_specials() const;

    void clear_mon_groups();
private:
    std::multimap<tripoint, mongroup> zg;
public:
    /** Unit test enablers to check if a given mongroup is present. */
    bool mongroup_check(const mongroup &candidate) const;
    bool monster_check(const std::pair<tripoint, monster> &candidate) const;

    // TODO: make private
  std::vector<radio_tower> radios;
  std::map<int, om_vehicle> vehicles;
  std::vector<city> cities;
  std::vector<city> roads_out;

        /// Adds the npc to the contained list of npcs ( @ref npcs ).
        void insert_npc( std::shared_ptr<npc> who );
        /// Removes the npc and returns it ( or returns nullptr if not found ).
        std::shared_ptr<npc> erase_npc( const int id );

        void for_each_npc( std::function<void( npc & )> callback );
        void for_each_npc( std::function<void( const npc & )> callback ) const;

        std::shared_ptr<npc> find_npc( int id ) const;

        const std::vector<std::shared_ptr<npc>> &get_npcs() const {
            return npcs;
        }
        std::vector<std::shared_ptr<npc>> get_npcs( const std::function<bool( const npc & )> &predicate ) const;

 private:
    friend class overmapbuffer;

        std::vector<std::shared_ptr<npc>> npcs;

    bool nullbool = false;
    point loc{ 0, 0 };

    std::array<map_layer, OVERMAP_LAYERS> layer;
    std::unordered_map<tripoint, scent_trace> scents;

    /**
     * When monsters despawn during map-shifting they will be added here.
     * map::spawn_monsters will load them and place them into the reality bubble
     * (adding it to the creature tracker and putting it onto the map).
     * This stores each submap worth of monsters in a different bucket of the multimap.
     */
    std::unordered_multimap<tripoint, monster> monster_map;
    regional_settings settings;

    // Initialise
    void init_layers();
    // open existing overmap, or generate a new one
    void open( overmap_special_batch &enabled_specials );
 public:
  // parse data in an opened overmap file
  void unserialize(std::istream &fin);
  // Parse per-player overmap view data.
  void unserialize_view(std::istream &fin);
  // Save data in an opened overmap file
  void serialize(std::ostream &fin) const;
  // Save per-player overmap view data.
  void serialize_view(std::ostream &fin) const;
  // parse data in an old overmap file
  void unserialize_legacy(std::istream &fin);
  void unserialize_view_legacy(std::istream &fin);
 private:
    void generate( const overmap* north, const overmap* east,
                   const overmap* south, const overmap* west,
                   overmap_special_batch &enabled_specials );
    bool generate_sub( int const z );

    const city &get_nearest_city( const tripoint &p ) const;

    void signal_hordes( const tripoint &p, int sig_power );
    void process_mongroups();
    void move_hordes();

    static bool obsolete_terrain( const std::string &ter );
    void convert_terrain( const std::unordered_map<tripoint, std::string> &needs_conversion );

    // drawing relevant data, e.g. what to draw.
    struct draw_data_t {
        // draw monster groups on the overmap.
        bool debug_mongroup = false;
        // draw weather, e.g. clouds etc.
        bool debug_weather = false;
        // draw editor.
        bool debug_editor = false;
        // draw scent traces.
        bool debug_scent = false;
        // draw zone location.
        tripoint select = tripoint(-1, -1, -1);
        int iZoneIndex = -1;
    };
    static tripoint draw_overmap(const tripoint& center, const draw_data_t &data);
  /**
   * Draws the overmap terrain.
   * @param w The window to draw map in.
   * @param wbar Window containing status bar
   * @param center The global overmap terrain coordinate of the center
   * of the view. The z-component is used to determine the z-level.
   * @param orig The global overmap terrain coordinates of the player.
   * It will be marked specially.
   * @param blink Whether blinking is enabled
   * @param showExplored Whether display of explored territory is enabled
   * @param inp_ctxt Input context in this screen
   * @param data Various other drawing flags, largely regarding debug information
   */
  static void draw(WINDOW *w, WINDOW *wbar, const tripoint &center,
            const tripoint &orig, bool blink, bool showExplored,
            input_context* inp_ctxt, const draw_data_t &data);

    building_size find_max_size( const tripoint &center, const building_size &limits ) const;

    static void draw_city_labels(WINDOW *w, const tripoint &center);

  // Overall terrain
  void place_river(point pa, point pb);
  void place_forest();
  // City Building
  void place_cities();
  void put_building( const tripoint &p, om_direction::type dir, const city &town );

  void build_city_street( const overmap_connection &connection, const point &p, int cs, om_direction::type dir, const city &town );
  bool build_lab(int x, int y, int z, int s, bool ice = false);
  void build_anthill(int x, int y, int z, int s);
  void build_tunnel( int x, int y, int z, int s, om_direction::type dir );
  bool build_slimepit(int x, int y, int z, int s);
  void build_mine(int x, int y, int z, int s);
  void place_rifts(int const z);

    // Connection laying
    pf::path lay_out_connection( const overmap_connection &connection, const point &source, const point &dest, int z ) const;
    pf::path lay_out_street( const overmap_connection &connection, const point &source, om_direction::type dir, size_t len ) const;

    void build_connection( const overmap_connection &connection, const pf::path &path, int z );
    void build_connection( const point &source, const point &dest, int z, const overmap_connection &connection );
    void connect_closest_points( const std::vector<point> &points, int z, const overmap_connection &connection );
  // Polishing
  bool check_ot_type(const std::string &otype, int x, int y, int z) const;
  void chip_rock(int x, int y, int z);

  void polish_river();
  void good_river(int x, int y, int z);

  // Returns a vector of permuted coordinates of overmap sectors.
  // Each sector consists of 12x12 small maps. Coordinates of the sectors are in range [0, 15], [0, 15].
  // Check OMAPX, OMAPY, and OMSPEC_FREQ to learn actual values.
  std::vector<point> get_sectors() const;

    om_direction::type random_special_rotation( const overmap_special &special, const tripoint &p ) const;
    void place_special( const overmap_special &special, const tripoint &p, om_direction::type dir, const city &cit );
    /**
     * Iterate over the overmap and place the quota of specials.
     * If the stated minimums are not reached, it will spawn a new nearby overmap
     * and continue placing specials there.
     * @param enabled_specials specifies what specials to place, and tracks how many have been placed.
     **/
    void place_specials( overmap_special_batch &enabled_specials );
    /**
     * Walk over the overmap and attempt to place specials.
     * @param enabled_specials vector of objects that track specials being placed.
     * @param sectors sectors in which to attempt placement.
     * @param place_optional restricts attempting to place specials that have met their minimum count in the first pass.
     */
    void place_specials_pass( overmap_special_batch &enabled_specials,
                              std::vector<point> &sectors, bool place_optional );

    /**
     * Attempts to place specials within a sector.
     * @param enabled_specials vector of objects that track specials being placed.
     * @param sector sector identifies the location where specials are being placed.
     * @param place_optional restricts attempting to place specials that have met their minimum count in the first pass.
     */
    bool place_special_attempt( overmap_special_batch &enabled_specials,
                                const point &sector, bool place_optional );

    void place_mongroups();
    void place_radios();

    void add_mon_group(const mongroup &group);

    void load_monster_groups( JsonIn &jo );
    void load_legacy_monstergroups( JsonIn &jo );
    void save_monster_groups( JsonOut &jo ) const;
};

typedef std::unordered_map<std::string, regional_settings> t_regional_settings_map;
typedef t_regional_settings_map::const_iterator t_regional_settings_map_citr;
extern t_regional_settings_map region_settings_map;

void load_region_settings(JsonObject &jo);
void reset_region_settings();
void load_region_overlay(JsonObject &jo);
void apply_region_overlay(JsonObject &jo, regional_settings &region);

bool is_river(const oter_id &ter);
bool is_ot_type(const std::string &otype, const oter_id &oter);

#endif<|MERGE_RESOLUTION|>--- conflicted
+++ resolved
@@ -133,16 +133,11 @@
 
     std::unordered_map<std::string, map_extras> region_extras;
 
-<<<<<<< HEAD
-    regional_settings() : id("null"), default_oter("field"), default_groundcover(t_null, 0, t_null) { }
-    void finalize();
-=======
     regional_settings() : id("null"), default_oter("field")
     {
         default_groundcover.add( t_null, 0 );
     }
-    void setup();
->>>>>>> 3f6775fe
+    void finalize();
 };
 
 
