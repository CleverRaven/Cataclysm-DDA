--- conflicted
+++ resolved
@@ -554,11 +554,8 @@
 
 bool is_river( const oter_id &ter );
 bool is_water_body( const oter_id &ter );
-<<<<<<< HEAD
-bool is_ocean( const oter_id &ter );
-=======
 bool is_lake_or_river( const oter_id &ter );
->>>>>>> 96416e55
+bool is_ocean( const oter_id& ter);
 
 /**
 * Determine if the provided name is a match with the provided overmap terrain
