--- conflicted
+++ resolved
@@ -477,16 +477,9 @@
             const tripoint &orig, bool blink, bool showExplored,
             input_context* inp_ctxt, const draw_data_t &data);
 
-<<<<<<< HEAD
     building_size find_max_size( const tripoint &center, const building_size &limits ) const;
-=======
-
-  static void draw_city_labels(WINDOW *w, const tripoint &center);
-
-    oter_id random_shop() const;
-    oter_id random_park() const;
-    oter_id random_house() const;
->>>>>>> 1796acc2
+
+    static void draw_city_labels(WINDOW *w, const tripoint &center);
 
   // Overall terrain
   void place_river(point pa, point pb);
