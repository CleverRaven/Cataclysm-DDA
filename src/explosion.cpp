#include "explosion.h" // IWYU pragma: associated
#include "fragment_cloud.h" // IWYU pragma: associated

#include <algorithm>
#include <array>
#include <cmath>
#include <cstddef>
#include <iosfwd>
#include <limits>
#include <map>
#include <memory>
#include <queue>
#include <random>
#include <set>
#include <string>
#include <utility>
#include <vector>

#include "bodypart.h"
#include "calendar.h"
#include "cata_utility.h"
#include "character.h"
#include "colony.h"
#include "color.h"
#include "creature.h"
#include "creature_tracker.h"
#include "damage.h"
#include "debug.h"
#include "enums.h"
#include "field_type.h"
#include "flag.h"
#include "game.h"
#include "game_constants.h"
#include "item.h"
#include "item_factory.h"
#include "itype.h"
#include "json.h"
#include "line.h"
#include "make_static.h"
#include "map.h"
#include "map_iterator.h"
#include "mapdata.h"
#include "math_defines.h"
#include "messages.h"
#include "mongroup.h"
#include "monster.h"
#include "mtype.h"
#include "npc.h"
#include "optional.h"
#include "options.h"
#include "point.h"
#include "projectile.h"
#include "rng.h"
#include "shadowcasting.h"
#include "sounds.h"
#include "string_formatter.h"
#include "translations.h"
#include "trap.h"
#include "type_id.h"
#include "units.h"
#include "vehicle.h"
#include "vpart_position.h"

static const efftype_id effect_blind( "blind" );
static const efftype_id effect_deaf( "deaf" );
static const efftype_id effect_emp( "emp" );
static const efftype_id effect_stunned( "stunned" );
static const efftype_id effect_teleglow( "teleglow" );

static const flag_id json_flag_ACTIVATE_ON_PLACE( "ACTIVATE_ON_PLACE" );

static const furn_str_id furn_f_machinery_electronic( "f_machinery_electronic" );

static const itype_id fuel_type_none( "null" );
static const itype_id itype_e_handcuffs( "e_handcuffs" );
static const itype_id itype_mininuke_act( "mininuke_act" );
static const itype_id itype_rm13_armor_on( "rm13_armor_on" );

static const json_character_flag json_flag_GLARE_RESIST( "GLARE_RESIST" );

static const mongroup_id GROUP_NETHER( "GROUP_NETHER" );

static const species_id species_ROBOT( "ROBOT" );

static const trait_id trait_LEG_TENT_BRACE( "LEG_TENT_BRACE" );
static const trait_id trait_PER_SLIME( "PER_SLIME" );
static const trait_id trait_PER_SLIME_OK( "PER_SLIME_OK" );

// Global to smuggle data into shrapnel_calc() function without replicating it across entire map.
// Mass in kg
static float fragment_mass = 0.0001f;
// Cross-sectional area in cm^2
static float fragment_area = 0.00001f;
// Minimum velocity resulting in skin perforation according to https://www.ncbi.nlg->m.nih.gov/pubmed/7304523
static constexpr float MIN_EFFECTIVE_VELOCITY = 70.0f;
// Pretty arbitrary minimum density.  1/1,000 change of a fragment passing through the given square.
static constexpr float MIN_FRAGMENT_DENSITY = 0.0001f;

explosion_data load_explosion_data( const JsonObject &jo )
{
    explosion_data ret;
    // Power is mandatory
    jo.read( "power", ret.power );
    // Rest isn't
    ret.distance_factor = jo.get_float( "distance_factor", 0.75f );
    ret.max_noise = jo.get_int( "max_noise", 90000000 );
    ret.fire = jo.get_bool( "fire", false );
    if( jo.has_int( "shrapnel" ) ) {
        ret.shrapnel.casing_mass = jo.get_int( "shrapnel" );
        ret.shrapnel.recovery = 0;
        ret.shrapnel.drop = fuel_type_none;
    } else if( jo.has_object( "shrapnel" ) ) {
        JsonObject shr = jo.get_object( "shrapnel" );
        ret.shrapnel = load_shrapnel_data( shr );
    }

    return ret;
}

shrapnel_data load_shrapnel_data( const JsonObject &jo )
{
    shrapnel_data ret;
    // Casing mass is mandatory
    jo.read( "casing_mass", ret.casing_mass );
    // Rest isn't
    ret.fragment_mass = jo.get_float( "fragment_mass", 0.08 );
    ret.recovery = jo.get_int( "recovery", 0 );
    ret.drop = itype_id( jo.get_string( "drop", "null" ) );
    return ret;
}
namespace explosion_handler
{

static int ballistic_damage( float velocity, float mass )
{
    // Damage is square root of Joules, dividing by 2000 because it's dividing by 2 and
    // converting mass from grams to kg. The initial term is simply a scaling factor.
    return 4.0 * std::sqrt( ( velocity * velocity * mass ) / 2000.0 );
}
// Calculate cross-sectional area of a steel sphere in cm^2 based on mass of fragment.
static float mass_to_area( const float mass )
{
    // Density of steel in g/cm^3
    constexpr float steel_density = 7.85f;
    float fragment_volume = ( mass / 1000.0 ) / steel_density;
    float fragment_radius = std::cbrt( ( fragment_volume * 3.0f ) / ( 4.0f * M_PI ) );
    return fragment_radius * fragment_radius * M_PI;
}

// Approximate Gurney constant for Composition B and C (in m/s instead of the usual km/s).
// Source: https://en.wikipedia.org/wiki/Gurney_equations#Gurney_constant_and_detonation_velocity
static constexpr double TYPICAL_GURNEY_CONSTANT = 2700.0;
static float gurney_spherical( const double charge, const double mass )
{
    return static_cast<float>( std::pow( ( mass / charge ) + ( 3.0 / 5.0 ),
                                         -0.5 ) * TYPICAL_GURNEY_CONSTANT );
}

// (C1001) Compiler Internal Error on Visual Studio 2015 with Update 2
static void do_blast( const Creature *source, const tripoint &p, const float power,
                      const float distance_factor, const bool fire )
{
    const float tile_dist = 1.0f;
    const float diag_dist = trigdist ? M_SQRT2 * tile_dist : 1.0f * tile_dist;
    const float zlev_dist = 2.0f; // Penalty for going up/down
    // 7 3 5
    // 1 . 2
    // 6 4 8
    // 9 and 10 are up and down
    static constexpr std::array<int, 10> x_offset = { -1, 1,  0, 0,  1, -1, -1, 1, 0, 0 };
    static constexpr std::array<int, 10> y_offset = { 0, 0, -1, 1, -1,  1, -1, 1, 0, 0 };
    static constexpr std::array<int, 10> z_offset = { 0, 0,  0, 0,  0,  0,  0, 0, 1, -1 };
    map &here = get_map();
    const size_t max_index = 10;

    here.bash( p, fire ? power : ( 2 * power ), true, false, false );

    std::priority_queue< std::pair<float, tripoint>, std::vector< std::pair<float, tripoint> >, pair_greater_cmp_first >
    open;
    std::set<tripoint> closed;
    std::set<tripoint> bashed{ p };
    std::map<tripoint, float> dist_map;
    open.push( std::make_pair( 0.0f, p ) );
    dist_map[p] = 0.0f;
    // Find all points to blast
    while( !open.empty() ) {
        // Add some random factor to effective distance to make it look cooler
        const float distance = open.top().first * rng_float( 1.0f, 1.2f );
        const tripoint pt = open.top().second;
        open.pop();

        if( closed.count( pt ) != 0 ) {
            continue;
        }

        closed.insert( pt );

        const float force = power * std::pow( distance_factor, distance );
        if( force <= 1.0f ) {
            continue;
        }

        if( here.impassable( pt ) && pt != p ) {
            // Don't propagate further
            continue;
        }

        // Those will be used for making "shaped charges"
        // Don't check up/down (for now) - this will make 2D/3D balancing easier
        int empty_neighbors = 0;
        for( size_t i = 0; i < 8; i++ ) {
            tripoint dest( pt + tripoint( x_offset[i], y_offset[i], z_offset[i] ) );
            if( closed.count( dest ) == 0 && here.valid_move( pt, dest, false, true ) ) {
                empty_neighbors++;
            }
        }

        empty_neighbors = std::max( 1, empty_neighbors );
        // Iterate over all neighbors. Bash all of them, propagate to some
        for( size_t i = 0; i < max_index; i++ ) {
            tripoint dest( pt + tripoint( x_offset[i], y_offset[i], z_offset[i] ) );
            if( closed.count( dest ) != 0 || !here.inbounds( dest ) ) {
                continue;
            }

            if( bashed.count( dest ) == 0 ) {
                bashed.insert( dest );
                // Up to 200% bonus for shaped charge
                // But not if the explosion is fiery, then only half the force and no bonus
                const float bash_force = !fire ?
                                         force + ( 2 * force / empty_neighbors ) :
                                         force / 2;
                if( z_offset[i] == 0 ) {
                    // Horizontal - no floor bashing
                    here.bash( dest, bash_force, true, false, false );
                } else if( z_offset[i] > 0 ) {
                    // Should actually bash through the floor first, but that's not really possible yet
                    here.bash( dest, bash_force, true, false, true );
                } else if( !here.valid_move( pt, dest, false, true ) ) {
                    // Only bash through floor if it doesn't exist
                    // Bash the current tile's floor, not the one's below
                    here.bash( pt, bash_force, true, false, true );
                }
            }

            float next_dist = distance;
            next_dist += ( x_offset[i] == 0 || y_offset[i] == 0 ) ? tile_dist : diag_dist;
            if( z_offset[i] != 0 ) {
                if( !here.valid_move( pt, dest, false, true ) ) {
                    continue;
                }

                next_dist += zlev_dist;
            }

            if( dist_map.count( dest ) == 0 || dist_map[dest] > next_dist ) {
                open.push( std::make_pair( next_dist, dest ) );
                dist_map[dest] = next_dist;
            }
        }
    }

    // Draw the explosion
    std::map<tripoint, nc_color> explosion_colors;
    for( const tripoint &pt : closed ) {
        if( here.impassable( pt ) ) {
            continue;
        }

        const float force = power * std::pow( distance_factor, dist_map.at( pt ) );
        nc_color col = c_red;
        if( force < 10 ) {
            col = c_white;
        } else if( force < 30 ) {
            col = c_yellow;
        }

        explosion_colors[pt] = col;
    }

    draw_custom_explosion( get_player_character().pos(), explosion_colors );

    creature_tracker &creatures = get_creature_tracker();
    Creature *mutable_source = source == nullptr ? nullptr : creatures.creature_at( source->pos() );
    for( const tripoint &pt : closed ) {
        const float force = power * std::pow( distance_factor, dist_map.at( pt ) );
        if( force < 1.0f ) {
            // Too weak to matter
            continue;
        }

        if( here.has_items( pt ) ) {
            here.smash_items( pt, force, _( "force of the explosion" ) );
        }

        if( fire ) {
            int intensity = ( force > 50.0f ) + ( force > 100.0f );
            if( force > 10.0f || x_in_y( force, 10.0f ) ) {
                intensity++;
            }
            here.add_field( pt, fd_fire, intensity );
        }

        if( const optional_vpart_position vp = here.veh_at( pt ) ) {
            // TODO: Make this weird unit used by vehicle::damage more sensible
            vp->vehicle().damage( here, vp->part_index(), force,
                                  fire ? damage_type::HEAT : damage_type::BASH, false );
        }

        Creature *critter = creatures.creature_at( pt, true );
        if( critter == nullptr ) {
            continue;
        }

        add_msg_debug( debugmode::DF_EXPLOSION, "Blast hits %s with force %.1f", critter->disp_name(),
                       force );

        Character *pl = critter->as_character();
        if( pl == nullptr ) {
            const double dmg = std::max( force - critter->get_armor_bash( bodypart_id( "torso" ) ) / 2.0, 0.0 );
            const int actual_dmg = rng_float( dmg * 2, dmg * 3 );
            critter->apply_damage( mutable_source, bodypart_id( "torso" ), actual_dmg );
            critter->check_dead_state();
            add_msg_debug( debugmode::DF_EXPLOSION, "Blast hits %s for %d damage", critter->disp_name(),
                           actual_dmg );
            continue;
        }

        // Print messages for all NPCs
        pl->add_msg_player_or_npc( m_bad, _( "You're caught in the explosion!" ),
                                   _( "<npcname> is caught in the explosion!" ) );

        struct blastable_part {
            bodypart_id bp;
            float low_mul = 0.0f;
            float high_mul = 0.0f;
            float armor_mul = 0.0f;
        };

        static const std::array<blastable_part, 6> blast_parts = { {
                { bodypart_id( "torso" ), 2.0f, 3.0f, 0.5f },
                { bodypart_id( "head" ),  2.0f, 3.0f, 0.5f },
                // Hit limbs harder so that it hurts more without being much more deadly
                { bodypart_id( "leg_l" ), 2.0f, 3.5f, 0.4f },
                { bodypart_id( "leg_r" ), 2.0f, 3.5f, 0.4f },
                { bodypart_id( "arm_l" ), 2.0f, 3.5f, 0.4f },
                { bodypart_id( "arm_r" ), 2.0f, 3.5f, 0.4f },
            }
        };

        for( const blastable_part &blp : blast_parts ) {
            const int part_dam = rng( force * blp.low_mul, force * blp.high_mul );
            const std::string hit_part_name = body_part_name_accusative( blp.bp );
            const damage_instance dmg_instance = damage_instance( damage_type::BASH, part_dam, 0,
                                                 blp.armor_mul );
            const dealt_damage_instance result = pl->deal_damage( mutable_source, blp.bp, dmg_instance );
            const int res_dmg = result.total_damage();

            add_msg_debug( debugmode::DF_EXPLOSION, "%s for %d raw, %d actual", hit_part_name, part_dam,
                           res_dmg );
            if( res_dmg > 0 ) {
                pl->add_msg_if_player( m_bad, _( "Your %s is hit for %d damage!" ), hit_part_name, res_dmg );
            }
        }
    }
}

static std::vector<tripoint> shrapnel( const Creature *source, const tripoint &src, int power,
                                       int casing_mass, float per_fragment_mass, int range = -1 )
{
    // The gurney equation wants the total mass of the casing.
    const float fragment_velocity = gurney_spherical( power, casing_mass );
    fragment_mass = per_fragment_mass;
    fragment_area = mass_to_area( fragment_mass );
    int fragment_count = casing_mass / fragment_mass;

    // Contains all tiles reached by fragments.
    std::vector<tripoint> distrib;

    projectile proj;
    proj.speed = fragment_velocity;
    proj.range = range;
    proj.proj_effects.insert( "NULL_SOURCE" );

    struct local_caches {
        cata::mdarray<fragment_cloud, point_bub_ms> obstacle_cache;
        cata::mdarray<fragment_cloud, point_bub_ms> visited_cache;
    };

    std::unique_ptr<local_caches> caches = std::make_unique<local_caches>();
    cata::mdarray<fragment_cloud, point_bub_ms> &obstacle_cache = caches->obstacle_cache;
    cata::mdarray<fragment_cloud, point_bub_ms> &visited_cache = caches->visited_cache;

    map &here = get_map();
    // TODO: Calculate range based on max effective range for projectiles.
    // Basically bisect between 0 and map diameter using shrapnel_calc().
    // Need to update shadowcasting to support limiting range without adjusting initial distance.
    const tripoint_range<tripoint> area = here.points_on_zlevel( src.z );

    here.build_obstacle_cache( area.min(), area.max() + tripoint_south_east, obstacle_cache );

    // Shadowcasting normally ignores the origin square,
    // so apply it manually to catch monsters standing on the explosive.
    // This "blocks" some fragments, but does not apply deceleration.
    fragment_cloud initial_cloud = accumulate_fragment_cloud( obstacle_cache[src.x][src.y],
    { fragment_velocity, static_cast<float>( fragment_count ) }, 1 );
    visited_cache[src.x][src.y] = initial_cloud;

    castLightAll<fragment_cloud, fragment_cloud, shrapnel_calc, shrapnel_check,
                 update_fragment_cloud, accumulate_fragment_cloud>
                 ( visited_cache, obstacle_cache, src.xy(), 0, initial_cloud );

    creature_tracker &creatures = get_creature_tracker();
    Creature *mutable_source = source == nullptr ? nullptr : creatures.creature_at( source->pos() );
    // Now visited_caches are populated with density and velocity of fragments.
    for( const tripoint &target : area ) {
        fragment_cloud &cloud = visited_cache[target.x][target.y];
        if( cloud.density <= MIN_FRAGMENT_DENSITY ||
            cloud.velocity <= MIN_EFFECTIVE_VELOCITY ) {
            continue;
        }
        distrib.emplace_back( target );
        int damage = ballistic_damage( cloud.velocity, fragment_mass );
        Creature *critter = creatures.creature_at( target );
        if( damage > 0 && critter && !critter->is_dead_state() ) {
            std::poisson_distribution<> d( cloud.density );
            int hits = d( rng_get_engine() );
            dealt_projectile_attack frag;
            frag.proj = proj;
            frag.proj.speed = cloud.velocity;
            frag.proj.impact = damage_instance( damage_type::BULLET, damage );
            // dealt_dam.total_damage() == 0 means armor block
            // dealt_dam.total_damage() > 0 means took damage
            // Need to differentiate target among player, npc, and monster
            // Do we even print monster damage?
            int damage_taken = 0;
            int damaging_hits = 0;
            int non_damaging_hits = 0;
            for( int i = 0; i < hits; ++i ) {
                frag.missed_by = rng_float( 0.05, 1.0 / critter->ranged_target_size() );
                critter->deal_projectile_attack( mutable_source, frag, false );
                if( frag.dealt_dam.total_damage() > 0 ) {
                    damaging_hits++;
                    damage_taken += frag.dealt_dam.total_damage();
                } else {
                    non_damaging_hits++;
                }
                add_msg_debug( debugmode::DF_EXPLOSION, "Shrapnel hit %s at %d m/s at a distance of %d",
                               critter->disp_name(),
                               frag.proj.speed, rl_dist( src, target ) );
                add_msg_debug( debugmode::DF_EXPLOSION, "Shrapnel dealt %d damage", frag.dealt_dam.total_damage() );
                if( critter->is_dead_state() ) {
                    break;
                }
            }
            int total_hits = damaging_hits + non_damaging_hits;
            multi_projectile_hit_message( critter, total_hits, damage_taken, n_gettext( "bomb fragment",
                                          "bomb fragments", total_hits ) );
        }
        if( here.impassable( target ) ) {
            if( optional_vpart_position vp = here.veh_at( target ) ) {
                vp->vehicle().damage( here, vp->part_index(), damage / 10 );
            } else {
                here.bash( target, damage / 100, true );
            }
        }
    }

    return distrib;
}

void explosion( const Creature *source, const tripoint &p, float power, float factor, bool fire,
                int casing_mass, float frag_mass )
{
    explosion_data data;
    data.power = power;
    data.distance_factor = factor;
    data.fire = fire;
    data.shrapnel.casing_mass = casing_mass;
    data.shrapnel.fragment_mass = frag_mass;
    explosion( source, p, data );
}

void explosion( const Creature *source, const tripoint &p, const explosion_data &ex )
{
    _explosions.emplace_back( source, get_map().getglobal( p ), ex );
}

void _make_explosion( const Creature *source, const tripoint &p, const explosion_data &ex )
{
    int noise = ex.power * ( ex.fire ? 2 : 10 );
    noise = ( noise > ex.max_noise ) ? ex.max_noise : noise;
    if( noise >= 30 ) {
        sounds::sound( p, noise, sounds::sound_t::combat, _( "a huge explosion!" ), false, "explosion",
                       "huge" );
    } else if( noise >= 4 ) {
        sounds::sound( p, noise, sounds::sound_t::combat, _( "an explosion!" ), false, "explosion",
                       "default" );
    } else if( noise > 0 ) {
        sounds::sound( p, 3, sounds::sound_t::combat, _( "a loud pop!" ), false, "explosion", "small" );
    }

    if( ex.distance_factor >= 1.0f ) {
        debugmsg( "called game::explosion with factor >= 1.0 (infinite size)" );
    } else if( ex.distance_factor > 0.0f && ex.power > 0.0f ) {
        // Power rescaled to mean grams of TNT equivalent, this scales it roughly back to where
        // it was before until we re-do blasting power to be based on TNT-equivalent directly.
        do_blast( source, p, ex.power / 15.0, ex.distance_factor, ex.fire );
    }

    map &here = get_map();
    const shrapnel_data &shr = ex.shrapnel;
    if( shr.casing_mass > 0 ) {
        auto shrapnel_locations = shrapnel( source, p, ex.power, shr.casing_mass, shr.fragment_mass );

        // If explosion drops shrapnel...
        if( shr.recovery > 0 && !shr.drop.is_null() ) {

            // Extract only passable tiles affected by shrapnel
            std::vector<tripoint> tiles;
            for( const tripoint &e : shrapnel_locations ) {
                if( here.passable( e ) ) {
                    tiles.push_back( e );
                }
            }
            const itype *fragment_drop = item_controller->find_template( shr.drop );
            int qty = shr.casing_mass * std::min( 1.0, shr.recovery / 100.0 ) /
                      to_gram( fragment_drop->weight );
            // Truncate to a random selection
            std::shuffle( tiles.begin(), tiles.end(), rng_get_engine() );
            tiles.resize( std::min( static_cast<int>( tiles.size() ), qty ) );

            for( const tripoint &e : tiles ) {
                here.add_item_or_charges( e, item( shr.drop, calendar::turn, item::solitary_tag{} ) );
            }
        }
    }
}

void flashbang( const tripoint &p, bool player_immune )
{
    draw_explosion( p, 8, c_white );
    Character &player_character = get_player_character();
    int dist = rl_dist( player_character.pos(), p );
    map &here = get_map();
    if( dist <= 8 && !player_immune ) {
        if( !player_character.has_flag( STATIC( json_character_flag( "IMMUNE_HEARING_DAMAGE" ) ) ) &&
            !player_character.is_wearing( itype_rm13_armor_on ) ) {
            player_character.add_effect( effect_deaf, time_duration::from_turns( 40 - dist * 4 ) );
        }
        if( here.sees( player_character.pos(), p, 8 ) ) {
            int flash_mod = 0;
            if( player_character.has_trait( trait_PER_SLIME ) ) {
                if( one_in( 2 ) ) {
                    flash_mod = 3; // Yay, you weren't looking!
                }
            } else if( player_character.has_trait( trait_PER_SLIME_OK ) ) {
                flash_mod = 8; // Just retract those and extrude fresh eyes
            } else if( player_character.has_flag( json_flag_GLARE_RESIST ) ||
                       player_character.is_wearing( itype_rm13_armor_on ) ) {
                flash_mod = 6;
            } else if( player_character.worn_with_flag( STATIC( flag_id( "BLIND" ) ) ) ||
                       player_character.worn_with_flag( STATIC( flag_id( "FLASH_PROTECTION" ) ) ) ) {
                flash_mod = 3; // Not really proper flash protection, but better than nothing
            }
            player_character.add_env_effect( effect_blind, bodypart_id( "eyes" ), ( 12 - flash_mod - dist ) / 2,
                                             time_duration::from_turns( 10 - dist ) );
        }
    }
    for( monster &critter : g->all_monsters() ) {
        if( critter.type->in_species( species_ROBOT ) ) {
            continue;
        }
        // TODO: can the following code be called for all types of creatures
        dist = rl_dist( critter.pos(), p );
        if( dist <= 8 ) {
            if( dist <= 4 ) {
                critter.add_effect( effect_stunned, time_duration::from_turns( 10 - dist ) );
            }
            if( critter.has_flag( MF_SEES ) && here.sees( critter.pos(), p, 8 ) ) {
                critter.add_effect( effect_blind, time_duration::from_turns( 18 - dist ) );
            }
            if( critter.has_flag( MF_HEARS ) ) {
                critter.add_effect( effect_deaf, time_duration::from_turns( 60 - dist * 4 ) );
            }
        }
    }
    sounds::sound( p, 12, sounds::sound_t::combat, _( "a huge boom!" ), false, "misc", "flashbang" );
    // TODO: Blind/deafen NPC
}

void shockwave( const tripoint &p, int radius, int force, int stun, int dam_mult,
                bool ignore_player )
{
    draw_explosion( p, radius, c_blue );

    sounds::sound( p, force * force * dam_mult / 2, sounds::sound_t::combat, _( "Crack!" ), false,
                   "misc", "shockwave" );

    for( monster &critter : g->all_monsters() ) {
        if( critter.posz() != p.z ) {
            continue;
        }
        if( rl_dist( critter.pos(), p ) <= radius ) {
            add_msg( _( "%s is caught in the shockwave!" ), critter.name() );
            g->knockback( p, critter.pos(), force, stun, dam_mult );
        }
    }
    // TODO: combine the two loops and the case for avatar using all_creatures()
    for( npc &guy : g->all_npcs() ) {
        if( guy.posz() != p.z ) {
            continue;
        }
        if( rl_dist( guy.pos(), p ) <= radius ) {
            add_msg( _( "%s is caught in the shockwave!" ), guy.get_name() );
            g->knockback( p, guy.pos(), force, stun, dam_mult );
        }
    }
    Character &player_character = get_player_character();
    if( rl_dist( player_character.pos(), p ) <= radius && !ignore_player &&
        ( !player_character.has_trait( trait_LEG_TENT_BRACE ) ||
          player_character.footwear_factor() == 1 ||
          ( player_character.footwear_factor() == .5 && one_in( 2 ) ) ) ) {
        add_msg( m_bad, _( "You're caught in the shockwave!" ) );
        g->knockback( p, player_character.pos(), force, stun, dam_mult );
    }
}

void scrambler_blast( const tripoint &p )
{
    if( monster *const mon_ptr = get_creature_tracker().creature_at<monster>( p ) ) {
        monster &critter = *mon_ptr;
        if( critter.has_flag( MF_ELECTRONIC ) ) {
            critter.make_friendly();
        }
        add_msg( m_warning, _( "The %s sparks and begins searching for a target!" ),
                 critter.name() );
    }
}

void emp_blast( const tripoint &p )
{
    Character &player_character = get_player_character();
    const bool sight = player_character.sees( p );
    map &here = get_map();
    if( here.has_flag( ter_furn_flag::TFLAG_CONSOLE, p ) ) {
        if( sight ) {
            add_msg( _( "The %s is rendered non-functional!" ), here.tername( p ) );
        }
        here.furn_set( p, furn_f_machinery_electronic );
        return;
    }
    // TODO: More terrain effects.
    if( here.ter( p ) == t_card_science || here.ter( p ) == t_card_military ||
        here.ter( p ) == t_card_industrial ) {
        int rn = rng( 1, 100 );
        if( rn > 92 || rn < 40 ) {
            if( sight ) {
                add_msg( _( "The card reader is rendered non-functional." ) );
            }
            here.ter_set( p, t_card_reader_broken );
        }
        if( rn > 80 ) {
            if( sight ) {
                add_msg( _( "The nearby doors slide open!" ) );
            }
            for( int i = -3; i <= 3; i++ ) {
                for( int j = -3; j <= 3; j++ ) {
                    if( here.ter( p + tripoint( i, j, 0 ) ) == t_door_metal_locked ) {
                        here.ter_set( p + tripoint( i, j, 0 ), t_floor );
                    }
                }
            }
        }
        if( rn >= 40 && rn <= 80 ) {
            if( sight ) {
                add_msg( _( "Nothing happens." ) );
            }
        }
    }
    if( monster *const mon_ptr = get_creature_tracker().creature_at<monster>( p ) ) {
        monster &critter = *mon_ptr;
        if( critter.has_flag( MF_ELECTRONIC ) ) {
            int deact_chance = 0;
            const auto mon_item_id = critter.type->revert_to_itype;
            switch( critter.get_size() ) {
                case creature_size::tiny:
                    deact_chance = 6;
                    break;
                case creature_size::small:
                    deact_chance = 3;
                    break;
                default:
                    // Currently not used, I have no idea what chances bigger bots should have,
                    // Maybe export this to json?
                    break;
            }
            if( !mon_item_id.is_empty() && deact_chance != 0 && one_in( deact_chance ) ) {
                if( sight ) {
                    add_msg( _( "The %s beeps erratically and deactivates!" ), critter.name() );
                }
                here.add_item_or_charges( p, critter.to_item() );
                for( auto &ammodef : critter.ammo ) {
                    if( ammodef.second > 0 ) {
                        here.spawn_item( p, ammodef.first, 1, ammodef.second, calendar::turn );
                    }
                }
                g->remove_zombie( critter );
            } else {
                if( sight ) {
                    add_msg( _( "The EMP blast fries the %s!" ), critter.name() );
                }
                int dam = dice( 10, 10 );
                critter.apply_damage( nullptr, bodypart_id( "torso" ), dam );
                critter.check_dead_state();
                if( !critter.is_dead() && one_in( 6 ) ) {
                    critter.make_friendly();
                }
            }
        } else if( critter.has_flag( MF_ELECTRIC_FIELD ) ) {
            if( !critter.has_effect( effect_emp ) ) {
                if( sight ) {
                    add_msg( m_good, _( "The %s's electrical field momentarily goes out!" ), critter.name() );
                }
                critter.add_effect( effect_emp, 3_minutes );
            } else if( critter.has_effect( effect_emp ) ) {
                int dam = dice( 3, 5 );
                if( sight ) {
                    add_msg( m_good, _( "The %s's disabled electrical field reverses polarity!" ),
                             critter.name() );
                    add_msg( m_good, _( "It takes %d damage." ), dam );
                }
                critter.add_effect( effect_emp, 1_minutes );
                critter.apply_damage( nullptr, bodypart_id( "torso" ), dam );
                critter.check_dead_state();
            }
        } else if( sight ) {
            add_msg( _( "The %s is unaffected by the EMP blast." ), critter.name() );
        }
    }
    if( player_character.posx() == p.x && player_character.posy() == p.y &&
        player_character.posz() == p.z ) {
        if( player_character.get_power_level() > 0_kJ ) {
            add_msg( m_bad, _( "The EMP blast drains your power." ) );
            int max_drain = ( player_character.get_power_level() > 1000_kJ ? 1000 : units::to_kilojoule(
                                  player_character.get_power_level() ) );
            player_character.mod_power_level( units::from_kilojoule( -rng( 1 + max_drain / 3, max_drain ) ) );
        }
        // TODO: More effects?
        //e-handcuffs effects
        item_location weapon = player_character.get_wielded_item();
        if( weapon && weapon->typeId() == itype_e_handcuffs && weapon->charges > 0 ) {
            weapon->unset_flag( STATIC( flag_id( "NO_UNWIELD" ) ) );
            weapon->charges = 0;
            weapon->active = false;
            add_msg( m_good, _( "The %s on your wrists spark briefly, then release your hands!" ),
                     weapon->tname() );
        }

        for( item_location &it : player_character.all_items_loc() ) {
            // Render any electronic stuff in player's possession non-functional
<<<<<<< HEAD
            if( it->has_flag( flag_ELECTRONIC ) ) {
=======
            if( ( it->has_flag( flag_ELECTRONIC ) || it->is_battery() ) && !it->is_broken() &&
                get_option<bool>( "EMP_DISABLE_ELECTRONICS" ) ) {
>>>>>>> 3c575e52
                add_msg( m_bad, _( "The EMP blast fries your %s!" ), it->tname() );
                it->deactivate();
                it->set_flag( flag_ITEM_BROKEN );
            }
        }
    }

    for( item &it : here.i_at( p ) ) {
        // Render any electronic stuff on the ground non-functional
        if( it.has_flag( flag_ELECTRONIC ) && !it.is_broken() &&
            get_option<bool>( "EMP_DISABLE_ELECTRONICS" ) ) {
            if( sight ) {
                add_msg( _( "The EMP blast fries the %s!" ), it.tname() );
            }
            it.deactivate();
            it.set_flag( flag_ITEM_BROKEN );
        }
    }
    // TODO: Drain NPC energy reserves
}

void nuke( const tripoint_abs_omt &p )
{
    const tripoint_abs_sm pos_sm = project_to<coords::sm>( p );

    tinymap tmpmap;
    tmpmap.load( pos_sm, false );

    item mininuke( itype_mininuke_act );
    mininuke.set_flag( json_flag_ACTIVATE_ON_PLACE );
    tmpmap.add_item( { SEEX - 1, SEEY - 1, 0 }, mininuke );

    tmpmap.save();
}

void resonance_cascade( const tripoint &p )
{
    Character &player_character = get_player_character();
    const time_duration maxglow = time_duration::from_turns( 100 - 5 * trig_dist( p,
                                  player_character.pos() ) );
    if( maxglow > 0_turns ) {
        const time_duration minglow = std::max( 0_turns, time_duration::from_turns( 60 - 5 * trig_dist( p,
                                                player_character.pos() ) ) );
        player_character.add_effect( effect_teleglow, rng( minglow, maxglow ) * 100 );
    }
    int startx = p.x < 8 ? 0 : p.x - 8;
    int endx = p.x + 8 >= SEEX * 3 ? SEEX * 3 - 1 : p.x + 8;
    int starty = p.y < 8 ? 0 : p.y - 8;
    int endy = p.y + 8 >= SEEY * 3 ? SEEY * 3 - 1 : p.y + 8;
    tripoint dest( startx, starty, p.z );
    map &here = get_map();
    for( int &i = dest.x; i <= endx; i++ ) {
        for( int &j = dest.y; j <= endy; j++ ) {
            switch( rng( 1, 80 ) ) {
                case 1:
                case 2:
                    emp_blast( dest );
                    break;
                case 3:
                case 4:
                case 5:
                    for( int k = i - 1; k <= i + 1; k++ ) {
                        for( int l = j - 1; l <= j + 1; l++ ) {
                            field_type_id type = fd_null;
                            switch( rng( 1, 7 ) ) {
                                case 1:
                                    type = fd_blood;
                                    break;
                                case 2:
                                    type = fd_bile;
                                    break;
                                case 3:
                                case 4:
                                    type = fd_slime;
                                    break;
                                case 5:
                                    type = fd_fire;
                                    break;
                                case 6:
                                case 7:
                                    type = fd_nuke_gas;
                                    break;
                            }
                            if( !one_in( 3 ) ) {
                                // TODO: fix point types
                                here.add_field( tripoint_bub_ms{ k, l, p.z }, type, 3 );
                            }
                        }
                    }
                    break;
                case  6:
                case  7:
                case  8:
                case  9:
                case 10:
                    here.trap_set( dest, tr_portal );
                    break;
                case 11:
                case 12:
                    here.trap_set( dest, tr_goo );
                    break;
                case 13:
                case 14:
                case 15: {
                    std::vector<MonsterGroupResult> spawn_details =
                        MonsterGroupManager::GetResultFromGroup( GROUP_NETHER );
                    for( const MonsterGroupResult &mgr : spawn_details ) {
                        g->place_critter_at( mgr.name, dest );
                    }
                }
                break;
                case 16:
                case 17:
                case 18:
                    here.destroy( dest );
                    break;
                case 19:
                    explosion( &player_character, dest, rng( 1, 10 ), rng( 0, 1 ) * rng( 0, 6 ), one_in( 4 ) );
                    break;
                default:
                    break;
            }
        }
    }
}

void process_explosions()
{
    for( const queued_explosion &ex : _explosions ) {
        const tripoint p = get_map().getlocal( ex.pos );
        if( p.x < 0 || p.x >= MAPSIZE_X || p.y < 0 || p.y >= MAPSIZE_Y ) {
            debugmsg( "Explosion origin (%d, %d, %d) is out-of-bounds", p.x, p.y, p.z );
            continue;
        }
        _make_explosion( ex.source, p, ex.data );
    }
    _explosions.clear();
}

} // namespace explosion_handler

// This is only ever used to zero the cloud values, which is what makes it work.
fragment_cloud &fragment_cloud::operator=( const float &value )
{
    velocity = value;
    density = value;

    return *this;
}

bool fragment_cloud::operator==( const fragment_cloud &that ) const
{
    return velocity == that.velocity && density == that.density;
}

bool operator<( const fragment_cloud &us, const fragment_cloud &them )
{
    return us.density < them.density && us.velocity < them.velocity;
}

// Projectile velocity in air. See https://fas.org/man/dod-101/navy/docs/es310/warheads/Warheads.htm
// for a writeup of this exact calculation.
fragment_cloud shrapnel_calc( const fragment_cloud &initial,
                              const fragment_cloud &cloud,
                              const int &distance )
{
    // SWAG coefficient of drag.
    constexpr float Cd = 0.5f;
    fragment_cloud new_cloud;
    new_cloud.velocity = initial.velocity * std::exp( -cloud.velocity * ( (
                             Cd * fragment_area * distance ) /
                         ( 2.0f * fragment_mass ) ) );
    // Two effects, the accumulated proportion of blocked fragments,
    // and the inverse-square dilution of fragments with distance.
    new_cloud.density = ( initial.density * cloud.density ) / ( distance * distance / 2.5 );
    return new_cloud;
}
bool shrapnel_check( const fragment_cloud &cloud, const fragment_cloud &intensity )
{
    return cloud.density > 0.0 && intensity.velocity > MIN_EFFECTIVE_VELOCITY &&
           intensity.density > MIN_FRAGMENT_DENSITY;
}

void update_fragment_cloud( fragment_cloud &update, const fragment_cloud &new_value, quadrant )
{
    update = std::max( update, new_value );
}

fragment_cloud accumulate_fragment_cloud( const fragment_cloud &cumulative_cloud,
        const fragment_cloud &current_cloud, const int &distance )
{
    // Velocity is the cumulative and continuous decay of speed,
    // so it is accumulated the same way as light attenuation.
    // Density is the accumulation of discrete attenuation events encountered in the traversed squares,
    // so each term is added to the series via multiplication.
    return fragment_cloud( ( ( distance - 1 ) * cumulative_cloud.velocity + current_cloud.velocity ) /
                           distance,
                           cumulative_cloud.density * current_cloud.density );
}

float explosion_data::expected_range( float ratio ) const
{
    if( power <= 0.0f || distance_factor >= 1.0f || distance_factor <= 0.0f ) {
        return 0.0f;
    }

    // The 1.1 is because actual power drops at roughly that rate
    return std::log( ratio ) / std::log( distance_factor / 1.1f );
}

float explosion_data::power_at_range( float dist ) const
{
    if( power <= 0.0f || distance_factor >= 1.0f || distance_factor <= 0.0f ) {
        return 0.0f;
    }

    // The 1.1 is because actual power drops at roughly that rate
    return power * std::pow( distance_factor / 1.1f, dist );
}

int explosion_data::safe_range() const
{
    const float ratio = 1 / power / 2;
    return expected_range( ratio ) + 1;
}<|MERGE_RESOLUTION|>--- conflicted
+++ resolved
@@ -759,12 +759,8 @@
 
         for( item_location &it : player_character.all_items_loc() ) {
             // Render any electronic stuff in player's possession non-functional
-<<<<<<< HEAD
-            if( it->has_flag( flag_ELECTRONIC ) ) {
-=======
-            if( ( it->has_flag( flag_ELECTRONIC ) || it->is_battery() ) && !it->is_broken() &&
+            if( it->has_flag( flag_ELECTRONIC ) && !it->is_broken() &&
                 get_option<bool>( "EMP_DISABLE_ELECTRONICS" ) ) {
->>>>>>> 3c575e52
                 add_msg( m_bad, _( "The EMP blast fries your %s!" ), it->tname() );
                 it->deactivate();
                 it->set_flag( flag_ITEM_BROKEN );
