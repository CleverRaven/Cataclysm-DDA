--- conflicted
+++ resolved
@@ -1612,8 +1612,8 @@
 
         std::stable_sort( draw_points.begin(), draw_points.end(), compare_z );
 
-        const std::array<decltype( &cata_tiles::draw_furniture ), 4> base_drawing_layers = {{
-                &cata_tiles::draw_terrain, &cata_tiles::draw_furniture, &cata_tiles::draw_graffiti, &cata_tiles::draw_trap
+        const std::array<decltype( &cata_tiles::draw_furniture ), 5> base_drawing_layers = {{
+                &cata_tiles::draw_terrain, &cata_tiles::draw_furniture, &cata_tiles::draw_graffiti, &cata_tiles::draw_trap, &cata_tiles::draw_part_con
             }
         };
 
@@ -1650,19 +1650,8 @@
                 }
             }
         }
-<<<<<<< HEAD
-
         const std::array<decltype( &cata_tiles::draw_furniture ), 2> final_drawing_layers = {{
                 &cata_tiles::draw_zone_mark, &cata_tiles::draw_zombie_revival_indicators
-=======
-        const std::array<decltype( &cata_tiles::draw_furniture ), 13> drawing_layers = {{
-                &cata_tiles::draw_furniture, &cata_tiles::draw_graffiti, &cata_tiles::draw_trap, &cata_tiles::draw_part_con,
-                &cata_tiles::draw_field_or_item, &cata_tiles::draw_vpart_below,
-                &cata_tiles::draw_critter_at_below, &cata_tiles::draw_terrain_below,
-                &cata_tiles::draw_vpart_no_roof, &cata_tiles::draw_vpart_roof,
-                &cata_tiles::draw_critter_at, &cata_tiles::draw_zone_mark,
-                &cata_tiles::draw_zombie_revival_indicators
->>>>>>> b7312f8b
             }
         };
 
@@ -1772,18 +1761,11 @@
             //bypass cache check in case we learn something new about the terrain's connections
             draw_terrain( p, lighting, height_3d, invisible, 0 );
             if( here.check_seen_cache( p ) ) {
-<<<<<<< HEAD
                 draw_furniture( p, lighting, height_3d, invisible, 0 );
                 draw_trap( p, lighting, height_3d, invisible, 0 );
+                draw_part_con( p, lighting, height_3d, invisible, 0 );
                 draw_vpart_no_roof( p, lighting, height_3d, invisible, 0 );
                 draw_vpart_roof( p, lighting, height_3d, invisible, 0 );
-=======
-                draw_furniture( p, lighting, height_3d, invisible );
-                draw_trap( p, lighting, height_3d, invisible );
-                draw_part_con( p, lighting, height_3d, invisible );
-                draw_vpart_no_roof( p, lighting, height_3d, invisible );
-                draw_vpart_roof( p, lighting, height_3d, invisible );
->>>>>>> b7312f8b
                 here.check_and_set_seen_cache( p );
             }
         }
