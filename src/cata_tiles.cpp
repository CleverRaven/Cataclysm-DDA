--- conflicted
+++ resolved
@@ -1120,13 +1120,8 @@
             }
 
             // Add scent value to the overlay_strings list for every visible tile when displaying scent
-<<<<<<< HEAD
-            if( g->display_overlay_state( ACTION_DISPLAY_SCENT ) ) {
-                const int scent_value = g->scent.get( {x, y, center.z} );
-=======
-            if( g->displaying_scent && !invisible[0] ) {
+            if( g->display_overlay_state( ACTION_DISPLAY_SCENT ) && !invisible[0] ) {
                 const int scent_value = g->scent.get( pos );
->>>>>>> 67b8b4ff
                 if( scent_value > 0 ) {
                     overlay_strings.emplace( player_to_screen( point( x, y ) ) + point( tile_width / 2, 0 ),
                                              formatted_text( std::to_string( scent_value ), 8 + catacurses::yellow,
@@ -1151,13 +1146,8 @@
             }
 
             // Add temperature value to the overlay_strings list for every visible tile when displaying temperature
-<<<<<<< HEAD
-            if( g->display_overlay_state( ACTION_DISPLAY_TEMPERATURE ) ) {
-                int temp_value = g->weather.get_temperature( {x, y, center.z} );
-=======
-            if( g->displaying_temperature && !invisible[0] ) {
+            if( g->display_overlay_state( ACTION_DISPLAY_TEMPERATURE ) && !invisible[0] ) {
                 int temp_value = g->weather.get_temperature( pos );
->>>>>>> 67b8b4ff
                 int ctemp = temp_to_celsius( temp_value );
                 short color;
                 const short bold = 8;
@@ -1185,15 +1175,9 @@
                                                  NORTH ) );
             }
 
-<<<<<<< HEAD
             if( g->display_overlay_state( ACTION_DISPLAY_VISIBILITY ) &&
-                ( g->displaying_visibility_creature != nullptr ) ) {
-                const bool visibility = g->displaying_visibility_creature->sees( { x, y, center.z } );
-=======
-            if( g->displaying_visibility && g->displaying_visibility_creature &&
-                !invisible[0] ) {
+                g->displaying_visibility_creature && !invisible[0] ) {
                 const bool visibility = g->displaying_visibility_creature->sees( pos );
->>>>>>> 67b8b4ff
 
                 // color overlay.
                 auto block_color = visibility ? windowsPalette[catacurses::green] : SDL_Color{ 192, 192, 192, 255 };
@@ -1208,7 +1192,6 @@
                     formatted_text( visibility_str, catacurses::black, NORTH ) );
             }
 
-<<<<<<< HEAD
             if( g->display_overlay_state( ACTION_DISPLAY_LIGHTING ) ) {
                 static std::vector<SDL_Color> lighting_colors;
                 if( g->displaying_lighting_condition == 0 ) {
@@ -1244,7 +1227,9 @@
                     // TODO: defer drawing this until later when we know how tall
                     //     the terrain/furniture under the creature is.
                     draw_from_id_string( "infrared_creature", C_NONE, empty_string, temp, 0, 0, LL_LIT, false );
-=======
+                }
+            }
+
             if( !invisible[0] &&
                 apply_vision_effects( pos, g->m.get_visibility( ll, cache ) ) ) {
 
@@ -1255,8 +1240,7 @@
                     invisible[0] = true;
                 } else {
                     continue;
->>>>>>> 67b8b4ff
-                }
+               }
             }
             for( int i = 0; i < 4; i++ ) {
                 const tripoint np = pos + neighborhood[i];
