#if defined(TILES)
#include "cata_tiles.h"

#include <cmath>
#include <cstdint>
#include <algorithm>
#include <array>
#include <cassert>
#include <cstdlib>
#include <fstream>
#include <bitset>
#include <iostream>
#include <iterator>
#include <stdexcept>
#include <tuple>

#include "avatar.h"
#include "cata_utility.h"
#include "catacharset.h"
#include "clzones.h"
#include "coordinate_conversions.h"
#include "cursesport.h"
#include "debug.h"
#include "field.h"
#include "game.h"
#include "item.h"
#include "item_factory.h"
#include "itype.h"
#include "json.h"
#include "map.h"
#include "mapdata.h"
#include "mod_tileset.h"
#include "monster.h"
#include "monstergenerator.h"
#include "mtype.h"
#include "npc.h"
#include "output.h"
#include "overlay_ordering.h"
#include "path_info.h"
#include "player.h"
#include "pixel_minimap.h"
#include "rect_range.h"
#include "sdl_utils.h"
#include "sdl_wrappers.h"
#include "scent_map.h"
#include "sounds.h"
#include "submap.h"
#include "trap.h"
#include "veh_type.h"
#include "vehicle.h"
#include "vpart_position.h"
#include "vpart_reference.h"
#include "weather.h"
#include "weighted_list.h"
#include "calendar.h"
#include "character.h"
#include "color.h"
#include "creature.h"
#include "cursesdef.h"
#include "int_id.h"
#include "map_memory.h"
#include "math_defines.h"
#include "optional.h"
#include "sdltiles.h"
#include "string_id.h"
#include "tileray.h"
#include "translations.h"
#include "type_id.h"

#define dbg(x) DebugLog((x),D_SDL) << __FILE__ << ":" << __LINE__ << ": "

static const std::string ITEM_HIGHLIGHT( "highlight_item" );

static const std::array<std::string, 8> multitile_keys = {{
        "center",
        "corner",
        "edge",
        "t_connection",
        "end_piece",
        "unconnected",
        "open",
        "broken"
    }
};

extern int fontwidth;
extern int fontheight;
const efftype_id effect_ridden( "ridden" );
const efftype_id effect_riding( "riding" );
static const std::string empty_string;
static const std::array<std::string, 12> TILE_CATEGORY_IDS = {{
        "", // C_NONE,
        "vehicle_part", // C_VEHICLE_PART,
        "terrain", // C_TERRAIN,
        "item", // C_ITEM,
        "furniture", // C_FURNITURE,
        "trap", // C_TRAP,
        "field", // C_FIELD,
        "lighting", // C_LIGHTING,
        "monster", // C_MONSTER,
        "bullet", // C_BULLET,
        "hit_entity", // C_HIT_ENTITY,
        "weather", // C_WEATHER,
    }
};

namespace
{

std::string get_ascii_tile_id( const uint32_t sym, const int FG, const int BG )
{
    return std::string( { 'A', 'S', 'C', 'I', 'I', '_', static_cast<char>( sym ), static_cast<char>( FG ), static_cast<char>( BG ) } );
}

pixel_minimap_mode pixel_minimap_mode_from_string( const std::string &mode )
{
    if( mode == "solid" ) {
        return pixel_minimap_mode::solid;
    } else if( mode == "squares" ) {
        return pixel_minimap_mode::squares;
    } else if( mode == "dots" ) {
        return pixel_minimap_mode::dots;
    }

    debugmsg( "Unsupported pixel minimap mode \"" + mode + "\"." );
    return pixel_minimap_mode::solid;
}

} // namespace

static int msgtype_to_tilecolor( const game_message_type type, const bool bOldMsg )
{
    const int iBold = bOldMsg ? 0 : 8;

    switch( type ) {
        case m_good:
            return iBold + catacurses::green;
        case m_bad:
            return iBold + catacurses::red;
        case m_mixed:
        case m_headshot:
            return iBold + catacurses::magenta;
        case m_neutral:
            return iBold + catacurses::white;
        case m_warning:
        case m_critical:
            return iBold + catacurses::yellow;
        case m_info:
        case m_grazing:
            return iBold + catacurses::blue;
        default:
            break;
    }

    return -1;
}

formatted_text::formatted_text( const std::string &text, const int color,
                                const direction direction )
    : text( text ), color( color )
{
    switch( direction ) {
        case NORTHWEST:
        case WEST:
        case SOUTHWEST:
            alignment = TEXT_ALIGNMENT_RIGHT;
            break;
        case NORTH:
        case CENTER:
        case SOUTH:
            alignment = TEXT_ALIGNMENT_CENTER;
            break;
        default:
            alignment = TEXT_ALIGNMENT_LEFT;
            break;
    }
}

cata_tiles::cata_tiles( const SDL_Renderer_Ptr &renderer ) :
    renderer( renderer ),
    minimap( new pixel_minimap( renderer ) )
{
    assert( renderer );

    tile_height = 0;
    tile_width = 0;
    tile_ratiox = 0;
    tile_ratioy = 0;

    in_animation = false;
    do_draw_explosion = false;
    do_draw_custom_explosion = false;
    do_draw_bullet = false;
    do_draw_hit = false;
    do_draw_line = false;
    do_draw_cursor = false;
    do_draw_highlight = false;
    do_draw_weather = false;
    do_draw_sct = false;
    do_draw_zones = false;

    nv_goggles_activated = false;

    last_pos_x = 0;
    last_pos_y = 0;

    on_options_changed();
}

cata_tiles::~cata_tiles() = default;

void cata_tiles::on_options_changed()
{
    pixel_minimap_settings settings;

    settings.mode = pixel_minimap_mode_from_string( get_option<std::string>( "PIXEL_MINIMAP_MODE" ) );
    settings.brightness = get_option<int>( "PIXEL_MINIMAP_BRIGHTNESS" );
    settings.blink_interval = get_option<int>( "PIXEL_MINIMAP_BLINK" );
    settings.square_pixels = get_option<bool>( "PIXEL_MINIMAP_RATIO" );

    minimap->set_settings( settings );
}

const tile_type *tileset::find_tile_type( const std::string &id ) const
{
    const auto iter = tile_ids.find( id );
    return iter != tile_ids.end() ? &iter->second : nullptr;
}

tile_type &tileset::create_tile_type( const std::string &id, tile_type &&new_tile_type )
{
    tile_type &result = tile_ids[id];
    result = std::move( new_tile_type );
    return result;
}

void cata_tiles::load_tileset( const std::string &tileset_id, const bool precheck,
                               const bool force )
{
    if( tileset_ptr && tileset_ptr->get_tileset_id() == tileset_id && !force ) {
        return;
    }
    // TODO: move into clear or somewhere else.
    // reset the overlay ordering from the previous loaded tileset
    tileset_mutation_overlay_ordering.clear();

    // Load the tileset into a separate instance and only set this->tileset_ptr
    // when the loading has succeeded.
    std::unique_ptr<tileset> new_tileset_ptr( new tileset() );
    tileset_loader loader( *new_tileset_ptr, renderer );
    loader.load( tileset_id, precheck );
    tileset_ptr = std::move( new_tileset_ptr );

    set_draw_scale( 16 );
}

void cata_tiles::reinit()
{
    set_draw_scale( 16 );
    RenderClear( renderer );
}

static void get_tile_information( const std::string &config_path, std::string &json_path,
                                  std::string &tileset_path )
{
    Path *path = Path::getInstance( );

    const std::string default_json = path->getPathForValueKey("DF_TITLE_JSON");
    const std::string default_tileset = path->getPathForValueKey("DF_TITLE_PNG");

    // Get JSON and TILESET vars from config
    const auto reader = [&]( std::istream & fin ) {
        while( !fin.eof() ) {
            std::string sOption;
            fin >> sOption;

            if( sOption.empty() ) {
                getline( fin, sOption );
            } else if( sOption[0] == '#' ) { // Skip comment
                getline( fin, sOption );
            } else if( sOption.find( "JSON" ) != std::string::npos ) {
                fin >> json_path;
                dbg( D_INFO ) << "JSON path set to [" << json_path << "].";
            } else if( sOption.find( "TILESET" ) != std::string::npos ) {
                fin >> tileset_path;
                dbg( D_INFO ) << "TILESET path set to [" << tileset_path << "].";
            } else {
                getline( fin, sOption );
            }
        }
    };

    if( !read_from_file( config_path, reader ) ) {
        json_path = default_json;
        tileset_path = default_tileset;
    }

    if( json_path.empty() ) {
        json_path = default_json;
        dbg( D_INFO ) << "JSON set to default [" << json_path << "].";
    }
    if( tileset_path.empty() ) {
        tileset_path = default_tileset;
        dbg( D_INFO ) << "TILESET set to default [" << tileset_path << "].";
    }
}

template<typename PixelConverter>
static SDL_Surface_Ptr apply_color_filter( const SDL_Surface_Ptr &original,
        PixelConverter pixel_converter )
{
    assert( original );
    SDL_Surface_Ptr surf = create_surface_32( original->w, original->h );
    assert( surf );
    throwErrorIf( SDL_BlitSurface( original.get(), NULL, surf.get(), NULL ) != 0,
                  "SDL_BlitSurface failed" );

    auto pix = reinterpret_cast<SDL_Color *>( surf->pixels );

    for( int y = 0, ey = surf->h; y < ey; ++y ) {
        for( int x = 0, ex = surf->w; x < ex; ++x, ++pix ) {
            if( pix->a == 0x00 ) {
                // This check significantly improves the performance since
                // vast majority of pixels in the tilesets are completely transparent.
                continue;
            }
            *pix = pixel_converter( *pix );
        }
    }

    return surf;
}

static bool is_contained( const SDL_Rect &smaller, const SDL_Rect &larger )
{
    return smaller.x >= larger.x &&
           smaller.y >= larger.y &&
           smaller.x + smaller.w <= larger.x + larger.w &&
           smaller.y + smaller.h <= larger.y + larger.h;
}

void tileset_loader::copy_surface_to_texture( const SDL_Surface_Ptr &surf, const point &offset,
        std::vector<texture> &target )
{
    assert( surf );
    const rect_range<SDL_Rect> input_range( sprite_width, sprite_height, surf->w / sprite_width,
                                            surf->h / sprite_height );

    const std::shared_ptr<SDL_Texture> texture_ptr = CreateTextureFromSurface( renderer, surf );
    assert( texture_ptr );

    for( const SDL_Rect rect : input_range ) {
        assert( offset.x % sprite_width == 0 );
        assert( offset.y % sprite_height == 0 );
        const point pos( offset.x + rect.x, offset.y + rect.y );
        assert( pos.x % sprite_width == 0 );
        assert( pos.y % sprite_height == 0 );
        const size_t index = this->offset + ( pos.x / sprite_width ) + ( pos.y / sprite_height ) *
                             ( tile_atlas_width / sprite_width );
        assert( index < target.size() );
        assert( target[index].dimension() == std::make_pair( 0, 0 ) );
        target[index] = texture( texture_ptr, rect );
    }
}

void tileset_loader::create_textures_from_tile_atlas( const SDL_Surface_Ptr &tile_atlas,
        const point &offset )
{
    assert( tile_atlas );
    copy_surface_to_texture( tile_atlas, offset, ts.tile_values );

    /** perform color filter conversion here */
    copy_surface_to_texture( apply_color_filter( tile_atlas, color_pixel_grayscale ), offset,
                             ts.shadow_tile_values );
    copy_surface_to_texture( apply_color_filter( tile_atlas, color_pixel_nightvision ), offset,
                             ts.night_tile_values );
    copy_surface_to_texture( apply_color_filter( tile_atlas, color_pixel_overexposed ), offset,
                             ts.overexposed_tile_values );
    copy_surface_to_texture( apply_color_filter( tile_atlas, color_pixel_memorized ), offset,
                             ts.memory_tile_values );
}

template<typename T>
static void extend_vector_by( std::vector<T> &vec, const size_t additional_size )
{
    vec.resize( vec.size() + additional_size );
}

void tileset_loader::load_tileset( const std::string &img_path )
{
    const SDL_Surface_Ptr tile_atlas = load_image( img_path.c_str() );
    assert( tile_atlas );
    tile_atlas_width = tile_atlas->w;

    if( R >= 0 && R <= 255 && G >= 0 && G <= 255 && B >= 0 && B <= 255 ) {
        const Uint32 key = SDL_MapRGB( tile_atlas->format, 0, 0, 0 );
        throwErrorIf( SDL_SetColorKey( tile_atlas.get(), SDL_TRUE, key ) != 0, "SDL_SetColorKey failed" );
        throwErrorIf( SDL_SetSurfaceRLE( tile_atlas.get(), 1 ), "SDL_SetSurfaceRLE failed" );
    }

    SDL_RendererInfo info;
    throwErrorIf( SDL_GetRendererInfo( renderer.get(), &info ) != 0, "SDL_GetRendererInfo failed" );
    // Software rendering stores textures as surfaces with run-length encoding, which makes extracting a part
    // in the middle of the texture slow. Therefore this "simulates" that the renderer only supports one tile
    // per texture. Each tile will go on its own texture object.
    if( info.flags & SDL_RENDERER_SOFTWARE ) {
        info.max_texture_width = sprite_width;
        info.max_texture_height = sprite_height;
    }
    // for debugging only: force a very small maximal texture size, as to trigger
    // splitting the tile atlas.
#if 0
    // +1 to check correct rounding
    info.max_texture_width = sprite_width * 10 + 1;
    info.max_texture_height = sprite_height * 20 + 1;
#endif

    const int min_tile_xcount = 128;
    const int min_tile_ycount = min_tile_xcount * 2;

    if( info.max_texture_width == 0 ) {
        info.max_texture_width = sprite_width * min_tile_xcount;
        DebugLog( D_INFO, DC_ALL ) << "SDL_RendererInfo max_texture_width was set to 0.  Changing it to " <<
                                   info.max_texture_width;
    } else {
        throwErrorIf( info.max_texture_width < sprite_width,
                      "Maximal texture width is smaller than tile width" );
    }

    if( info.max_texture_height == 0 ) {
        info.max_texture_height = sprite_height * min_tile_ycount;
        DebugLog( D_INFO, DC_ALL ) << "SDL_RendererInfo max_texture_height was set to 0.  Changing it to "
                                   << info.max_texture_height;
    } else {
        throwErrorIf( info.max_texture_height < sprite_height,
                      "Maximal texture height is smaller than tile height" );
    }

    // Number of tiles in each dimension that fits into a (maximal) SDL texture.
    // If the tile atlas contains more than that, we have to split it.
    const int max_tile_xcount = info.max_texture_width / sprite_width;
    const int max_tile_ycount = info.max_texture_height / sprite_height;
    // Range over the tile atlas, wherein each rectangle fits into the maximal
    // SDL texture size. In other words: a range over the parts into which the
    // tile atlas needs to be split.
    const rect_range<SDL_Rect> output_range(
        max_tile_xcount * sprite_width,
        max_tile_ycount * sprite_height,
        divide_round_up( tile_atlas->w, info.max_texture_width ),
        divide_round_up( tile_atlas->h, info.max_texture_height ) );

    const int expected_tilecount = ( tile_atlas->w / sprite_width ) * ( tile_atlas->h / sprite_height );
    extend_vector_by( ts.tile_values, expected_tilecount );
    extend_vector_by( ts.shadow_tile_values, expected_tilecount );
    extend_vector_by( ts.night_tile_values, expected_tilecount );
    extend_vector_by( ts.overexposed_tile_values, expected_tilecount );
    extend_vector_by( ts.memory_tile_values, expected_tilecount );

    for( const SDL_Rect sub_rect : output_range ) {
        assert( sub_rect.x % sprite_width == 0 );
        assert( sub_rect.y % sprite_height == 0 );
        assert( sub_rect.w % sprite_width == 0 );
        assert( sub_rect.h % sprite_height == 0 );
        SDL_Surface_Ptr smaller_surf;

        if( is_contained( SDL_Rect{ 0, 0, tile_atlas->w, tile_atlas->h }, sub_rect ) ) {
            // can use tile_atlas directly, it is completely contained in the output rectangle
        } else {
            // Need a temporary surface that contains the parts of the tile atlas that fit
            // into sub_rect. But doesn't always need to be as large as sub_rect.
            const int w = std::min( tile_atlas->w - sub_rect.x, sub_rect.w );
            const int h = std::min( tile_atlas->h - sub_rect.y, sub_rect.h );
            smaller_surf = ::create_surface_32( w, h );
            assert( smaller_surf );
            const SDL_Rect inp{ sub_rect.x, sub_rect.y, w, h };
            throwErrorIf( SDL_BlitSurface( tile_atlas.get(), &inp, smaller_surf.get(), NULL ) != 0,
                          "SDL_BlitSurface failed" );
        }
        const SDL_Surface_Ptr &surf_to_use = smaller_surf ? smaller_surf : tile_atlas;
        assert( surf_to_use );

        create_textures_from_tile_atlas( surf_to_use, point( sub_rect.x, sub_rect.y ) );
    }

    size = expected_tilecount;
}

void cata_tiles::set_draw_scale( int scale )
{
    assert( tileset_ptr );
    tile_width = tileset_ptr->get_tile_width() * tileset_ptr->get_tile_pixelscale() * scale / 16;
    tile_height = tileset_ptr->get_tile_height() * tileset_ptr->get_tile_pixelscale() * scale / 16;

    tile_ratiox = ( static_cast<float>( tile_width ) / static_cast<float>( fontwidth ) );
    tile_ratioy = ( static_cast<float>( tile_height ) / static_cast<float>( fontheight ) );
}

void tileset_loader::load( const std::string &tileset_id, const bool precheck )
{
    std::string json_conf;
    std::string tileset_path;
    std::string tileset_root;

    Path *path = Path::getInstance( );

    const auto tset_iter = TILESETS.find( tileset_id );
    if( tset_iter != TILESETS.end() ) {
        tileset_root = tset_iter->second;
        dbg( D_INFO ) << '"' << tileset_id << '"' << " tileset: found config file path: " << tileset_root;
        get_tile_information( tileset_root + '/' + path->getPathForValueKey("TILESET_CONF"),
                              json_conf, tileset_path );
        dbg( D_INFO ) << "Current tileset is: " << tileset_id;
    } else {
        dbg( D_ERROR ) << "Tileset \"" << tileset_id << "\" from options is invalid";
        json_conf = path->getPathForValueKey("DF_TITLE_JSON");
        tileset_path = path->getPathForValueKey("DF_TITLE_PNG");
    }

    std::string json_path = tileset_root + '/' + json_conf;
    std::string img_path = tileset_root + '/' + tileset_path;

    dbg( D_INFO ) << "Attempting to Load JSON file " << json_path;
    std::ifstream config_file( json_path.c_str(), std::ifstream::in | std::ifstream::binary );

    if( !config_file.good() ) {
        throw std::runtime_error( std::string( "Failed to open tile info json: " ) + json_path );
    }

    JsonIn config_json( config_file );
    JsonObject config = config_json.get_object();

    // "tile_info" section must exist.
    if( !config.has_member( "tile_info" ) ) {
        config.throw_error( "\"tile_info\" missing" );
    }

    JsonArray info = config.get_array( "tile_info" );
    while( info.has_more() ) {
        JsonObject curr_info = info.next_object();
        ts.tile_height = curr_info.get_int( "height" );
        ts.tile_width = curr_info.get_int( "width" );
        tile_iso = curr_info.get_bool( "iso", false );
        ts.tile_pixelscale = curr_info.get_float( "pixelscale", 1.0f );
    }

    if( precheck ) {
        return;
    }

    // Load tile information if available.
    offset = 0;
    load_internal( config, tileset_root, img_path );

    // Load mod tilesets if available
    for( const mod_tileset &mts : all_mod_tilesets ) {
        // Set sprite_id offset to separate from other tilesets.
        sprite_id_offset = offset;
        tileset_root = mts.get_base_path();
        json_path = mts.get_full_path();

        if( !mts.is_compatible( tileset_id ) ) {
            dbg( D_ERROR ) << "Mod tileset in \"" << json_path << "\" is not compatible.";
            continue;
        }
        dbg( D_INFO ) << "Attempting to Load JSON file " << json_path;
        std::ifstream mod_config_file( json_path.c_str(), std::ifstream::in | std::ifstream::binary );

        if( !mod_config_file.good() ) {
            throw std::runtime_error( std::string( "Failed to open tile info json: " ) + json_path );
        }

        JsonIn mod_config_json( mod_config_file );

        int num_in_file = 1;
        if( mod_config_json.test_array() ) {
            JsonArray mod_config_array = mod_config_json.get_array();
            while( mod_config_array.has_more() ) {
                JsonObject mod_config = mod_config_array.next_object();
                if( mod_config.get_string( "type" ) == "mod_tileset" ) {
                    if( num_in_file == mts.num_in_file() ) {
                        load_internal( mod_config, tileset_root, img_path );
                        break;
                    }
                    num_in_file++;
                }
            }
        } else {
            JsonObject mod_config = mod_config_json.get_object();
            load_internal( mod_config, tileset_root, img_path );
        }
    }

    // loop through all tile ids and eliminate empty/invalid things
    for( auto it = ts.tile_ids.begin(); it != ts.tile_ids.end(); ) {
        auto &td = it->second;        // second is the tile_type describing that id
        process_variations_after_loading( td.fg );
        process_variations_after_loading( td.bg );
        // All tiles need at least foreground or background data, otherwise they are useless.
        if( td.bg.empty() && td.fg.empty() ) {
            dbg( D_ERROR ) << "tile " << it->first << " has no (valid) foreground nor background";
            ts.tile_ids.erase( it++ );
        } else {
            ++it;
        }
    }

    if( !ts.find_tile_type( "unknown" ) ) {
        dbg( D_ERROR ) << "The tileset you're using has no 'unknown' tile defined!";
    }
    ensure_default_item_highlight();

    ts.tileset_id = tileset_id;
}

void tileset_loader::load_internal( JsonObject &config, const std::string &tileset_root,
                                    const std::string &img_path )
{
    if( config.has_array( "tiles-new" ) ) {
        // new system, several entries
        // When loading multiple tileset images this defines where
        // the tiles from the most recently loaded image start from.
        JsonArray tiles_new = config.get_array( "tiles-new" );
        while( tiles_new.has_more() ) {
            JsonObject tile_part_def = tiles_new.next_object();
            const std::string tileset_image_path = tileset_root + '/' + tile_part_def.get_string( "file" );
            R = -1;
            G = -1;
            B = -1;
            if( tile_part_def.has_object( "transparency" ) ) {
                JsonObject tra = tile_part_def.get_object( "transparency" );
                R = tra.get_int( "R" );
                G = tra.get_int( "G" );
                B = tra.get_int( "B" );
            }
            sprite_width = tile_part_def.get_int( "sprite_width", ts.tile_width );
            sprite_height = tile_part_def.get_int( "sprite_height", ts.tile_height );
            // Now load the tile definitions for the loaded tileset image.
            sprite_offset_x = tile_part_def.get_int( "sprite_offset_x", 0 );
            sprite_offset_y = tile_part_def.get_int( "sprite_offset_y", 0 );
            // First load the tileset image to get the number of available tiles.
            dbg( D_INFO ) << "Attempting to Load Tileset file " << tileset_image_path;
            load_tileset( tileset_image_path );
            load_tilejson_from_file( tile_part_def );
            if( tile_part_def.has_member( "ascii" ) ) {
                load_ascii( tile_part_def );
            }
            // Make sure the tile definitions of the next tileset image don't
            // override the current ones.
            offset += size;
        }
    } else {
        sprite_width = ts.tile_width;
        sprite_height = ts.tile_height;
        sprite_offset_x = 0;
        sprite_offset_y = 0;
        R = -1;
        G = -1;
        B = -1;
        // old system, no tile file path entry, only one array of tiles
        dbg( D_INFO ) << "Attempting to Load Tileset file " << img_path;
        load_tileset( img_path );
        load_tilejson_from_file( config );
        offset = size;
    }

    // allows a tileset to override the order of mutation images being applied to a character
    if( config.has_array( "overlay_ordering" ) ) {
        load_overlay_ordering_into_array( config, tileset_mutation_overlay_ordering );
    }

    // offset should be the total number of sprites loaded from every tileset image
    // eliminate any sprite references that are too high to exist
    // also eliminate negative sprite references
}

void tileset_loader::process_variations_after_loading( weighted_int_list<std::vector<int>> &vs )
{
    // loop through all of the variations
    for( auto &v : vs ) {
        // in a given variation, erase any invalid sprite ids
        v.obj.erase(
            std::remove_if(
                v.obj.begin(),
                v.obj.end(),
        [&]( int id ) {
            return id >= offset || id < 0;
        } ),
        v.obj.end()
        );
    }
    // erase any variations with no valid sprite ids left
    vs.erase(
        std::remove_if(
            vs.begin(),
            vs.end(),
    [&]( weighted_object<int, std::vector<int>> o ) {
        return o.obj.empty();
    }
        ),
    vs.end()
    );
    // populate the bookkeeping table used for selecting sprite variations
    vs.precalc();
}

void tileset_loader::add_ascii_subtile( tile_type &curr_tile, const std::string &t_id,
                                        int sprite_id,
                                        const std::string &s_id )
{
    const std::string m_id = t_id + "_" + s_id;
    tile_type curr_subtile;
    curr_subtile.fg.add( std::vector<int>( {sprite_id} ), 1 );
    curr_subtile.rotates = true;
    curr_tile.available_subtiles.push_back( s_id );
    ts.create_tile_type( m_id, std::move( curr_subtile ) );
}

void tileset_loader::load_ascii( JsonObject &config )
{
    if( !config.has_member( "ascii" ) ) {
        config.throw_error( "\"ascii\" section missing" );
    }
    JsonArray ascii = config.get_array( "ascii" );
    while( ascii.has_more() ) {
        JsonObject entry = ascii.next_object();
        load_ascii_set( entry );
    }
}

void tileset_loader::load_ascii_set( JsonObject &entry )
{
    // tile for ASCII char 0 is at `in_image_offset`,
    // the other ASCII chars follow from there.
    const int in_image_offset = entry.get_int( "offset" );
    if( in_image_offset >= size ) {
        entry.throw_error( "invalid offset (out of range)", "offset" );
    }
    // color, of the ASCII char. Can be -1 to indicate all/default colors.
    int FG = -1;
    const std::string scolor = entry.get_string( "color", "DEFAULT" );
    if( scolor == "BLACK" ) {
        FG = catacurses::black;
    } else if( scolor == "RED" ) {
        FG = catacurses::red;
    } else if( scolor == "GREEN" ) {
        FG = catacurses::green;
    } else if( scolor == "YELLOW" ) {
        FG = catacurses::yellow;
    } else if( scolor == "BLUE" ) {
        FG = catacurses::blue;
    } else if( scolor == "MAGENTA" ) {
        FG = catacurses::magenta;
    } else if( scolor == "CYAN" ) {
        FG = catacurses::cyan;
    } else if( scolor == "WHITE" ) {
        FG = catacurses::white;
    } else if( scolor == "DEFAULT" ) {
        FG = -1;
    } else {
        entry.throw_error( "invalid color for ASCII", "color" );
    }
    // Add an offset for bold colors (ncurses has this bold attribute,
    // this mimics it). bold does not apply to default color.
    if( FG != -1 && entry.get_bool( "bold", false ) ) {
        FG += 8;
    }
    const int base_offset = offset + in_image_offset;
    // Finally load all 256 ASCII chars (actually extended ASCII)
    for( int ascii_char = 0; ascii_char < 256; ascii_char++ ) {
        const int index_in_image = ascii_char + in_image_offset;
        if( index_in_image < 0 || index_in_image >= size ) {
            // Out of range is ignored for now.
            continue;
        }
        const std::string id = get_ascii_tile_id( ascii_char, FG, -1 );
        tile_type curr_tile;
        curr_tile.offset.x = sprite_offset_x;
        curr_tile.offset.y = sprite_offset_y;
        auto &sprites = *( curr_tile.fg.add( std::vector<int>( {index_in_image + offset} ), 1 ) );
        switch( ascii_char ) {
            // box bottom/top side (horizontal line)
            case LINE_OXOX_C:
                sprites[0] = 205 + base_offset;
                break;
            // box left/right side (vertical line)
            case LINE_XOXO_C:
                sprites[0] = 186 + base_offset;
                break;
            // box top left
            case LINE_OXXO_C:
                sprites[0] = 201 + base_offset;
                break;
            // box top right
            case LINE_OOXX_C:
                sprites[0] = 187 + base_offset;
                break;
            // box bottom right
            case LINE_XOOX_C:
                sprites[0] = 188 + base_offset;
                break;
            // box bottom left
            case LINE_XXOO_C:
                sprites[0] = 200 + base_offset;
                break;
            // box bottom north T (left, right, up)
            case LINE_XXOX_C:
                sprites[0] = 202 + base_offset;
                break;
            // box bottom east T (up, right, down)
            case LINE_XXXO_C:
                sprites[0] = 208 + base_offset;
                break;
            // box bottom south T (left, right, down)
            case LINE_OXXX_C:
                sprites[0] = 203 + base_offset;
                break;
            // box X (left down up right)
            case LINE_XXXX_C:
                sprites[0] = 206 + base_offset;
                break;
            // box bottom east T (left, down, up)
            case LINE_XOXX_C:
                sprites[0] = 184 + base_offset;
                break;
        }
        if( ascii_char == LINE_XOXO_C || ascii_char == LINE_OXOX_C ) {
            curr_tile.rotates = false;
            curr_tile.multitile = true;
            add_ascii_subtile( curr_tile, id, 206 + base_offset, "center" );
            add_ascii_subtile( curr_tile, id, 201 + base_offset, "corner" );
            add_ascii_subtile( curr_tile, id, 186 + base_offset, "edge" );
            add_ascii_subtile( curr_tile, id, 203 + base_offset, "t_connection" );
            add_ascii_subtile( curr_tile, id, 210 + base_offset, "end_piece" );
            add_ascii_subtile( curr_tile, id, 219 + base_offset, "unconnected" );
        }
        ts.create_tile_type( id, std::move( curr_tile ) );
    }
}

void tileset_loader::load_tilejson_from_file( JsonObject &config )
{
    if( !config.has_member( "tiles" ) ) {
        config.throw_error( "\"tiles\" section missing" );
    }

    JsonArray tiles = config.get_array( "tiles" );
    while( tiles.has_more() ) {
        JsonObject entry = tiles.next_object();

        std::vector<std::string> ids;
        if( entry.has_string( "id" ) ) {
            ids.push_back( entry.get_string( "id" ) );
        } else if( entry.has_array( "id" ) ) {
            ids = entry.get_string_array( "id" );
        }
        for( const std::string &t_id : ids ) {
            tile_type &curr_tile = load_tile( entry, t_id );
            curr_tile.offset.x = sprite_offset_x;
            curr_tile.offset.y = sprite_offset_y;
            bool t_multi = entry.get_bool( "multitile", false );
            bool t_rota = entry.get_bool( "rotates", t_multi );
            int t_h3d = entry.get_int( "height_3d", 0 );
            if( t_multi ) {
                // fetch additional tiles
                JsonArray subentries = entry.get_array( "additional_tiles" );
                while( subentries.has_more() ) {
                    JsonObject subentry = subentries.next_object();
                    const std::string s_id = subentry.get_string( "id" );
                    const std::string m_id = t_id + "_" + s_id;
                    tile_type &curr_subtile = load_tile( subentry, m_id );
                    curr_subtile.offset.x = sprite_offset_x;
                    curr_subtile.offset.y = sprite_offset_y;
                    curr_subtile.rotates = true;
                    curr_subtile.height_3d = t_h3d;
                    curr_tile.available_subtiles.push_back( s_id );
                }
            }
            // write the information of the base tile to curr_tile
            curr_tile.multitile = t_multi;
            curr_tile.rotates = t_rota;
            curr_tile.height_3d = t_h3d;
        }
    }
    dbg( D_INFO ) << "Tile Width: " << ts.tile_width << " Tile Height: " << ts.tile_height <<
                  " Tile Definitions: " << ts.tile_ids.size();
}

/**
 * Load a tile definition and add it to the @ref tileset::tile_ids map.
 * All loaded tiles go into one vector (@ref tileset::tile_values), their index in it is their id.
 * The JSON data (loaded here) contains tile ids relative to the associated image.
 * They are translated into global ids by adding the @p offset, which is the number of
 * previously loaded tiles (excluding the tiles from the associated image).
 * @param id The id of the new tile definition (which is the key in @ref tileset::tile_ids). Any existing
 * definition of the same id is overridden.
 * @return A reference to the loaded tile inside the @ref tileset::tile_ids map.
 */
tile_type &tileset_loader::load_tile( JsonObject &entry, const std::string &id )
{
    tile_type curr_subtile;

    load_tile_spritelists( entry, curr_subtile.fg, "fg" );
    load_tile_spritelists( entry, curr_subtile.bg, "bg" );

    return ts.create_tile_type( id, std::move( curr_subtile ) );
}

void tileset_loader::load_tile_spritelists( JsonObject &entry,
        weighted_int_list<std::vector<int>> &vs,
        const std::string &objname )
{
    // json array indicates rotations or variations
    if( entry.has_array( objname ) ) {
        JsonArray g_array = entry.get_array( objname );
        // int elements of array indicates rotations
        // create one variation, populate sprite_ids with list of ints
        if( g_array.test_int() ) {
            std::vector<int> v;
            while( g_array.has_more() ) {
                const int sprite_id = g_array.next_int() + sprite_id_offset;
                if( sprite_id >= 0 ) {
                    v.push_back( sprite_id );
                }
            }
            vs.add( v, 1 );
        }
        // object elements of array indicates variations
        // create one variation per object
        else if( g_array.test_object() ) {
            while( g_array.has_more() ) {
                std::vector<int> v;
                JsonObject vo = g_array.next_object();
                int weight = vo.get_int( "weight" );
                // negative weight is invalid
                if( weight < 0 ) {
                    vo.throw_error( "Invalid weight for sprite variation (<0)", objname );
                }
                // int sprite means one sprite
                if( vo.has_int( "sprite" ) ) {
                    const int sprite_id = vo.get_int( "sprite" ) + sprite_id_offset;
                    if( sprite_id >= 0 ) {
                        v.push_back( sprite_id );
                    }
                }
                // array sprite means rotations
                else if( vo.has_array( "sprite" ) ) {
                    JsonArray sprites = vo.get_array( "sprite" );
                    while( sprites.has_more() ) {
                        const int sprite_id = sprites.next_int() + sprite_id_offset;
                        if( sprite_id >= 0 && sprite_id < size ) {
                            v.push_back( sprite_id );
                        } else {
                            // vo.throw_error("Invalid value for sprite id (out of range)", objname);
                            v.push_back( sprite_id + offset );
                        }
                    }
                }
                if( v.size() != 1 &&
                    v.size() != 2 &&
                    v.size() != 4 ) {
                    vo.throw_error( "Invalid number of sprites (not 1, 2, or 4)", objname );
                }
                vs.add( v, weight );
            }
        }
    }
    // json int indicates a single sprite id
    else if( entry.has_int( objname ) && entry.get_int( objname ) >= 0 ) {
        vs.add( std::vector<int>( {entry.get_int( objname ) + sprite_id_offset} ), 1 );
    }
}

struct tile_render_info {
    const tripoint pos;
    int height_3d = 0; // accumulator for 3d tallness of sprites rendered here so far
    tile_render_info( const tripoint &pos, int height_3d ) : pos( pos ), height_3d( height_3d ) {
    }
};

void cata_tiles::draw( int destx, int desty, const tripoint &center, int width, int height,
                       std::multimap<point, formatted_text> &overlay_strings, color_block_overlay_container &color_blocks )
{
    if( !g ) {
        return;
    }

#if defined(__ANDROID__)
    // Attempted bugfix for Google Play crash - prevent divide-by-zero if no tile width/height specified
    if( tile_width == 0 || tile_height == 0 ) {
        return;
    }
#endif

    {
        //set clipping to prevent drawing over stuff we shouldn't
        SDL_Rect clipRect = {destx, desty, width, height};
        printErrorIf( SDL_RenderSetClipRect( renderer.get(), &clipRect ) != 0,
                      "SDL_RenderSetClipRect failed" );

        //fill render area with black to prevent artifacts where no new pixels are drawn
        render_fill_rect( renderer, clipRect, 0, 0, 0 );
    }

    int posx = center.x;
    int posy = center.y;

    int sx = 0;
    int sy = 0;
    get_window_tile_counts( width, height, sx, sy );

    init_light();
    g->m.update_visibility_cache( center.z );
    const visibility_variables &cache = g->m.get_visibility_variables_cache();

    const bool iso_mode = tile_iso;

    o_x = iso_mode ? posx : posx - POSX;
    o_y = iso_mode ? posy : posy - POSY;

    op_x = destx;
    op_y = desty;
    // Rounding up to include incomplete tiles at the bottom/right edges
    screentile_width = divide_round_up( width, tile_width );
    screentile_height = divide_round_up( height, tile_height );

    const int min_col = 0;
    const int max_col = sx;
    const int min_row = 0;
    const int max_row = sy;

    //limit the render area to maximum view range (121x121 square centered on player)
    const int min_visible_x = g->u.posx() % SEEX;
    const int min_visible_y = g->u.posy() % SEEY;
    const int max_visible_x = ( g->u.posx() % SEEX ) + ( MAPSIZE - 1 ) * SEEX;
    const int max_visible_y = ( g->u.posy() % SEEY ) + ( MAPSIZE - 1 ) * SEEY;

    tripoint temp;
    temp.z = center.z;
    int &x = temp.x;
    int &y = temp.y;
    auto &ch = g->m.access_cache( temp.z );

    //set up a default tile for the edges outside the render area
    visibility_type offscreen_type = VIS_DARK;
    if( cache.u_is_boomered ) {
        offscreen_type = VIS_BOOMER_DARK;
    }

    //retrieve night vision goggle status once per draw
    auto vision_cache = g->u.get_vision_modes();
    nv_goggles_activated = vision_cache[NV_GOGGLES];

    // check that the creature for which we'll draw the visibility map is still alive at that point
    if( g->displaying_visibility && g->displaying_visibility_creature != nullptr )  {
        const Creature *creature = g->displaying_visibility_creature;
        const auto is_same_creature_predicate = [&creature]( const Creature & c ) {
            return creature == &c;
        };
        if( g->get_creature_if( is_same_creature_predicate ) == nullptr )  {
            g->displaying_visibility_creature = nullptr;
        }
    }

    for( int row = min_row; row < max_row; row ++ ) {
        std::vector<tile_render_info> draw_points;
        draw_points.reserve( max_col );
        for( int col = min_col; col < max_col; col ++ ) {
            if( iso_mode ) {
                //in isometric, rows and columns represent a checkerboard screen space, and we place
                //the appropriate tile in valid squares by getting position relative to the screen center.
                if( ( row + o_y ) % 2 != ( col + o_x ) % 2 ) {
                    continue;
                }
                x = ( col  - row - sx / 2 + sy / 2 ) / 2 + o_x;
                y = ( row + col - sy / 2 - sx / 2 ) / 2 + o_y;
            } else {
                x = col + o_x;
                y = row + o_y;
            }
            if( y < min_visible_y || y > max_visible_y || x < min_visible_x || x > max_visible_x ) {
                int height_3d = 0;
                if( !draw_terrain_from_memory( tripoint( x, y, center.z ), height_3d ) ) {
                    apply_vision_effects( temp, offscreen_type );
                }
                continue;
            }

            // Add scent value to the overlay_strings list for every visible tile when displaying scent
            if( g->displaying_scent ) {
                const int scent_value = g->scent.get( {x, y, center.z} );
                if( scent_value > 0 ) {
                    overlay_strings.emplace( player_to_screen( x, y ) + point( tile_width / 2, 0 ),
                                             formatted_text( std::to_string( scent_value ), 8 + catacurses::yellow,
                                                     NORTH ) );
                }
            }

            // Add temperature value to the overlay_strings list for every visible tile when displaying temperature
            if( g->displaying_temperature ) {
                int temp_value = g->weather.get_temperature( {x, y, center.z} );
                int ctemp = temp_to_celsius( temp_value );
                short col;
                const short bold = 8;
                if( ctemp > 40 ) {
                    col = catacurses::red;
                } else if( ctemp > 25 ) {
                    col = catacurses::yellow + bold;
                } else if( ctemp > 10 ) {
                    col = catacurses::green + bold;
                } else if( ctemp > 0 ) {
                    col = catacurses::white + bold;
                } else if( ctemp > -10 ) {
                    col = catacurses::cyan + bold;
                } else {
                    col = catacurses::blue + bold;
                }
                if( get_option<std::string>( "USE_CELSIUS" ) == "celsius" ) {
                    temp_value = temp_to_celsius( temp_value );
                } else if( get_option<std::string>( "USE_CELSIUS" ) == "kelvin" ) {
                    temp_value = temp_to_kelvin( temp_value );

                }
                overlay_strings.emplace( player_to_screen( x, y ) + point( tile_width / 2, 0 ),
                                         formatted_text( std::to_string( temp_value ), col,
                                                 NORTH ) );
            }

            if( g->displaying_visibility && ( g->displaying_visibility_creature != nullptr ) ) {
                const bool visibility = g->displaying_visibility_creature->sees( { x, y, center.z } );

                // color overlay.
                auto block_color = visibility ? windowsPalette[catacurses::green] : SDL_Color{ 192, 192, 192, 255 };
                block_color.a = 100;
                color_blocks.first = SDL_BLENDMODE_BLEND;
                color_blocks.second.emplace( player_to_screen( x, y ), block_color );

                // overlay string
                std::string visibility_str = visibility ? "+" : "-";
                overlay_strings.emplace( player_to_screen( x, y ) + point( tile_width / 4, tile_height / 4 ),
                                         formatted_text( visibility_str, catacurses::black, NORTH ) );
            }

            if( apply_vision_effects( temp, g->m.get_visibility( ch.visibility_cache[x][y], cache ) ) ) {
                int height_3d = 0;
                draw_terrain_from_memory( tripoint( x, y, center.z ), height_3d );
                const auto critter = g->critter_at( tripoint( x, y, center.z ), true );
                if( critter != nullptr && g->u.sees_with_infrared( *critter ) ) {
                    // TODO: defer drawing this until later when we know how tall
                    //     the terrain/furniture under the creature is.
                    draw_from_id_string( "infrared_creature", C_NONE, empty_string, temp, 0, 0, LL_LIT, false );
                }
                continue;
            }

            int height_3d = 0;

            // light level is now used for choosing between grayscale filter and normal lit tiles.
            // Draw Terrain if possible. If not possible then we need to continue on to the next part of loop
            if( !draw_terrain( tripoint( x, y, center.z ), ch.visibility_cache[x][y], height_3d ) ) {
                continue;
            }

            draw_points.push_back( tile_render_info( tripoint( x, y, center.z ), height_3d ) );
        }
        const std::array<decltype( &cata_tiles::draw_furniture ), 10> drawing_layers = {{
                &cata_tiles::draw_furniture, &cata_tiles::draw_graffiti, &cata_tiles::draw_trap,
                &cata_tiles::draw_field_or_item, &cata_tiles::draw_vpart,
                &cata_tiles::draw_vpart_below, &cata_tiles::draw_critter_at_below,
                &cata_tiles::draw_terrain_below, &cata_tiles::draw_critter_at,
                &cata_tiles::draw_zone_mark
            }
        };
        // for each of the drawing layers in order, back to front ...
        for( auto f : drawing_layers ) {
            // ... draw all the points we drew terrain for, in the same order
            for( auto &p : draw_points ) {
                ( this->*f )( p.pos, ch.visibility_cache[p.pos.x][p.pos.y], p.height_3d );
            }
        }
    }

    //Memorize everything the character just saw even if it wasn't displayed.
    for( int y = 0; y < MAPSIZE_Y; y++ ) {
        for( int x = 0; x < MAPSIZE_X; x++ ) {
            //just finished o_x,o_y through sx+o_x,sy+o_y so skip them
            if( x >= o_x && x < sx + o_x &&
                y >= o_y && y < sy + o_y ) {
                continue;
            }
            tripoint p( x, y, center.z );
            int height_3d = 0;
            if( iso_mode ) {
                //Iso_mode skips in a checkerboard
                if( ( y ) % 2 != ( x ) % 2 ) {
                    continue;
                }
                //iso_mode does weird things to x and y... replicate that
                //The MAPSIZE_X/2 offset is to keep the rectangle in the upper right quadrant.
                p.x = ( x - y - MAPSIZE_X / 2 + MAPSIZE_Y / 2 ) / 2 + MAPSIZE_X / 2;
                p.y = ( y + x - MAPSIZE_Y / 2 - MAPSIZE_X / 2 ) / 2 + MAPSIZE_Y / 2;
                //Check if we're in previously done iso_mode space
                if( p.x >= ( 0 - sy - sx / 2 + sy / 2 ) / 2 + o_x && p.x < ( sx - 0 - sx / 2 + sy / 2 ) / 2 + o_x &&
                    p.y >= ( 0 + 0 - sy / 2 - sx / 2 ) / 2 + o_y && p.y < ( sy + sx - sy / 2 - sx / 2 ) / 2 + o_y ) {
                    continue;
                }
            }
            lit_level lighting = ch.visibility_cache[p.x][p.y];
            if( apply_vision_effects( p, g->m.get_visibility( lighting, cache ) ) ) {
                continue;
            }
            //calling draw to memorize everything.
            draw_terrain( p, lighting, height_3d );
            draw_furniture( p, lighting, height_3d );
            draw_trap( p, lighting, height_3d );
            draw_vpart( p, lighting, height_3d );
        }
    }

    in_animation = do_draw_explosion || do_draw_custom_explosion ||
                   do_draw_bullet || do_draw_hit || do_draw_line ||
                   do_draw_cursor || do_draw_highlight || do_draw_weather ||
                   do_draw_sct || do_draw_zones;

    draw_footsteps_frame();
    if( in_animation ) {
        if( do_draw_explosion ) {
            draw_explosion_frame();
        }
        if( do_draw_custom_explosion ) {
            draw_custom_explosion_frame();
        }
        if( do_draw_bullet ) {
            draw_bullet_frame();
        }
        if( do_draw_hit ) {
            draw_hit_frame();
            void_hit();
        }
        if( do_draw_line ) {
            draw_line();
            void_line();
        }
        if( do_draw_weather ) {
            draw_weather_frame();
            void_weather();
        }
        if( do_draw_sct ) {
            draw_sct_frame( overlay_strings );
            void_sct();
        }
        if( do_draw_zones ) {
            draw_zones_frame();
            void_zones();
        }
        if( do_draw_cursor ) {
            draw_cursor();
            void_cursor();
        }
        if( do_draw_highlight ) {
            draw_highlight();
            void_highlight();
        }
    } else if( g->u.view_offset != tripoint_zero && !g->u.in_vehicle ) {
        // check to see if player is located at ter
        draw_from_id_string( "cursor", C_NONE, empty_string,
        {g->ter_view_x, g->ter_view_y, center.z}, 0, 0, LL_LIT,
        false );
    }
    if( g->u.controlling_vehicle ) {
        if( cata::optional<tripoint> indicator_offset = g->get_veh_dir_indicator_location( true ) ) {
            draw_from_id_string( "cursor", C_NONE, empty_string, {
                indicator_offset->x + g->u.posx(),
                indicator_offset->y + g->u.posy(), center.z
            },
            0, 0, LL_LIT, false );
        }
    }

    printErrorIf( SDL_RenderSetClipRect( renderer.get(), nullptr ) != 0,
                  "SDL_RenderSetClipRect failed" );
}

void cata_tiles::draw_minimap( int destx, int desty, const tripoint &center, int width, int height )
{
    minimap->draw( SDL_Rect{ destx, desty, width, height }, center );
}

void cata_tiles::get_window_tile_counts( const int width, const int height, int &columns,
        int &rows ) const
{
    columns = tile_iso ? ceil( static_cast<double>( width ) / tile_width ) * 2 + 4 : ceil(
                  static_cast<double>( width ) / tile_width );
    rows = tile_iso ? ceil( static_cast<double>( height ) / ( tile_width / 2 - 1 ) ) * 2 + 4 : ceil(
               static_cast<double>( height ) / tile_height );
}

bool cata_tiles::draw_from_id_string( std::string id, const tripoint &pos, int subtile, int rota,
                                      lit_level ll, bool apply_night_vision_goggles )
{
    int nullint = 0;
    return cata_tiles::draw_from_id_string( std::move( id ), C_NONE, empty_string, pos, subtile, rota,
                                            ll, apply_night_vision_goggles, nullint );
}

bool cata_tiles::draw_from_id_string( std::string id, TILE_CATEGORY category,
                                      const std::string &subcategory, const tripoint &pos,
                                      int subtile, int rota, lit_level ll,
                                      bool apply_night_vision_goggles )
{
    int nullint = 0;
    return cata_tiles::draw_from_id_string( id, category, subcategory, pos, subtile, rota,
                                            ll, apply_night_vision_goggles, nullint );
}

bool cata_tiles::draw_from_id_string( std::string id, const tripoint &pos, int subtile, int rota,
                                      lit_level ll, bool apply_night_vision_goggles, int &height_3d )
{
    return cata_tiles::draw_from_id_string( std::move( id ), C_NONE, empty_string, pos, subtile, rota,
                                            ll, apply_night_vision_goggles, height_3d );
}

const tile_type *cata_tiles::find_tile_with_season( std::string &id )
{
    constexpr size_t suffix_len = 15;
    constexpr char season_suffix[4][suffix_len] = {
        "_season_spring", "_season_summer", "_season_autumn", "_season_winter"
    };

    std::string seasonal_id = id + season_suffix[season_of_year( calendar::turn )];

    const tile_type *tt = tileset_ptr->find_tile_type( seasonal_id );
    if( tt ) {
        id = seasonal_id;
    } else {
        tt = tileset_ptr->find_tile_type( id );
    }
    return tt;
}

const tile_type *cata_tiles::find_tile_looks_like( std::string &id, TILE_CATEGORY category )
{
    std::string looks_like = id;
    for( int cnt = 0; cnt < 10 && !looks_like.empty(); cnt++ ) {
        const tile_type *lltt = find_tile_with_season( looks_like );
        if( lltt ) {
            id = looks_like;
            return lltt;
        }
        if( category == C_FURNITURE ) {
            const furn_str_id fid( looks_like );
            if( !fid.is_valid() ) {
                return nullptr;
            }
            const furn_t &furn = fid.obj();
            looks_like = furn.looks_like;
        } else if( category == C_TERRAIN ) {
            const ter_str_id tid( looks_like );
            if( !tid.is_valid() ) {
                return nullptr;
            }
            const ter_t &ter = tid.obj();
            looks_like = ter.looks_like;
        } else if( category == C_MONSTER ) {
            const mtype_id mid( looks_like );
            if( !mid.is_valid() ) {
                return nullptr;
            }
            const mtype &mt = mid.obj();
            looks_like = mt.looks_like;
        } else if( category == C_VEHICLE_PART ) {
            // vehicle parts start with vp_ for their tiles, but not their IDs
            const vpart_id new_vpid( looks_like.substr( 3 ) );
            if( !new_vpid.is_valid() ) {
                return nullptr;
            }
            const vpart_info &new_vpi = new_vpid.obj();
            looks_like = "vp_" + new_vpi.looks_like;
        } else if( category == C_ITEM ) {
            if( !item::type_is_defined( looks_like ) ) {
                if( looks_like.substr( 0, 7 ) == "corpse_" ) {
                    looks_like = "corpse";
                    continue;
                }
                return nullptr;
            }
            const itype *new_it = item::find_type( looks_like );
            looks_like = new_it->looks_like;
        } else {
            return nullptr;
        }
    }
    return nullptr;
}

bool cata_tiles::find_overlay_looks_like( const bool male, const std::string &overlay,
        std::string &draw_id )
{
    bool exists = false;

    std::string looks_like;
    std::string over_type;

    if( overlay.substr( 0, 5 ) == "worn_" ) {
        looks_like = overlay.substr( 5 );
        over_type = "worn_";
    } else if( overlay.substr( 0, 8 ) == "wielded_" ) {
        looks_like = overlay.substr( 8 );
        over_type = "wielded_";
    } else {
        looks_like = overlay;
    }

    for( int cnt = 0; cnt < 10 && !looks_like.empty(); cnt++ ) {
        draw_id = ( male ? "overlay_male_" : "overlay_female_" ) + over_type + looks_like;
        if( tileset_ptr->find_tile_type( draw_id ) ) {
            exists = true;
            break;
        }
        draw_id = "overlay_" + over_type + looks_like;
        if( tileset_ptr->find_tile_type( draw_id ) ) {
            exists = true;
            break;
        }
        if( looks_like.substr( 0, 16 ) == "mutation_active_" ) {
            looks_like = "mutation_" + looks_like.substr( 16 );
            continue;
        }
        if( !item::type_is_defined( looks_like ) ) {
            break;
        }
        const itype *new_it = item::find_type( looks_like );
        looks_like = new_it->looks_like;
    }
    return exists;
}

bool cata_tiles::draw_from_id_string( std::string id, TILE_CATEGORY category,
                                      const std::string &subcategory, const tripoint &pos,
                                      int subtile, int rota, lit_level ll,
                                      bool apply_night_vision_goggles, int &height_3d )
{
    // If the ID string does not produce a drawable tile
    // it will revert to the "unknown" tile.
    // The "unknown" tile is one that is highly visible so you kinda can't miss it :D

    // check to make sure that we are drawing within a valid area
    // [0->width|height / tile_width|height]

    if( !tile_iso &&
        ( pos.x - o_x < 0 || pos.x - o_x >= screentile_width ||
          pos.y - o_y < 0 || pos.y - o_y >= screentile_height ) ) {
        return false;
    }

    const tile_type *tt = find_tile_looks_like( id, category );

    if( !tt ) {
        uint32_t sym = UNKNOWN_UNICODE;
        nc_color col = c_white;
        if( category == C_FURNITURE ) {
            const furn_str_id fid( id );
            if( fid.is_valid() ) {
                const furn_t &f = fid.obj();
                sym = f.symbol();
                col = f.color();
            }
        } else if( category == C_TERRAIN ) {
            const ter_str_id tid( id );
            if( tid.is_valid() ) {
                const ter_t &t = tid.obj();
                sym = t.symbol();
                col = t.color();
            }
        } else if( category == C_MONSTER ) {
            const mtype_id mid( id );
            if( mid.is_valid() ) {
                const mtype &mt = mid.obj();
                sym = UTF8_getch( mt.sym );
                col = mt.color;
            }
        } else if( category == C_VEHICLE_PART ) {
            const vpart_id vpid( id.substr( 3 ) );
            if( vpid.is_valid() ) {
                const vpart_info &v = vpid.obj();

                if( subtile == open_ ) {
                    sym = '\'';
                } else if( subtile == broken ) {
                    sym = v.sym_broken;
                } else {
                    sym = v.sym;
                }
                subtile = -1;

                tileray face = tileray( rota );
                sym = special_symbol( face.dir_symbol( sym ) );
                rota = 0;

                col = v.color;
            }
        } else if( category == C_FIELD ) {
            const field_id fid = field_from_ident( id );
            sym = fieldlist[fid].sym;
            // TODO: field density?
            col = fieldlist[fid].color[0];
        } else if( category == C_TRAP ) {
            const trap_str_id tmp( id );
            if( tmp.is_valid() ) {
                const trap &t = tmp.obj();
                sym = t.sym;
                col = t.color;
            }
        } else if( category == C_ITEM ) {
            item tmp;
            if( 0 == id.compare( 0, 7, "corpse_" ) ) {
                tmp = item( "corpse", 0 );
            } else {
                tmp = item( id, 0 );
            }
            sym = tmp.symbol().empty() ? ' ' : tmp.symbol().front();
            col = tmp.color();
        }
        // Special cases for walls
        switch( sym ) {
            case LINE_XOXO:
                sym = LINE_XOXO_C;
                break;
            case LINE_OXOX:
                sym = LINE_OXOX_C;
                break;
            case LINE_XXOO:
                sym = LINE_XXOO_C;
                break;
            case LINE_OXXO:
                sym = LINE_OXXO_C;
                break;
            case LINE_OOXX:
                sym = LINE_OOXX_C;
                break;
            case LINE_XOOX:
                sym = LINE_XOOX_C;
                break;
            case LINE_XXXO:
                sym = LINE_XXXO_C;
                break;
            case LINE_XXOX:
                sym = LINE_XXOX_C;
                break;
            case LINE_XOXX:
                sym = LINE_XOXX_C;
                break;
            case LINE_OXXX:
                sym = LINE_OXXX_C;
                break;
            case LINE_XXXX:
                sym = LINE_XXXX_C;
                break;
            default:
                break; // sym goes unchanged
        }
        if( sym != 0 && sym < 256 ) {
            // see cursesport.cpp, function wattron
            const int pairNumber = col.to_color_pair_index();
            const cata_cursesport::pairs &colorpair = cata_cursesport::colorpairs[pairNumber];
            // What about isBlink?
            const bool isBold = col.is_bold();
            const int FG = colorpair.FG + ( isBold ? 8 : 0 );
            std::string generic_id = get_ascii_tile_id( sym, FG, -1 );

            // do not rotate fallback tiles!
            if( sym != LINE_XOXO_C && sym != LINE_OXOX_C ) {
                rota = 0;
            }

            if( tileset_ptr->find_tile_type( generic_id ) ) {
                return draw_from_id_string( generic_id, pos, subtile, rota,
                                            ll, apply_night_vision_goggles );
            }
            // Try again without color this time (using default color).
            generic_id = get_ascii_tile_id( sym, -1, -1 );
            if( tileset_ptr->find_tile_type( generic_id ) ) {
                return draw_from_id_string( generic_id, pos, subtile, rota,
                                            ll, apply_night_vision_goggles );
            }
        }
    }

    // if id is not found, try to find a tile for the category+subcategory combination
    if( !tt ) {
        const std::string &category_id = TILE_CATEGORY_IDS[category];
        if( !category_id.empty() && !subcategory.empty() ) {
            tt = tileset_ptr->find_tile_type( "unknown_" + category_id + "_" + subcategory );
        }
    }

    // if at this point we have no tile, try just the category
    if( !tt ) {
        const std::string &category_id = TILE_CATEGORY_IDS[category];
        if( !category_id.empty() ) {
            tt = tileset_ptr->find_tile_type( "unknown_" + category_id );
        }
    }

    // if we still have no tile, we're out of luck, fall back to unknown
    if( !tt ) {
        tt = tileset_ptr->find_tile_type( "unknown" );
    }

    //  this really shouldn't happen, but the tileset creator might have forgotten to define an unknown tile
    if( !tt ) {
        return false;
    }

    const tile_type &display_tile = *tt;
    // check to see if the display_tile is multitile, and if so if it has the key related to subtile
    if( subtile != -1 && display_tile.multitile ) {
        const auto &display_subtiles = display_tile.available_subtiles;
        const auto end = std::end( display_subtiles );
        if( std::find( begin( display_subtiles ), end, multitile_keys[subtile] ) != end ) {
            // append subtile name to tile and re-find display_tile
            return draw_from_id_string(
                       std::move( id.append( "_", 1 ).append( multitile_keys[subtile] ) ),
                       category, subcategory, pos, -1, rota, ll, apply_night_vision_goggles, height_3d );
        }
    }

    // translate from player-relative to screen relative tile position
    const point screen_pos = player_to_screen( pos.x, pos.y );

    // seed the PRNG to get a reproducible random int
    // TODO: faster solution here
    unsigned int seed = 0;
    // TODO: determine ways other than category to differentiate more types of sprites
    switch( category ) {
        case C_TERRAIN:
        case C_FIELD:
        case C_LIGHTING:
            // stationary map tiles, seed based on map coordinates
            seed = g->m.getabs( pos ).x + g->m.getabs( pos ).y * 65536;
            break;
        case C_VEHICLE_PART:
            // vehicle parts, seed based on coordinates within the vehicle
            // TODO: also use some vehicle id, for less predictability
        {
            // new scope for variable declarations
            const optional_vpart_position vp = g->m.veh_at( pos );
            if( vp ) {
                seed = vp->mount().x + vp->mount().y * 65536;
            }

            //convert vehicle 360-degree direction (0=E,45=SE, etc) to 4-way tile rotation (0=N,1=W,etc)
            tileray face = tileray( rota );
            rota = 3 - face.dir4();

        }
        break;
        case C_ITEM:
        case C_FURNITURE:
        case C_TRAP:
        case C_NONE:
        case C_BULLET:
        case C_HIT_ENTITY:
        case C_WEATHER:
            // TODO: come up with ways to make random sprites consistent for these types
            break;
        case C_MONSTER:
            // FIXME: add persistent id to Creature type, instead of using monster pointer address
            seed = reinterpret_cast<uintptr_t>( g->critter_at<monster>( pos ) );
            break;
        default:
            // player
            if( id.substr( 7 ) == "player_" ) {
                seed = g->u.name[0];
                break;
            }
            // NPC
            if( id.substr( 4 ) == "npc_" ) {
                if( npc *const guy = g->critter_at<npc>( pos ) ) {
                    seed = guy->getID();
                    break;
                }
            }
    }

    // make sure we aren't going to rotate the tile if it shouldn't be rotated
    if( !display_tile.rotates && !( category == C_NONE ) && !( category == C_MONSTER ) ) {
        rota = 0;
    }

    unsigned int loc_rand = 0;
    // only bother mixing up a hash/random value if the tile has some sprites to randomly pick between
    if( display_tile.fg.size() > 1 || display_tile.bg.size() > 1 ) {
        static const auto rot32 = []( const unsigned int x, const int k ) {
            return ( x << k ) | ( x >> ( 32 - k ) );
        };
        // use a fair mix function to turn the "random" seed into a random int
        // taken from public domain code at http://burtleburtle.net/bob/c/lookup3.c 2015/12/11
        unsigned int a = seed, b = -seed, c = seed * seed;
        c ^= b;
        c -= rot32( b, 14 );
        a ^= c;
        a -= rot32( c, 11 );
        b ^= a;
        b -= rot32( a, 25 );
        c ^= b;
        c -= rot32( b, 16 );
        a ^= c;
        a -= rot32( c, 4 );
        b ^= a;
        b -= rot32( a, 14 );
        c ^= b;
        c -= rot32( b, 24 );
        loc_rand = c;
    }

    //draw it!
    draw_tile_at( display_tile, screen_pos.x, screen_pos.y, loc_rand, rota, ll,
                  apply_night_vision_goggles, height_3d );

    return true;
}

bool cata_tiles::draw_sprite_at( const tile_type &tile,
                                 const weighted_int_list<std::vector<int>> &svlist,
                                 int x, int y, unsigned int loc_rand, bool rota_fg, int rota, lit_level ll,
                                 bool apply_night_vision_goggles )
{
    int nullint = 0;
    return cata_tiles::draw_sprite_at( tile, svlist, x, y, loc_rand, rota_fg, rota, ll,
                                       apply_night_vision_goggles, nullint );
}

bool cata_tiles::draw_sprite_at( const tile_type &tile,
                                 const weighted_int_list<std::vector<int>> &svlist,
                                 int x, int y, unsigned int loc_rand, bool rota_fg, int rota, lit_level ll,
                                 bool apply_night_vision_goggles, int &height_3d )
{
    auto picked = svlist.pick( loc_rand );
    if( !picked ) {
        return true;
    }
    auto &spritelist = *picked;
    if( spritelist.empty() ) {
        return true;
    }

    int ret = 0;
    // blit foreground based on rotation
    bool rotate_sprite = false;
    int sprite_num = 0;
    if( !rota_fg && spritelist.size() == 1 ) {
        // don't rotate, a background tile without manual rotations
        rotate_sprite = false;
        sprite_num = 0;
    } else if( spritelist.size() == 1 ) {
        // just one tile, apply SDL sprite rotation if not in isometric mode
        rotate_sprite = !tile_iso;
        sprite_num = 0;
    } else {
        // multiple rotated tiles defined, don't apply sprite rotation after picking one
        rotate_sprite = false;
        // two tiles, tile 0 is N/S, tile 1 is E/W
        // four tiles, 0=N, 1=E, 2=S, 3=W
        // extending this to more than 4 rotated tiles will require changing rota to degrees
        sprite_num = rota % spritelist.size();
    }

    const texture *sprite_tex = tileset_ptr->get_tile( spritelist[sprite_num] );

    //use night vision colors when in use
    //then use low light tile if available
    if( ll == LL_MEMORIZED ) {
        if( const auto ptr = tileset_ptr->get_memory_tile( spritelist[sprite_num] ) ) {
            sprite_tex = ptr;
        }
    } else if( apply_night_vision_goggles ) {
        if( ll != LL_LOW ) {
            if( const auto ptr = tileset_ptr->get_overexposed_tile( spritelist[sprite_num] ) ) {
                sprite_tex = ptr;
            }
        } else {
            if( const auto ptr = tileset_ptr->get_night_tile( spritelist[sprite_num] ) ) {
                sprite_tex = ptr;
            }
        }
    } else if( ll == LL_LOW ) {
        if( const auto ptr = tileset_ptr->get_shadow_tile( spritelist[sprite_num] ) ) {
            sprite_tex = ptr;
        }
    }

    int width = 0;
    int height = 0;
    std::tie( width, height ) = sprite_tex->dimension();

    SDL_Rect destination;
    destination.x = x + tile.offset.x * tile_width / tileset_ptr->get_tile_width();
    destination.y = y + ( tile.offset.y - height_3d ) * tile_width / tileset_ptr->get_tile_width();
    destination.w = width * tile_width / tileset_ptr->get_tile_width();
    destination.h = height * tile_height / tileset_ptr->get_tile_height();

    if( rotate_sprite ) {
        switch( rota ) {
            default:
            case 0: // unrotated (and 180, with just two sprites)
                ret = sprite_tex->render_copy_ex( renderer, &destination, 0, NULL, SDL_FLIP_NONE );
                break;
            case 1: // 90 degrees (and 270, with just two sprites)
#if defined(_WIN32)
                destination.y -= 1;
#endif
                ret = sprite_tex->render_copy_ex( renderer, &destination, -90, NULL, SDL_FLIP_NONE );
                break;
            case 2: // 180 degrees, implemented with flips instead of rotation
                ret = sprite_tex->render_copy_ex( renderer, &destination, 0, NULL,
                                                  static_cast<SDL_RendererFlip>( SDL_FLIP_HORIZONTAL | SDL_FLIP_VERTICAL ) );
                break;
            case 3: // 270 degrees
#if defined(_WIN32)
                destination.x -= 1;
#endif
                ret = sprite_tex->render_copy_ex( renderer, &destination, 90, NULL, SDL_FLIP_NONE );
                break;
            case 4: // flip horizontaly
                ret = sprite_tex->render_copy_ex( renderer, &destination, 0, NULL,
                                                  static_cast<SDL_RendererFlip>( SDL_FLIP_HORIZONTAL ) );
        }
    } else { // don't rotate, same as case 0 above
        ret = sprite_tex->render_copy_ex( renderer, &destination, 0, NULL, SDL_FLIP_NONE );
    }

    printErrorIf( ret != 0, "SDL_RenderCopyEx() failed" );
    // this reference passes all the way back up the call chain back to
    // cata_tiles::draw() std::vector<tile_render_info> draw_points[].height_3d
    // where we are accumulating the height of every sprite stacked up in a tile
    height_3d += tile.height_3d;
    return true;
}

bool cata_tiles::draw_tile_at( const tile_type &tile, int x, int y, unsigned int loc_rand,
                               int rota,
                               lit_level ll, bool apply_night_vision_goggles, int &height_3d )
{
    draw_sprite_at( tile, tile.bg, x, y, loc_rand, false, rota, ll, apply_night_vision_goggles );
    draw_sprite_at( tile, tile.fg, x, y, loc_rand, true, rota, ll, apply_night_vision_goggles,
                    height_3d );
    return true;
}

bool cata_tiles::apply_vision_effects( const tripoint &pos,
                                       const visibility_type visibility )
{
    std::string light_name;
    switch( visibility ) {
        case VIS_HIDDEN:
            light_name = "lighting_hidden";
            break;
        case VIS_LIT:
            light_name = "lighting_lowlight_light";
            break;
        case VIS_BOOMER:
            light_name = "lighting_boomered_light";
            break;
        case VIS_BOOMER_DARK:
            light_name = "lighting_boomered_dark";
            break;
        case VIS_DARK:
            light_name = "lighting_lowlight_dark";
            break;
        case VIS_CLEAR: // Handled by the caller.
            return false;
    }

    // lighting is never rotated, though, could possibly add in random rotation?
    draw_from_id_string( light_name, C_LIGHTING, empty_string, pos, 0, 0, LL_LIT, false );

    return true;
}

bool cata_tiles::draw_terrain_below( const tripoint &p, lit_level /*ll*/, int &/*height_3d*/ )
{
    if( !g->m.need_draw_lower_floor( p ) ) {
        return false;
    }

    tripoint pbelow = tripoint( p.x, p.y, p.z - 1 );
    SDL_Color tercol = curses_color_to_SDL( c_dark_gray );

    const ter_t &curr_ter = g->m.ter( pbelow ).obj();
    const furn_t &curr_furn = g->m.furn( pbelow ).obj();
    int part_below;
    int sizefactor = 2;
    const vehicle *veh;
    //        const vehicle *veh;
    if( curr_furn.has_flag( TFLAG_SEEN_FROM_ABOVE ) ) {
        tercol = curses_color_to_SDL( curr_furn.color() );
    } else if( curr_furn.movecost < 0 ) {
        tercol = curses_color_to_SDL( curr_furn.color() );
    } else if( ( veh = g->m.veh_at_internal( pbelow, part_below ) ) != nullptr ) {
        const int roof = veh->roof_at_part( part_below );
        const auto vpobst = vpart_position( const_cast<vehicle &>( *veh ), part_below ).obstacle_at_part();
        tercol = curses_color_to_SDL( ( roof >= 0 ||
                                        vpobst ) ? c_light_gray : c_magenta );
        sizefactor = ( roof >= 0 || vpobst ) ? 4 : 2;
    } else if( curr_ter.has_flag( TFLAG_SEEN_FROM_ABOVE ) || curr_ter.movecost == 0 ) {
        tercol = curses_color_to_SDL( curr_ter.color() );
    } else if( !curr_ter.has_flag( TFLAG_NO_FLOOR ) ) {
        sizefactor = 4;
        tercol = curses_color_to_SDL( curr_ter.color() );
    } else {
        tercol = curses_color_to_SDL( curr_ter.color() );
    }

    SDL_Rect belowRect;
    belowRect.h = tile_width / sizefactor;
    belowRect.w = tile_height / sizefactor;
    if( tile_iso ) {
        belowRect.h = ( belowRect.h * 2 ) / 3;
        belowRect.w = ( belowRect.w * 3 ) / 4;
    }
    // translate from player-relative to screen relative tile position
    int screen_x = 0;
    int screen_y = 0;
    if( tile_iso ) {
        screen_x = ( ( pbelow.x - o_x ) - ( o_y - pbelow.y ) + screentile_width - 2 ) * tile_width / 2 +
                   op_x;
        // y uses tile_width because width is definitive for iso tiles
        // tile footprints are half as tall as wide, arbitrarily tall
        screen_y = ( ( pbelow.y - o_y ) - ( pbelow.x - o_x ) - 4 ) * tile_width / 4 +
                   screentile_height * tile_height / 2 + // TODO: more obvious centering math
                   op_y;
    } else {
        screen_x = ( pbelow.x - o_x ) * tile_width + op_x;
        screen_y = ( pbelow.y - o_y ) * tile_height + op_y;
    }
    belowRect.x = screen_x + ( tile_width - belowRect.w ) / 2;
    belowRect.y = screen_y + ( tile_height - belowRect.h ) / 2;
    if( tile_iso ) {
        belowRect.y += tile_height / 8;
    }
    render_fill_rect( renderer, belowRect, tercol.r, tercol.g, tercol.b );

    return true;
}

bool cata_tiles::draw_terrain( const tripoint &p, lit_level ll, int &height_3d )
{
    const ter_id t = g->m.ter( p ); // get the ter_id value at this point
    // check for null, if null return false
    if( t == t_null ) {
        return false;
    }

    //char alteration = 0;
    int subtile = 0;
    int rotation = 0;

    int connect_group;
    if( g->m.ter( p ).obj().connects( connect_group ) ) {
        get_connect_values( p, subtile, rotation, connect_group );
    } else {
        get_terrain_orientation( p, rotation, subtile );
        // do something to get other terrain orientation values
    }

    const std::string &tname = t.obj().id.str();
    if( !g->m.check_and_set_seen_cache( p ) ) {
        g->u.memorize_tile( g->m.getabs( p ), tname, subtile, rotation );
    }

    return draw_from_id_string( tname, C_TERRAIN, empty_string, p, subtile, rotation, ll,
                                nv_goggles_activated, height_3d );
}

bool cata_tiles::draw_terrain_from_memory( const tripoint &p, int &height_3d )
{
    if( !g->u.should_show_map_memory() ) {
        return false;
    }
    const memorized_terrain_tile t = g->u.get_memorized_tile( g->m.getabs( p ) );
    if( t.tile.empty() ) {
        return false;
    }

    TILE_CATEGORY category = C_NONE;

    switch( t.tile[0] ) {
        case 't':
            category = C_TERRAIN;
            break;
        case 'f':
            category = C_FURNITURE;
            break;
        case 'v':
            category = C_VEHICLE_PART;
            break;
        default:
            debugmsg( "Could not infer category for memorized tile %s", t.tile );
            break;
    }

    return draw_from_id_string( t.tile, category, empty_string, p, t.subtile, t.rotation,
                                LL_MEMORIZED, nv_goggles_activated, height_3d );
}

bool cata_tiles::draw_furniture( const tripoint &p, lit_level ll, int &height_3d )
{
    // get furniture ID at x,y
    bool has_furn = g->m.has_furn( p );
    if( !has_furn ) {
        return false;
    }

    const furn_id f_id = g->m.furn( p );

    // for rotation information
    const int neighborhood[4] = {
        static_cast<int>( g->m.furn( tripoint( p.x, p.y + 1, p.z ) ) ), // south
        static_cast<int>( g->m.furn( tripoint( p.x + 1, p.y, p.z ) ) ), // east
        static_cast<int>( g->m.furn( tripoint( p.x - 1, p.y, p.z ) ) ), // west
        static_cast<int>( g->m.furn( tripoint( p.x, p.y - 1, p.z ) ) ) // north
    };

    int subtile = 0;
    int rotation = 0;
    get_tile_values( f_id, neighborhood, subtile, rotation );

    // get the name of this furniture piece
    const std::string &f_name = f_id.obj().id.str();
    if( !g->m.check_and_set_seen_cache( p ) ) {
        g->u.memorize_tile( g->m.getabs( p ), f_name, subtile, rotation );
    }

    bool ret = draw_from_id_string( f_name, C_FURNITURE, empty_string, p, subtile, rotation, ll,
                                    nv_goggles_activated, height_3d );
    return ret;
}

bool cata_tiles::draw_trap( const tripoint &p, lit_level ll, int &height_3d )
{
    const trap &tr = g->m.tr_at( p );
    if( !tr.can_see( p, g->u ) ) {
        return false;
    }

    const int neighborhood[4] = {
        static_cast<int>( g->m.tr_at( tripoint( p.x, p.y + 1, p.z ) ).loadid ), // south
        static_cast<int>( g->m.tr_at( tripoint( p.x + 1, p.y, p.z ) ).loadid ), // east
        static_cast<int>( g->m.tr_at( tripoint( p.x - 1, p.y, p.z ) ).loadid ), // west
        static_cast<int>( g->m.tr_at( tripoint( p.x, p.y - 1, p.z ) ).loadid ) // north
    };

    int subtile = 0;
    int rotation = 0;
    get_tile_values( tr.loadid, neighborhood, subtile, rotation );

    if( !g->m.check_and_set_seen_cache( p ) ) {
        g->u.memorize_tile( g->m.getabs( p ), tr.id.str(), subtile, rotation );
    }

    return draw_from_id_string( tr.id.str(), C_TRAP, empty_string, p, subtile, rotation, ll,
                                nv_goggles_activated, height_3d );
}

bool cata_tiles::draw_graffiti( const tripoint &p, lit_level ll, int &height_3d )
{
    if( !g->m.has_graffiti_at( p ) ) {
        return false;
    }

    return draw_from_id_string( "graffiti", C_NONE, empty_string, p, 0, 0, ll, false, height_3d );
}

bool cata_tiles::draw_field_or_item( const tripoint &p, lit_level ll, int &height_3d )
{
    // check for field
    const field &f = g->m.field_at( p );
    field_id f_id = f.fieldSymbol();
    bool is_draw_field;
    bool do_item;
    switch( f_id ) {
        case fd_null:
            //only draw items
            is_draw_field = false;
            do_item = true;
            break;
        case fd_blood:
        case fd_blood_veggy:
        case fd_blood_insect:
        case fd_blood_invertebrate:
        case fd_gibs_flesh:
        case fd_gibs_veggy:
        case fd_gibs_insect:
        case fd_gibs_invertebrate:
        case fd_bile:
        case fd_slime:
        case fd_acid:
        case fd_sap:
        case fd_sludge:
        case fd_cigsmoke:
        case fd_weedsmoke:
        case fd_cracksmoke:
        case fd_methsmoke:
        case fd_hot_air1:
        case fd_hot_air2:
        case fd_hot_air3:
        case fd_hot_air4:
        case fd_spotlight:
            //need to draw fields and items both
            is_draw_field = true;
            do_item = true;
            break;
        default:
            //only draw fields
            do_item = false;
            is_draw_field = true;
            break;
    }
    bool ret_draw_field = true;
    bool ret_draw_item = true;
    if( is_draw_field ) {
        const std::string fd_name = fieldlist[f.fieldSymbol()].id;

        // for rotation information
        const int neighborhood[4] = {
            static_cast<int>( g->m.field_at( tripoint( p.x, p.y + 1, p.z ) ).fieldSymbol() ), // south
            static_cast<int>( g->m.field_at( tripoint( p.x + 1, p.y, p.z ) ).fieldSymbol() ), // east
            static_cast<int>( g->m.field_at( tripoint( p.x - 1, p.y, p.z ) ).fieldSymbol() ), // west
            static_cast<int>( g->m.field_at( tripoint( p.x, p.y - 1, p.z ) ).fieldSymbol() ) // north
        };

        int subtile = 0;
        int rotation = 0;
        get_tile_values( f.fieldSymbol(), neighborhood, subtile, rotation );

        ret_draw_field = draw_from_id_string( fd_name, C_FIELD, empty_string, p, subtile, rotation,
                                              ll, nv_goggles_activated );
    }
    if( do_item ) {
        if( !g->m.sees_some_items( p, g->u ) ) {
            return false;
        }
        const maptile &cur_maptile = g->m.maptile_at( p );
        // get the last item in the stack, it will be used for display
        const item &displayed_item = cur_maptile.get_uppermost_item();
        // get the item's name, as that is the key used to find it in the map
        const std::string it_name = displayed_item.is_corpse() ? "corpse_" +
                                    displayed_item.get_mtype()->id.str() : displayed_item.typeId();

        const std::string it_category = displayed_item.type->get_item_type_string();
        ret_draw_item = draw_from_id_string( it_name, C_ITEM, it_category, p, 0, 0, ll,
                                             nv_goggles_activated, height_3d );
        if( ret_draw_item && cur_maptile.get_item_count() > 1 ) {
            draw_item_highlight( p );
        }
    }
    return ret_draw_field && ret_draw_item;
}

bool cata_tiles::draw_vpart_below( const tripoint &p, lit_level /*ll*/, int &/*height_3d*/ )
{
    if( !g->m.need_draw_lower_floor( p ) ) {
        return false;
    }
    tripoint pbelow( p.x, p.y, p.z - 1 );
    int height_3d_below = 0;
    return draw_vpart( pbelow, LL_LOW, height_3d_below );
}

bool cata_tiles::draw_vpart( const tripoint &p, lit_level ll, int &height_3d )
{
    const optional_vpart_position vp = g->m.veh_at( p );

    if( !vp ) {
        return false;
    }
    vehicle *const veh = &vp->vehicle();
    // veh_part is the index of the part
    const int veh_part = vp->part_index();

    // Gets the visible part, should work fine once tileset vp_ids are updated to work with the vehicle part json ids
    // get the vpart_id
    char part_mod = 0;
    const vpart_id &vp_id = veh->part_id_string( veh_part, part_mod );

    // prefix with vp_ ident
    const std::string vpid = "vp_" + vp_id.str();
    int subtile = 0;
    if( part_mod > 0 ) {
        switch( part_mod ) {
            case 1:
                subtile = open_;
                break;
            case 2:
                subtile = broken;
                break;
        }
    }
    const cata::optional<vpart_reference> cargopart = vp.part_with_feature( "CARGO", true );
    bool draw_highlight = cargopart && !veh->get_items( cargopart->part_index() ).empty();

    int veh_dir = veh->face.dir();
    if( !veh->forward_velocity() && !veh->player_in_control( g->u ) ) {
        if( !g->m.check_and_set_seen_cache( p ) ) {
            g->u.memorize_tile( g->m.getabs( p ), vpid, subtile, veh_dir );
        }
    }

    bool ret = draw_from_id_string( vpid, C_VEHICLE_PART, empty_string, p, subtile, veh_dir,
                                    ll, nv_goggles_activated, height_3d );
    if( ret && draw_highlight ) {
        draw_item_highlight( p );
    }
    return ret;
}

bool cata_tiles::draw_critter_at_below( const tripoint &p, lit_level, int & )
{
    // Check if we even need to draw below. If not, bail.
    if( !g->m.need_draw_lower_floor( p ) ) {
        return false;
    }

    tripoint pbelow( p.x, p.y, p.z - 1 );

    // Get the critter at the location below. If there isn't one,
    // we can bail.
    const Creature *critter = g->critter_at( pbelow, true );
    if( critter == nullptr ) {
        return false;
    }

    // Check if the player can actually see the critter. We don't care if
    // it's via infrared or not, just whether or not they're seen. If not,
    // we can bail.
    if( !g->u.sees( *critter ) && !g->u.sees_with_infrared( *critter ) ) {
        return false;
    }

    const point screen_point = player_to_screen( pbelow.x, pbelow.y );

    SDL_Color tercol = curses_color_to_SDL( c_red );
    const int sizefactor = 2;

    SDL_Rect belowRect;
    belowRect.h = tile_width / sizefactor;
    belowRect.w = tile_height / sizefactor;

    if( tile_iso ) {
        belowRect.h = ( belowRect.h * 2 ) / 3;
        belowRect.w = ( belowRect.w * 3 ) / 4;
    }

    belowRect.x = screen_point.x + ( tile_width - belowRect.w ) / 2;
    belowRect.y = screen_point.y + ( tile_height - belowRect.h ) / 2;

    if( tile_iso ) {
        belowRect.y += tile_height / 8;
    }

    render_fill_rect( renderer, belowRect, tercol.r, tercol.g, tercol.b );

    return true;
}

bool cata_tiles::draw_critter_at( const tripoint &p, lit_level ll, int &height_3d )
{
    const auto critter = g->critter_at( p, true );
    if( critter != nullptr ) {
        return draw_entity( *critter, p, ll, height_3d );
    }
    return false;
}

bool cata_tiles::draw_zone_mark( const tripoint &p, lit_level ll, int &height_3d )
{
    if( !g->is_zones_manager_open() ) {
        return false;
    }

    const zone_manager &mgr = zone_manager::get_manager();
    const tripoint &abs = g->m.getabs( p );
    const auto zone = mgr.get_bottom_zone( abs );

    if( zone && zone->has_options() ) {
        auto option = dynamic_cast<const mark_option *>( &zone->get_options() );

        if( option && !option->get_mark().empty() ) {
            return draw_from_id_string( option->get_mark(), C_NONE, empty_string, p, 0, 0, ll,
                                        nv_goggles_activated, height_3d );
        }
    }

    return false;
}

bool cata_tiles::draw_entity( const Creature &critter, const tripoint &p, lit_level ll,
                              int &height_3d )
{
    if( !g->u.sees( critter ) ) {
        if( g->u.sees_with_infrared( critter ) ) {
            return draw_from_id_string( "infrared_creature", C_NONE, empty_string, p, 0, 0,
                                        LL_LIT, false, height_3d );
        }
        return false;
    }
    bool result = false;
    bool sees_player = false;
    bool is_player = false;
    Creature::Attitude attitude = Creature::A_ANY;
    const monster *m = dynamic_cast<const monster *>( &critter );
    if( m != nullptr ) {
        const auto ent_category = C_MONSTER;
        std::string ent_subcategory = empty_string;
        if( !m->type->species.empty() ) {
            ent_subcategory = m->type->species.begin()->str();
        }
        const int subtile = corner;
        // depending on the toggle flip sprite left or right
        int rot_facing = -1;
        if( m->facing == FD_LEFT ) {
            rot_facing = 4;
        } else if( m->facing == FD_RIGHT ) {
            rot_facing = 0;
        }
        if( rot_facing >= 0 ) {
            const auto ent_name = m->type->id;
            if( m->has_effect( effect_ridden ) ) {
                int pl_under_height = 6;
                draw_entity_with_overlays( g->u, p, ll, pl_under_height );
            }
            result = draw_from_id_string( ent_name.str(), ent_category, ent_subcategory, p, subtile, rot_facing,
                                          ll, false, height_3d );
            sees_player = m->sees( g->u );
            attitude = m->attitude_to( g-> u );
        }
    }
    const player *pl = dynamic_cast<const player *>( &critter );
    if( pl != nullptr ) {
        draw_entity_with_overlays( *pl, p, ll, height_3d );
        result = true;
        if( pl->is_player() ) {
            is_player = true;
        } else {
            sees_player = pl->sees( g-> u );
            attitude = pl->attitude_to( g-> u );
        }
    }

    if( result && !is_player ) {
        std::ostringstream tmp_id;
        tmp_id << "overlay_" << Creature::attitude_raw_string( attitude );
        if( sees_player ) {
            tmp_id << "_sees_player";
        }
        const std::string draw_id = tmp_id.str();
        if( tileset_ptr->find_tile_type( draw_id ) ) {
            draw_from_id_string( draw_id, C_NONE, empty_string, p, 0, 0, LL_LIT, false, height_3d );
        }
    }
    return result;
}

void cata_tiles::draw_entity_with_overlays( const player &pl, const tripoint &p, lit_level ll,
        int &height_3d )
{
    std::string ent_name;

    if( pl.is_npc() ) {
        ent_name = pl.male ? "npc_male" : "npc_female";
    } else {
        ent_name = pl.male ? "player_male" : "player_female";
    }
    // first draw the character itself(i guess this means a tileset that
    // takes this seriously needs a naked sprite)
    int prev_height_3d = height_3d;

    // depending on the toggle flip sprite left or right
    if( pl.facing == FD_LEFT ) {
        draw_from_id_string( ent_name, C_NONE, "", p, corner, 4, ll, false, height_3d );
    } else if( pl.facing == FD_RIGHT ) {
        draw_from_id_string( ent_name, C_NONE, "", p, corner, 0, ll, false, height_3d );
    }

    // next up, draw all the overlays
    std::vector<std::string> overlays = pl.get_overlay_ids();
    for( const std::string &overlay : overlays ) {
        std::string draw_id = overlay;
        if( find_overlay_looks_like( pl.male, overlay, draw_id ) ) {
            int overlay_height_3d = prev_height_3d;
            if( pl.facing == FD_LEFT ) {
                draw_from_id_string( draw_id, C_NONE, "", p, corner, 4, ll, false, overlay_height_3d );
            } else if( pl.facing == FD_RIGHT ) {
                draw_from_id_string( draw_id, C_NONE, "", p, corner, 0, ll, false, overlay_height_3d );
            }
            // the tallest height-having overlay is the one that counts
            height_3d = std::max( height_3d, overlay_height_3d );
        }
    }
}

bool cata_tiles::draw_item_highlight( const tripoint &pos )
{
    return draw_from_id_string( ITEM_HIGHLIGHT, C_NONE, empty_string, pos, 0, 0, LL_LIT, false );
}

void tileset_loader::ensure_default_item_highlight()
{
    if( ts.find_tile_type( ITEM_HIGHLIGHT ) ) {
        return;
    }
    const Uint8 highlight_alpha = 127;

    int index = ts.tile_values.size();

    const SDL_Surface_Ptr surface = create_surface_32( ts.tile_width, ts.tile_height );
    assert( surface );
    throwErrorIf( SDL_FillRect( surface.get(), NULL, SDL_MapRGBA( surface->format, 0, 0, 127,
                                highlight_alpha ) ) != 0, "SDL_FillRect failed" );
    ts.tile_values.emplace_back( CreateTextureFromSurface( renderer, surface ), SDL_Rect{ 0, 0, ts.tile_width, ts.tile_height } );
    ts.tile_ids[ITEM_HIGHLIGHT].fg.add( std::vector<int>( {index} ), 1 );
}

/* Animation Functions */
/* -- Inits */
void cata_tiles::init_explosion( const tripoint &p, int radius )
{
    do_draw_explosion = true;
    exp_pos = p;
    exp_rad = radius;
}
void cata_tiles::init_custom_explosion_layer( const std::map<tripoint, explosion_tile> &layer )
{
    do_draw_custom_explosion = true;
    custom_explosion_layer = layer;
}
void cata_tiles::init_draw_bullet( const tripoint &p, std::string name )
{
    do_draw_bullet = true;
    bul_pos = p;
    bul_id = std::move( name );
}
void cata_tiles::init_draw_hit( const tripoint &p, std::string name )
{
    do_draw_hit = true;
    hit_pos = p;
    hit_entity_id = std::move( name );
}
void cata_tiles::init_draw_line( const tripoint &p, std::vector<tripoint> trajectory,
                                 std::string name, bool target_line )
{
    do_draw_line = true;
    is_target_line = target_line;
    line_pos = p;
    line_endpoint_id = std::move( name );
    line_trajectory = std::move( trajectory );
}
void cata_tiles::init_draw_cursor( const tripoint &p )
{
    do_draw_cursor = true;
    cursors.emplace_back( p );
}
void cata_tiles::init_draw_highlight( const tripoint &p )
{
    do_draw_highlight = true;
    highlights.emplace_back( p );
}
void cata_tiles::init_draw_weather( weather_printable weather, std::string name )
{
    do_draw_weather = true;
    weather_name = std::move( name );
    anim_weather = std::move( weather );
}
void cata_tiles::init_draw_sct()
{
    do_draw_sct = true;
}
void cata_tiles::init_draw_zones( const tripoint &_start, const tripoint &_end,
                                  const tripoint &_offset )
{
    do_draw_zones = true;
    zone_start = _start;
    zone_end = _end;
    zone_offset = _offset;
}
/* -- Void Animators */
void cata_tiles::void_explosion()
{
    do_draw_explosion = false;
    exp_pos = {-1, -1, -1};
    exp_rad = -1;
}
void cata_tiles::void_custom_explosion()
{
    do_draw_custom_explosion = false;
    custom_explosion_layer.clear();
}
void cata_tiles::void_bullet()
{
    do_draw_bullet = false;
    bul_pos = { -1, -1, -1 };
    bul_id.clear();
}
void cata_tiles::void_hit()
{
    do_draw_hit = false;
    hit_pos = { -1, -1, -1 };
    hit_entity_id.clear();
}
void cata_tiles::void_line()
{
    do_draw_line = false;
    is_target_line = false;
    line_pos = { -1, -1, -1 };
    line_endpoint_id.clear();
    line_trajectory.clear();
}
void cata_tiles::void_cursor()
{
    do_draw_cursor = false;
    cursors.clear();
}
void cata_tiles::void_highlight()
{
    do_draw_highlight = false;
    highlights.clear();
}
void cata_tiles::void_weather()
{
    do_draw_weather = false;
    weather_name.clear();
    anim_weather.vdrops.clear();
}
void cata_tiles::void_sct()
{
    do_draw_sct = false;
}
void cata_tiles::void_zones()
{
    do_draw_zones = false;
}
/* -- Animation Renders */
void cata_tiles::draw_explosion_frame()
{
    std::string exp_name = "explosion";
    int subtile = 0;
    int rotation = 0;

    for( int i = 1; i < exp_rad; ++i ) {
        subtile = corner;
        rotation = 0;

        draw_from_id_string( exp_name, { exp_pos.x - i, exp_pos.y - i, exp_pos.z },
                             subtile, rotation++, LL_LIT, nv_goggles_activated );
        draw_from_id_string( exp_name, { exp_pos.x - i, exp_pos.y + i, exp_pos.z },
                             subtile, rotation++, LL_LIT, nv_goggles_activated );
        draw_from_id_string( exp_name, { exp_pos.x + i, exp_pos.y + i, exp_pos.z },
                             subtile, rotation++, LL_LIT, nv_goggles_activated );
        draw_from_id_string( exp_name, { exp_pos.x + i, exp_pos.y - i, exp_pos.z },
                             subtile, rotation++, LL_LIT, nv_goggles_activated );

        subtile = edge;
        for( int j = 1 - i; j < 0 + i; j++ ) {
            rotation = 0;
            draw_from_id_string( exp_name, { exp_pos.x + j, exp_pos.y - i, exp_pos.z },
                                 subtile, rotation, LL_LIT, nv_goggles_activated );
            draw_from_id_string( exp_name, { exp_pos.x + j, exp_pos.y + i, exp_pos.z },
                                 subtile, rotation, LL_LIT, nv_goggles_activated );

            rotation = 1;
            draw_from_id_string( exp_name, { exp_pos.x - i, exp_pos.y + j, exp_pos.z },
                                 subtile, rotation, LL_LIT, nv_goggles_activated );
            draw_from_id_string( exp_name, { exp_pos.x + i, exp_pos.y + j, exp_pos.z },
                                 subtile, rotation, LL_LIT, nv_goggles_activated );
        }
    }
}

void cata_tiles::draw_custom_explosion_frame()
{
    // TODO: Make the drawing code handle all the missing tiles: <^>v and *
    // TODO: Add more explosion tiles, like "strong explosion", so that it displays more info
    static const std::string exp_strong = "explosion";
    static const std::string exp_medium = "explosion_medium";
    static const std::string exp_weak = "explosion_weak";
    int subtile = 0;
    int rotation = 0;

    for( const auto &pr : custom_explosion_layer ) {
        const explosion_neighbors ngh = pr.second.neighborhood;
        const nc_color col = pr.second.color;

        switch( ngh ) {
            case N_NORTH:
            case N_SOUTH:
                subtile = edge;
                rotation = 1;
                break;
            case N_WEST:
            case N_EAST:
                subtile = edge;
                rotation = 0;
                break;
            case N_NORTH | N_SOUTH:
            case N_NORTH | N_SOUTH | N_WEST:
            case N_NORTH | N_SOUTH | N_EAST:
                subtile = edge;
                rotation = 1;
                break;
            case N_WEST | N_EAST:
            case N_WEST | N_EAST | N_NORTH:
            case N_WEST | N_EAST | N_SOUTH:
                subtile = edge;
                rotation = 0;
                break;
            case N_SOUTH | N_EAST:
                subtile = corner;
                rotation = 0;
                break;
            case N_NORTH | N_EAST:
                subtile = corner;
                rotation = 1;
                break;
            case N_NORTH | N_WEST:
                subtile = corner;
                rotation = 2;
                break;
            case N_SOUTH | N_WEST:
                subtile = corner;
                rotation = 3;
                break;
            case N_NO_NEIGHBORS:
                subtile = edge;
                break;
            case N_WEST | N_EAST | N_NORTH | N_SOUTH:
                // Needs some special tile
                subtile = edge;
                break;
        }

        const tripoint &p = pr.first;
        if( col == c_red ) {
            draw_from_id_string( exp_strong, p, subtile, rotation, LL_LIT, nv_goggles_activated );
        } else if( col == c_yellow ) {
            draw_from_id_string( exp_medium, p, subtile, rotation, LL_LIT, nv_goggles_activated );
        } else {
            draw_from_id_string( exp_weak, p, subtile, rotation, LL_LIT, nv_goggles_activated );
        }
    }
}
void cata_tiles::draw_bullet_frame()
{
    draw_from_id_string( bul_id, C_BULLET, empty_string, bul_pos, 0, 0, LL_LIT, false );
}
void cata_tiles::draw_hit_frame()
{
    std::string hit_overlay = "animation_hit";

    draw_from_id_string( hit_entity_id, C_HIT_ENTITY, empty_string, hit_pos, 0, 0, LL_LIT, false );
    draw_from_id_string( hit_overlay, hit_pos, 0, 0, LL_LIT, false );
}
void cata_tiles::draw_line()
{
    if( line_trajectory.empty() ) {
        return;
    }
    static std::string line_overlay = "animation_line";
    if( !is_target_line || g->u.sees( line_pos ) ) {
        for( auto it = line_trajectory.begin(); it != line_trajectory.end() - 1; ++it ) {
            draw_from_id_string( line_overlay, *it, 0, 0, LL_LIT, false );
        }
    }

    draw_from_id_string( line_endpoint_id, line_trajectory.back(), 0, 0, LL_LIT, false );
}
void cata_tiles::draw_cursor()
{
    for( const tripoint &p : cursors ) {
        draw_from_id_string( "cursor", p, 0, 0, LL_LIT, false );
    }
}
void cata_tiles::draw_highlight()
{
    for( const tripoint &p : highlights ) {
        draw_from_id_string( "highlight", p, 0, 0, LL_LIT, false );
    }
}
void cata_tiles::draw_weather_frame()
{

    for( auto &vdrop : anim_weather.vdrops ) {
        // TODO: Z-level awareness if weather ever happens on anything but z-level 0.
        int x = 0;
        int y = 0;
        if( tile_iso ) {
            x = vdrop.first;
            y = vdrop.second;
        } else {
            // currently in ASCII screen coordinates
            x = vdrop.first + o_x;
            y = vdrop.second + o_y;
        }
        draw_from_id_string( weather_name, C_WEATHER, empty_string, {x, y, 0}, 0, 0,
                             LL_LIT, nv_goggles_activated );
    }
}

void cata_tiles::draw_sct_frame( std::multimap<point, formatted_text> &overlay_strings )
{
    const bool use_font = get_option<bool>( "ANIMATION_SCT_USE_FONT" );

    for( auto iter = SCT.vSCT.begin(); iter != SCT.vSCT.end(); ++iter ) {
        const int iDX = iter->getPosX();
        const int iDY = iter->getPosY();
        const int full_text_length = iter->getText().length();

        int iOffsetX = 0;
        int iOffsetY = 0;

        for( int j = 0; j < 2; ++j ) {
            std::string sText = iter->getText( ( j == 0 ) ? "first" : "second" );
            int FG = msgtype_to_tilecolor( iter->getMsgType( ( j == 0 ) ? "first" : "second" ),
                                           iter->getStep() >= SCT.iMaxSteps / 2 );

            if( use_font ) {
                const auto direction = iter->getDirecton();
                // Compensate for string length offset added at SCT creation
                // (it will be readded using font size and proper encoding later).
                const int direction_offset = ( -direction_XY( direction ).x + 1 ) * full_text_length / 2;

                overlay_strings.emplace(
                    player_to_screen( iDX + direction_offset, iDY ),
                    formatted_text( sText, FG, direction ) );
            } else {
                for( auto &it : sText ) {
                    const std::string generic_id = get_ascii_tile_id( it, FG, -1 );

                    if( tileset_ptr->find_tile_type( generic_id ) ) {
                        draw_from_id_string( generic_id, C_NONE, empty_string,
                        { iDX + iOffsetX, iDY + iOffsetY, g->u.pos().z }, 0, 0, LL_LIT, false );
                    }

                    if( tile_iso ) {
                        iOffsetY++;
                    }
                    iOffsetX++;
                }
            }
        }
    }
}

void cata_tiles::draw_zones_frame()
{
    for( int iY = zone_start.y; iY <= zone_end.y; ++ iY ) {
        for( int iX = zone_start.x; iX <= zone_end.x; ++iX ) {
            draw_from_id_string( "highlight", C_NONE, empty_string,
            { iX + zone_offset.x, iY + zone_offset.y, g->u.pos().z },
            0, 0, LL_LIT, false );
        }
    }

}
void cata_tiles::draw_footsteps_frame()
{
    static const std::string footstep_tilestring = "footstep";
    for( const auto &footstep : sounds::get_footstep_markers() ) {
        draw_from_id_string( footstep_tilestring, footstep, 0, 0, LL_LIT, false );
    }
}
/* END OF ANIMATION FUNCTIONS */

void cata_tiles::init_light()
{
    g->reset_light_level();
}

void cata_tiles::get_terrain_orientation( const tripoint &p, int &rota, int &subtile )
{
    // get terrain at x,y
    ter_id tid = g->m.ter( p );
    if( tid == t_null ) {
        subtile = 0;
        rota = 0;
        return;
    }

    // get terrain neighborhood
    const ter_id neighborhood[4] = {
        g->m.ter( tripoint( p.x, p.y + 1, p.z ) ), // south
        g->m.ter( tripoint( p.x + 1, p.y, p.z ) ), // east
        g->m.ter( tripoint( p.x - 1, p.y, p.z ) ), // west
        g->m.ter( tripoint( p.x, p.y - 1, p.z ) ) // north
    };

    bool connects[4];
    char val = 0;

    // populate connection information
    for( int i = 0; i < 4; ++i ) {
        connects[i] = ( neighborhood[i] == tid );

        if( connects[i] ) {
            val += 1 << i;
        }
    }

    get_rotation_and_subtile( val, rota, subtile );
}

void cata_tiles::get_rotation_and_subtile( const char val, int &rotation, int &subtile )
{
    switch( val ) {
        // no connections
        case 0:
            subtile = unconnected;
            rotation = 0;
            break;
        // all connections
        case 15:
            subtile = center;
            rotation = 0;
            break;
        // end pieces
        case 8:
            subtile = end_piece;
            rotation = 2;
            break;
        case 4:
            subtile = end_piece;
            rotation = 3;
            break;
        case 2:
            subtile = end_piece;
            rotation = 1;
            break;
        case 1:
            subtile = end_piece;
            rotation = 0;
            break;
        // edges
        case 9:
            subtile = edge;
            rotation = 0;
            break;
        case 6:
            subtile = edge;
            rotation = 1;
            break;
        // corners
        case 12:
            subtile = corner;
            rotation = 2;
            break;
        case 10:
            subtile = corner;
            rotation = 1;
            break;
        case 3:
            subtile = corner;
            rotation = 0;
            break;
        case 5:
            subtile = corner;
            rotation = 3;
            break;
        // all t_connections
        case 14:
            subtile = t_connection;
            rotation = 2;
            break;
        case 11:
            subtile = t_connection;
            rotation = 1;
            break;
        case 7:
            subtile = t_connection;
            rotation = 0;
            break;
        case 13:
            subtile = t_connection;
            rotation = 3;
            break;
    }
}

void cata_tiles::get_connect_values( const tripoint &p, int &subtile, int &rotation,
                                     int connect_group )
{
    uint8_t connections = g->m.get_known_connections( p, connect_group );
    get_rotation_and_subtile( connections, rotation, subtile );
}

void cata_tiles::get_tile_values( const int t, const int *tn, int &subtile, int &rotation )
{
    bool connects[4];
    char val = 0;
    for( int i = 0; i < 4; ++i ) {
        connects[i] = ( tn[i] == t );
        if( connects[i] ) {
            val += 1 << i;
        }
    }
    get_rotation_and_subtile( val, rotation, subtile );
}

void cata_tiles::do_tile_loading_report()
{
    DebugLog( D_INFO, DC_ALL ) << "Loaded tileset: " << get_option<std::string>( "TILES" );

    if( !g->is_core_data_loaded() ) {
        return; // There's nothing to do anymore without the core data.
    }

    tile_loading_report<ter_t>( ter_t::count(), "Terrain", "" );
    tile_loading_report<furn_t>( furn_t::count(), "Furniture", "" );

    std::map<itype_id, const itype *> items;
    for( const itype *e : item_controller->all() ) {
        items.emplace( e->get_id(), e );
    }
    tile_loading_report( items, "Items", "" );

    auto mtypes = MonsterGenerator::generator().get_all_mtypes();
    lr_generic( mtypes.begin(), mtypes.end(), []( const std::vector<mtype>::iterator & m ) {
        return ( *m ).id.str();
    }, "Monsters", "" );
    tile_loading_report( vpart_info::all(), "Vehicle Parts", "vp_" );
    tile_loading_report<trap>( trap::count(), "Traps", "" );
    tile_loading_report( fieldlist, num_fields, "Fields", "" );

    // needed until DebugLog ostream::flush bugfix lands
    DebugLog( D_INFO, DC_ALL );
}

point cata_tiles::player_to_screen( const int x, const int y ) const
{
    int screen_x = 0;
    int screen_y = 0;
    if( tile_iso ) {
        screen_x = ( ( x - o_x ) - ( o_y - y ) + screentile_width - 2 ) * tile_width / 2 +
                   op_x;
        // y uses tile_width because width is definitive for iso tiles
        // tile footprints are half as tall as wide, arbitrarily tall
        screen_y = ( ( y - o_y ) - ( x - o_x ) - 4 ) * tile_width / 4 +
                   screentile_height * tile_height / 2 + // TODO: more obvious centering math
                   op_y;
    } else {
        screen_x = ( x - o_x ) * tile_width + op_x;
        screen_y = ( y - o_y ) * tile_height + op_y;
    }
    return {screen_x, screen_y};
}

template<typename Iter, typename Func>
void cata_tiles::lr_generic( Iter begin, Iter end, Func id_func, const std::string &label,
                             const std::string &prefix )
{
    int missing = 0;
    int present = 0;
    std::string missing_list;
    for( ; begin != end; ++begin ) {
        const std::string id_string = id_func( begin );
        if( !tileset_ptr->find_tile_type( prefix + id_string ) ) {
            missing++;
            missing_list.append( id_string + " " );
        } else {
            present++;
        }
    }
    DebugLog( D_INFO, DC_ALL ) << "Missing " << label << ": " << missing_list;
}

template <typename maptype>
void cata_tiles::tile_loading_report( const maptype &tiletypemap, const std::string &label,
                                      const std::string &prefix )
{
    lr_generic( tiletypemap.begin(), tiletypemap.end(),
    []( const decltype( tiletypemap.begin() ) & v ) {
        // c_str works for std::string and for string_id!
        return v->first.c_str();
    }, label, prefix );
}

template <typename base_type>
void cata_tiles::tile_loading_report( const size_t count, const std::string &label,
                                      const std::string &prefix )
{
    lr_generic( static_cast<size_t>( 0 ), count,
    []( const size_t i ) {
        return int_id<base_type>( i ).id().str();
    }, label, prefix );
}

template <typename arraytype>
void cata_tiles::tile_loading_report( const arraytype &array, int array_length,
                                      const std::string &label, const std::string &prefix )
{
    const auto begin = &( array[0] );
    lr_generic( begin, begin + array_length,
    []( decltype( begin ) const v ) {
        return v->id;
    }, label, prefix );
}

<<<<<<< HEAD
inline void cata_tiles::handle_draw_rect( const SDL_Renderer_Ptr &renderer, const SDL_Rect &rect,
        Uint32 r, Uint32 g, Uint32 b )
{
    if( alt_rect_tex_enabled ) {
        SetTextureColorMod( alt_rect_tex, r, g, b );
        RenderCopy( renderer, alt_rect_tex, NULL, &rect );
    } else {
        SetRenderDrawColor( renderer, r, g, b, 255 );
        RenderFillRect( renderer, &rect );
    }
}

std::vector<id_and_option> cata_tiles::build_renderer_list()
=======
std::vector<options_manager::id_and_option> cata_tiles::build_renderer_list()
>>>>>>> ad1332f1
{
    std::vector<id_and_option> renderer_names;
    std::vector<id_and_option> default_renderer_names = {
#if defined(TILES)
#   if defined(_WIN32)
        { "direct3d", translate_marker( "direct3d" ) },
#   endif
        { "software", translate_marker( "software" ) },
        { "opengl", translate_marker( "opengl" ) },
        { "opengles2", translate_marker( "opengles2" ) },
#else
        { "software", translate_marker( "software" ) }
#endif

    };
    int numRenderDrivers = SDL_GetNumRenderDrivers();
    DebugLog( D_INFO, DC_ALL ) << "Number of render drivers on your system: " << numRenderDrivers;
    for( int ii = 0; ii < numRenderDrivers; ii++ ) {
        SDL_RendererInfo ri;
        SDL_GetRenderDriverInfo( ii, &ri );
        DebugLog( D_INFO, DC_ALL ) << "Render driver: " << ii << "/" << ri.name;
        // First default renderer name we will put first on the list. We can use it later as default value.
        if( ri.name == default_renderer_names.front().first ) {
            renderer_names.emplace( renderer_names.begin(), default_renderer_names.front() );
        } else {
            renderer_names.emplace_back( ri.name, ri.name );
        }

    }

    return renderer_names.empty() ? default_renderer_names : renderer_names;
}

#endif // SDL_TILES<|MERGE_RESOLUTION|>--- conflicted
+++ resolved
@@ -3003,23 +3003,7 @@
     }, label, prefix );
 }
 
-<<<<<<< HEAD
-inline void cata_tiles::handle_draw_rect( const SDL_Renderer_Ptr &renderer, const SDL_Rect &rect,
-        Uint32 r, Uint32 g, Uint32 b )
-{
-    if( alt_rect_tex_enabled ) {
-        SetTextureColorMod( alt_rect_tex, r, g, b );
-        RenderCopy( renderer, alt_rect_tex, NULL, &rect );
-    } else {
-        SetRenderDrawColor( renderer, r, g, b, 255 );
-        RenderFillRect( renderer, &rect );
-    }
-}
-
 std::vector<id_and_option> cata_tiles::build_renderer_list()
-=======
-std::vector<options_manager::id_and_option> cata_tiles::build_renderer_list()
->>>>>>> ad1332f1
 {
     std::vector<id_and_option> renderer_names;
     std::vector<id_and_option> default_renderer_names = {
