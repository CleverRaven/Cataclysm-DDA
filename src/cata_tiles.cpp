--- conflicted
+++ resolved
@@ -1558,7 +1558,7 @@
                     ( in_map_bounds && ( here.dont_draw_lower_floor( pos ) || has_memory_at( pos ) ) )
                     || ( !in_map_bounds && ( has_memory_at( pos ) || pos.z <= 0 ) ) ) {
                     // invisible to normal eyes
-                    bool invisible[5];
+                    std::array<bool, 5> invisible;
                     invisible[0] = false;
 
                     if( !in_vis_bounds ) {
@@ -1643,7 +1643,7 @@
                 const auto &ch = here.access_cache( z );
                 if( here.inbounds( p.pos && z != p.pos.z ) ) {
                     if( !f.hide_unseen || ch.visibility_cache[p.pos.x][p.pos.y] != lit_level::BLANK ) {
-                        const bool ( invis )[5] = {false, false, false, false, false};
+                        const std::array<bool, 5> invis = {false, false, false, false, false};
                         ( this->*( f.function ) )( {p.pos.xy(), z}, p.ll, p.height_3d, invis, center.z - z );
                     }
                 } else {
@@ -2625,58 +2625,18 @@
     };
 
     if( rotate_sprite ) {
-<<<<<<< HEAD
-        switch( rota % 4 ) {
-            default:
-            case 0:
-                // unrotated (and 180, with just two sprites)
-                ret = render( 0, SDL_FLIP_NONE );
-                break;
-            case 1:
-                // 90 degrees (and 270, with just two sprites)
-#if defined(_WIN32) && defined(CROSS_LINUX)
-                // For an unknown reason, additional offset is required in direct3d mode
-                // for cross-compilation from Linux to Windows
-                if( direct3d_mode ) {
-                    destination.y -= 1;
-                }
-#endif
-                if( !is_isometric() ) {
-                    // never rotate isometric tiles
-                    ret = render( -90, SDL_FLIP_NONE );
-                    SDL_FLIP_NONE );
-                } else {
-                    ret = render( 0, SDL_FLIP_NONE );
-                }
-                break;
-            case 2:
-                // 180 degrees, implemented with flips instead of rotation
-                if( !is_isometric() ) {
-                    // never flip isometric tiles vertically
-                    ret = render( 0, static_cast<SDL_RendererFlip>( SDL_FLIP_HORIZONTAL | SDL_FLIP_VERTICAL ) );
-                } else {
-                    ret = render( 0, SDL_FLIP_NONE );
-                }
-                break;
-            case 3:
-                // 270 degrees
-=======
         if( rota == -1 ) {
             // flip horizontally
-            ret = sprite_tex->render_copy_ex(
-                      renderer, &destination, 0, nullptr,
-                      static_cast<SDL_RendererFlip>( SDL_FLIP_HORIZONTAL ) );
+            ret = render( 0, SDL_FLIP_HORIZONTAL );
         } else {
             switch( rota % 4 ) {
                 default:
                 case 0:
                     // unrotated (and 180, with just two sprites)
-                    ret = sprite_tex->render_copy_ex( renderer, &destination, 0, nullptr,
-                                                      SDL_FLIP_NONE );
+                    ret = render( 0, SDL_FLIP_NONE );
                     break;
                 case 1:
                     // 90 degrees (and 270, with just two sprites)
->>>>>>> 07a96413
 #if defined(_WIN32) && defined(CROSS_LINUX)
                     // For an unknown reason, additional offset is required in direct3d mode
                     // for cross-compilation from Linux to Windows
@@ -2684,34 +2644,20 @@
                         destination.y -= 1;
                     }
 #endif
-<<<<<<< HEAD
-                if( !is_isometric() ) {
-                    // never rotate isometric tiles
-                    ret = render( 90, SDL_FLIP_NONE );
-                } else {
-                    ret = render( 0, SDL_FLIP_NONE );
-                }
-                break;
-=======
                     if( !is_isometric() ) {
                         // never rotate isometric tiles
-                        ret = sprite_tex->render_copy_ex( renderer, &destination, -90, nullptr,
-                                                          SDL_FLIP_NONE );
+                        ret = render( -90, SDL_FLIP_NONE );
                     } else {
-                        ret = sprite_tex->render_copy_ex( renderer, &destination, 0, nullptr,
-                                                          SDL_FLIP_NONE );
+                        ret = render( 0, SDL_FLIP_NONE );
                     }
                     break;
                 case 2:
                     // 180 degrees, implemented with flips instead of rotation
                     if( !is_isometric() ) {
                         // never flip isometric tiles vertically
-                        ret = sprite_tex->render_copy_ex(
-                                  renderer, &destination, 0, nullptr,
-                                  static_cast<SDL_RendererFlip>( SDL_FLIP_HORIZONTAL | SDL_FLIP_VERTICAL ) );
+                        ret = render( 0, static_cast<SDL_RendererFlip>( SDL_FLIP_HORIZONTAL | SDL_FLIP_VERTICAL ) );
                     } else {
-                        ret = sprite_tex->render_copy_ex( renderer, &destination, 0, nullptr,
-                                                          SDL_FLIP_NONE );
+                        ret = render( 0, SDL_FLIP_NONE );
                     }
                     break;
                 case 3:
@@ -2725,15 +2671,12 @@
 #endif
                     if( !is_isometric() ) {
                         // never rotate isometric tiles
-                        ret = sprite_tex->render_copy_ex( renderer, &destination, 90, nullptr,
-                                                          SDL_FLIP_NONE );
+                        ret = render( 90, SDL_FLIP_NONE );
                     } else {
-                        ret = sprite_tex->render_copy_ex( renderer, &destination, 0, nullptr,
-                                                          SDL_FLIP_NONE );
+                        ret = render( 0, SDL_FLIP_NONE );
                     }
                     break;
             }
->>>>>>> 07a96413
         }
     } else {
         // don't rotate, same as case 0 above
@@ -3781,13 +3724,8 @@
         draw_from_id_string( ent_name, TILE_CATEGORY::NONE, "", p, corner, 0, ll, false,
                              height_3d, 0 );
     } else if( ch.facing == FacingDirection::LEFT ) {
-<<<<<<< HEAD
-        draw_from_id_string( ent_name, TILE_CATEGORY::NONE, "", p, corner, 4, ll, false,
+        draw_from_id_string( ent_name, TILE_CATEGORY::NONE, "", p, corner, -1, ll, false,
                              height_3d, 0 );
-=======
-        draw_from_id_string( ent_name, TILE_CATEGORY::NONE, "", p, corner, -1, ll, false,
-                             height_3d );
->>>>>>> 07a96413
     }
 
     // next up, draw all the overlays
