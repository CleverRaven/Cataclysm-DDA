--- conflicted
+++ resolved
@@ -586,15 +586,6 @@
     screentile_width = (width + tile_width - 1) / tile_width;
     screentile_height = (height + tile_height - 1) / tile_height;
 
-<<<<<<< HEAD
-    tripoint temp;
-    temp.z = center.z;
-    int &x = temp.x;
-    int &y = temp.y;
-    for( x = o_x; x <= o_x + sx - 1; x++ ) {
-        for( y = o_y; y <= o_y + sy - 1; y++ ) {
-            draw_single_tile( temp, g->m.visibility_cache[x][y], cache );
-=======
     // in isometric mode, render the whole reality bubble
     // TODO: make this smarter
     const int min_x = tile_iso ? MAPSIZE*SEEX : o_x;
@@ -604,10 +595,13 @@
     const int max_y = tile_iso ? MAPSIZE*SEEX : sy + o_y;
     const int dy = 1;
 
-    for (int y=min_y; (y*dy)<(max_y*dy); y+=dy) {
-        for (int x=min_x; (x*dx)<(max_x*dx); x+=dx) {
-            draw_single_tile( x, y, g->m.visibility_cache[x][y], cache );
->>>>>>> 5c3b5291
+    tripoint temp;
+    temp.z = center.z;
+    int &x = temp.x;
+    int &y = temp.y;
+    for( y = min_y; y * dy < max_y * dy; y += dy) {
+        for( x = min_x; x * dx < max_x * dx; x += dx) {
+            draw_single_tile( temp, g->m.visibility_cache[x][y], cache );
         }
     }
 
