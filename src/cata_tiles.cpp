#if defined(TILES)
#include "cata_tiles.h"

#include <cmath>
#include <cstdint>
#include <algorithm>
#include <array>
#include <cassert>
#include <fstream>
#include <bitset>
#include <iterator>
#include <stdexcept>
#include <tuple>
#include <set>
#include <sstream>

#include "avatar.h"
#include "cata_utility.h"
#include "catacharset.h"
#include "clzones.h"
#include "cursesport.h"
#include "debug.h"
#include "field.h"
#include "game.h"
#include "item.h"
#include "item_factory.h"
#include "itype.h"
#include "json.h"
#include "map.h"
#include "mapdata.h"
#include "mod_tileset.h"
#include "monster.h"
#include "monstergenerator.h"
#include "mtype.h"
#include "npc.h"
#include "output.h"
#include "overlay_ordering.h"
#include "path_info.h"
#include "player.h"
#include "pixel_minimap.h"
#include "rect_range.h"
#include "sdl_utils.h"
#include "sdl_wrappers.h"
#include "scent_map.h"
#include "sounds.h"
#include "submap.h"
#include "trap.h"
#include "veh_type.h"
#include "vehicle.h"
#include "vpart_position.h"
#include "weather.h"
#include "weighted_list.h"
#include "calendar.h"
#include "character.h"
#include "color.h"
#include "cursesdef.h"
#include "int_id.h"
#include "map_memory.h"
#include "optional.h"
#include "sdltiles.h"
#include "string_id.h"
#include "tileray.h"
#include "translations.h"
#include "type_id.h"
#include "game_constants.h"

#define dbg(x) DebugLog((x),D_SDL) << __FILE__ << ":" << __LINE__ << ": "

static const std::string ITEM_HIGHLIGHT( "highlight_item" );

static const std::array<std::string, 8> multitile_keys = {{
        "center",
        "corner",
        "edge",
        "t_connection",
        "end_piece",
        "unconnected",
        "open",
        "broken"
    }
};

extern int fontwidth;
extern int fontheight;
const efftype_id effect_ridden( "ridden" );
const efftype_id effect_riding( "riding" );
static const std::string empty_string;
static const std::array<std::string, 12> TILE_CATEGORY_IDS = {{
        "", // C_NONE,
        "vehicle_part", // C_VEHICLE_PART,
        "terrain", // C_TERRAIN,
        "item", // C_ITEM,
        "furniture", // C_FURNITURE,
        "trap", // C_TRAP,
        "field", // C_FIELD,
        "lighting", // C_LIGHTING,
        "monster", // C_MONSTER,
        "bullet", // C_BULLET,
        "hit_entity", // C_HIT_ENTITY,
        "weather", // C_WEATHER,
    }
};

namespace
{

std::string get_ascii_tile_id( const uint32_t sym, const int FG, const int BG )
{
    return std::string( { 'A', 'S', 'C', 'I', 'I', '_', static_cast<char>( sym ), static_cast<char>( FG ), static_cast<char>( BG ) } );
}

pixel_minimap_mode pixel_minimap_mode_from_string( const std::string &mode )
{
    if( mode == "solid" ) {
        return pixel_minimap_mode::solid;
    } else if( mode == "squares" ) {
        return pixel_minimap_mode::squares;
    } else if( mode == "dots" ) {
        return pixel_minimap_mode::dots;
    }

    debugmsg( "Unsupported pixel minimap mode \"" + mode + "\"." );
    return pixel_minimap_mode::solid;
}

} // namespace

static int msgtype_to_tilecolor( const game_message_type type, const bool bOldMsg )
{
    const int iBold = bOldMsg ? 0 : 8;

    switch( type ) {
        case m_good:
            return iBold + catacurses::green;
        case m_bad:
            return iBold + catacurses::red;
        case m_mixed:
        case m_headshot:
            return iBold + catacurses::magenta;
        case m_neutral:
            return iBold + catacurses::white;
        case m_warning:
        case m_critical:
            return iBold + catacurses::yellow;
        case m_info:
        case m_grazing:
            return iBold + catacurses::blue;
        default:
            break;
    }

    return -1;
}

formatted_text::formatted_text( const std::string &text, const int color,
                                const direction direction )
    : text( text ), color( color )
{
    switch( direction ) {
        case NORTHWEST:
        case WEST:
        case SOUTHWEST:
            alignment = TEXT_ALIGNMENT_RIGHT;
            break;
        case NORTH:
        case CENTER:
        case SOUTH:
            alignment = TEXT_ALIGNMENT_CENTER;
            break;
        default:
            alignment = TEXT_ALIGNMENT_LEFT;
            break;
    }
}

cata_tiles::cata_tiles( const SDL_Renderer_Ptr &renderer ) :
    renderer( renderer ),
    minimap( new pixel_minimap( renderer ) )
{
    assert( renderer );

    tile_height = 0;
    tile_width = 0;
    tile_ratiox = 0;
    tile_ratioy = 0;

    in_animation = false;
    do_draw_explosion = false;
    do_draw_custom_explosion = false;
    do_draw_bullet = false;
    do_draw_hit = false;
    do_draw_line = false;
    do_draw_cursor = false;
    do_draw_highlight = false;
    do_draw_weather = false;
    do_draw_sct = false;
    do_draw_zones = false;

    nv_goggles_activated = false;

    on_options_changed();
}

cata_tiles::~cata_tiles() = default;

void cata_tiles::on_options_changed()
{
    memory_map_mode = get_option <std::string>( "MEMORY_MAP_MODE" );

    pixel_minimap_settings settings;

    settings.mode = pixel_minimap_mode_from_string( get_option<std::string>( "PIXEL_MINIMAP_MODE" ) );
    settings.brightness = get_option<int>( "PIXEL_MINIMAP_BRIGHTNESS" );
    settings.beacon_size = get_option<int>( "PIXEL_MINIMAP_BEACON_SIZE" );
    settings.beacon_blink_interval = get_option<int>( "PIXEL_MINIMAP_BLINK" );
    settings.square_pixels = get_option<bool>( "PIXEL_MINIMAP_RATIO" );
    settings.scale_to_fit = get_option<bool>( "PIXEL_MINIMAP_SCALE_TO_FIT" );

    minimap->set_settings( settings );
}

const tile_type *tileset::find_tile_type( const std::string &id ) const
{
    const auto iter = tile_ids.find( id );
    return iter != tile_ids.end() ? &iter->second : nullptr;
}

tile_type &tileset::create_tile_type( const std::string &id, tile_type &&new_tile_type )
{
    tile_type &result = tile_ids[id];
    result = std::move( new_tile_type );
    return result;
}

void cata_tiles::load_tileset( const std::string &tileset_id, const bool precheck,
                               const bool force )
{
    if( tileset_ptr && tileset_ptr->get_tileset_id() == tileset_id && !force ) {
        return;
    }
    // TODO: move into clear or somewhere else.
    // reset the overlay ordering from the previous loaded tileset
    tileset_mutation_overlay_ordering.clear();

    // Load the tileset into a separate instance and only set this->tileset_ptr
    // when the loading has succeeded.
    std::unique_ptr<tileset> new_tileset_ptr = std::make_unique<tileset>();
    tileset_loader loader( *new_tileset_ptr, renderer );
    loader.load( tileset_id, precheck );
    tileset_ptr = std::move( new_tileset_ptr );

    set_draw_scale( 16 );

    minimap->set_type( tile_iso ? pixel_minimap_type::iso : pixel_minimap_type::ortho );
}

void cata_tiles::reinit()
{
    set_draw_scale( 16 );
    RenderClear( renderer );
}

static void get_tile_information( const std::string &config_path, std::string &json_path,
                                  std::string &tileset_path )
{
    const std::string default_json = FILENAMES["defaulttilejson"];
    const std::string default_tileset = FILENAMES["defaulttilepng"];

    // Get JSON and TILESET vars from config
    const auto reader = [&]( std::istream & fin ) {
        while( !fin.eof() ) {
            std::string sOption;
            fin >> sOption;

            if( sOption.empty() ) {
                getline( fin, sOption );
            } else if( sOption[0] == '#' ) { // Skip comment
                getline( fin, sOption );
            } else if( sOption.find( "JSON" ) != std::string::npos ) {
                fin >> json_path;
                dbg( D_INFO ) << "JSON path set to [" << json_path << "].";
            } else if( sOption.find( "TILESET" ) != std::string::npos ) {
                fin >> tileset_path;
                dbg( D_INFO ) << "TILESET path set to [" << tileset_path << "].";
            } else {
                getline( fin, sOption );
            }
        }
    };

    if( !read_from_file( config_path, reader ) ) {
        json_path = default_json;
        tileset_path = default_tileset;
    }

    if( json_path.empty() ) {
        json_path = default_json;
        dbg( D_INFO ) << "JSON set to default [" << json_path << "].";
    }
    if( tileset_path.empty() ) {
        tileset_path = default_tileset;
        dbg( D_INFO ) << "TILESET set to default [" << tileset_path << "].";
    }
}

template<typename PixelConverter>
static SDL_Surface_Ptr apply_color_filter( const SDL_Surface_Ptr &original,
        PixelConverter pixel_converter )
{
    assert( original );
    SDL_Surface_Ptr surf = create_surface_32( original->w, original->h );
    assert( surf );
    throwErrorIf( SDL_BlitSurface( original.get(), nullptr, surf.get(), nullptr ) != 0,
                  "SDL_BlitSurface failed" );

    auto pix = reinterpret_cast<SDL_Color *>( surf->pixels );

    for( int y = 0, ey = surf->h; y < ey; ++y ) {
        for( int x = 0, ex = surf->w; x < ex; ++x, ++pix ) {
            if( pix->a == 0x00 ) {
                // This check significantly improves the performance since
                // vast majority of pixels in the tilesets are completely transparent.
                continue;
            }
            *pix = pixel_converter( *pix );
        }
    }

    return surf;
}

static bool is_contained( const SDL_Rect &smaller, const SDL_Rect &larger )
{
    return smaller.x >= larger.x &&
           smaller.y >= larger.y &&
           smaller.x + smaller.w <= larger.x + larger.w &&
           smaller.y + smaller.h <= larger.y + larger.h;
}

void tileset_loader::copy_surface_to_texture( const SDL_Surface_Ptr &surf, const point &offset,
        std::vector<texture> &target )
{
    assert( surf );
    const rect_range<SDL_Rect> input_range( sprite_width, sprite_height, surf->w / sprite_width,
                                            surf->h / sprite_height );

    const std::shared_ptr<SDL_Texture> texture_ptr = CreateTextureFromSurface( renderer, surf );
    assert( texture_ptr );

    for( const SDL_Rect rect : input_range ) {
        assert( offset.x % sprite_width == 0 );
        assert( offset.y % sprite_height == 0 );
        const point pos( offset + point( rect.x, rect.y ) );
        assert( pos.x % sprite_width == 0 );
        assert( pos.y % sprite_height == 0 );
        const size_t index = this->offset + ( pos.x / sprite_width ) + ( pos.y / sprite_height ) *
                             ( tile_atlas_width / sprite_width );
        assert( index < target.size() );
        assert( target[index].dimension() == std::make_pair( 0, 0 ) );
        target[index] = texture( texture_ptr, rect );
    }
}

void tileset_loader::create_textures_from_tile_atlas( const SDL_Surface_Ptr &tile_atlas,
        const point &offset )
{
    assert( tile_atlas );

    /** perform color filter conversion here */
    using tiles_pixel_color_entry = std::tuple<std::vector<texture>*, std::string>;
    std::array<tiles_pixel_color_entry, 5> tile_values_data = {{
            { std::make_tuple( &ts.tile_values, "color_pixel_none" ) },
            { std::make_tuple( &ts.shadow_tile_values, "color_pixel_grayscale" ) },
            { std::make_tuple( &ts.night_tile_values, "color_pixel_nightvision" ) },
            { std::make_tuple( &ts.overexposed_tile_values, "color_pixel_overexposed" ) },
            { std::make_tuple( &ts.memory_tile_values, tilecontext->memory_map_mode ) }
        }
    };
    for( tiles_pixel_color_entry &entry : tile_values_data ) {
        std::vector<texture> *tile_values = std::get<0>( entry );
        color_pixel_function_pointer color_pixel_function = get_color_pixel_function( std::get<1>
                ( entry ) );
        if( !color_pixel_function ) {
            // TODO: Move it inside apply_color_filter.
            copy_surface_to_texture( tile_atlas, offset, *tile_values );
        } else {
            copy_surface_to_texture( apply_color_filter( tile_atlas, color_pixel_function ), offset,
                                     *tile_values );
        }
    }
}

template<typename T>
static void extend_vector_by( std::vector<T> &vec, const size_t additional_size )
{
    vec.resize( vec.size() + additional_size );
}

void tileset_loader::load_tileset( const std::string &img_path )
{
    const SDL_Surface_Ptr tile_atlas = load_image( img_path.c_str() );
    assert( tile_atlas );
    tile_atlas_width = tile_atlas->w;

    if( R >= 0 && R <= 255 && G >= 0 && G <= 255 && B >= 0 && B <= 255 ) {
        const Uint32 key = SDL_MapRGB( tile_atlas->format, 0, 0, 0 );
        throwErrorIf( SDL_SetColorKey( tile_atlas.get(), SDL_TRUE, key ) != 0, "SDL_SetColorKey failed" );
        throwErrorIf( SDL_SetSurfaceRLE( tile_atlas.get(), 1 ), "SDL_SetSurfaceRLE failed" );
    }

    SDL_RendererInfo info;
    throwErrorIf( SDL_GetRendererInfo( renderer.get(), &info ) != 0, "SDL_GetRendererInfo failed" );
    // Software rendering stores textures as surfaces with run-length encoding, which makes extracting a part
    // in the middle of the texture slow. Therefore this "simulates" that the renderer only supports one tile
    // per texture. Each tile will go on its own texture object.
    if( info.flags & SDL_RENDERER_SOFTWARE ) {
        info.max_texture_width = sprite_width;
        info.max_texture_height = sprite_height;
    }
    // for debugging only: force a very small maximal texture size, as to trigger
    // splitting the tile atlas.
#if 0
    // +1 to check correct rounding
    info.max_texture_width = sprite_width * 10 + 1;
    info.max_texture_height = sprite_height * 20 + 1;
#endif

    const int min_tile_xcount = 128;
    const int min_tile_ycount = min_tile_xcount * 2;

    if( info.max_texture_width == 0 ) {
        info.max_texture_width = sprite_width * min_tile_xcount;
        DebugLog( D_INFO, DC_ALL ) << "SDL_RendererInfo max_texture_width was set to 0.  Changing it to " <<
                                   info.max_texture_width;
    } else {
        throwErrorIf( info.max_texture_width < sprite_width,
                      "Maximal texture width is smaller than tile width" );
    }

    if( info.max_texture_height == 0 ) {
        info.max_texture_height = sprite_height * min_tile_ycount;
        DebugLog( D_INFO, DC_ALL ) << "SDL_RendererInfo max_texture_height was set to 0.  Changing it to "
                                   << info.max_texture_height;
    } else {
        throwErrorIf( info.max_texture_height < sprite_height,
                      "Maximal texture height is smaller than tile height" );
    }

    // Number of tiles in each dimension that fits into a (maximal) SDL texture.
    // If the tile atlas contains more than that, we have to split it.
    const int max_tile_xcount = info.max_texture_width / sprite_width;
    const int max_tile_ycount = info.max_texture_height / sprite_height;
    // Range over the tile atlas, wherein each rectangle fits into the maximal
    // SDL texture size. In other words: a range over the parts into which the
    // tile atlas needs to be split.
    const rect_range<SDL_Rect> output_range(
        max_tile_xcount * sprite_width,
        max_tile_ycount * sprite_height,
        divide_round_up( tile_atlas->w, info.max_texture_width ),
        divide_round_up( tile_atlas->h, info.max_texture_height ) );

    const int expected_tilecount = ( tile_atlas->w / sprite_width ) * ( tile_atlas->h / sprite_height );
    extend_vector_by( ts.tile_values, expected_tilecount );
    extend_vector_by( ts.shadow_tile_values, expected_tilecount );
    extend_vector_by( ts.night_tile_values, expected_tilecount );
    extend_vector_by( ts.overexposed_tile_values, expected_tilecount );
    extend_vector_by( ts.memory_tile_values, expected_tilecount );

    for( const SDL_Rect sub_rect : output_range ) {
        assert( sub_rect.x % sprite_width == 0 );
        assert( sub_rect.y % sprite_height == 0 );
        assert( sub_rect.w % sprite_width == 0 );
        assert( sub_rect.h % sprite_height == 0 );
        SDL_Surface_Ptr smaller_surf;

        if( is_contained( SDL_Rect{ 0, 0, tile_atlas->w, tile_atlas->h }, sub_rect ) ) {
            // can use tile_atlas directly, it is completely contained in the output rectangle
        } else {
            // Need a temporary surface that contains the parts of the tile atlas that fit
            // into sub_rect. But doesn't always need to be as large as sub_rect.
            const int w = std::min( tile_atlas->w - sub_rect.x, sub_rect.w );
            const int h = std::min( tile_atlas->h - sub_rect.y, sub_rect.h );
            smaller_surf = ::create_surface_32( w, h );
            assert( smaller_surf );
            const SDL_Rect inp{ sub_rect.x, sub_rect.y, w, h };
            throwErrorIf( SDL_BlitSurface( tile_atlas.get(), &inp, smaller_surf.get(), nullptr ) != 0,
                          "SDL_BlitSurface failed" );
        }
        const SDL_Surface_Ptr &surf_to_use = smaller_surf ? smaller_surf : tile_atlas;
        assert( surf_to_use );

        create_textures_from_tile_atlas( surf_to_use, point( sub_rect.x, sub_rect.y ) );
    }

    size = expected_tilecount;
}

void cata_tiles::set_draw_scale( int scale )
{
    assert( tileset_ptr );
    tile_width = tileset_ptr->get_tile_width() * tileset_ptr->get_tile_pixelscale() * scale / 16;
    tile_height = tileset_ptr->get_tile_height() * tileset_ptr->get_tile_pixelscale() * scale / 16;

    tile_ratiox = ( static_cast<float>( tile_width ) / static_cast<float>( fontwidth ) );
    tile_ratioy = ( static_cast<float>( tile_height ) / static_cast<float>( fontheight ) );
}

void tileset_loader::load( const std::string &tileset_id, const bool precheck )
{
    std::string json_conf;
    std::string tileset_path;
    std::string tileset_root;

    const auto tset_iter = TILESETS.find( tileset_id );
    if( tset_iter != TILESETS.end() ) {
        tileset_root = tset_iter->second;
        dbg( D_INFO ) << '"' << tileset_id << '"' << " tileset: found config file path: " << tileset_root;
        get_tile_information( tileset_root + '/' + FILENAMES["tileset-conf"],
                              json_conf, tileset_path );
        dbg( D_INFO ) << "Current tileset is: " << tileset_id;
    } else {
        dbg( D_ERROR ) << "Tileset \"" << tileset_id << "\" from options is invalid";
        json_conf = FILENAMES["defaulttilejson"];
        tileset_path = FILENAMES["defaulttilepng"];
    }

    std::string json_path = tileset_root + '/' + json_conf;
    std::string img_path = tileset_root + '/' + tileset_path;

    dbg( D_INFO ) << "Attempting to Load JSON file " << json_path;
    std::ifstream config_file( json_path.c_str(), std::ifstream::in | std::ifstream::binary );

    if( !config_file.good() ) {
        throw std::runtime_error( std::string( "Failed to open tile info json: " ) + json_path );
    }

    JsonIn config_json( config_file );
    JsonObject config = config_json.get_object();

    // "tile_info" section must exist.
    if( !config.has_member( "tile_info" ) ) {
        config.throw_error( "\"tile_info\" missing" );
    }

    JsonArray info = config.get_array( "tile_info" );
    while( info.has_more() ) {
        JsonObject curr_info = info.next_object();
        ts.tile_height = curr_info.get_int( "height" );
        ts.tile_width = curr_info.get_int( "width" );
        tile_iso = curr_info.get_bool( "iso", false );
        ts.tile_pixelscale = curr_info.get_float( "pixelscale", 1.0f );
    }

    if( precheck ) {
        return;
    }

    // Load tile information if available.
    offset = 0;
    load_internal( config, tileset_root, img_path );

    // Load mod tilesets if available
    for( const mod_tileset &mts : all_mod_tilesets ) {
        // Set sprite_id offset to separate from other tilesets.
        sprite_id_offset = offset;
        tileset_root = mts.get_base_path();
        json_path = mts.get_full_path();

        if( !mts.is_compatible( tileset_id ) ) {
            dbg( D_ERROR ) << "Mod tileset in \"" << json_path << "\" is not compatible.";
            continue;
        }
        dbg( D_INFO ) << "Attempting to Load JSON file " << json_path;
        std::ifstream mod_config_file( json_path.c_str(), std::ifstream::in | std::ifstream::binary );

        if( !mod_config_file.good() ) {
            throw std::runtime_error( std::string( "Failed to open tile info json: " ) + json_path );
        }

        JsonIn mod_config_json( mod_config_file );

        int num_in_file = 1;
        if( mod_config_json.test_array() ) {
            JsonArray mod_config_array = mod_config_json.get_array();
            while( mod_config_array.has_more() ) {
                JsonObject mod_config = mod_config_array.next_object();
                if( mod_config.get_string( "type" ) == "mod_tileset" ) {
                    if( num_in_file == mts.num_in_file() ) {
                        load_internal( mod_config, tileset_root, img_path );
                        break;
                    }
                    num_in_file++;
                }
            }
        } else {
            JsonObject mod_config = mod_config_json.get_object();
            load_internal( mod_config, tileset_root, img_path );
        }
    }

    // loop through all tile ids and eliminate empty/invalid things
    for( auto it = ts.tile_ids.begin(); it != ts.tile_ids.end(); ) {
        auto &td = it->second;        // second is the tile_type describing that id
        process_variations_after_loading( td.fg );
        process_variations_after_loading( td.bg );
        // All tiles need at least foreground or background data, otherwise they are useless.
        if( td.bg.empty() && td.fg.empty() ) {
            dbg( D_ERROR ) << "tile " << it->first << " has no (valid) foreground nor background";
            ts.tile_ids.erase( it++ );
        } else {
            ++it;
        }
    }

    if( !ts.find_tile_type( "unknown" ) ) {
        dbg( D_ERROR ) << "The tileset you're using has no 'unknown' tile defined!";
    }
    ensure_default_item_highlight();

    ts.tileset_id = tileset_id;
}

void tileset_loader::load_internal( JsonObject &config, const std::string &tileset_root,
                                    const std::string &img_path )
{
    if( config.has_array( "tiles-new" ) ) {
        // new system, several entries
        // When loading multiple tileset images this defines where
        // the tiles from the most recently loaded image start from.
        JsonArray tiles_new = config.get_array( "tiles-new" );
        while( tiles_new.has_more() ) {
            JsonObject tile_part_def = tiles_new.next_object();
            const std::string tileset_image_path = tileset_root + '/' + tile_part_def.get_string( "file" );
            R = -1;
            G = -1;
            B = -1;
            if( tile_part_def.has_object( "transparency" ) ) {
                JsonObject tra = tile_part_def.get_object( "transparency" );
                R = tra.get_int( "R" );
                G = tra.get_int( "G" );
                B = tra.get_int( "B" );
            }
            sprite_width = tile_part_def.get_int( "sprite_width", ts.tile_width );
            sprite_height = tile_part_def.get_int( "sprite_height", ts.tile_height );
            // Now load the tile definitions for the loaded tileset image.
            sprite_offset.x = tile_part_def.get_int( "sprite_offset_x", 0 );
            sprite_offset.y = tile_part_def.get_int( "sprite_offset_y", 0 );
            // First load the tileset image to get the number of available tiles.
            dbg( D_INFO ) << "Attempting to Load Tileset file " << tileset_image_path;
            load_tileset( tileset_image_path );
            load_tilejson_from_file( tile_part_def );
            if( tile_part_def.has_member( "ascii" ) ) {
                load_ascii( tile_part_def );
            }
            // Make sure the tile definitions of the next tileset image don't
            // override the current ones.
            offset += size;
        }
    } else {
        sprite_width = ts.tile_width;
        sprite_height = ts.tile_height;
        sprite_offset = point_zero;
        R = -1;
        G = -1;
        B = -1;
        // old system, no tile file path entry, only one array of tiles
        dbg( D_INFO ) << "Attempting to Load Tileset file " << img_path;
        load_tileset( img_path );
        load_tilejson_from_file( config );
        offset = size;
    }

    // allows a tileset to override the order of mutation images being applied to a character
    if( config.has_array( "overlay_ordering" ) ) {
        load_overlay_ordering_into_array( config, tileset_mutation_overlay_ordering );
    }

    // offset should be the total number of sprites loaded from every tileset image
    // eliminate any sprite references that are too high to exist
    // also eliminate negative sprite references
}

void tileset_loader::process_variations_after_loading( weighted_int_list<std::vector<int>> &vs )
{
    // loop through all of the variations
    for( auto &v : vs ) {
        // in a given variation, erase any invalid sprite ids
        v.obj.erase(
            std::remove_if(
                v.obj.begin(),
                v.obj.end(),
        [&]( int id ) {
            return id >= offset || id < 0;
        } ),
        v.obj.end()
        );
    }
    // erase any variations with no valid sprite ids left
    vs.erase(
        std::remove_if(
            vs.begin(),
            vs.end(),
    [&]( weighted_object<int, std::vector<int>> o ) {
        return o.obj.empty();
    }
        ),
    vs.end()
    );
    // populate the bookkeeping table used for selecting sprite variations
    vs.precalc();
}

void tileset_loader::add_ascii_subtile( tile_type &curr_tile, const std::string &t_id,
                                        int sprite_id,
                                        const std::string &s_id )
{
    const std::string m_id = t_id + "_" + s_id;
    tile_type curr_subtile;
    curr_subtile.fg.add( std::vector<int>( {sprite_id} ), 1 );
    curr_subtile.rotates = true;
    curr_tile.available_subtiles.push_back( s_id );
    ts.create_tile_type( m_id, std::move( curr_subtile ) );
}

void tileset_loader::load_ascii( JsonObject &config )
{
    if( !config.has_member( "ascii" ) ) {
        config.throw_error( "\"ascii\" section missing" );
    }
    JsonArray ascii = config.get_array( "ascii" );
    while( ascii.has_more() ) {
        JsonObject entry = ascii.next_object();
        load_ascii_set( entry );
    }
}

void tileset_loader::load_ascii_set( JsonObject &entry )
{
    // tile for ASCII char 0 is at `in_image_offset`,
    // the other ASCII chars follow from there.
    const int in_image_offset = entry.get_int( "offset" );
    if( in_image_offset >= size ) {
        entry.throw_error( "invalid offset (out of range)", "offset" );
    }
    // color, of the ASCII char. Can be -1 to indicate all/default colors.
    int FG = -1;
    const std::string scolor = entry.get_string( "color", "DEFAULT" );
    if( scolor == "BLACK" ) {
        FG = catacurses::black;
    } else if( scolor == "RED" ) {
        FG = catacurses::red;
    } else if( scolor == "GREEN" ) {
        FG = catacurses::green;
    } else if( scolor == "YELLOW" ) {
        FG = catacurses::yellow;
    } else if( scolor == "BLUE" ) {
        FG = catacurses::blue;
    } else if( scolor == "MAGENTA" ) {
        FG = catacurses::magenta;
    } else if( scolor == "CYAN" ) {
        FG = catacurses::cyan;
    } else if( scolor == "WHITE" ) {
        FG = catacurses::white;
    } else if( scolor == "DEFAULT" ) {
        FG = -1;
    } else {
        entry.throw_error( "invalid color for ASCII", "color" );
    }
    // Add an offset for bold colors (ncurses has this bold attribute,
    // this mimics it). bold does not apply to default color.
    if( FG != -1 && entry.get_bool( "bold", false ) ) {
        FG += 8;
    }
    const int base_offset = offset + in_image_offset;
    // Finally load all 256 ASCII chars (actually extended ASCII)
    for( int ascii_char = 0; ascii_char < 256; ascii_char++ ) {
        const int index_in_image = ascii_char + in_image_offset;
        if( index_in_image < 0 || index_in_image >= size ) {
            // Out of range is ignored for now.
            continue;
        }
        const std::string id = get_ascii_tile_id( ascii_char, FG, -1 );
        tile_type curr_tile;
        curr_tile.offset = sprite_offset;
        auto &sprites = *( curr_tile.fg.add( std::vector<int>( {index_in_image + offset} ), 1 ) );
        switch( ascii_char ) {
            // box bottom/top side (horizontal line)
            case LINE_OXOX_C:
                sprites[0] = 205 + base_offset;
                break;
            // box left/right side (vertical line)
            case LINE_XOXO_C:
                sprites[0] = 186 + base_offset;
                break;
            // box top left
            case LINE_OXXO_C:
                sprites[0] = 201 + base_offset;
                break;
            // box top right
            case LINE_OOXX_C:
                sprites[0] = 187 + base_offset;
                break;
            // box bottom right
            case LINE_XOOX_C:
                sprites[0] = 188 + base_offset;
                break;
            // box bottom left
            case LINE_XXOO_C:
                sprites[0] = 200 + base_offset;
                break;
            // box bottom north T (left, right, up)
            case LINE_XXOX_C:
                sprites[0] = 202 + base_offset;
                break;
            // box bottom east T (up, right, down)
            case LINE_XXXO_C:
                sprites[0] = 208 + base_offset;
                break;
            // box bottom south T (left, right, down)
            case LINE_OXXX_C:
                sprites[0] = 203 + base_offset;
                break;
            // box X (left down up right)
            case LINE_XXXX_C:
                sprites[0] = 206 + base_offset;
                break;
            // box bottom east T (left, down, up)
            case LINE_XOXX_C:
                sprites[0] = 184 + base_offset;
                break;
        }
        if( ascii_char == LINE_XOXO_C || ascii_char == LINE_OXOX_C ) {
            curr_tile.rotates = false;
            curr_tile.multitile = true;
            add_ascii_subtile( curr_tile, id, 206 + base_offset, "center" );
            add_ascii_subtile( curr_tile, id, 201 + base_offset, "corner" );
            add_ascii_subtile( curr_tile, id, 186 + base_offset, "edge" );
            add_ascii_subtile( curr_tile, id, 203 + base_offset, "t_connection" );
            add_ascii_subtile( curr_tile, id, 210 + base_offset, "end_piece" );
            add_ascii_subtile( curr_tile, id, 219 + base_offset, "unconnected" );
        }
        ts.create_tile_type( id, std::move( curr_tile ) );
    }
}

void tileset_loader::load_tilejson_from_file( JsonObject &config )
{
    if( !config.has_member( "tiles" ) ) {
        config.throw_error( "\"tiles\" section missing" );
    }

    JsonArray tiles = config.get_array( "tiles" );
    while( tiles.has_more() ) {
        JsonObject entry = tiles.next_object();

        std::vector<std::string> ids;
        if( entry.has_string( "id" ) ) {
            ids.push_back( entry.get_string( "id" ) );
        } else if( entry.has_array( "id" ) ) {
            ids = entry.get_string_array( "id" );
        }
        for( const std::string &t_id : ids ) {
            tile_type &curr_tile = load_tile( entry, t_id );
            curr_tile.offset = sprite_offset;
            bool t_multi = entry.get_bool( "multitile", false );
            bool t_rota = entry.get_bool( "rotates", t_multi );
            int t_h3d = entry.get_int( "height_3d", 0 );
            if( t_multi ) {
                // fetch additional tiles
                JsonArray subentries = entry.get_array( "additional_tiles" );
                while( subentries.has_more() ) {
                    JsonObject subentry = subentries.next_object();
                    const std::string s_id = subentry.get_string( "id" );
                    const std::string m_id = t_id + "_" + s_id;
                    tile_type &curr_subtile = load_tile( subentry, m_id );
                    curr_subtile.offset = sprite_offset;
                    curr_subtile.rotates = true;
                    curr_subtile.height_3d = t_h3d;
                    curr_tile.available_subtiles.push_back( s_id );
                }
            }
            // write the information of the base tile to curr_tile
            curr_tile.multitile = t_multi;
            curr_tile.rotates = t_rota;
            curr_tile.height_3d = t_h3d;
        }
    }
    dbg( D_INFO ) << "Tile Width: " << ts.tile_width << " Tile Height: " << ts.tile_height <<
                  " Tile Definitions: " << ts.tile_ids.size();
}

/**
 * Load a tile definition and add it to the @ref tileset::tile_ids map.
 * All loaded tiles go into one vector (@ref tileset::tile_values), their index in it is their id.
 * The JSON data (loaded here) contains tile ids relative to the associated image.
 * They are translated into global ids by adding the @p offset, which is the number of
 * previously loaded tiles (excluding the tiles from the associated image).
 * @param id The id of the new tile definition (which is the key in @ref tileset::tile_ids). Any existing
 * definition of the same id is overridden.
 * @return A reference to the loaded tile inside the @ref tileset::tile_ids map.
 */
tile_type &tileset_loader::load_tile( JsonObject &entry, const std::string &id )
{
    tile_type curr_subtile;

    load_tile_spritelists( entry, curr_subtile.fg, "fg" );
    load_tile_spritelists( entry, curr_subtile.bg, "bg" );

    return ts.create_tile_type( id, std::move( curr_subtile ) );
}

void tileset_loader::load_tile_spritelists( JsonObject &entry,
        weighted_int_list<std::vector<int>> &vs,
        const std::string &objname )
{
    // json array indicates rotations or variations
    if( entry.has_array( objname ) ) {
        JsonArray g_array = entry.get_array( objname );
        // int elements of array indicates rotations
        // create one variation, populate sprite_ids with list of ints
        if( g_array.test_int() ) {
            std::vector<int> v;
            while( g_array.has_more() ) {
                const int sprite_id = g_array.next_int() + sprite_id_offset;
                if( sprite_id >= 0 ) {
                    v.push_back( sprite_id );
                }
            }
            vs.add( v, 1 );
        }
        // object elements of array indicates variations
        // create one variation per object
        else if( g_array.test_object() ) {
            while( g_array.has_more() ) {
                std::vector<int> v;
                JsonObject vo = g_array.next_object();
                int weight = vo.get_int( "weight" );
                // negative weight is invalid
                if( weight < 0 ) {
                    vo.throw_error( "Invalid weight for sprite variation (<0)", objname );
                }
                // int sprite means one sprite
                if( vo.has_int( "sprite" ) ) {
                    const int sprite_id = vo.get_int( "sprite" ) + sprite_id_offset;
                    if( sprite_id >= 0 ) {
                        v.push_back( sprite_id );
                    }
                }
                // array sprite means rotations
                else if( vo.has_array( "sprite" ) ) {
                    JsonArray sprites = vo.get_array( "sprite" );
                    while( sprites.has_more() ) {
                        const int sprite_id = sprites.next_int() + sprite_id_offset;
                        if( sprite_id >= 0 && sprite_id < size ) {
                            v.push_back( sprite_id );
                        } else {
                            // vo.throw_error("Invalid value for sprite id (out of range)", objname);
                            v.push_back( sprite_id + offset );
                        }
                    }
                }
                if( v.size() != 1 &&
                    v.size() != 2 &&
                    v.size() != 4 ) {
                    vo.throw_error( "Invalid number of sprites (not 1, 2, or 4)", objname );
                }
                vs.add( v, weight );
            }
        }
    }
    // json int indicates a single sprite id
    else if( entry.has_int( objname ) && entry.get_int( objname ) >= 0 ) {
        vs.add( std::vector<int>( {entry.get_int( objname ) + sprite_id_offset} ), 1 );
    }
}

struct tile_render_info {
    const tripoint pos;
    int height_3d = 0; // accumulator for 3d tallness of sprites rendered here so far
    bool invisible[5];
    tile_render_info( const tripoint &pos, const int height_3d, const bool ( &invisible )[5] )
        : pos( pos ), height_3d( height_3d ) {
        std::copy( invisible, invisible + 5, this->invisible );
    }
};

static int divide_round_down( int a, int b )
{
    if( b < 0 ) {
        a = -a;
        b = -b;
    }
    if( a >= 0 ) {
        return a / b;
    } else {
        return -( ( -a + b - 1 ) / b );
    }
}

void cata_tiles::draw( const point &dest, const tripoint &center, int width, int height,
                       std::multimap<point, formatted_text> &overlay_strings,
                       color_block_overlay_container &color_blocks )
{
    if( !g ) {
        return;
    }

#if defined(__ANDROID__)
    // Attempted bugfix for Google Play crash - prevent divide-by-zero if no tile width/height specified
    if( tile_width == 0 || tile_height == 0 ) {
        return;
    }
#endif

    {
        //set clipping to prevent drawing over stuff we shouldn't
        SDL_Rect clipRect = {dest.x, dest.y, width, height};
        printErrorIf( SDL_RenderSetClipRect( renderer.get(), &clipRect ) != 0,
                      "SDL_RenderSetClipRect failed" );

        //fill render area with black to prevent artifacts where no new pixels are drawn
        render_fill_rect( renderer, clipRect, 0, 0, 0 );
    }

    int sx = 0;
    int sy = 0;
    get_window_tile_counts( width, height, sx, sy );

    init_light();
    g->m.update_visibility_cache( center.z );
    const visibility_variables &cache = g->m.get_visibility_variables_cache();

    const bool iso_mode = tile_iso;

    o = iso_mode ? center.xy() : center.xy() - point( POSX, POSY );

    op = dest;
    // Rounding up to include incomplete tiles at the bottom/right edges
    screentile_width = divide_round_up( width, tile_width );
    screentile_height = divide_round_up( height, tile_height );

    const int min_col = 0;
    const int max_col = sx;
    const int min_row = 0;
    const int max_row = sy;

    //limit the render area to maximum view range (121x121 square centered on player)
    const int min_visible_x = g->u.posx() % SEEX;
    const int min_visible_y = g->u.posy() % SEEY;
    const int max_visible_x = ( g->u.posx() % SEEX ) + ( MAPSIZE - 1 ) * SEEX;
    const int max_visible_y = ( g->u.posy() % SEEY ) + ( MAPSIZE - 1 ) * SEEY;

    const auto &ch = g->m.access_cache( center.z );

    //set up a default tile for the edges outside the render area
    visibility_type offscreen_type = VIS_DARK;
    if( cache.u_is_boomered ) {
        offscreen_type = VIS_BOOMER_DARK;
    }

    //retrieve night vision goggle status once per draw
    auto vision_cache = g->u.get_vision_modes();
    nv_goggles_activated = vision_cache[NV_GOGGLES];

    // check that the creature for which we'll draw the visibility map is still alive at that point
    if( g->displaying_visibility && g->displaying_visibility_creature != nullptr )  {
        const Creature *creature = g->displaying_visibility_creature;
        const auto is_same_creature_predicate = [&creature]( const Creature & c ) {
            return creature == &c;
        };
        if( g->get_creature_if( is_same_creature_predicate ) == nullptr )  {
            g->displaying_visibility_creature = nullptr;
        }
    }

    static const point neighborhood[4] = {
        point_south, point_east, point_west, point_north
    };
    for( int row = min_row; row < max_row; row ++ ) {
        std::vector<tile_render_info> draw_points;
        draw_points.reserve( max_col );
        for( int col = min_col; col < max_col; col ++ ) {
            int temp_x, temp_y;
            if( iso_mode ) {
                //in isometric, rows and columns represent a checkerboard screen space, and we place
                //the appropriate tile in valid squares by getting position relative to the screen center.
                if( modulo( row - sy / 2, 2 ) != modulo( col - sx / 2, 2 ) ) {
                    continue;
                }
                temp_x = divide_round_down( col - row - sx / 2 + sy / 2, 2 ) + o.x;
                temp_y = divide_round_down( row + col - sy / 2 - sx / 2, 2 ) + o.y;
            } else {
                temp_x = col + o.x;
                temp_y = row + o.y;
            }
            const tripoint pos( temp_x, temp_y, center.z );
            const int &x = pos.x;
            const int &y = pos.y;

            bool invisible[5]; // invisible to normal eyes
            invisible[0] = false;

            if( y < min_visible_y || y > max_visible_y || x < min_visible_x || x > max_visible_x ) {
                if( has_draw_override( pos ) || has_memory_at( pos ) ) {
                    invisible[0] = true;
                } else {
                    apply_vision_effects( pos, offscreen_type );
                    continue;
                }
            }

            // Add scent value to the overlay_strings list for every visible tile when displaying scent
            if( g->displaying_scent && !invisible[0] ) {
                const int scent_value = g->scent.get( pos );
                if( scent_value > 0 ) {
                    overlay_strings.emplace( player_to_screen( point( x, y ) ) + point( tile_width / 2, 0 ),
                                             formatted_text( std::to_string( scent_value ), 8 + catacurses::yellow,
                                                     NORTH ) );
                }
            }

            if( g->displaying_radiation ) {
                const auto rad_override = radiation_override.find( pos );
                const bool rad_overridden = rad_override != radiation_override.end();
                if( rad_overridden || !invisible[0] ) {
                    const int rad_value = rad_overridden ? rad_override->second : g->m.get_radiation( pos );
                    catacurses::base_color col;
                    if( rad_value > 0 ) {
                        col = catacurses::green;
                    } else {
                        col = catacurses::cyan;
                    }
                    overlay_strings.emplace( player_to_screen( point( x, y ) ) + point( tile_width / 2, 0 ),
                                             formatted_text( std::to_string( rad_value ), 8 + col, NORTH ) );
                }
            }

            // Add temperature value to the overlay_strings list for every visible tile when displaying temperature
            if( g->displaying_temperature && !invisible[0] ) {
                int temp_value = g->weather.get_temperature( pos );
                int ctemp = temp_to_celsius( temp_value );
                short color;
                const short bold = 8;
                if( ctemp > 40 ) {
                    color = catacurses::red;
                } else if( ctemp > 25 ) {
                    color = catacurses::yellow + bold;
                } else if( ctemp > 10 ) {
                    color = catacurses::green + bold;
                } else if( ctemp > 0 ) {
                    color = catacurses::white + bold;
                } else if( ctemp > -10 ) {
                    color = catacurses::cyan + bold;
                } else {
                    color = catacurses::blue + bold;
                }
                if( get_option<std::string>( "USE_CELSIUS" ) == "celsius" ) {
                    temp_value = temp_to_celsius( temp_value );
                } else if( get_option<std::string>( "USE_CELSIUS" ) == "kelvin" ) {
                    temp_value = temp_to_kelvin( temp_value );

                }
                overlay_strings.emplace( player_to_screen( point( x, y ) ) + point( tile_width / 2, 0 ),
                                         formatted_text( std::to_string( temp_value ), color,
                                                 NORTH ) );
            }

            if( g->displaying_visibility && g->displaying_visibility_creature &&
                !invisible[0] ) {
                const bool visibility = g->displaying_visibility_creature->sees( pos );

                // color overlay.
                auto block_color = visibility ? windowsPalette[catacurses::green] : SDL_Color{ 192, 192, 192, 255 };
                block_color.a = 100;
                color_blocks.first = SDL_BLENDMODE_BLEND;
                color_blocks.second.emplace( player_to_screen( point( x, y ) ), block_color );

                // overlay string
                std::string visibility_str = visibility ? "+" : "-";
                overlay_strings.emplace(
                    player_to_screen( point( x, y ) ) + point( tile_width / 4, tile_height / 4 ),
                    formatted_text( visibility_str, catacurses::black, NORTH ) );
            }

            if( !invisible[0] &&
                apply_vision_effects( pos, g->m.get_visibility( ch.visibility_cache[x][y], cache ) ) ) {

                const Creature *critter = g->critter_at( pos, true );
                if( has_draw_override( pos ) || has_memory_at( pos ) ||
                    ( critter && g->u.sees_with_infrared( *critter ) ) ) {

                    invisible[0] = true;
                } else {
                    continue;
                }
            }
            for( int i = 0; i < 4; i++ ) {
                const tripoint np = pos + neighborhood[i];
                invisible[1 + i] = np.y < min_visible_y || np.y > max_visible_y ||
                                   np.x < min_visible_x || np.x > max_visible_x ||
                                   would_apply_vision_effects( g->m.get_visibility( ch.visibility_cache[np.x][np.y], cache ) );
            }

            int height_3d = 0;

            // light level is now used for choosing between grayscale filter and normal lit tiles.
            draw_terrain( pos, ch.visibility_cache[x][y], height_3d, invisible );

            draw_points.emplace_back( pos, height_3d, invisible );
        }
        const std::array<decltype( &cata_tiles::draw_furniture ), 10> drawing_layers = {{
                &cata_tiles::draw_furniture, &cata_tiles::draw_graffiti, &cata_tiles::draw_trap,
                &cata_tiles::draw_field_or_item, &cata_tiles::draw_vpart,
                &cata_tiles::draw_vpart_below, &cata_tiles::draw_critter_at_below,
                &cata_tiles::draw_terrain_below, &cata_tiles::draw_critter_at,
                &cata_tiles::draw_zone_mark
            }
        };
        // for each of the drawing layers in order, back to front ...
        for( auto f : drawing_layers ) {
            // ... draw all the points we drew terrain for, in the same order
            for( auto &p : draw_points ) {
                ( this->*f )( p.pos, ch.visibility_cache[p.pos.x][p.pos.y], p.height_3d, p.invisible );
            }
        }
        // display number of monsters to spawn in mapgen preview
        for( const auto &p : draw_points ) {
            const auto mon_override = monster_override.find( p.pos );
            if( mon_override != monster_override.end() ) {
                const int count = std::get<1>( mon_override->second );
                const bool more = std::get<2>( mon_override->second );
                if( count > 1 || more ) {
                    std::string text = "x" + std::to_string( count );
                    if( more ) {
                        text += "+";
                    }
                    overlay_strings.emplace( player_to_screen( p.pos.xy() ) + point( tile_width / 2, 0 ),
                                             formatted_text( text, catacurses::red, NORTH ) );
                }
            }
        }
    }
    // tile overrides are already drawn in the previous code
    void_radiation_override();
    void_terrain_override();
    void_furniture_override();
    void_graffiti_override();
    void_trap_override();
    void_field_override();
    void_item_override();
    void_vpart_override();
    void_draw_below_override();
    void_monster_override();

    //Memorize everything the character just saw even if it wasn't displayed.
    for( int mem_y = min_visible_y; mem_y <= max_visible_y; mem_y++ ) {
        for( int mem_x = min_visible_x; mem_x <= max_visible_x; mem_x++ ) {
            rectangle already_drawn( point( min_col, min_row ), point( max_col, max_row ) );
            if( iso_mode ) {
                // calculate the screen position according to the drawing code above (division rounded down):

                // mem_x = ( col - row - sx / 2 + sy / 2 ) / 2 + o.x;
                // mem_y = ( row + col - sy / 2 - sx / 2 ) / 2 + o.y;
                // ( col - sx / 2 ) % 2 = ( row - sy / 2 ) % 2
                // ||
                // \/
                const int col = mem_y + mem_x + sx / 2 - o.y - o.x;
                const int row = mem_y - mem_x + sy / 2 - o.y + o.x;
                if( already_drawn.contains_half_open( point( col, row ) ) ) {
                    continue;
                }
            } else {
                // calculate the screen position according to the drawing code above:

                // mem_x = col + o.x
                // mem_y = row + o.y
                // ||
                // \/
                // col = mem_x - o.x
                // row = mem_y - o.y
                if( already_drawn.contains_half_open( point( mem_x, mem_y ) - o ) ) {
                    continue;
                }
            }
            const tripoint p( mem_x, mem_y, center.z );
            lit_level lighting = ch.visibility_cache[p.x][p.y];
            if( apply_vision_effects( p, g->m.get_visibility( lighting, cache ) ) ) {
                continue;
            }
            int height_3d = 0;
            bool invisible[5];
            invisible[0] = false;
            for( int i = 0; i < 4; i++ ) {
                const tripoint np = p + neighborhood[i];
                invisible[1 + i] = np.y < min_visible_y || np.y > max_visible_y ||
                                   np.x < min_visible_x || np.x > max_visible_x ||
                                   would_apply_vision_effects( g->m.get_visibility( ch.visibility_cache[np.x][np.y], cache ) );
            }
            //calling draw to memorize everything.
            draw_terrain( p, lighting, height_3d, invisible );
            draw_furniture( p, lighting, height_3d, invisible );
            draw_trap( p, lighting, height_3d, invisible );
            draw_vpart( p, lighting, height_3d, invisible );
        }
    }

    in_animation = do_draw_explosion || do_draw_custom_explosion ||
                   do_draw_bullet || do_draw_hit || do_draw_line ||
                   do_draw_cursor || do_draw_highlight || do_draw_weather ||
                   do_draw_sct || do_draw_zones;

    draw_footsteps_frame();
    if( in_animation ) {
        if( do_draw_explosion ) {
            draw_explosion_frame();
        }
        if( do_draw_custom_explosion ) {
            draw_custom_explosion_frame();
        }
        if( do_draw_bullet ) {
            draw_bullet_frame();
        }
        if( do_draw_hit ) {
            draw_hit_frame();
            void_hit();
        }
        if( do_draw_line ) {
            draw_line();
            void_line();
        }
        if( do_draw_weather ) {
            draw_weather_frame();
            void_weather();
        }
        if( do_draw_sct ) {
            draw_sct_frame( overlay_strings );
            void_sct();
        }
        if( do_draw_zones ) {
            draw_zones_frame();
            void_zones();
        }
        if( do_draw_cursor ) {
            draw_cursor();
            void_cursor();
        }
        if( do_draw_highlight ) {
            draw_highlight();
            void_highlight();
        }
    } else if( g->u.view_offset != tripoint_zero && !g->u.in_vehicle ) {
        // check to see if player is located at ter
        draw_from_id_string( "cursor", C_NONE, empty_string,
                             tripoint( g->ter_view_p.xy(), center.z ), 0, 0, LL_LIT,
                             false );
    }
    if( g->u.controlling_vehicle ) {
        if( cata::optional<tripoint> indicator_offset = g->get_veh_dir_indicator_location( true ) ) {
            draw_from_id_string( "cursor", C_NONE, empty_string, indicator_offset->xy() + tripoint( g->u.posx(),
                                 g->u.posy(), center.z ),
                                 0, 0, LL_LIT, false );
        }
    }

    printErrorIf( SDL_RenderSetClipRect( renderer.get(), nullptr ) != 0,
                  "SDL_RenderSetClipRect failed" );
}

void cata_tiles::draw_minimap( const point &dest, const tripoint &center, int width, int height )
{
    minimap->draw( SDL_Rect{ dest.x, dest.y, width, height }, center );
}

void cata_tiles::get_window_tile_counts( const int width, const int height, int &columns,
        int &rows ) const
{
    if( tile_iso ) {
        columns = ceil( static_cast<double>( width ) / tile_width ) * 2 + 4;
        rows = ceil( static_cast<double>( height ) / ( tile_width / 2.0 - 1 ) ) * 2 + 4;
    } else {
        columns = ceil( static_cast<double>( width ) / tile_width );
        rows = ceil( static_cast<double>( height ) / tile_height );
    }
}

bool cata_tiles::draw_from_id_string( std::string id, const tripoint &pos, int subtile, int rota,
                                      lit_level ll, bool apply_night_vision_goggles )
{
    int nullint = 0;
    return cata_tiles::draw_from_id_string( std::move( id ), C_NONE, empty_string, pos, subtile, rota,
                                            ll, apply_night_vision_goggles, nullint );
}

bool cata_tiles::draw_from_id_string( std::string id, TILE_CATEGORY category,
                                      const std::string &subcategory, const tripoint &pos,
                                      int subtile, int rota, lit_level ll,
                                      bool apply_night_vision_goggles )
{
    int nullint = 0;
    return cata_tiles::draw_from_id_string( id, category, subcategory, pos, subtile, rota,
                                            ll, apply_night_vision_goggles, nullint );
}

bool cata_tiles::draw_from_id_string( std::string id, const tripoint &pos, int subtile, int rota,
                                      lit_level ll, bool apply_night_vision_goggles, int &height_3d )
{
    return cata_tiles::draw_from_id_string( std::move( id ), C_NONE, empty_string, pos, subtile, rota,
                                            ll, apply_night_vision_goggles, height_3d );
}

const tile_type *cata_tiles::find_tile_with_season( std::string &id )
{
    constexpr size_t suffix_len = 15;
    constexpr char season_suffix[4][suffix_len] = {
        "_season_spring", "_season_summer", "_season_autumn", "_season_winter"
    };

    std::string seasonal_id = id + season_suffix[season_of_year( calendar::turn )];

    const tile_type *tt = tileset_ptr->find_tile_type( seasonal_id );
    if( tt ) {
        id = seasonal_id;
    } else {
        tt = tileset_ptr->find_tile_type( id );
    }
    return tt;
}

const tile_type *cata_tiles::find_tile_looks_like( std::string &id, TILE_CATEGORY category )
{
    std::string looks_like = id;
    for( int cnt = 0; cnt < 10 && !looks_like.empty(); cnt++ ) {
        const tile_type *lltt = find_tile_with_season( looks_like );
        if( lltt ) {
            id = looks_like;
            return lltt;
        }
        if( category == C_FURNITURE ) {
            const furn_str_id fid( looks_like );
            if( !fid.is_valid() ) {
                return nullptr;
            }
            const furn_t &furn = fid.obj();
            looks_like = furn.looks_like;
        } else if( category == C_TERRAIN ) {
            const ter_str_id tid( looks_like );
            if( !tid.is_valid() ) {
                return nullptr;
            }
            const ter_t &ter = tid.obj();
            looks_like = ter.looks_like;
        } else if( category == C_MONSTER ) {
            const mtype_id mid( looks_like );
            if( !mid.is_valid() ) {
                return nullptr;
            }
            const mtype &mt = mid.obj();
            looks_like = mt.looks_like;
        } else if( category == C_VEHICLE_PART ) {
            // vehicle parts start with vp_ for their tiles, but not their IDs
            const vpart_id new_vpid( looks_like.substr( 3 ) );
            if( !new_vpid.is_valid() ) {
                return nullptr;
            }
            const vpart_info &new_vpi = new_vpid.obj();
            looks_like = "vp_" + new_vpi.looks_like;
        } else if( category == C_ITEM ) {
            if( !item::type_is_defined( looks_like ) ) {
                if( looks_like.substr( 0, 7 ) == "corpse_" ) {
                    looks_like = "corpse";
                    continue;
                }
                return nullptr;
            }
            const itype *new_it = item::find_type( looks_like );
            looks_like = new_it->looks_like;
        } else {
            return nullptr;
        }
    }
    return nullptr;
}

bool cata_tiles::find_overlay_looks_like( const bool male, const std::string &overlay,
        std::string &draw_id )
{
    bool exists = false;

    std::string looks_like;
    std::string over_type;

    if( overlay.substr( 0, 5 ) == "worn_" ) {
        looks_like = overlay.substr( 5 );
        over_type = "worn_";
    } else if( overlay.substr( 0, 8 ) == "wielded_" ) {
        looks_like = overlay.substr( 8 );
        over_type = "wielded_";
    } else {
        looks_like = overlay;
    }

    for( int cnt = 0; cnt < 10 && !looks_like.empty(); cnt++ ) {
        draw_id = ( male ? "overlay_male_" : "overlay_female_" ) + over_type + looks_like;
        if( tileset_ptr->find_tile_type( draw_id ) ) {
            exists = true;
            break;
        }
        draw_id = "overlay_" + over_type + looks_like;
        if( tileset_ptr->find_tile_type( draw_id ) ) {
            exists = true;
            break;
        }
        if( looks_like.substr( 0, 16 ) == "mutation_active_" ) {
            looks_like = "mutation_" + looks_like.substr( 16 );
            continue;
        }
        if( !item::type_is_defined( looks_like ) ) {
            break;
        }
        const itype *new_it = item::find_type( looks_like );
        looks_like = new_it->looks_like;
    }
    return exists;
}

bool cata_tiles::draw_from_id_string( std::string id, TILE_CATEGORY category,
                                      const std::string &subcategory, const tripoint &pos,
                                      int subtile, int rota, lit_level ll,
                                      bool apply_night_vision_goggles, int &height_3d )
{
    // If the ID string does not produce a drawable tile
    // it will revert to the "unknown" tile.
    // The "unknown" tile is one that is highly visible so you kinda can't miss it :D

    // check to make sure that we are drawing within a valid area
    // [0->width|height / tile_width|height]

    rectangle screen_bounds( o, o + point( screentile_width, screentile_height ) );
    if( !tile_iso &&
        !screen_bounds.contains_half_open( pos.xy() ) ) {
        return false;
    }

    const tile_type *tt = find_tile_looks_like( id, category );

    if( !tt ) {
        uint32_t sym = UNKNOWN_UNICODE;
        nc_color col = c_white;
        if( category == C_FURNITURE ) {
            const furn_str_id fid( id );
            if( fid.is_valid() ) {
                const furn_t &f = fid.obj();
                sym = f.symbol();
                col = f.color();
            }
        } else if( category == C_TERRAIN ) {
            const ter_str_id tid( id );
            if( tid.is_valid() ) {
                const ter_t &t = tid.obj();
                sym = t.symbol();
                col = t.color();
            }
        } else if( category == C_MONSTER ) {
            const mtype_id mid( id );
            if( mid.is_valid() ) {
                const mtype &mt = mid.obj();
                sym = UTF8_getch( mt.sym );
                col = mt.color;
            }
        } else if( category == C_VEHICLE_PART ) {
            const vpart_id vpid( id.substr( 3 ) );
            if( vpid.is_valid() ) {
                const vpart_info &v = vpid.obj();

                if( subtile == open_ ) {
                    sym = '\'';
                } else if( subtile == broken ) {
                    sym = v.sym_broken;
                } else {
                    sym = v.sym;
                }
                subtile = -1;

                tileray face = tileray( rota );
                sym = special_symbol( face.dir_symbol( sym ) );
                rota = 0;

                col = v.color;
            }
        } else if( category == C_FIELD ) {
            const field_type_id fid = field_type_id( id );
            sym = fid.obj().get_codepoint();
            // TODO: field intensity?
            col = fid.obj().get_color();
        } else if( category == C_TRAP ) {
            const trap_str_id tmp( id );
            if( tmp.is_valid() ) {
                const trap &t = tmp.obj();
                sym = t.sym;
                col = t.color;
            }
        } else if( category == C_ITEM ) {
            item tmp;
            if( 0 == id.compare( 0, 7, "corpse_" ) ) {
                tmp = item( "corpse", 0 );
            } else {
                tmp = item( id, 0 );
            }
            sym = tmp.symbol().empty() ? ' ' : tmp.symbol().front();
            col = tmp.color();
        }
        // Special cases for walls
        switch( sym ) {
            case LINE_XOXO:
                sym = LINE_XOXO_C;
                break;
            case LINE_OXOX:
                sym = LINE_OXOX_C;
                break;
            case LINE_XXOO:
                sym = LINE_XXOO_C;
                break;
            case LINE_OXXO:
                sym = LINE_OXXO_C;
                break;
            case LINE_OOXX:
                sym = LINE_OOXX_C;
                break;
            case LINE_XOOX:
                sym = LINE_XOOX_C;
                break;
            case LINE_XXXO:
                sym = LINE_XXXO_C;
                break;
            case LINE_XXOX:
                sym = LINE_XXOX_C;
                break;
            case LINE_XOXX:
                sym = LINE_XOXX_C;
                break;
            case LINE_OXXX:
                sym = LINE_OXXX_C;
                break;
            case LINE_XXXX:
                sym = LINE_XXXX_C;
                break;
            default:
                break; // sym goes unchanged
        }
        if( sym != 0 && sym < 256 ) {
            // see cursesport.cpp, function wattron
            const int pairNumber = col.to_color_pair_index();
            const cata_cursesport::pairs &colorpair = cata_cursesport::colorpairs[pairNumber];
            // What about isBlink?
            const bool isBold = col.is_bold();
            const int FG = colorpair.FG + ( isBold ? 8 : 0 );
            std::string generic_id = get_ascii_tile_id( sym, FG, -1 );

            // do not rotate fallback tiles!
            if( sym != LINE_XOXO_C && sym != LINE_OXOX_C ) {
                rota = 0;
            }

            if( tileset_ptr->find_tile_type( generic_id ) ) {
                return draw_from_id_string( generic_id, pos, subtile, rota,
                                            ll, apply_night_vision_goggles );
            }
            // Try again without color this time (using default color).
            generic_id = get_ascii_tile_id( sym, -1, -1 );
            if( tileset_ptr->find_tile_type( generic_id ) ) {
                return draw_from_id_string( generic_id, pos, subtile, rota,
                                            ll, apply_night_vision_goggles );
            }
        }
    }

    // if id is not found, try to find a tile for the category+subcategory combination
    if( !tt ) {
        const std::string &category_id = TILE_CATEGORY_IDS[category];
        if( !category_id.empty() && !subcategory.empty() ) {
            tt = tileset_ptr->find_tile_type( "unknown_" + category_id + "_" + subcategory );
        }
    }

    // if at this point we have no tile, try just the category
    if( !tt ) {
        const std::string &category_id = TILE_CATEGORY_IDS[category];
        if( !category_id.empty() ) {
            tt = tileset_ptr->find_tile_type( "unknown_" + category_id );
        }
    }

    // if we still have no tile, we're out of luck, fall back to unknown
    if( !tt ) {
        tt = tileset_ptr->find_tile_type( "unknown" );
    }

    //  this really shouldn't happen, but the tileset creator might have forgotten to define an unknown tile
    if( !tt ) {
        return false;
    }

    const tile_type &display_tile = *tt;
    // check to see if the display_tile is multitile, and if so if it has the key related to subtile
    if( subtile != -1 && display_tile.multitile ) {
        const auto &display_subtiles = display_tile.available_subtiles;
        const auto end = std::end( display_subtiles );
        if( std::find( begin( display_subtiles ), end, multitile_keys[subtile] ) != end ) {
            // append subtile name to tile and re-find display_tile
            return draw_from_id_string(
                       std::move( id.append( "_", 1 ).append( multitile_keys[subtile] ) ),
                       category, subcategory, pos, -1, rota, ll, apply_night_vision_goggles, height_3d );
        }
    }

    // translate from player-relative to screen relative tile position
    const point screen_pos = player_to_screen( pos.xy() );

    // seed the PRNG to get a reproducible random int
    // TODO: faster solution here
    unsigned int seed = 0;
    // TODO: determine ways other than category to differentiate more types of sprites
    switch( category ) {
        case C_TERRAIN:
        case C_FIELD:
        case C_LIGHTING:
            // stationary map tiles, seed based on map coordinates
            seed = g->m.getabs( pos ).x + g->m.getabs( pos ).y * 65536;
            break;
        case C_VEHICLE_PART:
            // vehicle parts, seed based on coordinates within the vehicle
            // TODO: also use some vehicle id, for less predictability
        {
            // new scope for variable declarations
            const auto vp_override = vpart_override.find( pos );
            const bool vp_overridden = vp_override != vpart_override.end();
            if( vp_overridden ) {
                const vpart_id &vp_id = std::get<0>( vp_override->second );
                if( vp_id ) {
                    const point &mount = std::get<4>( vp_override->second );
                    seed = mount.x + mount.y * 65536;
                }
            } else {
                const optional_vpart_position vp = g->m.veh_at( pos );
                if( vp ) {
                    seed = vp->mount().x + vp->mount().y * 65536;
                }
            }

            //convert vehicle 360-degree direction (0=E,45=SE, etc) to 4-way tile rotation (0=N,1=W,etc)
            tileray face = tileray( rota );
            rota = 3 - face.dir4();

        }
        break;
        case C_ITEM:
        case C_FURNITURE:
        case C_TRAP:
        case C_NONE:
        case C_BULLET:
        case C_HIT_ENTITY:
        case C_WEATHER:
            // TODO: come up with ways to make random sprites consistent for these types
            break;
        case C_MONSTER:
            // FIXME: add persistent id to Creature type, instead of using monster pointer address
            if( monster_override.find( pos ) == monster_override.end() ) {
                seed = reinterpret_cast<uintptr_t>( g->critter_at<monster>( pos ) );
            }
            break;
        default:
            // player
            if( id.substr( 7 ) == "player_" ) {
                seed = g->u.name[0];
                break;
            }
            // NPC
            if( id.substr( 4 ) == "npc_" ) {
                if( npc *const guy = g->critter_at<npc>( pos ) ) {
                    seed = guy->getID().get_value();
                    break;
                }
            }
    }

    // make sure we aren't going to rotate the tile if it shouldn't be rotated
    if( !display_tile.rotates && !( category == C_NONE ) && !( category == C_MONSTER ) ) {
        rota = 0;
    }

    unsigned int loc_rand = 0;
    // only bother mixing up a hash/random value if the tile has some sprites to randomly pick between
    if( display_tile.fg.size() > 1 || display_tile.bg.size() > 1 ) {
        static const auto rot32 = []( const unsigned int x, const int k ) {
            return ( x << k ) | ( x >> ( 32 - k ) );
        };
        // use a fair mix function to turn the "random" seed into a random int
        // taken from public domain code at http://burtleburtle.net/bob/c/lookup3.c 2015/12/11
        unsigned int a = seed, b = -seed, c = seed * seed;
        c ^= b;
        c -= rot32( b, 14 );
        a ^= c;
        a -= rot32( c, 11 );
        b ^= a;
        b -= rot32( a, 25 );
        c ^= b;
        c -= rot32( b, 16 );
        a ^= c;
        a -= rot32( c, 4 );
        b ^= a;
        b -= rot32( a, 14 );
        c ^= b;
        c -= rot32( b, 24 );
        loc_rand = c;
    }

    //draw it!
    draw_tile_at( display_tile, screen_pos, loc_rand, rota, ll,
                  apply_night_vision_goggles, height_3d );

    return true;
}

bool cata_tiles::draw_sprite_at(
    const tile_type &tile, const weighted_int_list<std::vector<int>> &svlist,
    const point &p, unsigned int loc_rand, bool rota_fg, int rota, lit_level ll,
    bool apply_night_vision_goggles )
{
    int nullint = 0;
    return cata_tiles::draw_sprite_at( tile, svlist, p, loc_rand, rota_fg, rota, ll,
                                       apply_night_vision_goggles, nullint );
}

bool cata_tiles::draw_sprite_at(
    const tile_type &tile, const weighted_int_list<std::vector<int>> &svlist,
    const point &p, unsigned int loc_rand, bool rota_fg, int rota, lit_level ll,
    bool apply_night_vision_goggles, int &height_3d )
{
    auto picked = svlist.pick( loc_rand );
    if( !picked ) {
        return true;
    }
    auto &spritelist = *picked;
    if( spritelist.empty() ) {
        return true;
    }

    int ret = 0;
    // blit foreground based on rotation
    bool rotate_sprite = false;
    int sprite_num = 0;
    if( !rota_fg && spritelist.size() == 1 ) {
        // don't rotate, a background tile without manual rotations
        rotate_sprite = false;
        sprite_num = 0;
    } else if( spritelist.size() == 1 ) {
        // just one tile, apply SDL sprite rotation if not in isometric mode
        rotate_sprite = true;
        sprite_num = 0;
    } else {
        // multiple rotated tiles defined, don't apply sprite rotation after picking one
        rotate_sprite = false;
        // two tiles, tile 0 is N/S, tile 1 is E/W
        // four tiles, 0=N, 1=E, 2=S, 3=W
        // extending this to more than 4 rotated tiles will require changing rota to degrees
        sprite_num = rota % spritelist.size();
    }

    const texture *sprite_tex = tileset_ptr->get_tile( spritelist[sprite_num] );

    //use night vision colors when in use
    //then use low light tile if available
    if( ll == LL_MEMORIZED ) {
        if( const auto ptr = tileset_ptr->get_memory_tile( spritelist[sprite_num] ) ) {
            sprite_tex = ptr;
        }
    } else if( apply_night_vision_goggles ) {
        if( ll != LL_LOW ) {
            if( const auto ptr = tileset_ptr->get_overexposed_tile( spritelist[sprite_num] ) ) {
                sprite_tex = ptr;
            }
        } else {
            if( const auto ptr = tileset_ptr->get_night_tile( spritelist[sprite_num] ) ) {
                sprite_tex = ptr;
            }
        }
    } else if( ll == LL_LOW ) {
        if( const auto ptr = tileset_ptr->get_shadow_tile( spritelist[sprite_num] ) ) {
            sprite_tex = ptr;
        }
    }

    int width = 0;
    int height = 0;
    std::tie( width, height ) = sprite_tex->dimension();

    SDL_Rect destination;
    destination.x = p.x + tile.offset.x * tile_width / tileset_ptr->get_tile_width();
    destination.y = p.y + ( tile.offset.y - height_3d ) * tile_width / tileset_ptr->get_tile_width();
    destination.w = width * tile_width / tileset_ptr->get_tile_width();
    destination.h = height * tile_height / tileset_ptr->get_tile_height();

    if( rotate_sprite ) {
        switch( rota ) {
            default:
            case 0: // unrotated (and 180, with just two sprites)
                ret = sprite_tex->render_copy_ex( renderer, &destination, 0, nullptr, SDL_FLIP_NONE );
                break;
            case 1: // 90 degrees (and 270, with just two sprites)
#if defined(_WIN32)
                destination.y -= 1;
#endif
                if( ! tile_iso ) { // never rotate isometric tiles
                    ret = sprite_tex->render_copy_ex( renderer, &destination, -90, nullptr, SDL_FLIP_NONE );
                } else {
                    ret = sprite_tex->render_copy_ex( renderer, &destination, 0, nullptr, SDL_FLIP_NONE );
                }
                break;
            case 2: // 180 degrees, implemented with flips instead of rotation
                if( ! tile_iso ) { // never flip isometric tiles vertically
                    ret = sprite_tex->render_copy_ex( renderer, &destination, 0, nullptr,
                                                      static_cast<SDL_RendererFlip>( SDL_FLIP_HORIZONTAL | SDL_FLIP_VERTICAL ) );
                } else {
                    ret = sprite_tex->render_copy_ex( renderer, &destination, 0, nullptr, SDL_FLIP_NONE );
                }
                break;
            case 3: // 270 degrees
#if defined(_WIN32)
                destination.x -= 1;
#endif
                if( ! tile_iso ) { // never rotate isometric tiles
                    ret = sprite_tex->render_copy_ex( renderer, &destination, 90, nullptr, SDL_FLIP_NONE );
                } else {
                    ret = sprite_tex->render_copy_ex( renderer, &destination, 0, nullptr, SDL_FLIP_NONE );
                }
                break;
            case 4: // flip horizontally
                ret = sprite_tex->render_copy_ex( renderer, &destination, 0, nullptr,
                                                  static_cast<SDL_RendererFlip>( SDL_FLIP_HORIZONTAL ) );
        }
    } else { // don't rotate, same as case 0 above
        ret = sprite_tex->render_copy_ex( renderer, &destination, 0, nullptr, SDL_FLIP_NONE );
    }

    printErrorIf( ret != 0, "SDL_RenderCopyEx() failed" );
    // this reference passes all the way back up the call chain back to
    // cata_tiles::draw() std::vector<tile_render_info> draw_points[].height_3d
    // where we are accumulating the height of every sprite stacked up in a tile
    height_3d += tile.height_3d;
    return true;
}

bool cata_tiles::draw_tile_at(
    const tile_type &tile, const point &p, unsigned int loc_rand, int rota,
    lit_level ll, bool apply_night_vision_goggles, int &height_3d )
{
    draw_sprite_at( tile, tile.bg, p, loc_rand, /*fg:*/ false, rota, ll,
                    apply_night_vision_goggles );
    draw_sprite_at( tile, tile.fg, p, loc_rand, /*fg:*/ true, rota, ll,
                    apply_night_vision_goggles, height_3d );
    return true;
}

bool cata_tiles::would_apply_vision_effects( const visibility_type visibility ) const
{
    return visibility != VIS_CLEAR;
}

bool cata_tiles::apply_vision_effects( const tripoint &pos,
                                       const visibility_type visibility )
{
    if( !would_apply_vision_effects( visibility ) ) {
        return false;
    }
    std::string light_name;
    switch( visibility ) {
        case VIS_HIDDEN:
            light_name = "lighting_hidden";
            break;
        case VIS_LIT:
            light_name = "lighting_lowlight_light";
            break;
        case VIS_BOOMER:
            light_name = "lighting_boomered_light";
            break;
        case VIS_BOOMER_DARK:
            light_name = "lighting_boomered_dark";
            break;
        case VIS_DARK:
            light_name = "lighting_lowlight_dark";
            break;
        case VIS_CLEAR:
            // should never happen
            break;
    }

    // lighting is never rotated, though, could possibly add in random rotation?
    draw_from_id_string( light_name, C_LIGHTING, empty_string, pos, 0, 0, LL_LIT, false );

    return true;
}

bool cata_tiles::draw_terrain_below( const tripoint &p, const lit_level, int &,
                                     const bool ( &invisible )[5] )
{
    const auto low_override = draw_below_override.find( p );
    const bool low_overridden = low_override != draw_below_override.end();
    if( low_overridden ? !low_override->second : ( invisible[0] ||
            !g->m.need_draw_lower_floor( p ) ) ) {
        return false;
    }

    tripoint pbelow = tripoint( p.xy(), p.z - 1 );
    SDL_Color tercol = curses_color_to_SDL( c_dark_gray );

    const ter_t &curr_ter = g->m.ter( pbelow ).obj();
    const furn_t &curr_furn = g->m.furn( pbelow ).obj();
    int part_below;
    int sizefactor = 2;
    const vehicle *veh;
    //        const vehicle *veh;
    if( curr_furn.has_flag( TFLAG_SEEN_FROM_ABOVE ) ) {
        tercol = curses_color_to_SDL( curr_furn.color() );
    } else if( curr_furn.movecost < 0 ) {
        tercol = curses_color_to_SDL( curr_furn.color() );
    } else if( ( veh = g->m.veh_at_internal( pbelow, part_below ) ) != nullptr ) {
        const int roof = veh->roof_at_part( part_below );
        const auto vpobst = vpart_position( const_cast<vehicle &>( *veh ), part_below ).obstacle_at_part();
        tercol = curses_color_to_SDL( ( roof >= 0 ||
                                        vpobst ) ? c_light_gray : c_magenta );
        sizefactor = ( roof >= 0 || vpobst ) ? 4 : 2;
    } else if( curr_ter.has_flag( TFLAG_SEEN_FROM_ABOVE ) || curr_ter.movecost == 0 ) {
        tercol = curses_color_to_SDL( curr_ter.color() );
    } else if( !curr_ter.has_flag( TFLAG_NO_FLOOR ) ) {
        sizefactor = 4;
        tercol = curses_color_to_SDL( curr_ter.color() );
    } else {
        tercol = curses_color_to_SDL( curr_ter.color() );
    }

    SDL_Rect belowRect;
    belowRect.h = tile_width / sizefactor;
    belowRect.w = tile_height / sizefactor;
    if( tile_iso ) {
        belowRect.h = ( belowRect.h * 2 ) / 3;
        belowRect.w = ( belowRect.w * 3 ) / 4;
    }
    // translate from player-relative to screen relative tile position
    int screen_x = 0;
    int screen_y = 0;
    if( tile_iso ) {
        screen_x = ( ( pbelow.x - o.x ) - ( o.y - pbelow.y ) + screentile_width - 2 ) * tile_width / 2 +
                   op.x;
        // y uses tile_width because width is definitive for iso tiles
        // tile footprints are half as tall as wide, arbitrarily tall
        screen_y = ( ( pbelow.y - o.y ) - ( pbelow.x - o.x ) - 4 ) * tile_width / 4 +
                   screentile_height * tile_height / 2 + // TODO: more obvious centering math
                   op.y;
    } else {
        screen_x = ( pbelow.x - o.x ) * tile_width + op.x;
        screen_y = ( pbelow.y - o.y ) * tile_height + op.y;
    }
    belowRect.x = screen_x + ( tile_width - belowRect.w ) / 2;
    belowRect.y = screen_y + ( tile_height - belowRect.h ) / 2;
    if( tile_iso ) {
        belowRect.y += tile_height / 8;
    }
    render_fill_rect( renderer, belowRect, tercol.r, tercol.g, tercol.b );

    return true;
}

bool cata_tiles::draw_terrain( const tripoint &p, const lit_level ll, int &height_3d,
                               const bool ( &invisible )[5] )
{
    const auto override = terrain_override.find( p );
    const bool overridden = override != terrain_override.end();
    bool neighborhood_overridden = overridden;
    if( !neighborhood_overridden ) {
        for( const point &dir : {
                 point_south, point_east, point_west, point_north
             } ) {
            if( terrain_override.find( p + dir ) != terrain_override.end() ) {
                neighborhood_overridden = true;
                break;
            }
        }
    }
    // first memorize the actual terrain
    const ter_id &t = g->m.ter( p );
    if( t && !invisible[0] ) {
        int subtile = 0;
        int rotation = 0;
        int connect_group = 0;
        if( t.obj().connects( connect_group ) ) {
            get_connect_values( p, subtile, rotation, connect_group, {} );
        } else {
            get_terrain_orientation( p, rotation, subtile, {}, invisible );
            // do something to get other terrain orientation values
        }
        const std::string &tname = t.id().str();
        if( !g->m.check_and_set_seen_cache( p ) ) {
            g->u.memorize_tile( g->m.getabs( p ), tname, subtile, rotation );
        }
        // draw the actual terrain if there's no override
        if( !neighborhood_overridden ) {
            return draw_from_id_string( tname, C_TERRAIN, empty_string, p, subtile, rotation, ll,
                                        nv_goggles_activated, height_3d );
        }
    }
    if( invisible[0] ? overridden : neighborhood_overridden ) {
        // and then draw the override terrain
        const ter_id &t2 = overridden ? override->second : t;
        if( t2 ) {
            // both the current and neighbouring overrides may change the appearance
            // of the tile, so always re-calculate it.
            int subtile = 0;
            int rotation = 0;
            int connect_group = 0;
            if( t2.obj().connects( connect_group ) ) {
                get_connect_values( p, subtile, rotation, connect_group, terrain_override );
            } else {
                get_terrain_orientation( p, rotation, subtile, terrain_override, invisible );
            }
            const std::string &tname = t2.id().str();
            // tile overrides are never memorized
            // tile overrides are always shown with full visibility
            const lit_level lit = overridden ? LL_LIT : ll;
            const bool nv = overridden ? false : nv_goggles_activated;
            return draw_from_id_string( tname, C_TERRAIN, empty_string, p, subtile, rotation, lit, nv,
                                        height_3d );
        }
    } else if( invisible[0] && has_terrain_memory_at( p ) ) {
        // try drawing memory if invisible and not overridden
        const auto &t = get_terrain_memory_at( p );
        return draw_from_id_string( t.tile, C_TERRAIN, empty_string, p, t.subtile, t.rotation,
                                    LL_MEMORIZED, nv_goggles_activated, height_3d );
    }
    return false;
}


bool cata_tiles::has_memory_at( const tripoint &p ) const
{
    if( g->u.should_show_map_memory() ) {
        const memorized_terrain_tile t = g->u.get_memorized_tile( g->m.getabs( p ) );
        return !t.tile.empty();
    }
    return false;
}

bool cata_tiles::has_terrain_memory_at( const tripoint &p ) const
{
    if( g->u.should_show_map_memory() ) {
        const memorized_terrain_tile t = g->u.get_memorized_tile( g->m.getabs( p ) );
        if( t.tile.substr( 0, 2 ) == "t_" ) {
            return true;
        }
    }
    return false;
}

bool cata_tiles::has_furniture_memory_at( const tripoint &p ) const
{
    if( g->u.should_show_map_memory() ) {
        const memorized_terrain_tile t = g->u.get_memorized_tile( g->m.getabs( p ) );
        if( t.tile.substr( 0, 2 ) == "f_" ) {
            return true;
        }
    }
    return false;
}

bool cata_tiles::has_trap_memory_at( const tripoint &p ) const
{
    if( g->u.should_show_map_memory() ) {
        const memorized_terrain_tile t = g->u.get_memorized_tile( g->m.getabs( p ) );
        if( t.tile.substr( 0, 3 ) == "tr_" ) {
            return true;
        }
    }
    return false;
}

bool cata_tiles::has_vpart_memory_at( const tripoint &p ) const
{
    if( g->u.should_show_map_memory() ) {
        const memorized_terrain_tile t = g->u.get_memorized_tile( g->m.getabs( p ) );
        if( t.tile.substr( 0, 3 ) == "vp_" ) {
            return true;
        }
    }
    return false;
}

memorized_terrain_tile cata_tiles::get_terrain_memory_at( const tripoint &p ) const
{
    if( g->u.should_show_map_memory() ) {
        const memorized_terrain_tile t = g->u.get_memorized_tile( g->m.getabs( p ) );
        if( t.tile.substr( 0, 2 ) == "t_" ) {
            return t;
        }
    }
    return {};
}

memorized_terrain_tile cata_tiles::get_furniture_memory_at( const tripoint &p ) const
{
    if( g->u.should_show_map_memory() ) {
        const memorized_terrain_tile t = g->u.get_memorized_tile( g->m.getabs( p ) );
        if( t.tile.substr( 0, 2 ) == "f_" ) {
            return t;
        }
    }
    return {};
}

memorized_terrain_tile cata_tiles::get_trap_memory_at( const tripoint &p ) const
{
    if( g->u.should_show_map_memory() ) {
        const memorized_terrain_tile t = g->u.get_memorized_tile( g->m.getabs( p ) );
        if( t.tile.substr( 0, 3 ) == "tr_" ) {
            return t;
        }
    }
    return {};
}

memorized_terrain_tile cata_tiles::get_vpart_memory_at( const tripoint &p ) const
{
    if( g->u.should_show_map_memory() ) {
        const memorized_terrain_tile t = g->u.get_memorized_tile( g->m.getabs( p ) );
        if( t.tile.substr( 0, 3 ) == "vp_" ) {
            return t;
        }
    }
    return {};
}

bool cata_tiles::draw_furniture( const tripoint &p, const lit_level ll, int &height_3d,
                                 const bool ( &invisible )[5] )
{
    const auto override = furniture_override.find( p );
    const bool overridden = override != furniture_override.end();
    bool neighborhood_overridden = overridden;
    if( !neighborhood_overridden ) {
        for( const point &dir : {
                 point_south, point_east, point_west, point_north
             } ) {
            if( furniture_override.find( p + dir ) != furniture_override.end() ) {
                neighborhood_overridden = true;
                break;
            }
        }
    }
    // first memorize the actual furniture
    const furn_id &f = g->m.furn( p );
    if( f && !invisible[0] ) {
        const int neighborhood[4] = {
            static_cast<int>( g->m.furn( p + point_south ) ),
            static_cast<int>( g->m.furn( p + point_east ) ),
            static_cast<int>( g->m.furn( p + point_west ) ),
            static_cast<int>( g->m.furn( p + point_north ) )
        };
        int subtile = 0;
        int rotation = 0;
        get_tile_values( f, neighborhood, subtile, rotation );
        const std::string &fname = f.id().str();
        if( !g->m.check_and_set_seen_cache( p ) ) {
            g->u.memorize_tile( g->m.getabs( p ), fname, subtile, rotation );
        }
        // draw the actual furniture if there's no override
        if( !neighborhood_overridden ) {
            return draw_from_id_string( fname, C_FURNITURE, empty_string, p, subtile, rotation, ll,
                                        nv_goggles_activated, height_3d );
        }
    }
    if( invisible[0] ? overridden : neighborhood_overridden ) {
        // and then draw the override furniture
        const furn_id &f2 = overridden ? override->second : f;
        if( f2 ) {
            // both the current and neighbouring overrides may change the appearance
            // of the tile, so always re-calculate it.
            const auto furn = [&]( const tripoint & q, const bool invis ) -> furn_id {
                const auto it = furniture_override.find( q );
                return it != furniture_override.end() ? it->second :
                ( !overridden || !invis ) ? g->m.furn( q ) : f_null;
            };
            const int neighborhood[4] = {
                static_cast<int>( furn( p + point_south, invisible[1] ) ),
                static_cast<int>( furn( p + point_east, invisible[2] ) ),
                static_cast<int>( furn( p + point_west, invisible[3] ) ),
                static_cast<int>( furn( p + point_north, invisible[4] ) )
            };
            int subtile = 0;
            int rotation = 0;
            get_tile_values( f2, neighborhood, subtile, rotation );
            const std::string &fname = f2.id().str();
            // tile overrides are never memorized
            // tile overrides are always shown with full visibility
            const lit_level lit = overridden ? LL_LIT : ll;
            const bool nv = overridden ? false : nv_goggles_activated;
            return draw_from_id_string( fname, C_FURNITURE, empty_string, p, subtile, rotation, lit, nv,
                                        height_3d );
        }
    } else if( invisible[0] && has_furniture_memory_at( p ) ) {
        // try drawing memory if invisible and not overridden
        const auto &t = get_furniture_memory_at( p );
        return draw_from_id_string( t.tile, C_FURNITURE, empty_string, p, t.subtile, t.rotation,
                                    LL_MEMORIZED, nv_goggles_activated, height_3d );
    }
    return false;
}

bool cata_tiles::draw_trap( const tripoint &p, const lit_level ll, int &height_3d,
                            const bool ( &invisible )[5] )
{
    const auto override = trap_override.find( p );
    const bool overridden = override != trap_override.end();
    bool neighborhood_overridden = overridden;
    if( !neighborhood_overridden ) {
        for( const point &dir : {
                 point_south, point_east, point_west, point_north
             } ) {
            if( trap_override.find( p + dir ) != trap_override.end() ) {
                neighborhood_overridden = true;
                break;
            }
        }
    }

    // first memorize the actual trap
    const trap_id &tr = g->m.tr_at( p ).loadid;
    if( tr && !invisible[0] && tr.obj().can_see( p, g->u ) ) {
        const int neighborhood[4] = {
            static_cast<int>( g->m.tr_at( p + point_south ).loadid ),
            static_cast<int>( g->m.tr_at( p + point_east ).loadid ),
            static_cast<int>( g->m.tr_at( p + point_west ).loadid ),
            static_cast<int>( g->m.tr_at( p + point_north ).loadid )
        };
        int subtile = 0;
        int rotation = 0;
        get_tile_values( tr, neighborhood, subtile, rotation );
        const std::string trname = tr.id().str();
        if( !g->m.check_and_set_seen_cache( p ) ) {
            g->u.memorize_tile( g->m.getabs( p ), trname, subtile, rotation );
        }
        // draw the actual trap if there's no override
        if( !neighborhood_overridden ) {
            return draw_from_id_string( trname, C_TRAP, empty_string, p, subtile, rotation, ll,
                                        nv_goggles_activated, height_3d );
        }
    }
    if( overridden || ( !invisible[0] && neighborhood_overridden && tr.obj().can_see( p, g->u ) ) ) {
        // and then draw the override trap
        const trap_id &tr2 = overridden ? override->second : tr;
        if( tr2 ) {
            // both the current and neighbouring overrides may change the appearance
            // of the tile, so always re-calculate it.
            const auto tr_at = [&]( const tripoint & q, const bool invis ) -> trap_id {
                const auto it = trap_override.find( q );
                return it != trap_override.end() ? it->second :
                ( !overridden || !invis ) ? g->m.tr_at( q ).loadid : tr_null;
            };
            const int neighborhood[4] = {
                static_cast<int>( tr_at( p + point_south, invisible[1] ) ),
                static_cast<int>( tr_at( p + point_east, invisible[2] ) ),
                static_cast<int>( tr_at( p + point_west, invisible[3] ) ),
                static_cast<int>( tr_at( p + point_north, invisible[4] ) )
            };
            int subtile = 0;
            int rotation = 0;
            get_tile_values( tr2, neighborhood, subtile, rotation );
            const std::string &trname = tr2.id().str();
            // tile overrides are never memorized
            // tile overrides are always shown with full visibility
            const lit_level lit = overridden ? LL_LIT : ll;
            const bool nv = overridden ? false : nv_goggles_activated;
            return draw_from_id_string( trname, C_TRAP, empty_string, p, subtile, rotation, lit, nv,
                                        height_3d );
        }
    } else if( invisible[0] && has_trap_memory_at( p ) ) {
        // try drawing memory if invisible and not overridden
        const auto &t = get_trap_memory_at( p );
        return draw_from_id_string( t.tile, C_TRAP, empty_string, p, t.subtile, t.rotation,
                                    LL_MEMORIZED, nv_goggles_activated, height_3d );
    }
    return false;
}

bool cata_tiles::draw_graffiti( const tripoint &p, const lit_level ll, int &height_3d,
                                const bool ( &invisible )[5] )
{
    const auto override = graffiti_override.find( p );
    const bool overridden = override != graffiti_override.end();
    if( overridden ? !override->second : ( invisible[0] || !g->m.has_graffiti_at( p ) ) ) {
        return false;
    }
    const lit_level lit = overridden ? LL_LIT : ll;
    return draw_from_id_string( "graffiti", C_NONE, empty_string, p, 0, 0, lit, false, height_3d );
}

bool cata_tiles::draw_field_or_item( const tripoint &p, const lit_level ll, int &height_3d,
                                     const bool ( &invisible )[5] )
{
    const auto fld_override = field_override.find( p );
    const bool fld_overridden = fld_override != field_override.end();
    const field_type_id &fld = fld_overridden ?
                               fld_override->second : g->m.field_at( p ).displayed_field_type();
    bool ret_draw_field = false;
    bool ret_draw_items = false;
    if( ( fld_overridden || !invisible[0] ) && fld.obj().display_field ) {
        const lit_level lit = fld_overridden ? LL_LIT : ll;
        const bool nv = fld_overridden ? false : nv_goggles_activated;

        auto field_at = [&]( const tripoint & q, const bool invis ) -> field_type_id {
            const auto it = field_override.find( q );
            return it != field_override.end() ? it->second :
            ( !fld_overridden || !invis ) ? g->m.field_at( q ).displayed_field_type() : fd_null;
        };
        // for rotation information
        const int neighborhood[4] = {
            static_cast<int>( field_at( p + point_south, invisible[1] ) ),
            static_cast<int>( field_at( p + point_east, invisible[2] ) ),
            static_cast<int>( field_at( p + point_west, invisible[3] ) ),
            static_cast<int>( field_at( p + point_north, invisible[4] ) )
        };

        int subtile = 0;
        int rotation = 0;
        get_tile_values( fld, neighborhood, subtile, rotation );

        ret_draw_field = draw_from_id_string( fld.id().str(), C_FIELD, empty_string, p, subtile,
                                              rotation, lit, nv );
    }
    if( fld.obj().display_items ) {
        const auto it_override = item_override.find( p );
        const bool it_overridden = it_override != item_override.end();

        itype_id it_id;
        mtype_id mon_id;
        bool hilite;
        const itype *it_type;
        if( it_overridden ) {
            it_id = std::get<0>( it_override->second );
            mon_id = std::get<1>( it_override->second );
            hilite = std::get<2>( it_override->second );
            it_type = item::find_type( it_id );
        } else if( !invisible[0] && g->m.sees_some_items( p, g->u ) ) {
            const maptile &tile = g->m.maptile_at( p );
            const item &itm = tile.get_uppermost_item();
            const mtype *const mon = itm.get_mtype();
            it_id = itm.typeId();
            mon_id = mon ? mon->id : mtype_id::NULL_ID();
            hilite = tile.get_item_count() > 1;
            it_type = itm.type;
        } else {
            it_type = nullptr;
        }
        if( it_type && it_id != "null" ) {
            const std::string disp_id = it_id == "corpse" && mon_id ?
                                        "corpse_" + mon_id.str() : it_id;
            const std::string it_category = it_type->get_item_type_string();
            const lit_level lit = it_overridden ? LL_LIT : ll;
            const bool nv = it_overridden ? false : nv_goggles_activated;

            ret_draw_items = draw_from_id_string( disp_id, C_ITEM, it_category, p, 0, 0, lit,
                                                  nv, height_3d );
            if( ret_draw_items && hilite ) {
                draw_item_highlight( p );
            }
        }
    }
    return ret_draw_field && ret_draw_items;
}

bool cata_tiles::draw_vpart_below( const tripoint &p, const lit_level /*ll*/, int &/*height_3d*/,
                                   const bool ( &invisible )[5] )
{
    const auto low_override = draw_below_override.find( p );
    const bool low_overridden = low_override != draw_below_override.end();
    if( low_overridden ? !low_override->second : ( invisible[0] ||
            !g->m.need_draw_lower_floor( p ) ) ) {
        return false;
    }
    tripoint pbelow( p.xy(), p.z - 1 );
    int height_3d_below = 0;
    bool below_invisible[5];
    std::fill( below_invisible, below_invisible + 5, false );
    return draw_vpart( pbelow, LL_LOW, height_3d_below, below_invisible );
}

bool cata_tiles::draw_vpart( const tripoint &p, lit_level ll, int &height_3d,
                             const bool ( &invisible )[5] )
{
    const auto override = vpart_override.find( p );
    const bool overridden = override != vpart_override.end();
    // first memorize the actual vpart
    const optional_vpart_position vp = g->m.veh_at( p );
    if( vp && !invisible[0] ) {
        const vehicle &veh = vp->vehicle();
        const int veh_part = vp->part_index();
        // Gets the visible part, should work fine once tileset vp_ids are updated to work with the vehicle part json ids
        // get the vpart_id
        char part_mod = 0;
        const vpart_id &vp_id = veh.part_id_string( veh_part, part_mod );
        const int subtile = part_mod == 1 ? open_ : part_mod == 2 ? broken : 0;
        const int rotation = veh.face.dir();
        const std::string vpname = "vp_" + vp_id.str();
        if( !veh.forward_velocity() && !veh.player_in_control( g->u ) &&
            !g->m.check_and_set_seen_cache( p ) ) {
            g->u.memorize_tile( g->m.getabs( p ), vpname, subtile, rotation );
        }
        if( !overridden ) {
            const cata::optional<vpart_reference> cargopart = vp.part_with_feature( "CARGO", true );
            const bool draw_highlight = cargopart && !veh.get_items( cargopart->part_index() ).empty();
            const bool ret = draw_from_id_string( vpname, C_VEHICLE_PART, empty_string, p, subtile, rotation,
                                                  ll, nv_goggles_activated, height_3d );
            if( ret && draw_highlight ) {
                draw_item_highlight( p );
            }
            return ret;
        }
    }
    if( overridden ) {
        // and then draw the override vpart
        const vpart_id &vp2 = std::get<0>( override->second );
        if( vp2 ) {
            const char part_mod = std::get<1>( override->second );
            const int subtile = part_mod == 1 ? open_ : part_mod == 2 ? broken : 0;
            const int rotation = std::get<2>( override->second );
            const int draw_highlight = std::get<3>( override->second );
            const std::string vpname = "vp_" + vp2.str();
            // tile overrides are never memorized
            // tile overrides are always shown with full visibility
            const bool ret = draw_from_id_string( vpname, C_VEHICLE_PART, empty_string, p, subtile, rotation,
                                                  LL_LIT, false, height_3d );
            if( ret && draw_highlight ) {
                draw_item_highlight( p );
            }
            return ret;
        }
    } else if( invisible[0] && has_vpart_memory_at( p ) ) {
        // try drawing memory if invisible and not overridden
        const auto &t = get_vpart_memory_at( p );
        return draw_from_id_string( t.tile, C_VEHICLE_PART, empty_string, p, t.subtile, t.rotation,
                                    LL_MEMORIZED, nv_goggles_activated, height_3d );
    }
    return false;
}

bool cata_tiles::draw_critter_at_below( const tripoint &p, const lit_level, int &,
                                        const bool ( &invisible )[5] )
{
    // Check if we even need to draw below. If not, bail.
    const auto low_override = draw_below_override.find( p );
    const bool low_overridden = low_override != draw_below_override.end();
    if( low_overridden ? !low_override->second : ( invisible[0] ||
            !g->m.need_draw_lower_floor( p ) ) ) {
        return false;
    }

    tripoint pbelow( p.xy(), p.z - 1 );

    // Get the critter at the location below. If there isn't one,
    // we can bail.
    const Creature *critter = g->critter_at( pbelow, true );
    if( critter == nullptr ) {
        return false;
    }

    // Check if the player can actually see the critter. We don't care if
    // it's via infrared or not, just whether or not they're seen. If not,
    // we can bail.
    if( !g->u.sees( *critter ) && !g->u.sees_with_infrared( *critter ) ) {
        return false;
    }

    const point screen_point = player_to_screen( pbelow.xy() );

    SDL_Color tercol = curses_color_to_SDL( c_red );
    const int sizefactor = 2;

    SDL_Rect belowRect;
    belowRect.h = tile_width / sizefactor;
    belowRect.w = tile_height / sizefactor;

    if( tile_iso ) {
        belowRect.h = ( belowRect.h * 2 ) / 3;
        belowRect.w = ( belowRect.w * 3 ) / 4;
    }

    belowRect.x = screen_point.x + ( tile_width - belowRect.w ) / 2;
    belowRect.y = screen_point.y + ( tile_height - belowRect.h ) / 2;

    if( tile_iso ) {
        belowRect.y += tile_height / 8;
    }

    render_fill_rect( renderer, belowRect, tercol.r, tercol.g, tercol.b );

    return true;
}

bool cata_tiles::draw_critter_at( const tripoint &p, lit_level ll, int &height_3d,
                                  const bool ( &invisible )[5] )
{
    bool result;
    bool is_player;
    bool sees_player;
    Creature::Attitude attitude;
    const auto override = monster_override.find( p );
    if( override != monster_override.end() ) {
        const mtype_id id = std::get<0>( override->second );
        if( !id ) {
            return false;
        }
        is_player = false;
        sees_player = false;
        attitude = std::get<3>( override->second );
        const std::string &chosen_id = id.str();
        const std::string &ent_subcategory = id.obj().species.empty() ?
                                             empty_string : id.obj().species.begin()->str();
        result = draw_from_id_string( chosen_id, C_MONSTER, ent_subcategory, p, corner, 0, LL_LIT, false,
                                      height_3d );
    } else if( !invisible[0] ) {
        const Creature *pcritter = g->critter_at( p, true );
        if( pcritter == nullptr ) {
            return false;
        }
        const Creature &critter = *pcritter;

        if( !g->u.sees( critter ) ) {
            if( g->u.sees_with_infrared( critter ) ) {
                return draw_from_id_string( "infrared_creature", C_NONE, empty_string, p, 0, 0,
                                            LL_LIT, false, height_3d );
            }
            return false;
        }
        result = false;
        sees_player = false;
        is_player = false;
        attitude = Creature::A_ANY;
        const monster *m = dynamic_cast<const monster *>( &critter );
        if( m != nullptr ) {
            const auto ent_category = C_MONSTER;
            std::string ent_subcategory = empty_string;
            if( !m->type->species.empty() ) {
                ent_subcategory = m->type->species.begin()->str();
            }
            const int subtile = corner;
            // depending on the toggle flip sprite left or right
            int rot_facing = -1;
            if( m->facing == FD_RIGHT ) {
                rot_facing = 0;
            } else if( m->facing == FD_LEFT ) {
                rot_facing = 4;
            }
            if( rot_facing >= 0 ) {
                const auto ent_name = m->type->id;
                std::string chosen_id = ent_name.str();
                if( m->has_effect( effect_ridden ) ) {
                    int pl_under_height = 6;
                    draw_entity_with_overlays( g->u, p, ll, pl_under_height );
                    const std::string prefix = "rid_";
                    std::string copy_id = chosen_id;
                    const std::string ridden_id = copy_id.insert( 0, prefix );
                    const tile_type *tt = tileset_ptr->find_tile_type( ridden_id );
                    if( tt ) {
                        chosen_id = ridden_id;
                    }
                }
                result = draw_from_id_string( chosen_id, ent_category, ent_subcategory, p, subtile, rot_facing,
                                              ll, false, height_3d );
                sees_player = m->sees( g->u );
                attitude = m->attitude_to( g-> u );
            }
        }
        const player *pl = dynamic_cast<const player *>( &critter );
        if( pl != nullptr ) {
            draw_entity_with_overlays( *pl, p, ll, height_3d );
            result = true;
            if( pl->is_player() ) {
                is_player = true;
            } else {
                sees_player = pl->sees( g-> u );
                attitude = pl->attitude_to( g-> u );
            }
        }
    } else { // invisible
        const Creature *critter = g->critter_at( p, true );
        if( critter && g->u.sees_with_infrared( *critter ) ) {
            // try drawing infrared creature if invisible and not overridden
            // return directly without drawing overlay
            return draw_from_id_string( "infrared_creature", C_NONE, empty_string, p, 0, 0, LL_LIT, false,
                                        height_3d );
        } else {
            return false;
        }
    }

    if( result && !is_player ) {
        std::ostringstream tmp_id;
        tmp_id << "overlay_" << Creature::attitude_raw_string( attitude );
        if( sees_player ) {
            tmp_id << "_sees_player";
        }
        const std::string draw_id = tmp_id.str();
        if( tileset_ptr->find_tile_type( draw_id ) ) {
            draw_from_id_string( draw_id, C_NONE, empty_string, p, 0, 0, LL_LIT, false, height_3d );
        }
    }
    return result;
}

bool cata_tiles::draw_zone_mark( const tripoint &p, lit_level ll, int &height_3d,
                                 const bool ( &invisible )[5] )
{
    if( invisible[0] ) {
        return false;
    }

    if( !g->is_zones_manager_open() ) {
        return false;
    }

    const zone_manager &mgr = zone_manager::get_manager();
    const tripoint &abs = g->m.getabs( p );
    const auto zone = mgr.get_bottom_zone( abs );

    if( zone && zone->has_options() ) {
        auto option = dynamic_cast<const mark_option *>( &zone->get_options() );

        if( option && !option->get_mark().empty() ) {
            return draw_from_id_string( option->get_mark(), C_NONE, empty_string, p, 0, 0, ll,
                                        nv_goggles_activated, height_3d );
        }
    }

    return false;
}

<<<<<<< HEAD
=======
bool cata_tiles::draw_entity( const Creature &critter, const tripoint &p, lit_level ll,
                              int &height_3d )
{
    if( !g->u.sees( critter ) ) {
        if( g->u.sees_with_infrared( critter ) ) {
            return draw_from_id_string( "infrared_creature", C_NONE, empty_string, p, 0, 0,
                                        LL_LIT, false, height_3d );
        }
        return false;
    }
    bool result = false;
    bool sees_player = false;
    bool is_player = false;
    Creature::Attitude attitude = Creature::A_ANY;
    const monster *m = dynamic_cast<const monster *>( &critter );
    if( m != nullptr ) {
        const auto ent_category = C_MONSTER;
        std::string ent_subcategory = empty_string;
        if( !m->type->species.empty() ) {
            ent_subcategory = m->type->species.begin()->str();
        }
        const int subtile = corner;
        // depending on the toggle flip sprite left or right
        int rot_facing = -1;
        if( m->facing == FD_RIGHT ) {
            rot_facing = 0;
        } else if( m->facing == FD_LEFT ) {
            rot_facing = 4;
        }
        if( rot_facing >= 0 ) {
            const auto ent_name = m->type->id;
            std::string chosen_id = ent_name.str();
            if( m->has_effect( effect_ridden ) ) {
                int pl_under_height = 6;
                if( m->mounted_player ) {
                    draw_entity_with_overlays( *m->mounted_player, p, ll, pl_under_height );
                }
                const std::string prefix = "rid_";
                std::string copy_id = chosen_id;
                const std::string ridden_id = copy_id.insert( 0, prefix );
                const tile_type *tt = tileset_ptr->find_tile_type( ridden_id );
                if( tt ) {
                    chosen_id = ridden_id;
                }
            }
            result = draw_from_id_string( chosen_id, ent_category, ent_subcategory, p, subtile, rot_facing,
                                          ll, false, height_3d );
            sees_player = m->sees( g->u );
            attitude = m->attitude_to( g-> u );
        }
    }
    const player *pl = dynamic_cast<const player *>( &critter );
    if( pl != nullptr ) {
        draw_entity_with_overlays( *pl, p, ll, height_3d );
        result = true;
        if( pl->is_player() ) {
            is_player = true;
        } else {
            sees_player = pl->sees( g-> u );
            attitude = pl->attitude_to( g-> u );
        }
    }

    if( result && !is_player ) {
        std::ostringstream tmp_id;
        tmp_id << "overlay_" << Creature::attitude_raw_string( attitude );
        if( sees_player ) {
            tmp_id << "_sees_player";
        }
        const std::string draw_id = tmp_id.str();
        if( tileset_ptr->find_tile_type( draw_id ) ) {
            draw_from_id_string( draw_id, C_NONE, empty_string, p, 0, 0, LL_LIT, false, height_3d );
        }
    }
    return result;
}

>>>>>>> 92a1956a
void cata_tiles::draw_entity_with_overlays( const player &pl, const tripoint &p, lit_level ll,
        int &height_3d )
{
    std::string ent_name;

    if( pl.is_npc() ) {
        ent_name = pl.male ? "npc_male" : "npc_female";
    } else {
        ent_name = pl.male ? "player_male" : "player_female";
    }
    // first draw the character itself(i guess this means a tileset that
    // takes this seriously needs a naked sprite)
    int prev_height_3d = height_3d;

    // depending on the toggle flip sprite left or right
    if( pl.facing == FD_RIGHT ) {
        draw_from_id_string( ent_name, C_NONE, "", p, corner, 0, ll, false, height_3d );
    } else if( pl.facing == FD_LEFT ) {
        draw_from_id_string( ent_name, C_NONE, "", p, corner, 4, ll, false, height_3d );
    }

    // next up, draw all the overlays
    std::vector<std::string> overlays = pl.get_overlay_ids();
    for( const std::string &overlay : overlays ) {
        std::string draw_id = overlay;
        if( find_overlay_looks_like( pl.male, overlay, draw_id ) ) {
            int overlay_height_3d = prev_height_3d;
            if( pl.facing == FD_RIGHT ) {
                draw_from_id_string( draw_id, C_NONE, "", p, corner, /*rota:*/ 0, ll, false, overlay_height_3d );
            } else if( pl.facing == FD_LEFT ) {
                draw_from_id_string( draw_id, C_NONE, "", p, corner, /*rota:*/ 4, ll, false, overlay_height_3d );
            }
            // the tallest height-having overlay is the one that counts
            height_3d = std::max( height_3d, overlay_height_3d );
        }
    }
}

bool cata_tiles::draw_item_highlight( const tripoint &pos )
{
    return draw_from_id_string( ITEM_HIGHLIGHT, C_NONE, empty_string, pos, 0, 0, LL_LIT, false );
}

void tileset_loader::ensure_default_item_highlight()
{
    if( ts.find_tile_type( ITEM_HIGHLIGHT ) ) {
        return;
    }
    const Uint8 highlight_alpha = 127;

    int index = ts.tile_values.size();

    const SDL_Surface_Ptr surface = create_surface_32( ts.tile_width, ts.tile_height );
    assert( surface );
    throwErrorIf( SDL_FillRect( surface.get(), nullptr, SDL_MapRGBA( surface->format, 0, 0, 127,
                                highlight_alpha ) ) != 0, "SDL_FillRect failed" );
    ts.tile_values.emplace_back( CreateTextureFromSurface( renderer, surface ), SDL_Rect{ 0, 0, ts.tile_width, ts.tile_height } );
    ts.tile_ids[ITEM_HIGHLIGHT].fg.add( std::vector<int>( {index} ), 1 );
}

/* Animation Functions */
/* -- Inits */
void cata_tiles::init_explosion( const tripoint &p, int radius )
{
    do_draw_explosion = true;
    exp_pos = p;
    exp_rad = radius;
}
void cata_tiles::init_custom_explosion_layer( const std::map<tripoint, explosion_tile> &layer )
{
    do_draw_custom_explosion = true;
    custom_explosion_layer = layer;
}
void cata_tiles::init_draw_bullet( const tripoint &p, std::string name )
{
    do_draw_bullet = true;
    bul_pos = p;
    bul_id = std::move( name );
}
void cata_tiles::init_draw_hit( const tripoint &p, std::string name )
{
    do_draw_hit = true;
    hit_pos = p;
    hit_entity_id = std::move( name );
}
void cata_tiles::init_draw_line( const tripoint &p, std::vector<tripoint> trajectory,
                                 std::string name, bool target_line )
{
    do_draw_line = true;
    is_target_line = target_line;
    line_pos = p;
    line_endpoint_id = std::move( name );
    line_trajectory = std::move( trajectory );
}
void cata_tiles::init_draw_cursor( const tripoint &p )
{
    do_draw_cursor = true;
    cursors.emplace_back( p );
}
void cata_tiles::init_draw_highlight( const tripoint &p )
{
    do_draw_highlight = true;
    highlights.emplace_back( p );
}
void cata_tiles::init_draw_weather( weather_printable weather, std::string name )
{
    do_draw_weather = true;
    weather_name = std::move( name );
    anim_weather = std::move( weather );
}
void cata_tiles::init_draw_sct()
{
    do_draw_sct = true;
}
void cata_tiles::init_draw_zones( const tripoint &_start, const tripoint &_end,
                                  const tripoint &_offset )
{
    do_draw_zones = true;
    zone_start = _start;
    zone_end = _end;
    zone_offset = _offset;
}
void cata_tiles::init_draw_radiation_override( const tripoint &p, const int rad )
{
    radiation_override.emplace( p, rad );
}
void cata_tiles::init_draw_terrain_override( const tripoint &p, const ter_id &id )
{
    terrain_override.emplace( p, id );
}
void cata_tiles::init_draw_furniture_override( const tripoint &p, const furn_id &id )
{
    furniture_override.emplace( p, id );
}
void cata_tiles::init_draw_graffiti_override( const tripoint &p, const bool has )
{
    graffiti_override.emplace( p, has );
}
void cata_tiles::init_draw_trap_override( const tripoint &p, const trap_id &id )
{
    trap_override.emplace( p, id );
}
void cata_tiles::init_draw_field_override( const tripoint &p, const field_type_id &id )
{
    field_override.emplace( p, id );
}
void cata_tiles::init_draw_item_override( const tripoint &p, const itype_id &id,
        const mtype_id &mid, const bool hilite )
{
    item_override.emplace( p, std::make_tuple( id, mid, hilite ) );
}
void cata_tiles::init_draw_vpart_override( const tripoint &p, const vpart_id &id,
        const int part_mod, const int veh_dir, const bool hilite, const point &mount )
{
    vpart_override.emplace( p, std::make_tuple( id, part_mod, veh_dir, hilite, mount ) );
}
void cata_tiles::init_draw_below_override( const tripoint &p, const bool draw )
{
    draw_below_override.emplace( p, draw );
}
void cata_tiles::init_draw_monster_override( const tripoint &p, const mtype_id &id, const int count,
        const bool more, const Creature::Attitude att )
{
    monster_override.emplace( p, std::make_tuple( id, count, more, att ) );
}
/* -- Void Animators */
void cata_tiles::void_explosion()
{
    do_draw_explosion = false;
    exp_pos = {-1, -1, -1};
    exp_rad = -1;
}
void cata_tiles::void_custom_explosion()
{
    do_draw_custom_explosion = false;
    custom_explosion_layer.clear();
}
void cata_tiles::void_bullet()
{
    do_draw_bullet = false;
    bul_pos = { -1, -1, -1 };
    bul_id.clear();
}
void cata_tiles::void_hit()
{
    do_draw_hit = false;
    hit_pos = { -1, -1, -1 };
    hit_entity_id.clear();
}
void cata_tiles::void_line()
{
    do_draw_line = false;
    is_target_line = false;
    line_pos = { -1, -1, -1 };
    line_endpoint_id.clear();
    line_trajectory.clear();
}
void cata_tiles::void_cursor()
{
    do_draw_cursor = false;
    cursors.clear();
}
void cata_tiles::void_highlight()
{
    do_draw_highlight = false;
    highlights.clear();
}
void cata_tiles::void_weather()
{
    do_draw_weather = false;
    weather_name.clear();
    anim_weather.vdrops.clear();
}
void cata_tiles::void_sct()
{
    do_draw_sct = false;
}
void cata_tiles::void_zones()
{
    do_draw_zones = false;
}
void cata_tiles::void_radiation_override()
{
    radiation_override.clear();
}
void cata_tiles::void_terrain_override()
{
    terrain_override.clear();
}
void cata_tiles::void_furniture_override()
{
    furniture_override.clear();
}
void cata_tiles::void_graffiti_override()
{
    graffiti_override.clear();
}
void cata_tiles::void_trap_override()
{
    trap_override.clear();
}
void cata_tiles::void_field_override()
{
    field_override.clear();
}
void cata_tiles::void_item_override()
{
    item_override.clear();
}
void cata_tiles::void_vpart_override()
{
    vpart_override.clear();
}
void cata_tiles::void_draw_below_override()
{
    draw_below_override.clear();
}
void cata_tiles::void_monster_override()
{
    monster_override.clear();
}
bool cata_tiles::has_draw_override( const tripoint &p ) const
{
    return radiation_override.find( p ) != radiation_override.end() ||
           terrain_override.find( p ) != terrain_override.end() ||
           furniture_override.find( p ) != furniture_override.end() ||
           graffiti_override.find( p ) != graffiti_override.end() ||
           trap_override.find( p ) != trap_override.end() ||
           field_override.find( p ) != field_override.end() ||
           item_override.find( p ) != item_override.end() ||
           vpart_override.find( p ) != vpart_override.end() ||
           draw_below_override.find( p ) != draw_below_override.end() ||
           monster_override.find( p ) != monster_override.end();
}
/* -- Animation Renders */
void cata_tiles::draw_explosion_frame()
{
    std::string exp_name = "explosion";
    int subtile = 0;
    int rotation = 0;

    for( int i = 1; i < exp_rad; ++i ) {
        subtile = corner;
        rotation = 0;

        draw_from_id_string( exp_name, exp_pos + point( -i, -i ),
                             subtile, rotation++, LL_LIT, nv_goggles_activated );
        draw_from_id_string( exp_name, exp_pos + point( -i, i ),
                             subtile, rotation++, LL_LIT, nv_goggles_activated );
        draw_from_id_string( exp_name, exp_pos + point( i, i ),
                             subtile, rotation++, LL_LIT, nv_goggles_activated );
        draw_from_id_string( exp_name, exp_pos + point( i, -i ),
                             subtile, rotation++, LL_LIT, nv_goggles_activated );

        subtile = edge;
        for( int j = 1 - i; j < 0 + i; j++ ) {
            rotation = 0;
            draw_from_id_string( exp_name, exp_pos + point( j, -i ),
                                 subtile, rotation, LL_LIT, nv_goggles_activated );
            draw_from_id_string( exp_name, exp_pos + point( j, i ),
                                 subtile, rotation, LL_LIT, nv_goggles_activated );

            rotation = 1;
            draw_from_id_string( exp_name, exp_pos + point( -i, j ),
                                 subtile, rotation, LL_LIT, nv_goggles_activated );
            draw_from_id_string( exp_name, exp_pos + point( i, j ),
                                 subtile, rotation, LL_LIT, nv_goggles_activated );
        }
    }
}

void cata_tiles::draw_custom_explosion_frame()
{
    // TODO: Make the drawing code handle all the missing tiles: <^>v and *
    // TODO: Add more explosion tiles, like "strong explosion", so that it displays more info
    static const std::string exp_strong = "explosion";
    static const std::string exp_medium = "explosion_medium";
    static const std::string exp_weak = "explosion_weak";
    int subtile = 0;
    int rotation = 0;

    for( const auto &pr : custom_explosion_layer ) {
        const explosion_neighbors ngh = pr.second.neighborhood;
        const nc_color col = pr.second.color;

        switch( ngh ) {
            case N_NORTH:
            case N_SOUTH:
                subtile = edge;
                rotation = 1;
                break;
            case N_WEST:
            case N_EAST:
                subtile = edge;
                rotation = 0;
                break;
            case N_NORTH | N_SOUTH:
            case N_NORTH | N_SOUTH | N_WEST:
            case N_NORTH | N_SOUTH | N_EAST:
                subtile = edge;
                rotation = 1;
                break;
            case N_WEST | N_EAST:
            case N_WEST | N_EAST | N_NORTH:
            case N_WEST | N_EAST | N_SOUTH:
                subtile = edge;
                rotation = 0;
                break;
            case N_SOUTH | N_EAST:
                subtile = corner;
                rotation = 0;
                break;
            case N_NORTH | N_EAST:
                subtile = corner;
                rotation = 1;
                break;
            case N_NORTH | N_WEST:
                subtile = corner;
                rotation = 2;
                break;
            case N_SOUTH | N_WEST:
                subtile = corner;
                rotation = 3;
                break;
            case N_NO_NEIGHBORS:
                subtile = edge;
                break;
            case N_WEST | N_EAST | N_NORTH | N_SOUTH:
                // Needs some special tile
                subtile = edge;
                break;
        }

        const tripoint &p = pr.first;
        if( col == c_red ) {
            draw_from_id_string( exp_strong, p, subtile, rotation, LL_LIT, nv_goggles_activated );
        } else if( col == c_yellow ) {
            draw_from_id_string( exp_medium, p, subtile, rotation, LL_LIT, nv_goggles_activated );
        } else {
            draw_from_id_string( exp_weak, p, subtile, rotation, LL_LIT, nv_goggles_activated );
        }
    }
}
void cata_tiles::draw_bullet_frame()
{
    draw_from_id_string( bul_id, C_BULLET, empty_string, bul_pos, 0, 0, LL_LIT, false );
}
void cata_tiles::draw_hit_frame()
{
    std::string hit_overlay = "animation_hit";

    draw_from_id_string( hit_entity_id, C_HIT_ENTITY, empty_string, hit_pos, 0, 0, LL_LIT, false );
    draw_from_id_string( hit_overlay, hit_pos, 0, 0, LL_LIT, false );
}
void cata_tiles::draw_line()
{
    if( line_trajectory.empty() ) {
        return;
    }
    static std::string line_overlay = "animation_line";
    if( !is_target_line || g->u.sees( line_pos ) ) {
        for( auto it = line_trajectory.begin(); it != line_trajectory.end() - 1; ++it ) {
            draw_from_id_string( line_overlay, *it, 0, 0, LL_LIT, false );
        }
    }

    draw_from_id_string( line_endpoint_id, line_trajectory.back(), 0, 0, LL_LIT, false );
}
void cata_tiles::draw_cursor()
{
    for( const tripoint &p : cursors ) {
        draw_from_id_string( "cursor", p, 0, 0, LL_LIT, false );
    }
}
void cata_tiles::draw_highlight()
{
    for( const tripoint &p : highlights ) {
        draw_from_id_string( "highlight", p, 0, 0, LL_LIT, false );
    }
}
void cata_tiles::draw_weather_frame()
{

    for( auto &vdrop : anim_weather.vdrops ) {
        // TODO: Z-level awareness if weather ever happens on anything but z-level 0.
        tripoint p( vdrop.first, vdrop.second, 0 );
        if( !tile_iso ) {
            // currently in ASCII screen coordinates
            p += o;
        }
        draw_from_id_string( weather_name, C_WEATHER, empty_string, p, 0, 0,
                             LL_LIT, nv_goggles_activated );
    }
}

void cata_tiles::draw_sct_frame( std::multimap<point, formatted_text> &overlay_strings )
{
    const bool use_font = get_option<bool>( "ANIMATION_SCT_USE_FONT" );

    for( auto iter = SCT.vSCT.begin(); iter != SCT.vSCT.end(); ++iter ) {
        const int iDX = iter->getPosX();
        const int iDY = iter->getPosY();
        const int full_text_length = iter->getText().length();

        int iOffsetX = 0;
        int iOffsetY = 0;

        for( int j = 0; j < 2; ++j ) {
            std::string sText = iter->getText( ( j == 0 ) ? "first" : "second" );
            int FG = msgtype_to_tilecolor( iter->getMsgType( ( j == 0 ) ? "first" : "second" ),
                                           iter->getStep() >= SCT.iMaxSteps / 2 );

            if( use_font ) {
                const auto direction = iter->getDirecton();
                // Compensate for string length offset added at SCT creation
                // (it will be readded using font size and proper encoding later).
                const int direction_offset = ( -direction_XY( direction ).x + 1 ) * full_text_length / 2;

                overlay_strings.emplace(
                    player_to_screen( point( iDX + direction_offset, iDY ) ),
                    formatted_text( sText, FG, direction ) );
            } else {
                for( auto &it : sText ) {
                    const std::string generic_id = get_ascii_tile_id( it, FG, -1 );

                    if( tileset_ptr->find_tile_type( generic_id ) ) {
                        draw_from_id_string( generic_id, C_NONE, empty_string,
                        { iDX + iOffsetX, iDY + iOffsetY, g->u.pos().z }, 0, 0, LL_LIT, false );
                    }

                    if( tile_iso ) {
                        iOffsetY++;
                    }
                    iOffsetX++;
                }
            }
        }
    }
}

void cata_tiles::draw_zones_frame()
{
    for( int iY = zone_start.y; iY <= zone_end.y; ++ iY ) {
        for( int iX = zone_start.x; iX <= zone_end.x; ++iX ) {
            draw_from_id_string( "highlight", C_NONE, empty_string,
                                 zone_offset.xy() + tripoint( iX, iY, g->u.pos().z ),
                                 0, 0, LL_LIT, false );
        }
    }

}
void cata_tiles::draw_footsteps_frame()
{
    static const std::string footstep_tilestring = "footstep";
    for( const auto &footstep : sounds::get_footstep_markers() ) {
        draw_from_id_string( footstep_tilestring, footstep, 0, 0, LL_LIT, false );
    }
}
/* END OF ANIMATION FUNCTIONS */

void cata_tiles::init_light()
{
    g->reset_light_level();
}

void cata_tiles::get_terrain_orientation( const tripoint &p, int &rota, int &subtile,
        const std::map<tripoint, ter_id> &ter_override, const bool ( &invisible )[5] )
{
    const bool overridden = ter_override.find( p ) != ter_override.end();
    const auto ter = [&]( const tripoint & q, const bool invis ) -> ter_id {
        const auto override = ter_override.find( q );
        return override != ter_override.end() ? override->second :
        ( !overridden || !invis ) ? g->m.ter( q ) : t_null;
    };

    // get terrain at x,y
    const ter_id tid = ter( p, invisible[0] );
    if( tid == t_null ) {
        subtile = 0;
        rota = 0;
        return;
    }

    // get terrain neighborhood
    const ter_id neighborhood[4] = {
        ter( p + point_south, invisible[1] ),
        ter( p + point_east, invisible[2] ),
        ter( p + point_west, invisible[3] ),
        ter( p + point_north, invisible[4] )
    };

    char val = 0;

    // populate connection information
    for( int i = 0; i < 4; ++i ) {
        if( neighborhood[i] == tid ) {
            val += 1 << i;
        }
    }

    get_rotation_and_subtile( val, rota, subtile );
}

void cata_tiles::get_rotation_and_subtile( const char val, int &rotation, int &subtile )
{
    switch( val ) {
        // no connections
        case 0:
            subtile = unconnected;
            rotation = 0;
            break;
        // all connections
        case 15:
            subtile = center;
            rotation = 0;
            break;
        // end pieces
        case 8:
            subtile = end_piece;
            rotation = 2;
            break;
        case 4:
            subtile = end_piece;
            rotation = 3;
            break;
        case 2:
            subtile = end_piece;
            rotation = 1;
            break;
        case 1:
            subtile = end_piece;
            rotation = 0;
            break;
        // edges
        case 9:
            subtile = edge;
            rotation = 0;
            break;
        case 6:
            subtile = edge;
            rotation = 1;
            break;
        // corners
        case 12:
            subtile = corner;
            rotation = 2;
            break;
        case 10:
            subtile = corner;
            rotation = 1;
            break;
        case 3:
            subtile = corner;
            rotation = 0;
            break;
        case 5:
            subtile = corner;
            rotation = 3;
            break;
        // all t_connections
        case 14:
            subtile = t_connection;
            rotation = 2;
            break;
        case 11:
            subtile = t_connection;
            rotation = 1;
            break;
        case 7:
            subtile = t_connection;
            rotation = 0;
            break;
        case 13:
            subtile = t_connection;
            rotation = 3;
            break;
    }
}

void cata_tiles::get_connect_values( const tripoint &p, int &subtile, int &rotation,
                                     const int connect_group, const std::map<tripoint, ter_id> &ter_override )
{
    uint8_t connections = g->m.get_known_connections( p, connect_group, ter_override );
    get_rotation_and_subtile( connections, rotation, subtile );
}

void cata_tiles::get_tile_values( const int t, const int *tn, int &subtile, int &rotation )
{
    bool connects[4];
    char val = 0;
    for( int i = 0; i < 4; ++i ) {
        connects[i] = ( tn[i] == t );
        if( connects[i] ) {
            val += 1 << i;
        }
    }
    get_rotation_and_subtile( val, rotation, subtile );
}

void cata_tiles::do_tile_loading_report()
{
    DebugLog( D_INFO, DC_ALL ) << "Loaded tileset: " << get_option<std::string>( "TILES" );

    if( !g->is_core_data_loaded() ) {
        return; // There's nothing to do anymore without the core data.
    }

    tile_loading_report<ter_t>( ter_t::count(), "Terrain", "" );
    tile_loading_report<furn_t>( furn_t::count(), "Furniture", "" );

    std::map<itype_id, const itype *> items;
    for( const itype *e : item_controller->all() ) {
        items.emplace( e->get_id(), e );
    }
    tile_loading_report( items, "Items", "" );

    auto mtypes = MonsterGenerator::generator().get_all_mtypes();
    lr_generic( mtypes.begin(), mtypes.end(), []( const std::vector<mtype>::iterator & m ) {
        return ( *m ).id.str();
    }, "Monsters", "" );
    tile_loading_report( vpart_info::all(), "Vehicle Parts", "vp_" );
    tile_loading_report<trap>( trap::count(), "Traps", "" );
    tile_loading_report<field_type>( field_type::count(), "Field Types", "" );

    // needed until DebugLog ostream::flush bugfix lands
    DebugLog( D_INFO, DC_ALL );
}

point cata_tiles::player_to_screen( const point &p ) const
{
    int screen_x = 0;
    int screen_y = 0;
    if( tile_iso ) {
        screen_x = ( ( p.x - o.x ) - ( o.y - p.y ) + screentile_width - 2 ) * tile_width / 2 +
                   op.x;
        // y uses tile_width because width is definitive for iso tiles
        // tile footprints are half as tall as wide, arbitrarily tall
        screen_y = ( ( p.y - o.y ) - ( p.x - o.x ) - 4 ) * tile_width / 4 +
                   screentile_height * tile_height / 2 + // TODO: more obvious centering math
                   op.y;
    } else {
        screen_x = ( p.x - o.x ) * tile_width + op.x;
        screen_y = ( p.y - o.y ) * tile_height + op.y;
    }
    return {screen_x, screen_y};
}

template<typename Iter, typename Func>
void cata_tiles::lr_generic( Iter begin, Iter end, Func id_func, const std::string &label,
                             const std::string &prefix )
{
    int missing = 0;
    int present = 0;
    std::string missing_list;
    for( ; begin != end; ++begin ) {
        const std::string id_string = id_func( begin );
        if( !tileset_ptr->find_tile_type( prefix + id_string ) ) {
            missing++;
            missing_list.append( id_string + " " );
        } else {
            present++;
        }
    }
    DebugLog( D_INFO, DC_ALL ) << "Missing " << label << ": " << missing_list;
}

template <typename maptype>
void cata_tiles::tile_loading_report( const maptype &tiletypemap, const std::string &label,
                                      const std::string &prefix )
{
    lr_generic( tiletypemap.begin(), tiletypemap.end(),
    []( const decltype( tiletypemap.begin() ) & v ) {
        // c_str works for std::string and for string_id!
        return v->first.c_str();
    }, label, prefix );
}

template <typename base_type>
void cata_tiles::tile_loading_report( const size_t count, const std::string &label,
                                      const std::string &prefix )
{
    lr_generic( static_cast<size_t>( 0 ), count,
    []( const size_t i ) {
        return int_id<base_type>( i ).id().str();
    }, label, prefix );
}

template <typename arraytype>
void cata_tiles::tile_loading_report( const arraytype &array, int array_length,
                                      const std::string &label, const std::string &prefix )
{
    const auto begin = &( array[0] );
    lr_generic( begin, begin + array_length,
    []( decltype( begin ) const v ) {
        return v->id;
    }, label, prefix );
}

std::vector<options_manager::id_and_option> cata_tiles::build_renderer_list()
{
    std::vector<options_manager::id_and_option> renderer_names;
    std::vector<options_manager::id_and_option> default_renderer_names = {
#if defined(TILES)
#   if defined(_WIN32)
        { "direct3d", translate_marker( "direct3d" ) },
#   endif
        { "software", translate_marker( "software" ) },
        { "opengl", translate_marker( "opengl" ) },
        { "opengles2", translate_marker( "opengles2" ) },
#else
        { "software", translate_marker( "software" ) }
#endif

    };
    int numRenderDrivers = SDL_GetNumRenderDrivers();
    DebugLog( D_INFO, DC_ALL ) << "Number of render drivers on your system: " << numRenderDrivers;
    for( int ii = 0; ii < numRenderDrivers; ii++ ) {
        SDL_RendererInfo ri;
        SDL_GetRenderDriverInfo( ii, &ri );
        DebugLog( D_INFO, DC_ALL ) << "Render driver: " << ii << "/" << ri.name;
        // First default renderer name we will put first on the list. We can use it later as default value.
        if( ri.name == default_renderer_names.front().first ) {
            renderer_names.emplace( renderer_names.begin(), default_renderer_names.front() );
        } else {
            renderer_names.emplace_back( ri.name, ri.name );
        }

    }

    return renderer_names.empty() ? default_renderer_names : renderer_names;
}

#endif // SDL_TILES<|MERGE_RESOLUTION|>--- conflicted
+++ resolved
@@ -2661,7 +2661,9 @@
                 std::string chosen_id = ent_name.str();
                 if( m->has_effect( effect_ridden ) ) {
                     int pl_under_height = 6;
-                    draw_entity_with_overlays( g->u, p, ll, pl_under_height );
+                    if( m->mounted_player ) {
+                        draw_entity_with_overlays( *m->mounted_player, p, ll, pl_under_height );
+                    }
                     const std::string prefix = "rid_";
                     std::string copy_id = chosen_id;
                     const std::string ridden_id = copy_id.insert( 0, prefix );
@@ -2740,86 +2742,6 @@
     return false;
 }
 
-<<<<<<< HEAD
-=======
-bool cata_tiles::draw_entity( const Creature &critter, const tripoint &p, lit_level ll,
-                              int &height_3d )
-{
-    if( !g->u.sees( critter ) ) {
-        if( g->u.sees_with_infrared( critter ) ) {
-            return draw_from_id_string( "infrared_creature", C_NONE, empty_string, p, 0, 0,
-                                        LL_LIT, false, height_3d );
-        }
-        return false;
-    }
-    bool result = false;
-    bool sees_player = false;
-    bool is_player = false;
-    Creature::Attitude attitude = Creature::A_ANY;
-    const monster *m = dynamic_cast<const monster *>( &critter );
-    if( m != nullptr ) {
-        const auto ent_category = C_MONSTER;
-        std::string ent_subcategory = empty_string;
-        if( !m->type->species.empty() ) {
-            ent_subcategory = m->type->species.begin()->str();
-        }
-        const int subtile = corner;
-        // depending on the toggle flip sprite left or right
-        int rot_facing = -1;
-        if( m->facing == FD_RIGHT ) {
-            rot_facing = 0;
-        } else if( m->facing == FD_LEFT ) {
-            rot_facing = 4;
-        }
-        if( rot_facing >= 0 ) {
-            const auto ent_name = m->type->id;
-            std::string chosen_id = ent_name.str();
-            if( m->has_effect( effect_ridden ) ) {
-                int pl_under_height = 6;
-                if( m->mounted_player ) {
-                    draw_entity_with_overlays( *m->mounted_player, p, ll, pl_under_height );
-                }
-                const std::string prefix = "rid_";
-                std::string copy_id = chosen_id;
-                const std::string ridden_id = copy_id.insert( 0, prefix );
-                const tile_type *tt = tileset_ptr->find_tile_type( ridden_id );
-                if( tt ) {
-                    chosen_id = ridden_id;
-                }
-            }
-            result = draw_from_id_string( chosen_id, ent_category, ent_subcategory, p, subtile, rot_facing,
-                                          ll, false, height_3d );
-            sees_player = m->sees( g->u );
-            attitude = m->attitude_to( g-> u );
-        }
-    }
-    const player *pl = dynamic_cast<const player *>( &critter );
-    if( pl != nullptr ) {
-        draw_entity_with_overlays( *pl, p, ll, height_3d );
-        result = true;
-        if( pl->is_player() ) {
-            is_player = true;
-        } else {
-            sees_player = pl->sees( g-> u );
-            attitude = pl->attitude_to( g-> u );
-        }
-    }
-
-    if( result && !is_player ) {
-        std::ostringstream tmp_id;
-        tmp_id << "overlay_" << Creature::attitude_raw_string( attitude );
-        if( sees_player ) {
-            tmp_id << "_sees_player";
-        }
-        const std::string draw_id = tmp_id.str();
-        if( tileset_ptr->find_tile_type( draw_id ) ) {
-            draw_from_id_string( draw_id, C_NONE, empty_string, p, 0, 0, LL_LIT, false, height_3d );
-        }
-    }
-    return result;
-}
-
->>>>>>> 92a1956a
 void cata_tiles::draw_entity_with_overlays( const player &pl, const tripoint &p, lit_level ll,
         int &height_3d )
 {
