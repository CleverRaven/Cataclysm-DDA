--- conflicted
+++ resolved
@@ -143,10 +143,6 @@
     std::string world; /** if set try to load first save in this world on startup */
 
 #if defined(__ANDROID__)
-<<<<<<< HEAD
-
-=======
->>>>>>> 97d7e5b8
     // Start the standard output logging redirector
     start_logger( "cdda" );
 
@@ -157,47 +153,29 @@
         external_storage_path += '/';
     }
 
-<<<<<<< HEAD
-    Path *applicationPath = new Path(external_storage_path, external_storage_path.c_str());
+    Path *applicationPath = Path::getInstance(external_storage_path, external_storage_path.c_str());
 
 #endif
 
     //TODO: If we define PREFIX, we cannot define USER_HOME_DIR.
 #if defined(PREFIX)
 
-=======
-    PATH_INFO::init_base_path( external_storage_path );
-#else
-    // Set default file paths
-#if defined(PREFIX)
->>>>>>> 97d7e5b8
 #define Q(STR) #STR
 #define QUOTE(STR) Q(STR)
 
-    Path *applicationPath = new Path(std::string( QUOTE( PREFIX ) ), "");
-
-#endif
-
-<<<<<<< HEAD
+    Path *applicationPath = Path::getInstance(std::string( QUOTE( PREFIX ) ), "");
+
+#endif
+
     //TODO: If we define USER_HOME_DIR, we cannot define PREFIX.
 #if defined(USE_HOME_DIR)
 
-    Path *applicationPath = new Path("", "");
+    Path *applicationPath = Path::getInstance("", "");
 
 #else
 
-    Path *applicationPath = new Path("", "./");
-
-=======
-#if defined(__ANDROID__)
-    PATH_INFO::init_user_dir( external_storage_path.c_str() );
-#else
-#   if defined(USE_HOME_DIR) || defined(USE_XDG_DIR)
-    PATH_INFO::init_user_dir();
-#   else
-    PATH_INFO::init_user_dir( "./" );
-#   endif
->>>>>>> 97d7e5b8
+    Path *applicationPath = Path::getInstance("", "./");
+
 #endif
 
     MAP_SHARING::setDefaults();
