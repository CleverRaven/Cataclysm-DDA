--- conflicted
+++ resolved
@@ -1097,27 +1097,6 @@
         }
     }
 
-<<<<<<< HEAD
-    if( !ignore_fullness && data->ablative && !contents.empty() ) {
-        if( contents.front().can_combine( it ) ) {
-            return ret_val<item_pocket::contain_code>::make_success();
-        } else {
-            return ret_val<item_pocket::contain_code>::make_failure(
-                       contain_code::ERR_NO_SPACE, _( "ablative pocket already contains a plate" ) );
-        }
-    }
-
-    if( !ignore_fullness && data->holster && !contents.empty() ) {
-        if( contents.front().can_combine( it ) ) {
-            return ret_val<item_pocket::contain_code>::make_success();
-        } else {
-            return ret_val<item_pocket::contain_code>::make_failure(
-                       contain_code::ERR_NO_SPACE, _( "holster already contains an item" ) );
-        }
-    }
-
-=======
->>>>>>> 610e7d55
     // ammo restriction overrides item volume/weight and watertight/airtight data
     if( !data->ammo_restriction.empty() ) {
         if( !it.is_ammo() ) {
@@ -1188,6 +1167,15 @@
 
     if( !compatible.success() ) {
         return compatible;
+    }
+
+    if( data->ablative && !contents.empty() ) {
+        if( contents.front().can_combine( it ) ) {
+            return ret_val<item_pocket::contain_code>::make_success();
+        } else {
+            return ret_val<item_pocket::contain_code>::make_failure(
+                       contain_code::ERR_NO_SPACE, _( "ablative pocket already contains a plate" ) );
+        }
     }
 
     if( data->holster && !contents.empty() ) {
