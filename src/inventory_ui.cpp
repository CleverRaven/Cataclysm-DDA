--- conflicted
+++ resolved
@@ -4198,17 +4198,6 @@
 std::pair<item_location, bool> unload_selector::execute()
 {
     shared_ptr_fast<ui_adaptor> ui = create_or_get_ui_adaptor();
-<<<<<<< HEAD
-    while( true ) {
-        ui_manager::redraw();
-        const inventory_input input = get_input();
-        if( input.action == "QUIT" ) {
-            return std::make_pair( item_location(), uistate.unload_auto_contain );
-        } else if( input.action == "CONFIRM" ) {
-            const inventory_entry &highlighted = get_active_column().get_highlighted();
-            if( highlighted && highlighted.is_selectable() ) {
-                return std::make_pair( highlighted.any_item(), uistate.unload_auto_contain );
-=======
     item_location startDragItem;
     bool dragActive = false;
     while( true ) {
@@ -4254,7 +4243,6 @@
             const inventory_entry &highlighted = get_active_column().get_highlighted();
             if( highlighted && highlighted.is_selectable() ) {
                 return { highlighted.any_item(), uistate.unload_auto_contain };
->>>>>>> c496e930
             }
         } else if( input.action == "CONTAIN_MODE" ) {
             uistate.unload_auto_contain = !uistate.unload_auto_contain;
