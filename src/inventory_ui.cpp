--- conflicted
+++ resolved
@@ -380,13 +380,8 @@
             continue;
         }
         if (cur_entry.it == NULL) {
-<<<<<<< HEAD
-            const std::string name = trim_to(cur_entry.category->name, remaining_width);
-            mvwprintz(w_inv, cur_line, offset, c_magenta, "%s", name.c_str());
-=======
-            trim_and_print( w_inv, cur_line, y, w, c_magenta,
+            trim_and_print( w_inv, cur_line, offset, remaining_width, c_magenta,
                             "%s", cur_entry.category->name.c_str() );
->>>>>>> 36d572c6
             continue;
         }
         const item &it = *cur_entry.it;
