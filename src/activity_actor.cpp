#include "activity_actor.h"

#include <array>
#include <cmath>
#include <functional>
#include <list>
#include <utility>

#include "action.h"
#include "activity_handlers.h" // put_into_vehicle_or_drop and drop_on_map
#include "advanced_inv.h"
#include "avatar.h"
#include "avatar_action.h"
#include "bodypart.h"
#include "character.h"
#include "debug.h"
#include "enums.h"
#include "event.h"
#include "event_bus.h"
#include "flat_set.h"
#include "game.h"
#include "gates.h"
#include "gun_mode.h"
#include "iexamine.h"
#include "int_id.h"
#include "item.h"
#include "item_contents.h"
#include "item_group.h"
#include "item_location.h"
#include "itype.h"
#include "json.h"
#include "line.h"
#include "map.h"
#include "map_iterator.h"
#include "mapdata.h"
#include "morale_types.h"
#include "npc.h"
#include "options.h"
#include "output.h"
#include "pickup.h"
#include "player.h"
#include "player_activity.h"
#include "point.h"
#include "ranged.h"
#include "ret_val.h"
#include "rng.h"
#include "sounds.h"
#include "timed_event.h"
#include "translations.h"
#include "ui.h"
#include "uistate.h"
#include "value_ptr.h"
#include "vehicle.h"
#include "vpart_position.h"

static const efftype_id effect_sleep( "sleep" );

static const itype_id itype_bone_human( "bone_human" );
static const itype_id itype_electrohack( "electrohack" );
<<<<<<< HEAD
static const itype_id itype_water_clean( "water_clean" );
=======
static const itype_id itype_pseudo_bio_picklock( "pseudo_bio_picklock" );
>>>>>>> f583214e

static const skill_id skill_computer( "computer" );
static const skill_id skill_lockpick( "lockpick" );
static const skill_id skill_mechanics( "mechanics" );

static const std::string flag_MAG_DESTROY( "MAG_DESTROY" );
static const std::string flag_PERFECT_LOCKPICK( "PERFECT_LOCKPICK" );
static const std::string flag_RELOAD_AND_SHOOT( "RELOAD_AND_SHOOT" );

static const mtype_id mon_zombie( "mon_zombie" );
static const mtype_id mon_zombie_fat( "mon_zombie_fat" );
static const mtype_id mon_zombie_rot( "mon_zombie_rot" );
static const mtype_id mon_skeleton( "mon_skeleton" );
static const mtype_id mon_zombie_crawler( "mon_zombie_crawler" );

static const quality_id qual_LOCKPICK( "LOCKPICK" );

static const activity_id ACT_EAT_MENU( "ACT_EAT_MENU" );

aim_activity_actor::aim_activity_actor()
{
    initial_view_offset = get_avatar().view_offset;
}

aim_activity_actor aim_activity_actor::use_wielded()
{
    return aim_activity_actor();
}

aim_activity_actor aim_activity_actor::use_bionic( const item &fake_gun,
        const units::energy &cost_per_shot )
{
    aim_activity_actor act = aim_activity_actor();
    act.bp_cost_per_shot = cost_per_shot;
    act.fake_weapon = fake_gun;
    return act;
}

aim_activity_actor aim_activity_actor::use_mutation( const item &fake_gun )
{
    aim_activity_actor act = aim_activity_actor();
    act.fake_weapon = fake_gun;
    return act;
}

void aim_activity_actor::start( player_activity &act, Character &/*who*/ )
{
    // Time spent on aiming is determined on the go by the player
    act.moves_total = 1;
    act.moves_left = 1;
}

void aim_activity_actor::do_turn( player_activity &act, Character &who )
{
    if( !who.is_avatar() ) {
        debugmsg( "ACT_AIM not implemented for NPCs" );
        aborted = true;
        act.moves_left = 0;
        return;
    }
    avatar &you = get_avatar();

    item *weapon = get_weapon();
    if( !weapon || !avatar_action::can_fire_weapon( you, get_map(), *weapon ) ) {
        aborted = true;
        act.moves_left = 0;
        return;
    }

    gun_mode gun = weapon->gun_current_mode();
    if( first_turn && gun->has_flag( flag_RELOAD_AND_SHOOT ) && !gun->ammo_remaining() ) {
        if( !load_RAS_weapon() ) {
            aborted = true;
            act.moves_left = 0;
            return;
        }
    }

    g->temp_exit_fullscreen();
    target_handler::trajectory trajectory = target_handler::mode_fire( you, *this );
    g->reenter_fullscreen();

    if( aborted ) {
        act.moves_left = 0;
    } else {
        if( !trajectory.empty() ) {
            fin_trajectory = trajectory;
            act.moves_left = 0;
        }
        // If aborting on the first turn, keep 'first_turn' as 'true'.
        // This allows refunding moves spent on unloading RELOAD_AND_SHOOT weapons
        // to simulate avatar not loading them in the first place
        first_turn = false;

        // Allow interrupting activity only during 'aim and fire'.
        // Prevents '.' key for 'aim for 10 turns' from conflicting with '.' key for 'interrupt activity'
        // in case of high input lag (curses, sdl sometimes...), but allows to interrupt aiming
        // if a bug happens / stars align to cause an endless aiming loop.
        act.interruptable_with_kb = action != "AIM";
    }
}

void aim_activity_actor::finish( player_activity &act, Character &who )
{
    act.set_to_null();
    restore_view();
    item *weapon = get_weapon();
    if( !weapon ) {
        return;
    }
    if( aborted ) {
        unload_RAS_weapon();
        if( reload_requested ) {
            // Reload the gun / select different arrows
            // May assign ACT_RELOAD
            g->reload_wielded( true );
        }
        return;
    }

    // Fire!
    gun_mode gun = weapon->gun_current_mode();
    int shots_fired = static_cast<player *>( &who )->fire_gun( fin_trajectory.back(), gun.qty, *gun );

    // TODO: bionic power cost of firing should be derived from a value of the relevant weapon.
    if( shots_fired && ( bp_cost_per_shot > 0_J ) ) {
        who.mod_power_level( -bp_cost_per_shot * shots_fired );
    }
}

void aim_activity_actor::canceled( player_activity &/*act*/, Character &/*who*/ )
{
    restore_view();
    unload_RAS_weapon();
}

void aim_activity_actor::serialize( JsonOut &jsout ) const
{
    jsout.start_object();

    jsout.member( "fake_weapon", fake_weapon );
    jsout.member( "bp_cost_per_shot", bp_cost_per_shot );
    jsout.member( "first_turn", first_turn );
    jsout.member( "action", action );
    jsout.member( "snap_to_target", snap_to_target );
    jsout.member( "shifting_view", shifting_view );
    jsout.member( "initial_view_offset", initial_view_offset );

    jsout.end_object();
}

std::unique_ptr<activity_actor> aim_activity_actor::deserialize( JsonIn &jsin )
{
    aim_activity_actor actor = aim_activity_actor();

    JsonObject data = jsin.get_object();

    data.read( "fake_weapon", actor.fake_weapon );
    data.read( "bp_cost_per_shot", actor.bp_cost_per_shot );
    data.read( "first_turn", actor.first_turn );
    data.read( "action", actor.action );
    data.read( "snap_to_target", actor.snap_to_target );
    data.read( "shifting_view", actor.shifting_view );
    data.read( "initial_view_offset", actor.initial_view_offset );

    return actor.clone();
}

item *aim_activity_actor::get_weapon()
{
    if( fake_weapon.has_value() ) {
        // TODO: check if the player lost relevant bionic/mutation
        return &fake_weapon.value();
    } else {
        // Check for lost gun (e.g. yanked by zombie technician)
        // TODO: check that this is the same gun that was used to start aiming
        item *weapon = &get_player_character().weapon;
        return weapon->is_null() ? nullptr : weapon;
    }
}

void aim_activity_actor::restore_view()
{
    avatar &player_character = get_avatar();
    bool changed_z = player_character.view_offset.z != initial_view_offset.z;
    player_character.view_offset = initial_view_offset;
    if( changed_z ) {
        get_map().invalidate_map_cache( player_character.view_offset.z );
        g->invalidate_main_ui_adaptor();
    }
}

bool aim_activity_actor::load_RAS_weapon()
{
    // TODO: use activity for fetching ammo and loading weapon
    player &you = get_avatar();
    item *weapon = get_weapon();
    gun_mode gun = weapon->gun_current_mode();
    const auto ammo_location_is_valid = [&]() -> bool {
        if( !you.ammo_location )
        {
            return false;
        }
        if( !gun->can_reload_with( you.ammo_location->typeId() ) )
        {
            return false;
        }
        if( square_dist( you.pos(), you.ammo_location.position() ) > 1 )
        {
            return false;
        }
        return true;
    };
    item::reload_option opt = ammo_location_is_valid() ? item::reload_option( &you, weapon,
                              weapon, you.ammo_location ) : you.select_ammo( *gun );
    if( !opt ) {
        // Menu canceled
        return false;
    }
    int reload_time = 0;
    reload_time += opt.moves();
    if( !gun->reload( you, std::move( opt.ammo ), 1 ) ) {
        // Reload not allowed
        return false;
    }

    // Burn 0.2% max base stamina x the strength required to fire.
    you.mod_stamina( gun->get_min_str() * static_cast<int>( 0.002f *
                     get_option<int>( "PLAYER_MAX_STAMINA" ) ) );
    // At low stamina levels, firing starts getting slow.
    int sta_percent = ( 100 * you.get_stamina() ) / you.get_stamina_max();
    reload_time += ( sta_percent < 25 ) ? ( ( 25 - sta_percent ) * 2 ) : 0;

    you.moves -= reload_time;
    return true;
}

void aim_activity_actor::unload_RAS_weapon()
{
    // Unload reload-and-shoot weapons to avoid leaving bows pre-loaded with arrows
    avatar &you = get_avatar();
    item *weapon = get_weapon();
    if( !weapon ) {
        return;
    }

    gun_mode gun = weapon->gun_current_mode();
    if( gun->has_flag( flag_RELOAD_AND_SHOOT ) ) {
        int moves_before_unload = you.moves;

        // Note: this code works only for avatar
        item_location loc = item_location( you, gun.target );
        you.unload( loc, true );

        // Give back time for unloading as essentially nothing has been done.
        if( first_turn ) {
            you.moves = moves_before_unload;
        }
    }
}

void dig_activity_actor::start( player_activity &act, Character & )
{
    act.moves_total = moves_total;
    act.moves_left = moves_total;
}

void dig_activity_actor::do_turn( player_activity &, Character &who )
{
    sfx::play_activity_sound( "tool", "shovel", sfx::get_heard_volume( location ) );
    if( calendar::once_every( 1_minutes ) ) {
        //~ Sound of a shovel digging a pit at work!
        sounds::sound( location, 10, sounds::sound_t::activity, _( "hsh!" ) );
    }
    get_map().maybe_trigger_trap( location, who, true );
}

void dig_activity_actor::finish( player_activity &act, Character &who )
{
    map &here = get_map();
    const bool grave = here.ter( location ) == t_grave;

    if( grave ) {
        if( one_in( 10 ) ) {
            static const std::array<mtype_id, 5> monids = { {
                    mon_zombie, mon_zombie_fat,
                    mon_zombie_rot, mon_skeleton,
                    mon_zombie_crawler
                }
            };

            g->place_critter_at( random_entry( monids ), byproducts_location );
            here.furn_set( location, f_coffin_o );
            who.add_msg_if_player( m_warning, _( "Something crawls out of the coffin!" ) );
        } else {
            here.spawn_item( location, itype_bone_human, rng( 5, 15 ) );
            here.furn_set( location, f_coffin_c );
        }
        std::vector<item *> dropped = here.place_items( "allclothes", 50, location, location, false,
                                      calendar::turn );
        here.place_items( "grave", 25, location, location, false, calendar::turn );
        here.place_items( "jewelry_front", 20, location, location, false, calendar::turn );
        for( item * const &it : dropped ) {
            if( it->is_armor() ) {
                it->item_tags.insert( "FILTHY" );
                it->set_damage( rng( 1, it->max_damage() - 1 ) );
            }
        }
        get_event_bus().send<event_type::exhumes_grave>( who.getID() );
    }

    here.ter_set( location, ter_id( result_terrain ) );

    for( int i = 0; i < byproducts_count; i++ ) {
        here.spawn_items( byproducts_location, item_group::items_from( byproducts_item_group,
                          calendar::turn ) );
    }

    const int helpersize = get_player_character().get_num_crafting_helpers( 3 );
    who.mod_stored_nutr( 5 - helpersize );
    who.mod_thirst( 5 - helpersize );
    who.mod_fatigue( 10 - ( helpersize * 2 ) );
    if( grave ) {
        who.add_msg_if_player( m_good, _( "You finish exhuming a grave." ) );
    } else {
        who.add_msg_if_player( m_good, _( "You finish digging the %s." ),
                               here.ter( location ).obj().name() );
    }

    act.set_to_null();
}

std::string dig_activity_actor::get_progress_message( const player_activity &act ) const
{
    const int pct = ( ( act.moves_total - act.moves_left ) * 100 ) / act.moves_total;
    return string_format( "%d%%", pct );
}

void dig_activity_actor::serialize( JsonOut &jsout ) const
{
    jsout.start_object();

    jsout.member( "moves", moves_total );
    jsout.member( "location", location );
    jsout.member( "result_terrain", result_terrain );
    jsout.member( "byproducts_location", byproducts_location );
    jsout.member( "byproducts_count", byproducts_count );
    jsout.member( "byproducts_item_group", byproducts_item_group );

    jsout.end_object();
}

std::unique_ptr<activity_actor> dig_activity_actor::deserialize( JsonIn &jsin )
{
    dig_activity_actor actor( 0, tripoint_zero,
                              {}, tripoint_zero, 0, {} );

    JsonObject data = jsin.get_object();

    data.read( "moves", actor.moves_total );
    data.read( "location", actor.location );
    data.read( "result_terrain", actor.result_terrain );
    data.read( "byproducts_location", actor.byproducts_location );
    data.read( "byproducts_count", actor.byproducts_count );
    data.read( "byproducts_item_group", actor.byproducts_item_group );

    return actor.clone();
}

void dig_channel_activity_actor::start( player_activity &act, Character & )
{
    act.moves_total = moves_total;
    act.moves_left = moves_total;
}

void dig_channel_activity_actor::do_turn( player_activity &, Character &who )
{
    sfx::play_activity_sound( "tool", "shovel", sfx::get_heard_volume( location ) );
    if( calendar::once_every( 1_minutes ) ) {
        //~ Sound of a shovel digging a pit at work!
        sounds::sound( location, 10, sounds::sound_t::activity, _( "hsh!" ) );
    }
    get_map().maybe_trigger_trap( location, who, true );
}

void dig_channel_activity_actor::finish( player_activity &act, Character &who )
{
    map &here = get_map();
    here.ter_set( location, ter_id( result_terrain ) );

    for( int i = 0; i < byproducts_count; i++ ) {
        here.spawn_items( byproducts_location, item_group::items_from( byproducts_item_group,
                          calendar::turn ) );
    }

    const int helpersize = get_player_character().get_num_crafting_helpers( 3 );
    who.mod_stored_nutr( 5 - helpersize );
    who.mod_thirst( 5 - helpersize );
    who.mod_fatigue( 10 - ( helpersize * 2 ) );
    who.add_msg_if_player( m_good, _( "You finish digging up %s." ),
                           here.ter( location ).obj().name() );

    act.set_to_null();
}

std::string dig_channel_activity_actor::get_progress_message( const player_activity &act ) const
{
    const int pct = ( ( act.moves_total - act.moves_left ) * 100 ) / act.moves_total;
    return string_format( "%d%%", pct );
}

void dig_channel_activity_actor::serialize( JsonOut &jsout ) const
{
    jsout.start_object();

    jsout.member( "moves", moves_total );
    jsout.member( "location", location );
    jsout.member( "result_terrain", result_terrain );
    jsout.member( "byproducts_location", byproducts_location );
    jsout.member( "byproducts_count", byproducts_count );
    jsout.member( "byproducts_item_group", byproducts_item_group );

    jsout.end_object();
}

std::unique_ptr<activity_actor> dig_channel_activity_actor::deserialize( JsonIn &jsin )
{
    dig_channel_activity_actor actor( 0, tripoint_zero,
                                      {}, tripoint_zero, 0, {} );

    JsonObject data = jsin.get_object();

    data.read( "moves", actor.moves_total );
    data.read( "location", actor.location );
    data.read( "result_terrain", actor.result_terrain );
    data.read( "byproducts_location", actor.byproducts_location );
    data.read( "byproducts_count", actor.byproducts_count );
    data.read( "byproducts_item_group", actor.byproducts_item_group );

    return actor.clone();
}

void hacking_activity_actor::start( player_activity &act, Character & )
{
    act.moves_total = to_moves<int>( 5_minutes );
    act.moves_left = to_moves<int>( 5_minutes );
}

enum class hack_result : int {
    UNABLE,
    FAIL,
    NOTHING,
    SUCCESS
};

enum class hack_type : int {
    SAFE,
    DOOR,
    GAS,
    NONE
};

static int hack_level( const Character &who )
{
    ///\EFFECT_COMPUTER increases success chance of hacking card readers
    // odds go up with int>8, down with int<8
    // 4 int stat is worth 1 computer skill here
    ///\EFFECT_INT increases success chance of hacking card readers
    return who.get_skill_level( skill_computer ) + who.int_cur / 2 - 8;
}

static hack_result hack_attempt( Character &who, const bool using_bionic )
{
    // TODO: Remove this once player -> Character migration is complete
    {
        player *p = dynamic_cast<player *>( &who );
        p->practice( skill_computer, 20 );
    }

    // only skilled supergenius never cause short circuits, but the odds are low for people
    // with moderate skills
    const int hack_stddev = 5;
    int success = std::ceil( normal_roll( hack_level( who ), hack_stddev ) );
    if( success < 0 ) {
        who.add_msg_if_player( _( "You cause a short circuit!" ) );
        if( using_bionic ) {
            who.mod_power_level( -25_kJ );
        } else {
            who.use_charges( itype_electrohack, 25 );
        }

        if( success <= -5 ) {
            if( !using_bionic ) {
                who.add_msg_if_player( m_bad, _( "Your electrohack is ruined!" ) );
                who.use_amount( itype_electrohack, 1 );
            } else {
                who.add_msg_if_player( m_bad, _( "Your power is drained!" ) );
                who.mod_power_level( units::from_kilojoule( -rng( 25,
                                     units::to_kilojoule( who.get_power_level() ) ) ) );
            }
        }
        return hack_result::FAIL;
    } else if( success < 6 ) {
        return hack_result::NOTHING;
    } else {
        return hack_result::SUCCESS;
    }
}

static hack_type get_hack_type( tripoint examp )
{
    hack_type type = hack_type::NONE;
    map &here = get_map();
    const furn_t &xfurn_t = here.furn( examp ).obj();
    const ter_t &xter_t = here.ter( examp ).obj();
    if( xter_t.examine == &iexamine::pay_gas || xfurn_t.examine == &iexamine::pay_gas ) {
        type = hack_type::GAS;
    } else if( xter_t.examine == &iexamine::cardreader || xfurn_t.examine == &iexamine::cardreader ) {
        type = hack_type::DOOR;
    } else if( xter_t.examine == &iexamine::gunsafe_el || xfurn_t.examine == &iexamine::gunsafe_el ) {
        type = hack_type::SAFE;
    }
    return type;
}

hacking_activity_actor::hacking_activity_actor( use_bionic )
    : using_bionic( true )
{
}

void hacking_activity_actor::finish( player_activity &act, Character &who )
{
    tripoint examp = act.placement;
    hack_type type = get_hack_type( examp );
    switch( hack_attempt( who, using_bionic ) ) {
        case hack_result::UNABLE:
            who.add_msg_if_player( _( "You cannot hack this." ) );
            break;
        case hack_result::FAIL:
            // currently all things that can be hacked have equivalent alarm failure states.
            // this may not always be the case with new hackable things.
            get_event_bus().send<event_type::triggers_alarm>( who.getID() );
            sounds::sound( who.pos(), 60, sounds::sound_t::music, _( "an alarm sound!" ), true, "environment",
                           "alarm" );
            if( examp.z > 0 && !get_timed_events().queued( timed_event_type::WANTED ) ) {
                get_timed_events().add( timed_event_type::WANTED, calendar::turn + 30_minutes, 0,
                                        who.global_sm_location() );
            }
            break;
        case hack_result::NOTHING:
            who.add_msg_if_player( _( "You fail the hack, but no alarms are triggered." ) );
            break;
        case hack_result::SUCCESS:
            map &here = get_map();
            if( type == hack_type::GAS ) {
                int tankUnits;
                std::string fuelType;
                const cata::optional<tripoint> pTank_ = iexamine::getNearFilledGasTank( examp, tankUnits,
                                                        fuelType );
                if( !pTank_ ) {
                    break;
                }
                const tripoint pTank = *pTank_;
                const cata::optional<tripoint> pGasPump = iexamine::getGasPumpByNumber( examp,
                        uistate.ags_pay_gas_selected_pump );
                if( pGasPump && iexamine::toPumpFuel( pTank, *pGasPump, tankUnits ) ) {
                    who.add_msg_if_player( _( "You hack the terminal and route all available fuel to your pump!" ) );
                    sounds::sound( examp, 6, sounds::sound_t::activity,
                                   _( "Glug Glug Glug Glug Glug Glug Glug Glug Glug" ), true, "tool", "gaspump" );
                } else {
                    who.add_msg_if_player( _( "Nothing happens." ) );
                }
            } else if( type == hack_type::SAFE ) {
                who.add_msg_if_player( m_good, _( "The door on the safe swings open." ) );
                here.furn_set( examp, furn_str_id( "f_safe_o" ) );
            } else if( type == hack_type::DOOR ) {
                who.add_msg_if_player( _( "You activate the panel!" ) );
                who.add_msg_if_player( m_good, _( "The nearby doors unlock." ) );
                here.ter_set( examp, t_card_reader_broken );
                for( const tripoint &tmp : here.points_in_radius( ( examp ), 3 ) ) {
                    if( here.ter( tmp ) == t_door_metal_locked ) {
                        here.ter_set( tmp, t_door_metal_c );
                    }
                }
            }
            break;
    }
    act.set_to_null();
}

void hacking_activity_actor::serialize( JsonOut &jsout ) const
{
    jsout.start_object();
    jsout.member( "using_bionic", using_bionic );
    jsout.end_object();
}

std::unique_ptr<activity_actor> hacking_activity_actor::deserialize( JsonIn &jsin )
{
    hacking_activity_actor actor;
    if( jsin.test_null() ) {
        // Old saves might contain a null instead of an object.
        // Since we do not know whether a bionic or an item was chosen we assume
        // it was an item.
        actor.using_bionic = false;
    } else {
        JsonObject jsobj = jsin.get_object();
        jsobj.read( "using_bionic", actor.using_bionic );
    }
    return actor.clone();
}

void hotwire_car_activity_actor::start( player_activity &act, Character & )
{
    act.moves_total = moves_total;
    act.moves_left = moves_total;
}

void hotwire_car_activity_actor::do_turn( player_activity &act, Character & )
{
    map &here = get_map();
    if( calendar::once_every( 1_minutes ) ) {
        bool lost = !here.veh_at( here.getlocal( target ) ).has_value();
        if( lost ) {
            act.set_to_null();
            debugmsg( "Lost ACT_HOTWIRE_CAR target vehicle" );
        }
    }
}

void hotwire_car_activity_actor::finish( player_activity &act, Character &who )
{
    act.set_to_null();

    map &here = get_map();
    const optional_vpart_position vp = here.veh_at( here.getlocal( target ) );
    if( !vp ) {
        debugmsg( "Lost ACT_HOTWIRE_CAR target vehicle" );
        return;
    }
    vehicle &veh = vp->vehicle();

    int skill = who.get_skill_level( skill_mechanics );
    if( skill > rng( 1, 6 ) ) {
        // Success
        who.add_msg_if_player( _( "You found the wire that starts the engine." ) );
        veh.is_locked = false;
    } else if( skill > rng( 0, 4 ) ) {
        // Soft fail
        who.add_msg_if_player( _( "You found a wire that looks like the right one." ) );
        veh.is_alarm_on = veh.has_security_working();
        veh.is_locked = false;
    } else if( !veh.is_alarm_on ) {
        // Hard fail
        who.add_msg_if_player( _( "The red wire always starts the engine, doesn't it?" ) );
        veh.is_alarm_on = veh.has_security_working();
    } else {
        // Already failed
        who.add_msg_if_player(
            _( "By process of elimination, you found the wire that starts the engine." ) );
        veh.is_locked = false;
    }
}

void hotwire_car_activity_actor::serialize( JsonOut &jsout ) const
{
    jsout.start_object();

    jsout.member( "target", target );
    jsout.member( "moves_total", moves_total );

    jsout.end_object();
}

std::unique_ptr<activity_actor> hotwire_car_activity_actor::deserialize( JsonIn &jsin )
{
    hotwire_car_activity_actor actor( 0, tripoint_zero );

    JsonObject data = jsin.get_object();

    data.read( "target", actor.target );
    data.read( "moves_total", actor.moves_total );

    return actor.clone();
}

void move_items_activity_actor::do_turn( player_activity &act, Character &who )
{
    const tripoint dest = relative_destination + who.pos();

    while( who.moves > 0 && !target_items.empty() ) {
        item_location target = std::move( target_items.back() );
        const int quantity = quantities.back();
        target_items.pop_back();
        quantities.pop_back();

        if( !target ) {
            debugmsg( "Lost target item of ACT_MOVE_ITEMS" );
            continue;
        }

        // Check that we can pick it up.
        if( !target->made_of_from_type( phase_id::LIQUID ) ) {
            // Don't need to make a copy here since movement can't be canceled
            item &leftovers = *target;
            // Make a copy to be put in the destination location
            item newit = leftovers;
            // Handle charges, quantity == 0 means move all
            if( quantity != 0 && newit.count_by_charges() ) {
                newit.charges = std::min( newit.charges, quantity );
                leftovers.charges -= quantity;
            } else {
                leftovers.charges = 0;
            }

            // This is for hauling across zlevels, remove when going up and down stairs
            // is no longer teleportation
            if( newit.is_owned_by( who, true ) ) {
                newit.set_owner( who );
            } else {
                continue;
            }
            const tripoint src = target.position();
            const int distance = src.z == dest.z ? std::max( rl_dist( src, dest ), 1 ) : 1;
            who.mod_moves( -Pickup::cost_to_move_item( who, newit ) * distance );
            if( to_vehicle ) {
                put_into_vehicle_or_drop( who, item_drop_reason::deliberate, { newit }, dest );
            } else {
                drop_on_map( who, item_drop_reason::deliberate, { newit }, dest );
            }
            // If we picked up a whole stack, remove the leftover item
            if( leftovers.charges <= 0 ) {
                target.remove_item();
            }
        }
    }

    if( target_items.empty() ) {
        // Nuke the current activity, leaving the backlog alone.
        act.set_to_null();
    }
}

void move_items_activity_actor::serialize( JsonOut &jsout ) const
{
    jsout.start_object();

    jsout.member( "target_items", target_items );
    jsout.member( "quantities", quantities );
    jsout.member( "to_vehicle", to_vehicle );
    jsout.member( "relative_destination", relative_destination );

    jsout.end_object();
}

std::unique_ptr<activity_actor> move_items_activity_actor::deserialize( JsonIn &jsin )
{
    move_items_activity_actor actor( {}, {}, false, tripoint_zero );

    JsonObject data = jsin.get_object();

    data.read( "target_items", actor.target_items );
    data.read( "quantities", actor.quantities );
    data.read( "to_vehicle", actor.to_vehicle );
    data.read( "relative_destination", actor.relative_destination );

    return actor.clone();
}

void pickup_activity_actor::do_turn( player_activity &, Character &who )
{
    // If we don't have target items bail out
    if( target_items.empty() ) {
        who.cancel_activity();
        return;
    }

    // If the player moves while picking up (i.e.: in a moving vehicle) cancel
    // the activity, only populate starting_pos when grabbing from the ground
    if( starting_pos && *starting_pos != who.pos() ) {
        who.cancel_activity();
        who.add_msg_if_player( _( "Moving canceled auto-pickup." ) );
        return;
    }

    // Auto_resume implies autopickup.
    const bool autopickup = who.activity.auto_resume;

    // False indicates that the player canceled pickup when met with some prompt
    const bool keep_going = Pickup::do_pickup( target_items, quantities, autopickup );

    // If there are items left we ran out of moves, so continue the activity
    // Otherwise, we are done.
    if( !keep_going || target_items.empty() ) {
        who.cancel_activity();

        if( who.get_value( "THIEF_MODE_KEEP" ) != "YES" ) {
            who.set_value( "THIEF_MODE", "THIEF_ASK" );
        }

        if( !keep_going ) {
            // The user canceled the activity, so we're done
            // AIM might have more pickup activities pending, also cancel them.
            // TODO: Move this to advanced inventory instead of hacking it in here
            cancel_aim_processing();
        }
    }
}

void pickup_activity_actor::serialize( JsonOut &jsout ) const
{
    jsout.start_object();

    jsout.member( "target_items", target_items );
    jsout.member( "quantities", quantities );
    jsout.member( "starting_pos", starting_pos );

    jsout.end_object();
}

std::unique_ptr<activity_actor> pickup_activity_actor::deserialize( JsonIn &jsin )
{
    pickup_activity_actor actor( {}, {}, cata::nullopt );

    JsonObject data = jsin.get_object();

    data.read( "target_items", actor.target_items );
    data.read( "quantities", actor.quantities );
    data.read( "starting_pos", actor.starting_pos );

    return actor.clone();
}

lockpick_activity_actor lockpick_activity_actor::use_item(
    int moves_total,
    const item_location &lockpick,
    const tripoint &target
)
{
    return lockpick_activity_actor {
        moves_total,
        lockpick,
        cata::nullopt,
        target
    };
}

lockpick_activity_actor lockpick_activity_actor::use_bionic(
    const tripoint &target
)
{
    return lockpick_activity_actor {
        to_moves<int>( 4_seconds ),
        cata::nullopt,
        item( itype_pseudo_bio_picklock ),
        target
    };
}

void lockpick_activity_actor::start( player_activity &act, Character & )
{
    act.moves_left = moves_total;
    act.moves_total = moves_total;
}

void lockpick_activity_actor::finish( player_activity &act, Character &who )
{
    act.set_to_null();

    item *it;
    if( lockpick.has_value() ) {
        it = ( *lockpick ).get_item();
    } else {
        it = &*fake_lockpick;
    }

    if( !it ) {
        debugmsg( "Lost ACT_LOCKPICK item" );
        return;
    }

    map &here = get_map();
    const tripoint target = here.getlocal( this->target );
    const ter_id ter_type = here.ter( target );
    const furn_id furn_type = here.furn( target );
    ter_id new_ter_type;
    furn_id new_furn_type;
    std::string open_message;
    if( ter_type == t_chaingate_l ) {
        new_ter_type = t_chaingate_c;
        open_message = _( "With a satisfying click, the chain-link gate opens." );
    } else if( ter_type == t_door_locked || ter_type == t_door_locked_alarm ||
               ter_type == t_door_locked_interior ) {
        new_ter_type = t_door_c;
        open_message = _( "With a satisfying click, the lock on the door opens." );
    } else if( ter_type == t_door_locked_peep ) {
        new_ter_type = t_door_c_peep;
        open_message = _( "With a satisfying click, the lock on the door opens." );
    } else if( ter_type == t_door_metal_pickable ) {
        new_ter_type = t_door_metal_c;
        open_message = _( "With a satisfying click, the lock on the door opens." );
    } else if( ter_type == t_door_bar_locked ) {
        new_ter_type = t_door_bar_o;
        //Bar doors auto-open (and lock if closed again) so show a different message)
        open_message = _( "The door swings open…" );
    } else if( furn_type == f_gunsafe_ml ) {
        new_furn_type = f_safe_o;
        open_message = _( "With a satisfying click, the lock on the door opens." );
    }

    bool perfect = it->has_flag( flag_PERFECT_LOCKPICK );
    bool destroy = false;

    /** @EFFECT_DEX improves chances of successfully picking door lock, reduces chances of bad outcomes */
    /** @EFFECT_MECHANICS improves chances of successfully picking door lock, reduces chances of bad outcomes */
    /** @EFFECT_LOCKPICK greatly improves chances of successfully picking door lock, reduces chances of bad outcomes */
    int pick_roll = std::pow( 1.5, who.get_skill_level( skill_lockpick ) ) *
                    ( std::pow( 1.3, who.get_skill_level( skill_mechanics ) ) +
                      it->get_quality( qual_LOCKPICK ) - it->damage() / 2000.0 ) +
                    who.dex_cur / 4.0;
    int lock_roll = rng( 1, 120 );
    int xp_gain = 0;
    if( perfect || ( pick_roll >= lock_roll ) ) {
        xp_gain += lock_roll;
        here.has_furn( target ) ?
        here.furn_set( target, new_furn_type ) :
        static_cast<void>( here.ter_set( target, new_ter_type ) );
        who.add_msg_if_player( m_good, open_message );
    } else if( furn_type == f_gunsafe_ml && lock_roll > ( 3 * pick_roll ) ) {
        who.add_msg_if_player( m_bad, _( "Your clumsy attempt jams the lock!" ) );
        here.furn_set( target, furn_str_id( "f_gunsafe_mj" ) );
    } else if( lock_roll > ( 1.5 * pick_roll ) ) {
        if( it->inc_damage() ) {
            who.add_msg_if_player( m_bad,
                                   _( "The lock stumps your efforts to pick it, and you destroy your tool." ) );
            destroy = true;
        } else {
            who.add_msg_if_player( m_bad,
                                   _( "The lock stumps your efforts to pick it, and you damage your tool." ) );
        }
    } else {
        who.add_msg_if_player( m_bad, _( "The lock stumps your efforts to pick it." ) );
    }

    if( avatar *you = dynamic_cast<avatar *>( &who ) ) {
        if( !perfect ) {
            // You don't gain much skill since the item does all the hard work for you
            xp_gain += std::pow( 2, you->get_skill_level( skill_lockpick ) ) + 1;
        }
        you->practice( skill_lockpick, xp_gain );
    }

    if( !perfect && ter_type == t_door_locked_alarm && ( lock_roll + dice( 1, 30 ) ) > pick_roll ) {
        sounds::sound( who.pos(), 40, sounds::sound_t::alarm, _( "an alarm sound!" ), true, "environment",
                       "alarm" );
        if( !get_timed_events().queued( timed_event_type::WANTED ) ) {
            get_timed_events().add( timed_event_type::WANTED, calendar::turn + 30_minutes, 0,
                                    who.global_sm_location() );
        }
    }

    if( destroy && lockpick.has_value() ) {
        ( *lockpick ).remove_item();
    }
}

cata::optional<tripoint> lockpick_activity_actor::select_location( avatar &you )
{
    if( you.is_mounted() ) {
        you.add_msg_if_player( m_info, _( "You cannot do that while mounted." ) );
        return cata::nullopt;
    }

    const std::function<bool( const tripoint & )> is_pickable = [&you]( const tripoint & p ) {
        if( p == you.pos() ) {
            return false;
        }
        return get_map().has_flag( "PICKABLE", p );
    };

    const cata::optional<tripoint> target = choose_adjacent_highlight(
            _( "Use your lockpick where?" ), _( "There is nothing to lockpick nearby." ), is_pickable, false );
    if( !target ) {
        return cata::nullopt;
    }

    if( is_pickable( *target ) ) {
        return target;
    }

    const ter_id terr_type = get_map().ter( *target );
    if( *target == you.pos() ) {
        you.add_msg_if_player( m_info, _( "You pick your nose and your sinuses swing open." ) );
    } else if( g->critter_at<npc>( *target ) ) {
        you.add_msg_if_player( m_info,
                               _( "You can pick your friends, and you can\npick your nose, but you can't pick\nyour friend's nose." ) );
    } else if( terr_type == t_door_c ) {
        you.add_msg_if_player( m_info, _( "That door isn't locked." ) );
    } else {
        you.add_msg_if_player( m_info, _( "That cannot be picked." ) );
    }
    return cata::nullopt;
}

void lockpick_activity_actor::serialize( JsonOut &jsout ) const
{
    jsout.start_object();

    jsout.member( "moves_total", moves_total );
    jsout.member( "lockpick", lockpick );
    jsout.member( "fake_lockpick", fake_lockpick );
    jsout.member( "target", target );

    jsout.end_object();
}

std::unique_ptr<activity_actor> lockpick_activity_actor::deserialize( JsonIn &jsin )
{
    lockpick_activity_actor actor( 0, cata::nullopt, cata::nullopt, tripoint_zero );

    JsonObject data = jsin.get_object();

    data.read( "moves_total", actor.moves_total );
    data.read( "lockpick", actor.lockpick );
    data.read( "fake_lockpick", actor.fake_lockpick );
    data.read( "target", actor.target );

    return actor.clone();
}

void migration_cancel_activity_actor::do_turn( player_activity &act, Character &who )
{
    // Stop the activity
    act.set_to_null();

    // Ensure that neither avatars nor npcs end up in an invalid state
    if( who.is_npc() ) {
        npc &npc_who = dynamic_cast<npc &>( who );
        npc_who.revert_after_activity();
    } else {
        avatar &avatar_who = dynamic_cast<avatar &>( who );
        avatar_who.clear_destination();
        avatar_who.backlog.clear();
    }
}

void migration_cancel_activity_actor::serialize( JsonOut &jsout ) const
{
    // This will probably never be called, but write null to avoid invalid json in
    // the case that it is
    jsout.write_null();
}

std::unique_ptr<activity_actor> migration_cancel_activity_actor::deserialize( JsonIn & )
{
    return migration_cancel_activity_actor().clone();
}

void open_gate_activity_actor::start( player_activity &act, Character & )
{
    act.moves_total = moves_total;
    act.moves_left = moves_total;
}

void open_gate_activity_actor::finish( player_activity &act, Character & )
{
    gates::open_gate( placement );
    act.set_to_null();
}

void open_gate_activity_actor::serialize( JsonOut &jsout ) const
{
    jsout.start_object();

    jsout.member( "moves", moves_total );
    jsout.member( "placement", placement );

    jsout.end_object();
}

std::unique_ptr<activity_actor> open_gate_activity_actor::deserialize( JsonIn &jsin )
{
    open_gate_activity_actor actor( 0, tripoint_zero );

    JsonObject data = jsin.get_object();

    data.read( "moves", actor.moves_total );
    data.read( "placement", actor.placement );

    return actor.clone();
}

void consume_activity_actor::start( player_activity &act, Character &guy )
{
    int moves;
    Character &player_character = get_player_character();
    if( consume_location ) {
        const auto ret = player_character.will_eat( *consume_location, true );
        if( !ret.success() ) {
            canceled = true;
            consume_menu_selections = std::vector<int>();
            consume_menu_selected_items.clear();
            consume_menu_filter = std::string();
            return;
        }
        moves = to_moves<int>( guy.get_consume_time( *consume_location ) );
    } else if( !consume_item.is_null() ) {
        const auto ret = player_character.will_eat( consume_item, true );
        if( !ret.success() ) {
            canceled = true;
            consume_menu_selections = std::vector<int>();
            consume_menu_selected_items.clear();
            consume_menu_filter = std::string();
            return;
        }
        moves = to_moves<int>( guy.get_consume_time( consume_item ) );
    } else {
        debugmsg( "Item/location to be consumed should not be null." );
        canceled = true;
        return;
    }

    act.moves_total = moves;
    act.moves_left = moves;
}

void consume_activity_actor::finish( player_activity &act, Character & )
{
    // Prevent interruptions from this point onwards, so that e.g. pain from
    // injecting serum doesn't pop up messages about cancelling consuming (it's
    // too late; we've already consumed).
    act.interruptable = false;

    // Consuming an item may cause various effects, including cancelling our activity.
    // Back up these values since this activity actor might be destroyed.
    std::vector<int> temp_selections = consume_menu_selections;
    const std::vector<item_location> temp_selected_items = consume_menu_selected_items;
    const std::string temp_filter = consume_menu_filter;

    avatar &player_character = get_avatar();
    if( !canceled ) {
        if( consume_location ) {
            trinary result = player_character.consume( consume_location, /*force=*/true );
            // Parent pockets need to be notified so they can be unsealed as well.
            if( result != trinary::NONE ) {
                game::handle_contents_changed( consume_location );
            }
        } else if( !consume_item.is_null() ) {
            player_character.consume( consume_item, /*force=*/true );
        } else {
            debugmsg( "Item location/name to be consumed should not be null." );
        }
        if( player_character.get_value( "THIEF_MODE_KEEP" ) != "YES" ) {
            player_character.set_value( "THIEF_MODE", "THIEF_ASK" );
        }
    }

    if( act.id() == activity_id( "ACT_CONSUME" ) ) {
        act.set_to_null();
    }
    if( !temp_selections.empty() || !temp_selected_items.empty() || !temp_filter.empty() ) {
        if( act.is_null() ) {
            player_character.assign_activity( ACT_EAT_MENU );
            player_character.activity.values = temp_selections;
            player_character.activity.targets = temp_selected_items;
            player_character.activity.str_values = { temp_filter };
        } else {
            player_activity eat_menu( ACT_EAT_MENU );
            eat_menu.values = temp_selections;
            eat_menu.targets = temp_selected_items;
            eat_menu.str_values = { temp_filter };
            player_character.backlog.push_back( eat_menu );
        }
    }
}

void consume_activity_actor::serialize( JsonOut &jsout ) const
{
    jsout.start_object();

    jsout.member( "consume_location", consume_location );
    jsout.member( "consume_item", consume_item );
    jsout.member( "consume_menu_selections", consume_menu_selections );
    jsout.member( "consume_menu_selected_items", consume_menu_selected_items );
    jsout.member( "consume_menu_filter", consume_menu_filter );
    jsout.member( "canceled", canceled );

    jsout.end_object();
}

std::unique_ptr<activity_actor> consume_activity_actor::deserialize( JsonIn &jsin )
{
    item_location null;
    consume_activity_actor actor( null );

    JsonObject data = jsin.get_object();

    data.read( "consume_location", actor.consume_location );
    data.read( "consume_item", actor.consume_item );
    data.read( "consume_menu_selections", actor.consume_menu_selections );
    data.read( "consume_menu_selected_items", actor.consume_menu_selected_items );
    data.read( "consume_menu_filter", actor.consume_menu_filter );
    data.read( "canceled", actor.canceled );

    return actor.clone();
}

void try_sleep_activity_actor::start( player_activity &act, Character &/*who*/ )
{
    act.moves_total = to_moves<int>( duration );
    act.moves_left = act.moves_total;
}

void try_sleep_activity_actor::do_turn( player_activity &act, Character &who )
{
    if( who.has_effect( effect_sleep ) ) {
        return;
    }
    if( dynamic_cast<player *>( &who )->can_sleep() ) {
        who.fall_asleep(); // calls act.set_to_null()
        if( !who.has_effect( effect_sleep ) ) {
            // Character can potentially have immunity for 'effect_sleep'
            who.add_msg_if_player(
                _( "You feel you should've fallen asleep by now, but somehow you're still awake." ) );
        }
        return;
    }
    if( one_in( 1000 ) ) {
        who.add_msg_if_player( _( "You toss and turn…" ) );
    }
    if( calendar::once_every( 30_minutes ) ) {
        query_keep_trying( act, who );
    }
}

void try_sleep_activity_actor::finish( player_activity &act, Character &who )
{
    act.set_to_null();
    if( !who.has_effect( effect_sleep ) ) {
        who.add_msg_if_player( _( "You try to sleep, but can't." ) );
    }
}

void try_sleep_activity_actor::query_keep_trying( player_activity &act, Character &who )
{
    if( disable_query || !who.is_avatar() ) {
        return;
    }

    uilist sleep_query;
    sleep_query.text = _( "You have trouble sleeping, keep trying?" );
    sleep_query.addentry( 1, true, 'S', _( "Stop trying to fall asleep and get up." ) );
    sleep_query.addentry( 2, true, 'c', _( "Continue trying to fall asleep." ) );
    sleep_query.addentry( 3, true, 'C',
                          _( "Continue trying to fall asleep and don't ask again." ) );
    sleep_query.query();
    switch( sleep_query.ret ) {
        case UILIST_CANCEL:
        case 1:
            act.set_to_null();
            break;
        case 3:
            disable_query = true;
            break;
        case 2:
        default:
            break;
    }
}

void try_sleep_activity_actor::serialize( JsonOut &jsout ) const
{
    jsout.start_object();

    jsout.member( "disable_query", disable_query );
    jsout.member( "duration", duration );

    jsout.end_object();
}

std::unique_ptr<activity_actor> try_sleep_activity_actor::deserialize( JsonIn &jsin )
{
    try_sleep_activity_actor actor = try_sleep_activity_actor( 0_seconds );

    JsonObject data = jsin.get_object();

    data.read( "disable_query", actor.disable_query );
    data.read( "duration", actor.duration );

    return actor.clone();
}

void purify_water_activity_actor::start( player_activity &act, Character & )
{
    act.moves_total = moves;
    act.moves_left = moves;
}

void purify_water_activity_actor::finish( player_activity &act, Character & )
{
    if( liquid ) {
        liquid->convert( itype_water_clean ).poison = 0;
    } else {
        debugmsg( "Lost target item of ACT_PURIFY_WATER" );
    }

    act.set_to_null();
}

void purify_water_activity_actor::serialize( JsonOut &jsout ) const
{
    jsout.start_object();

    jsout.member( "moves", moves );
    jsout.member( "liquid", liquid );

    jsout.end_object();
}

std::unique_ptr<activity_actor> purify_water_activity_actor::deserialize( JsonIn &jsin )
{
    purify_water_activity_actor actor( item_location(), 1 );

    JsonObject data = jsin.get_object();

    data.read( "moves", actor.moves );
    data.read( "liquid", actor.liquid );

    return actor.clone();
}


void unload_mag_activity_actor::start( player_activity &act, Character & )
{
    act.moves_left = moves_total;
    act.moves_total = moves_total;
}

void unload_mag_activity_actor::finish( player_activity &act, Character &who )
{
    act.set_to_null();
    unload( who, target );
}

void unload_mag_activity_actor::unload( Character &who, item_location &target )
{
    int qty = 0;
    item &it = *target.get_item();

    std::vector<item *> remove_contained;
    for( item *contained : it.contents.all_items_top() ) {
        if( who.as_player()->add_or_drop_with_msg( *contained, true ) ) {
            qty += contained->charges;
            remove_contained.push_back( contained );
        }
    }
    // remove the ammo leads in the belt
    for( item *remove : remove_contained ) {
        it.remove_item( *remove );
    }

    // remove the belt linkage
    if( it.is_ammo_belt() ) {
        if( it.type->magazine->linkage ) {
            item link( *it.type->magazine->linkage, calendar::turn, qty );
            who.as_player()->add_or_drop_with_msg( link, true );
        }
        who.add_msg_if_player( _( "You disassemble your %s." ), it.tname() );
    } else {
        who.add_msg_if_player( _( "You unload your %s." ), it.tname() );
    }

    if( it.has_flag( flag_MAG_DESTROY ) && it.ammo_remaining() == 0 ) {
        target.remove_item();
    }
}

void unload_mag_activity_actor::serialize( JsonOut &jsout ) const
{
    jsout.start_object();

    jsout.member( "moves_total", moves_total );
    jsout.member( "target", target );

    jsout.end_object();
}

std::unique_ptr<activity_actor> unload_mag_activity_actor::deserialize( JsonIn &jsin )
{
    unload_mag_activity_actor actor = unload_mag_activity_actor( 0, item_location::nowhere );

    JsonObject data = jsin.get_object();

    data.read( "moves_total", actor.moves_total );
    data.read( "target", actor.target );

    return actor.clone();
}

craft_activity_actor::craft_activity_actor( item_location &it, const bool is_long ) :
    craft_item( it ), is_long( is_long )
{
}

static bool check_if_craft_okay( item_location &craft_item, Character &crafter )
{
    item *craft = craft_item.get_item();

    // item_location::get_item() will return nullptr if the item is lost
    if( !craft ) {
        crafter.add_msg_player_or_npc(
            _( "You no longer have the in progress craft in your possession.  "
               "You stop crafting.  "
               "Reactivate the in progress craft to continue crafting." ),
            _( "<npcname> no longer has the in progress craft in their possession.  "
               "<npcname> stops crafting." ) );
        return false;
    }

    if( !craft->is_craft() ) {
        debugmsg( "ACT_CRAFT target '%s' is not a craft.  Aborting ACT_CRAFT.", craft->tname() );
        return false;
    }

    return crafter.can_continue_craft( *craft );
}

void craft_activity_actor::start( player_activity &act, Character &crafter )
{

    if( !check_if_craft_okay( craft_item, crafter ) ) {
        act.set_to_null();
    }
    act.moves_left = calendar::INDEFINITELY_LONG;
}

void craft_activity_actor::do_turn( player_activity &act, Character &crafter )
{
    if( !check_if_craft_okay( craft_item, crafter ) ) {
        act.set_to_null();
        return;
    }

    // We already checked if this is nullptr above
    item &craft = *craft_item.get_item();

    const tripoint location = craft_item.where() == item_location::type::character ? tripoint_zero :
                              craft_item.position();
    const recipe &rec = craft.get_making();
    const float crafting_speed = crafter.crafting_speed_multiplier( craft, location );
    const int assistants = crafter.available_assistant_count( craft.get_making() );

    if( crafting_speed <= 0.0f ) {
        crafter.cancel_activity();
        return;
    }

    // item_counter represents the percent progress relative to the base batch time
    // stored precise to 5 decimal places ( e.g. 67.32 percent would be stored as 6'732'000 )
    const int old_counter = craft.item_counter;

    // Base moves for batch size with no speed modifier or assistants
    // Must ensure >= 1 so we don't divide by 0;
    const double base_total_moves = std::max( 1, rec.batch_time( crafter, craft.charges, 1.0f, 0 ) );
    // Current expected total moves, includes crafting speed modifiers and assistants
    const double cur_total_moves = std::max( 1, rec.batch_time( crafter, craft.charges, crafting_speed,
                                   assistants ) );
    // Delta progress in moves adjusted for current crafting speed
    const double delta_progress = crafter.get_moves() * base_total_moves / cur_total_moves;
    // Current progress in moves
    const double current_progress = craft.item_counter * base_total_moves / 10'000'000.0 +
                                    delta_progress;
    // Current progress as a percent of base_total_moves to 2 decimal places
    craft.item_counter = std::round( current_progress / base_total_moves * 10'000'000.0 );
    crafter.set_moves( 0 );

    // This is to ensure we don't over count skill steps
    craft.item_counter = std::min( craft.item_counter, 10'000'000 );

    // Skill and tools are gained/consumed after every 5% progress
    int five_percent_steps = craft.item_counter / 500'000 - old_counter / 500'000;
    if( five_percent_steps > 0 ) {
        crafter.craft_skill_gain( craft, five_percent_steps );
        // Divide by 100 for seconds, 20 for 5%
        const time_duration pct_time = time_duration::from_seconds( base_total_moves / 2000 );
        crafter.craft_proficiency_gain( craft, pct_time * five_percent_steps );
    }

    // Unlike skill, tools are consumed once at the start and should not be consumed at the end
    if( craft.item_counter >= 10'000'000 ) {
        --five_percent_steps;
    }

    if( five_percent_steps > 0 ) {
        if( !crafter.craft_consume_tools( craft, five_percent_steps, false ) ) {
            // So we don't skip over any tool comsuption
            craft.item_counter -= craft.item_counter % 500'000 + 1;
            crafter.cancel_activity();
            return;
        }
    }

    // if item_counter has reached 100% or more
    if( craft.item_counter >= 10'000'000 ) {
        item craft_copy = craft;
        craft_item.remove_item();
        // We need to cache this before we cancel the activity else we risk Use After Free
        bool will_continue = is_long;
        crafter.cancel_activity();
        crafter.complete_craft( craft_copy, location );
        if( will_continue ) {
            if( crafter.making_would_work( crafter.lastrecipe, craft_copy.charges ) ) {
                crafter.last_craft->execute( location );
            }
        }
    } else if( craft.item_counter >= craft.get_next_failure_point() ) {
        bool destroy = craft.handle_craft_failure( crafter );
        // If the craft needs to be destroyed, do it and stop crafting.
        if( destroy ) {
            crafter.add_msg_player_or_npc( _( "There is nothing left of the %s to craft from." ),
                                           _( "There is nothing left of the %s <npcname> was crafting." ), craft.tname() );
            craft_item.remove_item();
            crafter.cancel_activity();
        }
    }
}

void craft_activity_actor::finish( player_activity &act, Character & )
{
    act.set_to_null();
}

std::string craft_activity_actor::get_progress_message( const player_activity & ) const
{
    return craft_item.get_item()->tname();
}

void craft_activity_actor::serialize( JsonOut &jsout ) const
{
    jsout.start_object();

    jsout.member( "craft_loc", craft_item );
    jsout.member( "long", is_long );

    jsout.end_object();
}

std::unique_ptr<activity_actor> craft_activity_actor::deserialize( JsonIn &jsin )
{
    item_location tmp_item_loc;
    bool tmp_long;

    JsonObject data = jsin.get_object();

    data.read( "craft_loc", tmp_item_loc );
    data.read( "long", tmp_long );

    craft_activity_actor actor = craft_activity_actor( tmp_item_loc, tmp_long );

    return actor.clone();
}

void workout_activity_actor::start( player_activity &act, Character &who )
{
    if( who.get_fatigue() > fatigue_levels::DEAD_TIRED ) {
        who.add_msg_if_player( _( "You are too tired to exercise." ) );
        act_id = activity_id::NULL_ID();
        act.set_to_null();
        return;
    }
    if( who.get_thirst() > 240 ) {
        who.add_msg_if_player( _( "You are too dehydrated to exercise." ) );
        act_id = activity_id::NULL_ID();
        act.set_to_null();
        return;
    }
    if( who.is_armed() ) {
        who.add_msg_if_player( _( "Empty your hands first." ) );
        act_id = activity_id::NULL_ID();
        act.set_to_null();
        return;
    }
    map &here = get_map();
    // free training requires all limbs intact, but specialized workout machines
    // train upper or lower parts of body only and may permit workout with
    // broken limbs as long as they are not involved by the machine
    bool hand_equipment = here.has_flag_furn( "WORKOUT_ARMS", location );
    bool leg_equipment = here.has_flag_furn( "WORKOUT_LEGS", location );
    static const bodypart_id arm_l = bodypart_id( "arm_l" );
    static const bodypart_id arm_r = bodypart_id( "arm_r" );
    static const bodypart_id leg_l = bodypart_id( "leg_l" );
    static const bodypart_id leg_r = bodypart_id( "leg_r" );
    if( hand_equipment && ( ( who.is_limb_broken( arm_l ) ) ||
                            who.is_limb_broken( arm_r ) ) ) {
        who.add_msg_if_player( _( "You cannot train here with a broken arm." ) );
        act_id = activity_id::NULL_ID();
        act.set_to_null();
        return;
    }
    if( leg_equipment && ( ( who.is_limb_broken( leg_l ) ) ||
                           who.is_limb_broken( leg_r ) ) ) {
        who.add_msg_if_player( _( "You cannot train here with a broken leg." ) );
        act_id = activity_id::NULL_ID();
        act.set_to_null();
        return;
    }
    if( !hand_equipment && !leg_equipment &&
        ( who.is_limb_broken( arm_l ) ||
          who.is_limb_broken( arm_r ) ||
          who.is_limb_broken( leg_l ) ||
          who.is_limb_broken( leg_r ) ) ) {
        who.add_msg_if_player( _( "You cannot train freely with a broken limb." ) );
        act_id = activity_id::NULL_ID();
        act.set_to_null();
        return;
    }
    uilist workout_query;
    workout_query.desc_enabled = true;
    workout_query.text =
        _( "Physical effort determines workout efficiency, but also rate of exhaustion." );
    workout_query.title = _( "Choose training intensity:" );
    workout_query.addentry_desc( 1, true, 'l', _( "Light" ),
                                 _( "Light excercise comparable in intensity to walking, but more focused and methodical." ) );
    workout_query.addentry_desc( 2, true, 'm', _( "Moderate" ),
                                 _( "Moderate excercise without excessive exertion, but with enough effort to break a sweat." ) );
    workout_query.addentry_desc( 3, true, 'a', _( "Active" ),
                                 _( "Active excercise with full involvement.  Strenuous, but in a controlled manner." ) );
    workout_query.addentry_desc( 4, true, 'h', _( "High" ),
                                 _( "High intensity excercise with maximum effort and full power.  Exhausting in the long run." ) );
    workout_query.query();
    switch( workout_query.ret ) {
        case UILIST_CANCEL:
            act.set_to_null();
            act_id = activity_id::NULL_ID();
            return;
        case 4:
            act_id = activity_id( "ACT_WORKOUT_HARD" );
            intensity_modifier = 4;
            break;
        case 3:
            act_id = activity_id( "ACT_WORKOUT_ACTIVE" );
            intensity_modifier = 3;
            break;
        case 2:
            act_id = activity_id( "ACT_WORKOUT_MODERATE" );
            intensity_modifier = 2;
            break;
        case 1:
        default:
            act_id = activity_id( "ACT_WORKOUT_LIGHT" );
            intensity_modifier = 1;
            break;
    }
    int length;
    query_int( length, _( "Train for how long (minutes): " ) );
    if( length > 0 ) {
        duration = length * 1_minutes;
    } else {
        act_id = activity_id::NULL_ID();
        act.set_to_null();
        return;
    }
    act.moves_total = to_moves<int>( duration );
    act.moves_left = act.moves_total;
    if( who.male ) {
        sfx::play_activity_sound( "plmove", "fatigue_m_med", sfx::get_heard_volume( location ) );
    } else {
        sfx::play_activity_sound( "plmove", "fatigue_f_med", sfx::get_heard_volume( location ) );
    }
    who.add_msg_if_player( _( "You start your workout session." ) );
}

void workout_activity_actor::do_turn( player_activity &act, Character &who )
{
    if( who.get_fatigue() > fatigue_levels::DEAD_TIRED ) {
        who.add_msg_if_player( _( "You are exhausted so you finish your workout early." ) );
        act.set_to_null();
        return;
    }
    if( who.get_thirst() > 240 ) {
        who.add_msg_if_player( _( "You are dehydrated so you finish your workout early." ) );
        act.set_to_null();
        return;
    }
    if( !rest_mode && who.get_stamina() > who.get_stamina_max() / 3 ) {
        who.mod_stamina( -25 - intensity_modifier );
        if( one_in( 180 / intensity_modifier ) ) {
            who.mod_fatigue( 1 );
            who.mod_thirst( 1 );
        }
        if( calendar::once_every( 16_minutes / intensity_modifier ) ) {
            //~ heavy breathing when excercising
            std::string huff = _( "yourself huffing and puffing!" );
            sounds::sound( location + tripoint_east, 2 * intensity_modifier, sounds::sound_t::speech, huff,
                           true );
        }
        // morale bonus kicks in gradually after 5 minutes of exercise
        if( calendar::once_every( 2_minutes ) &&
            ( ( elapsed + act.moves_total - act.moves_left ) / 100 * 1_turns ) > 5_minutes ) {
            who.add_morale( MORALE_FEELING_GOOD, intensity_modifier, 20, 6_hours, 30_minutes );
        }
        if( calendar::once_every( 2_minutes ) ) {
            who.add_msg_if_player( m_debug, who.activity_level_str() );
            who.add_msg_if_player( m_debug, act.id().c_str() );
        }
    } else if( !rest_mode ) {
        rest_mode = true;
        who.add_msg_if_player( _( "You catch your breath for few moments." ) );
    } else if( who.get_stamina() >= who.get_stamina_max() ) {
        rest_mode = false;
        who.add_msg_if_player( _( "You get back to your training." ) );
    }
}

void workout_activity_actor::finish( player_activity &act, Character &who )
{
    if( !query_keep_training( act, who ) ) {
        act.set_to_null();
        who.add_msg_if_player( _( "You finish your workout session." ) );
    }
}

void workout_activity_actor::canceled( player_activity &/*act*/, Character &/*who*/ )
{
    stop_time = calendar::turn;
}

bool workout_activity_actor::query_keep_training( player_activity &act, Character &who )
{
    if( disable_query || !who.is_avatar() ) {
        elapsed += act.moves_total - act.moves_left;
        act.moves_total = to_moves<int>( 60_minutes );
        act.moves_left = act.moves_total;
        return true;
    }
    int length;
    uilist workout_query;
    workout_query.text = _( "You have finished your training cycle, keep training?" );
    workout_query.addentry( 1, true, 'S', _( "Stop training." ) );
    workout_query.addentry( 2, true, 'c', _( "Continue training." ) );
    workout_query.addentry( 3, true, 'C', _( "Continue training and don't ask again." ) );
    workout_query.query();
    switch( workout_query.ret ) {
        case UILIST_CANCEL:
        case 1:
            act_id = activity_id::NULL_ID();
            act.set_to_null();
            return false;
        case 3:
            disable_query = true;
            elapsed += act.moves_total - act.moves_left;
            act.moves_total = to_moves<int>( 60_minutes );
            act.moves_left = act.moves_total;
            return true;
        case 2:
        default:
            query_int( length, _( "Train for how long (minutes): " ) );
            elapsed += act.moves_total - act.moves_left;
            act.moves_total = to_moves<int>( length * 1_minutes );
            act.moves_left = act.moves_total;
            return true;
    }
}

void workout_activity_actor::serialize( JsonOut &jsout ) const
{
    jsout.start_object();

    jsout.member( "disable_query", disable_query );
    jsout.member( "act_id", act_id );
    jsout.member( "duration", duration );
    jsout.member( "location", location );
    jsout.member( "stop_time", stop_time );
    jsout.member( "elapsed", elapsed );
    jsout.member( "intensity_modifier", intensity_modifier );
    jsout.member( "rest_mode", rest_mode );

    jsout.end_object();
}

std::unique_ptr<activity_actor> workout_activity_actor::deserialize( JsonIn &jsin )
{
    workout_activity_actor actor = workout_activity_actor( tripoint_zero );

    JsonObject data = jsin.get_object();

    data.read( "disable_query", actor.disable_query );
    data.read( "act_id", actor.act_id );
    data.read( "duration", actor.duration );
    data.read( "location", actor.location );
    data.read( "stop_time", actor.stop_time );
    data.read( "elapsed", actor.elapsed );
    data.read( "intensity_modifier", actor.intensity_modifier );
    data.read( "rest_mode", actor.rest_mode );

    return actor.clone();
}

namespace activity_actors
{

// Please keep this alphabetically sorted
const std::unordered_map<activity_id, std::unique_ptr<activity_actor>( * )( JsonIn & )>
deserialize_functions = {
    { activity_id( "ACT_AIM" ), &aim_activity_actor::deserialize },
    { activity_id( "ACT_CONSUME" ), &consume_activity_actor::deserialize },
    { activity_id( "ACT_CRAFT" ), &craft_activity_actor::deserialize },
    { activity_id( "ACT_DIG" ), &dig_activity_actor::deserialize },
    { activity_id( "ACT_DIG_CHANNEL" ), &dig_channel_activity_actor::deserialize },
    { activity_id( "ACT_HACKING" ), &hacking_activity_actor::deserialize },
    { activity_id( "ACT_HOTWIRE_CAR" ), &hotwire_car_activity_actor::deserialize },
    { activity_id( "ACT_LOCKPICK" ), &lockpick_activity_actor::deserialize },
    { activity_id( "ACT_MIGRATION_CANCEL" ), &migration_cancel_activity_actor::deserialize },
    { activity_id( "ACT_MOVE_ITEMS" ), &move_items_activity_actor::deserialize },
    { activity_id( "ACT_OPEN_GATE" ), &open_gate_activity_actor::deserialize },
    { activity_id( "ACT_PICKUP" ), &pickup_activity_actor::deserialize },
    { activity_id( "ACT_PURIFY_WATER" ), &purify_water_activity_actor::deserialize },
    { activity_id( "ACT_TRY_SLEEP" ), &try_sleep_activity_actor::deserialize },
    { activity_id( "ACT_UNLOAD_MAG" ), &unload_mag_activity_actor::deserialize },
    { activity_id( "ACT_WORKOUT_HARD" ), &workout_activity_actor::deserialize },
    { activity_id( "ACT_WORKOUT_ACTIVE" ), &workout_activity_actor::deserialize },
    { activity_id( "ACT_WORKOUT_MODERATE" ), &workout_activity_actor::deserialize },
    { activity_id( "ACT_WORKOUT_LIGHT" ), &workout_activity_actor::deserialize },
};
} // namespace activity_actors

void serialize( const cata::clone_ptr<activity_actor> &actor, JsonOut &jsout )
{
    if( !actor ) {
        jsout.write_null();
    } else {
        jsout.start_object();

        jsout.member( "actor_type", actor->get_type() );
        jsout.member( "actor_data", *actor );

        jsout.end_object();
    }
}

void deserialize( cata::clone_ptr<activity_actor> &actor, JsonIn &jsin )
{
    if( jsin.test_null() ) {
        actor = nullptr;
    } else {
        JsonObject data = jsin.get_object();
        if( data.has_member( "actor_data" ) ) {
            activity_id actor_type;
            data.read( "actor_type", actor_type );
            auto deserializer = activity_actors::deserialize_functions.find( actor_type );
            if( deserializer != activity_actors::deserialize_functions.end() ) {
                actor = deserializer->second( *data.get_raw( "actor_data" ) );
            } else {
                debugmsg( "Failed to find activity actor deserializer for type \"%s\"", actor_type.c_str() );
                actor = nullptr;
            }
        } else {
            debugmsg( "Failed to load activity actor" );
            actor = nullptr;
        }
    }
}<|MERGE_RESOLUTION|>--- conflicted
+++ resolved
@@ -57,11 +57,7 @@
 
 static const itype_id itype_bone_human( "bone_human" );
 static const itype_id itype_electrohack( "electrohack" );
-<<<<<<< HEAD
 static const itype_id itype_water_clean( "water_clean" );
-=======
-static const itype_id itype_pseudo_bio_picklock( "pseudo_bio_picklock" );
->>>>>>> f583214e
 
 static const skill_id skill_computer( "computer" );
 static const skill_id skill_lockpick( "lockpick" );
