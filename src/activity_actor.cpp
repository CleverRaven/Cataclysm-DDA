--- conflicted
+++ resolved
@@ -248,23 +248,15 @@
 static const mtype_id mon_golden_monolith( "mon_golden_monolith" );
 static const mtype_id mon_yrax_delta( "mon_yrax_delta" );
 
-<<<<<<< HEAD
-static const itype_id itype_robofac_yrax_trifacet_deactivation_manual( "robofac_yrax_trifacet_deactivation_manual" );
-static const itype_id itype_robofac_yrax_triakis_deactivation_manual( "robofac_yrax_triakis_deactivation_manual" );
-static const itype_id itype_robofac_yrax_golden_monolith_deactivation_manual( "robofac_yrax_golden_monolith_deactivation_manual" );
-static const itype_id itype_robofac_yrax_delta_deactivation_manual( "robofac_yrax_delta_deactivation_manual" );
- 
-=======
 static const itype_id
-robofac_yrax_trifacet_deactivation_manual( "robofac_yrax_trifacet_deactivation_manual" );
+itype_robofac_yrax_trifacet_deactivation_manual( "robofac_yrax_trifacet_deactivation_manual" );
 static const itype_id
-robofac_yrax_triakis_deactivation_manual( "robofac_yrax_triakis_deactivation_manual" );
+itype_robofac_yrax_triakis_deactivation_manual( "robofac_yrax_triakis_deactivation_manual" );
 static const itype_id
-robofac_yrax_golden_monolith_deactivation_manual( "robofac_yrax_golden_monolith_deactivation_manual" );
+itype_robofac_yrax_golden_monolith_deactivation_manual( "robofac_yrax_golden_monolith_deactivation_manual" );
 static const itype_id
-robofac_yrax_delta_deactivation_manual( "robofac_yrax_delta_deactivation_manual" );
-
->>>>>>> 563993e3
+itype_robofac_yrax_delta_deactivation_manual( "robofac_yrax_delta_deactivation_manual" );
+
 
 static const proficiency_id proficiency_prof_lockpicking( "prof_lockpicking" );
 static const proficiency_id proficiency_prof_lockpicking_expert( "prof_lockpicking_expert" );
@@ -4541,23 +4533,15 @@
     return ( ( monster.friendly != 0 || monster.has_effect( effect_sensor_stun ) ) &&
              !monster.has_flag( mon_flag_RIDEABLE_MECH ) &&
              !( monster.has_flag( mon_flag_PAY_BOT ) && monster.has_effect( effect_paid ) ) ) &&
-<<<<<<< HEAD
-           ( !monster.type->revert_to_itype.is_empty()) &&
-        ( get_avatar().has_identified(itype_robofac_yrax_trifacet_deactivation_manual) || monster.type->id != mon_yrax_trifacet) &&
-        (get_avatar().has_identified(itype_robofac_yrax_triakis_deactivation_manual) || monster.type->id != mon_yrax_triakis) &&
-        (get_avatar().has_identified(itype_robofac_yrax_golden_monolith_deactivation_manual) || monster.type->id != mon_golden_monolith) &&
-        (get_avatar().has_identified(itype_robofac_yrax_delta_deactivation_manual) || monster.type->id != mon_yrax_delta);
-=======
            ( !monster.type->revert_to_itype.is_empty() ) &&
-           ( get_avatar().has_identified( robofac_yrax_trifacet_deactivation_manual ) ||
+           ( get_avatar().has_identified( itype_robofac_yrax_trifacet_deactivation_manual ) ||
              monster.type->id != mon_yrax_trifacet ) &&
-           ( get_avatar().has_identified( robofac_yrax_triakis_deactivation_manual ) ||
+           ( get_avatar().has_identified( itype_robofac_yrax_triakis_deactivation_manual ) ||
              monster.type->id != mon_yrax_triakis ) &&
-           ( get_avatar().has_identified( robofac_yrax_golden_monolith_deactivation_manual ) ||
+           ( get_avatar().has_identified( itype_robofac_yrax_golden_monolith_deactivation_manual ) ||
              monster.type->id != mon_golden_monolith ) &&
-           ( get_avatar().has_identified( robofac_yrax_delta_deactivation_manual ) ||
+           ( get_avatar().has_identified( itype_robofac_yrax_delta_deactivation_manual ) ||
              monster.type->id != mon_yrax_delta );
->>>>>>> 563993e3
 }
 
 int disable_activity_actor::get_disable_turns()
