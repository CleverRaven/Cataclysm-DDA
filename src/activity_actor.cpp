--- conflicted
+++ resolved
@@ -5424,14 +5424,10 @@
     switch( reload_query.ret ) {
         case 1:
             // This case is only reachable if wield_check is true
-<<<<<<< HEAD
-            who.wield( target_loc );
-=======
-
-            if( who.wield( reloadable ) ) {
+
+            if( who.wield( target_loc ) ) {
                 loc.remove_item();
             }
->>>>>>> 8da929fa
             add_msg( m_neutral, _( "The %s no longer fits in your inventory so you wield it instead." ),
                      reloadable_name );
             break;
