#include "activity_actor.h"

#include <algorithm>
#include <array>
#include <cmath>
#include <cstddef>
#include <cstdint>
#include <functional>
#include <list>
#include <map>
#include <new>
#include <string>
#include <type_traits>
#include <utility>
#include <vector>

#include "action.h"
#include "activity_actor_definitions.h"
#include "activity_handlers.h" // put_into_vehicle_or_drop and drop_on_map
#include "advanced_inv.h"
#include "avatar.h"
#include "avatar_action.h"
#include "bodypart.h"
#include "calendar.h"
#include "character.h"
#include "coordinates.h"
#include "craft_command.h"
#include "debug.h"
#include "enums.h"
#include "event.h"
#include "event_bus.h"
#include "flag.h"
#include "game.h"
#include "game_constants.h"
#include "gates.h"
#include "gun_mode.h"
#include "handle_liquid.h"
#include "iexamine.h"
#include "item.h"
#include "item_contents.h"
#include "item_group.h"
#include "item_location.h"
#include "itype.h"
#include "json.h"
#include "line.h"
#include "map.h"
#include "map_iterator.h"
#include "mapdata.h"
#include "memory_fast.h"
#include "martialarts.h"
#include "messages.h"
#include "monster.h"
#include "morale_types.h"
#include "mtype.h"
#include "npc.h"
#include "optional.h"
#include "options.h"
#include "output.h"
#include "pickup.h"
#include "pimpl.h"
#include "player.h"
#include "player_activity.h"
#include "point.h"
#include "ranged.h"
#include "recipe.h"
#include "requirements.h"
#include "ret_val.h"
#include "rng.h"
#include "shearing.h"
#include "sounds.h"
#include "string_formatter.h"
#include "skill.h"
#include "timed_event.h"
#include "translations.h"
#include "ui.h"
#include "uistate.h"
#include "units.h"
#include "value_ptr.h"
#include "vehicle.h"
#include "vpart_position.h"

<<<<<<< HEAD
static const bionic_id bio_memory( "bio_memory" );

=======
static const efftype_id effect_docile( "docile" );
>>>>>>> 10632a46
static const efftype_id effect_pet( "pet" );
static const efftype_id effect_sensor_stun( "sensor_stun" );
static const efftype_id effect_sheared( "sheared" );
static const efftype_id effect_sleep( "sleep" );
static const efftype_id effect_worked_on( "worked_on" );
static const efftype_id effect_tied( "tied" );

static const itype_id itype_bone_human( "bone_human" );
static const itype_id itype_disassembly( "disassembly" );
static const itype_id itype_electrohack( "electrohack" );
static const itype_id itype_pseudo_bio_picklock( "pseudo_bio_picklock" );

static const skill_id skill_computer( "computer" );
static const skill_id skill_electronics( "electronics" );
static const skill_id skill_mechanics( "mechanics" );
static const skill_id skill_traps( "traps" );

static const proficiency_id proficiency_prof_lockpicking( "prof_lockpicking" );
static const proficiency_id proficiency_prof_lockpicking_expert( "prof_lockpicking_expert" );


static const mtype_id mon_manhack( "mon_manhack" );
static const mtype_id mon_zombie( "mon_zombie" );
static const mtype_id mon_zombie_fat( "mon_zombie_fat" );
static const mtype_id mon_zombie_rot( "mon_zombie_rot" );
static const mtype_id mon_skeleton( "mon_skeleton" );
static const mtype_id mon_zombie_crawler( "mon_zombie_crawler" );

static const quality_id qual_LOCKPICK( "LOCKPICK" );
static const quality_id qual_SHEAR( "SHEAR" );

static const trait_id trait_SCHIZOPHRENIC( "SCHIZOPHRENIC" );

std::string activity_actor::get_progress_message( const player_activity &act ) const
{
    if( act.moves_total > 0 ) {
        const int pct = ( ( act.moves_total - act.moves_left ) * 100 ) / act.moves_total;
        return string_format( "%d%%", pct );
    } else {
        return std::string();
    }
}

aim_activity_actor::aim_activity_actor()
{
    initial_view_offset = get_avatar().view_offset;
}

aim_activity_actor aim_activity_actor::use_wielded()
{
    return aim_activity_actor();
}

aim_activity_actor aim_activity_actor::use_bionic( const item &fake_gun,
        const units::energy &cost_per_shot )
{
    aim_activity_actor act = aim_activity_actor();
    act.bp_cost_per_shot = cost_per_shot;
    act.fake_weapon = fake_gun;
    return act;
}

aim_activity_actor aim_activity_actor::use_mutation( const item &fake_gun )
{
    aim_activity_actor act = aim_activity_actor();
    act.fake_weapon = fake_gun;
    return act;
}

void aim_activity_actor::start( player_activity &act, Character &/*who*/ )
{
    // Time spent on aiming is determined on the go by the player
    act.moves_total = 1;
    act.moves_left = 1;
}

void aim_activity_actor::do_turn( player_activity &act, Character &who )
{
    if( !who.is_avatar() ) {
        debugmsg( "ACT_AIM not implemented for NPCs" );
        aborted = true;
        act.moves_left = 0;
        return;
    }
    avatar &you = get_avatar();

    item *weapon = get_weapon();
    if( !weapon || !avatar_action::can_fire_weapon( you, get_map(), *weapon ) ) {
        aborted = true;
        act.moves_left = 0;
        return;
    }

    gun_mode gun = weapon->gun_current_mode();
    if( first_turn && gun->has_flag( flag_RELOAD_AND_SHOOT ) && !gun->ammo_remaining() ) {
        if( !load_RAS_weapon() ) {
            aborted = true;
            act.moves_left = 0;
            return;
        }
    }

    g->temp_exit_fullscreen();
    target_handler::trajectory trajectory = target_handler::mode_fire( you, *this );
    g->reenter_fullscreen();

    if( aborted ) {
        act.moves_left = 0;
    } else {
        if( !trajectory.empty() ) {
            fin_trajectory = trajectory;
            act.moves_left = 0;
        }
        // If aborting on the first turn, keep 'first_turn' as 'true'.
        // This allows refunding moves spent on unloading RELOAD_AND_SHOOT weapons
        // to simulate avatar not loading them in the first place
        first_turn = false;

        // Allow interrupting activity only during 'aim and fire'.
        // Prevents '.' key for 'aim for 10 turns' from conflicting with '.' key for 'interrupt activity'
        // in case of high input lag (curses, sdl sometimes...), but allows to interrupt aiming
        // if a bug happens / stars align to cause an endless aiming loop.
        act.interruptable_with_kb = action != "AIM";
    }
}

void aim_activity_actor::finish( player_activity &act, Character &who )
{
    act.set_to_null();
    restore_view();
    item *weapon = get_weapon();
    if( !weapon ) {
        return;
    }
    if( aborted ) {
        unload_RAS_weapon();
        if( reload_requested ) {
            // Reload the gun / select different arrows
            // May assign ACT_RELOAD
            g->reload_wielded( true );
        }
        return;
    }

    // Fire!
    gun_mode gun = weapon->gun_current_mode();
    int shots_fired = static_cast<player *>( &who )->fire_gun( fin_trajectory.back(), gun.qty, *gun );

    // TODO: bionic power cost of firing should be derived from a value of the relevant weapon.
    if( shots_fired && ( bp_cost_per_shot > 0_J ) ) {
        who.mod_power_level( -bp_cost_per_shot * shots_fired );
    }
}

void aim_activity_actor::canceled( player_activity &/*act*/, Character &/*who*/ )
{
    restore_view();
    unload_RAS_weapon();
}

void aim_activity_actor::serialize( JsonOut &jsout ) const
{
    jsout.start_object();

    jsout.member( "fake_weapon", fake_weapon );
    jsout.member( "bp_cost_per_shot", bp_cost_per_shot );
    jsout.member( "first_turn", first_turn );
    jsout.member( "action", action );
    jsout.member( "aif_duration", aif_duration );
    jsout.member( "aiming_at_critter", aiming_at_critter );
    jsout.member( "snap_to_target", snap_to_target );
    jsout.member( "shifting_view", shifting_view );
    jsout.member( "initial_view_offset", initial_view_offset );

    jsout.end_object();
}

std::unique_ptr<activity_actor> aim_activity_actor::deserialize( JsonIn &jsin )
{
    aim_activity_actor actor = aim_activity_actor();

    JsonObject data = jsin.get_object();

    data.read( "fake_weapon", actor.fake_weapon );
    data.read( "bp_cost_per_shot", actor.bp_cost_per_shot );
    data.read( "first_turn", actor.first_turn );
    data.read( "action", actor.action );
    data.read( "aif_duration", actor.aif_duration );
    data.read( "aiming_at_critter", actor.aiming_at_critter );
    data.read( "snap_to_target", actor.snap_to_target );
    data.read( "shifting_view", actor.shifting_view );
    data.read( "initial_view_offset", actor.initial_view_offset );

    return actor.clone();
}

item *aim_activity_actor::get_weapon()
{
    if( fake_weapon.has_value() ) {
        // TODO: check if the player lost relevant bionic/mutation
        return &fake_weapon.value();
    } else {
        // Check for lost gun (e.g. yanked by zombie technician)
        // TODO: check that this is the same gun that was used to start aiming
        item *weapon = &get_player_character().weapon;
        return weapon->is_null() ? nullptr : weapon;
    }
}

void aim_activity_actor::restore_view()
{
    avatar &player_character = get_avatar();
    bool changed_z = player_character.view_offset.z != initial_view_offset.z;
    player_character.view_offset = initial_view_offset;
    if( changed_z ) {
        get_map().invalidate_map_cache( player_character.view_offset.z );
        g->invalidate_main_ui_adaptor();
    }
}

bool aim_activity_actor::load_RAS_weapon()
{
    // TODO: use activity for fetching ammo and loading weapon
    player &you = get_avatar();
    item *weapon = get_weapon();
    gun_mode gun = weapon->gun_current_mode();
    const auto ammo_location_is_valid = [&]() -> bool {
        if( !you.ammo_location )
        {
            return false;
        }
        if( !gun->can_reload_with( you.ammo_location->typeId() ) )
        {
            return false;
        }
        if( square_dist( you.pos(), you.ammo_location.position() ) > 1 )
        {
            return false;
        }
        return true;
    };
    item::reload_option opt = ammo_location_is_valid() ? item::reload_option( &you, weapon,
                              weapon, you.ammo_location ) : you.select_ammo( *gun );
    if( !opt ) {
        // Menu canceled
        return false;
    }
    int reload_time = 0;
    reload_time += opt.moves();
    if( !gun->reload( you, std::move( opt.ammo ), 1 ) ) {
        // Reload not allowed
        return false;
    }

    // Burn 0.2% max base stamina x the strength required to fire.
    you.mod_stamina( gun->get_min_str() * static_cast<int>( 0.002f *
                     get_option<int>( "PLAYER_MAX_STAMINA" ) ) );
    // At low stamina levels, firing starts getting slow.
    int sta_percent = ( 100 * you.get_stamina() ) / you.get_stamina_max();
    reload_time += ( sta_percent < 25 ) ? ( ( 25 - sta_percent ) * 2 ) : 0;

    you.moves -= reload_time;
    return true;
}

void aim_activity_actor::unload_RAS_weapon()
{
    // Unload reload-and-shoot weapons to avoid leaving bows pre-loaded with arrows
    avatar &you = get_avatar();
    item *weapon = get_weapon();
    if( !weapon ) {
        return;
    }

    gun_mode gun = weapon->gun_current_mode();
    if( gun->has_flag( flag_RELOAD_AND_SHOOT ) ) {
        int moves_before_unload = you.moves;

        // Note: this code works only for avatar
        item_location loc = item_location( you, gun.target );
        you.unload( loc, true );

        // Give back time for unloading as essentially nothing has been done.
        if( first_turn ) {
            you.moves = moves_before_unload;
        }
    }
}

void autodrive_activity_actor::start( player_activity &act, Character &who )
{
    const bool in_vehicle = who.in_vehicle && who.controlling_vehicle;
    const map &here = get_map();
    const optional_vpart_position vp = here.veh_at( who.pos() );
    if( !( vp && in_vehicle ) ) {
        who.cancel_activity();
        return;
    }

    player_vehicle = &vp->vehicle();
    act.moves_left = calendar::INDEFINITELY_LONG;
    who.moves = 0;
}

void autodrive_activity_actor::do_turn( player_activity &act, Character &who )
{
    if( who.in_vehicle && who.controlling_vehicle && player_vehicle && player_vehicle->is_autodriving &&
        !who.omt_path.empty() && !player_vehicle->omt_path.empty() ) {
        player_vehicle->do_autodrive();
        if( who.global_omt_location() == who.omt_path.back() ) {
            who.omt_path.pop_back();
        }
        who.moves = 0;
    } else {
        who.cancel_activity();
        return;
    }
    if( player_vehicle->omt_path.empty() ) {
        act.moves_left = 0;
    }
}

void autodrive_activity_actor::canceled( player_activity &act, Character &who )
{
    who.add_msg_if_player( m_info, _( "Auto-drive canceled." ) );
    if( player_vehicle && !player_vehicle->omt_path.empty() ) {
        player_vehicle->omt_path.clear();
    }
    if( !who.omt_path.empty() ) {
        who.omt_path.clear();
    }
    if( player_vehicle ) {
        player_vehicle->is_autodriving = false;
    }
    act.set_to_null();
}

void autodrive_activity_actor::finish( player_activity &act, Character &who )
{
    who.add_msg_if_player( m_info, _( "You have reached your destination." ) );
    player_vehicle->is_autodriving = false;
    act.set_to_null();
}

void autodrive_activity_actor::serialize( JsonOut &jsout ) const
{
    // Activity is not being saved but still provide some valid json if called.
    jsout.write_null();
}

std::unique_ptr<activity_actor> autodrive_activity_actor::deserialize( JsonIn & )
{
    return autodrive_activity_actor().clone();
}

void dig_activity_actor::start( player_activity &act, Character & )
{
    act.moves_total = moves_total;
    act.moves_left = moves_total;
}

void dig_activity_actor::do_turn( player_activity &, Character &who )
{
    sfx::play_activity_sound( "tool", "shovel", sfx::get_heard_volume( location ) );
    if( calendar::once_every( 1_minutes ) ) {
        //~ Sound of a shovel digging a pit at work!
        sounds::sound( location, 10, sounds::sound_t::activity, _( "hsh!" ) );
    }
    get_map().maybe_trigger_trap( location, who, true );
}

void dig_activity_actor::finish( player_activity &act, Character &who )
{
    map &here = get_map();
    const bool grave = here.ter( location ) == t_grave;

    if( grave ) {
        if( one_in( 10 ) ) {
            static const std::array<mtype_id, 5> monids = { {
                    mon_zombie, mon_zombie_fat,
                    mon_zombie_rot, mon_skeleton,
                    mon_zombie_crawler
                }
            };

            g->place_critter_at( random_entry( monids ), byproducts_location );
            here.furn_set( location, f_coffin_o );
            who.add_msg_if_player( m_warning, _( "Something crawls out of the coffin!" ) );
        } else {
            here.spawn_item( location, itype_bone_human, rng( 5, 15 ) );
            here.furn_set( location, f_coffin_c );
        }
        std::vector<item *> dropped =
            here.place_items( item_group_id( "allclothes" ), 50, location, location, false,
                              calendar::turn );
        here.place_items( item_group_id( "grave" ), 25, location, location, false,
                          calendar::turn );
        here.place_items( item_group_id( "jewelry_front" ), 20, location, location, false,
                          calendar::turn );
        for( item * const &it : dropped ) {
            if( it->is_armor() ) {
                it->set_flag( flag_FILTHY );
                it->set_damage( rng( 1, it->max_damage() - 1 ) );
            }
        }
        get_event_bus().send<event_type::exhumes_grave>( who.getID() );
    }

    here.ter_set( location, ter_id( result_terrain ) );

    for( int i = 0; i < byproducts_count; i++ ) {
        here.spawn_items( byproducts_location, item_group::items_from( byproducts_item_group,
                          calendar::turn ) );
    }

    const int helpersize = get_player_character().get_num_crafting_helpers( 3 );
    who.mod_stored_nutr( 5 - helpersize );
    who.mod_thirst( 5 - helpersize );
    who.mod_fatigue( 10 - ( helpersize * 2 ) );
    if( grave ) {
        who.add_msg_if_player( m_good, _( "You finish exhuming a grave." ) );
    } else {
        who.add_msg_if_player( m_good, _( "You finish digging the %s." ),
                               here.ter( location ).obj().name() );
    }

    act.set_to_null();
}

void dig_activity_actor::serialize( JsonOut &jsout ) const
{
    jsout.start_object();

    jsout.member( "moves", moves_total );
    jsout.member( "location", location );
    jsout.member( "result_terrain", result_terrain );
    jsout.member( "byproducts_location", byproducts_location );
    jsout.member( "byproducts_count", byproducts_count );
    jsout.member( "byproducts_item_group", byproducts_item_group );

    jsout.end_object();
}

std::unique_ptr<activity_actor> dig_activity_actor::deserialize( JsonIn &jsin )
{
    dig_activity_actor actor( 0, tripoint_zero,
                              {}, tripoint_zero, 0, {} );

    JsonObject data = jsin.get_object();

    data.read( "moves", actor.moves_total );
    data.read( "location", actor.location );
    data.read( "result_terrain", actor.result_terrain );
    data.read( "byproducts_location", actor.byproducts_location );
    data.read( "byproducts_count", actor.byproducts_count );
    data.read( "byproducts_item_group", actor.byproducts_item_group );

    return actor.clone();
}

void dig_channel_activity_actor::start( player_activity &act, Character & )
{
    act.moves_total = moves_total;
    act.moves_left = moves_total;
}

void dig_channel_activity_actor::do_turn( player_activity &, Character &who )
{
    sfx::play_activity_sound( "tool", "shovel", sfx::get_heard_volume( location ) );
    if( calendar::once_every( 1_minutes ) ) {
        //~ Sound of a shovel digging a pit at work!
        sounds::sound( location, 10, sounds::sound_t::activity, _( "hsh!" ) );
    }
    get_map().maybe_trigger_trap( location, who, true );
}

void dig_channel_activity_actor::finish( player_activity &act, Character &who )
{
    map &here = get_map();
    here.ter_set( location, ter_id( result_terrain ) );

    for( int i = 0; i < byproducts_count; i++ ) {
        here.spawn_items( byproducts_location, item_group::items_from( byproducts_item_group,
                          calendar::turn ) );
    }

    const int helpersize = get_player_character().get_num_crafting_helpers( 3 );
    who.mod_stored_nutr( 5 - helpersize );
    who.mod_thirst( 5 - helpersize );
    who.mod_fatigue( 10 - ( helpersize * 2 ) );
    who.add_msg_if_player( m_good, _( "You finish digging up %s." ),
                           here.ter( location ).obj().name() );

    act.set_to_null();
}

void dig_channel_activity_actor::serialize( JsonOut &jsout ) const
{
    jsout.start_object();

    jsout.member( "moves", moves_total );
    jsout.member( "location", location );
    jsout.member( "result_terrain", result_terrain );
    jsout.member( "byproducts_location", byproducts_location );
    jsout.member( "byproducts_count", byproducts_count );
    jsout.member( "byproducts_item_group", byproducts_item_group );

    jsout.end_object();
}

std::unique_ptr<activity_actor> dig_channel_activity_actor::deserialize( JsonIn &jsin )
{
    dig_channel_activity_actor actor( 0, tripoint_zero,
                                      {}, tripoint_zero, 0, {} );

    JsonObject data = jsin.get_object();

    data.read( "moves", actor.moves_total );
    data.read( "location", actor.location );
    data.read( "result_terrain", actor.result_terrain );
    data.read( "byproducts_location", actor.byproducts_location );
    data.read( "byproducts_count", actor.byproducts_count );
    data.read( "byproducts_item_group", actor.byproducts_item_group );

    return actor.clone();
}

void gunmod_remove_activity_actor::start( player_activity &act, Character & )
{
    act.moves_total = moves_total;
    act.moves_left = moves_total;
}

void gunmod_remove_activity_actor::finish( player_activity &act, Character &who )
{
    item *it_gun = gun.get_item();
    if( !it_gun ) {
        debugmsg( "ACT_GUNMOD_REMOVE lost target gun" );
        act.set_to_null();
        return;
    }
    item *it_mod = nullptr;
    std::vector<item *> mods = it_gun->gunmods();
    if( gunmod_idx >= 0 && mods.size() > static_cast<size_t>( gunmod_idx ) ) {
        it_mod = mods[gunmod_idx];
    } else {
        debugmsg( "ACT_GUNMOD_REMOVE lost target gunmod" );
        act.set_to_null();
        return;
    }
    act.set_to_null();
    gunmod_remove( who, *it_gun, *it_mod );
}

bool gunmod_remove_activity_actor::gunmod_unload( Character &who, item &gunmod )
{
    if( gunmod.has_flag( flag_BRASS_CATCHER ) ) {
        // Exclude brass catchers so that removing them wouldn't spill the casings
        return true;
    }
    // TODO: unloading gunmods happens instantaneously in some cases, but should take time
    item_location loc = item_location( who, &gunmod );
    return !( gunmod.ammo_remaining() && !who.as_player()->unload( loc, true ) );
}

void gunmod_remove_activity_actor::gunmod_remove( Character &who, item &gun, item &mod )
{
    if( !gunmod_unload( who, mod ) ) {
        return;
    }

    gun.gun_set_mode( gun_mode_id( "DEFAULT" ) );
    const itype *modtype = mod.type;

    who.i_add_or_drop( mod );
    gun.remove_item( mod );

    // If the removed gunmod added mod locations, check to see if any mods are in invalid locations
    if( !modtype->gunmod->add_mod.empty() ) {
        std::map<gunmod_location, int> mod_locations = gun.get_mod_locations();
        for( const auto &slot : mod_locations ) {
            int free_slots = gun.get_free_mod_locations( slot.first );

            for( item *the_mod : gun.gunmods() ) {
                if( the_mod->type->gunmod->location == slot.first && free_slots < 0 ) {
                    gunmod_remove( who, gun, *the_mod );
                    free_slots++;
                } else if( mod_locations.find( the_mod->type->gunmod->location ) ==
                           mod_locations.end() ) {
                    gunmod_remove( who, gun, *the_mod );
                }
            }
        }
    }

    //~ %1$s - gunmod, %2$s - gun.
    who.add_msg_if_player( _( "You remove your %1$s from your %2$s." ), modtype->nname( 1 ),
                           gun.tname() );
}

void gunmod_remove_activity_actor::serialize( JsonOut &jsout ) const
{
    jsout.start_object();

    jsout.member( "moves_total", moves_total );
    jsout.member( "gun", gun );
    jsout.member( "gunmod", gunmod_idx );

    jsout.end_object();
}

std::unique_ptr<activity_actor> gunmod_remove_activity_actor::deserialize( JsonIn &jsin )
{
    gunmod_remove_activity_actor actor( 0, item_location(), -1 );

    JsonObject data = jsin.get_object();

    data.read( "moves_total", actor.moves_total );
    data.read( "gun", actor.gun );
    data.read( "gunmod", actor.gunmod_idx );

    return actor.clone();
}

void hacking_activity_actor::start( player_activity &act, Character & )
{
    act.moves_total = to_moves<int>( 5_minutes );
    act.moves_left = to_moves<int>( 5_minutes );
}

enum class hack_result : int {
    UNABLE,
    FAIL,
    NOTHING,
    SUCCESS
};

enum class hack_type : int {
    SAFE,
    DOOR,
    GAS,
    NONE
};

static int hack_level( const Character &who )
{
    ///\EFFECT_COMPUTER increases success chance of hacking card readers
    // odds go up with int>8, down with int<8
    // 4 int stat is worth 1 computer skill here
    ///\EFFECT_INT increases success chance of hacking card readers
    return who.get_skill_level( skill_computer ) + who.int_cur / 2 - 8;
}

static hack_result hack_attempt( Character &who )
{
    // TODO: Remove this once player -> Character migration is complete
    {
        player *p = dynamic_cast<player *>( &who );
        p->practice( skill_computer, 20 );
    }

    // only skilled supergenius never cause short circuits, but the odds are low for people
    // with moderate skills
    const int hack_stddev = 5;
    int success = std::ceil( normal_roll( hack_level( who ), hack_stddev ) );
    if( success < 0 ) {
        who.add_msg_if_player( _( "You cause a short circuit!" ) );
        who.use_charges( itype_electrohack, 25 );

        if( success <= -5 ) {
            who.use_charges( itype_electrohack, 50 );
        }
        return hack_result::FAIL;
    } else if( success < 6 ) {
        return hack_result::NOTHING;
    } else {
        return hack_result::SUCCESS;
    }
}

static hack_type get_hack_type( const tripoint &examp )
{
    hack_type type = hack_type::NONE;
    map &here = get_map();
    const furn_t &xfurn_t = here.furn( examp ).obj();
    const ter_t &xter_t = here.ter( examp ).obj();
    if( xter_t.has_examine( iexamine::pay_gas ) || xfurn_t.has_examine( iexamine::pay_gas ) ) {
        type = hack_type::GAS;
    } else if( xter_t.has_examine( "cardreader" ) ||
               xfurn_t.has_examine( "cardreader" ) ) {
        type = hack_type::DOOR;
    } else if( xter_t.has_examine( iexamine::gunsafe_el ) ||
               xfurn_t.has_examine( iexamine::gunsafe_el ) ) {
        type = hack_type::SAFE;
    }
    return type;
}

void hacking_activity_actor::finish( player_activity &act, Character &who )
{
    tripoint examp = act.placement;
    hack_type type = get_hack_type( examp );
    switch( hack_attempt( who ) ) {
        case hack_result::UNABLE:
            who.add_msg_if_player( _( "You cannot hack this." ) );
            break;
        case hack_result::FAIL:
            // currently all things that can be hacked have equivalent alarm failure states.
            // this may not always be the case with new hackable things.
            get_event_bus().send<event_type::triggers_alarm>( who.getID() );
            sounds::sound( who.pos(), 60, sounds::sound_t::music, _( "an alarm sound!" ), true, "environment",
                           "alarm" );
            if( examp.z > 0 && !get_timed_events().queued( timed_event_type::WANTED ) ) {
                get_timed_events().add( timed_event_type::WANTED, calendar::turn + 30_minutes, 0,
                                        who.global_sm_location() );
            }
            break;
        case hack_result::NOTHING:
            who.add_msg_if_player( _( "You fail the hack, but no alarms are triggered." ) );
            break;
        case hack_result::SUCCESS:
            map &here = get_map();
            if( type == hack_type::GAS ) {
                int tankUnits;
                std::string fuelType;
                const cata::optional<tripoint> pTank_ = iexamine::getNearFilledGasTank( examp, tankUnits,
                                                        fuelType );
                if( !pTank_ ) {
                    break;
                }
                const tripoint pTank = *pTank_;
                const cata::optional<tripoint> pGasPump = iexamine::getGasPumpByNumber( examp,
                        uistate.ags_pay_gas_selected_pump );
                if( pGasPump && iexamine::toPumpFuel( pTank, *pGasPump, tankUnits ) ) {
                    who.add_msg_if_player( _( "You hack the terminal and route all available fuel to your pump!" ) );
                    sounds::sound( examp, 6, sounds::sound_t::activity,
                                   _( "Glug Glug Glug Glug Glug Glug Glug Glug Glug" ), true, "tool", "gaspump" );
                } else {
                    who.add_msg_if_player( _( "Nothing happens." ) );
                }
            } else if( type == hack_type::SAFE ) {
                who.add_msg_if_player( m_good, _( "The door on the safe swings open." ) );
                here.furn_set( examp, furn_str_id( "f_safe_o" ) );
            } else if( type == hack_type::DOOR ) {
                who.add_msg_if_player( _( "You activate the panel!" ) );
                who.add_msg_if_player( m_good, _( "The nearby doors unlock." ) );
                here.ter_set( examp, t_card_reader_broken );
                for( const tripoint &tmp : here.points_in_radius( ( examp ), 3 ) ) {
                    if( here.ter( tmp ) == t_door_metal_locked ) {
                        here.ter_set( tmp, t_door_metal_c );
                    }
                }
            }
            break;
    }
    act.set_to_null();
}

void hacking_activity_actor::serialize( JsonOut & ) const {}

std::unique_ptr<activity_actor> hacking_activity_actor::deserialize( JsonIn & )
{
    hacking_activity_actor actor;
    return actor.clone();
}

void hotwire_car_activity_actor::start( player_activity &act, Character & )
{
    act.moves_total = moves_total;
    act.moves_left = moves_total;
}

void hotwire_car_activity_actor::do_turn( player_activity &act, Character & )
{
    map &here = get_map();
    if( calendar::once_every( 1_minutes ) ) {
        bool lost = !here.veh_at( here.getlocal( target ) ).has_value();
        if( lost ) {
            act.set_to_null();
            debugmsg( "Lost ACT_HOTWIRE_CAR target vehicle" );
        }
    }
}

void hotwire_car_activity_actor::finish( player_activity &act, Character &who )
{
    act.set_to_null();

    map &here = get_map();
    const optional_vpart_position vp = here.veh_at( here.getlocal( target ) );
    if( !vp ) {
        debugmsg( "Lost ACT_HOTWIRE_CAR target vehicle" );
        return;
    }
    vehicle &veh = vp->vehicle();

    int skill = who.get_skill_level( skill_mechanics );
    if( skill > rng( 1, 6 ) ) {
        // Success
        who.add_msg_if_player( _( "You found the wire that starts the engine." ) );
        veh.is_locked = false;
    } else if( skill > rng( 0, 4 ) ) {
        // Soft fail
        who.add_msg_if_player( _( "You found a wire that looks like the right one." ) );
        veh.is_alarm_on = veh.has_security_working();
        veh.is_locked = false;
    } else if( !veh.is_alarm_on ) {
        // Hard fail
        who.add_msg_if_player( _( "The red wire always starts the engine, doesn't it?" ) );
        veh.is_alarm_on = veh.has_security_working();
    } else {
        // Already failed
        who.add_msg_if_player(
            _( "By process of elimination, you found the wire that starts the engine." ) );
        veh.is_locked = false;
    }
}

void hotwire_car_activity_actor::serialize( JsonOut &jsout ) const
{
    jsout.start_object();

    jsout.member( "target", target );
    jsout.member( "moves_total", moves_total );

    jsout.end_object();
}

std::unique_ptr<activity_actor> hotwire_car_activity_actor::deserialize( JsonIn &jsin )
{
    hotwire_car_activity_actor actor( 0, tripoint_zero );

    JsonObject data = jsin.get_object();

    data.read( "target", actor.target );
    data.read( "moves_total", actor.moves_total );

    return actor.clone();
}

void bikerack_racking_activity_actor::start( player_activity &act, Character & )
{
    act.moves_total = moves_total;
    act.moves_left = moves_total;
}

void bikerack_racking_activity_actor::finish( player_activity &act, Character & )
{
    if( parent_vehicle.try_to_rack_nearby_vehicle( parts ) ) {
        map &here = get_map();
        here.invalidate_map_cache( here.get_abs_sub().z );
        here.rebuild_vehicle_level_caches();
    } else {
        debugmsg( "Racking task failed.  Parent-Vehicle:" + parent_vehicle.name +
                  "; Found parts size:" + std::to_string( parts[0].size() ) );
    }
    act.set_to_null();
}

void bikerack_racking_activity_actor::serialize( JsonOut &jsout ) const
{
    jsout.start_object();
    jsout.member( "moves_total", moves_total );
    jsout.member( "parent_vehicle", parent_vehicle );
    jsout.member( "parts", parts );
    jsout.end_object();
}

std::unique_ptr<activity_actor> bikerack_racking_activity_actor::deserialize( JsonIn &jsin )
{
    vehicle veh;
    bikerack_racking_activity_actor actor( 0, veh, std::vector<std::vector<int>>() );
    JsonObject data = jsin.get_object();
    data.read( "moves_total", actor.moves_total );
    data.read( "parent_vehicle", actor.parent_vehicle );
    data.read( "parts", actor.parts );

    return actor.clone();
}

void bikerack_unracking_activity_actor::start( player_activity &act, Character & )
{
    act.moves_total = moves_total;
    act.moves_left = moves_total;
}

void bikerack_unracking_activity_actor::finish( player_activity &act, Character & )
{
    if( parent_vehicle.remove_carried_vehicle( parts ) ) {
        parent_vehicle.clear_bike_racks( racks );
        map &here = get_map();
        here.invalidate_map_cache( here.get_abs_sub().z );
        here.rebuild_vehicle_level_caches();
    } else {
        debugmsg( "Unracking task failed.  Parent-Vehicle:" + parent_vehicle.name +
                  "; Found parts size:" + std::to_string( parts.size() ) );
    }
    act.set_to_null();
}

void bikerack_unracking_activity_actor::serialize( JsonOut &jsout ) const
{
    jsout.start_object();
    jsout.member( "moves_total", moves_total );
    jsout.member( "parent_vehicle", parent_vehicle );
    jsout.member( "parts", parts );
    jsout.member( "racks", racks );
    jsout.end_object();
}

std::unique_ptr<activity_actor> bikerack_unracking_activity_actor::deserialize( JsonIn &jsin )
{
    vehicle veh;
    bikerack_unracking_activity_actor actor( 0, veh, std::vector<int>(), std::vector<int>() );
    JsonObject data = jsin.get_object();
    data.read( "moves_total", actor.moves_total );
    data.read( "parent_vehicle", actor.parent_vehicle );
    data.read( "parts", actor.parts );
    data.read( "racks", actor.racks );

    return actor.clone();
}

void read_activity_actor::start( player_activity &act, Character &who )
{
    if( !book->is_book() ) {
        act.set_to_null();
        debugmsg( "ACT_READ on a non-book item" );
        return;
    }

    // book item_location must be of type character
    // or else there will be item_location errors while loading
    if( book.where() != item_location::type::character ) {
        book = item_location( who, book.get_item() );
    }

    bktype = book->type->use_methods.count( "MA_MANUAL" ) ?
             book_type::martial_art : book_type::normal;

    // push copy of book for focus calculation
    // avatar::update_mental_focus and avatar::calc_focus_equilibrium
    act.targets.push_back( book );

    add_msg_debug( debugmode::DF_ACT_READ, "reading time = %s",
                   to_string( time_duration::from_moves( moves_total ) ) );

    act.moves_total = moves_total;
    act.moves_left = moves_total;
}

void read_activity_actor::do_turn( player_activity &act, Character &who )
{
    if( !bktype.has_value() ) {
        bktype = book->type->use_methods.count( "MA_MANUAL" ) ?
                 book_type::martial_art : book_type::normal;
    }

    if( who.is_avatar() ) {
        // he following check doesn't work for NPCs
        // because it is counted for player's submap and z-level only
        if( who.fine_detail_vision_mod() > 4 ) {
            // It got too dark during the process of reading, bail out.
            act.set_to_null();
            who.add_msg_if_player( m_bad, _( "It's too dark to read!" ) );
            return;
        }

        if( bktype.value() == book_type::martial_art && one_in( 3 ) ) {
            who.mod_stamina( -1 );
        }

        // do not spam the message log
        if( calendar::once_every( 5_minutes ) ) {
            add_msg_debug( debugmode::DF_ACT_READ, "reading time = %s",
                           to_string( time_duration::from_moves( act.moves_left ) ) );
        }
    } else {
        who.moves = 0;
    }
}

void read_activity_actor::read_book( Character &learner,
                                     const cata::value_ptr<islot_book> &islotbook,
                                     SkillLevel &skill_level, double penalty )
{
    const int originalSkillLevel = skill_level.level();

    // Calculate experience gained
    /** @EFFECT_INT increases reading comprehension */
    // Enhanced Memory Banks modestly boosts experience
    int min_ex = std::max( 1, islotbook->time / 10 + learner.get_int() / 4 );
    int max_ex = islotbook->time / 5 + learner.get_int() / 2 - originalSkillLevel;

    min_ex = learner.enchantment_cache->modify_value( enchant_vals::mod::READING_EXP, min_ex );

    min_ex = learner.adjust_for_focus( min_ex ) / 100;
    max_ex = learner.adjust_for_focus( max_ex ) / 100;

    max_ex = clamp( max_ex, 2, 10 );
    max_ex = std::max( min_ex, max_ex );

    min_ex *= ( originalSkillLevel + 1 ) * penalty;
    min_ex = std::max( min_ex, 1 );

    max_ex *= ( originalSkillLevel + 1 ) * penalty;
    max_ex = std::max( min_ex, max_ex );

    add_msg_debug( debugmode::DF_ACT_READ, "%s read exp: min_ex %d; max_ex %d",
                   learner.disp_name(), min_ex, max_ex );
    skill_level.readBook( min_ex, max_ex, islotbook->level );
}

bool read_activity_actor::player_read( avatar &you )
{
    if( !you.has_identified( book->typeId() ) ) {
        you.identify( *book );
        return true;
    }

    std::vector<std::string> fail_messages;
    const player *reader = you.get_book_reader( *book, fail_messages );
    if( reader == nullptr ) {
        // We can't read, and neither can our followers
        for( const std::string &reason : fail_messages ) {
            add_msg( m_bad, reason );
        }
        return true;
    }

    const cata::value_ptr<islot_book> &islotbook = book->type->book;
    const skill_id &skill = islotbook->skill;

    std::vector<std::string> little_learned;
    std::vector<std::string> cant_learn;

    std::vector<Character *> learners;
    for( npc *npc_learner : you.get_crafting_helpers() ) {
        const book_mastery mastery = npc_learner->get_book_mastery( *book );
        const bool morale_req = npc_learner->fun_to_read( *book ) || npc_learner->has_morale_to_read();

        if( npc_learner->is_deaf() && npc_learner != reader ) {
            continue;
        }

        if( // fun readers
            ( mastery == book_mastery::MASTERED && npc_learner->fun_to_read( *book ) ) ||
            // reading for experience
            ( mastery == book_mastery::LEARNING && morale_req ) ) {
            learners.push_back( npc_learner->as_character() );
        }
    }

    // caller should check if player
    // can understand the book
    learners.push_back( you.as_character() );

    // NPCs can move while learning from a book
    // Check ID of all learners to avoid
    // getting stuck in an infinite loop
    bool learner_left = true;
    for( Character *learner : learners ) {

        double penalty = 1.0;

        const bool reading_for_skill =
            learner->get_book_mastery( *book ) == book_mastery::LEARNING;

        const int book_fun = learner->book_fun_for( *book, *learner );
        if( book_fun != 0 ) {
            // Fun bonus is no longer calculated here.
            learner->add_morale( MORALE_BOOK,
                                 book_fun * 5, book_fun * 15,
                                 1_hours, 30_minutes, true,
                                 book->type );
        }

        book->mark_chapter_as_read( *learner );
        if( reading_for_skill ) {
            if( !learner->is_avatar() ) {
                const int npc_read_time = you.time_to_read( *book, *reader, learner->as_player() );
                penalty = static_cast<double>( moves_total ) / npc_read_time;
            }
        } else {
            continue;   // reading for fun
        }

        if( skill &&
            learner->get_skill_level( skill ) < islotbook->level &&
            learner->get_skill_level_object( skill ).can_train() ) {

            SkillLevel &skill_level = learner->get_skill_level_object( skill );
            std::string skill_name = skill.obj().name();
            const int originalSkillLevel = skill_level.level();

            read_book( *learner, islotbook, skill_level, penalty );

            // levels up the skill
            if( skill_level != originalSkillLevel ) {
                get_event_bus().send<event_type::gains_skill_level>(
                    learner->getID(), skill, skill_level.level() );

                if( learner->is_avatar() ) {
                    add_msg( m_good, _( "You increase %s to level %d." ), skill.obj().name(),
                             originalSkillLevel + 1 );
                } else {
                    add_msg( m_good, _( "%s increases their %s level." ), learner->disp_name(),
                             skill.obj().name() );
                }

                if( learner->getID().get_value() == learner_id ) {
                    continuous = false;
                }

            } else {
                if( learner->is_avatar() ) {
                    add_msg( m_info, _( "You learn a little about %s!  (%d%%)" ), skill_name,
                             skill_level.exercise() );
                } else {
                    little_learned.push_back( learner->disp_name() );
                }
            }

            if( ( skill_level == islotbook->level || !skill_level.can_train() ) ||
                ( learner->has_trait( trait_SCHIZOPHRENIC ) && one_in( 25 ) ) ) {
                if( learner->is_avatar() ) {
                    add_msg( m_info, _( "You can no longer learn from %s." ), book->type_name() );
                } else {
                    cant_learn.push_back( learner->disp_name() );
                }
            }
        }

        if( learner_left && learner->getID().get_value() == learner_id ) {
            learner_left = false;
        }
    }   // end for all learners

    if( little_learned.size() == 1 ) {
        add_msg( m_info, _( "%s learns a little about %s!" ), little_learned.begin()->c_str(),
                 skill.obj().name() );

    } else if( !little_learned.empty() ) {
        const std::string little_learned_msg = enumerate_as_string( little_learned );
        add_msg( m_info, _( "%s learn a little about %s!" ), little_learned_msg, skill.obj().name() );
    }

    if( !cant_learn.empty() ) {
        const std::string names = enumerate_as_string( cant_learn );
        add_msg( m_info, _( "%s can no longer learn from %s." ), names, book->type_name() );
    }

    // read non-skill books only once
    if( learner_left || !skill ) {
        continuous = false;
    }

    return false;
}

bool read_activity_actor::player_readma( avatar &you )
{
    // NPCs can't learn martial arts from manuals (yet).

    if( !you.has_identified( book->typeId() ) ) {
        you.identify( *book );
        return true;
    }

    // std::map<std::string, use_function>::const_iterator
    auto mart_iter = book->type->use_methods.find( "MA_MANUAL" );
    if( mart_iter == book->type->use_methods.end() ) {
        debugmsg( "ACT_READ MARTIAL ARTS BOOK HAS NO MARTIAL ART" );
        return true;
    }

    const matype_id style_to_learn = martial_art_learned_from( *book->type );
    skill_id skill_used = style_to_learn->primary_skill;

    int difficulty = std::max( 1, style_to_learn->learn_difficulty );
    difficulty = std::max( 1, 20 + difficulty * 2 - you.get_skill_level( skill_used ) * 2 );
    add_msg_debug( debugmode::DF_ACT_READ, "Chance to learn one in: %d", difficulty );

    if( one_in( difficulty ) ) {
        // learn martial art
        mart_iter->second.call( you, *book, false, you.pos() );
        return true;
    } else if( continuous ) {
        switch( rng( 1, 5 ) ) {
            case 1:
                add_msg( m_info,
                         _( "You train the moves according to the book, but can't get a grasp of the style, so you start from the beginning." ) );
                break;
            case 2:
                add_msg( m_info,
                         _( "This martial art is not easy to grasp.  You start training the moves from the beginning." ) );
                break;
            case 3:
                add_msg( m_info,
                         _( "You decide to read the manual and train even more.  In martial arts, patience leads to mastery." ) );
                break;
            case 4: // intentionally empty
            case 5:
                add_msg( m_info, _( "You try again.  This training will finally pay off." ) );
                break;
        }
    } else {
        add_msg( m_info, _( "You train for a while." ) );
    }
    return false;
}

bool read_activity_actor::npc_read( npc &learner )
{
    const cata::value_ptr<islot_book> &islotbook = book->type->book;
    const skill_id &skill = islotbook->skill;

    // NPCs don't need to identify the book or learn recipes yet.
    // NPCs don't read to other NPCs yet.
    const bool display_messages = learner.get_fac_id() == faction_id( "your_followers" ) &&
                                  get_player_character().sees( learner );

    const int book_fun = learner.book_fun_for( *book, learner );
    if( book_fun != 0 ) {
        // Fun bonus is no longer calculated here.
        learner.add_morale( MORALE_BOOK,
                            book_fun * 5, book_fun * 15,
                            1_hours, 30_minutes, true,
                            book->type );
    }

    book->mark_chapter_as_read( learner );

    if( skill &&
        learner.get_skill_level( skill ) < islotbook->level &&
        learner.get_skill_level_object( skill ).can_train() ) {

        SkillLevel &skill_level = learner.get_skill_level_object( skill );
        std::string skill_name = skill.obj().name();
        const int originalSkillLevel = skill_level.level();

        read_book( learner, islotbook, skill_level, 1.0 );

        if( skill_level != originalSkillLevel ) {
            get_event_bus().send<event_type::gains_skill_level>(
                learner.getID(), skill, skill_level.level() );

            if( display_messages ) {
                add_msg( m_good, _( "%s increases their %s level." ), learner.disp_name(),
                         skill_name );
            }

            continuous = false;

        } else if( display_messages ) {
            add_msg( m_info, _( "%s learns a little about %s!" ), learner.disp_name(),
                     skill_name );
        }

        if( display_messages &&
            ( ( skill_level == islotbook->level || !skill_level.can_train() ) ||
              ( learner.has_trait( trait_SCHIZOPHRENIC ) && one_in( 25 ) ) ) ) {
            add_msg( m_info, _( "%s can no longer learn from %s." ), learner.disp_name(),
                     book->type_name() );
        }

    } else if( display_messages && skill ) {
        add_msg( m_info, _( "%s can no longer learn from %s." ), learner.disp_name(),
                 book->type_name() );
        continuous = false;
        // read non-skill books only once
    } else if( !skill ) {
        continuous = false;
    }

    return false;
}

void read_activity_actor::finish( player_activity &act, Character &who )
{
    const bool is_mabook = bktype.value() == book_type::martial_art;
    if( who.is_avatar() ) {
        get_event_bus().send<event_type::reads_book>( who.getID(), book->typeId() );

        const bool should_null = is_mabook ?
                                 player_readma( *who.as_avatar() ) : player_read( *who.as_avatar() );

        if( should_null ) {
            act.set_to_null();
            return;
        }
    } else { // who.is_npc()

        // npcs can't read martial arts books yet
        if( is_mabook ) {
            act.set_to_null();
            return;
        }

        if( npc_read( static_cast<npc &>( who ) ) ) {
            act.set_to_null();
            return;
        }
    }

    if( continuous ) {
        int time_taken;

        // caller should check if npc can read first
        if( who.is_npc() ) {
            npc &n = static_cast<npc &>( who );
            time_taken = n.time_to_read( *book, n );

        } else {    // who.is_avatar()

            // check if there can still be a reader before restarting
            // because npcs can move while reading for the player
            std::vector<std::string> fail_messages;
            const player *reader = who.as_avatar()->get_book_reader( *book, fail_messages );
            if( reader == nullptr ) {
                // We can't read, and neither can our followers
                for( const std::string &reason : fail_messages ) {
                    add_msg( m_bad, reason );
                }
                act.set_to_null();
                return;
            }

            time_taken = who.as_avatar()->time_to_read( *book, *reader );
            add_msg_debug( debugmode::DF_ACT_READ, "reading time = %s",
                           to_string( time_duration::from_moves( time_taken ) ) );
        }

        // restart the activity
        moves_total = time_taken;
        act.moves_total = time_taken;
        act.moves_left = time_taken;
        return;
    } else  {
        who.add_msg_if_player( m_info, _( "You finish reading." ) );
    }

    act.set_to_null();
}

std::string read_activity_actor::get_progress_message( const player_activity & ) const
{
    Character &you = get_player_character();
    const cata::value_ptr<islot_book> &islotbook = book->type->book;
    const skill_id &skill = islotbook->skill;

    if( skill &&
        you.get_skill_level( skill ) < islotbook->level &&
        you.get_skill_level_object( skill ).can_train() &&
        you.has_identified( book->typeId() ) ) {
        const SkillLevel &skill_level = you.get_skill_level_object( skill );
        //~ skill_name current_skill_level -> next_skill_level (% to next level)
        return string_format( pgettext( "reading progress", "%1$s %2$d -> %3$d (%4$d%%)" ),
                              skill.obj().name(),
                              skill_level.level(),
                              skill_level.level() + 1,
                              skill_level.exercise() );
    }

    return std::string();
}

void read_activity_actor::serialize( JsonOut &jsout ) const
{
    jsout.start_object();

    jsout.member( "moves_total", moves_total );
    jsout.member( "book", book );
    jsout.member( "continuous", continuous );
    jsout.member( "learner_id", learner_id );

    jsout.end_object();
}

std::unique_ptr<activity_actor> read_activity_actor::deserialize( JsonIn &jsin )
{
    read_activity_actor actor;
    JsonObject data = jsin.get_object();

    data.read( "moves_total", actor.moves_total );
    data.read( "book", actor.book );
    data.read( "continuous", actor.continuous );
    data.read( "learner_id", actor.learner_id );

    return actor.clone();
}

void move_items_activity_actor::do_turn( player_activity &act, Character &who )
{
    const tripoint dest = relative_destination + who.pos();

    while( who.moves > 0 && !target_items.empty() ) {
        item_location target = std::move( target_items.back() );
        const int quantity = quantities.back();
        target_items.pop_back();
        quantities.pop_back();

        if( !target ) {
            debugmsg( "Lost target item of ACT_MOVE_ITEMS" );
            continue;
        }

        // Check that we can pick it up.
        if( !target->made_of_from_type( phase_id::LIQUID ) ) {
            item &leftovers = *target;
            // Make a copy to be put in the destination location
            item newit = leftovers;

            if( newit.is_owned_by( who, true ) ) {
                newit.set_owner( who );
            } else {
                continue;
            }

            // Handle charges, quantity == 0 means move all
            if( quantity != 0 && newit.count_by_charges() ) {
                newit.charges = std::min( newit.charges, quantity );
                leftovers.charges -= quantity;
            } else {
                leftovers.charges = 0;
            }

            // This is for hauling across zlevels, remove when going up and down stairs
            // is no longer teleportation
            const tripoint src = target.position();
            const int distance = src.z == dest.z ? std::max( rl_dist( src, dest ), 1 ) : 1;
            // Yuck, I'm sticking weariness scaling based on activity level here
            const float weary_mult = who.exertion_adjusted_move_multiplier( exertion_level() );
            who.mod_moves( -Pickup::cost_to_move_item( who, newit ) * distance * weary_mult );
            if( to_vehicle ) {
                put_into_vehicle_or_drop( who, item_drop_reason::deliberate, { newit }, dest );
            } else {
                drop_on_map( who, item_drop_reason::deliberate, { newit }, dest );
            }
            // If we picked up a whole stack, remove the leftover item
            if( leftovers.charges <= 0 ) {
                target.remove_item();
            }
        }
    }

    if( target_items.empty() ) {
        // Nuke the current activity, leaving the backlog alone.
        act.set_to_null();
        if( who.is_hauling() && !get_map().has_haulable_items( who.pos() ) ) {
            who.stop_hauling();
        }
    }
}

void move_items_activity_actor::serialize( JsonOut &jsout ) const
{
    jsout.start_object();

    jsout.member( "target_items", target_items );
    jsout.member( "quantities", quantities );
    jsout.member( "to_vehicle", to_vehicle );
    jsout.member( "relative_destination", relative_destination );

    jsout.end_object();
}

std::unique_ptr<activity_actor> move_items_activity_actor::deserialize( JsonIn &jsin )
{
    move_items_activity_actor actor( {}, {}, false, tripoint_zero );

    JsonObject data = jsin.get_object();

    data.read( "target_items", actor.target_items );
    data.read( "quantities", actor.quantities );
    data.read( "to_vehicle", actor.to_vehicle );
    data.read( "relative_destination", actor.relative_destination );

    return actor.clone();
}

static void cancel_pickup( Character &who )
{
    who.cancel_activity();
    if( who.is_hauling() && !get_map().has_haulable_items( who.pos() ) ) {
        who.stop_hauling();
    }
}

void pickup_activity_actor::do_turn( player_activity &, Character &who )
{
    // If we don't have target items bail out
    if( target_items.empty() ) {
        cancel_pickup( who );
        return;
    }

    // If the player moves while picking up (i.e.: in a moving vehicle) cancel
    // the activity, only populate starting_pos when grabbing from the ground
    if( starting_pos && *starting_pos != who.pos() ) {
        who.add_msg_if_player( _( "Moving canceled auto-pickup." ) );
        cancel_pickup( who );
        return;
    }

    // Auto_resume implies autopickup.
    const bool autopickup = who.activity.auto_resume;

    // False indicates that the player canceled pickup when met with some prompt
    const bool keep_going = Pickup::do_pickup( target_items, quantities, autopickup );

    // If there are items left we ran out of moves, so continue the activity
    // Otherwise, we are done.
    if( !keep_going || target_items.empty() ) {
        cancel_pickup( who );

        if( who.get_value( "THIEF_MODE_KEEP" ) != "YES" ) {
            who.set_value( "THIEF_MODE", "THIEF_ASK" );
        }

        if( !keep_going ) {
            // The user canceled the activity, so we're done
            // AIM might have more pickup activities pending, also cancel them.
            // TODO: Move this to advanced inventory instead of hacking it in here
            cancel_aim_processing();
        }
    }
}

void pickup_activity_actor::serialize( JsonOut &jsout ) const
{
    jsout.start_object();

    jsout.member( "target_items", target_items );
    jsout.member( "quantities", quantities );
    jsout.member( "starting_pos", starting_pos );

    jsout.end_object();
}

std::unique_ptr<activity_actor> pickup_activity_actor::deserialize( JsonIn &jsin )
{
    pickup_activity_actor actor( {}, {}, cata::nullopt );

    JsonObject data = jsin.get_object();

    data.read( "target_items", actor.target_items );
    data.read( "quantities", actor.quantities );
    data.read( "starting_pos", actor.starting_pos );

    return actor.clone();
}

lockpick_activity_actor lockpick_activity_actor::use_item(
    int moves_total,
    const item_location &lockpick,
    const tripoint &target
)
{
    return lockpick_activity_actor {
        moves_total,
        lockpick,
        cata::nullopt,
        target
    };
}

lockpick_activity_actor lockpick_activity_actor::use_bionic(
    const tripoint &target
)
{
    return lockpick_activity_actor {
        to_moves<int>( 4_seconds ),
        cata::nullopt,
        item( itype_pseudo_bio_picklock ),
        target
    };
}

void lockpick_activity_actor::start( player_activity &act, Character & )
{
    act.moves_left = moves_total;
    act.moves_total = moves_total;

    const time_duration lockpicking_time = time_duration::from_moves( moves_total );
    add_msg_debug( debugmode::DF_ACT_LOCKPICK, "lockpicking time = %s",
                   to_string_writable( lockpicking_time ) );
}

void lockpick_activity_actor::finish( player_activity &act, Character &who )
{
    act.set_to_null();

    item *it;
    if( lockpick.has_value() ) {
        it = ( *lockpick ).get_item();
    } else {
        it = &*fake_lockpick;
    }

    if( !it ) {
        debugmsg( "Lost ACT_LOCKPICK item" );
        return;
    }

    map &here = get_map();
    const tripoint target = here.getlocal( this->target );
    const ter_id ter_type = here.ter( target );
    const furn_id furn_type = here.furn( target );
    ter_id new_ter_type;
    furn_id new_furn_type;
    std::string open_message = _( "The lock opens…" );

    if( here.has_furn( target ) ) {
        if( furn_type->lockpick_result.is_null() ) {
            debugmsg( "%s lockpick_result is null", furn_type.id().str() );
            return;
        }

        new_furn_type = furn_type->lockpick_result;
        if( !furn_type->lockpick_message.empty() ) {
            open_message = furn_type->lockpick_message.translated();
        }
    } else {
        if( ter_type->lockpick_result.is_null() ) {
            debugmsg( "%s lockpick_result is null", ter_type.id().str() );
            return;
        }

        new_ter_type = ter_type->lockpick_result;
        if( !ter_type->lockpick_message.empty() ) {
            open_message = ter_type->lockpick_message.translated();
        }
    }

    bool perfect = it->has_flag( flag_PERFECT_LOCKPICK );
    bool destroy = false;

    // Your devices skill is the primary skill that applies to your roll. Your mechanics skill has a little input.
    const float weighted_skill_average = ( 3.0f * who.get_skill_level(
            skill_traps ) + who.get_skill_level( skill_mechanics ) ) / 4.0f;

    // Your dexterity determines most of your stat contribution, but your intelligence and perception combined are about half as much.
    const float weighted_stat_average = ( 6.0f * who.dex_cur + 2.0f * who.per_cur +
                                          who.int_cur ) / 9.0f;

    // Get a bonus from your lockpick quality if the quality is higher than 3, or a penalty if it is lower. For a bobby pin this puts you at -2, for a locksmith kit, +2.
    const float tool_effect = ( it->get_quality( qual_LOCKPICK ) - 3 ) - ( it->damage() / 2000.0 );

    // Without at least a basic lockpick proficiency, your skill level is effectively 6 levels lower.
    int proficiency_effect = -3;
    int duration_proficiency_factor = 10;
    if( who.has_proficiency( proficiency_prof_lockpicking ) ) {
        // If you have the basic lockpick prof, negate the above penalty
        proficiency_effect = 0;
        duration_proficiency_factor = 5;
    }
    if( who.has_proficiency( proficiency_prof_lockpicking_expert ) ) {
        // If you have the locksmith proficiency, your skill level is effectively 4 levels higher.
        proficiency_effect = 3;
        duration_proficiency_factor = 1;
    }

    // We get our average roll by adding the above factors together. For a person with no skill, average stats, no proficiencies, and an improvised lockpick, mean_roll will be 2.
    const float mean_roll = weighted_skill_average + ( weighted_stat_average / 4 ) + proficiency_effect
                            + tool_effect;

    // A standard deviation of 2 means that about 2/3 of rolls will come within 2 points of your mean_roll. Lockpicking
    int pick_roll = std::round( normal_roll( mean_roll, 2 ) );

    // Lock_roll should be replaced with a flat value defined by the door, soon.
    // In the meantime, let's roll 3d5-3, giving us a range of 0-12.
    int lock_roll = rng( 0, 4 ) + rng( 0, 4 ) + rng( 0, 4 );

    add_msg_debug( debugmode::DF_ACT_LOCKPICK, "Rolled %i. Mean_roll %g. Difficulty %i.",
                   pick_roll, mean_roll, lock_roll );

    // Your base skill XP gain is derived from the lock difficulty (which is currently random but shouldn't be).
    int xp_gain = 3 * lock_roll;
    if( perfect || ( pick_roll >= lock_roll ) ) {
        if( !perfect ) {
            // Increase your XP if you successfully pick the lock, unless you were using a Perfect Lockpick.
            xp_gain = xp_gain * 2;
        }
        here.has_furn( target ) ?
        here.furn_set( target, new_furn_type ) :
        static_cast<void>( here.ter_set( target, new_ter_type ) );
        who.add_msg_if_player( m_good, open_message );
    } else if( furn_type == f_gunsafe_ml && lock_roll > ( 3 * pick_roll ) ) {
        who.add_msg_if_player( m_bad, _( "Your clumsy attempt jams the lock!" ) );
        here.furn_set( target, furn_str_id( "f_gunsafe_mj" ) );
    } else if( lock_roll > ( 1.5 * pick_roll ) ) {
        if( it->inc_damage() ) {
            who.add_msg_if_player( m_bad,
                                   _( "The lock stumps your efforts to pick it, and you destroy your tool." ) );
            destroy = true;
        } else {
            who.add_msg_if_player( m_bad,
                                   _( "The lock stumps your efforts to pick it, and you damage your tool." ) );
        }
    } else {
        who.add_msg_if_player( m_bad, _( "The lock stumps your efforts to pick it." ) );
    }

    if( avatar *you = dynamic_cast<avatar *>( &who ) ) {
        // Gives another boost to XP, reduced by your skill level.
        // Higher skill levels require more difficult locks to gain a meaningful amount of xp.
        // Again, we're using randomized lock_roll until a defined lock difficulty is implemented.
        if( lock_roll > you->get_skill_level( skill_traps ) ) {
            xp_gain += lock_roll + ( xp_gain / ( you->get_skill_level( skill_traps ) + 1 ) );
        } else {
            xp_gain += xp_gain / ( you->get_skill_level( skill_traps ) + 1 );
        }
        you->practice( skill_traps, xp_gain );
    }

    if( !perfect && ter_type == t_door_locked_alarm && ( lock_roll + dice( 1, 30 ) ) > pick_roll ) {
        sounds::sound( who.pos(), 40, sounds::sound_t::alarm, _( "an alarm sound!" ), true, "environment",
                       "alarm" );
        if( !get_timed_events().queued( timed_event_type::WANTED ) ) {
            get_timed_events().add( timed_event_type::WANTED, calendar::turn + 30_minutes, 0,
                                    who.global_sm_location() );
        }
    }

    if( destroy && lockpick.has_value() ) {
        ( *lockpick ).remove_item();
    }

    who.practice_proficiency( proficiency_prof_lockpicking,
                              time_duration::from_moves( act.moves_total ) / duration_proficiency_factor );
    who.practice_proficiency( proficiency_prof_lockpicking_expert,
                              time_duration::from_moves( act.moves_total ) / duration_proficiency_factor );
}

cata::optional<tripoint> lockpick_activity_actor::select_location( avatar &you )
{
    if( you.is_mounted() ) {
        you.add_msg_if_player( m_info, _( "You cannot do that while mounted." ) );
        return cata::nullopt;
    }

    const std::function<bool( const tripoint & )> is_pickable = [&you]( const tripoint & p ) {
        if( p == you.pos() ) {
            return false;
        }
        return get_map().has_flag( "PICKABLE", p );
    };

    const cata::optional<tripoint> target = choose_adjacent_highlight(
            _( "Use your lockpick where?" ), _( "There is nothing to lockpick nearby." ), is_pickable, false );
    if( !target ) {
        return cata::nullopt;
    }

    if( is_pickable( *target ) ) {
        return target;
    }

    const ter_id terr_type = get_map().ter( *target );
    if( *target == you.pos() ) {
        you.add_msg_if_player( m_info, _( "You pick your nose and your sinuses swing open." ) );
    } else if( g->critter_at<npc>( *target ) ) {
        you.add_msg_if_player( m_info,
                               _( "You can pick your friends, and you can\npick your nose, but you can't pick\nyour friend's nose." ) );
    } else if( terr_type == t_door_c ) {
        you.add_msg_if_player( m_info, _( "That door isn't locked." ) );
    } else {
        you.add_msg_if_player( m_info, _( "That cannot be picked." ) );
    }
    return cata::nullopt;
}

void lockpick_activity_actor::serialize( JsonOut &jsout ) const
{
    jsout.start_object();

    jsout.member( "moves_total", moves_total );
    jsout.member( "lockpick", lockpick );
    jsout.member( "fake_lockpick", fake_lockpick );
    jsout.member( "target", target );

    jsout.end_object();
}

std::unique_ptr<activity_actor> lockpick_activity_actor::deserialize( JsonIn &jsin )
{
    lockpick_activity_actor actor( 0, cata::nullopt, cata::nullopt, tripoint_zero );

    JsonObject data = jsin.get_object();

    data.read( "moves_total", actor.moves_total );
    data.read( "lockpick", actor.lockpick );
    data.read( "fake_lockpick", actor.fake_lockpick );
    data.read( "target", actor.target );

    return actor.clone();
}

void migration_cancel_activity_actor::do_turn( player_activity &act, Character &who )
{
    // Stop the activity
    act.set_to_null();

    // Ensure that neither avatars nor npcs end up in an invalid state
    if( who.is_npc() ) {
        npc &npc_who = dynamic_cast<npc &>( who );
        npc_who.revert_after_activity();
    } else {
        avatar &avatar_who = dynamic_cast<avatar &>( who );
        avatar_who.clear_destination();
        avatar_who.backlog.clear();
    }
}

void migration_cancel_activity_actor::serialize( JsonOut &jsout ) const
{
    // This will probably never be called, but write null to avoid invalid json in
    // the case that it is
    jsout.write_null();
}

std::unique_ptr<activity_actor> migration_cancel_activity_actor::deserialize( JsonIn & )
{
    return migration_cancel_activity_actor().clone();
}

void open_gate_activity_actor::start( player_activity &act, Character & )
{
    act.moves_total = moves_total;
    act.moves_left = moves_total;
}

void open_gate_activity_actor::finish( player_activity &act, Character & )
{
    gates::open_gate( placement );
    act.set_to_null();
}

void open_gate_activity_actor::serialize( JsonOut &jsout ) const
{
    jsout.start_object();

    jsout.member( "moves", moves_total );
    jsout.member( "placement", placement );

    jsout.end_object();
}

std::unique_ptr<activity_actor> open_gate_activity_actor::deserialize( JsonIn &jsin )
{
    open_gate_activity_actor actor( 0, tripoint_zero );

    JsonObject data = jsin.get_object();

    data.read( "moves", actor.moves_total );
    data.read( "placement", actor.placement );

    return actor.clone();
}

void consume_activity_actor::start( player_activity &act, Character &guy )
{
    int moves;
    Character &player_character = get_player_character();
    if( consume_location ) {
        ret_val<edible_rating> ret = ret_val<edible_rating>::make_success();
        if( refuel ) {
            ret = player_character.can_consume_fuel( *consume_location );
        } else {
            ret = player_character.will_eat( *consume_location, true );
        }

        if( !ret.success() ) {
            canceled = true;
            consume_menu_selections = std::vector<int>();
            consume_menu_selected_items.clear();
            consume_menu_filter.clear();
            return;
        }
        moves = to_moves<int>( guy.get_consume_time( *consume_location ) );
    } else if( !consume_item.is_null() ) {
        ret_val<edible_rating> ret = ret_val<edible_rating>::make_success();
        if( refuel ) {
            ret = player_character.can_consume_fuel( consume_item );
        } else {
            ret = player_character.will_eat( consume_item, true );
        }
        if( !ret.success() ) {
            canceled = true;
            consume_menu_selections = std::vector<int>();
            consume_menu_selected_items.clear();
            consume_menu_filter.clear();
            return;
        }
        moves = to_moves<int>( guy.get_consume_time( consume_item ) );
    } else {
        debugmsg( "Item/location to be consumed should not be null." );
        canceled = true;
        return;
    }

    act.moves_total = moves;
    act.moves_left = moves;
}

void consume_activity_actor::finish( player_activity &act, Character & )
{
    // Prevent interruptions from this point onwards, so that e.g. pain from
    // injecting serum doesn't pop up messages about cancelling consuming (it's
    // too late; we've already consumed).
    act.interruptable = false;

    // Consuming an item may cause various effects, including cancelling our activity.
    // Back up these values since this activity actor might be destroyed.
    std::vector<int> temp_selections = consume_menu_selections;
    const std::vector<item_location> temp_selected_items = consume_menu_selected_items;
    const std::string temp_filter = consume_menu_filter;
    item_location consume_loc = consume_location;
    activity_id new_act = type;

    avatar &player_character = get_avatar();
    if( !canceled ) {
        if( consume_loc ) {
            player_character.consume( consume_loc, /*force=*/true, refuel );
        } else if( !consume_item.is_null() ) {
            player_character.consume( consume_item, /*force=*/true, refuel );
        } else {
            debugmsg( "Item location/name to be consumed should not be null." );
        }
        if( player_character.get_value( "THIEF_MODE_KEEP" ) != "YES" ) {
            player_character.set_value( "THIEF_MODE", "THIEF_ASK" );
        }
    }

    if( act.id() == activity_id( "ACT_CONSUME" ) ) {
        act.set_to_null();
    }

    if( !temp_selections.empty() || !temp_selected_items.empty() || !temp_filter.empty() ) {
        if( act.is_null() ) {
            player_character.assign_activity( new_act );
            player_character.activity.values = temp_selections;
            player_character.activity.targets = temp_selected_items;
            player_character.activity.str_values = { temp_filter, "true" };
        } else {
            player_activity eat_menu( new_act );
            eat_menu.values = temp_selections;
            eat_menu.targets = temp_selected_items;
            eat_menu.str_values = { temp_filter, "true" };
            player_character.backlog.push_back( eat_menu );
        }
    }
}

void consume_activity_actor::serialize( JsonOut &jsout ) const
{
    jsout.start_object();

    jsout.member( "consume_location", consume_location );
    jsout.member( "consume_item", consume_item );
    jsout.member( "consume_menu_selections", consume_menu_selections );
    jsout.member( "consume_menu_selected_items", consume_menu_selected_items );
    jsout.member( "consume_menu_filter", consume_menu_filter );
    jsout.member( "canceled", canceled );

    jsout.end_object();
}

std::unique_ptr<activity_actor> consume_activity_actor::deserialize( JsonIn &jsin )
{
    item_location null;
    consume_activity_actor actor( null );

    JsonObject data = jsin.get_object();

    data.read( "consume_location", actor.consume_location );
    data.read( "consume_item", actor.consume_item );
    data.read( "consume_menu_selections", actor.consume_menu_selections );
    data.read( "consume_menu_selected_items", actor.consume_menu_selected_items );
    data.read( "consume_menu_filter", actor.consume_menu_filter );
    data.read( "canceled", actor.canceled );

    return actor.clone();
}

void try_sleep_activity_actor::start( player_activity &act, Character &/*who*/ )
{
    act.moves_total = to_moves<int>( duration );
    act.moves_left = act.moves_total;
}

void try_sleep_activity_actor::do_turn( player_activity &act, Character &who )
{
    if( who.has_effect( effect_sleep ) ) {
        return;
    }
    if( dynamic_cast<player *>( &who )->can_sleep() ) {
        who.fall_asleep(); // calls act.set_to_null()
        if( !who.has_effect( effect_sleep ) ) {
            // Character can potentially have immunity for 'effect_sleep'
            who.add_msg_if_player(
                _( "You feel you should've fallen asleep by now, but somehow you're still awake." ) );
        }
        return;
    }
    if( one_in( 1000 ) ) {
        who.add_msg_if_player( _( "You toss and turn…" ) );
    }
    if( calendar::once_every( 30_minutes ) ) {
        query_keep_trying( act, who );
    }
}

void try_sleep_activity_actor::finish( player_activity &act, Character &who )
{
    act.set_to_null();
    if( !who.has_effect( effect_sleep ) ) {
        who.add_msg_if_player( _( "You try to sleep, but can't." ) );
    }
}

void try_sleep_activity_actor::query_keep_trying( player_activity &act, Character &who )
{
    if( disable_query || !who.is_avatar() ) {
        return;
    }

    uilist sleep_query;
    sleep_query.text = _( "You have trouble sleeping, keep trying?" );
    sleep_query.addentry( 1, true, 'S', _( "Stop trying to fall asleep and get up." ) );
    sleep_query.addentry( 2, true, 'c', _( "Continue trying to fall asleep." ) );
    sleep_query.addentry( 3, true, 'C',
                          _( "Continue trying to fall asleep and don't ask again." ) );
    sleep_query.query();
    switch( sleep_query.ret ) {
        case UILIST_CANCEL:
        case 1:
            act.set_to_null();
            break;
        case 3:
            disable_query = true;
            break;
        case 2:
        default:
            break;
    }
}

void try_sleep_activity_actor::serialize( JsonOut &jsout ) const
{
    jsout.start_object();

    jsout.member( "disable_query", disable_query );
    jsout.member( "duration", duration );

    jsout.end_object();
}

std::unique_ptr<activity_actor> try_sleep_activity_actor::deserialize( JsonIn &jsin )
{
    try_sleep_activity_actor actor = try_sleep_activity_actor( 0_seconds );

    JsonObject data = jsin.get_object();

    data.read( "disable_query", actor.disable_query );
    data.read( "duration", actor.duration );

    return actor.clone();
}

void unload_activity_actor::start( player_activity &act, Character & )
{
    act.moves_left = moves_total;
    act.moves_total = moves_total;
}

void unload_activity_actor::finish( player_activity &act, Character &who )
{
    act.set_to_null();
    unload( who, target );
}

void unload_activity_actor::unload( Character &who, item_location &target )
{
    int qty = 0;
    item &it = *target.get_item();
    bool actually_unloaded = false;

    if( it.is_container() ) {
        contents_change_handler handler;
        bool changed = false;
        for( item *contained : it.all_items_top() ) {
            int old_charges = contained->charges;
            const bool consumed = who.add_or_drop_with_msg( *contained, true, &it );
            if( consumed || contained->charges != old_charges ) {
                changed = true;
                handler.unseal_pocket_containing( item_location( target, contained ) );
            }
            if( consumed ) {
                it.remove_item( *contained );
            }
        }

        if( changed ) {
            it.on_contents_changed();
            who.invalidate_weight_carried_cache();
            handler.handle_by( who );
        }
        return;
    }

    std::vector<item *> remove_contained;
    for( item *contained : it.all_items_top() ) {
        if( contained->ammo_type() == ammotype( "plutonium" ) ) {
            contained->charges /= PLUTONIUM_CHARGES;
        }
        if( who.as_player()->add_or_drop_with_msg( *contained, true, &it ) ) {
            qty += contained->charges;
            remove_contained.push_back( contained );
            actually_unloaded = true;
        }
    }
    // remove the ammo leads in the belt
    for( item *remove : remove_contained ) {
        it.remove_item( *remove );
        actually_unloaded = true;
    }

    // remove the belt linkage
    if( it.is_ammo_belt() ) {
        if( it.type->magazine->linkage ) {
            item link( *it.type->magazine->linkage, calendar::turn, qty );
            if( who.as_player()->add_or_drop_with_msg( link, true ) ) {
                actually_unloaded = true;
            }
        }
        if( actually_unloaded ) {
            who.add_msg_if_player( _( "You disassemble your %s." ), it.tname() );
        }
    } else if( actually_unloaded ) {
        who.add_msg_if_player( _( "You unload your %s." ), it.tname() );
    }

    if( it.has_flag( flag_MAG_DESTROY ) && it.ammo_remaining() == 0 ) {
        target.remove_item();
    }
}

void unload_activity_actor::serialize( JsonOut &jsout ) const
{
    jsout.start_object();

    jsout.member( "moves_total", moves_total );
    jsout.member( "target", target );

    jsout.end_object();
}

std::unique_ptr<activity_actor> unload_activity_actor::deserialize( JsonIn &jsin )
{
    unload_activity_actor actor = unload_activity_actor( 0, item_location::nowhere );

    JsonObject data = jsin.get_object();

    data.read( "moves_total", actor.moves_total );
    data.read( "target", actor.target );

    return actor.clone();
}

craft_activity_actor::craft_activity_actor( item_location &it, const bool is_long ) :
    craft_item( it ), is_long( is_long )
{
    cached_crafting_speed = 0;
    cached_assistants = 0;
    cached_base_total_moves = 1;
    cached_cur_total_moves = 1;
}

bool craft_activity_actor::check_if_craft_okay( item_location &craft_item, Character &crafter )
{
    item *craft = craft_item.get_item();

    // item_location::get_item() will return nullptr if the item is lost
    if( !craft ) {
        crafter.add_msg_player_or_npc(
            _( "You no longer have the in progress craft in your possession.  "
               "You stop crafting.  "
               "Reactivate the in progress craft to continue crafting." ),
            _( "<npcname> no longer has the in progress craft in their possession.  "
               "<npcname> stops crafting." ) );
        return false;
    }

    if( !craft->is_craft() ) {
        debugmsg( "ACT_CRAFT target '%s' is not a craft.  Aborting ACT_CRAFT.", craft->tname() );
        return false;
    }

    if( !cached_continuation_requirements ) {
        cached_continuation_requirements = craft->get_continue_reqs();
    }
    return crafter.can_continue_craft( *craft, *cached_continuation_requirements );
}

void craft_activity_actor::start( player_activity &act, Character &crafter )
{
    if( !check_if_craft_okay( craft_item, crafter ) ) {
        act.set_to_null();
    }
    act.moves_left = calendar::INDEFINITELY_LONG;
    activity_override = craft_item.get_item()->get_making().exertion_level();
    cached_crafting_speed = 0;
}

void craft_activity_actor::do_turn( player_activity &act, Character &crafter )
{
    if( !check_if_craft_okay( craft_item, crafter ) ) {
        act.set_to_null();
        return;
    }

    // We already checked if this is nullptr above
    item &craft = *craft_item.get_item();

    const cata::optional<tripoint> location = craft_item.where() == item_location::type::character
            ? cata::optional<tripoint>() : cata::optional<tripoint>( craft_item.position() );
    const recipe &rec = craft.get_making();
    const float crafting_speed = crafter.crafting_speed_multiplier( craft, location );
    const int assistants = crafter.available_assistant_count( craft.get_making() );

    if( crafting_speed <= 0.0f ) {
        crafter.cancel_activity();
        return;
    }

    if( cached_crafting_speed != crafting_speed || cached_assistants != assistants ) {
        cached_crafting_speed = crafting_speed;
        cached_assistants = assistants;

        // Base moves for batch size with no speed modifier or assistants
        // Must ensure >= 1 so we don't divide by 0;
        cached_base_total_moves = std::max( static_cast<int64_t>( 1 ),
                                            rec.batch_time( crafter, craft.charges, 1.0f, 0 ) );
        // Current expected total moves, includes crafting speed modifiers and assistants
        cached_cur_total_moves = std::max( static_cast<int64_t>( 1 ),
                                           rec.batch_time( crafter, craft.charges, crafting_speed,
                                                   assistants ) );
    }
    const double base_total_moves = cached_base_total_moves;
    const double cur_total_moves = cached_cur_total_moves;

    // item_counter represents the percent progress relative to the base batch time
    // stored precise to 5 decimal places ( e.g. 67.32 percent would be stored as 6'732'000 )
    const int old_counter = craft.item_counter;

    // Delta progress in moves adjusted for current crafting speed /
    //crafter.exertion_adjusted_move_multiplier( exertion_level() )
    int spent_moves = crafter.get_moves() * crafter.exertion_adjusted_move_multiplier(
                          exertion_level() );
    const double delta_progress = spent_moves * base_total_moves / cur_total_moves;
    // Current progress in moves
    const double current_progress = craft.item_counter * base_total_moves / 10'000'000.0 +
                                    delta_progress;
    // Current progress as a percent of base_total_moves to 2 decimal places
    craft.item_counter = std::round( current_progress / base_total_moves * 10'000'000.0 );
    crafter.set_moves( 0 );

    // This is to ensure we don't over count skill steps
    craft.item_counter = std::min( craft.item_counter, 10'000'000 );

    // This nominal craft time is also how many practice ticks to perform
    // spread out evenly across the actual duration.
    const double total_practice_ticks = rec.time_to_craft_moves( crafter,
                                        recipe_time_flag::ignore_proficiencies ) / 100.0;

    const int ticks_per_practice = 10'000'000.0 / total_practice_ticks;
    int num_practice_ticks = craft.item_counter / ticks_per_practice -
                             old_counter / ticks_per_practice;
    if( num_practice_ticks > 0 ) {
        crafter.craft_skill_gain( craft, num_practice_ticks );
    }
    // Proficiencies and tools are gained/consumed after every 5% progress
    int five_percent_steps = craft.item_counter / 500'000 - old_counter / 500'000;
    if( five_percent_steps > 0 ) {
        // Divide by 100 for seconds, 20 for 5%
        const time_duration pct_time = time_duration::from_seconds( base_total_moves / 2000 );
        crafter.craft_proficiency_gain( craft, pct_time * five_percent_steps );
        // Invalidate the crafting time cache because proficiencies may have changed
        cached_crafting_speed = 0;
    }

    // Unlike skill, tools are consumed once at the start and should not be consumed at the end
    if( craft.item_counter >= 10'000'000 ) {
        --five_percent_steps;
    }

    if( five_percent_steps > 0 ) {
        if( !crafter.craft_consume_tools( craft, five_percent_steps, false ) ) {
            // So we don't skip over any tool comsuption
            craft.item_counter -= craft.item_counter % 500'000 + 1;
            crafter.cancel_activity();
            return;
        }
    }

    // if item_counter has reached 100% or more
    if( craft.item_counter >= 10'000'000 ) {
        item craft_copy = craft;
        craft_item.remove_item();
        // We need to cache this before we cancel the activity else we risk Use After Free
        bool will_continue = is_long;
        crafter.cancel_activity();
        crafter.complete_craft( craft_copy, location );
        if( will_continue ) {
            if( crafter.making_would_work( crafter.lastrecipe, craft_copy.charges ) ) {
                crafter.last_craft->execute( location );
            }
        }
    } else if( craft.item_counter >= craft.get_next_failure_point() ) {
        bool destroy = craft.handle_craft_failure( crafter );
        // If the craft needs to be destroyed, do it and stop crafting.
        if( destroy ) {
            crafter.add_msg_player_or_npc( _( "There is nothing left of the %s to craft from." ),
                                           _( "There is nothing left of the %s <npcname> was crafting." ), craft.tname() );
            craft_item.remove_item();
            crafter.cancel_activity();
        }
    }
}

void craft_activity_actor::finish( player_activity &act, Character & )
{
    act.set_to_null();
}

std::string craft_activity_actor::get_progress_message( const player_activity & ) const
{
    if( !craft_item ) {
        //We have somehow lost the craft item.  This will be handled in do_turn in the check_if_craft_is_ok call.
        return "";
    }
    return craft_item.get_item()->tname();
}

float craft_activity_actor::exertion_level() const
{
    return activity_override;
}

void craft_activity_actor::serialize( JsonOut &jsout ) const
{
    jsout.start_object();

    jsout.member( "craft_loc", craft_item );
    jsout.member( "long", is_long );

    jsout.end_object();
}

std::unique_ptr<activity_actor> craft_activity_actor::deserialize( JsonIn &jsin )
{
    item_location tmp_item_loc;
    bool tmp_long;

    JsonObject data = jsin.get_object();

    data.read( "craft_loc", tmp_item_loc );
    data.read( "long", tmp_long );

    craft_activity_actor actor = craft_activity_actor( tmp_item_loc, tmp_long );

    return actor.clone();
}

void workout_activity_actor::start( player_activity &act, Character &who )
{
    if( who.get_fatigue() > fatigue_levels::DEAD_TIRED ) {
        who.add_msg_if_player( _( "You are too tired to exercise." ) );
        act_id = activity_id::NULL_ID();
        act.set_to_null();
        return;
    }
    if( who.get_thirst() > 240 ) {
        who.add_msg_if_player( _( "You are too dehydrated to exercise." ) );
        act_id = activity_id::NULL_ID();
        act.set_to_null();
        return;
    }
    if( who.is_armed() ) {
        who.add_msg_if_player( _( "Empty your hands first." ) );
        act_id = activity_id::NULL_ID();
        act.set_to_null();
        return;
    }
    map &here = get_map();
    // free training requires all limbs intact, but specialized workout machines
    // train upper or lower parts of body only and may permit workout with
    // broken limbs as long as they are not involved by the machine
    bool hand_equipment = here.has_flag_furn( "WORKOUT_ARMS", location );
    bool leg_equipment = here.has_flag_furn( "WORKOUT_LEGS", location );

    if( hand_equipment && ( ( who.is_limb_broken( body_part_arm_l ) ) ||
                            who.is_limb_broken( body_part_arm_r ) ) ) {
        who.add_msg_if_player( _( "You cannot train here with a broken arm." ) );
        act_id = activity_id::NULL_ID();
        act.set_to_null();
        return;
    }
    if( leg_equipment && ( ( who.is_limb_broken( body_part_leg_l ) ) ||
                           who.is_limb_broken( body_part_leg_r ) ) ) {
        who.add_msg_if_player( _( "You cannot train here with a broken leg." ) );
        act_id = activity_id::NULL_ID();
        act.set_to_null();
        return;
    }
    if( !hand_equipment && !leg_equipment &&
        ( who.is_limb_broken( body_part_arm_l ) ||
          who.is_limb_broken( body_part_arm_r ) ||
          who.is_limb_broken( body_part_leg_l ) ||
          who.is_limb_broken( body_part_leg_r ) ) ) {
        who.add_msg_if_player( _( "You cannot train freely with a broken limb." ) );
        act_id = activity_id::NULL_ID();
        act.set_to_null();
        return;
    }
    uilist workout_query;
    workout_query.desc_enabled = true;
    workout_query.text =
        _( "Physical effort determines workout efficiency, but also rate of exhaustion." );
    workout_query.title = _( "Choose training intensity:" );
    workout_query.addentry_desc( 1, true, 'l', pgettext( "training intensity", "Light" ),
                                 _( "Light exercise comparable in intensity to walking, but more focused and methodical." ) );
    workout_query.addentry_desc( 2, true, 'm', pgettext( "training intensity", "Moderate" ),
                                 _( "Moderate exercise without excessive exertion, but with enough effort to break a sweat." ) );
    workout_query.addentry_desc( 3, true, 'a', pgettext( "training intensity", "Active" ),
                                 _( "Active exercise with full involvement.  Strenuous, but in a controlled manner." ) );
    workout_query.addentry_desc( 4, true, 'h', pgettext( "training intensity", "High" ),
                                 _( "High intensity exercise with maximum effort and full power.  Exhausting in the long run." ) );
    workout_query.query();
    switch( workout_query.ret ) {
        case UILIST_CANCEL:
            act.set_to_null();
            act_id = activity_id::NULL_ID();
            return;
        case 4:
            act_id = activity_id( "ACT_WORKOUT_HARD" );
            intensity_modifier = 4;
            break;
        case 3:
            act_id = activity_id( "ACT_WORKOUT_ACTIVE" );
            intensity_modifier = 3;
            break;
        case 2:
            act_id = activity_id( "ACT_WORKOUT_MODERATE" );
            intensity_modifier = 2;
            break;
        case 1:
        default:
            act_id = activity_id( "ACT_WORKOUT_LIGHT" );
            intensity_modifier = 1;
            break;
    }
    int length;
    query_int( length, _( "Train for how long (minutes): " ) );
    if( length > 0 ) {
        duration = length * 1_minutes;
    } else {
        act_id = activity_id::NULL_ID();
        act.set_to_null();
        return;
    }
    act.moves_total = to_moves<int>( duration );
    act.moves_left = act.moves_total;
    if( who.male ) {
        sfx::play_activity_sound( "plmove", "fatigue_m_med", sfx::get_heard_volume( location ) );
    } else {
        sfx::play_activity_sound( "plmove", "fatigue_f_med", sfx::get_heard_volume( location ) );
    }
    who.add_msg_if_player( _( "You start your workout session." ) );
}

void workout_activity_actor::do_turn( player_activity &act, Character &who )
{
    if( who.get_fatigue() > fatigue_levels::DEAD_TIRED ) {
        who.add_msg_if_player( _( "You are exhausted so you finish your workout early." ) );
        act.set_to_null();
        return;
    }
    if( who.get_thirst() > 240 ) {
        who.add_msg_if_player( _( "You are dehydrated so you finish your workout early." ) );
        act.set_to_null();
        return;
    }
    if( !rest_mode && who.get_stamina() > who.get_stamina_max() / 3 ) {
        who.mod_stamina( -25 - intensity_modifier );
        if( one_in( 180 / intensity_modifier ) ) {
            who.mod_fatigue( 1 );
            who.mod_thirst( 1 );
        }
        if( calendar::once_every( 16_minutes / intensity_modifier ) ) {
            //~ heavy breathing when exercising
            std::string huff = _( "yourself huffing and puffing!" );
            sounds::sound( location + tripoint_east, 2 * intensity_modifier, sounds::sound_t::speech, huff,
                           true );
        }
        // morale bonus kicks in gradually after 5 minutes of exercise
        if( calendar::once_every( 2_minutes ) &&
            ( ( elapsed + act.moves_total - act.moves_left ) / 100 * 1_turns ) > 5_minutes ) {
            who.add_morale( MORALE_FEELING_GOOD, intensity_modifier, 20, 6_hours, 30_minutes );
        }
        if( calendar::once_every( 2_minutes ) ) {
            who.add_msg_debug_if_player( debugmode::DF_ACT_WORKOUT, who.activity_level_str() );
            who.add_msg_debug_if_player( debugmode::DF_ACT_WORKOUT, act.id().c_str() );
        }
    } else if( !rest_mode ) {
        rest_mode = true;
        who.add_msg_if_player( _( "You catch your breath for few moments." ) );
    } else if( who.get_stamina() >= who.get_stamina_max() ) {
        rest_mode = false;
        who.add_msg_if_player( _( "You get back to your training." ) );
    }
}

void workout_activity_actor::finish( player_activity &act, Character &who )
{
    if( !query_keep_training( act, who ) ) {
        act.set_to_null();
        who.add_msg_if_player( _( "You finish your workout session." ) );
    }
}

void workout_activity_actor::canceled( player_activity &/*act*/, Character &/*who*/ )
{
    stop_time = calendar::turn;
}

bool workout_activity_actor::query_keep_training( player_activity &act, Character &who )
{
    if( disable_query || !who.is_avatar() ) {
        elapsed += act.moves_total - act.moves_left;
        act.moves_total = to_moves<int>( 60_minutes );
        act.moves_left = act.moves_total;
        return true;
    }
    int length;
    uilist workout_query;
    workout_query.text = _( "You have finished your training cycle, keep training?" );
    workout_query.addentry( 1, true, 'S', _( "Stop training." ) );
    workout_query.addentry( 2, true, 'c', _( "Continue training." ) );
    workout_query.addentry( 3, true, 'C', _( "Continue training and don't ask again." ) );
    workout_query.query();
    switch( workout_query.ret ) {
        case UILIST_CANCEL:
        case 1:
            act_id = activity_id::NULL_ID();
            act.set_to_null();
            return false;
        case 3:
            disable_query = true;
            elapsed += act.moves_total - act.moves_left;
            act.moves_total = to_moves<int>( 60_minutes );
            act.moves_left = act.moves_total;
            return true;
        case 2:
        default:
            query_int( length, _( "Train for how long (minutes): " ) );
            elapsed += act.moves_total - act.moves_left;
            act.moves_total = to_moves<int>( length * 1_minutes );
            act.moves_left = act.moves_total;
            return true;
    }
}

void workout_activity_actor::serialize( JsonOut &jsout ) const
{
    jsout.start_object();

    jsout.member( "disable_query", disable_query );
    jsout.member( "act_id", act_id );
    jsout.member( "duration", duration );
    jsout.member( "location", location );
    jsout.member( "stop_time", stop_time );
    jsout.member( "elapsed", elapsed );
    jsout.member( "intensity_modifier", intensity_modifier );
    jsout.member( "rest_mode", rest_mode );

    jsout.end_object();
}

std::unique_ptr<activity_actor> workout_activity_actor::deserialize( JsonIn &jsin )
{
    workout_activity_actor actor = workout_activity_actor( tripoint_zero );

    JsonObject data = jsin.get_object();

    data.read( "disable_query", actor.disable_query );
    data.read( "act_id", actor.act_id );
    data.read( "duration", actor.duration );
    data.read( "location", actor.location );
    data.read( "stop_time", actor.stop_time );
    data.read( "elapsed", actor.elapsed );
    data.read( "intensity_modifier", actor.intensity_modifier );
    data.read( "rest_mode", actor.rest_mode );

    return actor.clone();
}

// TODO: Display costs in the multidrop menu
static void debug_drop_list( const std::vector<drop_or_stash_item_info> &items )
{
    if( !debug_mode ) {
        return;
    }

    std::string res( "Items ordered to drop:\n" );
    for( const drop_or_stash_item_info &it : items ) {
        item_location loc = it.loc();
        if( !loc ) {
            // some items could have been destroyed by e.g. monster attack
            continue;
        }
        res += string_format( "Drop %d %s\n", it.count(), loc->display_name( it.count() ) );
    }
    popup( res, PF_GET_KEY );
}

// Return a list of items to be dropped by the given item-dropping activity in the current turn.
static std::list<item> obtain_activity_items(
    std::vector<drop_or_stash_item_info> &items,
    contents_change_handler &handler,
    Character &who )
{
    std::list<item> res;

    debug_drop_list( items );

    auto it = items.begin();
    for( ; it != items.end(); ++it ) {
        item_location loc = it->loc();
        if( !loc ) {
            // some items could have been destroyed by e.g. monster attack
            continue;
        }

        const int consumed_moves = loc.obtain_cost( who, it->count() );
        if( !who.is_npc() && who.moves <= 0 && consumed_moves > 0 ) {
            break;
        }

        who.mod_moves( -consumed_moves );

        // If item is inside another (container/pocket), unseal it, and update encumbrance
        if( loc.has_parent() ) {
            // Save parent items to be handled when finishing or canceling activity,
            // in case there are still other items to drop from the same container.
            // This assumes that an item and any of its parents/ancestors are not
            // dropped at the same time.
            handler.unseal_pocket_containing( loc );
        } else {
            // when parent's encumbrance cannot be marked as dirty,
            // mark character's encumbrance as dirty instead (correctness over performance)
            who.set_check_encumbrance( true );
        }

        // Take off the item or remove it from the player's inventory
        if( who.is_worn( *loc ) ) {
            who.as_player()->takeoff( loc, &res );
        } else if( loc->count_by_charges() ) {
            res.push_back( who.as_player()->reduce_charges( &*loc, it->count() ) );
        } else {
            res.push_back( who.i_rem( &*loc ) );
        }
    }

    // Remove handled items from activity
    items.erase( items.begin(), it );
    return res;
}

void drop_or_stash_item_info::serialize( JsonOut &jsout ) const
{
    jsout.start_object();
    jsout.member( "loc", _loc );
    jsout.member( "count", _count );
    jsout.end_object();
}

void drop_or_stash_item_info::deserialize( JsonIn &jsin )
{
    JsonObject jsobj = jsin.get_object();
    jsobj.read( "loc", _loc );
    jsobj.read( "count", _count );
}

void drop_activity_actor::do_turn( player_activity &, Character &who )
{
    const tripoint pos = placement + who.pos();
    who.invalidate_weight_carried_cache();
    put_into_vehicle_or_drop( who, item_drop_reason::deliberate,
                              obtain_activity_items( items, handler, who ),
                              pos, force_ground );
    // Cancel activity if items is empty. Otherwise, we modified in place and we will continue
    // to resolve the drop next turn. This is different from the pickup logic which creates
    // a brand new activity every turn and cancels the old activity
    if( items.empty() ) {
        who.cancel_activity();
    }
}

void drop_activity_actor::canceled( player_activity &, Character &who )
{
    handler.handle_by( who );
}

void drop_activity_actor::serialize( JsonOut &jsout ) const
{
    jsout.start_object();
    jsout.member( "items", items );
    jsout.member( "unhandled_containers", handler );
    jsout.member( "placement", placement );
    jsout.member( "force_ground", force_ground );
    jsout.end_object();
}

std::unique_ptr<activity_actor> drop_activity_actor::deserialize( JsonIn &jsin )
{
    drop_activity_actor actor;

    JsonObject jsobj = jsin.get_object();
    jsobj.read( "items", actor.items );
    jsobj.read( "unhandled_containers", actor.handler );
    jsobj.read( "placement", actor.placement );
    jsobj.read( "force_ground", actor.force_ground );

    return actor.clone();
}

static void stash_on_pet( const std::list<item> &items, monster &pet, Character &who )
{
    units::volume remaining_volume = pet.storage_item->get_total_capacity() - pet.get_carried_volume();
    units::mass remaining_weight = pet.weight_capacity() - pet.get_carried_weight();
    map &here = get_map();

    for( const item &it : items ) {
        if( it.volume() > remaining_volume ) {
            add_msg( m_bad, _( "%1$s did not fit and fell to the %2$s." ), it.display_name(),
                     here.name( pet.pos() ) );
            here.add_item_or_charges( pet.pos(), it );
        } else if( it.weight() > remaining_weight ) {
            add_msg( m_bad, _( "%1$s is too heavy and fell to the %2$s." ), it.display_name(),
                     here.name( pet.pos() ) );
            here.add_item_or_charges( pet.pos(), it );
        } else {
            pet.add_item( it );
            remaining_volume -= it.volume();
            remaining_weight -= it.weight();
        }
        // TODO: if NPCs can have pets or move items onto pets
        item( it ).handle_pickup_ownership( who );
    }
}

void stash_activity_actor::do_turn( player_activity &, Character &who )
{
    const tripoint pos = placement + who.pos();

    monster *pet = g->critter_at<monster>( pos );
    if( pet != nullptr && pet->has_effect( effect_pet ) ) {
        stash_on_pet( obtain_activity_items( items, handler, who ),
                      *pet, who );
        if( items.empty() ) {
            who.cancel_activity();
        }
    } else {
        who.add_msg_if_player( _( "The pet has moved somewhere else." ) );
        who.cancel_activity();
    }
}

void stash_activity_actor::canceled( player_activity &, Character &who )
{
    handler.handle_by( who );
}

void stash_activity_actor::serialize( JsonOut &jsout ) const
{
    jsout.start_object();
    jsout.member( "items", items );
    jsout.member( "unhandled_containers", handler );
    jsout.member( "placement", placement );
    jsout.end_object();
}

std::unique_ptr<activity_actor> stash_activity_actor::deserialize( JsonIn &jsin )
{
    stash_activity_actor actor;

    JsonObject jsobj = jsin.get_object();
    jsobj.read( "items", actor.items );
    jsobj.read( "unhandled_containers", actor.handler );
    jsobj.read( "placement", actor.placement );

    return actor.clone();
}

void disable_activity_actor::start( player_activity &act, Character &/*who*/ )
{
    act.moves_total = moves_total;
    act.moves_left = moves_total;
    monster &critter = *( g->critter_at<monster>( target ) );
    critter.add_effect( effect_worked_on, 1_turns );
}

void disable_activity_actor::do_turn( player_activity &, Character &who )
{
    monster *const mon_ptr = g->critter_at<monster>( target );
    if( !mon_ptr ) {
        who.add_msg_if_player( _( "The robot has moved somewhere else." ) );
        who.cancel_activity();
        return;
    }

    monster &critter = *mon_ptr;
    if( !can_disable_or_reprogram( critter ) ) {
        // I think recovery from stunned is the only reason this could happen
        who.add_msg_if_player( _( "The %s recovers before you can finish." ), critter.name() );
        who.cancel_activity();
        return;
    }

    critter.add_effect( effect_worked_on, 1_turns );
}

void disable_activity_actor::finish( player_activity &act, Character &/*who*/ )
{
    // Should never be null as we just checked in do_turn
    monster &critter = *( g->critter_at<monster>( target ) );

    if( reprogram ) {
        if( critter.has_effect( effect_docile ) ) {
            critter.remove_effect( effect_docile );
            if( one_in( 3 ) ) {
                add_msg( _( "The %s hovers momentarily as it surveys the area." ),
                         critter.name() );
            }
        } else {
            critter.add_effect( effect_docile, 1_turns, true );
            if( one_in( 3 ) ) {
                add_msg( _( "The %s lets out a whirring noise and starts to follow you." ),
                         critter.name() );
            }
        }
    } else {
        get_map().add_item_or_charges( target, critter.to_item() );
        if( !critter.has_flag( MF_INTERIOR_AMMO ) ) {
            for( std::pair<const itype_id, int> &ammodef : critter.ammo ) {
                if( ammodef.second > 0 ) {
                    get_map().spawn_item( target.xy(), ammodef.first, 1, ammodef.second, calendar::turn );
                }
            }
        }
        g->remove_zombie( critter );
    }

    act.set_to_null();
}

bool disable_activity_actor::can_disable_or_reprogram( const monster &monster )
{
    if( get_avatar().get_skill_level( skill_electronics ) + get_avatar().get_skill_level(
            skill_mechanics ) <= 0 ) {
        return false;
    }

    return ( ( monster.friendly != 0 || monster.has_effect( effect_sensor_stun ) ) &&
             !monster.has_flag( MF_RIDEABLE_MECH ) &&
             !( monster.has_flag( MF_PAY_BOT ) && monster.has_effect( efftype_id( "paid" ) ) ) ) &&
           ( !monster.type->revert_to_itype.is_empty() || monster.type->id == mon_manhack );
}

int disable_activity_actor::get_disable_turns()
{
    return 2000 / ( get_avatar().get_skill_level( skill_electronics ) + get_avatar().get_skill_level(
                        skill_mechanics ) );
}

void disable_activity_actor::serialize( JsonOut &jsout ) const
{
    jsout.start_object();
    jsout.member( "target", target );
    jsout.member( "reprogram", reprogram );
    jsout.member( "moves_total", moves_total );
    jsout.end_object();
}

std::unique_ptr<activity_actor> disable_activity_actor::deserialize( JsonIn &jsin )
{
    disable_activity_actor actor = disable_activity_actor();

    JsonObject data = jsin.get_object();

    data.read( "target", actor.target );
    data.read( "reprogram", actor.reprogram );

    return actor.clone();
}

void move_furniture_activity_actor::start( player_activity &act, Character & )
{
    int moves = g->grabbed_furn_move_time( dp );
    act.moves_left = moves;
    act.moves_total = moves;
}

void move_furniture_activity_actor::finish( player_activity &act, Character &who )
{
    if( !g->grabbed_furn_move( dp ) ) {
        g->walk_move( who.pos() + dp, via_ramp, true );
    }
    act.set_to_null();
}

void move_furniture_activity_actor::canceled( player_activity &, Character & )
{
    add_msg( m_warning, _( "You let go of the grabbed object." ) );
    get_avatar().grab( object_type::NONE );
}

void move_furniture_activity_actor::serialize( JsonOut &jsout ) const
{
    jsout.start_object();
    jsout.member( "dp", dp );
    jsout.member( "via_ramp", via_ramp );
    jsout.end_object();
}

std::unique_ptr<activity_actor> move_furniture_activity_actor::deserialize( JsonIn &jsin )
{
    move_furniture_activity_actor actor = move_furniture_activity_actor( tripoint_zero, false );

    JsonObject data = jsin.get_object();

    data.read( "dp", actor.dp );
    data.read( "via_ramp", actor.via_ramp );

    return actor.clone();
}

static int item_move_cost( Character &who, item_location &item )
{
    // Cost to take an item from a container or map
    const int obtain_cost = item.obtain_cost( who );
    // Cost to move an item to a container, vehicle or the ground
    const int move_cost = Pickup::cost_to_move_item( who, *item );
    return obtain_cost + move_cost;
}

void insert_item_activity_actor::start( player_activity &act, Character &who )
{
    if( items.empty() ) {
        debugmsg( "ACT_INSERT_ITEM was passed an empty list" );
        act.set_to_null();
    }

    all_pockets_rigid = holster->all_pockets_rigid();

    const int total_moves = item_move_cost( who, items.front().first );
    act.moves_left = total_moves;
    act.moves_total = total_moves;
}

void insert_item_activity_actor::finish( player_activity &act, Character &who )
{
    bool success = false;
    drop_location &holstered_item = items.front();
    if( holstered_item.first ) {
        item &it = *holstered_item.first;
        if( !it.count_by_charges() ) {
            if( holster->can_contain( it ) && ( all_pockets_rigid ||
                                                holster.parents_can_contain_recursive( &it ) ) ) {

                success = holster->put_in( it, item_pocket::pocket_type::CONTAINER,
                                           /*unseal_pockets=*/true ).success();
                if( success ) {
                    //~ %1$s: item to put in the container, %2$s: container to put item in
                    who.add_msg_if_player( string_format( _( "You put your %1$s into the %2$s." ),
                                                          holstered_item.first->display_name(), holster->type->nname( 1 ) ) );
                    handler.add_unsealed( holster );
                    handler.unseal_pocket_containing( holstered_item.first );
                    holstered_item.first.remove_item();
                }

            }
        } else {
            int charges = all_pockets_rigid ? holstered_item.second : std::min( holstered_item.second,
                          holster.max_charges_by_parent_recursive( it ) );

            if( charges > 0 && holster->can_contain_partial( it ) ) {
                int result = holster->fill_with( it, charges,
                                                 /*unseal_pockets=*/true,
                                                 /*allow_sealed=*/true,
                                                 /*ignore_settings*/true );
                success = result > 0;

                if( success ) {
                    item copy( it );
                    copy.charges = result;
                    //~ %1$s: item to put in the container, %2$s: container to put item in
                    who.add_msg_if_player( string_format( _( "You put your %1$s into the %2$s." ),
                                                          copy.display_name(), holster->type->nname( 1 ) ) );
                    handler.add_unsealed( holster );
                    handler.unseal_pocket_containing( holstered_item.first );
                    it.charges -= result;
                    if( it.charges == 0 ) {
                        holstered_item.first.remove_item();
                    }
                }
            }
        }

        if( !success ) {
            who.add_msg_if_player(
                string_format(
                    _( "Could not put %1$s into %2$s, aborting." ),
                    it.tname(), holster->tname() ) );
        }
    } else {
        // item was lost, so just go to next item
        success = true;
    }

    items.pop_front();
    if( items.empty() || !success ) {
        handler.handle_by( who );
        act.set_to_null();
        return;
    }

    // Restart the activity
    const int total_moves = item_move_cost( who, items.front().first );
    act.moves_left = total_moves;
    act.moves_total = total_moves;
}

void insert_item_activity_actor::canceled( player_activity &/*act*/, Character &who )
{
    handler.handle_by( who );
}

void insert_item_activity_actor::serialize( JsonOut &jsout ) const
{
    jsout.start_object();

    jsout.member( "holster", holster );
    jsout.member( "items", items );
    jsout.member( "handler", handler );
    jsout.member( "all_pockets_rigid", all_pockets_rigid );

    jsout.end_object();
}

std::unique_ptr<activity_actor> insert_item_activity_actor::deserialize( JsonIn &jsin )
{
    insert_item_activity_actor actor;

    JsonObject data = jsin.get_object();

    data.read( "holster", actor.holster );
    data.read( "items", actor.items );
    data.read( "handler", actor.handler );
    data.read( "all_pockets_rigid", actor.all_pockets_rigid );

    return actor.clone();
}

bool reload_activity_actor::can_reload() const
{
    if( reload_targets.size() != 2 || quantity <= 0 ) {
        debugmsg( "invalid arguments to ACT_RELOAD" );
        return false;
    }

    if( !reload_targets[0] ) {
        debugmsg( "reload target is null, failed to reload" );
        return false;
    }

    if( !reload_targets[1] ) {
        debugmsg( "ammo target is null, failed to reload" );
        return false;
    }

    return true;
}

void reload_activity_actor::start( player_activity &act, Character &/*who*/ )
{
    act.moves_total = moves_total;
    act.moves_left = moves_total;
}

void reload_activity_actor::make_reload_sound( Character &who, item &reloadable )
{
    if( reloadable.type->gun->reload_noise_volume > 0 ) {
        sfx::play_variant_sound( "reload", reloadable.typeId().str(),
                                 sfx::get_heard_volume( who.pos() ) );
        sounds::ambient_sound( who.pos(), reloadable.type->gun->reload_noise_volume,
                               sounds::sound_t::activity, reloadable.type->gun->reload_noise.translated() );
    }
}

void reload_activity_actor::finish( player_activity &act, Character &who )
{
    act.set_to_null();
    if( !can_reload() ) {
        return;
    }

    item &reloadable = *reload_targets[ 0 ];
    item &ammo = *reload_targets[ 1 ];
    const std::string reloadable_name = reloadable.tname();
    // cache check results because reloading deletes the ammo item
    const std::string ammo_name = ammo.tname();
    const bool ammo_is_filthy = ammo.is_filthy();
    const bool ammo_uses_speedloader = ammo.has_flag( flag_SPEEDLOADER );

    if( !reloadable.reload( who, std::move( reload_targets[ 1 ] ), quantity ) ) {
        add_msg( m_info, _( "Can't reload the %s." ), reloadable_name );
        return;
    }

    if( ammo_is_filthy ) {
        reloadable.set_flag( flag_FILTHY );
    }

    if( reloadable.get_var( "dirt", 0 ) > 7800 ) {
        add_msg( m_neutral, _( "You manage to loosen some debris and make your %s somewhat operational." ),
                 reloadable_name );
        reloadable.set_var( "dirt", ( reloadable.get_var( "dirt", 0 ) - rng( 790, 2750 ) ) );
    }

    if( reloadable.is_gun() ) {
        who.recoil = MAX_RECOIL;
        if( reloadable.has_flag( flag_RELOAD_ONE ) && !ammo_uses_speedloader ) {
            add_msg( m_neutral, _( "You insert %dx %s into the %s." ), quantity, ammo_name, reloadable_name );
        }
        make_reload_sound( who, reloadable );
    } else if( reloadable.is_watertight_container() ) {
        add_msg( m_neutral, _( "You refill the %s." ), reloadable_name );
    } else {
        add_msg( m_neutral, _( "You reload the %1$s with %2$s." ), reloadable_name, ammo_name );
    }
    item_location loc = reload_targets[0];
    // Reload may have caused the item to increase in size more than the pocket/location can contain.
    // We want to avoid this because items will be deleted on a save/load.
    if( loc.volume_capacity() < units::volume() ||
        loc.weight_capacity() < units::mass() ) {
        // In player inventory and player is wielding nothing.
        if( !who.is_armed() && loc.held_by( who ) ) {
            add_msg( m_neutral, _( "The %s no longer fits in your inventory so you wield it instead." ),
                     reloadable_name );
            who.wield( reloadable );
        } else {
            // In player inventory and player is wielding something.
            if( loc.held_by( who ) ) {
                add_msg( m_neutral, _( "The %s no longer fits in your inventory so you drop it instead." ),
                         reloadable_name );
                // Default handling message.
            } else {
                add_msg( m_neutral, _( "The %s no longer fits its location so you drop it instead." ),
                         reloadable_name );
            }
            get_map().add_item_or_charges( loc.position(), reloadable );
            loc.remove_item();
        }
    }
}

void reload_activity_actor::canceled( player_activity &act, Character &/*who*/ )
{
    act.moves_total = 0;
    act.moves_left = 0;
}

void reload_activity_actor::serialize( JsonOut &jsout ) const
{
    jsout.start_object();

    jsout.member( "moves_total", moves_total );
    jsout.member( "qty", quantity );
    jsout.member( "reload_targets", reload_targets );

    jsout.end_object();
}

std::unique_ptr<activity_actor> reload_activity_actor::deserialize( JsonIn &jsin )
{
    reload_activity_actor actor;

    JsonObject data = jsin.get_object();

    data.read( "moves_total", actor.moves_total );
    data.read( "qty", actor.quantity );
    data.read( "reload_targets", actor.reload_targets );
    return actor.clone();
}

void milk_activity_actor::start( player_activity &act, Character &/*who*/ )
{
    act.moves_total = total_moves;
    act.moves_left = total_moves;
}

void milk_activity_actor::finish( player_activity &act, Character &who )
{
    if( monster_coords.empty() ) {
        debugmsg( "milking activity with no position of monster stored" );
        return;
    }
    map &here = get_map();
    const tripoint source_pos = here.getlocal( monster_coords.at( 0 ) );
    monster *source_mon = g->critter_at<monster>( source_pos );
    if( source_mon == nullptr ) {
        debugmsg( "could not find source creature for liquid transfer" );
        return;
    }
    auto milked_item = source_mon->ammo.find( source_mon->type->starting_ammo.begin()->first );
    if( milked_item == source_mon->ammo.end() ) {
        debugmsg( "animal has no milkable ammo type" );
        return;
    }
    if( milked_item->second <= 0 ) {
        debugmsg( "started milking but udders are now empty before milking finishes" );
        return;
    }
    item milk( milked_item->first, calendar::turn, milked_item->second );
    milk.set_item_temperature( 311.75 );
    if( liquid_handler::handle_liquid( milk, nullptr, 1, nullptr, nullptr, -1, source_mon ) ) {
        milked_item->second = 0;
        if( milk.charges > 0 ) {
            milked_item->second = milk.charges;
        } else {
            who.add_msg_if_player( _( "The %s's udders run dry." ), source_mon->get_name() );
        }
    }
    // if the monster was not manually tied up, but needed to be fixed in place temporarily then
    // remove that now.
    if( !string_values.empty() && string_values[0] == "temp_tie" ) {
        source_mon->remove_effect( effect_tied );
    }

    act.set_to_null();
}

void milk_activity_actor::serialize( JsonOut &jsout ) const
{
    jsout.start_object();

    jsout.member( "total_moves", total_moves );
    jsout.member( "monster_coords", monster_coords );
    jsout.member( "string_values", string_values );

    jsout.end_object();
}

std::unique_ptr<activity_actor> milk_activity_actor::deserialize( JsonIn &jsin )
{
    milk_activity_actor actor;
    JsonObject data = jsin.get_object();

    data.read( "moves_total", actor.total_moves );
    data.read( "monster_coords", actor.monster_coords );
    data.read( "string_values", actor.string_values );

    return actor.clone();
}

void shearing_activity_actor::start( player_activity &act, Character &who )
{
    monster *mon = g->critter_at<monster>( mon_coords );
    if( !mon ) {
        debugmsg( "shearing lost monster when starting" );
        act.set_to_null();
        return;
    }

    std::string pet_name_capitalized = mon->unique_name.empty() ? mon->disp_name( false,
                                       true ) : mon->unique_name;

    if( !mon->shearable() ) {
        add_msg( _( "%1$s has nothing %2$s could shear." ), pet_name_capitalized, who.disp_name() );
        if( shearing_tie ) {
            mon->remove_effect( effect_tied );
        }
        act.set_to_null();
        return;
    }

    const int shearing_quality = who.max_quality( qual_SHEAR );
    if( !( shearing_quality > 0 ) ) {
        if( who.is_player() ) {
            add_msg( m_info, _( "%1$s don't have a shearing tool." ), who.disp_name( false, true ) );
        } else { // who.is_npc
            // npcs can't shear monsters yet, this is for when they are able to
            add_msg_if_player_sees( who, _( "%1$s doesn't have a shearing tool." ), who.disp_name(),
                                    mon->disp_name() );
        }
        if( shearing_tie ) {
            mon->remove_effect( effect_tied );
        }
        act.set_to_null();
        return;
    }

    const time_duration shearing_time = 30_minutes / shearing_quality;
    add_msg_debug( debugmode::DF_ACT_SHEARING, "shearing_time time = %s",
                   to_string_writable( shearing_time ) );

    if( who.is_player() ) {
        add_msg( m_info,
                 _( "%1$s start shearing %2$s." ), who.disp_name( false, true ), mon->disp_name() );
    } else { // who.is_npc
        // npcs can't shear monsters yet, this is for when they are able to
        add_msg_if_player_sees( who, _( "%1$s starts shearing %2$s." ), who.disp_name(),
                                mon->disp_name() );
    }

    act.moves_total = to_moves<int>( shearing_time );
    act.moves_left = act.moves_total;
}

void shearing_activity_actor::do_turn( player_activity &, Character &who )
{
    if( !who.has_quality( qual_SHEAR ) ) {
        if( who.is_player() ) {
            add_msg(
                m_bad,
                _( "%1$s don't have a shearing tool anymore." ),
                who.disp_name( false, true ) );
        } else {
            add_msg_if_player_sees(
                who,
                _( "%1$s doesn't have a shearing tool anymore." ),
                who.disp_name() );
        }
        who.cancel_activity();
    }
}

void shearing_activity_actor::finish( player_activity &act, Character &who )
{
    monster *mon = g->critter_at<monster>( mon_coords );
    if( !mon ) {
        debugmsg( "shearing monster at position disappeared" );
        act.set_to_null();
        return;
    }

    const shearing_data &shear_data = mon->type->shearing;
    if( !shear_data.valid() ) {
        debugmsg( "shearing monster does not have shearing_data" );
        if( shearing_tie ) {
            mon->remove_effect( effect_tied );
        }
        act.set_to_null();
        return;
    }

    map &mp = get_map();

    add_msg_if_player_sees( who,
                            string_format(
                                _( "%1$s finished shearing %2$s and got:" ),
                                who.disp_name( false, true ),
                                mon->unique_name.empty() ? mon->disp_name() : mon->unique_name ) );

    const std::vector<shearing_roll> shear_roll = shear_data.roll_all( *mon );
    for( const shearing_roll &roll : shear_roll ) {
        if( roll.result->count_by_charges() ) {
            item shear_item( roll.result, calendar::turn, roll.amount );
            mp.add_item_or_charges( who.pos(), shear_item );
            add_msg_if_player_sees( who, shear_item.display_name() );
        } else {
            item shear_item( roll.result, calendar::turn );
            for( int i = 0; i < roll.amount; ++i ) {
                mp.add_item_or_charges( who.pos(), shear_item );
            }
            add_msg_if_player_sees( who,
                                    //~ %1$s - item, %2$d - amount
                                    string_format( _( "%1$s x%2$d" ),
                                                   shear_item.display_name(), roll.amount ) );
        }
    }

    mon->add_effect( effect_sheared, calendar::season_length() );
    if( shearing_tie ) {
        mon->remove_effect( effect_tied );
    }

    act.set_to_null();
}

void shearing_activity_actor::canceled( player_activity &, Character & )
{
    monster *mon = g->critter_at<monster>( mon_coords );
    if( !mon ) {
        return;
    }

    if( shearing_tie ) {
        // free the poor critter
        mon->remove_effect( effect_tied );
    }
}

void shearing_activity_actor::serialize( JsonOut &jsout ) const
{
    jsout.start_object();
    jsout.member( "mon_coords", mon_coords );
    jsout.member( "shearing_tie", shearing_tie );
    jsout.end_object();
}

std::unique_ptr<activity_actor> shearing_activity_actor::deserialize( JsonIn &jsin )
{
    shearing_activity_actor actor = shearing_activity_actor( {} );

    JsonObject data = jsin.get_object();
    data.read( "mon_coords", actor.mon_coords );
    data.read( "shearing_tie", actor.shearing_tie );
    return actor.clone();
}

static bool check_if_disassemble_okay( item_location target, Character &who )
{
    item *disassembly = target.get_item();

    // item_location::get_item() will return nullptr if the item is lost
    if( !disassembly ) {
        who.add_msg_player_or_npc(
            _( "You no longer have the in progress disassembly in your possession.  "
               "You stop disassembling.  "
               "Reactivate the in progress disassembly to continue disassembling." ),
            _( "<npcname> no longer has the in progress disassembly in their possession.  "
               "<npcname> stops disassembling." ) );
        return false;
    }
    return true;
}

void disassemble_activity_actor::start( player_activity &act, Character &who )
{
    if( act.targets.empty() ) {
        act.set_to_null();
        return;
    }

    if( act.targets.back()->typeId() != itype_disassembly ) {
        target = who.create_in_progress_disassembly( act.targets.back() );
    } else {
        target = act.targets.back();
    }
    act.targets.pop_back();

    if( !check_if_disassemble_okay( target, who ) ) {
        act.set_to_null();
        return;
    }

    // We already checked if this is nullptr above
    item *craft = target.get_item();
    double counter = craft->item_counter;

    act.moves_left = moves_total - ( counter / 10'000'000.0 ) * moves_total;
    act.moves_total = moves_total;
}

void disassemble_activity_actor::do_turn( player_activity &act, Character &who )
{
    if( !check_if_disassemble_okay( target, who ) ) {
        act.set_to_null();
        return;
    }

    // We already checked if this is nullptr above
    item *craft = target.get_item();

    double moves_left = act.moves_left;
    double moves_total = act.moves_total;
    // Current progress as a percent of base_total_moves to 2 decimal places
    craft->item_counter = std::round( ( moves_total - moves_left ) / moves_total * 10'000'000.0 );
}

void disassemble_activity_actor::finish( player_activity &act, Character &who )
{
    if( !check_if_disassemble_okay( target, who ) ) {
        act.set_to_null();
        return;
    }
    who.complete_disassemble( target );
}

void disassemble_activity_actor::serialize( JsonOut &jsout ) const
{
    jsout.start_object();

    jsout.member( "moves_total", moves_total );

    jsout.end_object();
}

std::unique_ptr<activity_actor> disassemble_activity_actor::deserialize( JsonIn &jsin )
{
    disassemble_activity_actor actor = disassemble_activity_actor( 0 );

    JsonObject data = jsin.get_object();

    data.read( "moves_total", actor.moves_total );

    return actor.clone();
}

void tent_placement_activity_actor::start( player_activity &act, Character & )
{
    act.moves_total = moves_total;
    act.moves_left = moves_total;
}

void tent_placement_activity_actor::finish( player_activity &act, Character &p )
{
    map &here = get_map();
    const tripoint center = p.pos() + tripoint( ( radius + 1 ) * target.x, ( radius + 1 ) * target.y,
                            0 );

    // Make a square of floor surrounded by wall.
    for( const tripoint &dest : here.points_in_radius( center, radius ) ) {
        here.furn_set( dest, wall );
    }
    for( const tripoint &dest : here.points_in_radius( center, radius - 1 ) ) {
        here.furn_set( dest, floor );
    }
    // Place the center floor and the door.
    if( floor_center ) {
        here.furn_set( center, *floor_center );
    }
    here.furn_set( p.pos() + target, door_closed );

    add_msg( m_info, _( "You set up the %s on the ground." ), it.tname() );
    add_msg( m_info, _( "Examine the center square to pack it up again." ) );
    act.set_to_null();
}

void tent_placement_activity_actor::canceled( player_activity &, Character &p )
{
    map &here = get_map();
    here.add_item_or_charges( p.pos() + target, it, true );
}

void tent_placement_activity_actor::serialize( JsonOut &jsout ) const
{
    jsout.start_object();
    jsout.member( "moves_total", moves_total );
    jsout.member( "wall", wall );
    jsout.member( "floor", floor );
    jsout.member( "floor_center", floor_center );
    jsout.member( "door_closed", door_closed );
    jsout.member( "radius", radius );
    jsout.member( "it", it );
    jsout.member( "target", target );
    jsout.end_object();
}

std::unique_ptr<activity_actor> tent_placement_activity_actor::deserialize( JsonIn &jsin )
{
    item it;
    tent_placement_activity_actor actor( 0, {}, 0, it, {}, {}, {}, {} );
    JsonObject data = jsin.get_object();
    data.read( "moves_total", actor.moves_total );
    data.read( "wall", actor.wall );
    data.read( "floor", actor.floor );
    data.read( "floor_center", actor.floor_center );
    data.read( "door_closed", actor.door_closed );
    data.read( "radius", actor.radius );
    data.read( "it", actor.it );
    data.read( "target", actor.target );
    return actor.clone();
}

void tent_deconstruct_activity_actor::start( player_activity &act, Character & )
{
    act.moves_total = moves_total;
    act.moves_left = moves_total;
}

void tent_deconstruct_activity_actor::finish( player_activity &act, Character & )
{
    map &here = get_map();
    for( const tripoint &pt : here.points_in_radius( target, radius ) ) {
        here.furn_set( pt, f_null );
    }
    here.add_item_or_charges( target, item( tent, calendar::turn ) );
    act.set_to_null();
}

void tent_deconstruct_activity_actor::serialize( JsonOut &jsout ) const
{
    jsout.start_object();
    jsout.member( "moves_total", moves_total );
    jsout.member( "radius", radius );
    jsout.member( "target", target );
    jsout.member( "tent", tent );
    jsout.end_object();
}

std::unique_ptr<activity_actor> tent_deconstruct_activity_actor::deserialize( JsonIn &jsin )
{
    tent_deconstruct_activity_actor actor( 0, 0, {}, {} );
    JsonObject data = jsin.get_object();
    data.read( "moves_total", actor.moves_total );
    data.read( "radius", actor.radius );
    data.read( "target", actor.target );
    data.read( "tent", actor.tent );

    return actor.clone();
}

void meditate_activity_actor::start( player_activity &act, Character & )
{
    act.moves_total = to_moves<int>( 20_minutes );
    act.moves_left = act.moves_total;
}

void meditate_activity_actor::finish( player_activity &act, Character &who )
{
    who.add_msg_if_player( m_good, _( "You pause to engage in spiritual contemplation." ) );
    who.add_morale( MORALE_FEELING_GOOD, 5, 10 );
    act.set_to_null();
}

void meditate_activity_actor::serialize( JsonOut &jsout ) const
{
    jsout.write_null();
}

std::unique_ptr<activity_actor> meditate_activity_actor::deserialize( JsonIn & )
{
    return meditate_activity_actor().clone();
}

void play_with_pet_activity_actor::start( player_activity &act, Character & )
{
    act.moves_total = rng( 50, 125 ) * 100;
    act.moves_left = act.moves_total;
}

void play_with_pet_activity_actor::finish( player_activity &act, Character &who )
{
    who.add_morale( MORALE_PLAY_WITH_PET, rng( 3, 10 ), 10, 5_hours, 25_minutes );
    who.add_msg_if_player( m_good, _( "Playing with your %s has lifted your spirits a bit." ),
                           pet_name );
    act.set_to_null();
}

void play_with_pet_activity_actor::serialize( JsonOut &jsout ) const
{
    jsout.start_object();

    jsout.member( "pet_name", pet_name );

    jsout.end_object();
}

std::unique_ptr<activity_actor> play_with_pet_activity_actor::deserialize( JsonIn &jsin )
{
    play_with_pet_activity_actor actor = play_with_pet_activity_actor();

    JsonObject data = jsin.get_object();

    data.read( "pet_name", actor.pet_name );
    return actor.clone();
}

void shave_activity_actor::start( player_activity &act, Character & )
{
    act.moves_total = to_moves<int>( 5_minutes );
    act.moves_left = act.moves_total;
}

void shave_activity_actor::finish( player_activity &act, Character &who )
{
    who.add_msg_if_player( _( "You open up your kit and shave." ) );
    who.add_morale( MORALE_SHAVE, 8, 8, 240_minutes, 3_minutes );
    act.set_to_null();
}

void shave_activity_actor::serialize( JsonOut &jsout ) const
{
    jsout.write_null();
}

std::unique_ptr<activity_actor> shave_activity_actor::deserialize( JsonIn & )
{
    return shave_activity_actor().clone();
}

void haircut_activity_actor::start( player_activity &act, Character & )
{
    act.moves_total = to_moves<int>( 30_minutes );
    act.moves_left = act.moves_total;
}

void haircut_activity_actor::finish( player_activity &act, Character &who )
{
    who.add_msg_if_player( _( "You give your hair a trim." ) );
    who.add_morale( MORALE_HAIRCUT, 3, 3, 480_minutes, 3_minutes );
    act.set_to_null();
}

void haircut_activity_actor::serialize( JsonOut &jsout ) const
{
    jsout.write_null();
}

std::unique_ptr<activity_actor> haircut_activity_actor::deserialize( JsonIn & )
{
    return haircut_activity_actor().clone();
}

namespace activity_actors
{

// Please keep this alphabetically sorted
const std::unordered_map<activity_id, std::unique_ptr<activity_actor>( * )( JsonIn & )>
deserialize_functions = {
    { activity_id( "ACT_AIM" ), &aim_activity_actor::deserialize },
    { activity_id( "ACT_AUTODRIVE" ), &autodrive_activity_actor::deserialize },
    { activity_id( "ACT_BIKERACK_RACKING" ), &bikerack_racking_activity_actor::deserialize },
    { activity_id( "ACT_BIKERACK_UNRACKING" ), &bikerack_unracking_activity_actor::deserialize },
    { activity_id( "ACT_CONSUME" ), &consume_activity_actor::deserialize },
    { activity_id( "ACT_CRAFT" ), &craft_activity_actor::deserialize },
    { activity_id( "ACT_DIG" ), &dig_activity_actor::deserialize },
    { activity_id( "ACT_DIG_CHANNEL" ), &dig_channel_activity_actor::deserialize },
    { activity_id( "ACT_DISABLE" ), &disable_activity_actor::deserialize },
    { activity_id( "ACT_DISASSEMBLE" ), &disassemble_activity_actor::deserialize },
    { activity_id( "ACT_DROP" ), &drop_activity_actor::deserialize },
    { activity_id( "ACT_GUNMOD_REMOVE" ), &gunmod_remove_activity_actor::deserialize },
    { activity_id( "ACT_HACKING" ), &hacking_activity_actor::deserialize },
    { activity_id( "ACT_HAIRCUT" ), &haircut_activity_actor::deserialize },
    { activity_id( "ACT_HOTWIRE_CAR" ), &hotwire_car_activity_actor::deserialize },
    { activity_id( "ACT_INSERT_ITEM" ), &insert_item_activity_actor::deserialize },
    { activity_id( "ACT_LOCKPICK" ), &lockpick_activity_actor::deserialize },
    { activity_id( "ACT_MEDITATE" ), &meditate_activity_actor::deserialize },
    { activity_id( "ACT_MIGRATION_CANCEL" ), &migration_cancel_activity_actor::deserialize },
    { activity_id( "ACT_MILK" ), &milk_activity_actor::deserialize },
    { activity_id( "ACT_MOVE_ITEMS" ), &move_items_activity_actor::deserialize },
    { activity_id( "ACT_OPEN_GATE" ), &open_gate_activity_actor::deserialize },
    { activity_id( "ACT_PICKUP" ), &pickup_activity_actor::deserialize },
    { activity_id( "ACT_PLAY_WITH_PET" ), &play_with_pet_activity_actor::deserialize },
    { activity_id( "ACT_READ" ), &read_activity_actor::deserialize },
    { activity_id( "ACT_RELOAD" ), &reload_activity_actor::deserialize },
    { activity_id( "ACT_SHAVE" ), &shave_activity_actor::deserialize },
    { activity_id( "ACT_SHEARING" ), &shearing_activity_actor::deserialize },
    { activity_id( "ACT_STASH" ), &stash_activity_actor::deserialize },
    { activity_id( "ACT_TENT_DECONSTRUCT" ), &tent_deconstruct_activity_actor::deserialize },
    { activity_id( "ACT_TENT_PLACE" ), &tent_placement_activity_actor::deserialize },
    { activity_id( "ACT_TRY_SLEEP" ), &try_sleep_activity_actor::deserialize },
    { activity_id( "ACT_UNLOAD" ), &unload_activity_actor::deserialize },
    { activity_id( "ACT_WORKOUT_HARD" ), &workout_activity_actor::deserialize },
    { activity_id( "ACT_WORKOUT_ACTIVE" ), &workout_activity_actor::deserialize },
    { activity_id( "ACT_WORKOUT_MODERATE" ), &workout_activity_actor::deserialize },
    { activity_id( "ACT_WORKOUT_LIGHT" ), &workout_activity_actor::deserialize },
    { activity_id( "ACT_FURNITURE_MOVE" ), &move_furniture_activity_actor::deserialize },
};
} // namespace activity_actors

void serialize( const cata::clone_ptr<activity_actor> &actor, JsonOut &jsout )
{
    if( !actor ) {
        jsout.write_null();
    } else {
        jsout.start_object();

        jsout.member( "actor_type", actor->get_type() );
        jsout.member( "actor_data", *actor );

        jsout.end_object();
    }
}

void deserialize( cata::clone_ptr<activity_actor> &actor, JsonIn &jsin )
{
    if( jsin.test_null() ) {
        actor = nullptr;
    } else {
        JsonObject data = jsin.get_object();
        if( data.has_member( "actor_data" ) ) {
            activity_id actor_type;
            data.read( "actor_type", actor_type );
            auto deserializer = activity_actors::deserialize_functions.find( actor_type );
            if( deserializer != activity_actors::deserialize_functions.end() ) {
                actor = deserializer->second( *data.get_raw( "actor_data" ) );
            } else {
                debugmsg( "Failed to find activity actor deserializer for type \"%s\"", actor_type.c_str() );
                actor = nullptr;
            }
        } else {
            debugmsg( "Failed to load activity actor" );
            actor = nullptr;
        }
    }
}<|MERGE_RESOLUTION|>--- conflicted
+++ resolved
@@ -79,12 +79,7 @@
 #include "vehicle.h"
 #include "vpart_position.h"
 
-<<<<<<< HEAD
-static const bionic_id bio_memory( "bio_memory" );
-
-=======
 static const efftype_id effect_docile( "docile" );
->>>>>>> 10632a46
 static const efftype_id effect_pet( "pet" );
 static const efftype_id effect_sensor_stun( "sensor_stun" );
 static const efftype_id effect_sheared( "sheared" );
