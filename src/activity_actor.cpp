--- conflicted
+++ resolved
@@ -35,7 +35,8 @@
 
 static const trait_id trait_ILLITERATE( "ILLITERATE" );
 
-<<<<<<< HEAD
+static const std::string flag_USE_EAT_VERB( "USE_EAT_VERB" );
+
 static const mtype_id mon_zombie( "mon_zombie" );
 static const mtype_id mon_zombie_fat( "mon_zombie_fat" );
 static const mtype_id mon_zombie_rot( "mon_zombie_rot" );
@@ -208,9 +209,6 @@
 
     return actor.clone();
 }
-=======
-static const std::string flag_USE_EAT_VERB( "USE_EAT_VERB" );
->>>>>>> 781ca2e7
 
 void hacking_activity_actor::start( player_activity &act, Character & )
 {
@@ -650,12 +648,9 @@
 // Please keep this alphabetically sorted
 const std::unordered_map<activity_id, std::unique_ptr<activity_actor>( * )( JsonIn & )>
 deserialize_functions = {
-<<<<<<< HEAD
+    { activity_id( "ACT_CONSUME" ), &consume_activity_actor::deserialize },
     { activity_id( "ACT_DIG" ), &dig_activity_actor::deserialize },
     { activity_id( "ACT_DIG_CHANNEL" ), &dig_channel_activity_actor::deserialize },
-=======
-    { activity_id( "ACT_CONSUME" ), &consume_activity_actor::deserialize },
->>>>>>> 781ca2e7
     { activity_id( "ACT_HACKING" ), &hacking_activity_actor::deserialize },
     { activity_id( "ACT_MIGRATION_CANCEL" ), &migration_cancel_activity_actor::deserialize },
     { activity_id( "ACT_MOVE_ITEMS" ), &move_items_activity_actor::deserialize },
