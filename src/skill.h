#pragma once
#ifndef SKILL_H
#define SKILL_H

#include <functional>
#include <map>
#include <set>
#include <vector>
#include <string>
#include <unordered_map>

#include "calendar.h"
#include "string_id.h"
#include "translations.h"
#include "type_id.h"

class JsonObject;
class JsonIn;
class JsonOut;
class recipe;
class item;

struct time_info_t {
    // Absolute floor on the time taken to attack.
    int min_time = 50;
    // The base or max time taken to attack.
    int base_time = 220;
    // The reduction in time given per skill level.
    int time_reduction_per_level = 25;
};

class Skill
{
        friend class string_id<Skill>;
        skill_id _ident;

        translation _name;
        translation _description;
        std::set<std::string> _tags;
        time_info_t _time_to_attack;
        skill_displayType_id _display_type;
        std::unordered_map<std::string, int> _companion_skill_practice;
        // these are not real skills, they depend on context
        static std::map<skill_id, Skill> contextual_skills;
        int _companion_combat_rank_factor = 0;
        int _companion_survival_rank_factor = 0;
        int _companion_industry_rank_factor = 0;
    public:
        static std::vector<Skill> skills;
        static void load_skill( const JsonObject &jsobj );
        // For loading old saves that still have integer-based ids.
        static skill_id from_legacy_int( int legacy_id );
        static skill_id random_skill();

        // clear skill vector, every skill pointer becomes invalid!
        static void reset();

        static std::vector<const Skill *> get_skills_sorted_by(
            std::function<bool ( const Skill &, const Skill & )> pred );

        Skill();
        Skill( const skill_id &ident, const translation &name, const translation &description,
               const std::set<std::string> &tags, skill_displayType_id display_type );

        const skill_id &ident() const {
            return _ident;
        }
        std::string name() const {
            return _name.translated();
        }
        std::string description() const {
            return _description.translated();
        }
        int get_companion_skill_practice( const std::string &companion_skill ) const {
            return _companion_skill_practice.find( companion_skill ) == _companion_skill_practice.end() ? 0 :
                   _companion_skill_practice.at( companion_skill );
        }
        skill_displayType_id display_category() const {
            return _display_type;
        }
        time_info_t time_to_attack() const {
            return _time_to_attack;
        }
        int companion_combat_rank_factor() const {
            return _companion_combat_rank_factor;
        }
        int companion_survival_rank_factor() const {
            return _companion_survival_rank_factor;
        }
        int companion_industry_rank_factor() const {
            return _companion_industry_rank_factor;
        }

        bool operator==( const Skill &b ) const {
            return this->_ident == b._ident;
        }
        bool operator< ( const Skill &b ) const {
            return this->_ident < b._ident;    // Only here for the benefit of std::map<Skill,T>
        }

        bool operator!=( const Skill &b ) const {
            return !( *this == b );
        }

        bool is_combat_skill() const;
        bool is_contextual_skill() const;
};

class SkillLevel
{
        int _level = 0;
        int _exercise = 0;
        time_point _lastPracticed = calendar::turn;
        bool _isTraining = true;
        int _highestLevel = 0;

    public:
        SkillLevel() = default;

        bool isTraining() const {
            return _isTraining;
        }
        bool toggleTraining() {
            _isTraining = !_isTraining;
            return _isTraining;
        }

        int level() const {
            return _level;
        }
        int level( int plevel ) {
            _level = plevel;
            if( _level > _highestLevel ) {
                _highestLevel = _level;
            }
            return plevel;
        }

        int highestLevel() const {
            return _highestLevel;
        }

        int exercise( bool raw = false ) const {
            return raw ? _exercise : _exercise / ( ( _level + 1 ) * ( _level + 1 ) );
        }

        int exercised_level() const {
            return level() * level() * 100 + exercise();
        }

        void train( int amount, bool skip_scaling = false );
        bool isRusting() const;
        bool rust( bool charged_bio_mem, int character_rate );
        void practice();
        bool can_train() const;

        void readBook( int minimumGain, int maximumGain, int maximumLevel = -1 );

        bool operator==( const SkillLevel &b ) const {
            return this->_level == b._level && this->_exercise == b._exercise;
        }
        bool operator< ( const SkillLevel &b ) const {
            return this->_level < b._level || ( this->_level == b._level && this->_exercise < b._exercise );
        }
        bool operator> ( const SkillLevel &b ) const {
            return this->_level > b._level || ( this->_level == b._level && this->_exercise > b._exercise );
        }

        bool operator==( const int &b ) const {
            return this->_level == b;
        }
        bool operator< ( const int &b ) const {
            return this->_level < b;
        }
        bool operator> ( const int &b ) const {
            return this->_level > b;
        }

        bool operator!=( const SkillLevel &b ) const {
            return !( *this == b );
        }
        bool operator<=( const SkillLevel &b ) const {
            return !( *this > b );
        }
        bool operator>=( const SkillLevel &b ) const {
            return !( *this < b );
        }

        bool operator!=( const int &b ) const {
            return !( *this == b );
        }
        bool operator<=( const int &b ) const {
            return !( *this > b );
        }
        bool operator>=( const int &b ) const {
            return !( *this < b );
        }

        void serialize( JsonOut &json ) const;
        void deserialize( JsonIn &jsin );
};

class SkillLevelMap : public std::map<skill_id, SkillLevel>
{
    public:
        const SkillLevel &get_skill_level_object( const skill_id &ident ) const;
        SkillLevel &get_skill_level_object( const skill_id &ident );
        void mod_skill_level( const skill_id &ident, int delta );
        int get_skill_level( const skill_id &ident ) const;
        int get_skill_level( const skill_id &ident, const item &context ) const;

        bool meets_skill_requirements( const std::map<skill_id, int> &req ) const;
        bool meets_skill_requirements( const std::map<skill_id, int> &req,
                                       const item &context ) const;
        /** Calculates skill difference
         * @param req Required skills to be compared with.
         * @param context An item to provide context for contextual skills. Can be null.
         * @return Difference in skills. Positive numbers - exceeds; negative - lacks; empty map - no difference.
         */
        std::map<skill_id, int> compare_skill_requirements(
            const std::map<skill_id, int> &req, const item &context ) const;
        std::map<skill_id, int> compare_skill_requirements(
            const std::map<skill_id, int> &req ) const;
        int exceeds_recipe_requirements( const recipe &rec ) const;
        bool has_recipe_requirements( const recipe &rec ) const;
};

class SkillDisplayType
{
        friend class string_id<SkillDisplayType>;
        skill_displayType_id _ident;
        translation _display_string;
    public:
        static std::vector<SkillDisplayType> skillTypes;
<<<<<<< HEAD
        static void load( JsonObject &jsobj );
        static void reset( );
=======
        static void load( const JsonObject &jsobj );
>>>>>>> 3bb953ec

        static const SkillDisplayType &get_skill_type( const skill_displayType_id & );

        SkillDisplayType();
        SkillDisplayType( const skill_displayType_id &ident, const translation &display_string );

        const skill_displayType_id &ident() const {
            return _ident;
        }
        std::string display_string() const {
            return _display_string.translated();
        }
};

double price_adjustment( int );

#endif<|MERGE_RESOLUTION|>--- conflicted
+++ resolved
@@ -232,12 +232,8 @@
         translation _display_string;
     public:
         static std::vector<SkillDisplayType> skillTypes;
-<<<<<<< HEAD
-        static void load( JsonObject &jsobj );
+        static void load( const JsonObject &jsobj );
         static void reset( );
-=======
-        static void load( const JsonObject &jsobj );
->>>>>>> 3bb953ec
 
         static const SkillDisplayType &get_skill_type( const skill_displayType_id & );
 
