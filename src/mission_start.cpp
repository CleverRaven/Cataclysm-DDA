#include "mission.h" // IWYU pragma: associated

#include <memory>
#include <new>
#include <vector>

#include "character.h"
#include "computer.h"
#include "coordinates.h"
#include "debug.h"
#include "enum_traits.h"
#include "game.h"
#include "game_constants.h"
#include "item.h"
#include "line.h"
#include "map.h"
#include "map_iterator.h"
#include "mapdata.h"
#include "messages.h"
#include "name.h"
#include "npc.h"
#include "npc_class.h"
#include "omdata.h"
#include "optional.h"
#include "overmap.h"
#include "overmapbuffer.h"
#include "point.h"
#include "rng.h"
#include "string_formatter.h"
#include "translations.h"
#include "units.h"

static const itype_id itype_software_hacking( "software_hacking" );
static const itype_id itype_software_math( "software_math" );
static const itype_id itype_software_medical( "software_medical" );
static const itype_id itype_software_useless( "software_useless" );

static const mission_type_id
mission_MISSION_GET_ZOMBIE_BLOOD_ANAL( "MISSION_GET_ZOMBIE_BLOOD_ANAL" );

static const mtype_id mon_zombie( "mon_zombie" );
static const mtype_id mon_zombie_brute( "mon_zombie_brute" );
static const mtype_id mon_zombie_dog( "mon_zombie_dog" );
static const mtype_id mon_zombie_hulk( "mon_zombie_hulk" );
static const mtype_id mon_zombie_master( "mon_zombie_master" );
static const mtype_id mon_zombie_necro( "mon_zombie_necro" );

static const overmap_special_id overmap_special_evac_center( "evac_center" );

/* These functions are responsible for making changes to the game at the moment
 * the mission is accepted by the player.  They are also responsible for
 * updating *miss with the target and any other important information.
 */

void mission_start::standard( mission * )
{
}

<<<<<<< HEAD
void mission_start::place_dog( mission *miss )
{
    const tripoint_abs_omt house = mission_util::random_house_in_closest_city();
    npc *dev = g->find_npc( miss->npc_id );
    if( dev == nullptr ) {
        debugmsg( "Couldn't find NPC!  %d", miss->npc_id.get_value() );
        return;
    }
    get_player_character().i_add( item( "dog_whistle", calendar::turn_zero ) );
    add_msg( _( "%s gave you a dog whistle." ), dev->get_name() );
=======
void mission_start::place_zombie_mom( mission *miss )
{
    const tripoint_abs_omt house = mission_util::random_house_in_closest_city();
>>>>>>> 8fabe5e0

    miss->target = house;
    overmap_buffer.reveal( house, 6 );

<<<<<<< HEAD
    tinymap doghouse;
    doghouse.load( project_to<coords::sm>( house ), false );
    doghouse.add_spawn( mon_dog, 1, { SEEX, SEEY, house.z() }, true, -1, miss->uid );
    doghouse.save();
=======
    tinymap zomhouse;
    zomhouse.load( project_to<coords::sm>( house ), false );
    zomhouse.add_spawn( mon_zombie, 1, { SEEX, SEEY, house.z() }, false, -1, miss->uid,
                        Name::get( nameFlags::IsFemaleName | nameFlags::IsGivenName ) );
    zomhouse.save();
>>>>>>> 8fabe5e0
}

void mission_start::kill_horde_master( mission *miss )
{
    npc *p = g->find_npc( miss->npc_id );
    if( p == nullptr ) {
        debugmsg( "could not find mission NPC %d", miss->npc_id.get_value() );
        return;
    }
    // Npc joins you
    p->set_attitude( NPCATT_FOLLOW );
    // Pick one of the below locations for the horde to haunt
    const tripoint_abs_omt center = p->global_omt_location();
    tripoint_abs_omt site = overmap_buffer.find_closest( center, "office_tower_1", 0, false );
    if( site == overmap::invalid_tripoint ) {
        site = overmap_buffer.find_closest( center, "hotel_tower_1_8", 0, false );
    }
    if( site == overmap::invalid_tripoint ) {
        site = overmap_buffer.find_closest( center, "school_5", 0, false );
    }
    if( site == overmap::invalid_tripoint ) {
        site = overmap_buffer.find_closest( center, "forest_thick", 0, false );
    }
    miss->target = site;
    overmap_buffer.reveal( site, 6 );
    tinymap tile;
    tile.load( project_to<coords::sm>( site ), false );
    tile.add_spawn( mon_zombie_master, 1, { SEEX, SEEY, site.z() }, false, -1, miss->uid,
                    _( "Demonic Soul" ) );
    tile.add_spawn( mon_zombie_brute, 3, { SEEX, SEEY, site.z() } );
    tile.add_spawn( mon_zombie_dog, 3, { SEEX, SEEY, site.z() } );

    for( int x = SEEX - 1; x <= SEEX + 1; x++ ) {
        for( int y = SEEY - 1; y <= SEEY + 1; y++ ) {
            tile.add_spawn( mon_zombie, rng( 3, 10 ), { x, y, site.z() } );
        }
        tile.add_spawn( mon_zombie_dog, rng( 0, 2 ), { SEEX, SEEY, site.z() } );
    }
    tile.add_spawn( mon_zombie_necro, 2, { SEEX, SEEY, site.z() } );
    tile.add_spawn( mon_zombie_hulk, 1, { SEEX, SEEY, site.z() } );
    tile.save();
}

void mission_start::kill_nemesis( mission * )
{
    // Pick an area for the nemesis to spawn

    const tripoint_abs_omt center = get_player_character().global_omt_location();
    tripoint_abs_omt site = overmap::invalid_tripoint;

    static const std::array<float, 3> attempts_multipliers {1.0f, 1.5f, 2.f};

    size_t attempt = 0;
    do {
        if( ++attempt >= attempts_multipliers.size() ) {
            debugmsg( "Failed adding a nemesis mission" );
            return;
        }
        int range = rng( 40, 80 ) * attempts_multipliers[attempt - 1];
        site = overmap_buffer.find_random( center, "field", range, false );
    } while( site == overmap::invalid_tripoint );
    overmap_buffer.add_nemesis( site );
}


/*
 * Find a location to place a computer.  In order, prefer:
 * 1) Broken consoles.
 * 2) Corners or coords adjacent to a bed/dresser? (this logic may be flawed, dates from Whales in 2011)
 * 3) A spot near the center of the tile that is not a console
 * 4) A random spot near the center of the tile.
 */
static tripoint find_potential_computer_point( const tinymap &compmap )
{
    constexpr int rng_x_min = 10;
    constexpr int rng_x_max = SEEX * 2 - 11;
    constexpr int rng_y_min = 10;
    constexpr int rng_y_max = SEEY * 2 - 11;
    static_assert( rng_x_min <= rng_x_max && rng_y_min <= rng_y_max, "invalid randomization range" );
    std::vector<tripoint> broken;
    std::vector<tripoint> potential;
    std::vector<tripoint> last_resort;
    for( const tripoint &p : compmap.points_on_zlevel() ) {
        if( compmap.furn( p ) == f_console_broken ) {
            broken.emplace_back( p );
        } else if( broken.empty() && compmap.ter( p ) == t_floor && compmap.furn( p ) == f_null ) {
            for( const tripoint &p2 : compmap.points_in_radius( p, 1 ) ) {
                if( compmap.furn( p2 ) == f_bed || compmap.furn( p2 ) == f_dresser ) {
                    potential.emplace_back( p );
                    break;
                }
            }
            int wall = 0;
            for( const tripoint &p2 : compmap.points_in_radius( p, 1 ) ) {
                if( compmap.has_flag_ter( ter_furn_flag::TFLAG_WALL, p2 ) ) {
                    wall++;
                }
            }
            if( wall == 5 ) {
                if( compmap.is_last_ter_wall( true, p.xy(), point( SEEX * 2, SEEY * 2 ), direction::NORTH ) &&
                    compmap.is_last_ter_wall( true, p.xy(), point( SEEX * 2, SEEY * 2 ), direction::SOUTH ) &&
                    compmap.is_last_ter_wall( true, p.xy(), point( SEEX * 2, SEEY * 2 ), direction::WEST ) &&
                    compmap.is_last_ter_wall( true, p.xy(), point( SEEX * 2, SEEY * 2 ), direction::EAST ) ) {
                    potential.emplace_back( p );
                }
            }
        } else if( broken.empty() && potential.empty() && p.x >= rng_x_min && p.x <= rng_x_max
                   && p.y >= rng_y_min && p.y <= rng_y_max && compmap.furn( p ) != f_console ) {
            last_resort.emplace_back( p );
        }
    }
    std::vector<tripoint> *used = &broken;
    if( used->empty() ) {
        used = &potential;
    }
    if( used->empty() ) {
        used = &last_resort;
    }
    // if there's no possible location, then we have to overwrite an existing console...
    const tripoint fallback( rng( rng_x_min, rng_x_max ), rng( rng_y_min, rng_y_max ),
                             compmap.get_abs_sub().z() );
    return random_entry( *used, fallback );
}

void mission_start::place_npc_software( mission *miss )
{
    npc *dev = g->find_npc( miss->npc_id );
    if( dev == nullptr ) {
        debugmsg( "Couldn't find NPC!  %d", miss->npc_id.get_value() );
        return;
    }
    get_player_character().i_add( item( "usb_drive", calendar::turn_zero ) );
    add_msg( _( "%s gave you a USB drive." ), dev->get_name() );

    std::string type = "house";

    if( dev->myclass == NC_HACKER ) {
        miss->item_id = itype_software_hacking;
    } else if( dev->myclass == NC_DOCTOR ) {
        miss->item_id = itype_software_medical;
        static const std::set<std::string> pharmacies = { "s_pharm", "s_pharm_1" };
        type = random_entry( pharmacies );
        miss->follow_up = mission_MISSION_GET_ZOMBIE_BLOOD_ANAL;
    } else if( dev->myclass == NC_SCIENTIST ) {
        miss->item_id = itype_software_math;
    } else {
        miss->item_id = itype_software_useless;
    }

    tripoint_abs_omt place;
    if( type == "house" ) {
        place = mission_util::random_house_in_closest_city();
    } else {
        place = overmap_buffer.find_closest( dev->global_omt_location(), type, 0, false );
    }
    miss->target = place;
    overmap_buffer.reveal( place, 6 );

    tinymap compmap;
    compmap.load( project_to<coords::sm>( place ), false );
    tripoint comppoint;

    oter_id oter = overmap_buffer.ter( place );
    if( is_ot_match( "house", oter, ot_match_type::prefix ) ||
        is_ot_match( "s_pharm", oter, ot_match_type::prefix ) || oter.id().is_empty() ) {
        comppoint = find_potential_computer_point( compmap );
    }

    compmap.i_clear( comppoint );
    compmap.furn_set( comppoint, f_console );
    computer *tmpcomp = compmap.add_computer( comppoint, string_format( _( "%s's Terminal" ),
                        dev->get_name() ), 0 );
    tmpcomp->set_mission( miss->get_id() );
    tmpcomp->add_option( _( "Download Software" ), COMPACT_DOWNLOAD_SOFTWARE, 0 );
    compmap.save();
}

void mission_start::place_priest_diary( mission *miss )
{
    const tripoint_abs_omt place = mission_util::random_house_in_closest_city();
    miss->target = place;
    overmap_buffer.reveal( place, 2 );
    tinymap compmap;
    compmap.load( project_to<coords::sm>( place ), false );

    std::vector<tripoint> valid;
    for( const tripoint &p : compmap.points_on_zlevel() ) {
        if( compmap.furn( p ) == f_bed || compmap.furn( p ) == f_dresser ||
            compmap.furn( p ) == f_indoor_plant || compmap.furn( p ) == f_cupboard ) {
            valid.push_back( p );
        }
    }
    const tripoint fallback( rng( 6, SEEX * 2 - 7 ), rng( 6, SEEY * 2 - 7 ), place.z() );
    const tripoint comppoint = random_entry( valid, fallback );
    compmap.spawn_item( comppoint, "priest_diary" );
    compmap.save();
}

void mission_start::place_deposit_box( mission *miss )
{
    npc *p = g->find_npc( miss->npc_id );
    if( p == nullptr ) {
        debugmsg( "could not find mission NPC %d", miss->npc_id.get_value() );
        return;
    }
    // Npc joins you
    p->set_attitude( NPCATT_FOLLOW );
    tripoint_abs_omt site =
        overmap_buffer.find_closest( p->global_omt_location(), "bank", 0, false );
    if( site == overmap::invalid_tripoint ) {
        site = overmap_buffer.find_closest( p->global_omt_location(), "office_tower_1", 0, false );
    }

    if( site == overmap::invalid_tripoint ) {
        site = p->global_omt_location();
        debugmsg( "Couldn't find a place for deposit box" );
    }

    miss->target = site;
    overmap_buffer.reveal( site, 2 );

    tinymap compmap;
    compmap.load( project_to<coords::sm>( site ), false );
    std::vector<tripoint> valid;
    for( const tripoint &p : compmap.points_on_zlevel() ) {
        if( compmap.ter( p ) == t_floor ) {
            for( const tripoint &p2 : compmap.points_in_radius( p, 1 ) ) {
                if( compmap.ter( p2 ) == t_wall_metal ) {
                    valid.push_back( p );
                    break;
                }
            }
        }
    }
    const tripoint fallback( rng( 6, SEEX * 2 - 7 ), rng( 6, SEEY * 2 - 7 ), site.z() );
    const tripoint comppoint = random_entry( valid, fallback );
    compmap.spawn_item( comppoint, "safe_box" );
    compmap.save();
}

void mission_start::find_safety( mission *miss )
{
    const tripoint_abs_omt place = get_player_character().global_omt_location();
    for( int radius = 0; radius <= 20; radius++ ) {
        for( int dist = 0 - radius; dist <= radius; dist++ ) {
            int offset = rng( 0, 3 ); // Randomizes the direction we check first
            for( int i = 0; i <= 3; i++ ) { // Which direction?
                tripoint_abs_omt check = place;
                switch( ( offset + i ) % 4 ) {
                    case 0:
                        check.x() += dist;
                        check.y() -= radius;
                        break;
                    case 1:
                        check.x() += dist;
                        check.y() += radius;
                        break;
                    case 2:
                        check.y() += dist;
                        check.x() -= radius;
                        break;
                    case 3:
                        check.y() += dist;
                        check.x() += radius;
                        break;
                }
                if( overmap_buffer.is_safe( check ) ) {
                    miss->target = check;
                    return;
                }
            }
        }
    }
    // Couldn't find safety; so just set the target to far away
    switch( rng( 0, 3 ) ) {
        case 0:
            miss->target = place + point( -20, -20 );
            break;
        case 1:
            miss->target = place + point( -20, 20 );
            break;
        case 2:
            miss->target = place + point( 20, -20 );
            break;
        case 3:
            miss->target = place + point( 20, 20 );
            break;
    }
}

void mission_start::place_book( mission * )
{
}

void mission_start::reveal_refugee_center( mission *miss )
{
    mission_target_params t;
    t.overmap_terrain = "refctr_S3e";
    t.overmap_special = overmap_special_evac_center;
    t.mission_pointer = miss;
    t.search_range = 0;
    t.reveal_radius = 1;

    cata::optional<tripoint_abs_omt> target_pos = mission_util::assign_mission_target( t );

    if( !target_pos ) {
        add_msg( _( "You don't know where the address could be…" ) );
        return;
    }

    const tripoint_abs_omt source_road = overmap_buffer.find_closest(
            get_player_character().global_omt_location(), "road",
            3, false );
    const tripoint_abs_omt dest_road = overmap_buffer.find_closest( *target_pos, "road", 3, false );

    if( overmap_buffer.reveal_route( source_road, dest_road, 1, true ) ) {
        //reset the mission target to the refugee center entrance and reveal path from the road
        t.overmap_terrain = "evac_center_18";
        t.reveal_radius = 3;
        target_pos = mission_util::assign_mission_target( t );
        const tripoint_abs_omt dest_refugee_center = overmap_buffer.find_closest( *target_pos,
                "evac_center_18", 1, false );
        overmap_buffer.reveal_route( dest_road, dest_refugee_center, 1, false );

        add_msg( _( "You mark the refugee center and the road that leads to it…" ) );
    } else {
        add_msg( _( "You mark the refugee center, but you have no idea how to get there by road…" ) );
    }
}

// Creates multiple lab consoles near tripoint place, which must have its z-level set to where consoles should go.
void static create_lab_consoles(
    mission *miss, const tripoint_abs_omt &place, const std::string &otype, int security,
    const std::string &comp_name, const std::string &download_name )
{
    // Drop four computers in nearby lab spaces so the player can stumble upon one of them.
    for( int i = 0; i < 4; ++i ) {
        tripoint_abs_omt om_place = mission_util::target_om_ter_random(
                                        otype, -1, miss, false, 4, place );

        tinymap compmap;
        compmap.load( project_to<coords::sm>( om_place ), false );

        tripoint comppoint = find_potential_computer_point( compmap );

        computer *tmpcomp = compmap.add_computer( comppoint, comp_name, security );
        tmpcomp->set_mission( miss->get_id() );
        tmpcomp->add_option( download_name, COMPACT_DOWNLOAD_SOFTWARE, security );
        tmpcomp->add_failure( COMPFAIL_ALARM );
        tmpcomp->add_failure( COMPFAIL_DAMAGE );
        tmpcomp->add_failure( COMPFAIL_MANHACKS );

        compmap.save();
    }
}

void mission_start::create_lab_console( mission *miss )
{
    Character &player_character = get_player_character();
    // Pick a lab that has spaces on z = -1: e.g., in hidden labs.
    tripoint_abs_omt loc = player_character.global_omt_location();
    loc.z() = -1;
    const tripoint_abs_omt place = overmap_buffer.find_closest( loc, "lab", 0, false );

    create_lab_consoles( miss, place, "lab", 2, _( "Workstation" ),
                         _( "Download Memory Contents" ) );

    // Target the lab entrance.
    const tripoint_abs_omt target = mission_util::target_closest_lab_entrance( place, 2, miss );
    mission_util::reveal_road( player_character.global_omt_location(), target, overmap_buffer );
}

void mission_start::create_hidden_lab_console( mission *miss )
{
    Character &player_character = get_player_character();
    // Pick a hidden lab entrance.
    tripoint_abs_omt loc = player_character.global_omt_location();
    loc.z() = -1;
    tripoint_abs_omt place = overmap_buffer.find_closest( loc, "basement_hidden_lab_stairs", 0, false );
    place.z() = -2;  // then go down 1 z-level to place consoles.

    create_lab_consoles( miss, place, "lab", 3, _( "Workstation" ),
                         _( "Download Encryption Routines" ) );

    // Target the lab entrance.
    const tripoint_abs_omt target = mission_util::target_closest_lab_entrance( place, 2, miss );
    mission_util::reveal_road( player_character.global_omt_location(), target, overmap_buffer );
}

void mission_start::create_ice_lab_console( mission *miss )
{
    Character &player_character = get_player_character();
    // Pick an ice lab with spaces on z = -4.
    tripoint_abs_omt loc = player_character.global_omt_location();
    loc.z() = -4;
    const tripoint_abs_omt place = overmap_buffer.find_closest( loc, "ice_lab", 0, false );

    create_lab_consoles( miss, place, "ice_lab", 3, _( "Durable Storage Archive" ),
                         _( "Download Archives" ) );

    // Target the lab entrance.
    const tripoint_abs_omt target = mission_util::target_closest_lab_entrance( place, 2, miss );
    mission_util::reveal_road( player_character.global_omt_location(), target, overmap_buffer );
}<|MERGE_RESOLUTION|>--- conflicted
+++ resolved
@@ -56,39 +56,6 @@
 {
 }
 
-<<<<<<< HEAD
-void mission_start::place_dog( mission *miss )
-{
-    const tripoint_abs_omt house = mission_util::random_house_in_closest_city();
-    npc *dev = g->find_npc( miss->npc_id );
-    if( dev == nullptr ) {
-        debugmsg( "Couldn't find NPC!  %d", miss->npc_id.get_value() );
-        return;
-    }
-    get_player_character().i_add( item( "dog_whistle", calendar::turn_zero ) );
-    add_msg( _( "%s gave you a dog whistle." ), dev->get_name() );
-=======
-void mission_start::place_zombie_mom( mission *miss )
-{
-    const tripoint_abs_omt house = mission_util::random_house_in_closest_city();
->>>>>>> 8fabe5e0
-
-    miss->target = house;
-    overmap_buffer.reveal( house, 6 );
-
-<<<<<<< HEAD
-    tinymap doghouse;
-    doghouse.load( project_to<coords::sm>( house ), false );
-    doghouse.add_spawn( mon_dog, 1, { SEEX, SEEY, house.z() }, true, -1, miss->uid );
-    doghouse.save();
-=======
-    tinymap zomhouse;
-    zomhouse.load( project_to<coords::sm>( house ), false );
-    zomhouse.add_spawn( mon_zombie, 1, { SEEX, SEEY, house.z() }, false, -1, miss->uid,
-                        Name::get( nameFlags::IsFemaleName | nameFlags::IsGivenName ) );
-    zomhouse.save();
->>>>>>> 8fabe5e0
-}
 
 void mission_start::kill_horde_master( mission *miss )
 {
