--- conflicted
+++ resolved
@@ -1364,19 +1364,10 @@
     const int &fw = dim.scaled_font_size.x;
     const int &fh = dim.scaled_font_size.y;
     const point &win_min = dim.window_pos_pixel;
-<<<<<<< HEAD
-=======
-    const point &win_size = dim.window_size_pixel;
-    const point win_max = win_min + win_size;
-
-    const half_open_rectangle<point> win_bounds( win_min, win_max );
-
->>>>>>> b82b0cb8
     const point screen_pos = coordinate - win_min;
     const point selected( divide_round_down( screen_pos.x, fw ),
                           divide_round_down( screen_pos.y, fh ) );
     return selected;
-#endif
 }
 
 std::string input_context::get_action_name( const std::string &action_id ) const
