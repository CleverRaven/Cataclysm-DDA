#include "input.h"

#include <algorithm>
#include <cctype>
#include <fstream>
#include <sstream>
#include <stdexcept>
#include <array>
#include <exception>
#include <locale>
#include <memory>
#include <set>
#include <utility>

#include "action.h"
#include "cata_utility.h"
#include "catacharset.h"
#include "cursesdef.h"
#include "debug.h"
#include "filesystem.h"
#include "game.h"
#include "help.h"
#include "json.h"
#include "map.h"
#include "optional.h"
#include "options.h"
#include "output.h"
#include "path_info.h"
#include "popup.h"
#include "string_formatter.h"
#include "string_input_popup.h"
#include "translations.h"
#include "ui_manager.h"
#include "color.h"
#include "point.h"
#include "sdltiles.h"

using std::min; // from <algorithm>
using std::max;

static const std::string default_context_id( "default" );

template <class T1, class T2>
struct ContainsPredicate {
    const T1 &container;

    ContainsPredicate( const T1 &container ) : container( container ) { }

    // Operator overload required to leverage std functional interface.
    bool operator()( T2 c ) {
        return std::find( container.begin(), container.end(), c ) != container.end();
    }
};

static int str_to_int( const std::string &number )
{
    // ensure user's locale doesn't interfere with number format
    std::istringstream buffer( number );
    buffer.imbue( std::locale::classic() );
    int result;
    buffer >> result;
    return result;
}

static std::string int_to_str( int number )
{
    // ensure user's locale doesn't interfere with number format
    std::ostringstream buffer;
    buffer.imbue( std::locale::classic() );
    buffer << number;
    return buffer.str();
}

bool is_mouse_enabled()
{
#if defined(_WIN32) && !defined(TILES)
    return false;
#else
    return true;
#endif
}

static bool is_keycode_mode_supported()
{
#if defined(TILES) and !defined(__ANDROID__)
    return true;
#else
    return false;
#endif
}

//helper function for those have problem inputting certain characters.
std::string get_input_string_from_file( const std::string &fname )
{
    std::string ret;
    read_from_file_optional( fname, [&ret]( std::istream & fin ) {
        getline( fin, ret );
        //remove utf8 bmm
        if( !ret.empty() && static_cast<unsigned char>( ret[0] ) == 0xef ) {
            ret.erase( 0, 3 );
        }
        while( !ret.empty() && ( ret.back() == '\r' ||  ret.back() == '\n' ) ) {
            ret.erase( ret.size() - 1, 1 );
        }
    } );
    return ret;
}

input_event::input_event( const std::set<keymod_t> &mod, const int s, const input_event_t t )
    : type( t ), modifiers( mod ), edit_refresh( false )
{
    sequence.emplace_back( s );
#if defined(__ANDROID__)
    shortcut_last_used_action_counter = 0;
#endif
}

int input_event::get_first_input() const
{
    if( sequence.empty() ) {
        return UNKNOWN_UNICODE;
    }

    return sequence[0];
}

input_manager inp_mngr;

void input_manager::init()
{
    std::map<char, action_id> keymap;
    std::string keymap_file_loaded_from;
    std::set<action_id> unbound_keymap;
    load_keyboard_settings( keymap, keymap_file_loaded_from, unbound_keymap );
    init_keycode_mapping();
    reset_timeout();

    try {
        load( PATH_INFO::keybindings(), false );
    } catch( const JsonError &err ) {
        throw std::runtime_error( PATH_INFO::keybindings() + ": " + err.what() );
    }
    try {
        load( PATH_INFO::keybindings_vehicle(), false );
    } catch( const JsonError &err ) {
        throw std::runtime_error( PATH_INFO::keybindings_vehicle() + ": " + err.what() );
    }
    try {
        load( PATH_INFO::user_keybindings(), true );
    } catch( const JsonError &err ) {
        throw std::runtime_error( PATH_INFO::user_keybindings() + ": " + err.what() );
    }

    if( keymap_file_loaded_from.empty() || ( keymap.empty() && unbound_keymap.empty() ) ) {
        // No keymap file was loaded, or the file has no mappings and no unmappings,
        // we can skip the remaining part of the function, especially the save function
        return;
    }
    t_actions &actions = action_contexts["DEFAULTMODE"];
    std::set<action_id> touched;
    for( const std::pair<const char, action_id> &a : keymap ) {
        const std::string action_id = action_ident( a.second );
        // Put the binding from keymap either into the global context
        // (if an action with that ident already exists there - think movement keys)
        // or otherwise to the DEFAULTMODE context.
        std::string context = "DEFAULTMODE";
        if( action_contexts[default_context_id].count( action_id ) > 0 ) {
            context = default_context_id;
        } else if( touched.count( a.second ) == 0 ) {
            // Note: movement keys are somehow special as the default in keymap
            // does not contain the arrow keys, so we don't clear existing keybindings
            // for them.
            // If the keymap contains a binding for this action, erase all the
            // previously (default!) existing bindings, to only keep the bindings,
            // the user is used to
            action_contexts[action_id].clear();
            touched.insert( a.second );
        }
        add_input_for_action( action_id, context, input_event( a.first, input_event_t::keyboard_char ) );
    }
    // Unmap actions that are explicitly not mapped
    for( const auto &elem : unbound_keymap ) {
        const std::string action_id = action_ident( elem );
        actions[action_id].input_events.clear();
    }
    // Imported old bindings from old keymap file, save those to the new
    // keybindings.json file.
    try {
        save();
    } catch( std::exception &err ) {
        debugmsg( "Could not write imported keybindings: %s", err.what() );
        return;
    }
    // Finally if we did import a file, and saved it to the new keybindings
    // file, delete the old keymap file to prevent re-importing it.
    if( !keymap_file_loaded_from.empty() ) {
        remove_file( keymap_file_loaded_from );
    }
}

static constexpr int current_keybinding_version = 1;

void input_manager::load( const std::string &file_name, bool is_user_preferences )
{
    std::ifstream data_file( file_name.c_str(), std::ifstream::in | std::ifstream::binary );

    if( !data_file.good() ) {
        // Only throw if this is the first file to load, that file _must_ exist,
        // otherwise the keybindings can not be read at all.
        if( action_contexts.empty() ) {
            throw std::runtime_error( std::string( "Could not read " ) + file_name );
        }
        return;
    }

    JsonIn jsin( data_file );

    //Crawl through once and create an entry for every definition
    jsin.start_array();
    while( !jsin.end_array() ) {
        // JSON object representing the action
        JsonObject action = jsin.get_object();

        int version = current_keybinding_version;
        if( is_user_preferences ) {
            // if there isn't a "version" value it means the object was written before
            // introduction of keybinding version, which is denoted by version 0.
            version = action.get_int( "version", 0 );
        }

        const std::string type = action.get_string( "type", "keybinding" );
        if( type != "keybinding" ) {
            debugmsg( "Only objects of type 'keybinding' (not %s) should appear in the "
                      "keybindings file '%s'", type, file_name );
            continue;
        }

        const std::string action_id = action.get_string( "id" );
        const std::string context = action.get_string( "category", default_context_id );
        t_actions &actions = action_contexts[context];
        if( !is_user_preferences && action.has_member( "name" ) ) {
            // Action names are not user preferences. Some experimental builds
            // post-0.A had written action names into the user preferences
            // config file. Any names that exist in user preferences will be
            // ignored.
            action.read( "name", actions[action_id].name );
        }

        t_input_event_list events;
        for( const JsonObject keybinding : action.get_array( "bindings" ) ) {
            std::string input_method = keybinding.get_string( "input_method" );
            std::vector<input_event> new_events( 1 );
            if( input_method == "keyboard_any" ) {
                new_events.resize( 2 );
                new_events[0].type = input_event_t::keyboard_char;
                new_events[1].type = input_event_t::keyboard_code;
            } else if( input_method == "keyboard_char" || input_method == "keyboard" ) {
                new_events[0].type = input_event_t::keyboard_char;
            } else if( input_method == "keyboard_code" ) {
                new_events[0].type = input_event_t::keyboard_code;
            } else if( input_method == "gamepad" ) {
                new_events[0].type = input_event_t::gamepad;
            } else if( input_method == "mouse" ) {
                new_events[0].type = input_event_t::mouse;
            } else {
                keybinding.throw_error( "unknown input_method", "input_method" );
            }

            if( keybinding.has_member( "mod" ) ) {
                for( const JsonValue &val : keybinding.get_array( "mod" ) ) {
                    const std::string str = val;
                    keymod_t mod = keymod_t::ctrl;
                    if( str == "ctrl" ) {
                        mod = keymod_t::ctrl;
                    } else if( str == "alt" ) {
                        mod = keymod_t::alt;
                    } else if( str == "shift" ) {
                        mod = keymod_t::shift;
                    } else {
                        val.throw_error( "unknown modifier name" );
                    }
                    for( input_event &new_event : new_events ) {
                        new_event.modifiers.emplace( mod );
                    }
                }
            }

            if( keybinding.has_array( "key" ) ) {
                for( const std::string line : keybinding.get_array( "key" ) ) {
                    for( input_event &new_event : new_events ) {
                        new_event.sequence.push_back( get_keycode( new_event.type, line ) );
                    }
                }
            } else { // assume string if not array, and throw if not string
                for( input_event &new_event : new_events ) {
                    new_event.sequence.push_back(
                        get_keycode( new_event.type, keybinding.get_string( "key" ) )
                    );
                }
            }

            events.insert( events.end(), new_events.begin(), new_events.end() );
        }

        // An invariant of this class is that user-created, local keybindings
        // with an empty set of input_events do not exist in the
        // action_contexts map. In prior versions of this class, this was not
        // true, so users of experimental builds post-0.A will have empty
        // local keybindings saved in their keybindings.json config.
        //
        // To be backwards compatible with keybindings.json from prior
        // experimental builds, we will detect user-created, local keybindings
        // with empty input_events and disregard them. When keybindings are
        // later saved, these remnants won't be saved.
        if( !is_user_preferences ||
            !events.empty() ||
            context == default_context_id ||
            actions.count( action_id ) > 0 ) {
            // In case this is the second file containing user preferences,
            // this replaces the default bindings with the user's preferences.
            action_attributes &attributes = actions[action_id];
            if( is_user_preferences && version == 0 ) {
                // version 0 means the keybinding was written prior to the division
                // of `input_event_t::keyboard_char` and `input_event_t::keyboard_code`,
                // so we copy any `input_event_t::keyboard_code` event from the default
                // keybindings to be compatible with old user keybinding files.
                for( const input_event &evt : attributes.input_events ) {
                    if( evt.type == input_event_t::keyboard_code ) {
                        events.emplace_back( evt );
                    }
                }
            }
            attributes.input_events = events;
            if( action.has_member( "is_user_created" ) ) {
                attributes.is_user_created = action.get_bool( "is_user_created" );
            }
        }
    }
}

void input_manager::save()
{
    write_to_file( PATH_INFO::user_keybindings(), [&]( std::ostream & data_file ) {
        JsonOut jsout( data_file, true );

        jsout.start_array();
        for( const auto &a : action_contexts ) {
            const t_actions &actions = a.second;
            for( const auto &action : actions ) {
                const t_input_event_list &events = action.second.input_events;
                jsout.start_object();

                jsout.member( "id", action.first );
                jsout.member( "version", current_keybinding_version );
                jsout.member( "category", a.first );
                bool is_user_created = action.second.is_user_created;
                if( is_user_created ) {
                    jsout.member( "is_user_created", is_user_created );
                }

                jsout.member( "bindings" );
                jsout.start_array();
                for( const auto &event : events ) {
                    jsout.start_object();
                    switch( event.type ) {
                        case input_event_t::keyboard_char:
                            jsout.member( "input_method", "keyboard_char" );
                            break;
                        case input_event_t::keyboard_code:
                            jsout.member( "input_method", "keyboard_code" );
                            break;
                        case input_event_t::gamepad:
                            jsout.member( "input_method", "gamepad" );
                            break;
                        case input_event_t::mouse:
                            jsout.member( "input_method", "mouse" );
                            break;
                        default:
                            throw std::runtime_error( "unknown input_event_t" );
                    }

                    jsout.member( "mod" );
                    jsout.start_array();
                    for( const keymod_t mod : event.modifiers ) {
                        switch( mod ) {
                            case keymod_t::ctrl:
                                jsout.write( "ctrl" );
                                break;
                            case keymod_t::alt:
                                jsout.write( "alt" );
                                break;
                            case keymod_t::shift:
                                jsout.write( "shift" );
                                break;
                            default:
                                throw std::runtime_error( "unknown keymod_t" );
                        }
                    }
                    jsout.end_array();

                    jsout.member( "key" );
                    jsout.start_array();
                    for( size_t i = 0; i < event.sequence.size(); i++ ) {
                        jsout.write( get_keyname( event.sequence[i], event.type, true ) );
                    }
                    jsout.end_array();
                    jsout.end_object();
                }
                jsout.end_array();

                jsout.end_object();
            }
        }
        jsout.end_array();
    }, _( "key bindings configuration" ) );
}

void input_manager::add_keyboard_char_keycode_pair( int ch, const std::string &name )
{
    keyboard_char_keycode_to_keyname[ch] = name;
    keyboard_char_keyname_to_keycode[name] = ch;
}

void input_manager::add_keyboard_code_keycode_pair( const int ch, const std::string &name )
{
    keyboard_code_keycode_to_keyname[ch] = name;
    keyboard_code_keyname_to_keycode[name] = ch;
}

void input_manager::add_gamepad_keycode_pair( int ch, const std::string &name )
{
    gamepad_keycode_to_keyname[ch] = name;
    gamepad_keyname_to_keycode[name] = ch;
}

void input_manager::add_mouse_keycode_pair( const int ch, const std::string &name )
{
    mouse_keycode_to_keyname[ch] = name;
    mouse_keyname_to_keycode[name] = ch;
}

constexpr int char_key_beg = ' ';
constexpr int char_key_end = '~';

void input_manager::init_keycode_mapping()
{
    // Between space and tilde, all keys more or less map
    // to themselves(see ASCII table)
    for( char c = char_key_beg; c <= char_key_end; c++ ) {
        std::string name( 1, c );
        add_keyboard_char_keycode_pair( c, name );
        add_keyboard_code_keycode_pair( c, name );
    }

    add_keyboard_char_keycode_pair( '\t',          translate_marker_context( "key name", "TAB" ) );
    add_keyboard_char_keycode_pair( KEY_BTAB,      translate_marker_context( "key name", "BACKTAB" ) );
    add_keyboard_char_keycode_pair( ' ',           translate_marker_context( "key name", "SPACE" ) );
    add_keyboard_char_keycode_pair( KEY_UP,        translate_marker_context( "key name", "UP" ) );
    add_keyboard_char_keycode_pair( KEY_DOWN,      translate_marker_context( "key name", "DOWN" ) );
    add_keyboard_char_keycode_pair( KEY_LEFT,      translate_marker_context( "key name", "LEFT" ) );
    add_keyboard_char_keycode_pair( KEY_RIGHT,     translate_marker_context( "key name", "RIGHT" ) );
    add_keyboard_char_keycode_pair( KEY_NPAGE,     translate_marker_context( "key name", "NPAGE" ) );
    add_keyboard_char_keycode_pair( KEY_PPAGE,     translate_marker_context( "key name", "PPAGE" ) );
    add_keyboard_char_keycode_pair( KEY_ESCAPE,    translate_marker_context( "key name", "ESC" ) );
    add_keyboard_char_keycode_pair( KEY_BACKSPACE,
                                    translate_marker_context( "key name", "BACKSPACE" ) );
    add_keyboard_char_keycode_pair( KEY_HOME,      translate_marker_context( "key name", "HOME" ) );
    add_keyboard_char_keycode_pair( KEY_BREAK,     translate_marker_context( "key name", "BREAK" ) );
    add_keyboard_char_keycode_pair( KEY_END,       translate_marker_context( "key name", "END" ) );
    add_keyboard_char_keycode_pair( '\n',          translate_marker_context( "key name", "RETURN" ) );

    // function keys, as defined by ncurses
    for( int i = F_KEY_NUM_BEG; i <= F_KEY_NUM_END; i++ ) {
        // not marked for translation here, but specially handled in get_keyname so
        // it gets properly translated.
        add_keyboard_char_keycode_pair( KEY_F( i ), string_format( "F%d", i ) );
    }

    static const std::vector<std::pair<int, std::string>> keyboard_code_keycode_pair = {
        { keycode::backspace, translate_marker_context( "key name", "BACKSPACE" ) },
        { keycode::tab,       translate_marker_context( "key name", "TAB" ) },
        { keycode::return_,   translate_marker_context( "key name", "RETURN" ) },
        { keycode::escape,    translate_marker_context( "key name", "ESC" ) },
        { keycode::space,     translate_marker_context( "key name", "SPACE" ) },
        { keycode::f1,        translate_marker_context( "key name", "F1" ) },
        { keycode::f2,        translate_marker_context( "key name", "F2" ) },
        { keycode::f3,        translate_marker_context( "key name", "F3" ) },
        { keycode::f4,        translate_marker_context( "key name", "F4" ) },
        { keycode::f5,        translate_marker_context( "key name", "F5" ) },
        { keycode::f6,        translate_marker_context( "key name", "F6" ) },
        { keycode::f7,        translate_marker_context( "key name", "F7" ) },
        { keycode::f8,        translate_marker_context( "key name", "F8" ) },
        { keycode::f9,        translate_marker_context( "key name", "F9" ) },
        { keycode::f10,       translate_marker_context( "key name", "F10" ) },
        { keycode::f11,       translate_marker_context( "key name", "F11" ) },
        { keycode::f12,       translate_marker_context( "key name", "F12" ) },
        { keycode::ppage,     translate_marker_context( "key name", "PPAGE" ) },
        { keycode::home,      translate_marker_context( "key name", "HOME" ) },
        { keycode::end,       translate_marker_context( "key name", "END" ) },
        { keycode::npage,     translate_marker_context( "key name", "NPAGE" ) },
        { keycode::right,     translate_marker_context( "key name", "RIGHT" ) },
        { keycode::left,      translate_marker_context( "key name", "LEFT" ) },
        { keycode::down,      translate_marker_context( "key name", "DOWN" ) },
        { keycode::up,        translate_marker_context( "key name", "UP" ) },
        { keycode::kp_divide, translate_marker_context( "key name", "KEYPAD_DIVIDE" ) },
        { keycode::kp_multiply, translate_marker_context( "key name", "KEYPAD_MULTIPLY" ) },
        { keycode::kp_minus,  translate_marker_context( "key name", "KEYPAD_MINUS" ) },
        { keycode::kp_plus,   translate_marker_context( "key name", "KEYPAD_PLUS" ) },
        { keycode::kp_enter,  translate_marker_context( "key name", "KEYPAD_ENTER" ) },
        { keycode::kp_1,      translate_marker_context( "key name", "KEYPAD_1" ) },
        { keycode::kp_2,      translate_marker_context( "key name", "KEYPAD_2" ) },
        { keycode::kp_3,      translate_marker_context( "key name", "KEYPAD_3" ) },
        { keycode::kp_4,      translate_marker_context( "key name", "KEYPAD_4" ) },
        { keycode::kp_5,      translate_marker_context( "key name", "KEYPAD_5" ) },
        { keycode::kp_6,      translate_marker_context( "key name", "KEYPAD_6" ) },
        { keycode::kp_7,      translate_marker_context( "key name", "KEYPAD_7" ) },
        { keycode::kp_8,      translate_marker_context( "key name", "KEYPAD_8" ) },
        { keycode::kp_9,      translate_marker_context( "key name", "KEYPAD_9" ) },
        { keycode::kp_0,      translate_marker_context( "key name", "KEYPAD_0" ) },
        { keycode::kp_period, translate_marker_context( "key name", "KEYPAD_PERIOD" ) },
        { keycode::f13,       translate_marker_context( "key name", "F13" ) },
        { keycode::f14,       translate_marker_context( "key name", "F14" ) },
        { keycode::f15,       translate_marker_context( "key name", "F15" ) },
        { keycode::f16,       translate_marker_context( "key name", "F16" ) },
        { keycode::f17,       translate_marker_context( "key name", "F17" ) },
        { keycode::f18,       translate_marker_context( "key name", "F18" ) },
        { keycode::f19,       translate_marker_context( "key name", "F19" ) },
        { keycode::f20,       translate_marker_context( "key name", "F20" ) },
        { keycode::f21,       translate_marker_context( "key name", "F21" ) },
        { keycode::f22,       translate_marker_context( "key name", "F22" ) },
        { keycode::f23,       translate_marker_context( "key name", "F23" ) },
        { keycode::f24,       translate_marker_context( "key name", "F24" ) },
    };
    for( const auto &v : keyboard_code_keycode_pair ) {
        add_keyboard_code_keycode_pair( v.first, v.second );
    }

    add_gamepad_keycode_pair( JOY_LEFT,      translate_marker_context( "key name", "JOY_LEFT" ) );
    add_gamepad_keycode_pair( JOY_RIGHT,     translate_marker_context( "key name", "JOY_RIGHT" ) );
    add_gamepad_keycode_pair( JOY_UP,        translate_marker_context( "key name", "JOY_UP" ) );
    add_gamepad_keycode_pair( JOY_DOWN,      translate_marker_context( "key name", "JOY_DOWN" ) );
    add_gamepad_keycode_pair( JOY_LEFTUP,    translate_marker_context( "key name", "JOY_LEFTUP" ) );
    add_gamepad_keycode_pair( JOY_LEFTDOWN,  translate_marker_context( "key name", "JOY_LEFTDOWN" ) );
    add_gamepad_keycode_pair( JOY_RIGHTUP,   translate_marker_context( "key name", "JOY_RIGHTUP" ) );
    add_gamepad_keycode_pair( JOY_RIGHTDOWN, translate_marker_context( "key name", "JOY_RIGHTDOWN" ) );

    add_gamepad_keycode_pair( JOY_0,         translate_marker_context( "key name", "JOY_0" ) );
    add_gamepad_keycode_pair( JOY_1,         translate_marker_context( "key name", "JOY_1" ) );
    add_gamepad_keycode_pair( JOY_2,         translate_marker_context( "key name", "JOY_2" ) );
    add_gamepad_keycode_pair( JOY_3,         translate_marker_context( "key name", "JOY_3" ) );
    add_gamepad_keycode_pair( JOY_4,         translate_marker_context( "key name", "JOY_4" ) );
    add_gamepad_keycode_pair( JOY_5,         translate_marker_context( "key name", "JOY_5" ) );
    add_gamepad_keycode_pair( JOY_6,         translate_marker_context( "key name", "JOY_6" ) );
    add_gamepad_keycode_pair( JOY_7,         translate_marker_context( "key name", "JOY_7" ) );

    add_mouse_keycode_pair( MOUSE_BUTTON_LEFT,  translate_marker_context( "key name", "MOUSE_LEFT" ) );
    add_mouse_keycode_pair( MOUSE_BUTTON_RIGHT, translate_marker_context( "key name", "MOUSE_RIGHT" ) );
    add_mouse_keycode_pair( SCROLLWHEEL_UP,     translate_marker_context( "key name", "SCROLL_UP" ) );
    add_mouse_keycode_pair( SCROLLWHEEL_DOWN,   translate_marker_context( "key name", "SCROLL_DOWN" ) );
    add_mouse_keycode_pair( MOUSE_MOVE,         translate_marker_context( "key name", "MOUSE_MOVE" ) );
}

int input_manager::get_keycode( const input_event_t inp_type, const std::string &name ) const
{
    const t_name_to_key_map *map = nullptr;
    switch( inp_type ) {
        default:
            break;
        case input_event_t::keyboard_char:
            map = &keyboard_char_keyname_to_keycode;
            break;
        case input_event_t::keyboard_code:
            map = &keyboard_code_keyname_to_keycode;
            break;
        case input_event_t::gamepad:
            map = &gamepad_keyname_to_keycode;
            break;
        case input_event_t::mouse:
            map = &mouse_keyname_to_keycode;
            break;
    }
    if( map ) {
        const auto it = map->find( name );
        if( it != map->end() ) {
            return it->second;
        }
    }
    // Not found in map, try to parse as int
    if( name.compare( 0, 8, "UNKNOWN_" ) == 0 ) {
        return str_to_int( name.substr( 8 ) );
    }
    return 0;
}

std::string input_manager::get_keyname( int ch, input_event_t inp_type, bool portable ) const
{
    const t_key_to_name_map *map = nullptr;
    switch( inp_type ) {
        default:
            break;
        case input_event_t::keyboard_char:
            map = &keyboard_char_keycode_to_keyname;
            break;
        case input_event_t::keyboard_code:
            map = &keyboard_code_keycode_to_keyname;
            break;
        case input_event_t::gamepad:
            map = &gamepad_keycode_to_keyname;
            break;
        case input_event_t::mouse:
            map = &mouse_keycode_to_keyname;
            break;
    }
    if( map ) {
        const auto it = map->find( ch );
        if( it != map->end() ) {
            switch( inp_type ) {
                case input_event_t::keyboard_char:
                    if( IS_F_KEY( ch ) ) {
                        // special case it since F<num> key names are generated using loop
                        // and not marked individually for translation
                        if( portable ) {
                            return it->second;
                        } else {
                            return string_format( pgettext( "function key name", "F%d" ), F_KEY_NUM( ch ) );
                        }
                    } else if( ch >= char_key_beg && ch <= char_key_end && ch != ' ' ) {
                        // character keys except space need no translation
                        return it->second;
                    }
                    break;
                case input_event_t::keyboard_code:
                    if( ch >= char_key_beg && ch < char_key_end && ch != ' ' ) {
                        // character keys except space need no translation
                        return it->second;
                    }
                    break;
                default:
                    break;
            }
            return portable ? it->second : pgettext( "key name", it->second.c_str() );
        }
    }
    if( portable ) {
        return std::string( "UNKNOWN_" ) + int_to_str( ch );
    } else {
        return string_format( _( "unknown key %ld" ), ch );
    }
}

const std::vector<input_event> &input_manager::get_input_for_action( const std::string
        &action_descriptor, const std::string &context, bool *overwrites_default )
{
    const action_attributes &attributes = get_action_attributes( action_descriptor, context,
                                          overwrites_default );
    return attributes.input_events;
}

int input_manager::get_first_char_for_action( const std::string &action_descriptor,
        const std::string &context )
{
    std::vector<input_event> input_events = get_input_for_action( action_descriptor, context );
    return input_events.empty() ? 0 : input_events[0].get_first_input();
}

const action_attributes &input_manager::get_action_attributes(
    const std::string &action_id,
    const std::string &context,
    bool *overwrites_default )
{

    if( context != default_context_id ) {
        // Check if the action exists in the provided context
        const t_action_contexts::const_iterator action_context = action_contexts.find( context );
        if( action_context != action_contexts.end() ) {
            const t_actions::const_iterator action = action_context->second.find( action_id );
            if( action != action_context->second.end() ) {
                if( overwrites_default ) {
                    *overwrites_default = true;
                }

                return action->second;
            }
        }
    }

    // If not, we use the default binding.
    if( overwrites_default ) {
        *overwrites_default = false;
    }

    t_actions &default_action_context = action_contexts[default_context_id];
    const t_actions::const_iterator default_action = default_action_context.find( action_id );
    if( default_action == default_action_context.end() ) {
        // A new action is created in the event that the requested action is
        // not in the keybindings configuration e.g. the entry is missing.
        default_action_context[action_id].name = get_default_action_name( action_id );
    }

    return default_action_context[action_id];
}

translation input_manager::get_default_action_name( const std::string &action_id ) const
{
    const t_action_contexts::const_iterator default_action_context = action_contexts.find(
                default_context_id );
    if( default_action_context == action_contexts.end() ) {
        return no_translation( action_id );
    }

    const t_actions::const_iterator default_action = default_action_context->second.find( action_id );
    if( default_action != default_action_context->second.end() ) {
        return default_action->second.name;
    } else {
        return no_translation( action_id );
    }
}

input_manager::t_input_event_list &input_manager::get_or_create_event_list(
    const std::string &action_descriptor, const std::string &context )
{
    // A new context is created in the event that the user creates a local
    // keymapping in a context that doesn't yet exist e.g. a context without
    // any pre-existing keybindings.
    t_actions &actions = action_contexts[context];

    // A new action is created in the event that the user creates a local
    // keymapping that masks a global one.
    if( actions.find( action_descriptor ) == actions.end() ) {
        action_attributes &attributes = actions[action_descriptor];
        attributes.name = get_default_action_name( action_descriptor );
        attributes.is_user_created = true;
    }

    return actions[action_descriptor].input_events;
}

void input_manager::remove_input_for_action(
    const std::string &action_descriptor, const std::string &context )
{
    const t_action_contexts::iterator action_context = action_contexts.find( context );
    if( action_context != action_contexts.end() ) {
        t_actions &actions = action_context->second;
        t_actions::iterator action = actions.find( action_descriptor );
        if( action != actions.end() ) {
            if( action->second.is_user_created ) {
                // Since this is a user created hotkey, remove it so that the
                // user will fallback to the hotkey in the default context.
                actions.erase( action );
            } else {
                // If a context no longer has any keybindings remaining for an action but
                // there's an attempt to remove bindings anyway, presumably the user wants
                // to fully remove the binding from that context.
                if( action->second.input_events.empty() ) {
                    actions.erase( action );
                } else {
                    action->second.input_events.clear();
                }
            }
        }
    }
}

void input_manager::add_input_for_action(
    const std::string &action_descriptor, const std::string &context, const input_event &event )
{
    t_input_event_list &events = get_or_create_event_list( action_descriptor, context );
    for( auto &events_a : events ) {
        if( events_a == event ) {
            return;
        }
    }
    events.push_back( event );
}

bool input_context::action_uses_input( const std::string &action_id,
                                       const input_event &event ) const
{
    const auto &events = inp_mngr.get_action_attributes( action_id, category ).input_events;
    return std::find( events.begin(), events.end(), event ) != events.end();
}

std::string input_context::get_conflicts( const input_event &event ) const
{
    return enumerate_as_string( registered_actions.begin(), registered_actions.end(),
    [ this, &event ]( const std::string & action ) {
        return action_uses_input( action, event ) ? get_action_name( action ) : std::string();
    } );
}

void input_context::clear_conflicting_keybindings( const input_event &event )
{
    // The default context is always included to cover cases where the same
    // keybinding exists for the same action in both the global and local
    // contexts.
    input_manager::t_actions &default_actions = inp_mngr.action_contexts[default_context_id];
    input_manager::t_actions &category_actions = inp_mngr.action_contexts[category];

    for( const auto &registered_action : registered_actions ) {
        input_manager::t_actions::iterator default_action = default_actions.find( registered_action );
        input_manager::t_actions::iterator category_action = category_actions.find( registered_action );
        if( default_action != default_actions.end() ) {
            std::vector<input_event> &events = default_action->second.input_events;
            events.erase( std::remove( events.begin(), events.end(), event ), events.end() );
        }
        if( category_action != category_actions.end() ) {
            std::vector<input_event> &events = category_action->second.input_events;
            events.erase( std::remove( events.begin(), events.end(), event ), events.end() );
        }
    }
}

const std::string CATA_ERROR = "ERROR";
const std::string ANY_INPUT = "ANY_INPUT";
const std::string HELP_KEYBINDINGS = "HELP_KEYBINDINGS";
const std::string COORDINATE = "COORDINATE";
const std::string TIMEOUT = "TIMEOUT";

const std::string &input_context::input_to_action( const input_event &inp ) const
{
    for( auto &elem : registered_actions ) {
        const std::string &action = elem;
        const std::vector<input_event> &check_inp = inp_mngr.get_input_for_action( action, category );

        // Does this action have our queried input event in its keybindings?
        for( auto &check_inp_i : check_inp ) {
            if( check_inp_i == inp ) {
                return action;
            }
        }
    }
    return CATA_ERROR;
}

#if defined(__ANDROID__)
std::list<input_context *> input_context::input_context_stack;

void input_context::register_manual_key( manual_key mk )
{
    // Prevent duplicates
    for( const manual_key &manual_key : registered_manual_keys )
        if( manual_key.key == mk.key ) {
            return;
        }

    registered_manual_keys.push_back( mk );
}

void input_context::register_manual_key( int key, const std::string text )
{
    // Prevent duplicates
    for( const manual_key &manual_key : registered_manual_keys )
        if( manual_key.key == key ) {
            return;
        }

    registered_manual_keys.push_back( manual_key( key, text ) );
}
#endif

void input_context::register_action( const std::string &action_descriptor )
{
    register_action( action_descriptor, translation() );
}

void input_context::register_action( const std::string &action_descriptor, const translation &name )
{
    if( action_descriptor == "ANY_INPUT" ) {
        registered_any_input = true;
    } else if( action_descriptor == "COORDINATE" ) {
        handling_coordinate_input = true;
    }

    registered_actions.push_back( action_descriptor );
    if( !name.empty() ) {
        action_name_overrides[action_descriptor] = name;
    }
}

std::vector<char> input_context::keys_bound_to( const std::string &action_descriptor,
        const bool restrict_to_printable ) const
{
    std::vector<char> result;
    const std::vector<input_event> &events = inp_mngr.get_input_for_action( action_descriptor,
            category );
    for( const auto &events_event : events ) {
        // Ignore multi-key input and non-keyboard input
        // TODO: fix for Unicode.
        if( events_event.type == input_event_t::keyboard_char && events_event.sequence.size() == 1 ) {
            if( !restrict_to_printable || ( events_event.sequence.front() < 0xFF &&
                                            isprint( events_event.sequence.front() ) ) ) {
                result.push_back( static_cast<char>( events_event.sequence.front() ) );
            }
        }
    }
    return result;
}

std::string input_context::key_bound_to( const std::string &action_descriptor, const size_t index,
        const bool restrict_to_printable ) const
{
    const auto bound_keys = keys_bound_to( action_descriptor, restrict_to_printable );
    return bound_keys.size() > index ? std::string( 1, bound_keys[index] ) : "";
}

std::string input_context::get_available_single_char_hotkeys( std::string requested_keys )
{
    for( const auto &registered_action : registered_actions ) {

        const std::vector<input_event> &events = inp_mngr.get_input_for_action( registered_action,
                category );
        for( const auto &events_event : events ) {
            // Only consider keyboard events without modifiers
            if( events_event.type == input_event_t::keyboard_char && events_event.modifiers.empty() ) {
                requested_keys.erase( std::remove_if( requested_keys.begin(), requested_keys.end(),
                                                      ContainsPredicate<std::vector<int>, char>(
                                                              events_event.sequence ) ),
                                      requested_keys.end() );
            }
        }
    }

    return requested_keys;
}

const input_context::input_event_filter input_context::disallow_lower_case =
[]( const input_event &evt ) -> bool {
    return evt.type != input_event_t::keyboard_char ||
    // std::lower from <cctype> is undefined outside unsigned char range
    // and std::lower from <locale> may throw bad_cast for some locales
    evt.get_first_input() < 'a' || evt.get_first_input() > 'z';
};

const input_context::input_event_filter input_context::allow_all_keys =
[]( const input_event & ) -> bool {
    return true;
};

static const std::vector<std::pair<keymod_t, translation>> keymod_desc = {
    { keymod_t::ctrl,  to_translation( "key modifier", "CTRL-" ) },
    { keymod_t::alt,   to_translation( "key modifier", "ALT-" ) },
    { keymod_t::shift, to_translation( "key modifier", "SHIFT-" ) },
};

std::string input_context::get_desc( const std::string &action_descriptor,
                                     const unsigned int max_limit,
                                     const input_context::input_event_filter &evt_filter ) const
{
    if( action_descriptor == "ANY_INPUT" ) {
        return "(*)"; // * for wildcard
    }

    bool is_local = false;
    const std::vector<input_event> &events = inp_mngr.get_input_for_action( action_descriptor,
            category, &is_local );

    if( events.empty() ) {
        return is_local ? _( "Unbound locally!" ) : _( "Unbound globally!" );
    }

    std::vector<input_event> inputs_to_show;
    for( auto &events_i : events ) {
        const input_event &event = events_i;

        if( is_event_type_enabled( event.type ) && evt_filter( event ) ) {
            inputs_to_show.push_back( event );
        }

        if( max_limit > 0 && inputs_to_show.size() == max_limit ) {
            break;
        }
    }

    if( inputs_to_show.empty() ) {
        return pgettext( "keybinding", "Disabled" );
    }

    std::string rval;
    for( size_t i = 0; i < inputs_to_show.size(); ++i ) {
        // test in fixed order to generate consistent description
        for( const auto &v : keymod_desc ) {
            if( inputs_to_show[i].modifiers.count( v.first ) ) {
                rval += v.second.translated();
            }
        }
        for( size_t j = 0; j < inputs_to_show[i].sequence.size(); ++j ) {
            rval += inp_mngr.get_keyname( inputs_to_show[i].sequence[j], inputs_to_show[i].type );
        }

        // We're generating a list separated by "," and "or"
        if( i + 2 == inputs_to_show.size() ) {
            rval += _( " or " );
        } else if( i + 1 < inputs_to_show.size() ) {
            rval += ", ";
        }
    }
    return rval;
}

std::string input_context::get_desc( const std::string &action_descriptor,
                                     const std::string &text,
                                     const input_context::input_event_filter &evt_filter ) const
{
    if( action_descriptor == "ANY_INPUT" ) {
        // \u00A0 is the non-breaking space
        //~ keybinding description for anykey
        return string_format( pgettext( "keybinding", "[any]\u00A0%s" ), text );
    }

    const auto &events = inp_mngr.get_input_for_action( action_descriptor, category );

    bool na = true;
    for( const auto &evt : events ) {
        if( is_event_type_enabled( evt.type ) && evt_filter( evt ) ) {
            na = false;
            if( ( evt.type == input_event_t::keyboard_char || evt.type == input_event_t::keyboard_code ) &&
                evt.modifiers.empty() && evt.sequence.size() == 1 ) {
                const int ch = evt.get_first_input();
                if( ch > ' ' && ch <= '~' ) {
                    const std::string key = utf32_to_utf8( ch );
                    const auto pos = ci_find_substr( text, key );
                    if( pos >= 0 ) {
                        return text.substr( 0, pos ) + "(" + key + ")" + text.substr( pos + key.size() );
                    }
                }
            }
        }
    }

    if( na ) {
        //~ keybinding description for unbound or disabled keys
        return string_format( pgettext( "keybinding", "[n/a]\u00A0%s" ), text );
    } else {
        //~ keybinding description for bound keys
        return string_format( pgettext( "keybinding", "[%s]\u00A0%s" ),
                              get_desc( action_descriptor, 1, evt_filter ), text );
    }
}

std::string input_context::describe_key_and_name( const std::string &action_descriptor,
        const input_context::input_event_filter &evt_filter ) const
{
    return get_desc( action_descriptor, get_action_name( action_descriptor ), evt_filter );
}

const std::string &input_context::handle_input()
{
    return handle_input( timeout );
}

const std::string &input_context::handle_input( const int timeout )
{
    const auto old_timeout = inp_mngr.get_timeout();
    if( timeout >= 0 ) {
        inp_mngr.set_timeout( timeout );
    }
    next_action.type = input_event_t::error;
    const std::string *result = &CATA_ERROR;
    while( true ) {
        next_action = inp_mngr.get_input_event( preferred_keyboard_mode );
        if( next_action.type == input_event_t::timeout ) {
            result = &TIMEOUT;
            break;
        }

        const std::string &action = input_to_action( next_action );

        // Special help action
        if( action == "HELP_KEYBINDINGS" ) {
            inp_mngr.reset_timeout();
            display_menu();
            inp_mngr.set_timeout( timeout );
            result = &HELP_KEYBINDINGS;
            break;
        }

        if( next_action.type == input_event_t::mouse ) {
            if( !handling_coordinate_input && action == CATA_ERROR ) {
                continue; // Ignore this mouse input.
            }

            coordinate_input_received = true;
            coordinate = next_action.mouse_pos;
        } else {
            coordinate_input_received = false;
        }

        if( action != CATA_ERROR ) {
            result = &action;
            break;
        }

        // If we registered to receive any input, return ANY_INPUT
        // to signify that an unregistered key was pressed.
        if( registered_any_input ) {
            result = &ANY_INPUT;
            break;
        }

        // If it's an invalid key, just keep looping until the user
        // enters something proper.
    }
    inp_mngr.set_timeout( old_timeout );
    return *result;
}

void input_context::register_directions()
{
    register_cardinal();
    register_action( "LEFTUP" );
    register_action( "LEFTDOWN" );
    register_action( "RIGHTUP" );
    register_action( "RIGHTDOWN" );
}

void input_context::register_updown()
{
    register_action( "UP" );
    register_action( "DOWN" );
}

void input_context::register_leftright()
{
    register_action( "LEFT" );
    register_action( "RIGHT" );
}

void input_context::register_cardinal()
{
    register_updown();
    register_leftright();
}

// dx and dy are -1, 0, or +1. Rotate the indicated direction 1/8 turn clockwise.
void rotate_direction_cw( int &dx, int &dy )
{
    // convert to
    // 0 1 2
    // 3 4 5
    // 6 7 8
    int dir_num = ( dy + 1 ) * 3 + dx + 1;
    // rotate to
    // 1 2 5
    // 0 4 8
    // 3 6 7
    static const std::array<int, 9> rotate_direction_vec = {{ 1, 2, 5, 0, 4, 8, 3, 6, 7 }};
    dir_num = rotate_direction_vec[dir_num];
    // convert back to -1,0,+1
    dx = dir_num % 3 - 1;
    dy = dir_num / 3 - 1;
}

cata::optional<tripoint> input_context::get_direction( const std::string &action ) const
{
    static const auto noop = static_cast<tripoint( * )( tripoint )>( []( tripoint p ) {
        return p;
    } );
    static const auto rotate = static_cast<tripoint( * )( tripoint )>( []( tripoint p ) {
        rotate_direction_cw( p.x, p.y );
        return p;
    } );
    const auto transform = iso_mode && tile_iso && use_tiles ? rotate : noop;

    if( action == "UP" ) {
        return transform( tripoint_north );
    } else if( action == "DOWN" ) {
        return transform( tripoint_south );
    } else if( action == "LEFT" ) {
        return transform( tripoint_west );
    } else if( action == "RIGHT" ) {
        return transform( tripoint_east );
    } else if( action == "LEFTUP" ) {
        return transform( tripoint_north_west );
    } else if( action == "RIGHTUP" ) {
        return transform( tripoint_north_east );
    } else if( action == "LEFTDOWN" ) {
        return transform( tripoint_south_west );
    } else if( action == "RIGHTDOWN" ) {
        return transform( tripoint_south_east );
    } else {
        return cata::nullopt;
    }
}

// Custom set of hotkeys that explicitly don't include the hardcoded
// alternative hotkeys, which mustn't be included so that the hardcoded
// hotkeys do not show up beside entries within the window.
const std::string display_help_hotkeys =
    "abcdefghijkpqrstuvwxyzABCDEFGHIJKLMNOPQRSTUVWXYZ0123456789:;'\",/<>?!@#$%^&*()_[]\\{}|`~";

action_id input_context::display_menu( const bool permit_execute_action )
{
    action_id action_to_execute = ACTION_NULL;

    // Shamelessly stolen from help.cpp
    input_context ctxt( "HELP_KEYBINDINGS", keyboard_mode::keychar );
    ctxt.register_action( "UP", to_translation( "Scroll up" ) );
    ctxt.register_action( "DOWN", to_translation( "Scroll down" ) );
    ctxt.register_action( "PAGE_DOWN" );
    ctxt.register_action( "PAGE_UP" );
    ctxt.register_action( "REMOVE" );
    ctxt.register_action( "ADD_LOCAL" );
    ctxt.register_action( "ADD_GLOBAL" );
    ctxt.register_action( "EXECUTE" );
    ctxt.register_action( "QUIT" );
    ctxt.register_action( "ANY_INPUT" );

    if( category != "HELP_KEYBINDINGS" ) {
        // avoiding inception!
        ctxt.register_action( "HELP_KEYBINDINGS" );
    }

    std::string hotkeys = ctxt.get_available_single_char_hotkeys( display_help_hotkeys );

    ui_adaptor ui;
    int width = 0;
    int height = 0;
    catacurses::window w_help;
    size_t display_height = 0;
    size_t legwidth = 0;
    string_input_popup spopup;
    const auto recalc_size = [&]( ui_adaptor & ui ) {
        int maxwidth = std::max( FULL_SCREEN_WIDTH, TERMX );
        width = min( 80, maxwidth );
        int maxheight = std::max( FULL_SCREEN_HEIGHT, TERMY );
        height = min( maxheight, static_cast<int>( hotkeys.size() ) + LEGEND_HEIGHT + BORDER_SPACE );

        w_help = catacurses::newwin( height - 2, width - 2,
                                     point( maxwidth / 2 - width / 2, maxheight / 2 - height / 2 ) );
        // height of the area usable for display of keybindings, excludes headers & borders
        display_height = height - LEGEND_HEIGHT - BORDER_SPACE; // -2 for the border
        // width of the legend
        legwidth = width - 4 - BORDER_SPACE;
        spopup.window( w_help, point( 4, 8 ), legwidth )
        .max_length( legwidth )
        .context( ctxt );
        ui.position_from_window( w_help );
    };
    recalc_size( ui );
    ui.on_screen_resize( recalc_size );

    // has the user changed something?
    bool changed = false;
    // keybindings before the user changed anything.
    input_manager::t_action_contexts old_action_contexts( inp_mngr.action_contexts );
    // current status: adding/removing/executing/showing keybindings
    enum { s_remove, s_add, s_add_global, s_execute, s_show } status = s_show;
    // copy of registered_actions, but without the ANY_INPUT and COORDINATE, which should not be shown
    std::vector<std::string> org_registered_actions( registered_actions );
    org_registered_actions.erase( std::remove_if( org_registered_actions.begin(),
                                  org_registered_actions.end(),
    []( const std::string & a ) {
        return a == ANY_INPUT || a == COORDINATE;
    } ), org_registered_actions.end() );

    // colors of the keybindings
    static const nc_color global_key = c_light_gray;
    static const nc_color local_key = c_light_green;
    static const nc_color unbound_key = c_light_red;
    // (vertical) scroll offset
    size_t scroll_offset = 0;
    // keybindings help
    std::string legend;
    legend += colorize( _( "Unbound keys" ), unbound_key ) + "\n";
    legend += colorize( _( "Keybinding active only on this screen" ), local_key ) + "\n";
    legend += colorize( _( "Keybinding active globally" ), global_key ) + "\n";
    legend += _( "Press - to remove keybinding\nPress + to add local keybinding\nPress = to add global keybinding\n" );
    if( permit_execute_action ) {
        legend += _( "Press . to execute action\n" );
    }

    std::vector<std::string> filtered_registered_actions = org_registered_actions;
    std::string filter_phrase;
    std::string action;
    int raw_input_char = 0;

    const auto redraw = [&]( const ui_adaptor & ) {
        werase( w_help );
        draw_border( w_help, BORDER_COLOR, _( "Keybindings" ), c_light_red );
        draw_scrollbar( w_help, scroll_offset, display_height,
                        filtered_registered_actions.size(), point( 0, 10 ), c_white, true );
        fold_and_print( w_help, point( 2, 1 ), legwidth, c_white, legend );

        for( size_t i = 0; i + scroll_offset < filtered_registered_actions.size() &&
             i < display_height; i++ ) {
            const std::string &action_id = filtered_registered_actions[i + scroll_offset];

            bool overwrite_default;
            const action_attributes &attributes = inp_mngr.get_action_attributes( action_id, category,
                                                  &overwrite_default );

            char invlet;
            if( i < hotkeys.size() ) {
                invlet = hotkeys[i];
            } else {
                invlet = ' ';
            }

            if( status == s_add_global && overwrite_default ) {
                // We're trying to add a global, but this action has a local
                // defined, so gray out the invlet.
                mvwprintz( w_help, point( 2, i + 10 ), c_dark_gray, "%c ", invlet );
            } else if( status == s_add || status == s_add_global ) {
                mvwprintz( w_help, point( 2, i + 10 ), c_light_blue, "%c ", invlet );
            } else if( status == s_remove ) {
                mvwprintz( w_help, point( 2, i + 10 ), c_light_blue, "%c ", invlet );
            } else if( status == s_execute ) {
                mvwprintz( w_help, point( 2, i + 10 ), c_white, "%c ", invlet );
            } else {
                mvwprintz( w_help, point( 2, i + 10 ), c_blue, "  " );
            }
            nc_color col;
            if( attributes.input_events.empty() ) {
                col = unbound_key;
            } else if( overwrite_default ) {
                col = local_key;
            } else {
                col = global_key;
            }
            mvwprintz( w_help, point( 4, i + 10 ), col, "%s:", get_action_name( action_id ) );
            mvwprintz( w_help, point( 52, i + 10 ), col, "%s", get_desc( action_id ) );
        }

        // spopup.query_string() will call wnoutrefresh( w_help )
        spopup.text( filter_phrase );
        spopup.query_string( false, true );
    };
    ui.on_redraw( redraw );

    while( true ) {
        ui_manager::redraw();

        if( status == s_show ) {
            filter_phrase = spopup.query_string( false );
            action = ctxt.input_to_action( ctxt.get_raw_input() );
        } else {
            action = ctxt.handle_input();
        }
        raw_input_char = ctxt.get_raw_input().get_first_input();

        filtered_registered_actions = filter_strings_by_phrase( org_registered_actions, filter_phrase );
        if( scroll_offset > filtered_registered_actions.size() ) {
            scroll_offset = 0;
        }

        if( filtered_registered_actions.empty() && action != "QUIT" ) {
            continue;
        }

        // In addition to the modifiable hotkeys, we also check for hardcoded
        // keys, e.g. '+', '-', '=', '.' in order to prevent the user from
        // entering an unrecoverable state.
        if( action == "ADD_LOCAL" || raw_input_char == '+' ) {
            status = s_add;
        } else if( action == "ADD_GLOBAL" || raw_input_char == '=' ) {
            status = s_add_global;
        } else if( action == "REMOVE" || raw_input_char == '-' ) {
            status = s_remove;
        } else if( ( action == "EXECUTE" || raw_input_char == '.' ) && permit_execute_action ) {
            status = s_execute;
        } else if( action == "ANY_INPUT" ) {
            const size_t hotkey_index = hotkeys.find_first_of( raw_input_char );
            if( hotkey_index == std::string::npos ) {
                continue;
            }
            const size_t action_index = hotkey_index + scroll_offset;
            if( action_index >= filtered_registered_actions.size() ) {
                continue;
            }
            const std::string &action_id = filtered_registered_actions[action_index];

            // Check if this entry is local or global.
            bool is_local = false;
            const action_attributes &actions = inp_mngr.get_action_attributes( action_id, category, &is_local );
            bool is_empty = actions.input_events.empty();
            const std::string name = get_action_name( action_id );

            // We don't want to completely delete a global context entry.
            // Only attempt removal for a local context, or when there's
            // bindings for the default context.
            if( status == s_remove && ( is_local || !is_empty ) ) {
                if( !get_option<bool>( "QUERY_KEYBIND_REMOVAL" ) || query_yn( is_local &&
                        is_empty ? _( "Reset to global bindings for %s?" ) : _( "Clear keys for %s?" ), name ) ) {

                    // If it's global, reset the global actions.
                    std::string category_to_access = category;
                    if( !is_local ) {
                        category_to_access = default_context_id;
                    }

                    inp_mngr.remove_input_for_action( action_id, category_to_access );
                    changed = true;
                }
            } else if( status == s_add_global && is_local ) {
                // Disallow adding global actions to an action that already has a local defined.
                popup( _( "There are already local keybindings defined for this action, please remove them first." ) );
            } else if( status == s_add || status == s_add_global ) {
                const input_event new_event = query_popup()
                                              .preferred_keyboard_mode( preferred_keyboard_mode )
                                              .message( _( "New key for %s" ), name )
                                              .allow_anykey( true )
                                              .query()
                                              .evt;

                if( action_uses_input( action_id, new_event ) ) {
                    popup_getkey( _( "This key is already used for %s." ), name );
                    status = s_show;
                    continue;
                }

                const std::string conflicts = get_conflicts( new_event );
                const bool has_conflicts = !conflicts.empty();
                bool resolve_conflicts = false;

                if( has_conflicts ) {
                    resolve_conflicts = query_yn(
                                            _( "This key conflicts with %s. Remove this key from the conflicting command(s), and continue?" ),
                                            conflicts.c_str() );
                }

                if( !has_conflicts || resolve_conflicts ) {
                    if( resolve_conflicts ) {
                        clear_conflicting_keybindings( new_event );
                    }

                    // We might be adding a local or global action.
                    std::string category_to_access = category;
                    if( status == s_add_global ) {
                        category_to_access = default_context_id;
                    }

                    inp_mngr.add_input_for_action( action_id, category_to_access, new_event );
                    changed = true;
                }
            } else if( status == s_execute && permit_execute_action ) {
                action_to_execute = look_up_action( action_id );
                break;
            }
            status = s_show;
        } else if( action == "DOWN" ) {
            if( filtered_registered_actions.size() > display_height &&
                scroll_offset < filtered_registered_actions.size() - display_height ) {
                scroll_offset++;
            }
        } else if( action == "UP" ) {
            if( scroll_offset > 0 ) {
                scroll_offset--;
            }
        } else if( action == "PAGE_DOWN" ) {
            if( scroll_offset + display_height < filtered_registered_actions.size() ) {
                scroll_offset += std::min( display_height, filtered_registered_actions.size() -
                                           display_height - scroll_offset );
            } else if( filtered_registered_actions.size() > display_height ) {
                scroll_offset = 0;
            }
        } else if( action == "PAGE_UP" ) {
            if( scroll_offset >= display_height ) {
                scroll_offset -= display_height;
            } else if( scroll_offset > 0 ) {
                scroll_offset = 0;
            } else if( filtered_registered_actions.size() > display_height ) {
                scroll_offset = filtered_registered_actions.size() - display_height;
            }
        } else if( action == "QUIT" ) {
            if( status != s_show ) {
                status = s_show;
            } else {
                break;
            }
        } else if( action == "HELP_KEYBINDINGS" ) {
            // update available hotkeys in case they've changed
            hotkeys = ctxt.get_available_single_char_hotkeys( display_help_hotkeys );
        }
    }

    if( changed && query_yn( _( "Save changes?" ) ) ) {
        try {
            inp_mngr.save();
            get_help().load();
        } catch( std::exception &err ) {
            popup( _( "saving keybindings failed: %s" ), err.what() );
        }
    } else if( changed ) {
        inp_mngr.action_contexts.swap( old_action_contexts );
    }

    return action_to_execute;
}

input_event input_context::get_raw_input()
{
    return next_action;
}

int input_manager::get_previously_pressed_key() const
{
    return previously_pressed_key;
}

void input_manager::wait_for_any_key()
{
#if defined(__ANDROID__)
    input_context ctxt( "WAIT_FOR_ANY_KEY", keyboard_mode::keycode );
#endif
    while( true ) {
        const input_event evt = inp_mngr.get_input_event( keyboard_mode::keycode );
        switch( evt.type ) {
            case input_event_t::keyboard_char:
                if( !evt.sequence.empty() ) {
                    return;
                }
                break;
            case input_event_t::keyboard_code:
                return;
            // errors are accepted as well to avoid an infinite loop
            case input_event_t::error:
                return;
            default:
                break;
        }
    }
}

#if !(defined(TILES) || defined(_WIN32))
// Also specify that we don't have a gamepad plugged in.
bool gamepad_available()
{
    return false;
}

cata::optional<tripoint> input_context::get_coordinates( const catacurses::window &capture_win )
{
    if( !coordinate_input_received ) {
        return cata::nullopt;
    }
    const point view_size( getmaxx( capture_win ), getmaxy( capture_win ) );
    const point win_min( getbegx( capture_win ),
                         getbegy( capture_win ) );
    const half_open_rectangle<point> win_bounds( win_min, win_min + view_size );
    if( !win_bounds.contains( coordinate ) ) {
        return cata::nullopt;
    }

    point view_offset;
    if( capture_win == g->w_terrain ) {
        view_offset = g->ter_view_p.xy();
    }

    const point p = view_offset - ( view_size / 2 - coordinate );
    return tripoint( p, get_map().get_abs_sub().z );
}
#endif

cata::optional<point> input_context::get_coordinates_text( const catacurses::window
        &capture_win ) const
{
#if !defined( TILES )
    ( void ) capture_win;
    return cata::nullopt;
#else
    if( !coordinate_input_received ) {
        return cata::nullopt;
    }
    const window_dimensions dim = get_window_dimensions( capture_win );
    const int &fw = dim.scaled_font_size.x;
    const int &fh = dim.scaled_font_size.y;
    const point &win_min = dim.window_pos_pixel;
    const point screen_pos = coordinate - win_min;
    const point selected( divide_round_down( screen_pos.x, fw ),
                          divide_round_down( screen_pos.y, fh ) );
    return selected;
}

std::string input_context::get_action_name( const std::string &action_id ) const
{
    // 1) Check action name overrides specific to this input_context
    const auto action_name_override =
        action_name_overrides.find( action_id );
    if( action_name_override != action_name_overrides.end() ) {
        return action_name_override->second.translated();
    }

    // 2) Check if the hotkey has a name
    const action_attributes &attributes = inp_mngr.get_action_attributes( action_id, category );
    if( !attributes.name.empty() ) {
        return attributes.name.translated();
    }

    // 3) If the hotkey has no name, the user has created a local hotkey in
    // this context that is masking the global hotkey. Fallback to the global
    // hotkey's name.
    const action_attributes &default_attributes = inp_mngr.get_action_attributes( action_id,
            default_context_id );
    if( !default_attributes.name.empty() ) {
        return default_attributes.name.translated();
    }

    // 4) Unable to find suitable name. Keybindings configuration likely borked
    return action_id;
}

// (Press X (or Y)|Try) to Z
std::string input_context::press_x( const std::string &action_id ) const
{
    return press_x( action_id, _( "Press " ), "", _( "Try" ) );
}

std::string input_context::press_x( const std::string &action_id, const std::string &key_bound,
                                    const std::string &key_unbound ) const
{
    return press_x( action_id, key_bound, "", key_unbound );
}

// TODO: merge this with input_context::get_desc
std::string input_context::press_x( const std::string &action_id, const std::string &key_bound_pre,
                                    const std::string &key_bound_suf, const std::string &key_unbound ) const
{
    if( action_id == "ANY_INPUT" ) {
        return _( "any key" );
    }
    if( action_id == "COORDINATE" ) {
        return _( "mouse movement" );
    }
    input_manager::t_input_event_list events = inp_mngr.get_input_for_action( action_id, category );
    events.erase( std::remove_if( events.begin(), events.end(), [this]( const input_event & evt ) {
        return !is_event_type_enabled( evt.type );
    } ), events.end() );
    if( events.empty() ) {
        return key_unbound;
    }
    std::string keyed = key_bound_pre;
    for( size_t j = 0; j < events.size(); j++ ) {
        // test in fixed order to generate consistent description
        for( const auto &v : keymod_desc ) {
            if( events[j].modifiers.count( v.first ) ) {
                keyed += v.second.translated();
            }
        }
        for( size_t k = 0; k < events[j].sequence.size(); ++k ) {
            keyed += inp_mngr.get_keyname( events[j].sequence[k], events[j].type );
        }
        if( j + 1 < events.size() ) {
            keyed += _( " or " );
        }
    }
    keyed += key_bound_suf;
    return keyed;
}

void input_context::set_iso( bool mode )
{
    iso_mode = mode;
}

std::vector<std::string> input_context::filter_strings_by_phrase(
    const std::vector<std::string> &strings, const std::string &phrase ) const
{
    std::vector<std::string> filtered_strings;

    for( auto &str : strings ) {
        if( lcmatch( remove_color_tags( get_action_name( str ) ), phrase ) ) {
            filtered_strings.push_back( str );
        }
    }

    return filtered_strings;
}

void input_context::set_edittext( const std::string &s )
{
    edittext = s;
}

std::string input_context::get_edittext()
{
    return edittext;
}

void input_context::set_timeout( int val )
{
    timeout = val;
}

void input_context::reset_timeout()
{
    timeout = -1;
}
<<<<<<< HEAD
#endif
=======

bool input_context::is_event_type_enabled( const input_event_t type ) const
{
    switch( type ) {
        case input_event_t::error:
            return false;
        case input_event_t::timeout:
            return true;
        case input_event_t::keyboard_char:
            return preferred_keyboard_mode == keyboard_mode::keychar || !is_keycode_mode_supported();
        case input_event_t::keyboard_code:
            return preferred_keyboard_mode == keyboard_mode::keycode && is_keycode_mode_supported();
        case input_event_t::gamepad:
            return gamepad_available();
        case input_event_t::mouse:
            return true;
    }
    return true;
}
>>>>>>> 7e17b108
<|MERGE_RESOLUTION|>--- conflicted
+++ resolved
@@ -1685,9 +1685,6 @@
 {
     timeout = -1;
 }
-<<<<<<< HEAD
-#endif
-=======
 
 bool input_context::is_event_type_enabled( const input_event_t type ) const
 {
@@ -1706,5 +1703,4 @@
             return true;
     }
     return true;
-}
->>>>>>> 7e17b108
+}