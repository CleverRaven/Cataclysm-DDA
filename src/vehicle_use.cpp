--- conflicted
+++ resolved
@@ -818,7 +818,6 @@
                                             name );
     }
 
-<<<<<<< HEAD
     result.set_var( "weight", to_milligram( weight ) );
     result.set_var( "volume", volume / units::legacy_volume_factor );
     result.set_var( "name", string_format( _( "folded %s" ), name ) );
@@ -831,11 +830,8 @@
 
 bool vehicle::fold_up()
 {
-    if( g->u.controlling_vehicle ) {
-=======
     avatar &player_character = get_avatar();
     if( player_character.controlling_vehicle ) {
->>>>>>> 7cfde511
         add_msg( m_warning,
                  _( "As the pitiless metal bars close on your nether regions, you reconsider trying to fold the %s while riding it." ),
                  name );
@@ -867,21 +863,7 @@
         add_msg( _( "You let go of %s as you fold it." ), name );
     }
 
-<<<<<<< HEAD
-=======
-    std::string itype_id = "folding_bicycle";
-    for( const auto &elem : tags ) {
-        if( elem.compare( 0, 12, "convertible:" ) == 0 ) {
-            itype_id = elem.substr( 12 );
-            break;
-        }
-    }
-
-    // create a folding [non]bicycle item
-    item bicycle( can_be_folded ? "generic_folded_vehicle" : "folding_bicycle", calendar::turn );
-
     map &here = get_map();
->>>>>>> 7cfde511
     // Drop stuff in containers on ground
     for( const vpart_reference &vp : get_any_parts( "CARGO" ) ) {
         const size_t p = vp.part_index();
@@ -895,35 +877,7 @@
 
     unboard_all();
 
-<<<<<<< HEAD
-    g->m.destroy_vehicle( this );
-=======
-    // Store data of all parts, iuse::unfold_bicyle only loads
-    // some of them, some are expect to be
-    // vehicle specific and therefore constant (like id, mount).
-    // Writing everything here is easier to manage, as only
-    // iuse::unfold_bicyle has to adopt to changes.
-    try {
-        std::ostringstream veh_data;
-        JsonOut json( veh_data );
-        json.write( parts );
-        bicycle.set_var( "folding_bicycle_parts", veh_data.str() );
-    } catch( const JsonError &e ) {
-        debugmsg( "Error storing vehicle: %s", e.c_str() );
-    }
-
-    if( can_be_folded ) {
-        bicycle.set_var( "weight", to_milligram( total_mass() ) );
-        bicycle.set_var( "volume", total_folded_volume() / units::legacy_volume_factor );
-        bicycle.set_var( "name", string_format( _( "folded %s" ), name ) );
-        bicycle.set_var( "vehicle_name", name );
-        // TODO: a better description?
-        bicycle.set_var( "description", string_format( _( "A folded %s." ), name ) );
-    }
-
-    here.add_item_or_charges( global_part_pos3( 0 ), bicycle );
     here.destroy_vehicle( this );
->>>>>>> 7cfde511
 
     // TODO: take longer to fold bigger vehicles
     // TODO: make this interruptible
