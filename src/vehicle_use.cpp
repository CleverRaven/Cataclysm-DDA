--- conflicted
+++ resolved
@@ -1604,15 +1604,9 @@
 
 void vpart_position::form_inventory( inventory &inv ) const
 {
-<<<<<<< HEAD
-    const int veh_battery = vehicle().fuel_left( itype_battery, true );
+    const int veh_battery = vehicle().fuel_left( itype_battery );
     const std::optional<vpart_reference> vp_faucet = part_with_tool( itype_water_faucet );
     const std::optional<vpart_reference> vp_cargo = part_with_feature( "CARGO", true );
-=======
-    const int veh_battery = vehicle().fuel_left( itype_battery );
-    const cata::optional<vpart_reference> vp_faucet = part_with_tool( itype_water_faucet );
-    const cata::optional<vpart_reference> vp_cargo = part_with_feature( "CARGO", true );
->>>>>>> 1eca109e
 
     if( vp_cargo ) {
         const vehicle_stack items = vehicle().get_items( vp_cargo->part_index() );
