#include "vehicle.h" // IWYU pragma: associated

#include <algorithm>
#include <array>
#include <cmath>
#include <cstdlib>
#include <sstream>
#include <memory>
#include <tuple>
#include <type_traits>

#include "activity_handlers.h"
#include "debug.h"
#include "game.h"
#include "iexamine.h"
#include "item.h"
#include "itype.h"
#include "json.h"
#include "map.h"
#include "map_iterator.h"
#include "mapdata.h"
#include "messages.h"
#include "output.h"
#include "overmapbuffer.h"
#include "pickup.h"
#include "sounds.h"
#include "string_formatter.h"
#include "translations.h"
#include "ui.h"
#include "veh_interact.h"
#include "veh_type.h"
#include "vpart_position.h"
#include "vpart_range.h"
#include "vpart_reference.h"
#include "string_input_popup.h"
#include "color.h"
#include "input.h"
#include "int_id.h"
#include "inventory.h"
#include "iuse.h"
#include "player.h"
#include "player_activity.h"
#include "pldata.h"
#include "requirements.h"
#include "rng.h"
#include "string_id.h"

static const itype_id fuel_type_none( "null" );
static const itype_id fuel_type_battery( "battery" );
static const itype_id fuel_type_muscle( "muscle" );
static const itype_id fuel_type_wind( "wind" );

static const fault_id fault_diesel( "fault_engine_pump_diesel" );
static const fault_id fault_glowplug( "fault_engine_glow_plug" );
static const fault_id fault_immobiliser( "fault_engine_immobiliser" );
static const fault_id fault_pump( "fault_engine_pump_fuel" );
static const fault_id fault_starter( "fault_engine_starter" );

const skill_id skill_mechanics( "mechanics" );

enum change_types : int {
    OPENCURTAINS = 0,
    OPENBOTH,
    CLOSEDOORS,
    CLOSEBOTH,
    CANCEL
};

char keybind( const std::string &opt, const std::string &context )
{
    const auto keys = input_context( context ).keys_bound_to( opt );
    return keys.empty() ? ' ' : keys.front();
}

void vehicle::add_toggle_to_opts( std::vector<uilist_entry> &options,
                                  std::vector<std::function<void()>> &actions, const std::string &name, char key,
                                  const std::string &flag )
{
    // fetch matching parts and abort early if none found
    const auto found = get_avail_parts( flag );
    if( empty( found ) ) {
        return;
    }

    // can this menu option be selected by the user?
    bool allow = true;

    // determine target state - currently parts of similar type are all switched concurrently
    bool state = std::none_of( found.begin(), found.end(), []( const vpart_reference & vp ) {
        return vp.part().enabled;
    } );

    // if toggled part potentially usable check if could be enabled now (sufficient fuel etc.)
    if( state ) {
        allow = std::any_of( found.begin(), found.end(), []( const vpart_reference & vp ) {
            return vp.vehicle().can_enable( vp.part() );
        } );
    }

    auto msg = string_format( state ?
                              _( "Turn on %s" ) :
                              colorize( _( "Turn off %s" ), c_pink ),
                              name );
    options.emplace_back( -1, allow, key, msg );

    actions.push_back( [ = ] {
        for( const vpart_reference &vp : found )
        {
            vehicle_part &e = vp.part();
            if( e.enabled != state ) {
                add_msg( state ? _( "Turned on %s" ) : _( "Turned off %s." ), e.name() );
                e.enabled = state;
            }
        }
        refresh();
    } );
}

void vehicle::control_doors()
{
    const auto door_motors = get_avail_parts( "DOOR_MOTOR" );
    std::vector< int > doors_with_motors; // Indices of doors
    std::vector< tripoint > locations; // Locations used to display the doors
    // it is possible to have one door to open and one to close for single motor
    if( empty( door_motors ) ) {
        debugmsg( "vehicle::control_doors called but no door motors found" );
        return;
    }

    uilist pmenu;
    pmenu.title = _( "Select door to toggle" );
    for( const vpart_reference &vp : door_motors ) {
        const size_t p = vp.part_index();
        if( vp.part().is_unavailable() ) {
            continue;
        }
        const std::array<int, 2> doors = { { next_part_to_open( p ), next_part_to_close( p ) } };
        for( int door : doors ) {
            if( door == -1 ) {
                continue;
            }

            int val = doors_with_motors.size();
            doors_with_motors.push_back( door );
            locations.push_back( global_part_pos3( p ) );
            const char *actname = parts[door].open ? _( "Close" ) : _( "Open" );
            pmenu.addentry( val, true, MENU_AUTOASSIGN, "%s %s", actname, parts[ door ].name() );
        }
    }

    pmenu.addentry( doors_with_motors.size() + OPENCURTAINS, true, MENU_AUTOASSIGN,
                    _( "Open all curtains" ) );
    pmenu.addentry( doors_with_motors.size() + OPENBOTH, true, MENU_AUTOASSIGN,
                    _( "Open all curtains and doors" ) );
    pmenu.addentry( doors_with_motors.size() + CLOSEDOORS, true, MENU_AUTOASSIGN,
                    _( "Close all doors" ) );
    pmenu.addentry( doors_with_motors.size() + CLOSEBOTH, true, MENU_AUTOASSIGN,
                    _( "Close all curtains and doors" ) );

    pointmenu_cb callback( locations );
    pmenu.callback = &callback;
    pmenu.w_y = 0; // Move the menu so that we can see our vehicle
    pmenu.query();

    if( pmenu.ret >= 0 ) {
        if( pmenu.ret < static_cast<int>( doors_with_motors.size() ) ) {
            int part = doors_with_motors[pmenu.ret];
            open_or_close( part, !( parts[part].open ) );
        } else if( pmenu.ret < ( static_cast<int>( doors_with_motors.size() ) + CANCEL ) ) {
            int option = pmenu.ret - static_cast<int>( doors_with_motors.size() );
            bool open = option == OPENBOTH || option == OPENCURTAINS;
            for( const vpart_reference &vp : door_motors ) {
                const size_t motor = vp.part_index();
                int next_part = -1;
                if( open ) {
                    int part = next_part_to_open( motor );
                    if( part != -1 ) {
                        if( ! part_flag( part, "CURTAIN" ) &&  option == OPENCURTAINS ) {
                            continue;
                        }
                        open_or_close( part, open );
                        if( option == OPENBOTH ) {
                            next_part = next_part_to_open( motor );
                        }
                        if( next_part != -1 ) {
                            open_or_close( next_part, open );
                        }
                    }
                } else {
                    int part = next_part_to_close( motor );
                    if( part != -1 ) {
                        if( part_flag( part, "CURTAIN" ) &&  option == CLOSEDOORS ) {
                            continue;
                        }
                        open_or_close( part, open );
                        if( option == CLOSEBOTH ) {
                            next_part = next_part_to_close( motor );
                        }
                        if( next_part != -1 ) {
                            open_or_close( next_part, open );
                        }
                    }
                }
            }
        }
    }
}

void vehicle::set_electronics_menu_options( std::vector<uilist_entry> &options,
        std::vector<std::function<void()>> &actions )
{
    auto add_toggle = [&]( const std::string & name, char key, const std::string & flag ) {
        add_toggle_to_opts( options, actions, name, key, flag );
    };
    add_toggle( _( "reactor" ), keybind( "TOGGLE_REACTOR" ), "REACTOR" );
    add_toggle( _( "headlights" ), keybind( "TOGGLE_HEADLIGHT" ), "CONE_LIGHT" );
    add_toggle( _( "wide angle headlights" ), keybind( "TOGGLE_WIDE_HEADLIGHT" ), "WIDE_CONE_LIGHT" );
    add_toggle( _( "directed overhead lights" ), keybind( "TOGGLE_HALF_OVERHEAD_LIGHT" ),
                "HALF_CIRCLE_LIGHT" );
    add_toggle( _( "overhead lights" ), keybind( "TOGGLE_OVERHEAD_LIGHT" ), "CIRCLE_LIGHT" );
    add_toggle( _( "aisle lights" ), keybind( "TOGGLE_AISLE_LIGHT" ), "AISLE_LIGHT" );
    add_toggle( _( "dome lights" ), keybind( "TOGGLE_DOME_LIGHT" ), "DOME_LIGHT" );
    add_toggle( _( "atomic lights" ), keybind( "TOGGLE_ATOMIC_LIGHT" ), "ATOMIC_LIGHT" );
    add_toggle( _( "stereo" ), keybind( "TOGGLE_STEREO" ), "STEREO" );
    add_toggle( _( "chimes" ), keybind( "TOGGLE_CHIMES" ), "CHIMES" );
    add_toggle( _( "fridge" ), keybind( "TOGGLE_FRIDGE" ), "FRIDGE" );
    add_toggle( _( "freezer" ), keybind( "TOGGLE_FREEZER" ), "FREEZER" );
    add_toggle( _( "space heater" ), keybind( "TOGGLE_SPACE_HEATER" ), "SPACE_HEATER" );
    add_toggle( _( "recharger" ), keybind( "TOGGLE_RECHARGER" ), "RECHARGE" );
    add_toggle( _( "plow" ), keybind( "TOGGLE_PLOW" ), "PLOW" );
    add_toggle( _( "reaper" ), keybind( "TOGGLE_REAPER" ), "REAPER" );
    add_toggle( _( "planter" ), keybind( "TOGGLE_PLANTER" ), "PLANTER" );
    add_toggle( _( "rockwheel" ), keybind( "TOGGLE_PLOW" ), "ROCKWHEEL" );
    add_toggle( _( "scoop" ), keybind( "TOGGLE_SCOOP" ), "SCOOP" );
    add_toggle( _( "water purifier" ), keybind( "TOGGLE_WATER_PURIFIER" ), "WATER_PURIFIER" );

    if( has_part( "DOOR_MOTOR" ) ) {
        options.emplace_back( _( "Toggle doors" ), keybind( "TOGGLE_DOORS" ) );
        actions.push_back( [&] { control_doors(); refresh(); } );
    }
    if( camera_on || ( has_part( "CAMERA" ) && has_part( "CAMERA_CONTROL" ) ) ) {
        options.emplace_back( camera_on ?
                              colorize( _( "Turn off camera system" ), c_pink ) :
                              _( "Turn on camera system" ),
                              keybind( "TOGGLE_CAMERA" ) );
        actions.push_back( [&] {
            if( camera_on )
            {
                camera_on = false;
                add_msg( _( "Camera system disabled" ) );
            } else if( fuel_left( fuel_type_battery, true ) )
            {
                camera_on = true;
                add_msg( _( "Camera system enabled" ) );
            } else
            {
                add_msg( _( "Camera system won't turn on" ) );
            }
            refresh();
        } );
    }
}

void vehicle::control_electronics()
{
    // exit early if you can't control the vehicle
    if( !interact_vehicle_locked() ) {
        return;
    }

    bool valid_option = false;
    do {
        std::vector<uilist_entry> options;
        std::vector<std::function<void()>> actions;

        set_electronics_menu_options( options, actions );

        uilist menu;
        menu.text = _( "Electronics controls" );
        menu.entries = options;
        menu.query();
        valid_option = menu.ret >= 0 && static_cast<size_t>( menu.ret ) < actions.size();
        if( valid_option ) {
            actions[menu.ret]();
        }
    } while( valid_option );
}

void vehicle::control_engines()
{
    int e_toggle = 0;
    bool dirty = false;
    //count active engines
    int active_mask = 0;
    int fuel_count = 0;
    int i = 0;
    for( int e : engines ) {
        if( is_part_on( e ) ) {
            active_mask |= 1 << i++;
        }
        fuel_count += part_info( e ).engine_fuel_opts().size();
    }

    const auto adjust_engine = [this]( int e_toggle ) {
        int i = 0;
        for( int e : engines ) {
            for( const itype_id &fuel : part_info( e ).engine_fuel_opts() ) {
                if( i == e_toggle ) {
                    if( parts[ e ].fuel_current() == fuel ) {
                        toggle_specific_part( e, !is_part_on( e ) );
                    } else {
                        parts[ e ].fuel_set( fuel );
                    }
                    return;
                }
                i += 1;
            }
        }
    };

    //show menu until user finishes
    do {
        e_toggle = select_engine();
        if( e_toggle < 0 || e_toggle >= fuel_count ) {
            break;
        }
        dirty = true;
        adjust_engine( e_toggle );
    } while( e_toggle >= 0 && e_toggle < fuel_count );

    if( !dirty ) {
        return;
    }

    bool engines_were_on = engine_on;
    int new_active_mask = 0;
    i = 0;
    for( int e : engines ) {
        engine_on |= is_part_on( e );
        new_active_mask |= 1 << i++;
    }

    // if current velocity greater than new configuration safe speed
    // drop down cruise velocity.
    int safe_vel = safe_velocity();
    if( velocity > safe_vel ) {
        cruise_velocity = safe_vel;
    }

    if( engines_were_on && !engine_on ) {
        add_msg( _( "You turn off the %s's engines to change their configurations." ), name );
    } else if( !g->u.controlling_vehicle ) {
        add_msg( _( "You change the %s's engine configuration." ), name );
        return;
    }

    if( engine_on ) {
        start_engines();
    }
}

int vehicle::select_engine()
{
    uilist tmenu;
    tmenu.text = _( "Toggle which?" );
    int i = 0;
    for( size_t x = 0; x < engines.size(); x++ ) {
        int e = engines[ x ];
        for( const itype_id &fuel_id : part_info( e ).engine_fuel_opts() ) {
            bool is_active = parts[ e ].enabled && parts[ e ].fuel_current() == fuel_id;
            bool is_available = parts[ e ].is_available() &&
                                ( is_perpetual_type( x ) || fuel_id == fuel_type_muscle ||
                                  fuel_left( fuel_id ) );
            tmenu.addentry( i++, is_available, -1, "[%s] %s %s",
                            is_active ? "x" : " ", parts[ e ].name(),
                            item::find_type( fuel_id )->nname( 1 ) );
        }
    }
    tmenu.query();
    return tmenu.ret;
}

bool vehicle::interact_vehicle_locked()
{
    if( is_locked ) {
        const inventory &crafting_inv = g->u.crafting_inventory();
        add_msg( _( "You don't find any keys in the %s." ), name );
        if( crafting_inv.has_quality( quality_id( "SCREW" ) ) ) {
            if( query_yn( _( "You don't find any keys in the %s. Attempt to hotwire vehicle?" ),
                          name ) ) {
                ///\EFFECT_MECHANICS speeds up vehicle hotwiring
                int mechanics_skill = g->u.get_skill_level( skill_mechanics );
                int hotwire_time = 6000 / ( ( mechanics_skill > 0 ) ? mechanics_skill : 1 );
                //assign long activity
                g->u.assign_activity( activity_id( "ACT_HOTWIRE_CAR" ), hotwire_time, -1, INT_MIN, _( "Hotwire" ) );
                // use part 0 as the reference point
                point q = coord_translate( parts[0].mount );
                g->u.activity.values.push_back( global_pos3().x + q.x ); //[0]
                g->u.activity.values.push_back( global_pos3().y + q.y ); //[1]
                g->u.activity.values.push_back( g->u.get_skill_level( skill_mechanics ) ); //[2]
            } else {
                if( has_security_working() && query_yn( _( "Trigger the %s's Alarm?" ), name ) ) {
                    is_alarm_on = true;
                } else {
                    add_msg( _( "You leave the controls alone." ) );
                }
            }
        } else {
            add_msg( _( "You could use a screwdriver to hotwire it." ) );
        }
    }

    return !( is_locked );
}

void vehicle::smash_security_system()
{

    //get security and controls location
    int s = -1;
    int c = -1;
    for( int p : speciality ) {
        if( part_flag( p, "SECURITY" ) && !parts[ p ].is_broken() ) {
            s = p;
            c = part_with_feature( s, "CONTROLS", true );
            break;
        }
    }
    //controls and security must both be valid
    if( c >= 0 && s >= 0 ) {
        ///\EFFECT_MECHANICS reduces chance of damaging controls when smashing security system
        int skill = g->u.get_skill_level( skill_mechanics );
        int percent_controls = 70 / ( 1 + skill );
        int percent_alarm = ( skill + 3 ) * 10;
        int rand = rng( 1, 100 );

        if( percent_controls > rand ) {
            damage_direct( c, part_info( c ).durability / 4 );

            if( parts[ c ].removed || parts[ c ].is_broken() ) {
                g->u.controlling_vehicle = false;
                is_alarm_on = false;
                add_msg( _( "You destroy the controls..." ) );
            } else {
                add_msg( _( "You damage the controls." ) );
            }
        }
        if( percent_alarm > rand ) {
            damage_direct( s, part_info( s ).durability / 5 );
            // chance to disable alarm immediately, or disable on destruction
            if( percent_alarm / 4 > rand || parts[ s ].is_broken() ) {
                is_alarm_on = false;
            }
        }
        add_msg( ( is_alarm_on ) ? _( "The alarm keeps going." ) : _( "The alarm stops." ) );
    } else {
        debugmsg( "No security system found on vehicle." );
    }
}

std::string vehicle::tracking_toggle_string()
{
    return tracking_on ? _( "Forget vehicle position" ) : _( "Remember vehicle position" );
}

void vehicle::toggle_tracking()
{
    if( tracking_on ) {
        overmap_buffer.remove_vehicle( this );
        tracking_on = false;
        add_msg( _( "You stop keeping track of the vehicle position." ) );
    } else {
        overmap_buffer.add_vehicle( this );
        tracking_on = true;
        add_msg( _( "You start keeping track of this vehicle's position." ) );
    }
}

void vehicle::use_controls( const tripoint &pos )
{
    std::vector<uilist_entry> options;
    std::vector<std::function<void()>> actions;

    bool remote = g->remoteveh() == this;
    bool has_electronic_controls = false;

    if( remote ) {
        options.emplace_back( _( "Stop controlling" ), keybind( "RELEASE_CONTROLS" ) );
        actions.push_back( [&] {
            g->u.controlling_vehicle = false;
            g->setremoteveh( nullptr );
            add_msg( _( "You stop controlling the vehicle." ) );
            refresh();
        } );

        has_electronic_controls = has_part( "CTRL_ELECTRONIC" ) || has_part( "REMOTE_CONTROLS" );

    } else if( veh_pointer_or_null( g->m.veh_at( pos ) ) == this ) {
        if( g->u.controlling_vehicle ) {
            options.emplace_back( _( "Let go of controls" ), keybind( "RELEASE_CONTROLS" ) );
            actions.push_back( [&] {
                g->u.controlling_vehicle = false;
                add_msg( _( "You let go of the controls." ) );
                refresh();
            } );
        }
        has_electronic_controls = !get_parts_at( pos, "CTRL_ELECTRONIC",
                                  part_status_flag::any ).empty();
    }

    if( get_parts_at( pos, "CONTROLS", part_status_flag::any ).empty() && !has_electronic_controls ) {
        add_msg( m_info, _( "No controls there" ) );
        return;
    }

    // exit early if you can't control the vehicle
    if( !interact_vehicle_locked() ) {
        return;
    }

    if( has_part( "ENGINE" ) ) {
        if( g->u.controlling_vehicle || ( remote && engine_on ) ) {
            options.emplace_back( _( "Stop driving" ), keybind( "TOGGLE_ENGINE" ) );
            actions.push_back( [&] {
                if( engine_on && has_engine_type_not( fuel_type_muscle, true ) )
                {
                    add_msg( _( "You turn the engine off and let go of the controls." ) );
                    sounds::sound( pos, 2, sounds::sound_t::movement,
                                   _( "the engine go silent" ) );
                } else
                {
                    add_msg( _( "You let go of the controls." ) );
                }

                for( size_t e = 0; e < engines.size(); ++e )
                {
                    if( is_engine_on( e ) ) {
                        if( sfx::has_variant_sound( "engine_stop", parts[ engines[ e ] ].info().get_id().str() ) ) {
                            sfx::play_variant_sound( "engine_stop", parts[ engines[ e ] ].info().get_id().str(),
                                                     parts[ engines[ e ] ].info().engine_noise_factor() );
                        } else if( is_engine_type( e, fuel_type_muscle ) ) {
                            sfx::play_variant_sound( "engine_stop", "muscle",
                                                     parts[ engines[ e ] ].info().engine_noise_factor() );
                        } else if( is_engine_type( e, fuel_type_wind ) ) {
                            sfx::play_variant_sound( "engine_stop", "wind",
                                                     parts[ engines[ e ] ].info().engine_noise_factor() );
                        } else if( is_engine_type( e, fuel_type_battery ) ) {
                            sfx::play_variant_sound( "engine_stop", "electric",
                                                     parts[ engines[ e ] ].info().engine_noise_factor() );
                        } else {
                            sfx::play_variant_sound( "engine_stop", "combustion",
                                                     parts[ engines[ e ] ].info().engine_noise_factor() );
                        }
                    }
                }
                vehicle_noise = 0;
                engine_on = false;
                g->u.controlling_vehicle = false;
                g->setremoteveh( nullptr );
                sfx::do_vehicle_engine_sfx();
                refresh();
            } );

        } else if( has_engine_type_not( fuel_type_muscle, true ) ) {
            options.emplace_back( engine_on ? _( "Turn off the engine" ) : _( "Turn on the engine" ),
                                  keybind( "TOGGLE_ENGINE" ) );
            actions.push_back( [&] {
                if( engine_on )
                {
                    vehicle_noise = 0;
                    engine_on = false;
                    add_msg( _( "You turn the engine off." ) );
                    sounds::sound( pos, 2, sounds::sound_t::movement,
                                   _( "the engine go silent" ) );
                    for( size_t e = 0; e < engines.size(); ++e ) {
                        if( is_engine_on( e ) ) {
                            if( sfx::has_variant_sound( "engine_stop", parts[ engines[ e ] ].info().get_id().str() ) ) {
                                sfx::play_variant_sound( "engine_stop", parts[ engines[ e ] ].info().get_id().str(),
                                                         parts[ engines[ e ] ].info().engine_noise_factor() );
                            } else if( is_engine_type( e, fuel_type_battery ) ) {
                                sfx::play_variant_sound( "engine_stop", "electric",
                                                         parts[ engines[ e ] ].info().engine_noise_factor() );
                            } else {
                                sfx::play_variant_sound( "engine_stop", "combustion",
                                                         parts[ engines[ e ] ].info().engine_noise_factor() );
                            }
                        }
                    }
                    sfx::do_vehicle_engine_sfx();
                } else
                {
                    start_engines();
                }
                refresh();
            } );
        }
    }

    if( has_part( "HORN" ) ) {
        options.emplace_back( _( "Honk horn" ), keybind( "SOUND_HORN" ) );
        actions.push_back( [&] { honk_horn(); refresh(); } );
    }

    options.emplace_back( cruise_on ? _( "Disable cruise control" ) : _( "Enable cruise control" ),
                          keybind( "TOGGLE_CRUISE_CONTROL" ) );
    actions.emplace_back( [&] {
        cruise_on = !cruise_on;
        add_msg( cruise_on ? _( "Cruise control turned on" ) : _( "Cruise control turned off" ) );
        refresh();
    } );

    if( has_electronic_controls ) {
        set_electronics_menu_options( options, actions );
        options.emplace_back( _( "Control multiple electronics" ), keybind( "CONTROL_MANY_ELECTRONICS" ) );
        actions.push_back( [&] { control_electronics(); refresh(); } );
    }

    options.emplace_back( tracking_on ? _( "Forget vehicle position" ) :
                          _( "Remember vehicle position" ),
                          keybind( "TOGGLE_TRACKING" ) );
    actions.push_back( [&] { toggle_tracking(); } );

    if( ( is_foldable() || tags.count( "convertible" ) ) && !remote ) {
        options.emplace_back( string_format( _( "Fold %s" ), name ), keybind( "FOLD_VEHICLE" ) );
        actions.push_back( [&] { fold_up(); } );
    }

    if( has_part( "ENGINE" ) ) {
        options.emplace_back( _( "Control individual engines" ), keybind( "CONTROL_ENGINES" ) );
        actions.push_back( [&] { control_engines(); refresh(); } );
    }

    if( is_alarm_on ) {
        if( velocity == 0 && !remote ) {
            options.emplace_back( _( "Try to disarm alarm." ), keybind( "TOGGLE_ALARM" ) );
            actions.push_back( [&] { smash_security_system(); refresh(); } );

        } else if( has_electronic_controls && has_part( "SECURITY" ) ) {
            options.emplace_back( _( "Trigger alarm" ), keybind( "TOGGLE_ALARM" ) );
            actions.push_back( [&] {
                is_alarm_on = true;
                add_msg( _( "You trigger the alarm" ) );
                refresh();
            } );
        }
    }

    if( has_part( "TURRET" ) ) {
        options.emplace_back( _( "Set turret targeting modes" ), keybind( "TURRET_TARGET_MODE" ) );
        actions.push_back( [&] { turrets_set_targeting(); refresh(); } );

        options.emplace_back( _( "Set turret firing modes" ), keybind( "TURRET_FIRE_MODE" ) );
        actions.push_back( [&] { turrets_set_mode(); refresh(); } );

        // We can also fire manual turrets with ACTION_FIRE while standing at the controls.
        options.emplace_back( _( "Aim turrets manually" ), keybind( "TURRET_MANUAL_AIM" ) );
        actions.push_back( [&] { turrets_aim_and_fire( true, false ); refresh(); } );

        // This lets us manually override and set the target for the automatic turrets instead.
        options.emplace_back( _( "Aim automatic turrets" ), keybind( "TURRET_MANUAL_OVERRIDE" ) );
        actions.push_back( [&] { turrets_aim( false, true ); refresh(); } );

        options.emplace_back( _( "Aim individual turret" ), keybind( "TURRET_SINGLE_FIRE" ) );
        actions.push_back( [&] { turrets_aim_single(); refresh(); } );
    }

    uilist menu;
    menu.text = _( "Vehicle controls" );
    menu.entries = options;
    menu.query();
    if( menu.ret >= 0 ) {
        actions[menu.ret]();
        // Don't access `this` from here on, one of the actions above is to call
        // fold_up(), which may have deleted `this` object.
    }
}

bool vehicle::fold_up()
{
    const bool can_be_folded = is_foldable();
    const bool is_convertible = ( tags.count( "convertible" ) > 0 );
    if( !( can_be_folded || is_convertible ) ) {
        debugmsg( _( "Tried to fold non-folding vehicle %s" ), name );
        return false;
    }

    if( g->u.controlling_vehicle ) {
        add_msg( m_warning,
                 _( "As the pitiless metal bars close on your nether regions, you reconsider trying to fold the %s while riding it." ),
                 name );
        return false;
    }

    if( velocity > 0 ) {
        add_msg( m_warning, _( "You can't fold the %s while it's in motion." ), name );
        return false;
    }

    add_msg( _( "You painstakingly pack the %s into a portable configuration." ), name );

    std::string itype_id = "folding_bicycle";
    for( const auto &elem : tags ) {
        if( elem.compare( 0, 12, "convertible:" ) == 0 ) {
            itype_id = elem.substr( 12 );
            break;
        }
    }

    // create a folding [non]bicycle item
    item bicycle( can_be_folded ? "generic_folded_vehicle" : "folding_bicycle", calendar::turn );

    // Drop stuff in containers on ground
    for( const vpart_reference &vp : get_any_parts( "CARGO" ) ) {
        const size_t p = vp.part_index();
        for( auto &elem : get_items( p ) ) {
            g->m.add_item_or_charges( g->u.pos(), elem );
        }
        while( !get_items( p ).empty() ) {
            get_items( p ).erase( get_items( p ).begin() );
        }
    }

    unboard_all();

    // Store data of all parts, iuse::unfold_bicyle only loads
    // some of them, some are expect to be
    // vehicle specific and therefore constant (like id, mount).
    // Writing everything here is easier to manage, as only
    // iuse::unfold_bicyle has to adopt to changes.
    try {
        std::ostringstream veh_data;
        JsonOut json( veh_data );
        json.write( parts );
        bicycle.set_var( "folding_bicycle_parts", veh_data.str() );
    } catch( const JsonError &e ) {
        debugmsg( "Error storing vehicle: %s", e.c_str() );
    }

    if( can_be_folded ) {
        bicycle.set_var( "weight", to_gram( total_mass() ) );
        bicycle.set_var( "volume", total_folded_volume() / units::legacy_volume_factor );
        bicycle.set_var( "name", string_format( _( "folded %s" ), name ) );
        bicycle.set_var( "vehicle_name", name );
        // TODO: a better description?
        bicycle.set_var( "description", string_format( _( "A folded %s." ), name ) );
    }

    g->m.add_item_or_charges( g->u.pos(), bicycle );
    g->m.destroy_vehicle( this );

    // TODO: take longer to fold bigger vehicles
    // TODO: make this interruptible
    g->u.moves -= 500;
    return true;
}

double vehicle::engine_cold_factor( const int e ) const
{
    if( !part_info( engines[e] ).has_flag( "E_COLD_START" ) ) {
        return 0.0;
    }

    int eff_temp = g->get_temperature( g->u.pos() );
    if( !parts[ engines[ e ] ].faults().count( fault_glowplug ) ) {
        eff_temp = std::min( eff_temp, 20 );
    }

    return 1.0 - ( std::max( 0, std::min( 30, eff_temp ) ) / 30.0 );
}

int vehicle::engine_start_time( const int e ) const
{
    if( !is_engine_on( e ) || part_info( engines[e] ).has_flag( "E_STARTS_INSTANTLY" ) ||
        !engine_fuel_left( e ) ) {
        return 0;
    }

    const double dmg = parts[engines[e]].damage_percent();

    // non-linear range [100-1000]; f(0.0) = 100, f(0.6) = 250, f(0.8) = 500, f(0.9) = 1000
    // diesel engines with working glow plugs always start with f = 0.6 (or better)
    const int cold = ( 1 / tanh( 1 - std::min( engine_cold_factor( e ), 0.9 ) ) ) * 100;

    // watts to old vhp = watts / 373
    // divided by magic 16 = watts / 6000
    const int watts_per_time = 6000;
    return part_vpower_w( engines[ e ], true ) / watts_per_time  + ( 100 * dmg ) + cold;
}

bool vehicle::start_engine( const int e )
{
    if( !is_engine_on( e ) ) {
        return false;
    }

    const vpart_info &einfo = part_info( engines[e] );
    vehicle_part &eng = parts[ engines[ e ] ];

    bool out_of_fuel = false;
    if( einfo.fuel_type != fuel_type_none && engine_fuel_left( e ) <= 0 ) {
        for( const itype_id &fuel_id : einfo.engine_fuel_opts() ) {
            if( fuel_left( fuel_id ) > 0 ) {
                eng.fuel_set( fuel_id );
                break;
            }
        }
        out_of_fuel = true;
    }

    if( out_of_fuel ) {
        if( einfo.fuel_type == fuel_type_muscle ) {
            // Muscle engines cannot start with broken limbs
            if( einfo.has_flag( "MUSCLE_ARMS" ) && ( g->u.hp_cur[hp_arm_l] == 0 ||
                    g->u.hp_cur[hp_arm_r] == 0 ) ) {
                add_msg( _( "You cannot use %s with a broken arm." ), eng.name() );
            } else if( einfo.has_flag( "MUSCLE_LEGS" ) && ( g->u.hp_cur[hp_leg_l] == 0 ||
                       g->u.hp_cur[hp_leg_r] == 0 ) ) {
                add_msg( _( "You cannot use %s with a broken leg." ), eng.name() );
            } else {
                add_msg( _( "The %s's mechanism is out of reach!" ), name );
            }
        } else {
            add_msg( _( "Looks like the %1$s is out of %2$s." ), eng.name(),
                     item::nname( einfo.fuel_type ) );
        }
        return false;
    }

    const double dmg = parts[engines[e]].damage_percent();
    const int engine_power = abs( part_epower_w( engines[e] ) );
    const double cold_factor = engine_cold_factor( e );
    const int start_moves = engine_start_time( e );

    const tripoint pos = global_part_pos3( engines[e] );
    if( einfo.engine_backfire_threshold() ) {
        if( ( 1 - dmg ) < einfo.engine_backfire_threshold() &&
            one_in( einfo.engine_backfire_freq() ) ) {
            backfire( e );
        } else {
            sounds::sound( pos, start_moves / 10, sounds::sound_t::movement,
                           string_format( _( "the %s bang as it starts" ), eng.name() ), true, "vehicle",
                           "engine_bangs_start" );
        }
    }

    // Immobilizers need removing before the vehicle can be started
    if( eng.faults().count( fault_immobiliser ) ) {
        sounds::sound( pos, 5, sounds::sound_t::alarm,
                       string_format( _( "the %s making a long beep" ), eng.name() ), true, "vehicle",
                       "fault_immobiliser_beep" );
        return false;
    }

    // Engine with starter motors can fail on both battery and starter motor
    if( eng.faults_potential().count( fault_starter ) ) {
        if( eng.faults().count( fault_starter ) ) {
            sounds::sound( pos, eng.info().engine_noise_factor(), sounds::sound_t::alarm,
                           string_format( _( "the %s clicking once" ), eng.name() ), true, "vehicle",
                           "engine_single_click_fail" );
            return false;
        }
        const int start_draw_bat = power_to_energy_bat( engine_power *
                                   ( 1.0 + dmg / 2 + cold_factor / 5 ) * 10,
                                   TICKS_TO_SECONDS( start_moves ) );
        if( discharge_battery( start_draw_bat, true ) != 0 ) {
            sounds::sound( pos, eng.info().engine_noise_factor(), sounds::sound_t::alarm,
                           string_format( _( "the %s rapidly clicking" ), eng.name() ), true, "vehicle",
                           "engine_multi_click_fail" );
            return false;
        }
    }

    // Engines always fail to start with faulty fuel pumps
    if( eng.faults().count( fault_pump ) || eng.faults().count( fault_diesel ) ) {
        sounds::sound( pos, eng.info().engine_noise_factor(), sounds::sound_t::movement,
                       string_format( _( "the %s quickly stuttering out." ), eng.name() ), true, "vehicle",
                       "engine_stutter_fail" );
        return false;
    }

    // Damaged engines have a chance of failing to start
    if( x_in_y( dmg * 100, 120 ) ) {
        sounds::sound( pos, eng.info().engine_noise_factor(), sounds::sound_t::movement,
                       string_format( _( "the %s clanking and grinding" ), eng.name() ), true, "vehicle",
                       "engine_clanking_fail" );
        return false;
    }
    sounds::sound( pos, eng.info().engine_noise_factor(), sounds::sound_t::movement,
                   string_format( _( "the %s starting" ), eng.name() ) );

    if( sfx::has_variant_sound( "engine_start", eng.info().get_id().str() ) ) {
        sfx::play_variant_sound( "engine_start", eng.info().get_id().str(),
                                 eng.info().engine_noise_factor() );
    } else if( is_engine_type( e, fuel_type_muscle ) ) {
        sfx::play_variant_sound( "engine_start", "muscle", eng.info().engine_noise_factor() );
    } else if( is_engine_type( e, fuel_type_wind ) ) {
        sfx::play_variant_sound( "engine_start", "wind", eng.info().engine_noise_factor() );
    } else if( is_engine_type( e, fuel_type_battery ) ) {
        sfx::play_variant_sound( "engine_start", "electric", eng.info().engine_noise_factor() );
    } else {
        sfx::play_variant_sound( "engine_start", "combustion", eng.info().engine_noise_factor() );
    }
    return true;
}

void vehicle::start_engines( const bool take_control )
{
    bool has_engine = std::any_of( engines.begin(), engines.end(), [&]( int idx ) {
        return parts[ idx ].enabled && !parts[ idx ].is_broken();
    } );

    // if no engines enabled then enable all before trying to start the vehicle
    if( !has_engine ) {
        for( auto idx : engines ) {
            if( !parts[ idx ].is_broken() ) {
                parts[ idx ].enabled = true;
            }
        }
    }

    int start_time = 0;
    // record the first usable engine as the referenced position checked at the end of the engine starting activity
    bool has_starting_engine_position = false;
    tripoint starting_engine_position;
    for( size_t e = 0; e < engines.size(); ++e ) {
        if( !has_starting_engine_position && !parts[ engines[ e ] ].is_broken() &&
            parts[ engines[ e ] ].enabled ) {
            starting_engine_position = global_part_pos3( engines[ e ] );
            has_starting_engine_position = true;
        }
        has_engine = has_engine || is_engine_on( e );
        start_time = std::max( start_time, engine_start_time( e ) );
    }

    if( !has_starting_engine_position ) {
        starting_engine_position = global_pos3();
    }

    if( !has_engine ) {
        add_msg( m_info, _( "The %s doesn't have an engine!" ), name );
        return;
    }

    if( take_control && !g->u.controlling_vehicle ) {
        g->u.controlling_vehicle = true;
        add_msg( _( "You take control of the %s." ), name );
    }

    g->u.assign_activity( activity_id( "ACT_START_ENGINES" ), start_time );
    g->u.activity.placement = starting_engine_position - g->u.pos();
    g->u.activity.values.push_back( take_control );
}

void vehicle::honk_horn()
{
    const bool no_power = ! fuel_left( fuel_type_battery, true );
    bool honked = false;

    for( const vpart_reference &vp : get_avail_parts( "HORN" ) ) {
        //Only bicycle horn doesn't need electricity to work
        const vpart_info &horn_type = vp.info();
        if( ( horn_type.get_id() != vpart_id( "horn_bicycle" ) ) && no_power ) {
            continue;
        }
        if( ! honked ) {
            add_msg( _( "You honk the horn!" ) );
            honked = true;
        }
        //Get global position of horn
        const tripoint horn_pos = vp.pos();
        //Determine sound
        if( horn_type.bonus >= 110 ) {
            //~ Loud horn sound
            sounds::sound( horn_pos, horn_type.bonus, sounds::sound_t::alarm, _( "HOOOOORNK!" ), false,
                           "vehicle", "horn_loud" );
        } else if( horn_type.bonus >= 80 ) {
            //~ Moderate horn sound
            sounds::sound( horn_pos, horn_type.bonus, sounds::sound_t::alarm, _( "BEEEP!" ), false, "vehicle",
                           "horn_medium" );
        } else {
            //~ Weak horn sound
            sounds::sound( horn_pos, horn_type.bonus, sounds::sound_t::alarm, _( "honk." ), false, "vehicle",
                           "horn_low" );
        }
    }

    if( ! honked ) {
        add_msg( _( "You honk the horn, but nothing happens." ) );
    }
}

void vehicle::reload_seeds( const tripoint &pos )
{
    player &p = g->u;

    std::vector<item *> seed_inv = p.items_with( []( const item & itm ) {
        return itm.is_seed();
    } );

    auto seed_entries = iexamine::get_seed_entries( seed_inv );
    seed_entries.emplace( seed_entries.begin(), seed_tuple( itype_id( "null" ), "No seed", 0 ) );

    int seed_index = iexamine::query_seed( seed_entries );

    if( seed_index > 0 && seed_index < static_cast<int>( seed_entries.size() ) ) {
        const int count = std::get<2>( seed_entries[seed_index] );
        int amount = 0;
        const std::string popupmsg = string_format( _( "Move how many? [Have %d] (0 to cancel)" ), count );

        amount = string_input_popup()
                 .title( popupmsg )
                 .width( 5 )
                 .only_digits( true )
                 .query_int();

        if( amount > 0 ) {
            int actual_amount = std::min( amount, count );
            itype_id seed_id = std::get<0>( seed_entries[seed_index] );
            std::list<item> used_seed;
            if( item::count_by_charges( seed_id ) ) {
                used_seed = p.use_charges( seed_id, actual_amount );
            } else {
                used_seed = p.use_amount( seed_id, actual_amount );
            }
            used_seed.front().set_age( 0_turns );
            //place seeds into the planter
            put_into_vehicle_or_drop( p, item_drop_reason::deliberate, used_seed, pos );
        }
    }
}

void vehicle::beeper_sound()
{
    // No power = no sound
    if( fuel_left( fuel_type_battery, true ) == 0 ) {
        return;
    }

    const bool odd_turn = calendar::once_every( 2_turns );
    for( const vpart_reference &vp : get_avail_parts( "BEEPER" ) ) {
        if( ( odd_turn && vp.has_feature( VPFLAG_EVENTURN ) ) ||
            ( !odd_turn && vp.has_feature( VPFLAG_ODDTURN ) ) ) {
            continue;
        }

        //~ Beeper sound
        sounds::sound( vp.pos(), vp.info().bonus, sounds::sound_t::alarm, _( "beep!" ), false, "vehicle",
                       "rear_beeper" );
    }
}

void vehicle::play_music()
{
    for( const vpart_reference &vp : get_enabled_parts( "STEREO" ) ) {
        iuse::play_music( g->u, vp.pos(), 15, 30 );
    }
}

void vehicle::play_chimes()
{
    if( !one_in( 3 ) ) {
        return;
    }

    for( const vpart_reference &vp : get_enabled_parts( "CHIMES" ) ) {
        sounds::sound( vp.pos(), 40, sounds::sound_t::music,
                       _( "a simple melody blaring from the loudspeakers." ), false, "vehicle", "chimes" );
    }
}

void vehicle::operate_plow()
{
    for( const vpart_reference &vp : get_enabled_parts( "PLOW" ) ) {
        const tripoint start_plow = vp.pos();
        if( g->m.has_flag( "PLOWABLE", start_plow ) ) {
            g->m.ter_set( start_plow, t_dirtmound );
        } else {
            const int speed = abs( velocity );
            int v_damage = rng( 3, speed );
            damage( vp.part_index(), v_damage, DT_BASH, false );
            sounds::sound( start_plow, v_damage, sounds::sound_t::combat, _( "Clanggggg!" ), false,
                           "smash_success", "hit_vehicle" );
        }
    }
}

void vehicle::operate_rockwheel()
{
    for( const vpart_reference &vp : get_enabled_parts( "ROCKWHEEL" ) ) {
        const tripoint start_dig = vp.pos();
        if( g->m.has_flag( "DIGGABLE", start_dig ) ) {
            g->m.ter_set( start_dig, t_pit_shallow );
        } else {
            const int speed = abs( velocity );
            int v_damage = rng( 3, speed );
            damage( vp.part_index(), v_damage, DT_BASH, false );
            sounds::sound( start_dig, v_damage, sounds::sound_t::combat, _( "Clanggggg!" ), false,
                           "smash_success", "hit_vehicle" );
        }
    }
}

void vehicle::operate_reaper()
{
    for( const vpart_reference &vp : get_enabled_parts( "REAPER" ) ) {
        const size_t reaper_id = vp.part_index();
        const tripoint reaper_pos = vp.pos();
        const int plant_produced =  rng( 1, vp.info().bonus );
        const int seed_produced = rng( 1, 3 );
        const units::volume max_pickup_volume = vp.info().size / 20;
        if( g->m.furn( reaper_pos ) != f_plant_harvest ||
            !g->m.has_items( reaper_pos ) ) {
            continue;
        }
        const item &seed = g->m.i_at( reaper_pos ).front();
        if( seed.typeId() == "fungal_seeds" ||
            seed.typeId() == "marloss_seed" ) {
            // Otherworldly plants, the earth-made reaper can not handle those.
            continue;
        }
        g->m.furn_set( reaper_pos, f_null );
        g->m.i_clear( reaper_pos );
        for( auto &i : iexamine::get_harvest_items(
                 *seed.type, plant_produced, seed_produced, false ) ) {
            g->m.add_item_or_charges( reaper_pos, i );
        }
        sounds::sound( reaper_pos, rng( 10, 25 ), sounds::sound_t::combat, _( "Swish" ), false, "vehicle",
                       "reaper" );
        if( vp.has_feature( "CARGO" ) ) {
            map_stack stack( g->m.i_at( reaper_pos ) );
            for( auto iter = stack.begin(); iter != stack.end(); ) {
                if( ( iter->volume() <= max_pickup_volume ) &&
                    add_item( reaper_id, *iter ) ) {
                    iter = stack.erase( iter );
                } else {
                    ++iter;
                }
            }
        }
    }
}

void vehicle::operate_planter()
{
    for( const vpart_reference &vp : get_enabled_parts( "PLANTER" ) ) {
        const size_t planter_id = vp.part_index();
        const tripoint loc = vp.pos();
        vehicle_stack v = get_items( planter_id );
        for( auto i = v.begin(); i != v.end(); i++ ) {
            if( i->is_seed() ) {
                // If it is an "advanced model" then it will avoid damaging itself or becoming damaged. It's a real feature.
                if( g->m.ter( loc ) != t_dirtmound && vp.has_feature( "ADVANCED_PLANTER" ) ) {
                    //then don't put the item there.
                    break;
                } else if( g->m.ter( loc ) == t_dirtmound ) {
                    g->m.set( loc, t_dirt, f_plant_seed );
                } else if( !g->m.has_flag( "PLOWABLE", loc ) ) {
                    //If it isn't plowable terrain, then it will most likely be damaged.
                    damage( planter_id, rng( 1, 10 ), DT_BASH, false );
                    sounds::sound( loc, rng( 10, 20 ), sounds::sound_t::combat, _( "Clink" ), false, "smash_success",
                                   "hit_vehicle" );
                }
                if( !i->count_by_charges() || i->charges == 1 ) {
                    i->set_age( 0_turns );
                    g->m.add_item( loc, *i );
                    v.erase( i );
                } else {
                    item tmp = *i;
                    tmp.charges = 1;
                    tmp.set_age( 0_turns );
                    g->m.add_item( loc, tmp );
                    i->charges--;
                }
                break;
            }
        }
    }
}

void vehicle::operate_scoop()
{
    for( const vpart_reference &vp : get_enabled_parts( "SCOOP" ) ) {
        const size_t scoop = vp.part_index();
        const int chance_to_damage_item = 9;
        const units::volume max_pickup_volume = vp.info().size / 10;
        const std::array<std::string, 4> sound_msgs = {{
                _( "Whirrrr" ), _( "Ker-chunk" ), _( "Swish" ), _( "Cugugugugug" )
            }
        };
        sounds::sound( global_part_pos3( scoop ), rng( 20, 35 ), sounds::sound_t::combat,
                       random_entry_ref( sound_msgs ), false, "vehicle", "scoop" );
        std::vector<tripoint> parts_points;
        for( const tripoint &current :
             g->m.points_in_radius( global_part_pos3( scoop ), 1 ) ) {
            parts_points.push_back( current );
        }
        for( const tripoint &position : parts_points ) {
            g->m.mop_spills( position );
            if( !g->m.has_items( position ) ) {
                continue;
            }
            item *that_item_there = nullptr;
            const map_stack q = g->m.i_at( position );
            if( g->m.has_flag( "SEALED", position ) ) {
                // Ignore it. Street sweepers are not known for their ability to harvest crops.
                continue;
            }
            size_t itemdex = 0;
            for( const item &it : q ) {
                if( it.volume() < max_pickup_volume ) {
                    that_item_there = g->m.item_from( position, itemdex );
                    break;
                }
                itemdex++;
            }
            if( !that_item_there ) {
                continue;
            }
            if( one_in( chance_to_damage_item ) && that_item_there->damage() < that_item_there->max_damage() ) {
                //The scoop will not destroy the item, but it may damage it a bit.
                that_item_there->inc_damage( DT_BASH );
                //The scoop gets a lot louder when breaking an item.
                sounds::sound( position, rng( 10,
                                              that_item_there->volume() / units::legacy_volume_factor * 2 + 10 ),
<<<<<<< HEAD
                               sounds::sound_t::combat, _( "BEEEThump" ) );
            } 
            //This attempts to add the item to the scoop inventory and if successful, removes it from the map.
            if( add_item( scoop, *that_item_there ) ) {
=======
                               sounds::sound_t::combat, _( "BEEEThump" ), false, "vehicle", "scoop_thump" );
            }
            const int battery_deficit = discharge_battery( that_item_there->weight() / 1_gram *
                                        -part_epower_w( scoop ) / rng( 8, 15 ) );
            if( battery_deficit == 0 && add_item( scoop, *that_item_there ) ) {
>>>>>>> 60811e76
                g->m.i_rem( position, itemdex );
            } else {
                break;
            }
        }
    }
}

void vehicle::alarm()
{
    if( one_in( 4 ) ) {
        //first check if the alarm is still installed
        bool found_alarm = has_security_working();

        //if alarm found, make noise, else set alarm disabled
        if( found_alarm ) {
            const std::array<std::string, 4> sound_msgs = {{
                    _( "WHOOP WHOOP" ), _( "NEEeu NEEeu NEEeu" ), _( "BLEEEEEEP" ), _( "WREEP" )
                }
            };
            sounds::sound( global_pos3(), static_cast<int>( rng( 45, 80 ) ),
                           sounds::sound_t::alarm,  random_entry_ref( sound_msgs ), false, "vehicle", "car_alarm" );
            if( one_in( 1000 ) ) {
                is_alarm_on = false;
            }
        } else {
            is_alarm_on = false;
        }
    }
}

/**
 * Opens an openable part at the specified index. If it's a multipart, opens
 * all attached parts as well.
 * @param part_index The index in the parts list of the part to open.
 */
void vehicle::open( int part_index )
{
    if( !part_info( part_index ).has_flag( "OPENABLE" ) ) {
        debugmsg( "Attempted to open non-openable part %d (%s) on a %s!", part_index,
                  parts[ part_index ].name(), name );
    } else {
        open_or_close( part_index, true );
    }
}

/**
 * Closes an openable part at the specified index. If it's a multipart, closes
 * all attached parts as well.
 * @param part_index The index in the parts list of the part to close.
 */
void vehicle::close( int part_index )
{
    if( !part_info( part_index ).has_flag( "OPENABLE" ) ) {
        debugmsg( "Attempted to close non-closeable part %d (%s) on a %s!", part_index,
                  parts[ part_index ].name(), name );
    } else {
        open_or_close( part_index, false );
    }
}

bool vehicle::is_open( int part_index ) const
{
    return parts[part_index].open;
}

void vehicle::open_all_at( int p )
{
    std::vector<int> parts_here = parts_at_relative( parts[p].mount, true );
    for( auto &elem : parts_here ) {
        if( part_flag( elem, VPFLAG_OPENABLE ) ) {
            // Note that this will open multi-square and non-multipart parts in the tile. This
            // means that adjacent open multi-square openables can still have closed stuff
            // on same tile after this function returns
            open( elem );
        }
    }
}

/**
 * Opens or closes an openable part at the specified index based on the @opening value passed.
 * If it's a multipart, opens or closes all attached parts as well.
 * @param part_index The index in the parts list of the part to open or close.
 */
void vehicle::open_or_close( const int part_index, const bool opening )
{
    //find_lines_of_parts() doesn't return the part_index we passed, so we set it on it's own
    parts[part_index].open = opening;
    insides_dirty = true;
    g->m.set_transparency_cache_dirty( smz );
    sfx::play_variant_sound( opening ? "vehicle_open" : "vehicle_close",
                             parts[ part_index ].info().get_id().str(), 100 );
    for( auto const &vec : find_lines_of_parts( part_index, "OPENABLE" ) ) {
        for( auto const &partID : vec ) {
            parts[partID].open = opening;
        }
    }

    coeff_air_changed = true;
}

void vehicle::use_washing_machine( int p )
{
    bool detergent_is_enough = g->u.crafting_inventory().has_charges( "detergent", 5 );
    auto items = get_items( p );
    static const std::string filthy( "FILTHY" );
    bool filthy_items = std::all_of( items.begin(), items.end(), []( const item & i ) {
        return i.has_flag( filthy );
    } );

    if( parts[p].enabled ) {
        parts[p].enabled = false;
        add_msg( m_bad,
                 _( "You turn the washing machine off before it's finished the program, and open its lid." ) );
    } else if( fuel_left( "water" ) < 24 && fuel_left( "water_clean" ) < 24 ) {
        add_msg( m_bad, _( "You need 24 charges of water in tanks of the %s to fill the washing machine." ),
                 name );
    } else if( !detergent_is_enough ) {
        add_msg( m_bad, _( "You need 5 charges of detergent for the washing machine." ) );
    } else if( !filthy_items ) {
        add_msg( m_bad,
                 _( "You need to remove all non-filthy items from the washing machine to start the washing program." ) );
    } else {
        parts[p].enabled = true;
        for( auto &n : items ) {
            n.set_age( 0_turns );
        }

        if( fuel_left( "water" ) >= 24 ) {
            drain( "water", 24 );
        } else {
            drain( "water_clean", 24 );
        }

        std::vector<item_comp> detergent;
        detergent.push_back( item_comp( "detergent", 5 ) );
        g->u.consume_items( detergent, 1, is_crafting_component );

        add_msg( m_good,
                 _( "You pour some detergent into the washing machine, close its lid, and turn it on.  The washing machine is being filled with water from vehicle tanks." ) );
    }
}

void vehicle::use_monster_capture( int part, const tripoint &pos )
{
    if( parts[part].is_broken() || parts[part].removed ) {
        return;
    }
    item base = item( parts[part].get_base() );
    base.type->invoke( g->u, base, pos );
    parts[part].set_base( base );
    if( base.has_var( "contained_name" ) ) {
        parts[part].set_flag( vehicle_part::animal_flag );
    } else {
        parts[part].remove_flag( vehicle_part::animal_flag );
    }
    invalidate_mass();
}

void vehicle::use_bike_rack( int part )
{
    if( parts[part].is_unavailable() || parts[part].removed ) {
        return;
    }
    std::vector<std::vector <int>> racks_parts = find_lines_of_parts( part, "BIKE_RACK_VEH" );
    if( racks_parts.empty() ) {
        return;
    }

    // check if we're storing a vehicle on this rack
    std::vector<int> carried_parts;
    std::vector<int> carry_rack;
    bool found_vehicle = false;
    for( const auto &rack_parts : racks_parts ) {
        for( auto rack_part : rack_parts ) {
            // skip parts that aren't carrying anything
            if( !parts[ rack_part ].has_flag( vehicle_part::carrying_flag ) ) {
                continue;
            }
            for( int i = 0; i < 4; i++ ) {
                point near_loc = parts[ rack_part ].mount + vehicles::cardinal_d[ i ];
                std::vector<int> near_parts = parts_at_relative( near_loc, true );
                if( near_parts.empty() ) {
                    continue;
                }
                if( parts[ near_parts[ 0 ] ].has_flag( vehicle_part::carried_flag ) ) {
                    found_vehicle = true;
                    // found a carried vehicle part
                    for( auto carried_part : near_parts ) {
                        carried_parts.push_back( carried_part );
                    }
                    carry_rack.push_back( rack_part );
                    // we're not adjacent to another carried vehicle on this rack
                    break;
                }
            }
        }
        if( found_vehicle ) {
            break;
        }
    }
    bool success = false;
    if( found_vehicle ) {
        success = remove_carried_vehicle( carried_parts );
        if( success ) {
            for( auto rack_part : carry_rack ) {
                parts[ rack_part ].remove_flag( vehicle_part::carrying_flag );
            }
        }
    } else {
        success = try_to_rack_nearby_vehicle( racks_parts );
    }
    if( success ) {
        g->m.invalidate_map_cache( g->get_levz() );
        g->refresh_all();
    }
}

// Handles interactions with a vehicle in the examine menu.
void vehicle::interact_with( const tripoint &pos, int interact_part )
{
    std::vector<std::string> menu_items;
    std::vector<uilist_entry> options_message;
    const bool has_items_on_ground = g->m.sees_some_items( pos, g->u );
    const bool items_are_sealed = g->m.has_flag( "SEALED", pos );

    auto turret = turret_query( pos );

    const bool has_kitchen = avail_part_with_feature( interact_part, "KITCHEN", true ) >= 0;
    const bool has_faucet = avail_part_with_feature( interact_part, "FAUCET", true ) >= 0;
    const bool has_weldrig = avail_part_with_feature( interact_part, "WELDRIG", true ) >= 0;
    const bool has_chemlab = avail_part_with_feature( interact_part, "CHEMLAB", true ) >= 0;
    const bool has_purify = avail_part_with_feature( interact_part, "WATER_PURIFIER", true ) >= 0;
    const bool has_controls = avail_part_with_feature( interact_part, "CONTROLS", true ) >= 0;
    const bool has_electronics = avail_part_with_feature( interact_part, "CTRL_ELECTRONIC", true ) >= 0;
    const int cargo_part = part_with_feature( interact_part, "CARGO", false );
    const bool from_vehicle = cargo_part >= 0 && !get_items( cargo_part ).empty();
    const bool can_be_folded = is_foldable();
    const bool is_convertible = tags.count( "convertible" ) > 0;
    const bool remotely_controlled = g->remoteveh() == this;
    const int washing_machine_part = avail_part_with_feature( interact_part, "WASHING_MACHINE", true );
    const bool has_washmachine = washing_machine_part >= 0;
    bool washing_machine_on = ( washing_machine_part == -1 ) ? false :
                              parts[washing_machine_part].enabled;
    const int monster_capture_part = avail_part_with_feature( interact_part, "CAPTURE_MONSTER_VEH",
                                     true );
    const bool has_monster_capture = monster_capture_part >= 0;
    const int bike_rack_part = avail_part_with_feature( interact_part, "BIKE_RACK_VEH", true );
    const bool has_bike_rack = bike_rack_part >= 0;
    const bool has_planter = avail_part_with_feature( interact_part, "PLANTER", true ) >= 0 ||
                             avail_part_with_feature( interact_part, "ADVANCED_PLANTER", true ) >= 0;
    const int workbench_part = avail_part_with_feature( interact_part, "WORKBENCH", true );
    const bool has_workbench = workbench_part >= 0;

    enum {
        EXAMINE, TRACK, CONTROL, CONTROL_ELECTRONICS, GET_ITEMS, GET_ITEMS_ON_GROUND, FOLD_VEHICLE, UNLOAD_TURRET, RELOAD_TURRET,
        USE_HOTPLATE, FILL_CONTAINER, DRINK, USE_WELDER, USE_PURIFIER, PURIFY_TANK, USE_WASHMACHINE, USE_MONSTER_CAPTURE,
        USE_BIKE_RACK, RELOAD_PLANTER, WORKBENCH
    };
    uilist selectmenu;

    selectmenu.addentry( EXAMINE, true, 'e', _( "Examine vehicle" ) );
    selectmenu.addentry( TRACK, true, keybind( "TOGGLE_TRACKING" ), tracking_toggle_string() );
    if( has_controls ) {
        selectmenu.addentry( CONTROL, true, 'v', _( "Control vehicle" ) );
    }
    if( has_electronics ) {
        selectmenu.addentry( CONTROL_ELECTRONICS, true, keybind( "CONTROL_MANY_ELECTRONICS" ),
                             _( "Control multiple electronics" ) );
    }
    if( has_washmachine ) {
        selectmenu.addentry( USE_WASHMACHINE, true, 'W',
                             washing_machine_on ? _( "Deactivate the washing machine" ) :
                             _( "Activate the washing machine (1.5 hours)" ) );
    }
    if( from_vehicle && !washing_machine_on ) {
        selectmenu.addentry( GET_ITEMS, true, 'g', _( "Get items" ) );
    }
    if( has_items_on_ground && !items_are_sealed ) {
        selectmenu.addentry( GET_ITEMS_ON_GROUND, true, 'i', _( "Get items on the ground" ) );
    }
    if( ( can_be_folded || is_convertible ) && !remotely_controlled ) {
        selectmenu.addentry( FOLD_VEHICLE, true, 'f', _( "Fold vehicle" ) );
    }
    if( turret.can_unload() ) {
        selectmenu.addentry( UNLOAD_TURRET, true, 'u', _( "Unload %s" ), turret.name() );
    }
    if( turret.can_reload() ) {
        selectmenu.addentry( RELOAD_TURRET, true, 'r', _( "Reload %s" ), turret.name() );
    }
    if( ( has_kitchen || has_chemlab ) && fuel_left( "battery" ) > 0 ) {
        selectmenu.addentry( USE_HOTPLATE, true, 'h', _( "Use the hotplate" ) );
    }
    if( has_faucet && fuel_left( "water_clean" ) > 0 ) {
        selectmenu.addentry( FILL_CONTAINER, true, 'c', _( "Fill a container with water" ) );
        selectmenu.addentry( DRINK, true, 'd', _( "Have a drink" ) );
    }
    if( has_weldrig && fuel_left( "battery" ) > 0 ) {
        selectmenu.addentry( USE_WELDER, true, 'w', _( "Use the welding rig?" ) );
    }
    if( has_purify ) {
        bool can_purify = fuel_left( "battery" ) >= item::find_type( "water_purifier" )->charges_to_use();
        selectmenu.addentry( USE_PURIFIER, can_purify,
                             'p', _( "Purify water in carried container" ) );
        selectmenu.addentry( PURIFY_TANK, can_purify && fuel_left( "water" ),
                             'P', _( "Purify water in vehicle tank" ) );
    }
    if( has_monster_capture ) {
        selectmenu.addentry( USE_MONSTER_CAPTURE, true, 'G', _( "Capture or release a creature" ) );
    }
    if( has_bike_rack ) {
        selectmenu.addentry( USE_BIKE_RACK, true, 'R', _( "Load or unload a vehicle" ) );
    }
    if( has_planter ) {
        selectmenu.addentry( RELOAD_PLANTER, true, 's', _( "Reload seed drill with seeds" ) );
    }
    if( has_workbench ) {
        selectmenu.addentry( WORKBENCH, true, '&', string_format( _( "Craft at the %s" ),
                             parts[workbench_part].name() ) );
    }

    int choice;
    if( selectmenu.entries.size() == 1 ) {
        choice = selectmenu.entries.front().retval;
    } else {
        selectmenu.text = _( "Select an action" );
        selectmenu.query();
        choice = selectmenu.ret;
    }

    auto veh_tool = [&]( const itype_id & obj ) {
        item pseudo( obj );
        if( fuel_left( "battery" ) < pseudo.ammo_required() ) {
            return false;
        }
        auto capacity = pseudo.ammo_capacity( true );
        auto qty = capacity - discharge_battery( capacity );
        pseudo.ammo_set( "battery", qty );
        g->u.invoke_item( &pseudo );
        charge_battery( pseudo.ammo_remaining() );
        return true;
    };

    switch( choice ) {
        case USE_BIKE_RACK: {
            use_bike_rack( bike_rack_part );
            return;
        }
        case USE_MONSTER_CAPTURE: {
            use_monster_capture( monster_capture_part, pos );
            return;
        }
        case USE_HOTPLATE: {
            veh_tool( "hotplate" );
            return;
        }
        case USE_WASHMACHINE: {
            use_washing_machine( washing_machine_part );
            return;
        }
        case FILL_CONTAINER: {
            g->u.siphon( *this, "water_clean" );
            return;
        }
        case DRINK: {
            item water( "water_clean", 0 );
            if( g->u.eat( water ) ) {
                drain( "water_clean", 1 );
                g->u.moves -= 250;
            }
            return;
        }
        case USE_WELDER: {
            if( veh_tool( "welder" ) ) {
                // Evil hack incoming
                auto &act = g->u.activity;
                if( act.id() == activity_id( "ACT_REPAIR_ITEM" ) ) {
                    // Magic: first tell activity the item doesn't really exist
                    act.index = INT_MIN;
                    // Then tell it to search it on `pos`
                    act.coords.push_back( pos );
                    // Finally tell if it is the vehicle part with welding rig
                    act.values.resize( 2 );
                    act.values[1] = part_with_feature( interact_part, "WELDRIG", true );
                }
            }
            return;
        }
        case USE_PURIFIER: {
            veh_tool( "water_purifier" );
            return;
        }
        case PURIFY_TANK: {
            auto sel = []( const vehicle_part & pt ) {
                return pt.is_tank() && pt.ammo_current() == "water";
            };
            auto title = string_format( _( "Purify <color_%s>water</color> in tank" ),
                                        get_all_colors().get_name( item::find_type( "water" )->color ) );
            auto &tank = veh_interact::select_part( *this, sel, title );
            if( tank ) {
                double cost = item::find_type( "water_purifier" )->charges_to_use();
                if( fuel_left( "battery" ) < tank.ammo_remaining() * cost ) {
                    //~ $1 - vehicle name, $2 - part name
                    add_msg( m_bad, _( "Insufficient power to purify the contents of the %1$s's %2$s" ),
                             name, tank.name() );
                } else {
                    //~ $1 - vehicle name, $2 - part name
                    add_msg( m_good, _( "You purify the contents of the %1$s's %2$s" ), name, tank.name() );
                    discharge_battery( tank.ammo_remaining() * cost );
                    tank.ammo_set( "water_clean", tank.ammo_remaining() );
                }
            }
            return;
        }
        case UNLOAD_TURRET: {
            g->unload( *turret.base() );
            return;
        }
        case RELOAD_TURRET: {
            item::reload_option opt = g->u.select_ammo( *turret.base(), true );
            if( opt ) {
                g->u.assign_activity( activity_id( "ACT_RELOAD" ), opt.moves(), opt.qty() );
                g->u.activity.targets.emplace_back( turret.base() );
                g->u.activity.targets.push_back( std::move( opt.ammo ) );
            }
            return;
        }
        case FOLD_VEHICLE: {
            fold_up();
            return;
        }
        case CONTROL: {
            use_controls( pos );
            return;
        }
        case CONTROL_ELECTRONICS: {
            control_electronics();
            return;
        }
        case EXAMINE: {
            g->exam_vehicle( *this );
            return;
        }
        case TRACK: {
            toggle_tracking( );
            return;
        }
        case GET_ITEMS_ON_GROUND: {
            Pickup::pick_up( pos, 0, Pickup::from_ground );
            return;
        }
        case GET_ITEMS: {
            if( from_vehicle ) {
                Pickup::pick_up( pos, 0, Pickup::from_cargo );
            } else {
                Pickup::pick_up( pos, 0, Pickup::from_ground );
            }
            return;
        }
        case RELOAD_PLANTER: {
            reload_seeds( pos );
            return;
        }
        case WORKBENCH: {
            iexamine::workbench_internal( g->u, pos, vpart_reference( *this, workbench_part ) );
            return;
        }
    }
    return;
}<|MERGE_RESOLUTION|>--- conflicted
+++ resolved
@@ -1222,18 +1222,10 @@
                 //The scoop gets a lot louder when breaking an item.
                 sounds::sound( position, rng( 10,
                                               that_item_there->volume() / units::legacy_volume_factor * 2 + 10 ),
-<<<<<<< HEAD
-                               sounds::sound_t::combat, _( "BEEEThump" ) );
+                               sounds::sound_t::combat, _( "BEEEThump" ), false, "vehicle", "scoop_thump" );
             } 
             //This attempts to add the item to the scoop inventory and if successful, removes it from the map.
             if( add_item( scoop, *that_item_there ) ) {
-=======
-                               sounds::sound_t::combat, _( "BEEEThump" ), false, "vehicle", "scoop_thump" );
-            }
-            const int battery_deficit = discharge_battery( that_item_there->weight() / 1_gram *
-                                        -part_epower_w( scoop ) / rng( 8, 15 ) );
-            if( battery_deficit == 0 && add_item( scoop, *that_item_there ) ) {
->>>>>>> 60811e76
                 g->m.i_rem( position, itemdex );
             } else {
                 break;
