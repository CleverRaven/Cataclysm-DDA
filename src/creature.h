#ifndef _CREATURE_H_
#define _CREATURE_H_

#include "damage.h"
#include "pldata.h"
#include "skill.h"
#include "bionics.h"
#include "json.h"
#include "effect.h"
#include "bodypart.h"
#include "mtype.h"
#include "output.h"
#include <stdlib.h>
#include <string>
#include <vector>
#include <set>

class game;
class effect;

class Creature
{
    public:
        // TODO: fill these in
        Creature();
        Creature(const Creature &rhs);

        virtual std::string disp_name(bool possessive = false) = 0; // displayname for Creature
        virtual std::string skin_name() = 0; // name of outer layer, e.g. "armor plates"

        virtual bool is_player() {
            return false;
        }
        virtual bool is_npc () {
            return false;
        }

        // Fake is used to mark non-real creatures used temporarally,
        // such as fake NPCs that fire weapons to simulate turrets.
        virtual bool is_fake ();
        virtual void set_fake (const bool fake_value);

        virtual void normalize(); // recreate the Creature from scratch
        virtual void reset(); // handle both reset steps. Call this function instead of reset_stats/bonuses
        virtual void reset_bonuses(); // reset the value of all bonus fields to 0
        virtual void reset_stats(); // prepare the Creature for the next turn
        virtual void die(Creature *killer) = 0;

        virtual int hit_roll() = 0;
        virtual int dodge_roll() = 0;

        // makes a single melee attack, with the currently equipped weapon
        virtual void melee_attack(Creature &t, bool allow_special, matec_id technique) = 0; // Returns a damage

        // fires a projectile at target point from source point, with total_dispersion
        // dispersion. returns the rolled dispersion of the shot.
        virtual double projectile_attack(const projectile &proj, int sourcex, int sourcey,
                                         int targetx, int targety, double total_dispersion);
        // overloaded version, assume it comes from this Creature's position
        virtual double projectile_attack(const projectile &proj, int targetx, int targety,
                                         double total_dispersion);

        /*
        // instantly deals damage at the target point
        virtual int smite_attack(game* g, projectile &proj, int targetx, int targety,
                std::set<std::string>& proj_effects);
                */

        virtual int hit(Creature *source, body_part bphurt, int side,
                        int dam, int cut);

        // handles dodges and misses, allowing triggering of martial arts counter
        virtual void dodge_hit(Creature *source, int hit_spread) = 0;

        // handles blocking of damage instance. mutates &dam
        virtual bool block_hit(Creature *source, body_part &bp_hit, int &side,
                               damage_instance &dam) = 0;

        // handles armor absorption (including clothing damage etc)
        // of damage instance. mutates &dam
        virtual void absorb_hit(body_part bp, int side,
                                damage_instance &dam) = 0;

        // TODO: this is just a shim so knockbacks work
        virtual void knock_back_from(int posx, int posy) = 0;

        // TODO: remove this function in favor of deal/apply_damage
        virtual void hurt(body_part bp, int side, int dam) = 0;

        // begins a melee attack against the creature
        // returns hit - dodge (>=0 = hit, <0 = miss)
        virtual int deal_melee_attack(Creature *source, int hitroll);

        // completes a melee attack against the creature
        // dealt_dam is overwritten with the values of the damage dealt
        virtual void deal_melee_hit(Creature *source, int hit_spread, bool crit,
                                      const damage_instance &d, dealt_damage_instance &dealt_dam);

        // makes a ranged projectile attack against the creature
        // dodgeable determines if the dodge stat applies or not, dodge is
        // reduced for ranged attacks
        virtual int deal_projectile_attack(Creature *source, double missed_by,
                                           const projectile &proj, dealt_damage_instance &dealt_dam);

        // deals the damage via an attack. Allows armor mitigation etc.
        // Most sources of external damage should use deal_damage
        // Mutates the damage_instance& object passed in to reflect the
        // post-mitigation object
        virtual dealt_damage_instance deal_damage(Creature *source, body_part bp, int side,
                                                  const damage_instance &d);
        // for each damage type, how much gets through and how much pain do we
        // accrue? mutates damage and pain
        virtual void deal_damage_handle_type(const damage_unit &du,
                                             body_part bp, int &damage, int &pain);
        // directly decrements the damage. ONLY handles damage, doesn't
        // increase pain, apply effects, etc
        virtual void apply_damage(Creature *source,
                                  body_part bp, int side, int amount) = 0;

        virtual bool digging();      // MF_DIGS or MF_CAN_DIG and diggable terrain
        virtual bool is_on_ground() = 0;
        virtual bool is_underwater() const = 0;
        virtual bool is_warm(); // is this creature warm, for IR vision, heat drain, etc
        virtual bool has_weapon() = 0;
        // returns true iff health is zero or otherwise should be dead
        virtual bool is_dead_state() = 0;

        // xpos and ypos, because posx/posy are used as public variables in
        // player.cpp and therefore referenced everywhere
        virtual int xpos() = 0;
        virtual int ypos() = 0;

        /** Processes movement stopping effects, returns true if movement stopped */
        bool move_effects();

        /** Should replace both player.add_disease and monster.add_effect
         *  these are nonvirtual since otherwise they can't be accessed with
         *  the old add_effect */
        void add_effect(efftype_id eff_id, int dur, bool perm = false, int intensity = 1,
                        body_part bp = num_bp, int side = -1);
        /**Gives chance to save via env resist, returns if successful*/
        bool add_env_effect(efftype_id eff_id, body_part vector, int strength, int dur,
                            bool perm = false, int intensity = 1, body_part bp = num_bp,
                            int side = -1);
        void remove_effect(efftype_id eff_id, body_part bp = num_bp, int side = -1);
        /** Remove all effects */
        void clear_effects();
        bool has_effect(efftype_id eff_id, body_part bp = num_bp, int side = -1);
        /** Returns the first effect that matches the given conditions */
        effect get_effect(efftype_id eff_id, body_part bp = num_bp, int side = -1);
        int effect_duration(efftype_id eff_id, bool all = false, body_part bp = num_bp, int side = -1);
        int effect_intensity(efftype_id eff_id, bool all = false, body_part bp = num_bp, int side = -1);

        /** Runs all the effects on the Creature */
        virtual void process_effects();
<<<<<<< HEAD
        
=======

        /** Disease/effect functions */
        virtual void cough(bool harmful = false);
        virtual bool will_vomit(int chance = 1000);

>>>>>>> ae193d32
        /** Handles sleep effects */
        virtual void manage_sleep();

        /** not-quite-stats, maybe group these with stats later */
        virtual void mod_pain(int npain);
        virtual void set_pain(int npain);
        virtual void mod_moves(int nmoves);
        virtual void set_moves(int nmoves);

        /** Get/set our killer, this is currently used exclusively to allow
         *  mondeath effects to happen after death cleanup */
        virtual Creature *get_killer();

        /** Getters for stats - combat-related stats will all be held within
         *  the Creature and re-calculated during every normalize() call */
        virtual int get_str() const;
        virtual int get_dex() const;
        virtual int get_per() const;
        virtual int get_int() const;

        virtual int get_str_base() const;
        virtual int get_dex_base() const;
        virtual int get_per_base() const;
        virtual int get_int_base() const;

        virtual int get_str_bonus() const;
        virtual int get_dex_bonus() const;
        virtual int get_per_bonus() const;
        virtual int get_int_bonus() const;

        virtual int get_healthy() const;
        virtual int get_healthy_mod() const;

        virtual int get_num_blocks() const;
        virtual int get_num_dodges() const;
        virtual int get_num_blocks_bonus() const;
        virtual int get_num_dodges_bonus() const;

        virtual int get_env_resist(body_part bp);

        virtual int get_armor_bash(body_part bp);
        virtual int get_armor_cut(body_part bp);
        virtual int get_armor_bash_base(body_part bp);
        virtual int get_armor_cut_base(body_part bp);
        virtual int get_armor_bash_bonus();
        virtual int get_armor_cut_bonus();

        virtual int get_speed();
        virtual int get_dodge();
        virtual int get_hit();
        virtual m_size get_size() = 0;
        virtual int get_hp( hp_part bp = num_hp_parts ) = 0;
        virtual std::string get_material() { return "flesh"; };
        virtual field_id bloodType () { debugmsg("creature:bloodType: not a valid monster/npc/player, returned fd_null"); return fd_null; };
        virtual field_id gibType () { debugmsg("creature:gibType: not a valid monster/npc/player, returned fd_gibs_flesh"); return fd_gibs_flesh; };
        // TODO: replumb this to use a std::string along with monster flags.
        virtual bool has_flag( const m_flag ) const { return false; };

        virtual int get_speed_base();
        virtual int get_dodge_base();
        virtual int get_hit_base();
        virtual int get_speed_bonus();
        virtual int get_dodge_bonus();
        virtual int get_block_bonus();
        virtual int get_hit_bonus();
        virtual int get_bash_bonus();
        virtual int get_cut_bonus();

        virtual float get_bash_mult();
        virtual float get_cut_mult();

        virtual bool get_melee_quiet();
        virtual int get_grab_resist();
        virtual int get_throw_resist();

        /**
         * setters for stats and bonuses
         */
        virtual void set_str_bonus(int nstr);
        virtual void set_dex_bonus(int ndex);
        virtual void set_per_bonus(int nper);
        virtual void set_int_bonus(int nint);
        virtual void mod_str_bonus(int nstr);
        virtual void mod_dex_bonus(int ndex);
        virtual void mod_per_bonus(int nper);
        virtual void mod_int_bonus(int nint);

        virtual void set_healthy(int nhealthy);
        virtual void set_healthy_mod(int nhealthy_mod);
        virtual void mod_healthy(int nhealthy);
        virtual void mod_healthy_mod(int nhealthy_mod);

        virtual void set_num_blocks_bonus(int nblocks);
        virtual void set_num_dodges_bonus(int ndodges);

        virtual void set_armor_bash_bonus(int nbasharm);
        virtual void set_armor_cut_bonus(int ncutarm);

        virtual void set_speed_base(int nspeed);
        virtual void set_speed_bonus(int nspeed);
        virtual void set_dodge_bonus(int ndodge);
        virtual void set_block_bonus(int nblock);
        virtual void set_hit_bonus(int nhit);
        virtual void set_bash_bonus(int nbash);
        virtual void set_cut_bonus(int ncut);
        virtual void mod_speed_bonus(int nspeed);
        virtual void mod_dodge_bonus(int ndodge);
        virtual void mod_block_bonus(int nblock);
        virtual void mod_hit_bonus(int nhit);
        virtual void mod_bash_bonus(int nbash);
        virtual void mod_cut_bonus(int ncut);

        virtual void set_bash_mult(float nbashmult);
        virtual void set_cut_mult(float ncutmult);

        virtual void set_melee_quiet(bool nquiet);
        virtual void set_grab_resist(int ngrabres);
        virtual void set_throw_resist(int nthrowres);

        /**
         * Event handlers
         */

        virtual void on_gethit(Creature *source, body_part bp_hit,
                               damage_instance &dam);

        // innate stats, slowly move these to protected as we rewrite more of
        // the codebase
        int str_max, dex_max, per_max, int_max,
            str_cur, dex_cur, per_cur, int_cur;

        int moves, pain;

        void draw(WINDOW *w, int plx, int ply, bool inv);

        static void init_hit_weights();
    protected:
        Creature *killer; // whoever killed us. this should be NULL unless we are dead

        std::vector<effect> effects;

        // used for innate bonuses like effects. weapon bonuses will be
        // handled separately

        int str_bonus;
        int dex_bonus;
        int per_bonus;
        int int_bonus;

        int healthy; //How healthy the creature is, currently only used by players
        int healthy_mod;

        int num_blocks; // base number of blocks/dodges per turn
        int num_dodges;
        int num_blocks_bonus; // bonus ""
        int num_dodges_bonus;

        int armor_bash_bonus;
        int armor_cut_bonus;

        int speed_base; // only speed needs a base, the rest are assumed at 0 and calced off skills

        int speed_bonus;
        int dodge_bonus;
        int block_bonus;
        int hit_bonus;
        int bash_bonus;
        int cut_bonus;

        float bash_mult;
        float cut_mult;
        bool melee_quiet;

        int grab_resist;
        int throw_resist;

        bool fake;

        Creature& operator= (const Creature& rhs);

        virtual nc_color symbol_color();
        virtual nc_color basic_symbol_color();
        virtual char symbol();
        virtual bool is_symbol_highlighted();


        //Hit weight work.
        static std::map<int, std::map<body_part, double> > default_hit_weights;

        typedef std::pair<body_part, double> weight_pair;

        struct weight_compare {
            bool operator() (const weight_pair &left, const weight_pair &right) { return left.second < right.second;}
        };

        body_part select_body_part(Creature *source, int hitroll);
};

#endif
<|MERGE_RESOLUTION|>--- conflicted
+++ resolved
@@ -153,15 +153,7 @@
 
         /** Runs all the effects on the Creature */
         virtual void process_effects();
-<<<<<<< HEAD
-        
-=======
-
-        /** Disease/effect functions */
-        virtual void cough(bool harmful = false);
-        virtual bool will_vomit(int chance = 1000);
-
->>>>>>> ae193d32
+
         /** Handles sleep effects */
         virtual void manage_sleep();
 
