#ifndef _CREATURE_H_
#define _CREATURE_H_

#include "damage.h"
#include "pldata.h"
#include "skill.h"
#include "bionics.h"
#include "json.h"
#include "effect.h"
#include "bodypart.h"
#include "mtype.h"
#include "output.h"
#include "messages.h"
#include <stdlib.h>
#include <string>
#include <unordered_map>

class game;

class Creature
{
    public:
        // TODO: fill these in
        Creature();
        Creature(const Creature &rhs);

        virtual std::string disp_name(bool possessive = false) const = 0; // displayname for Creature
        virtual std::string skin_name() const = 0; // name of outer layer, e.g. "armor plates"

        virtual bool is_player() const
        {
            return false;
        }
        virtual bool is_npc () const
        {
            return false;
        }

        // Fake is used to mark non-real creatures used temporarally,
        // such as fake NPCs that fire weapons to simulate turrets.
        virtual bool is_fake () const;
        virtual void set_fake (const bool fake_value);

        virtual void normalize(); // recreate the Creature from scratch
        virtual void
        process_turn(); // handles long-term non-idempotent updates to creature state (e.g. moves += speed, bionics hunger costs)
        virtual void reset(); // handle both reset steps. Call this function instead of reset_stats/bonuses
        virtual void reset_bonuses(); // reset the value of all bonus fields to 0
        virtual void reset_stats(); // prepare the Creature for the next turn. Should be idempotent
        virtual void die(Creature *killer) = 0;

        virtual int hit_roll() const = 0;
        virtual int dodge_roll() = 0;

        // makes a single melee attack, with the currently equipped weapon
        virtual void melee_attack(Creature &t, bool allow_special,
                                  matec_id technique) = 0; // Returns a damage

        // fires a projectile at target point from source point, with total_dispersion
        // dispersion. returns the rolled dispersion of the shot.
        virtual double projectile_attack(const projectile &proj, int sourcex, int sourcey,
                                         int targetx, int targety, double total_dispersion);
        // overloaded version, assume it comes from this Creature's position
        virtual double projectile_attack(const projectile &proj, int targetx, int targety,
                                         double total_dispersion);

        /*
        // instantly deals damage at the target point
        virtual int smite_attack(game* g, projectile &proj, int targetx, int targety,
                std::set<std::string>& proj_effects);
                */

        // handles dodges and misses, allowing triggering of martial arts counter
        virtual void dodge_hit(Creature *source, int hit_spread) = 0;

        // handles blocking of damage instance. mutates &dam
        virtual bool block_hit(Creature *source, body_part &bp_hit,
                               damage_instance &dam) = 0;

        // handles armor absorption (including clothing damage etc)
        // of damage instance. mutates &dam
        virtual void absorb_hit(body_part bp, damage_instance &dam) = 0;

        // TODO: this is just a shim so knockbacks work
        virtual void knock_back_from(int posx, int posy) = 0;

        // begins a melee attack against the creature
        // returns hit - dodge (>=0 = hit, <0 = miss)
        virtual int deal_melee_attack(Creature *source, int hitroll);

        // completes a melee attack against the creature
        // dealt_dam is overwritten with the values of the damage dealt
        virtual void deal_melee_hit(Creature *source, int hit_spread, bool crit,
                                    const damage_instance &d, dealt_damage_instance &dealt_dam);

        // makes a ranged projectile attack against the creature
        // dodgeable determines if the dodge stat applies or not, dodge is
        // reduced for ranged attacks
        virtual int deal_projectile_attack(Creature *source, double missed_by,
                                           const projectile &proj, dealt_damage_instance &dealt_dam);

        // deals the damage via an attack. Allows armor mitigation etc.
        // Most sources of external damage should use deal_damage
        // Mutates the damage_instance& object passed in to reflect the
        // post-mitigation object
        virtual dealt_damage_instance deal_damage(Creature *source, body_part bp,
                const damage_instance &d);
        // for each damage type, how much gets through and how much pain do we
        // accrue? mutates damage and pain
        virtual void deal_damage_handle_type(const damage_unit &du,
                                             body_part bp, int &damage, int &pain);
        // directly decrements the damage. ONLY handles damage, doesn't
        // increase pain, apply effects, etc
        virtual void apply_damage(Creature *source, body_part bp, int amount) = 0;

        virtual bool digging() const;      // MF_DIGS or MF_CAN_DIG and diggable terrain
        virtual bool is_on_ground() const = 0;
        virtual bool is_underwater() const = 0;
        virtual bool is_warm() const; // is this creature warm, for IR vision, heat drain, etc
        virtual bool has_weapon() const = 0;
        virtual bool is_hallucination() const = 0;
        // returns true iff health is zero or otherwise should be dead
        virtual bool is_dead_state() const = 0;

        // xpos and ypos, because posx/posy are used as public variables in
        // player.cpp and therefore referenced everywhere
        virtual int xpos() const = 0;
        virtual int ypos() const = 0;
        virtual point pos() const = 0;

        // should replace both player.add_disease and monster.add_effect
        // these are nonvirtual since otherwise they can't be accessed with
        // the old add_effect
        void add_effect(efftype_id eff_id, int dur, int intensity = 1, bool permanent = false);
        bool add_env_effect(efftype_id eff_id, body_part vector, int strength, int dur,
                            int intensity = 1, bool permanent =
                                false); // gives chance to save via env resist, returns if successful
        void remove_effect(efftype_id eff_id);
        void clear_effects(); // remove all effects
        bool has_effect(efftype_id eff_id) const;

        // Methods for setting/getting misc key/value pairs.
        void set_value( const std::string key, const std::string value );
        void remove_value( const std::string key );
        std::string get_value( const std::string key ) const;

        virtual void process_effects(); // runs all the effects on the Creature

        /** Handles health fluctuations over time */
        virtual void update_health(int base_threshold = 0);

        // not-quite-stats, maybe group these with stats later
        virtual void mod_pain(int npain);
        virtual void mod_moves(int nmoves);

        /*
         * Get/set our killer, this is currently used exclusively to allow
         * mondeath effects to happen after death cleanup
         */
        virtual Creature *get_killer() const;

        /*
         * getters for stats - combat-related stats will all be held within
         * the Creature and re-calculated during every normalize() call
         */
        virtual int get_str() const;
        virtual int get_dex() const;
        virtual int get_per() const;
        virtual int get_int() const;

        virtual int get_str_base() const;
        virtual int get_dex_base() const;
        virtual int get_per_base() const;
        virtual int get_int_base() const;

        virtual int get_str_bonus() const;
        virtual int get_dex_bonus() const;
        virtual int get_per_bonus() const;
        virtual int get_int_bonus() const;

        virtual int get_healthy() const;
        virtual int get_healthy_mod() const;

        virtual int get_num_blocks() const;
        virtual int get_num_dodges() const;
        virtual int get_num_blocks_bonus() const;
        virtual int get_num_dodges_bonus() const;

        virtual int get_env_resist(body_part bp) const;

        virtual int get_armor_bash(body_part bp) const;
        virtual int get_armor_cut(body_part bp) const;
        virtual int get_armor_bash_base(body_part bp) const;
        virtual int get_armor_cut_base(body_part bp) const;
        virtual int get_armor_bash_bonus() const;
        virtual int get_armor_cut_bonus() const;

        virtual int get_speed() const;
        virtual int get_dodge() const;
        virtual int get_melee() const;
        virtual int get_hit() const;
        virtual m_size get_size() const = 0;
        virtual int get_hp( hp_part bp = num_hp_parts ) const = 0;
        virtual int get_hp_max( hp_part bp = num_hp_parts ) const = 0;
        virtual std::string get_material() const
        {
            return "flesh";
        }
        virtual field_id bloodType () const = 0;
        virtual field_id gibType () const = 0;
        // TODO: replumb this to use a std::string along with monster flags.
        virtual bool has_flag( const m_flag ) const
        {
            return false;
        };

        virtual int get_speed_base() const;
        virtual int get_dodge_base() const;
        virtual int get_hit_base() const;
        virtual int get_speed_bonus() const;
        virtual int get_dodge_bonus() const;
        virtual int get_block_bonus() const;
        virtual int get_hit_bonus() const;
        virtual int get_bash_bonus() const;
        virtual int get_cut_bonus() const;

        virtual float get_bash_mult() const;
        virtual float get_cut_mult() const;

        virtual bool get_melee_quiet() const;
        virtual int get_grab_resist() const;
        virtual int get_throw_resist() const;

        /*
         * setters for stats and boni
         */
        virtual void set_str_bonus(int nstr);
        virtual void set_dex_bonus(int ndex);
        virtual void set_per_bonus(int nper);
        virtual void set_int_bonus(int nint);
        virtual void mod_str_bonus(int nstr);
        virtual void mod_dex_bonus(int ndex);
        virtual void mod_per_bonus(int nper);
        virtual void mod_int_bonus(int nint);
        virtual void mod_stat( std::string stat, int modifier );

        virtual void set_healthy(int nhealthy);
        virtual void set_healthy_mod(int nhealthy_mod);
        virtual void mod_healthy(int nhealthy);
        virtual void mod_healthy_mod(int nhealthy_mod);

        virtual void set_num_blocks_bonus(int nblocks);
        virtual void set_num_dodges_bonus(int ndodges);

        virtual void set_armor_bash_bonus(int nbasharm);
        virtual void set_armor_cut_bonus(int ncutarm);

        virtual void set_speed_base(int nspeed);
        virtual void set_speed_bonus(int nspeed);
        virtual void set_dodge_bonus(int ndodge);
        virtual void set_block_bonus(int nblock);
        virtual void set_hit_bonus(int nhit);
        virtual void set_bash_bonus(int nbash);
        virtual void set_cut_bonus(int ncut);
        virtual void mod_speed_bonus(int nspeed);
        virtual void mod_dodge_bonus(int ndodge);
        virtual void mod_block_bonus(int nblock);
        virtual void mod_hit_bonus(int nhit);
        virtual void mod_bash_bonus(int nbash);
        virtual void mod_cut_bonus(int ncut);

        virtual void set_bash_mult(float nbashmult);
        virtual void set_cut_mult(float ncutmult);

        virtual void set_melee_quiet(bool nquiet);
        virtual void set_grab_resist(int ngrabres);
        virtual void set_throw_resist(int nthrowres);

        virtual int weight_capacity() const;

        /*
         * Event handlers
         */

        virtual void on_gethit(Creature *source, body_part bp_hit,
                               damage_instance &dam);

        // innate stats, slowly move these to protected as we rewrite more of
        // the codebase
        int str_max, dex_max, per_max, int_max,
            str_cur, dex_cur, per_cur, int_cur;

        int moves, pain;

        void draw(WINDOW *w, int plx, int ply, bool inv) const;
        /**
         * Write information about this creature.
         * @param w the window to print the text into.
         * @param vStart vertical start to print, that means the first line to print.
         * @param vLines number of lines to print at most (printing less is fine).
         * @param column horizontal start to print (column), horizontal end is
         * one character before  the right border of the window (to keep the border).
         * @return The line just behind the last printed line, that means multiple calls
         * to this can be stacked, the return value is acceptable as vStart for the next
         * call without creating empty lines or overwriting lines.
         */
        virtual int print_info(WINDOW *w, int vStart, int vLines, int column) const = 0;

        // Message related stuff
        virtual void add_msg_if_player(const char *, ...) const {};
        virtual void add_msg_if_player(game_message_type, const char *, ...) const {};
        virtual void add_msg_if_npc(const char *, ...) const {};
        virtual void add_msg_if_npc(game_message_type, const char *, ...) const {};
        virtual void add_msg_player_or_npc(const char *, const char *, ...) const {};
        virtual void add_msg_player_or_npc(game_message_type, const char *, const char *, ...) const {};

        virtual void add_memorial_log(const char *, const char *, ...) {};

        virtual nc_color symbol_color() const;
        virtual nc_color basic_symbol_color() const;
        virtual const std::string &symbol() const;
        virtual bool is_symbol_highlighted() const;

    protected:
        Creature *killer; // whoever killed us. this should be NULL unless we are dead

        std::unordered_map<std::string, effect> effects;
        // Miscelaneous key/value pairs.
        std::unordered_map<std::string, std::string> values;

        // used for innate bonuses like effects. weapon bonuses will be
        // handled separately

        int str_bonus;
        int dex_bonus;
        int per_bonus;
        int int_bonus;

<<<<<<< HEAD
        //Starting stats - Should not be changed after creation. Currently only used for the player memorial file.
        int str_start;
        int dex_start;
        int per_start;
        int int_start;
=======
        int healthy; //How healthy the creature is, currently only used by players
        int healthy_mod;
>>>>>>> bc892fdd

        int num_blocks; // base number of blocks/dodges per turn
        int num_dodges;
        int num_blocks_bonus; // bonus ""
        int num_dodges_bonus;

        int armor_bash_bonus;
        int armor_cut_bonus;

        int speed_base; // only speed needs a base, the rest are assumed at 0 and calced off skills

        int speed_bonus;
        int dodge_bonus;
        int block_bonus;
        int hit_bonus;
        int bash_bonus;
        int cut_bonus;

        float bash_mult;
        float cut_mult;
        bool melee_quiet;

        int grab_resist;
        int throw_resist;

        bool fake;

        Creature &operator= (const Creature &rhs);

        body_part select_body_part(Creature *source, int hit_roll);
};

#endif
<|MERGE_RESOLUTION|>--- conflicted
+++ resolved
@@ -336,16 +336,14 @@
         int per_bonus;
         int int_bonus;
 
-<<<<<<< HEAD
         //Starting stats - Should not be changed after creation. Currently only used for the player memorial file.
         int str_start;
         int dex_start;
         int per_start;
         int int_start;
-=======
+
         int healthy; //How healthy the creature is, currently only used by players
         int healthy_mod;
->>>>>>> bc892fdd
 
         int num_blocks; // base number of blocks/dodges per turn
         int num_dodges;
