#ifndef CATA_STATS_TRACKER_H
#define CATA_STATS_TRACKER_H

#include <memory>
#include <string>
#include <unordered_map>
#include <unordered_set>
#include <vector>

#include "cata_variant.h"
#include "event.h"
#include "event_bus.h"
#include "hash_utils.h"
#include "string_id.h"

class JsonIn;
class JsonOut;
class event_statistic;
class event_transformation;
class score;
class stats_tracker;

// The stats_tracker is intended to keep a summary of events that have occurred.
// For each event_type it stores an event_multiset.
// Within the event_tracker, counts are kept.  The events are partitioned
// according to their data (an event::data_type object, which is a map of keys
// to values).
// The stats_tracker can be queried in various ways to get summary statistics
// about events that have occurred.

class event_multiset
{
    public:
        using counts_type = std::unordered_map<cata::event::data_type, int, cata::range_hash>;

        // Default constructor for deserialization deliberately uses invalid
        // type
        event_multiset() : type_( event_type::num_event_types ) {}
        event_multiset( event_type type ) : type_( type ) {}

        void set_type( event_type );

        const counts_type &counts() const {
            return counts_;
        }

        // count returns the number of events matching given criteria that have
        // occured.
        // total returns the sum of some integer-valued field across every
        // event satisfying certain criteria.
        // For example, count might return the number of times the avatar has
        // taken damage, while total might return the total damage taken in all
        // those cases.
        // The criteria takes the form of an event::data_type map specifying
        // some values that must be matched in the events of that type.  You can
        // provide just a subset of the relevant keys from the event_type in
        // your criteria.
        int count() const;
        int count( const cata::event::data_type &criteria ) const;
        int total( const std::string &field ) const;
        int total( const std::string &field, const cata::event::data_type &criteria ) const;

        void add( const cata::event & );
        void add( const counts_type::value_type & );

        void serialize( JsonOut & ) const;
        void deserialize( JsonIn & );
    private:
        event_type type_;
        counts_type counts_;
};

class base_watcher
{
    public:
        base_watcher() = default;
        base_watcher( const base_watcher & ) = delete;
        base_watcher &operator=( const base_watcher & ) = delete;
    protected:
        virtual ~base_watcher();
    private:
        friend class stats_tracker;
        void on_subscribe( stats_tracker * );
        void on_unsubscribe( stats_tracker * );
        stats_tracker *subscribed_to = nullptr;
};

class stat_watcher : public base_watcher
{
    public:
        virtual void new_value( const cata_variant &, stats_tracker & ) = 0;
};

class event_multiset_watcher : public base_watcher
{
    public:
        virtual void event_added( const cata::event &, stats_tracker & ) = 0;
        virtual void events_reset( const event_multiset &, stats_tracker & ) = 0;
};

class stats_tracker_state
{
    public:
        virtual ~stats_tracker_state() = 0;
};

class stats_tracker : public event_subscriber
{
    public:
<<<<<<< HEAD
        // count returns the number of events matching given criteria that have
        // occurred.
        // total returns the sum of some integer-valued field across every
        // event satisfying certain criteria.
        // For example, count might return the number of times the avatar has
        // taken damage, while total might return the total damage taken in all
        // those cases.
        // The criteria have two parts:
        // - The event_type
        // - An event::data_type map specifying some values that must be
        //   matched in the events of that type.  You can provide just a subset
        //   of the relevant keys from the event_type in your criteria.
        // The first count overload combines these criteria into a single event
        // object for convenience since that contains the two pieces necessary.
        int count( const cata::event & ) const;
        int count( event_type, const cata::event::data_type &criteria ) const;
        int total( event_type, const std::string &field,
                   const cata::event::data_type &criteria ) const;
=======
        ~stats_tracker() override;

>>>>>>> f594632c
        event_multiset &get_events( event_type );
        event_multiset get_events( const string_id<event_transformation> & );

        cata_variant value_of( const string_id<event_statistic> & );

        void add_watcher( event_type, event_multiset_watcher * );
        void add_watcher( const string_id<event_transformation> &, event_multiset_watcher * );
        void add_watcher( const string_id<event_statistic> &, stat_watcher * );

        void unwatch( base_watcher * );

        void transformed_set_changed( const string_id<event_transformation> &,
                                      const cata::event &new_element );
        void transformed_set_changed( const string_id<event_transformation> &,
                                      const event_multiset &new_value );
        void stat_value_changed( const string_id<event_statistic> &,
                                 const cata_variant &new_value );

        // Return all scores which are valid now and existed at game start
        std::vector<const score *> valid_scores() const;

        void clear();
        void notify( const cata::event & ) override;

        void serialize( JsonOut & ) const;
        void deserialize( JsonIn & );
    private:
        void unwatch_all();

        std::unordered_map<event_type, event_multiset> data;

        std::unordered_map<event_type, std::vector<event_multiset_watcher *>> event_type_watchers;
        std::unordered_map<string_id<event_transformation>, std::vector<event_multiset_watcher *>>
                event_transformation_watchers;
        std::unordered_map<string_id<event_statistic>, std::vector<stat_watcher *>> stat_watchers;
        std::unordered_map<string_id<event_transformation>, std::unique_ptr<stats_tracker_state>>
                event_transformation_states;
        std::unordered_map<string_id<event_statistic>, std::unique_ptr<stats_tracker_state>>
                stat_states;

        std::unordered_set<string_id<score>> initial_scores;
};

#endif // CATA_STATS_TRACKER_H<|MERGE_RESOLUTION|>--- conflicted
+++ resolved
@@ -107,29 +107,8 @@
 class stats_tracker : public event_subscriber
 {
     public:
-<<<<<<< HEAD
-        // count returns the number of events matching given criteria that have
-        // occurred.
-        // total returns the sum of some integer-valued field across every
-        // event satisfying certain criteria.
-        // For example, count might return the number of times the avatar has
-        // taken damage, while total might return the total damage taken in all
-        // those cases.
-        // The criteria have two parts:
-        // - The event_type
-        // - An event::data_type map specifying some values that must be
-        //   matched in the events of that type.  You can provide just a subset
-        //   of the relevant keys from the event_type in your criteria.
-        // The first count overload combines these criteria into a single event
-        // object for convenience since that contains the two pieces necessary.
-        int count( const cata::event & ) const;
-        int count( event_type, const cata::event::data_type &criteria ) const;
-        int total( event_type, const std::string &field,
-                   const cata::event::data_type &criteria ) const;
-=======
         ~stats_tracker() override;
 
->>>>>>> f594632c
         event_multiset &get_events( event_type );
         event_multiset get_events( const string_id<event_transformation> & );
 
