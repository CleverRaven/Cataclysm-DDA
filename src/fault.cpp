--- conflicted
+++ resolved
@@ -168,10 +168,7 @@
     optional( jo, was_loaded, "success_msg", success_msg );
     optional( jo, was_loaded, "time", time );
     optional( jo, was_loaded, "set_variables", set_variables );
-<<<<<<< HEAD
     optional( jo, was_loaded, "adjust_variables_multiply", adjust_variables_multiply );
-=======
->>>>>>> b53b10a7
     optional( jo, was_loaded, "skills", skills );
     optional( jo, was_loaded, "faults_removed", faults_removed );
     optional( jo, was_loaded, "faults_added", faults_added );
