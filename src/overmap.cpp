--- conflicted
+++ resolved
@@ -4030,7 +4030,6 @@
     }
 }
 
-<<<<<<< HEAD
 void overmap::migrate_camps( const std::vector<tripoint_abs_omt> &points )
 {
     for( const tripoint_abs_omt &point : points ) {
@@ -4050,7 +4049,9 @@
         temp_camp->set_owner( camp_map[keyvalue].second );
         temp_camp->set_name( camp_map[keyvalue].first );
         temp_camp->define_camp( point, "faction_base_bare_bones_NPC_camp_0", false );
-=======
+    }
+}
+
 oter_id overmap::get_or_migrate_oter( const std::string &oterid )
 {
     auto migration = oter_id_migrations.find( oterid );
@@ -4058,7 +4059,6 @@
         return oter_id( migration->second );
     } else {
         return oter_id( oterid );
->>>>>>> 10a7e40a
     }
 }
 
