#include "omdata.h" // IWYU pragma: associated
#include "overmap.h" // IWYU pragma: associated

#include <algorithm>
#include <cmath>
#include <cstring>
#include <exception>
#include <istream>
#include <memory>
#include <numeric>
#include <ostream>
#include <set>
#include <type_traits>
#include <unordered_set>
#include <vector>

#include "assign.h"
#include "cached_options.h"
#include "cata_assert.h"
#include "cata_utility.h"
#include "catacharset.h"
#include "character_id.h"
#include "coordinates.h"
#include "cuboid_rectangle.h"
#include "debug.h"
#include "flood_fill.h"
#include "game.h"
#include "generic_factory.h"
#include "json.h"
#include "line.h"
#include "map_iterator.h"
#include "mapbuffer.h"
#include "mapgen.h"
#include "math_defines.h"
#include "messages.h"
#include "mongroup.h"
#include "monster.h"
#include "mtype.h"
#include "name.h"
#include "npc.h"
#include "optional.h"
#include "options.h"
#include "output.h"
#include "overmap_connection.h"
#include "overmap_location.h"
#include "overmap_noise.h"
#include "overmap_types.h"
#include "overmapbuffer.h"
#include "regional_settings.h"
#include "rng.h"
#include "rotatable_symbols.h"
#include "simple_pathfinding.h"
#include "string_formatter.h"
#include "text_snippets.h"
#include "translations.h"

static const species_id species_ZOMBIE( "ZOMBIE" );

static const mongroup_id GROUP_CHUD( "GROUP_CHUD" );
static const mongroup_id GROUP_RIVER( "GROUP_RIVER" );
static const mongroup_id GROUP_SEWER( "GROUP_SEWER" );
static const mongroup_id GROUP_SWAMP( "GROUP_SWAMP" );
static const mongroup_id GROUP_WORM( "GROUP_WORM" );
static const mongroup_id GROUP_ZOMBIE( "GROUP_ZOMBIE" );

class map_extra;

#define dbg(x) DebugLog((x),D_MAP_GEN) << __FILE__ << ":" << __LINE__ << ": "

static constexpr int BUILDINGCHANCE = 4;
static constexpr int MIN_ANT_SIZE = 8;
static constexpr int MAX_ANT_SIZE = 20;
static constexpr int MIN_GOO_SIZE = 1;
static constexpr int MAX_GOO_SIZE = 2;

using oter_type_id = int_id<oter_type_t>;
using oter_type_str_id = string_id<oter_type_t>;

////////////////
static oter_id ot_null;
static const oter_str_id ot_forest( "ot_forest" );
static const oter_str_id ot_forest_thick( "ot_forest_thick" );
static const oter_str_id ot_forest_water( "ot_forest_water" );
static const oter_str_id ot_river_center( "ot_river_center" );

const oter_type_t oter_type_t::null_type{};

namespace om_lines
{

struct type {
    uint32_t symbol;
    size_t mapgen;
    std::string suffix;
};

const std::array<std::string, 5> mapgen_suffixes = {{
        "_straight", "_curved", "_end", "_tee", "_four_way"
    }
};

const std::array < type, 1 + om_direction::bits > all = {{
        { UTF8_getch( LINE_XXXX_S ), 4, "_isolated"  }, // 0  ----
        { UTF8_getch( LINE_XOXO_S ), 2, "_end_south" }, // 1  ---n
        { UTF8_getch( LINE_OXOX_S ), 2, "_end_west"  }, // 2  --e-
        { UTF8_getch( LINE_XXOO_S ), 1, "_ne"        }, // 3  --en
        { UTF8_getch( LINE_XOXO_S ), 2, "_end_north" }, // 4  -s--
        { UTF8_getch( LINE_XOXO_S ), 0, "_ns"        }, // 5  -s-n
        { UTF8_getch( LINE_OXXO_S ), 1, "_es"        }, // 6  -se-
        { UTF8_getch( LINE_XXXO_S ), 3, "_nes"       }, // 7  -sen
        { UTF8_getch( LINE_OXOX_S ), 2, "_end_east"  }, // 8  w---
        { UTF8_getch( LINE_XOOX_S ), 1, "_wn"        }, // 9  w--n
        { UTF8_getch( LINE_OXOX_S ), 0, "_ew"        }, // 10 w-e-
        { UTF8_getch( LINE_XXOX_S ), 3, "_new"       }, // 11 w-en
        { UTF8_getch( LINE_OOXX_S ), 1, "_sw"        }, // 12 ws--
        { UTF8_getch( LINE_XOXX_S ), 3, "_nsw"       }, // 13 ws-n
        { UTF8_getch( LINE_OXXX_S ), 3, "_esw"       }, // 14 wse-
        { UTF8_getch( LINE_XXXX_S ), 4, "_nesw"      }  // 15 wsen
    }
};

const size_t size = all.size();
const size_t invalid = 0;

constexpr size_t rotate( size_t line, om_direction::type dir )
{
    if( dir == om_direction::type::invalid ) {
        return line;
    }
    // Bitwise rotation to the left.
    return ( ( ( line << static_cast<size_t>( dir ) ) |
               ( line >> ( om_direction::size - static_cast<size_t>( dir ) ) ) ) & om_direction::bits );
}

constexpr size_t set_segment( size_t line, om_direction::type dir )
{
    if( dir == om_direction::type::invalid ) {
        return line;
    }
    return line | 1 << static_cast<int>( dir );
}

constexpr bool has_segment( size_t line, om_direction::type dir )
{
    if( dir == om_direction::type::invalid ) {
        return false;
    }
    return static_cast<bool>( line & 1 << static_cast<int>( dir ) );
}

constexpr bool is_straight( size_t line )
{
    return line == 1
           || line == 2
           || line == 4
           || line == 5
           || line == 8
           || line == 10;
}

static size_t from_dir( om_direction::type dir )
{
    switch( dir ) {
        case om_direction::type::north:
        case om_direction::type::south:
            return 5;  // ns;
        case om_direction::type::east:
        case om_direction::type::west:
            return 10; // ew
        case om_direction::type::invalid:
            debugmsg( "Can't retrieve a line from the invalid direction." );
    }

    return 0;
}

} // namespace om_lines

//const regional_settings default_region_settings;
t_regional_settings_map region_settings_map;

namespace
{

generic_factory<overmap_land_use_code> land_use_codes( "overmap land use codes" );
generic_factory<oter_type_t> terrain_types( "overmap terrain type" );
generic_factory<oter_t> terrains( "overmap terrain" );
generic_factory<overmap_special> specials( "overmap special" );

} // namespace

template<>
const overmap_land_use_code &overmap_land_use_code_id::obj() const
{
    return land_use_codes.obj( *this );
}

template<>
bool overmap_land_use_code_id::is_valid() const
{
    return land_use_codes.is_valid( *this );
}

template<>
const overmap_special &overmap_special_id::obj() const
{
    return specials.obj( *this );
}

template<>
bool overmap_special_id::is_valid() const
{
    return specials.is_valid( *this );
}

city::city( const point_om_omt &P, int const S )
    : pos( P )
    , size( S )
    , name( Name::get( nameFlags::IsTownName ) )
{
}

int city::get_distance_from( const tripoint_om_omt &p ) const
{
    return std::max( static_cast<int>( trig_dist( p, tripoint_om_omt{ pos, 0 } ) ) - size, 0 );
}

std::map<radio_type, std::string> radio_type_names =
{{ {radio_type::MESSAGE_BROADCAST, "broadcast"}, {radio_type::WEATHER_RADIO, "weather"} }};

/** @relates string_id */
template<>
bool string_id<oter_type_t>::is_valid() const
{
    return terrain_types.is_valid( *this );
}

/** @relates int_id */
template<>
const string_id<oter_type_t> &int_id<oter_type_t>::id() const
{
    return terrain_types.convert( *this );
}

/** @relates string_id */
template<>
int_id<oter_type_t> string_id<oter_type_t>::id() const
{
    return terrain_types.convert( *this, int_id<oter_type_t>( 0 ) );
}

/** @relates int_id */
template<>
int_id<oter_type_t>::int_id( const string_id<oter_type_t> &id ) : _id( id.id() ) {}

template<>
const oter_type_t &int_id<oter_type_t>::obj() const
{
    return terrain_types.obj( *this );
}

/** @relates string_id */
template<>
const oter_type_t &string_id<oter_type_t>::obj() const
{
    return terrain_types.obj( *this );
}

/** @relates string_id */
template<>
bool string_id<oter_t>::is_valid() const
{
    return terrains.is_valid( *this );
}

/** @relates string_id */
template<>
const oter_t &string_id<oter_t>::obj() const
{
    return terrains.obj( *this );
}

/** @relates string_id */
template<>
int_id<oter_t> string_id<oter_t>::id() const
{
    return terrains.convert( *this, ot_null );
}

/** @relates int_id */
template<>
int_id<oter_t>::int_id( const string_id<oter_t> &id ) : _id( id.id() ) {}

/** @relates int_id */
template<>
bool int_id<oter_t>::is_valid() const
{
    return terrains.is_valid( *this );
}

/** @relates int_id */
template<>
const oter_t &int_id<oter_t>::obj() const
{
    return terrains.obj( *this );
}

/** @relates int_id */
template<>
const string_id<oter_t> &int_id<oter_t>::id() const
{
    return terrains.convert( *this );
}

bool operator==( const int_id<oter_t> &lhs, const char *rhs )
{
    return lhs.id().str() == rhs;
}

bool operator!=( const int_id<oter_t> &lhs, const char *rhs )
{
    return !( lhs == rhs );
}

static void set_oter_ids()   // FIXME: constify
{
    ot_null         = oter_str_id::NULL_ID();
}

std::string overmap_land_use_code::get_symbol() const
{
    return utf32_to_utf8( symbol );
}

void overmap_land_use_code::load( const JsonObject &jo, const std::string &src )
{
    const bool strict = src == "dda";
    assign( jo, "land_use_code", land_use_code, strict );
    assign( jo, "name", name, strict );
    assign( jo, "detailed_definition", detailed_definition, strict );

    optional( jo, was_loaded, "sym", symbol, unicode_codepoint_from_symbol_reader, NULL_UNICODE );

    if( symbol == NULL_UNICODE ) {
        DebugLog( D_ERROR, D_GAME ) << "`sym` node is not defined properly for `land_use_code`: "
                                    << id.c_str() << " (" << name << ")";
    }

    assign( jo, "color", color, strict );

}

void overmap_land_use_code::finalize()
{

}

void overmap_land_use_code::check() const
{

}

void overmap_land_use_codes::load( const JsonObject &jo, const std::string &src )
{
    land_use_codes.load( jo, src );
}

void overmap_land_use_codes::finalize()
{
    for( const auto &elem : land_use_codes.get_all() ) {
        const_cast<overmap_land_use_code &>( elem ).finalize(); // This cast is ugly, but safe.
    }
}

void overmap_land_use_codes::check_consistency()
{
    land_use_codes.check();
}

void overmap_land_use_codes::reset()
{
    land_use_codes.reset();
}

const std::vector<overmap_land_use_code> &overmap_land_use_codes::get_all()
{
    return land_use_codes.get_all();
}

void overmap_specials::load( const JsonObject &jo, const std::string &src )
{
    specials.load( jo, src );
}

void city_buildings::load( const JsonObject &jo, const std::string &src )
{
    // Just an alias
    overmap_specials::load( jo, src );
}

void overmap_specials::finalize()
{
    for( const auto &elem : specials.get_all() ) {
        const_cast<overmap_special &>( elem ).finalize(); // This cast is ugly, but safe.
    }
}

void overmap_specials::check_consistency()
{
    const size_t max_count = ( OMAPX / OMSPEC_FREQ ) * ( OMAPY / OMSPEC_FREQ );
    const size_t actual_count = std::accumulate( specials.get_all().begin(), specials.get_all().end(),
                                static_cast< size_t >( 0 ),
    []( size_t sum, const overmap_special & elem ) {
        return sum + ( elem.flags.count( "UNIQUE" ) ? static_cast<size_t>( 0 )  : static_cast<size_t>( (
                           std::max( elem.occurrences.min, 0 ) ) ) ) ;
    } );

    if( actual_count > max_count ) {
        debugmsg( "There are too many mandatory overmap specials (%d > %d). Some of them may not be placed.",
                  actual_count, max_count );
    }

    specials.check();
}

void overmap_specials::reset()
{
    specials.reset();
}

const std::vector<overmap_special> &overmap_specials::get_all()
{
    return specials.get_all();
}

overmap_special_batch overmap_specials::get_default_batch( const point_abs_om &origin )
{
    const int city_size = get_option<int>( "CITY_SIZE" );
    std::vector<const overmap_special *> res;

    res.reserve( specials.size() );
    for( const overmap_special &elem : specials.get_all() ) {
        if( elem.occurrences.empty() ||
        std::any_of( elem.terrains.begin(), elem.terrains.end(), []( const overmap_special_terrain & t ) {
        return t.locations.empty();
        } ) ) {
            continue;
        }

        if( city_size == 0 && elem.city_size.min > city_size ) {
            continue;
        }

        res.push_back( &elem );
    }

    return overmap_special_batch( origin, res );
}

bool is_river( const oter_id &ter )
{
    return ter->is_river();
}

bool is_river_or_lake( const oter_id &ter )
{
    return ter->is_river() || ter->is_lake() || ter->is_lake_shore();
}

bool is_ot_match( const std::string &name, const oter_id &oter,
                  const ot_match_type match_type )
{
    static const auto is_ot = []( const std::string & otype, const oter_id & oter ) {
        return otype == oter.id().str();
    };

    static const auto is_ot_type = []( const std::string & otype, const oter_id & oter ) {
        // Is a match if the base type is the same which will allow for handling rotations/linear features
        // but won't incorrectly match other locations that happen to contain the substring.
        return otype == oter->get_type_id().str();
    };

    static const auto is_ot_prefix = []( const std::string & otype, const oter_id & oter ) {
        const size_t oter_size = oter.id().str().size();
        const size_t compare_size = otype.size();
        if( compare_size > oter_size ) {
            return false;
        }

        const auto &oter_str = oter.id();
        if( oter_str.str().compare( 0, compare_size, otype ) != 0 ) {
            return false;
        }

        // check if it's a full match
        if( compare_size == oter_size ) {
            return true;
        }

        // only okay for partial if next char is an underscore
        return oter_str.str()[compare_size] == '_';
    };

    static const auto is_ot_subtype = []( const std::string & otype, const oter_id & oter ) {
        // Checks for any partial match.
        return strstr( oter.id().c_str(), otype.c_str() );
    };

    switch( match_type ) {
        case ot_match_type::exact:
            return is_ot( name, oter );
        case ot_match_type::type:
            return is_ot_type( name, oter );
        case ot_match_type::prefix:
            return is_ot_prefix( name, oter );
        case ot_match_type::contains:
            return is_ot_subtype( name, oter );
        default:
            return false;
    }
}

/*
 * load mapgen functions from an overmap_terrain json entry
 * suffix is for roads/subways/etc which have "_straight", "_curved", "_tee", "_four_way" function mappings
 */
static void load_overmap_terrain_mapgens( const JsonObject &jo, const std::string &id_base,
        const std::string &suffix = "" )
{
    const std::string fmapkey( id_base + suffix );
    const std::string jsonkey( "mapgen" + suffix );
    register_mapgen_function( fmapkey );
    if( jo.has_array( jsonkey ) ) {
        for( JsonObject jio : jo.get_array( jsonkey ) ) {
            load_mapgen_function( jio, fmapkey, point_zero );
        }
    }
}

std::string oter_type_t::get_symbol() const
{
    return utf32_to_utf8( symbol );
}

void oter_type_t::load( const JsonObject &jo, const std::string &src )
{
    const bool strict = src == "dda";

    optional( jo, was_loaded, "sym", symbol, unicode_codepoint_from_symbol_reader, NULL_UNICODE );

    assign( jo, "name", name, strict );
    assign( jo, "see_cost", see_cost, strict );
    assign( jo, "travel_cost", travel_cost, strict );
    assign( jo, "extras", extras, strict );
    assign( jo, "mondensity", mondensity, strict );
    assign( jo, "spawns", static_spawns, strict );
    assign( jo, "color", color, strict );
    assign( jo, "land_use_code", land_use_code, strict );

    const auto flag_reader = make_flag_reader( oter_flags_map, "overmap terrain flag" );
    optional( jo, was_loaded, "flags", flags, flag_reader );

    if( has_flag( oter_flags::line_drawing ) ) {
        if( has_flag( oter_flags::no_rotate ) ) {
            jo.throw_error( R"(Mutually exclusive flags: "NO_ROTATE" and "LINEAR".)" );
        }

        for( const auto &elem : om_lines::mapgen_suffixes ) {
            load_overmap_terrain_mapgens( jo, id.str(), elem );
        }
    } else {
        if( symbol == NULL_UNICODE && !jo.has_string( "abstract" ) ) {
            DebugLog( D_ERROR, D_MAP_GEN ) << "sym is not defined for overmap_terrain: "
                                           << id.c_str() << " (" << name << ")";
        }
        if( !jo.has_string( "sym" ) && jo.has_number( "sym" ) ) {
            debugmsg( "sym is defined as number instead of string for overmap_terrain %s (%s)", id.c_str(),
                      name );
        }
        load_overmap_terrain_mapgens( jo, id.str() );
    }
}

void oter_type_t::check() const
{

}

void oter_type_t::finalize()
{
    directional_peers.clear();  // In case of a second finalization.

    if( is_rotatable() ) {
        for( om_direction::type dir : om_direction::all ) {
            register_terrain( oter_t( *this, dir ), static_cast<size_t>( dir ), om_direction::size );
        }
    } else if( has_flag( oter_flags::line_drawing ) ) {
        for( size_t i = 0; i < om_lines::size; ++i ) {
            register_terrain( oter_t( *this, i ), i, om_lines::size );
        }
    } else {
        register_terrain( oter_t( *this ), 0, 1 );
    }
}

void oter_type_t::register_terrain( const oter_t &peer, size_t n, size_t max_n )
{
    cata_assert( n < max_n );
    cata_assert( peer.type_is( *this ) );

    directional_peers.resize( max_n );

    if( peer.id.is_valid() ) {
        directional_peers[n] = peer.id.id();
        debugmsg( "Can't register the new overmap terrain \"%s\". It already exists.", peer.id.c_str() );
    } else {
        directional_peers[n] = terrains.insert( peer ).id.id();
    }
}

oter_id oter_type_t::get_first() const
{
    cata_assert( !directional_peers.empty() );
    return directional_peers.front();
}

oter_id oter_type_t::get_rotated( om_direction::type dir ) const
{
    if( dir == om_direction::type::invalid ) {
        debugmsg( "Invalid rotation was asked from overmap terrain \"%s\".", id.c_str() );
        return ot_null;
    } else if( dir == om_direction::type::none || !is_rotatable() ) {
        return directional_peers.front();
    }
    cata_assert( directional_peers.size() == om_direction::size );
    return directional_peers[static_cast<size_t>( dir )];
}

oter_id oter_type_t::get_linear( size_t n ) const
{
    if( !has_flag( oter_flags::line_drawing ) ) {
        debugmsg( "Overmap terrain \"%s \" isn't drawn with lines.", id.c_str() );
        return ot_null;
    }
    if( n >= om_lines::size ) {
        debugmsg( "Invalid overmap line (%d) was asked from overmap terrain \"%s\".", n, id.c_str() );
        return ot_null;
    }
    cata_assert( directional_peers.size() == om_lines::size );
    return directional_peers[n];
}

oter_t::oter_t() : oter_t( oter_type_t::null_type ) {}

oter_t::oter_t( const oter_type_t &type ) :
    type( &type ),
    id( type.id.str() ),
    symbol( type.symbol ),
    symbol_alt( type.land_use_code ? type.land_use_code->symbol : symbol ) {}

oter_t::oter_t( const oter_type_t &type, om_direction::type dir ) :
    type( &type ),
    id( type.id.str() + "_" + om_direction::id( dir ) ),
    dir( dir ),
    symbol( om_direction::rotate_symbol( type.symbol, dir ) ),
    symbol_alt( om_direction::rotate_symbol( type.land_use_code ? type.land_use_code->symbol :
                type.symbol, dir ) ),
    line( om_lines::from_dir( dir ) ) {}

oter_t::oter_t( const oter_type_t &type, size_t line ) :
    type( &type ),
    id( type.id.str() + om_lines::all[line].suffix ),
    symbol( om_lines::all[line].symbol ),
    symbol_alt( om_lines::all[line].symbol ),
    line( line ) {}

std::string oter_t::get_mapgen_id() const
{
    return type->has_flag( oter_flags::line_drawing )
           ? type->id.str() + om_lines::mapgen_suffixes[om_lines::all[line].mapgen]
           : type->id.str();
}

oter_id oter_t::get_rotated( om_direction::type dir ) const
{
    return type->has_flag( oter_flags::line_drawing )
           ? type->get_linear( om_lines::rotate( this->line, dir ) )
           : type->get_rotated( om_direction::add( this->dir, dir ) );
}

bool oter_t::type_is( const int_id<oter_type_t> &type_id ) const
{
    return type->id.id() == type_id;
}

bool oter_t::type_is( const oter_type_t &type ) const
{
    return this->type == &type;
}

bool oter_t::has_connection( om_direction::type dir ) const
{
    // TODO: It's a DAMN UGLY hack. Remove it as soon as possible.
    static const oter_str_id road_manhole( "road_nesw_manhole" );
    if( id == road_manhole ) {
        return true;
    }
    return om_lines::has_segment( line, dir );
}

bool oter_t::is_hardcoded() const
{
    // TODO: This set only exists because so does the monstrous 'if-else' statement in @ref map::draw_map(). Get rid of both.
    static const std::set<std::string> hardcoded_mapgen = {
        "acid_anthill",
        "anthill",
        "ants_lab",
        "ants_lab_stairs",
        "ice_lab",
        "ice_lab_stairs",
        "ice_lab_core",
        "ice_lab_finale",
        "central_lab",
        "central_lab_stairs",
        "central_lab_core",
        "central_lab_finale",
        "tower_lab",
        "tower_lab_stairs",
        "tower_lab_finale",
        "lab",
        "lab_core",
        "lab_stairs",
        "lab_finale",
        "looted_building",  // pseudo-terrain
        "mine",
        "mine_down",
        "mine_finale",
        "office_tower_1",
        "office_tower_1_entrance",
        "office_tower_b",
        "office_tower_b_entrance",
        "slimepit",
        "slimepit_down",
        "spider_pit_under",
        "temple",
        "temple_finale",
        "temple_stairs",
        "triffid_finale",
        "triffid_roots"
    };

    return hardcoded_mapgen.find( get_mapgen_id() ) != hardcoded_mapgen.end();
}

void overmap_terrains::load( const JsonObject &jo, const std::string &src )
{
    terrain_types.load( jo, src );
}

void overmap_terrains::check_consistency()
{
    for( const auto &elem : terrain_types.get_all() ) {
        elem.check();
        if( elem.static_spawns.group && !elem.static_spawns.group.is_valid() ) {
            debugmsg( "Invalid monster group \"%s\" in spawns of \"%s\".", elem.static_spawns.group.c_str(),
                      elem.id.c_str() );
        }
    }

    for( const auto &elem : terrains.get_all() ) {
        const std::string mid = elem.get_mapgen_id();

        if( mid.empty() ) {
            continue;
        }

        const bool exists_hardcoded = elem.is_hardcoded();

        if( has_mapgen_for( mid ) ) {
            if( test_mode && exists_hardcoded ) {
                debugmsg( "Mapgen terrain \"%s\" exists in both JSON and a hardcoded function.  Consider removing the latter.",
                          mid.c_str() );
            }
        } else if( !exists_hardcoded ) {
            debugmsg( "No mapgen terrain exists for \"%s\".", mid.c_str() );
        }
    }
}

void overmap_terrains::finalize()
{
    terrain_types.finalize();

    for( const auto &elem : terrain_types.get_all() ) {
        const_cast<oter_type_t &>( elem ).finalize(); // This cast is ugly, but safe.
    }

    if( region_settings_map.find( "default" ) == region_settings_map.end() ) {
        debugmsg( "ERROR: can't find default overmap settings (region_map_settings 'default'), "
                  "cataclysm pending.  And not the fun kind." );
    }

    for( auto &elem : region_settings_map ) {
        elem.second.finalize();
    }

    set_oter_ids();
}

void overmap_terrains::reset()
{
    terrain_types.reset();
    terrains.reset();
}

const std::vector<oter_t> &overmap_terrains::get_all()
{
    return terrains.get_all();
}

bool overmap_special_terrain::can_be_placed_on( const oter_id &oter ) const
{
    return std::any_of( locations.begin(), locations.end(),
    [&oter]( const string_id<overmap_location> &loc ) {
        return loc->test( oter );
    } );
}

const overmap_special_terrain &overmap_special::get_terrain_at( const tripoint &p ) const
{
    const auto iter = std::find_if( terrains.begin(),
    terrains.end(), [ &p ]( const overmap_special_terrain & elem ) {
        return elem.p == p;
    } );
    if( iter == terrains.end() ) {
        static const overmap_special_terrain null_terrain{};
        return null_terrain;
    }
    return *iter;
}

bool overmap_special::requires_city() const
{
    return city_size.min > 0 || city_distance.max < std::max( OMAPX, OMAPY );
}

bool overmap_special::can_belong_to_city( const tripoint_om_omt &p, const city &cit ) const
{
    if( !requires_city() ) {
        return true;
    }
    if( !cit || !city_size.contains( cit.size ) ) {
        return false;
    }
    return city_distance.contains( cit.get_distance_from( p ) - ( cit.size ) );
}

void overmap_special::load( const JsonObject &jo, const std::string &src )
{
    const bool strict = src == "dda";
    // city_building is just an alias of overmap_special
    // TODO: This comparison is a hack. Separate them properly.
    const bool is_special = jo.get_string( "type", "" ) == "overmap_special";

    mandatory( jo, was_loaded, "overmaps", terrains );
    optional( jo, was_loaded, "locations", default_locations );

    if( is_special ) {
        mandatory( jo, was_loaded, "occurrences", occurrences );

        optional( jo, was_loaded, "connections", connections );

        assign( jo, "city_sizes", city_size, strict );
        assign( jo, "city_distance", city_distance, strict );
    }

    assign( jo, "spawns", spawns, strict );

    assign( jo, "rotate", rotatable, strict );
    assign( jo, "flags", flags, strict );
}

void overmap_special::finalize()
{
    // If the special has default locations, then add those to the locations
    // of each of the terrains IF the terrain has no locations already.
    if( !default_locations.empty() ) {
        for( auto &t : terrains ) {
            if( t.locations.empty() ) {
                t.locations.insert( default_locations.begin(), default_locations.end() );
            }
        }
    }

    for( auto &elem : connections ) {
        const auto &oter = get_terrain_at( elem.p );
        if( !elem.terrain && oter.terrain ) {
            elem.terrain = oter.terrain->get_type_id();    // Defaulted.
        }

        // If the connection type hasn't been specified, we'll guess for them.
        // The guess isn't always right (hence guessing) in the case where
        // multiple connections types can be made on a single location type,
        // e.g. both roads and forest trails can be placed on "forest" locations.
        if( elem.connection.is_null() ) {
            elem.connection = overmap_connections::guess_for( elem.terrain );
        }

        // If the connection has a "from" hint specified, then figure out what the
        // resulting direction from the hinted location to the connection point is,
        // and use that as the intial direction to be passed off to the connection
        // building code.
        if( elem.from ) {
            const direction calculated_direction = direction_from( *elem.from, elem.p );
            switch( calculated_direction ) {
                case direction::NORTH:
                    elem.initial_dir = om_direction::type::north;
                    break;
                case direction::EAST:
                    elem.initial_dir = om_direction::type::east;
                    break;
                case direction::SOUTH:
                    elem.initial_dir = om_direction::type::south;
                    break;
                case direction::WEST:
                    elem.initial_dir = om_direction::type::west;
                    break;
                default:
                    // The only supported directions are north/east/south/west
                    // as those are the four directions that overmap connections
                    // can be made in. If the direction we figured out wasn't
                    // one of those, just set this as invalid. We'll provide
                    // a warning to the user/developer in overmap_special::check().
                    elem.initial_dir = om_direction::type::invalid;
                    break;
            }
        }
    }
}

void overmap_special::check() const
{
    std::set<oter_str_id> invalid_terrains;
    std::set<tripoint> points;

    for( const overmap_special_terrain &elem : terrains ) {
        const oter_str_id &oter = elem.terrain;

        if( !oter.is_valid() ) {
            if( invalid_terrains.count( oter ) == 0 ) {
                // Not a huge fan of the the direct id manipulation here, but I don't know
                // how else to do this
                oter_str_id invalid( oter.str() + "_north" );
                if( invalid.is_valid() ) {
                    debugmsg( "In overmap special \"%s\", terrain \"%s\" rotates, but is specified without a rotation.",
                              id.str(), oter.str() );
                } else  {
                    debugmsg( "In overmap special \"%s\", terrain \"%s\" is invalid.",
                              id.c_str(), oter.c_str() );
                }
                invalid_terrains.insert( oter );
            }
        }

        const auto &pos = elem.p;

        if( points.count( pos ) > 0 ) {
            debugmsg( "In overmap special \"%s\", point [%d,%d,%d] is duplicated.",
                      id.c_str(), pos.x, pos.y, pos.z );
        } else {
            points.insert( pos );
        }

        if( elem.locations.empty() ) {
            debugmsg( "In overmap special \"%s\", no location is defined for point [%d,%d,%d] or the overall special.",
                      id.c_str(), pos.x, pos.y, pos.z );
        }

        for( const auto &l : elem.locations ) {
            if( !l.is_valid() ) {
                debugmsg( "In overmap special \"%s\", point [%d,%d,%d], location \"%s\" is invalid.",
                          id.c_str(), pos.x, pos.y, pos.z, l.c_str() );
            }
        }
    }

    for( const auto &elem : connections ) {
        const auto &oter = get_terrain_at( elem.p );
        if( !elem.terrain ) {
            debugmsg( "In overmap special \"%s\", connection [%d,%d,%d] doesn't have a terrain.",
                      id.c_str(), elem.p.x, elem.p.y, elem.p.z );
        } else if( !elem.existing && !elem.terrain->has_flag( oter_flags::line_drawing ) ) {
            debugmsg( "In overmap special \"%s\", connection [%d,%d,%d] \"%s\" isn't drawn with lines.",
                      id.c_str(), elem.p.x, elem.p.y, elem.p.z, elem.terrain.c_str() );
        } else if( !elem.existing && oter.terrain && !oter.terrain->type_is( elem.terrain ) ) {
            debugmsg( "In overmap special \"%s\", connection [%d,%d,%d] overwrites \"%s\".",
                      id.c_str(), elem.p.x, elem.p.y, elem.p.z, oter.terrain.c_str() );
        }

        if( elem.from ) {
            // The only supported directions are north/east/south/west
            // as those are the four directions that overmap connections
            // can be made in. If the direction we figured out wasn't
            // one of those, warn the user/developer.
            const direction calculated_direction = direction_from( *elem.from, elem.p );
            switch( calculated_direction ) {
                case direction::NORTH:
                case direction::EAST:
                case direction::SOUTH:
                case direction::WEST:
                    continue;
                default:
                    debugmsg( "In overmap special \"%s\", connection [%d,%d,%d] is not directly north, east, south or west of the defined \"from\" [%d,%d,%d].",
                              id.c_str(), elem.p.x, elem.p.y, elem.p.z, elem.from->x, elem.from->y, elem.from->z );
                    break;
            }
        }
    }
}

// *** BEGIN overmap FUNCTIONS ***
overmap::overmap( const point_abs_om &p ) : loc( p )
{
    const std::string rsettings_id = get_option<std::string>( "DEFAULT_REGION" );
    t_regional_settings_map_citr rsit = region_settings_map.find( rsettings_id );

    if( rsit == region_settings_map.end() ) {
        debugmsg( "overmap%s: can't find region '%s'", p.to_string(),
                  rsettings_id.c_str() ); // gonna die now =[
    }
    settings = rsit->second;

    init_layers();
}

overmap::~overmap() = default;

void overmap::populate( overmap_special_batch &enabled_specials )
{
    try {
        open( enabled_specials );
    } catch( const std::exception &err ) {
        debugmsg( "overmap (%d,%d) failed to load: %s", loc.x(), loc.y(), err.what() );
    }
}

void overmap::populate()
{
    overmap_special_batch enabled_specials = overmap_specials::get_default_batch( loc );

    const bool should_blacklist = !settings.overmap_feature_flag.blacklist.empty();
    const bool should_whitelist = !settings.overmap_feature_flag.whitelist.empty();

    // If this region's settings has blacklisted or whitelisted overmap feature flags, let's
    // filter our default batch.

    // Remove any items that have a flag that is present in the blacklist.
    if( should_blacklist ) {
        for( auto it = enabled_specials.begin(); it != enabled_specials.end(); ) {
            std::vector<std::string> common;
            std::set_intersection( settings.overmap_feature_flag.blacklist.begin(),
                                   settings.overmap_feature_flag.blacklist.end(),
                                   it->special_details->flags.begin(), it->special_details->flags.end(),
                                   std::back_inserter( common )
                                 );
            if( !common.empty() ) {
                it = enabled_specials.erase( it );
            } else {
                ++it;
            }
        }
    }

    // Remove any items which do not have any of the flags from the whitelist.
    if( should_whitelist ) {
        for( auto it = enabled_specials.begin(); it != enabled_specials.end(); ) {
            std::vector<std::string> common;
            std::set_intersection( settings.overmap_feature_flag.whitelist.begin(),
                                   settings.overmap_feature_flag.whitelist.end(),
                                   it->special_details->flags.begin(), it->special_details->flags.end(),
                                   std::back_inserter( common )
                                 );
            if( common.empty() ) {
                it = enabled_specials.erase( it );
            } else {
                ++it;
            }
        }
    }

    populate( enabled_specials );
}

oter_id overmap::get_default_terrain( int z ) const
{
    if( z == 0 ) {
        return settings.default_oter.id();
    } else {
        // // TODO: Get rid of the hard-coded ids.
        static const oter_str_id open_air( "open_air" );
        static const oter_str_id empty_rock( "empty_rock" );

        return z > 0 ? open_air.id() : empty_rock.id();
    }
}

void overmap::init_layers()
{
    for( int k = 0; k < OVERMAP_LAYERS; ++k ) {
        const oter_id tid = get_default_terrain( k - OVERMAP_DEPTH );

        for( int i = 0; i < OMAPX; ++i ) {
            for( int j = 0; j < OMAPY; ++j ) {
                layer[k].terrain[i][j] = tid;
                layer[k].visible[i][j] = false;
                layer[k].explored[i][j] = false;
            }
        }
    }
}

void overmap::ter_set( const tripoint_om_omt &p, const oter_id &id )
{
    if( !inbounds( p ) ) {
        /// TODO: Add a debug message reporting this, but currently there are way too many place that would trigger it.
        return;
    }

    layer[p.z() + OVERMAP_DEPTH].terrain[p.x()][p.y()] = id;
}

const oter_id &overmap::ter( const tripoint_om_omt &p ) const
{
    if( !inbounds( p ) ) {
        /// TODO: Add a debug message reporting this, but currently there are way too many place that would trigger it.
        return ot_null;
    }

    return layer[p.z() + OVERMAP_DEPTH].terrain[p.x()][p.y()];
}

bool &overmap::seen( const tripoint_om_omt &p )
{
    if( !inbounds( p ) ) {
        nullbool = false;
        return nullbool;
    }
    return layer[p.z() + OVERMAP_DEPTH].visible[p.x()][p.y()];
}

bool overmap::seen( const tripoint_om_omt &p ) const
{
    if( !inbounds( p ) ) {
        return false;
    }
    return layer[p.z() + OVERMAP_DEPTH].visible[p.x()][p.y()];
}

bool &overmap::explored( const tripoint_om_omt &p )
{
    if( !inbounds( p ) ) {
        nullbool = false;
        return nullbool;
    }
    return layer[p.z() + OVERMAP_DEPTH].explored[p.x()][p.y()];
}

bool overmap::is_explored( const tripoint_om_omt &p ) const
{
    if( !inbounds( p ) ) {
        return false;
    }
    return layer[p.z() + OVERMAP_DEPTH].explored[p.x()][p.y()];
}

bool overmap::mongroup_check( const mongroup &candidate ) const
{
    const auto matching_range = zg.equal_range( candidate.pos );
    return std::find_if( matching_range.first, matching_range.second,
    [candidate]( const std::pair<tripoint_om_sm, mongroup> &match ) {
        // This is extra strict since we're using it to test serialization.
        return candidate.type == match.second.type && candidate.pos == match.second.pos &&
               candidate.radius == match.second.radius &&
               candidate.population == match.second.population &&
               candidate.target == match.second.target &&
               candidate.interest == match.second.interest &&
               candidate.dying == match.second.dying &&
               candidate.horde == match.second.horde &&
               candidate.diffuse == match.second.diffuse;
    } ) != matching_range.second;
}

bool overmap::monster_check( const std::pair<tripoint_om_sm, monster> &candidate ) const
{
    const auto matching_range = monster_map.equal_range( candidate.first );
    return std::find_if( matching_range.first, matching_range.second,
    [candidate]( const std::pair<tripoint_om_sm, monster> &match ) {
        return candidate.second.pos() == match.second.pos() &&
               candidate.second.type == match.second.type;
    } ) != matching_range.second;
}

void overmap::insert_npc( const shared_ptr_fast<npc> &who )
{
    npcs.push_back( who );
    g->set_npcs_dirty();
}

shared_ptr_fast<npc> overmap::erase_npc( const character_id &id )
{
    const auto iter = std::find_if( npcs.begin(),
    npcs.end(), [id]( const shared_ptr_fast<npc> &n ) {
        return n->getID() == id;
    } );
    if( iter == npcs.end() ) {
        return nullptr;
    }
    auto ptr = *iter;
    npcs.erase( iter );
    g->set_npcs_dirty();
    return ptr;
}

std::vector<shared_ptr_fast<npc>> overmap::get_npcs( const
                               std::function<bool( const npc & )>
                               &predicate ) const
{
    std::vector<shared_ptr_fast<npc>> result;
    for( const auto &g : npcs ) {
        if( predicate( *g ) ) {
            result.push_back( g );
        }
    }
    return result;
}

bool overmap::has_note( const tripoint_om_omt &p ) const
{
    if( p.z() < -OVERMAP_DEPTH || p.z() > OVERMAP_HEIGHT ) {
        return false;
    }

    for( const om_note &i : layer[p.z() + OVERMAP_DEPTH].notes ) {
        if( i.p == p.xy() ) {
            return true;
        }
    }
    return false;
}

bool overmap::is_marked_dangerous( const tripoint_om_omt &p ) const
{
    for( const om_note &i : layer[p.z() + OVERMAP_DEPTH].notes ) {
        if( !i.dangerous ) {
            continue;
        } else if( p.xy() == i.p ) {
            return true;
        }
        const int radius = i.danger_radius;
        if( i.danger_radius == 0 && i.p != p.xy() ) {
            continue;
        }
        for( int x = -radius; x <= radius; x++ ) {
            for( int y = -radius; y <= radius; y++ ) {
                const tripoint_om_omt rad_point = tripoint_om_omt( i.p, p.z() ) + point( x, y );
                if( p.xy() == rad_point.xy() ) {
                    return true;
                }
            }
        }
    }
    return false;
}

const std::string &overmap::note( const tripoint_om_omt &p ) const
{
    static const std::string fallback {};

    if( p.z() < -OVERMAP_DEPTH || p.z() > OVERMAP_HEIGHT ) {
        return fallback;
    }

    const auto &notes = layer[p.z() + OVERMAP_DEPTH].notes;
    const auto it = std::find_if( begin( notes ), end( notes ), [&]( const om_note & n ) {
        return n.p == p.xy();
    } );

    return ( it != std::end( notes ) ) ? it->text : fallback;
}

void overmap::add_note( const tripoint_om_omt &p, std::string message )
{
    if( p.z() < -OVERMAP_DEPTH || p.z() > OVERMAP_HEIGHT ) {
        debugmsg( "Attempting to add not to overmap for blank layer %d", p.z() );
        return;
    }

    auto &notes = layer[p.z() + OVERMAP_DEPTH].notes;
    const auto it = std::find_if( begin( notes ), end( notes ), [&]( const om_note & n ) {
        return n.p == p.xy();
    } );

    if( it == std::end( notes ) ) {
        notes.emplace_back( om_note{ std::move( message ), p.xy() } );
    } else if( !message.empty() ) {
        it->text = std::move( message );
    } else {
        notes.erase( it );
    }
}

void overmap::mark_note_dangerous( const tripoint_om_omt &p, int radius, bool is_dangerous )
{
    for( auto &i : layer[p.z() + OVERMAP_DEPTH].notes ) {
        if( p.xy() == i.p ) {
            i.dangerous = is_dangerous;
            i.danger_radius = radius;
            return;
        }
    }
}

void overmap::delete_note( const tripoint_om_omt &p )
{
    add_note( p, std::string{} );
}

std::vector<point_abs_omt> overmap::find_notes( const int z, const std::string &text )
{
    std::vector<point_abs_omt> note_locations;
    map_layer &this_layer = layer[z + OVERMAP_DEPTH];
    for( const auto &note : this_layer.notes ) {
        if( match_include_exclude( note.text, text ) ) {
            note_locations.push_back( project_combine( pos(), note.p ) );
        }
    }
    return note_locations;
}

bool overmap::has_extra( const tripoint_om_omt &p ) const
{
    if( p.z() < -OVERMAP_DEPTH || p.z() > OVERMAP_HEIGHT ) {
        return false;
    }

    for( const om_map_extra &i : layer[p.z() + OVERMAP_DEPTH].extras ) {
        if( i.p == p.xy() ) {
            return true;
        }
    }
    return false;
}

const string_id<map_extra> &overmap::extra( const tripoint_om_omt &p ) const
{
    static const string_id<map_extra> fallback{};

    if( p.z() < -OVERMAP_DEPTH || p.z() > OVERMAP_HEIGHT ) {
        return fallback;
    }

    const auto &extras = layer[p.z() + OVERMAP_DEPTH].extras;
    const auto it = std::find_if( begin( extras ),
    end( extras ), [&]( const om_map_extra & n ) {
        return n.p == p.xy();
    } );

    return ( it != std::end( extras ) ) ? it->id : fallback;
}

void overmap::add_extra( const tripoint_om_omt &p, const string_id<map_extra> &id )
{
    if( p.z() < -OVERMAP_DEPTH || p.z() > OVERMAP_HEIGHT ) {
        debugmsg( "Attempting to add not to overmap for blank layer %d", p.z() );
        return;
    }

    auto &extras = layer[p.z() + OVERMAP_DEPTH].extras;
    const auto it = std::find_if( begin( extras ),
    end( extras ), [&]( const om_map_extra & n ) {
        return n.p == p.xy();
    } );

    if( it == std::end( extras ) ) {
        extras.emplace_back( om_map_extra{ id, p.xy() } );
    } else if( !id.is_null() ) {
        it->id = id;
    } else {
        extras.erase( it );
    }
}

void overmap::delete_extra( const tripoint_om_omt &p )
{
    add_extra( p, string_id<map_extra>::NULL_ID() );
}

std::vector<point_abs_omt> overmap::find_extras( const int z, const std::string &text )
{
    std::vector<point_abs_omt> extra_locations;
    map_layer &this_layer = layer[z + OVERMAP_DEPTH];
    for( const auto &extra : this_layer.extras ) {
        const std::string extra_text = extra.id.c_str();
        if( match_include_exclude( extra_text, text ) ) {
            extra_locations.push_back( project_combine( pos(), extra.p ) );
        }
    }
    return extra_locations;
}

bool overmap::inbounds( const tripoint_om_omt &p, int clearance )
{
    static constexpr tripoint_om_omt overmap_boundary_min( 0, 0, -OVERMAP_DEPTH );
    static constexpr tripoint_om_omt overmap_boundary_max( OMAPX, OMAPY, OVERMAP_HEIGHT + 1 );

    static constexpr half_open_cuboid<tripoint_om_omt> overmap_boundaries(
        overmap_boundary_min, overmap_boundary_max );
    half_open_cuboid<tripoint_om_omt> stricter_boundaries = overmap_boundaries;
    stricter_boundaries.shrink( tripoint( clearance, clearance, 0 ) );

    return stricter_boundaries.contains( p );
}

const scent_trace &overmap::scent_at( const tripoint_abs_omt &loc ) const
{
    static const scent_trace null_scent;
    const auto &scent_found = scents.find( loc );
    if( scent_found != scents.end() ) {
        return scent_found->second;
    }
    return null_scent;
}

void overmap::set_scent( const tripoint_abs_omt &loc, const scent_trace &new_scent )
{
    // TODO: increase strength of scent trace when applied repeatedly in a short timespan.
    scents[loc] = new_scent;
}

void overmap::generate( const overmap *north, const overmap *east,
                        const overmap *south, const overmap *west,
                        overmap_special_batch &enabled_specials )
{
    if( g->gametype() == special_game_type::DEFENSE ) {
        dbg( D_INFO ) << "overmap::generate skipped in Defense special game mode!";
        return;
    }

    dbg( D_INFO ) << "overmap::generate start…";

    populate_connections_out_from_neighbors( north, east, south, west );

    place_rivers( north, east, south, west );
    place_lakes();
    place_forests();
    place_swamps();
    place_ravines();
    place_cities();
    place_forest_trails();
    place_roads( north, east, south, west );
    place_specials( enabled_specials );
    place_forest_trailheads();

    polish_river();

    // TODO: there is no reason we can't generate the sublevels in one pass
    //       for that matter there is no reason we can't as we add the entrance ways either

    // Always need at least one sublevel, but how many more
    int z = -1;
    bool requires_sub = false;
    do {
        requires_sub = generate_sub( z );
    } while( requires_sub && ( --z >= -OVERMAP_DEPTH ) );

    // Always need at least one overlevel, but how many more
    z = 1;
    bool requires_over = false;
    do {
        requires_over = generate_over( z );
    } while( requires_over && ( ++z <= OVERMAP_HEIGHT ) );

    // Place the monsters, now that the terrain is laid out
    place_mongroups();
    place_radios();
    dbg( D_INFO ) << "overmap::generate done";
}

bool overmap::generate_sub( const int z )
{
    bool requires_sub = false;
    std::vector<point_om_omt> subway_points;
    std::vector<point_om_omt> sewer_points;

    std::vector<city> ant_points;
    std::vector<city> goo_points;
    std::vector<city> lab_points;
    std::vector<city> ice_lab_points;
    std::vector<city> central_lab_points;
    std::vector<point_om_omt> lab_train_points;
    std::vector<point_om_omt> central_lab_train_points;
    std::vector<city> mine_points;
    // These are so common that it's worth checking first as int.
    const oter_id skip_above[5] = {
        oter_id( "empty_rock" ), oter_id( "forest" ), oter_id( "field" ),
        oter_id( "forest_thick" ), oter_id( "forest_water" )
    };

    for( int i = 0; i < OMAPX; i++ ) {
        for( int j = 0; j < OMAPY; j++ ) {
            tripoint_om_omt p( i, j, z );
            const oter_id oter_above = ter( p + tripoint_above );
            const oter_id oter_ground = ter( tripoint_om_omt( p.xy(), 0 ) );

            if( is_ot_match( "microlab_sub_connector", ter( p ), ot_match_type::type ) ) {
                om_direction::type rotation = ter( p )->get_dir();
                ter_set( p, oter_id( "subway_end_north" )->get_rotated( rotation ) );
                subway_points.emplace_back( p.xy() );
            }

            // implicitly skip skip_above oter_ids
            bool skipme = false;
            for( const oter_id &elem : skip_above ) {
                if( oter_above == elem ) {
                    skipme = true;
                    break;
                }
            }
            if( skipme ) {
                continue;
            }

            if( is_ot_match( "sub_station", oter_ground, ot_match_type::type ) && z == -1 ) {
                ter_set( p, oter_id( "sewer_sub_station" ) );
                requires_sub = true;
            } else if( is_ot_match( "sub_station", oter_ground, ot_match_type::type ) && z == -2 ) {
                ter_set( p, oter_id( "subway_isolated" ) );
                subway_points.emplace_back( i, j - 1 );
                subway_points.emplace_back( i, j );
                subway_points.emplace_back( i, j + 1 );
            } else if( oter_above == "road_nesw_manhole" ) {
                ter_set( p, oter_id( "sewer_isolated" ) );
                sewer_points.emplace_back( i, j );
            } else if( oter_above == "sewage_treatment" ) {
                sewer_points.emplace_back( i, j );
            } else if( oter_above == "anthill" || oter_above == "acid_anthill" ) {
                const int size = rng( MIN_ANT_SIZE, MAX_ANT_SIZE );
                ant_points.emplace_back( p.xy(), size );
            } else if( oter_above == "slimepit_down" ) {
                const int size = rng( MIN_GOO_SIZE, MAX_GOO_SIZE );
                goo_points.emplace_back( p.xy(), size );
            } else if( oter_above == "forest_water" ) {
                ter_set( p, oter_id( "cavern" ) );
                chip_rock( p );
            } else if( oter_above == "lab_core" ||
                       ( z == -1 && oter_above == "lab_stairs" ) ) {
                lab_points.emplace_back( p.xy(), rng( 1, 5 + z ) );
            } else if( oter_above == "lab_stairs" ) {
                ter_set( p, oter_id( "lab" ) );
            } else if( oter_above == "ice_lab_core" ||
                       ( z == -1 && oter_above == "ice_lab_stairs" ) ) {
                ice_lab_points.emplace_back( p.xy(), rng( 1, 5 + z ) );
            } else if( oter_above == "ice_lab_stairs" ) {
                ter_set( p, oter_id( "ice_lab" ) );
            } else if( oter_above == "central_lab_core" ) {
                central_lab_points.emplace_back( p.xy(), rng( std::max( 1, 7 + z ), 9 + z ) );
            } else if( oter_above == "central_lab_stairs" ) {
                ter_set( p, oter_id( "central_lab" ) );
            } else if( is_ot_match( "hidden_lab_stairs", oter_above, ot_match_type::contains ) ) {
<<<<<<< HEAD
                lab_points.push_back( city( p.xy(), rng( 1, 5 + z ) ) );
            } else if( is_ot_match( "mine_entrance", oter_ground, ot_match_type::prefix ) && z == -2 ) {
                mine_points.push_back( city( ( p + tripoint_west ).xy(), rng( 6 + z, 10 + z ) ) );
=======
                lab_points.emplace_back( p.xy(), rng( 1, 5 + z ) );
            } else if( is_ot_match( "mine_entrance", oter_ground, ot_match_type::prefix ) && z == -2 ) {
                mine_points.emplace_back( ( p + tripoint_west ).xy(), rng( 6 + z, 10 + z ) );
>>>>>>> 0f172bbf
                requires_sub = true;
            } else if( oter_above == "mine_down" ) {
                ter_set( p, oter_id( "mine" ) );
                mine_points.emplace_back( p.xy(), rng( 6 + z, 10 + z ) );
                // technically not all finales need a sub level,
                // but at this point we don't know
                requires_sub = true;
            }
        }
    }

    for( auto &i : goo_points ) {
        requires_sub |= build_slimepit( tripoint_om_omt( i.pos, z ), i.size );
    }
    const string_id<overmap_connection> sewer_tunnel( "sewer_tunnel" );
    connect_closest_points( sewer_points, z, *sewer_tunnel );

    // A third of overmaps have labs with a 1-in-2 chance of being subway connected.
    // If the central lab exists, all labs which go down to z=4 will have a subway to central.
    int lab_train_odds = 0;
    if( z == -2 && one_in( 3 ) ) {
        lab_train_odds = 2;
    }
    if( z == -4 && !central_lab_points.empty() ) {
        lab_train_odds = 1;
    }

    for( auto &i : lab_points ) {
        bool lab = build_lab( tripoint_om_omt( i.pos, z ), i.size, &lab_train_points, "", lab_train_odds );
        requires_sub |= lab;
        if( !lab && ter( tripoint_om_omt( i.pos, z ) ) == "lab_core" ) {
            ter_set( tripoint_om_omt( i.pos, z ), oter_id( "lab" ) );
        }
    }
    for( auto &i : ice_lab_points ) {
        bool ice_lab = build_lab( tripoint_om_omt( i.pos, z ), i.size, &lab_train_points, "ice_",
                                  lab_train_odds );
        requires_sub |= ice_lab;
        if( !ice_lab && ter( tripoint_om_omt( i.pos, z ) ) == "ice_lab_core" ) {
            ter_set( tripoint_om_omt( i.pos, z ), oter_id( "ice_lab" ) );
        }
    }
    for( auto &i : central_lab_points ) {
        bool central_lab = build_lab( tripoint_om_omt( i.pos, z ), i.size, &central_lab_train_points,
                                      "central_", lab_train_odds );
        requires_sub |= central_lab;
        if( !central_lab && ter( tripoint_om_omt( i.pos, z ) ) == "central_lab_core" ) {
            ter_set( tripoint_om_omt( i.pos, z ), oter_id( "central_lab" ) );
        }
    }

    const auto create_real_train_lab_points = [this, z](
                const std::vector<point_om_omt> &train_points,
    std::vector<point_om_omt> &real_train_points ) {
        bool is_first_in_pair = true;
        for( const point_om_omt &p : train_points ) {
            tripoint_om_omt i( p, z );
            const std::vector<tripoint_om_omt> nearby_locations {
                i + point_north,
                i + point_south,
                i + point_east,
                i + point_west };
            if( is_first_in_pair ) {
                ter_set( i, oter_id( "open_air" ) ); // mark tile to prevent subway gen

                for( const tripoint_om_omt &nearby_loc : nearby_locations ) {
                    if( is_ot_match( "empty_rock", ter( nearby_loc ), ot_match_type::contains ) ) {
                        // mark tile to prevent subway gen
                        ter_set( nearby_loc, oter_id( "open_air" ) );
                    }
                }
            } else {
                // change train connection point back to rock to allow gen
                if( is_ot_match( "open_air", ter( i ), ot_match_type::contains ) ) {
                    ter_set( i, oter_id( "empty_rock" ) );
                }
                real_train_points.push_back( i.xy() );
            }
            is_first_in_pair = !is_first_in_pair;
        }
    };
    std::vector<point_om_omt>
    subway_lab_train_points; // real points for subway, excluding train depot points
    create_real_train_lab_points( lab_train_points, subway_lab_train_points );
    create_real_train_lab_points( central_lab_train_points, subway_lab_train_points );

    const string_id<overmap_connection> subway_tunnel( "subway_tunnel" );

    subway_points.insert( subway_points.end(), subway_lab_train_points.begin(),
                          subway_lab_train_points.end() );
    connect_closest_points( subway_points, z, *subway_tunnel );

    for( auto &i : subway_points ) {
        if( is_ot_match( "sub_station", ter( tripoint_om_omt( i, z + 2 ) ), ot_match_type::type ) ) {
            ter_set( tripoint_om_omt( i, z ), oter_id( "underground_sub_station" ) );
        }
    }

    // The first lab point is adjacent to a lab, set it a depot (as long as track was actually laid).
    const auto create_train_depots = [this, z, &subway_tunnel]( const oter_id & train_type,
    const std::vector<point_om_omt> &train_points ) {
        bool is_first_in_pair = true;
        std::vector<point_om_omt> extra_route;
        for( const point_om_omt &p : train_points ) {
            tripoint_om_omt i( p, z );
            if( is_first_in_pair ) {
                const std::vector<tripoint_om_omt> subway_possible_loc {
                    i + point_north,
                    i + point_south,
                    i + point_east,
                    i + point_west };
                extra_route.clear();
                ter_set( i, oter_id( "empty_rock" ) ); // this clears marked tiles
                bool is_depot_generated = false;
                for( const tripoint_om_omt &subway_loc : subway_possible_loc ) {
                    if( !is_depot_generated &&
                        is_ot_match( "subway", ter( subway_loc ), ot_match_type::contains ) ) {
                        extra_route.push_back( i.xy() );
                        extra_route.push_back( subway_loc.xy() );
                        connect_closest_points( extra_route, z, *subway_tunnel );

                        ter_set( i, train_type );
                        is_depot_generated = true; // only one connection to depot
                    } else if( is_ot_match( "open_air", ter( subway_loc ),
                                            ot_match_type::contains ) ) {
                        // clear marked
                        ter_set( subway_loc, oter_id( "empty_rock" ) );
                    }
                }
            }
            is_first_in_pair = !is_first_in_pair;
        }
    };
    create_train_depots( oter_id( "lab_train_depot" ), lab_train_points );
    create_train_depots( oter_id( "central_lab_train_depot" ), central_lab_train_points );

    for( auto &i : cities ) {
        tripoint_om_omt omt_pos( i.pos, z );
        tripoint_om_sm sm_pos = project_to<coords::sm>( omt_pos );
        // Sewers and city subways are present at z == -1 and z == -2. Don't spawn CHUD on other z-levels.
        if( ( z == -1 || z == -2 ) && one_in( 3 ) ) {
            add_mon_group( mongroup( GROUP_CHUD,
                                     sm_pos, i.size, i.size * 20 ) );
        }
        // Sewers are present at z == -1. Don't spawn sewer monsters on other z-levels.
        if( z == -1 && !one_in( 8 ) ) {
            add_mon_group( mongroup( GROUP_SEWER,
                                     sm_pos, ( i.size * 7 ) / 2, i.size * 70 ) );
        }
    }

    for( auto &i : mine_points ) {
        build_mine( tripoint_om_omt( i.pos, z ), i.size );
    }

    for( auto &i : ant_points ) {
        const tripoint_om_omt p_loc( i.pos, z );
        if( ter( p_loc ) != "empty_rock" ) {
            continue;
        }
        mongroup_id ant_group( ter( p_loc + tripoint_above ) == "anthill" ?
                               "GROUP_ANT" : "GROUP_ANT_ACID" );
        add_mon_group(
            mongroup( ant_group, tripoint_om_sm( project_to<coords::sm>( i.pos ), z ),
                      ( i.size * 3 ) / 2, rng( 6000, 8000 ) ) );
        build_anthill( p_loc, i.size, ter( p_loc + tripoint_above ) == "anthill" );
    }

    return requires_sub;
}

bool overmap::generate_over( const int z )
{
    bool requires_over = false;
    std::vector<point_om_omt> bridge_points;

    // These are so common that it's worth checking first as int.
    const std::set<oter_id> skip_below = {
        oter_id( "empty_rock" ), oter_id( "forest" ), oter_id( "field" ),
        oter_id( "forest_thick" ), oter_id( "forest_water" )
    };

    if( z == 1 ) {
        for( int i = 0; i < OMAPX; i++ ) {
            for( int j = 0; j < OMAPY; j++ ) {
                tripoint_om_omt p( i, j, z );
                const oter_id oter_below = ter( p + tripoint_below );
                const oter_id oter_ground = ter( tripoint_om_omt( p.xy(), 0 ) );

                // implicitly skip skip_below oter_ids
                if( skip_below.find( oter_below ) != skip_below.end() ) {
                    continue;
                }

                if( is_ot_match( "bridge", oter_ground, ot_match_type::type ) ) {
                    ter_set( p, oter_id( "bridge_road" + oter_get_rotation_string( oter_ground ) ) );
                    bridge_points.push_back( p.xy() );
                }
            }
        }
    }

    generate_bridgeheads( bridge_points );

    return requires_over;
}

void overmap::generate_bridgeheads( const std::vector<point_om_omt> &bridge_points )
{
    std::vector<std::pair<point_om_omt, std::string>> bridgehead_points;
    for( const point_om_omt &bp : bridge_points ) {
        //const oter_id oter_ground = ter( tripoint_om_omt( bp, 0 ) );
        const oter_id oter_ground_north = ter( tripoint_om_omt( bp, 0 ) + tripoint_north );
        const oter_id oter_ground_south = ter( tripoint_om_omt( bp, 0 ) + tripoint_south );
        const oter_id oter_ground_east = ter( tripoint_om_omt( bp, 0 ) + tripoint_east );
        const oter_id oter_ground_west = ter( tripoint_om_omt( bp, 0 ) + tripoint_west );
        const bool is_bridge_north = is_ot_match( "bridge", oter_ground_north, ot_match_type::type )
                                     && ( oter_get_rotation( oter_ground_north ) % 2 == 0 );
        const bool is_bridge_south = is_ot_match( "bridge", oter_ground_south, ot_match_type::type )
                                     && ( oter_get_rotation( oter_ground_south ) % 2 == 0 );
        const bool is_bridge_east = is_ot_match( "bridge", oter_ground_east, ot_match_type::type )
                                    && ( oter_get_rotation( oter_ground_east ) % 2 == 1 );
        const bool is_bridge_west = is_ot_match( "bridge", oter_ground_west, ot_match_type::type )
                                    && ( oter_get_rotation( oter_ground_west ) % 2 == 1 );

        if( is_bridge_north ^ is_bridge_south || is_bridge_east ^ is_bridge_west ) {
            std::string ramp_facing;
            if( is_bridge_north ) {
                ramp_facing = "_south";
            } else if( is_bridge_south ) {
                ramp_facing = "_north";
            } else if( is_bridge_east ) {
                ramp_facing = "_west";
            } else {
                ramp_facing = "_east";
            }
            bridgehead_points.emplace_back( bp, ramp_facing );
        }
    }
    for( const std::pair<point_om_omt, std::string> &bhp : bridgehead_points ) {
        tripoint_om_omt p( bhp.first, 0 );
        ter_set( p, oter_id( "bridgehead_ground" + bhp.second ) );
        ter_set( p + tripoint_above, oter_id( "bridgehead_ramp" + bhp.second ) );
    }
}

std::vector<point_abs_omt> overmap::find_terrain( const std::string &term, int zlevel )
{
    std::vector<point_abs_omt> found;
    for( int x = 0; x < OMAPX; x++ ) {
        for( int y = 0; y < OMAPY; y++ ) {
            tripoint_om_omt p( x, y, zlevel );
            if( seen( p ) &&
                lcmatch( ter( p )->get_name(), term ) ) {
                found.push_back( project_combine( pos(), p.xy() ) );
            }
        }
    }
    return found;
}

const city &overmap::get_nearest_city( const tripoint_om_omt &p ) const
{
    int distance = 999;
    const city *res = nullptr;
    for( const auto &elem : cities ) {
        const int dist = elem.get_distance_from( p );
        if( dist < distance ) {
            distance = dist;
            res = &elem;
        }
    }
    if( res != nullptr ) {
        return *res;
    }
    static city invalid_city;
    return invalid_city;
}

tripoint_om_omt overmap::find_random_omt( const std::pair<std::string, ot_match_type> &target )
const
{
    std::vector<tripoint_om_omt> valid;
    for( int i = 0; i < OMAPX; i++ ) {
        for( int j = 0; j < OMAPY; j++ ) {
            for( int k = -OVERMAP_DEPTH; k <= OVERMAP_HEIGHT; k++ ) {
                tripoint_om_omt p( i, j, k );
                if( is_ot_match( target.first, ter( p ), target.second ) ) {
                    valid.push_back( p );
                }
            }
        }
    }
    return random_entry( valid, tripoint_om_omt( tripoint_min ) );
}

void overmap::process_mongroups()
{
    for( auto it = zg.begin(); it != zg.end(); ) {
        mongroup &mg = it->second;
        if( mg.dying ) {
            mg.population = ( mg.population * 4 ) / 5;
            mg.radius = ( mg.radius * 9 ) / 10;
        }
        if( mg.empty() ) {
            zg.erase( it++ );
        } else {
            ++it;
        }
    }
}

void overmap::clear_mon_groups()
{
    zg.clear();
}

void overmap::clear_overmap_special_placements()
{
    overmap_special_placements.clear();
}
void overmap::clear_cities()
{
    cities.clear();
}
void overmap::clear_connections_out()
{
    connections_out.clear();
}

void overmap::place_special_forced( const overmap_special_id &special_id, const tripoint_om_omt &p,
                                    om_direction::type dir )
{
    static city invalid_city;
    place_special( *special_id, p, dir, invalid_city, false, false );
}

void mongroup::wander( const overmap &om )
{
    const city *target_city = nullptr;
    int target_distance = 0;

    if( horde_behaviour == "city" ) {
        // Find a nearby city to return to..
        for( const city &check_city : om.cities ) {
            // Check if this is the nearest city so far.
            int distance = rl_dist( project_to<coords::sm>( check_city.pos ),
                                    pos.xy() );
            if( !target_city || distance < target_distance ) {
                target_distance = distance;
                target_city = &check_city;
            }
        }
    }

    if( target_city ) {
        // TODO: somehow use the same algorithm that distributes zombie
        // density at world gen to spread the hordes over the actual
        // city, rather than the center city tile
        target.x() = target_city->pos.x() * 2 + rng( -target_city->size * 2, target_city->size * 2 );
        target.y() = target_city->pos.y() * 2 + rng( -target_city->size * 2, target_city->size * 2 );
        interest = 100;
    } else {
        target.x() = pos.x() + rng( -10, 10 );
        target.y() = pos.y() + rng( -10, 10 );
        interest = 30;
    }
}

void overmap::move_hordes()
{
    // Prevent hordes to be moved twice by putting them in here after moving.
    decltype( zg ) tmpzg;
    //MOVE ZOMBIE GROUPS
    for( auto it = zg.begin(); it != zg.end(); ) {
        mongroup &mg = it->second;
        if( !mg.horde ) {
            ++it;
            continue;
        }

        if( mg.horde_behaviour.empty() ) {
            mg.horde_behaviour = one_in( 2 ) ? "city" : "roam";
        }

        // Gradually decrease interest.
        mg.dec_interest( 1 );

        if( ( mg.pos.xy() == mg.target.xy() ) || mg.interest <= 15 ) {
            mg.wander( *this );
        }

        // Decrease movement chance according to the terrain we're currently on.
        const oter_id &walked_into = ter( project_to<coords::omt>( mg.pos ) );
        int movement_chance = 1;
        if( walked_into == ot_forest || walked_into == ot_forest_water ) {
            movement_chance = 3;
        } else if( walked_into == ot_forest_thick ) {
            movement_chance = 6;
        } else if( walked_into == ot_river_center ) {
            movement_chance = 10;
        }

        // If the average horde speed is 50% that of normal, then the chance to
        // move should be 1/2 what it would be if the speed was 100%.
        // Since the max speed for a horde is one map space per 2.5 minutes,
        // choose that to be the speed of the fastest horde monster, which is
        // roughly 200 at the time of writing. So a horde with average speed
        // 200 or over will move at max speed, and slower hordes will move less
        // frequently. The average horde speed for regular Z's is around 100,
        // or one space per 5 minutes.
        if( one_in( movement_chance ) && rng( 0, 100 ) < mg.interest && rng( 0, 200 ) < mg.avg_speed() ) {
            // TODO: Handle moving to adjacent overmaps.
            if( mg.pos.x() > mg.target.x() ) {
                mg.pos.x()--;
            }
            if( mg.pos.x() < mg.target.x() ) {
                mg.pos.x()++;
            }
            if( mg.pos.y() > mg.target.y() ) {
                mg.pos.y()--;
            }
            if( mg.pos.y() < mg.target.y() ) {
                mg.pos.y()++;
            }

            // Erase the group at it's old location, add the group with the new location
            tmpzg.insert( std::pair<tripoint_om_sm, mongroup>( mg.pos, mg ) );
            zg.erase( it++ );
        } else {
            ++it;
        }
    }
    // and now back into the monster group map.
    zg.insert( tmpzg.begin(), tmpzg.end() );

    if( get_option<bool>( "WANDER_SPAWNS" ) ) {

        // Re-absorb zombies into hordes.
        // Scan over monsters outside the player's view and place them back into hordes.
        auto monster_map_it = monster_map.begin();
        while( monster_map_it != monster_map.end() ) {
            const auto &p = monster_map_it->first;
            auto &this_monster = monster_map_it->second;

            // Only zombies on z-level 0 may join hordes.
            if( p.z() != 0 ) {
                monster_map_it++;
                continue;
            }

            // Check if the monster is a zombie.
            const mtype &type = *this_monster.type;
            if(
                !type.species.count( species_ZOMBIE ) || // Only add zombies to hordes.
                type.id == mtype_id( "mon_jabberwock" ) || // Jabberwockies are an exception.
                this_monster.get_speed() <= 30 || // So are very slow zombies, like crawling zombies.
                !this_monster.will_join_horde( INT_MAX ) || // So are zombies who won't join a horde of any size.
                !this_monster.mission_ids.empty() // We mustn't delete monsters that are related to missions.
            ) {
                // Don't delete the monster, just increment the iterator.
                monster_map_it++;
                continue;
            }

            // Scan for compatible hordes in this area, selecting the largest.
            mongroup *add_to_group = nullptr;
            auto group_bucket = zg.equal_range( p );
            std::vector<monster>::size_type add_to_horde_size = 0;
            std::for_each( group_bucket.first, group_bucket.second,
            [&]( std::pair<const tripoint_om_sm, mongroup> &horde_entry ) {
                mongroup &horde = horde_entry.second;

                // We only absorb zombies into GROUP_ZOMBIE hordes
                if( horde.horde && !horde.monsters.empty() && horde.type == GROUP_ZOMBIE &&
                    horde.monsters.size() > add_to_horde_size ) {
                    add_to_group = &horde;
                    add_to_horde_size = horde.monsters.size();
                }
            } );

            // Check again if the zombie will join the largest horde, now that we know the accurate size.
            if( this_monster.will_join_horde( add_to_horde_size ) ) {
                // If there is no horde to add the monster to, create one.
                if( add_to_group == nullptr ) {
                    mongroup m( GROUP_ZOMBIE, p, 1, 0 );
                    m.horde = true;
                    m.monsters.push_back( this_monster );
                    m.interest = 0; // Ensures that we will select a new target.
                    add_mon_group( m );
                } else {
                    add_to_group->monsters.push_back( this_monster );
                }
            } else { // Bad luck--the zombie would have joined a larger horde, but not this one.  Skip.
                // Don't delete the monster, just increment the iterator.
                monster_map_it++;
                continue;
            }

            // Delete the monster, continue iterating.
            monster_map_it = monster_map.erase( monster_map_it );
        }
    }
}

/**
* @param p location of signal relative to this overmap origin
* @param sig_power - power of signal or max distance for reaction of zombies
*/
void overmap::signal_hordes( const tripoint_rel_sm &p_rel, const int sig_power )
{
    tripoint_om_sm p( p_rel.raw() );
    for( auto &elem : zg ) {
        mongroup &mg = elem.second;
        if( !mg.horde ) {
            continue;
        }
        const int dist = rl_dist( p, mg.pos );
        if( sig_power < dist ) {
            continue;
        }
        // TODO: base this in monster attributes, foremost GOODHEARING.
        const int inter_per_sig_power = 15; //Interest per signal value
        const int min_initial_inter = 30; //Min initial interest for horde
        const int calculated_inter = ( sig_power + 1 - dist ) * inter_per_sig_power; // Calculated interest
        const int roll = rng( 0, mg.interest );
        // Minimum capped calculated interest. Used to give horde enough interest to really investigate the target at start.
        const int min_capped_inter = std::max( min_initial_inter, calculated_inter );
        if( roll < min_capped_inter ) { //Rolling if horde interested in new signal
            // TODO: Z-coordinate for mongroup targets
            const int targ_dist = rl_dist( p, mg.target );
            // TODO: Base this on targ_dist:dist ratio.
            if( targ_dist < 5 ) {  // If signal source already pursued by horde
                mg.set_target( midpoint( mg.target.xy(), p.xy() ) );
                const int min_inc_inter = 3; // Min interest increase to already targeted source
                const int inc_roll = rng( min_inc_inter, calculated_inter );
                mg.inc_interest( inc_roll );
                add_msg_debug( debugmode::DF_OVERMAP, "horde inc interest %d dist %d", inc_roll, dist );
            } else { // New signal source
                mg.set_target( p.xy() );
                mg.set_interest( min_capped_inter );
                add_msg_debug( debugmode::DF_OVERMAP, "horde set interest %d dist %d", min_capped_inter, dist );
            }
        }
    }
}

void overmap::populate_connections_out_from_neighbors( const overmap *north, const overmap *east,
        const overmap *south, const overmap *west )
{
    const auto populate_for_side =
        [&]( const overmap * adjacent,
             const std::function<bool( const tripoint_om_omt & )> &should_include,
    const std::function<tripoint_om_omt( const tripoint_om_omt & )> &build_point ) {
        if( adjacent == nullptr ) {
            return;
        }

        for( const std::pair<const string_id<overmap_connection>, std::vector<tripoint_om_omt>> &kv :
             adjacent->connections_out ) {
            std::vector<tripoint_om_omt> &out = connections_out[kv.first];
            const auto adjacent_out = adjacent->connections_out.find( kv.first );
            if( adjacent_out != adjacent->connections_out.end() ) {
                for( const tripoint_om_omt &p : adjacent_out->second ) {
                    if( should_include( p ) ) {
                        out.push_back( build_point( p ) );
                    }
                }
            }
        }
    };

    populate_for_side( north, []( const tripoint_om_omt & p ) {
        return p.y() == OMAPY - 1;
    }, []( const tripoint_om_omt & p ) {
        return tripoint_om_omt( p.x(), 0, p.z() );
    } );
    populate_for_side( west, []( const tripoint_om_omt & p ) {
        return p.x() == OMAPX - 1;
    }, []( const tripoint_om_omt & p ) {
        return tripoint_om_omt( 0, p.y(), p.z() );
    } );
    populate_for_side( south, []( const tripoint_om_omt & p ) {
        return p.y() == 0;
    }, []( const tripoint_om_omt & p ) {
        return tripoint_om_omt( p.x(), OMAPY - 1, p.z() );
    } );
    populate_for_side( east, []( const tripoint_om_omt & p ) {
        return p.x() == 0;
    }, []( const tripoint_om_omt & p ) {
        return tripoint_om_omt( OMAPX - 1, p.y(), p.z() );
    } );
}

void overmap::place_forest_trails()
{
    std::unordered_set<point_om_omt> visited;

    const auto is_forest = [&]( const point_om_omt & p ) {
        if( !inbounds( p, 1 ) ) {
            return false;
        }
        const auto current_terrain = ter( tripoint_om_omt( p, 0 ) );
        return current_terrain == "forest" || current_terrain == "forest_thick" ||
               current_terrain == "forest_water";
    };

    for( int i = 0; i < OMAPX; i++ ) {
        for( int j = 0; j < OMAPY; j++ ) {
            tripoint_om_omt seed_point( i, j, 0 );

            oter_id oter = ter( seed_point );
            if( !is_ot_match( "forest", oter, ot_match_type::prefix ) ) {
                continue;
            }

            // If we've already visited this point, we don't need to
            // process it since it's already part of another forest.
            if( visited.find( seed_point.xy() ) != visited.end() ) {
                continue;
            }

            // Get the contiguous forest from this point.
            std::vector<point_om_omt> forest_points =
                ff::point_flood_fill_4_connected( seed_point.xy(), visited, is_forest );

            // If we don't have enough points to build a trail, move on.
            if( forest_points.empty() ||
                forest_points.size() < static_cast<std::vector<point>::size_type>
                ( settings.forest_trail.minimum_forest_size ) ) {
                continue;
            }

            // If we don't rng a forest based on our settings, move on.
            if( !one_in( settings.forest_trail.chance ) ) {
                continue;
            }

            // Get the north and south most points in the forest.
            auto north_south_most = std::minmax_element( forest_points.begin(),
            forest_points.end(), []( const point_om_omt & lhs, const point_om_omt & rhs ) {
                return lhs.y() < rhs.y();
            } );

            // Get the west and east most points in the forest.
            auto west_east_most = std::minmax_element( forest_points.begin(),
            forest_points.end(), []( const point_om_omt & lhs, const point_om_omt & rhs ) {
                return lhs.x() < rhs.x();
            } );

            // We'll use these points later as points that are guaranteed to be
            // at a boundary and will form a good foundation for the trail system.
            point_om_omt northmost = *north_south_most.first;
            point_om_omt southmost = *north_south_most.second;
            point_om_omt westmost = *west_east_most.first;
            point_om_omt eastmost = *west_east_most.second;

            // Do a simplistic calculation of the center of the forest (rather than
            // calculating the actual centroid--it's not that important) to have another
            // good point to form the foundation of the trail system.
            point_om_omt center( westmost.x() + ( eastmost.x() - westmost.x() ) / 2,
                                 northmost.y() + ( southmost.y() - northmost.y() ) / 2 );

            point_om_omt center_point = center;

            // Because we didn't do the centroid of a concave polygon, there's no
            // guarantee that our center point is actually within the bounds of the
            // forest. Just find the point within our set that is closest to our
            // center point and use that.
            point_om_omt actual_center_point =
                *std::min_element( forest_points.begin(), forest_points.end(),
            [&center_point]( const point_om_omt & lhs, const point_om_omt & rhs ) {
                return square_dist( lhs, center_point ) < square_dist( rhs,
                        center_point );
            } );

            // Figure out how many random points we'll add to our trail system, based on the forest
            // size and our configuration.
            int max_random_points = settings.forest_trail.random_point_min + forest_points.size() /
                                    settings.forest_trail.random_point_size_scalar;
            max_random_points = std::min( max_random_points, settings.forest_trail.random_point_max );

            // Start with the center...
            std::vector<point_om_omt> chosen_points = { actual_center_point };

            // ...and then add our random points.
            int random_point_count = 0;
            std::shuffle( forest_points.begin(), forest_points.end(), rng_get_engine() );
            for( auto &random_point : forest_points ) {
                if( random_point_count >= max_random_points ) {
                    break;
                }
                random_point_count++;
                chosen_points.emplace_back( random_point );
            }

            // Add our north/south/west/east-most points based on our configuration.
            if( one_in( settings.forest_trail.border_point_chance ) ) {
                chosen_points.emplace_back( northmost );
            }
            if( one_in( settings.forest_trail.border_point_chance ) ) {
                chosen_points.emplace_back( southmost );
            }
            if( one_in( settings.forest_trail.border_point_chance ) ) {
                chosen_points.emplace_back( westmost );
            }
            if( one_in( settings.forest_trail.border_point_chance ) ) {
                chosen_points.emplace_back( eastmost );
            }

            // Finally, connect all the points and make a forest trail out of them.
            const string_id<overmap_connection> forest_trail( "forest_trail" );
            connect_closest_points( chosen_points, 0, *forest_trail );
        }
    }
}

void overmap::place_forest_trailheads()
{
    // No trailheads if there are no cities.
    const int city_size = get_option<int>( "CITY_SIZE" );
    if( city_size <= 0 ) {
        return;
    }

    // Trailheads may be placed if all of the following are true:
    // 1. we're at a forest_trail_end_north/south/west/east,
    // 2. we're within trailhead_road_distance from an existing road
    // 3. rng rolls a success for our trailhead_chance from the configuration
    // 4. the trailhead special we've picked can be placed in the selected location

    const auto trailhead_close_to_road = [&]( const tripoint_om_omt & trailhead ) {
        bool close = false;
        for( const tripoint_om_omt &nearby_point : closest_points_first(
                 trailhead,
                 settings.forest_trail.trailhead_road_distance
             ) ) {
            if( check_ot( "road", ot_match_type::contains, nearby_point ) ) {
                close = true;
            }
        }
        return close;
    };

    const auto try_place_trailhead_special = [&]( const tripoint_om_omt & trail_end,
    const om_direction::type & dir ) {
        const tripoint_om_omt potential_trailhead = trail_end + om_direction::displace( dir, 1 );
        overmap_special_id trailhead = settings.forest_trail.trailheads.pick();
        if( one_in( settings.forest_trail.trailhead_chance ) &&
            trailhead_close_to_road( potential_trailhead ) &&
            can_place_special( *trailhead, potential_trailhead, dir, false ) ) {
            const city &nearest_city = get_nearest_city( potential_trailhead );
            place_special( *trailhead, potential_trailhead, dir, nearest_city, false, false );
        }
    };

    for( int i = 2; i < OMAPX - 2; i++ ) {
        for( int j = 2; j < OMAPY - 2; j++ ) {
            const tripoint_om_omt p( i, j, 0 );
            oter_id oter = ter( p );
            if( is_ot_match( "forest_trail_end", oter, ot_match_type::prefix ) ) {
                try_place_trailhead_special( p, oter->get_dir() );
            }
        }
    }
}

void overmap::place_forests()
{
    const oter_id default_oter_id( settings.default_oter );
    const oter_id forest( "forest" );
    const oter_id forest_thick( "forest_thick" );

    const om_noise::om_noise_layer_forest f( global_base_point(), g->get_seed() );

    for( int x = 0; x < OMAPX; x++ ) {
        for( int y = 0; y < OMAPY; y++ ) {
            const tripoint_om_omt p( x, y, 0 );
            const oter_id &oter = ter( p );

            // At this point in the process, we only want to consider converting the terrain into
            // a forest if it's currently the default terrain type (e.g. a field).
            if( oter != default_oter_id ) {
                continue;
            }

            const float n = f.noise_at( p.xy() );

            // If the noise here meets our threshold, turn it into a forest.
            if( n > settings.overmap_forest.noise_threshold_forest_thick ) {
                ter_set( p, forest_thick );
            } else if( n > settings.overmap_forest.noise_threshold_forest ) {
                ter_set( p, forest );
            }
        }
    }
}

void overmap::place_lakes()
{
    const om_noise::om_noise_layer_lake f( global_base_point(), g->get_seed() );

    const auto is_lake = [&]( const point_om_omt & p ) {
        return f.noise_at( p ) > settings.overmap_lake.noise_threshold_lake;
    };

    const oter_id lake_surface( "lake_surface" );
    const oter_id lake_shore( "lake_shore" );
    const oter_id lake_water_cube( "lake_water_cube" );
    const oter_id lake_bed( "lake_bed" );

    // We'll keep track of our visited lake points so we don't repeat the work.
    std::unordered_set<point_om_omt> visited;

    for( int i = 0; i < OMAPX; i++ ) {
        for( int j = 0; j < OMAPY; j++ ) {
            point_om_omt seed_point( i, j );
            if( visited.find( seed_point ) != visited.end() ) {
                continue;
            }

            // It's a lake if it exceeds the noise threshold defined in the region settings.
            if( !is_lake( seed_point ) ) {
                continue;
            }

            // We're going to flood-fill our lake so that we can consider the entire lake when evaluating it
            // for placement, even when the lake runs off the edge of the current overmap.
            std::vector<point_om_omt> lake_points =
                ff::point_flood_fill_4_connected( seed_point, visited, is_lake );

            // If this lake doesn't exceed our minimum size threshold, then skip it. We can use this to
            // exclude the tiny lakes that don't provide interesting map features and exist mostly as a
            // noise artifact.
            if( lake_points.size() < static_cast<std::vector<point>::size_type>
                ( settings.overmap_lake.lake_size_min ) ) {
                continue;
            }

            // Build a set of "lake" points. We're actually going to combine both the lake points
            // we just found AND all of the rivers on the map, because we want our lakes to write
            // over any rivers that are placed already. Note that the assumption here is that river
            // overmap generation (e.g. place_rivers) runs BEFORE lake overmap generation.
            std::unordered_set<point_om_omt> lake_set;
            for( auto &p : lake_points ) {
                lake_set.emplace( p );
            }

            for( int x = 0; x < OMAPX; x++ ) {
                for( int y = 0; y < OMAPY; y++ ) {
                    const tripoint_om_omt p( x, y, 0 );
                    if( ter( p )->is_river() ) {
                        lake_set.emplace( p.xy() );
                    }
                }
            }

            // Iterate through all of our lake points, rejecting the ones that are out of bounds. For
            // those that are inbounds, look at the 8 adjacent locations and see if they are also part
            // of our lake points set. If they are, that means that this location is entirely surrounded
            // by lake and should be considered a lake surface. If at least one adjacent location is not
            // part of this lake points set, that means this location should be considered a lake shore.
            // Either way, make the determination and set the overmap terrain.
            for( auto &p : lake_points ) {
                if( !inbounds( p ) ) {
                    continue;
                }

                bool shore = false;
                for( int ni = -1; ni <= 1 && !shore; ni++ ) {
                    for( int nj = -1; nj <= 1 && !shore; nj++ ) {
                        const point_om_omt n = p + point( ni, nj );
                        if( lake_set.find( n ) == lake_set.end() ) {
                            shore = true;
                        }
                    }
                }

                ter_set( tripoint_om_omt( p, 0 ), shore ? lake_shore : lake_surface );

                // If this is not a shore, we'll make our subsurface lake cubes and beds.
                if( !shore ) {
                    for( int z = -1; z > settings.overmap_lake.lake_depth; z-- ) {
                        ter_set( tripoint_om_omt( p, z ), lake_water_cube );
                    }
                    ter_set( tripoint_om_omt( p, settings.overmap_lake.lake_depth ), lake_bed );
                }
            }

            // We're going to attempt to connect some points on this lake to the nearest river.
            const auto connect_lake_to_closest_river =
            [&]( const point_om_omt & lake_connection_point ) {
                int closest_distance = -1;
                point_om_omt closest_point;
                for( int x = 0; x < OMAPX; x++ ) {
                    for( int y = 0; y < OMAPY; y++ ) {
                        const tripoint_om_omt p( x, y, 0 );
                        if( !ter( p )->is_river() ) {
                            continue;
                        }
                        const int distance = square_dist( lake_connection_point, p.xy() );
                        if( distance < closest_distance || closest_distance < 0 ) {
                            closest_point = p.xy();
                            closest_distance = distance;
                        }
                    }
                }

                if( closest_distance > 0 ) {
                    place_river( closest_point, lake_connection_point );
                }
            };

            // Get the north and south most points in our lake.
            auto north_south_most = std::minmax_element( lake_points.begin(), lake_points.end(),
            []( const point_om_omt & lhs, const point_om_omt & rhs ) {
                return lhs.y() < rhs.y();
            } );

            point_om_omt northmost = *north_south_most.first;
            point_om_omt southmost = *north_south_most.second;

            // It's possible that our northmost/southmost points in the lake are not on this overmap, because our
            // lake may extend across multiple overmaps.
            if( inbounds( northmost ) ) {
                connect_lake_to_closest_river( northmost );
            }

            if( inbounds( southmost ) ) {
                connect_lake_to_closest_river( southmost );
            }
        }
    }
}

void overmap::place_rivers( const overmap *north, const overmap *east, const overmap *south,
                            const overmap *west )
{
    if( settings.river_scale == 0.0 ) {
        return;
    }
    int river_chance = static_cast<int>( std::max( 1.0, 1.0 / settings.river_scale ) );
    int river_scale = static_cast<int>( std::max( 1.0, settings.river_scale ) );
    // West/North endpoints of rivers
    std::vector<point_om_omt> river_start;
    // East/South endpoints of rivers
    std::vector<point_om_omt> river_end;

    // Determine points where rivers & roads should connect w/ adjacent maps
    // optimized comparison.
    const oter_id river_center( "river_center" );

    if( north != nullptr ) {
        for( int i = 2; i < OMAPX - 2; i++ ) {
            const tripoint_om_omt p_neighbour( i, OMAPY - 1, 0 );
            const tripoint_om_omt p_mine( i, 0, 0 );

            if( is_river( north->ter( p_neighbour ) ) ) {
                ter_set( p_mine, river_center );
            }
            if( is_river( north->ter( p_neighbour ) ) &&
                is_river( north->ter( p_neighbour + point_east ) ) &&
                is_river( north->ter( p_neighbour + point_west ) ) ) {
                if( one_in( river_chance ) && ( river_start.empty() ||
                                                river_start[river_start.size() - 1].x() < ( i - 6 ) * river_scale ) ) {
                    river_start.push_back( p_mine.xy() );
                }
            }
        }
    }
    size_t rivers_from_north = river_start.size();
    if( west != nullptr ) {
        for( int i = 2; i < OMAPY - 2; i++ ) {
            const tripoint_om_omt p_neighbour( OMAPX - 1, i, 0 );
            const tripoint_om_omt p_mine( 0, i, 0 );

            if( is_river( west->ter( p_neighbour ) ) ) {
                ter_set( p_mine, river_center );
            }
            if( is_river( west->ter( p_neighbour ) ) &&
                is_river( west->ter( p_neighbour + point_north ) ) &&
                is_river( west->ter( p_neighbour + point_south ) ) ) {
                if( one_in( river_chance ) && ( river_start.size() == rivers_from_north ||
                                                river_start[river_start.size() - 1].y() < ( i - 6 ) * river_scale ) ) {
                    river_start.push_back( p_mine.xy() );
                }
            }
        }
    }
    if( south != nullptr ) {
        for( int i = 2; i < OMAPX - 2; i++ ) {
            const tripoint_om_omt p_neighbour( i, 0, 0 );
            const tripoint_om_omt p_mine( i, OMAPY - 1, 0 );

            if( is_river( south->ter( p_neighbour ) ) ) {
                ter_set( p_mine, river_center );
            }
            if( is_river( south->ter( p_neighbour ) ) &&
                is_river( south->ter( p_neighbour + point_east ) ) &&
                is_river( south->ter( p_neighbour + point_west ) ) ) {
                if( river_end.empty() ||
                    river_end[river_end.size() - 1].x() < i - 6 ) {
                    river_end.push_back( p_mine.xy() );
                }
            }
        }
    }
    size_t rivers_to_south = river_end.size();
    if( east != nullptr ) {
        for( int i = 2; i < OMAPY - 2; i++ ) {
            const tripoint_om_omt p_neighbour( 0, i, 0 );
            const tripoint_om_omt p_mine( OMAPX - 1, i, 0 );

            if( is_river( east->ter( p_neighbour ) ) ) {
                ter_set( p_mine, river_center );
            }
            if( is_river( east->ter( p_neighbour ) ) &&
                is_river( east->ter( p_neighbour + point_north ) ) &&
                is_river( east->ter( p_neighbour + point_south ) ) ) {
                if( river_end.size() == rivers_to_south ||
                    river_end[river_end.size() - 1].y() < i - 6 ) {
                    river_end.push_back( p_mine.xy() );
                }
            }
        }
    }

    // Even up the start and end points of rivers. (difference of 1 is acceptable)
    // Also ensure there's at least one of each.
    std::vector<point_om_omt> new_rivers;
    if( north == nullptr || west == nullptr ) {
        while( river_start.empty() || river_start.size() + 1 < river_end.size() ) {
            new_rivers.clear();
            if( north == nullptr && one_in( river_chance ) ) {
                new_rivers.emplace_back( rng( 10, OMAPX - 11 ), 0 );
            }
            if( west == nullptr && one_in( river_chance ) ) {
                new_rivers.emplace_back( 0, rng( 10, OMAPY - 11 ) );
            }
            river_start.push_back( random_entry( new_rivers ) );
        }
    }
    if( south == nullptr || east == nullptr ) {
        while( river_end.empty() || river_end.size() + 1 < river_start.size() ) {
            new_rivers.clear();
            if( south == nullptr && one_in( river_chance ) ) {
                new_rivers.emplace_back( rng( 10, OMAPX - 11 ), OMAPY - 1 );
            }
            if( east == nullptr && one_in( river_chance ) ) {
                new_rivers.emplace_back( OMAPX - 1, rng( 10, OMAPY - 11 ) );
            }
            river_end.push_back( random_entry( new_rivers ) );
        }
    }

    // Now actually place those rivers.
    if( river_start.size() > river_end.size() && !river_end.empty() ) {
        std::vector<point_om_omt> river_end_copy = river_end;
        while( !river_start.empty() ) {
            const point_om_omt start = random_entry_removed( river_start );
            if( !river_end.empty() ) {
                place_river( start, river_end[0] );
                river_end.erase( river_end.begin() );
            } else {
                place_river( start, random_entry( river_end_copy ) );
            }
        }
    } else if( river_end.size() > river_start.size() && !river_start.empty() ) {
        std::vector<point_om_omt> river_start_copy = river_start;
        while( !river_end.empty() ) {
            const point_om_omt end = random_entry_removed( river_end );
            if( !river_start.empty() ) {
                place_river( river_start[0], end );
                river_start.erase( river_start.begin() );
            } else {
                place_river( random_entry( river_start_copy ), end );
            }
        }
    } else if( !river_end.empty() ) {
        if( river_start.size() != river_end.size() ) {
            river_start.emplace_back( rng( OMAPX / 4, ( OMAPX * 3 ) / 4 ),
                                      rng( OMAPY / 4, ( OMAPY * 3 ) / 4 ) );
        }
        for( size_t i = 0; i < river_start.size(); i++ ) {
            place_river( river_start[i], river_end[i] );
        }
    }
}

void overmap::place_swamps()
{
    // Buffer our river terrains by a variable radius and increment a counter for the location each
    // time it's included in a buffer. It's a floodplain that we'll then intersect later with some
    // noise to adjust how frequently it occurs.
    std::vector<std::vector<int>> floodplain( OMAPX, std::vector<int>( OMAPY, 0 ) );
    for( int x = 0; x < OMAPX; x++ ) {
        for( int y = 0; y < OMAPY; y++ ) {
            const tripoint_om_omt pos( x, y, 0 );
            if( is_ot_match( "river", ter( pos ), ot_match_type::contains ) ) {
                std::vector<point_om_omt> buffered_points =
                    closest_points_first(
                        pos.xy(),
                        rng( settings.overmap_forest.river_floodplain_buffer_distance_min,
                             settings.overmap_forest.river_floodplain_buffer_distance_max ) );
                for( const point_om_omt &p : buffered_points )  {
                    if( !inbounds( p ) ) {
                        continue;
                    }
                    floodplain[p.x()][p.y()] += 1;
                }
            }
        }
    }

    const oter_id forest_water( "forest_water" );

    // Get a layer of noise to use in conjunction with our river buffered floodplain.
    const om_noise::om_noise_layer_floodplain f( global_base_point(), g->get_seed() );

    for( int x = 0; x < OMAPX; x++ ) {
        for( int y = 0; y < OMAPY; y++ ) {
            const tripoint_om_omt pos( x, y, 0 );
            // If this location isn't a forest, there's nothing to do here. We'll only grow swamps in existing
            // forest terrain.
            if( !is_ot_match( "forest", ter( pos ), ot_match_type::contains ) ) {
                continue;
            }

            // If this was a part of our buffered floodplain, and the noise here meets the threshold, and the one_in rng
            // triggers, then we should flood this location and make it a swamp.
            const bool should_flood = ( floodplain[x][y] > 0 && !one_in( floodplain[x][y] ) && f.noise_at( { x, y } )
                                        > settings.overmap_forest.noise_threshold_swamp_adjacent_water );

            // If this location meets our isolated swamp threshold, regardless of floodplain values, we'll make it
            // into a swamp.
            const bool should_isolated_swamp = f.noise_at( pos.xy() ) >
                                               settings.overmap_forest.noise_threshold_swamp_isolated;
            if( should_flood || should_isolated_swamp )  {
                ter_set( pos, forest_water );
            }
        }
    }
}

void overmap::place_roads( const overmap *north, const overmap *east, const overmap *south,
                           const overmap *west )
{
    const string_id<overmap_connection> local_road( "local_road" );
    std::vector<tripoint_om_omt> &roads_out = connections_out[local_road];

    // At least 3 exit points, to guarantee road continuity across overmaps
    if( roads_out.size() < 3 ) {
        std::vector<tripoint_om_omt> viable_roads;
        tripoint_om_omt tmp;
        // Populate viable_roads with one point for each neighborless side.
        // Make sure these points don't conflict with rivers.

        std::array < int, OMAPX - 20 > omap_num;
        for( int i = 0; i < 160; i++ ) {
            omap_num[i] = i + 10;
        }

        if( north == nullptr ) {
            std::shuffle( omap_num.begin(), omap_num.end(), rng_get_engine() );
            for( const auto &i : omap_num ) {
                tmp = tripoint_om_omt( i, 0, 0 );
                if( !( is_river( ter( tmp ) ) || is_river( ter( tmp + point_east ) ) ||
                       is_river( ter( tmp + point_west ) ) ) ) {
                    viable_roads.push_back( tmp );
                    break;
                }
            }
        }
        if( east == nullptr ) {
            std::shuffle( omap_num.begin(), omap_num.end(), rng_get_engine() );
            for( const auto &i : omap_num ) {
                tmp = tripoint_om_omt( OMAPX - 1, i, 0 );
                if( !( is_river( ter( tmp ) ) || is_river( ter( tmp + point_north ) ) ||
                       is_river( ter( tmp + point_south ) ) ) ) {
                    viable_roads.push_back( tmp );
                    break;
                }
            }
        }
        if( south == nullptr ) {
            std::shuffle( omap_num.begin(), omap_num.end(), rng_get_engine() );
            for( const auto &i : omap_num ) {
                tmp = tripoint_om_omt( i, OMAPY - 1, 0 );
                if( !( is_river( ter( tmp ) ) || is_river( ter( tmp + point_east ) ) ||
                       is_river( ter( tmp + point_west ) ) ) ) {
                    viable_roads.push_back( tmp );
                    break;
                }
            }
        }
        if( west == nullptr ) {
            std::shuffle( omap_num.begin(), omap_num.end(), rng_get_engine() );
            for( const auto &i : omap_num ) {
                tmp = tripoint_om_omt( 0, i, 0 );
                if( !( is_river( ter( tmp ) ) || is_river( ter( tmp + point_north ) ) ||
                       is_river( ter( tmp + point_south ) ) ) ) {
                    viable_roads.push_back( tmp );
                    break;
                }
            }
        }
        while( roads_out.size() < 3 && !viable_roads.empty() ) {
            roads_out.push_back( random_entry_removed( viable_roads ) );
        }
    }

    std::vector<point_om_omt> road_points; // cities and roads_out together
    // Compile our master list of roads; it's less messy if roads_out is first
    road_points.reserve( roads_out.size() + cities.size() );
    for( const auto &elem : roads_out ) {
        road_points.emplace_back( elem.xy() );
    }
    for( const auto &elem : cities ) {
        road_points.emplace_back( elem.pos );
    }

    // And finally connect them via roads.
    connect_closest_points( road_points, 0, *local_road );
}

void overmap::place_river( const point_om_omt &pa, const point_om_omt &pb )
{
    const oter_id river_center( "river_center" );
    int river_chance = static_cast<int>( std::max( 1.0, 1.0 / settings.river_scale ) );
    int river_scale = static_cast<int>( std::max( 1.0, settings.river_scale ) );
    point_om_omt p2( pa );
    do {
        p2.x() += rng( -1, 1 );
        p2.y() += rng( -1, 1 );
        if( p2.x() < 0 ) {
            p2.x() = 0;
        }
        if( p2.x() > OMAPX - 1 ) {
            p2.x() = OMAPX - 1;
        }
        if( p2.y() < 0 ) {
            p2.y() = 0;
        }
        if( p2.y() > OMAPY - 1 ) {
            p2.y() = OMAPY - 1;
        }
        for( int i = -1 * river_scale; i <= 1 * river_scale; i++ ) {
            for( int j = -1 * river_scale; j <= 1 * river_scale; j++ ) {
                tripoint_om_omt p( p2 + point( j, i ), 0 );
                if( p.y() >= 0 && p.y() < OMAPY && p.x() >= 0 && p.x() < OMAPX ) {
                    if( !ter( p )->is_lake() && one_in( river_chance ) ) {
                        ter_set( p, river_center );
                    }
                }
            }
        }
        if( pb.x() > p2.x() && ( rng( 0, static_cast<int>( OMAPX * 1.2 ) - 1 ) < pb.x() - p2.x() ||
                                 ( rng( 0, static_cast<int>( OMAPX * 0.2 ) - 1 ) > pb.x() - p2.x() &&
                                   rng( 0, static_cast<int>( OMAPY * 0.2 ) - 1 ) > std::abs( pb.y() - p2.y() ) ) ) ) {
            p2.x()++;
        }
        if( pb.x() < p2.x() && ( rng( 0, static_cast<int>( OMAPX * 1.2 ) - 1 ) < p2.x() - pb.x() ||
                                 ( rng( 0, static_cast<int>( OMAPX * 0.2 ) - 1 ) > p2.x() - pb.x() &&
                                   rng( 0, static_cast<int>( OMAPY * 0.2 ) - 1 ) > std::abs( pb.y() - p2.y() ) ) ) ) {
            p2.x()--;
        }
        if( pb.y() > p2.y() && ( rng( 0, static_cast<int>( OMAPY * 1.2 ) - 1 ) < pb.y() - p2.y() ||
                                 ( rng( 0, static_cast<int>( OMAPY * 0.2 ) - 1 ) > pb.y() - p2.y() &&
                                   rng( 0, static_cast<int>( OMAPX * 0.2 ) - 1 ) > std::abs( p2.x() - pb.x() ) ) ) ) {
            p2.y()++;
        }
        if( pb.y() < p2.y() && ( rng( 0, static_cast<int>( OMAPY * 1.2 ) - 1 ) < p2.y() - pb.y() ||
                                 ( rng( 0, static_cast<int>( OMAPY * 0.2 ) - 1 ) > p2.y() - pb.y() &&
                                   rng( 0, static_cast<int>( OMAPX * 0.2 ) - 1 ) > std::abs( p2.x() - pb.x() ) ) ) ) {
            p2.y()--;
        }
        p2.x() += rng( -1, 1 );
        p2.y() += rng( -1, 1 );
        if( p2.x() < 0 ) {
            p2.x() = 0;
        }
        if( p2.x() > OMAPX - 1 ) {
            p2.x() = OMAPX - 2;
        }
        if( p2.y() < 0 ) {
            p2.y() = 0;
        }
        if( p2.y() > OMAPY - 1 ) {
            p2.y() = OMAPY - 1;
        }
        for( int i = -1 * river_scale; i <= 1 * river_scale; i++ ) {
            for( int j = -1 * river_scale; j <= 1 * river_scale; j++ ) {
                // We don't want our riverbanks touching the edge of the map for many reasons
                tripoint_om_omt p( p2 + point( j, i ), 0 );
                if( inbounds( p, 1 ) ||
                    // UNLESS, of course, that's where the river is headed!
                    ( std::abs( pb.y() - p.y() ) < 4 && std::abs( pb.x() - p.x() ) < 4 ) ) {
                    if( !inbounds( p ) ) {
                        continue;
                    }

                    if( !ter( p )->is_lake() && one_in( river_chance ) ) {
                        ter_set( p, river_center );
                    }
                }
            }
        }
    } while( pb != p2 );
}

/*: the root is overmap::place_cities()
20:50 <kevingranade>: which is at overmap.cpp:1355 or so
20:51 <kevingranade>: the key is cs = rng(4, 17), setting the "size" of the city
20:51 <kevingranade>: which is roughly it's radius in overmap tiles
20:52 <kevingranade>: then later overmap::place_mongroups() is called
20:52 <kevingranade>: which creates a mongroup with radius city_size * 2.5 and population city_size * 80
20:53 <kevingranade>: tadaa

spawns happen at... <cue Clue music>
20:56 <kevingranade>: game:pawn_mon() in game.cpp:7380*/
void overmap::place_cities()
{
    int op_city_size = get_option<int>( "CITY_SIZE" );
    if( op_city_size <= 0 ) {
        return;
    }
    int op_city_spacing = get_option<int>( "CITY_SPACING" );

    // spacing dictates how much of the map is covered in cities
    //   city  |  cities  |   size N cities per overmap
    // spacing | % of map |  2  |  4  |  8  |  12 |  16
    //     0   |   ~99    |2025 | 506 | 126 |  56 |  31
    //     1   |    50    |1012 | 253 |  63 |  28 |  15
    //     2   |    25    | 506 | 126 |  31 |  14 |   7
    //     3   |    12    | 253 |  63 |  15 |   7 |   3
    //     4   |     6    | 126 |  31 |   7 |   3 |   1
    //     5   |     3    |  63 |  15 |   3 |   1 |   0
    //     6   |     1    |  31 |   7 |   1 |   0 |   0
    //     7   |     0    |  15 |   3 |   0 |   0 |   0
    //     8   |     0    |   7 |   1 |   0 |   0 |   0

    const double omts_per_overmap = OMAPX * OMAPY;
    const double city_map_coverage_ratio = 1.0 / std::pow( 2.0, op_city_spacing );
    const double omts_per_city = ( op_city_size * 2 + 1 ) * ( op_city_size * 2 + 1 ) * 3 / 4.0;

    // how many cities on this overmap?
    const int NUM_CITIES =
        roll_remainder( omts_per_overmap * city_map_coverage_ratio / omts_per_city );

    const string_id<overmap_connection> local_road_id( "local_road" );
    const overmap_connection &local_road( *local_road_id );

    // if there is only a single free tile, the probability of NOT finding it after MAX_PLACEMENT_ATTEMPTS attempts
    // is (1 - 1/(OMAPX * OMAPY))^MAX_PLACEMENT_ATTEMPTS ≈ 36% for the OMAPX=OMAPY=180 and MAX_PLACEMENT_ATTEMPTS=OMAPX * OMAPY
    const int MAX_PLACEMENT_ATTEMPTS = OMAPX * OMAPY;
    int placement_attempts = 0;

    // place a seed for NUM_CITIES cities, and maybe one more
    while( cities.size() < static_cast<size_t>( NUM_CITIES ) &&
           placement_attempts < MAX_PLACEMENT_ATTEMPTS ) {
        placement_attempts++;

        // randomly make some cities smaller or larger
        int size = rng( op_city_size - 1, op_city_size + 1 );
        if( one_in( 3 ) ) {      // 33% tiny
            size = size * 1 / 3;
        } else if( one_in( 2 ) ) { // 33% small
            size = size * 2 / 3;
        } else if( one_in( 2 ) ) { // 17% large
            size = size * 3 / 2;
        } else {                 // 17% huge
            size = size * 2;
        }
        size = std::max( size, 1 );

        // TODO: put cities closer to the edge when they can span overmaps
        // don't draw cities across the edge of the map, they will get clipped
        point_om_omt c( rng( size - 1, OMAPX - size ), rng( size - 1, OMAPY - size ) );
        const tripoint_om_omt p( c, 0 );

        if( ter( p ) == settings.default_oter ) {
            placement_attempts = 0;
            ter_set( p, oter_id( "road_nesw" ) ); // every city starts with an intersection
            city tmp;
            tmp.pos = p.xy();
            tmp.size = size;
            cities.push_back( tmp );

            const om_direction::type start_dir = om_direction::random();
            om_direction::type cur_dir = start_dir;

            do {
                build_city_street( local_road, tmp.pos, size, cur_dir, tmp );
            } while( ( cur_dir = om_direction::turn_right( cur_dir ) ) != start_dir );
        }
    }
}

overmap_special_id overmap::pick_random_building_to_place( int town_dist ) const
{
    int shop_radius = settings.city_spec.shop_radius;
    int park_radius = settings.city_spec.park_radius;

    int shop_sigma = settings.city_spec.shop_sigma;
    int park_sigma = settings.city_spec.park_sigma;

    //Normally distribute shops and parks
    //Clamp at 1/2 radius to prevent houses from spawning in the city center.
    //Parks are nearly guaranteed to have a non-zero chance of spawning anywhere in the city.
    int shop_normal = std::max( static_cast<int>( normal_roll( shop_radius, shop_sigma ) ),
                                shop_radius );
    int park_normal = std::max( static_cast<int>( normal_roll( park_radius, park_sigma ) ),
                                park_radius );

    if( shop_normal > town_dist ) {
        return settings.city_spec.pick_shop();
    } else if( park_normal > town_dist ) {
        return settings.city_spec.pick_park();
    } else {
        return settings.city_spec.pick_house();
    }
}

void overmap::place_building( const tripoint_om_omt &p, om_direction::type dir, const city &town )
{
    const tripoint_om_omt building_pos = p + om_direction::displace( dir );
    const om_direction::type building_dir = om_direction::opposite( dir );

    const int town_dist = ( trig_dist( building_pos.xy(), town.pos ) * 100 ) / std::max( town.size, 1 );

    for( size_t retries = 10; retries > 0; --retries ) {
        const overmap_special_id building_tid = pick_random_building_to_place( town_dist );

        if( can_place_special( *building_tid, building_pos, building_dir, false ) ) {
            place_special( *building_tid, building_pos, building_dir, town, false, false );
            break;
        }
    }
}

void overmap::build_city_street(
    const overmap_connection &connection, const point_om_omt &p, int cs,
    om_direction::type dir, const city &town, int block_width )
{
    int c = cs;
    int croad = cs;

    if( dir == om_direction::type::invalid ) {
        debugmsg( "Invalid road direction." );
        return;
    }

    const pf::path<point_om_omt> street_path = lay_out_street( connection, p, dir, cs + 1 );

    if( street_path.nodes.size() <= 1 ) {
        return; // Don't bother.
    }
    // Build the actual street.
    build_connection( connection, street_path, 0 );
    // Grow in the stated direction, sprouting off sub-roads and placing buildings as we go.
    const auto from = std::next( street_path.nodes.begin() );
    const auto to = street_path.nodes.end();

    //Alternate wide and thin blocks
    int new_width = block_width == 2 ? rng( 3, 5 ) : 2;

    for( auto iter = from; iter != to; ++iter ) {
        --c;

        const tripoint_om_omt rp( iter->pos, 0 );
        if( c >= 2 && c < croad - block_width ) {
            croad = c;
            int left = cs - rng( 1, 3 );
            int right = cs - rng( 1, 3 );

            //Remove 1 length road nubs
            if( left == 1 ) {
                left++;
            }
            if( right == 1 ) {
                right++;
            }

            build_city_street( connection, iter->pos, left, om_direction::turn_left( dir ),
                               town, new_width );

            build_city_street( connection, iter->pos, right, om_direction::turn_right( dir ),
                               town, new_width );

            const oter_id &oter = ter( rp );
            // TODO: Get rid of the hardcoded terrain ids.
            if( one_in( 2 ) && oter->get_line() == 15 && oter->type_is( oter_type_id( "road" ) ) ) {
                ter_set( rp, oter_id( "road_nesw_manhole" ) );
            }
        }

        if( !one_in( BUILDINGCHANCE ) ) {
            place_building( rp, om_direction::turn_left( dir ), town );
        }
        if( !one_in( BUILDINGCHANCE ) ) {
            place_building( rp, om_direction::turn_right( dir ), town );
        }
    }

    // If we're big, make a right turn at the edge of town.
    // Seems to make little neighborhoods.
    cs -= rng( 1, 3 );

    if( cs >= 2 && c == 0 ) {
        const auto &last_node = street_path.nodes.back();
        const om_direction::type rnd_dir = om_direction::turn_random( dir );
        build_city_street( connection, last_node.pos, cs, rnd_dir, town );
        if( one_in( 5 ) ) {
            build_city_street( connection, last_node.pos, cs, om_direction::opposite( rnd_dir ),
                               town, new_width );
        }
    }
}

bool overmap::build_lab(
    const tripoint_om_omt &p, int s, std::vector<point_om_omt> *lab_train_points,
    const std::string &prefix, int train_odds )
{
    std::vector<tripoint_om_omt> generated_lab;
    const oter_id labt( prefix + "lab" );
    const oter_id labt_stairs( labt.id().str() + "_stairs" );
    const oter_id labt_core( labt.id().str() + "_core" );
    const oter_id labt_finale( labt.id().str() + "_finale" );
    const oter_id labt_ants( "ants_lab" );
    const oter_id labt_ants_stairs( "ants_lab_stairs" );

    ter_set( p, labt );
    generated_lab.push_back( p );

    // maintain a list of potential new lab maps
    // grows outwards from previously placed lab maps
    std::set<tripoint_om_omt> candidates;
    candidates.insert( { p + point_north, p + point_east, p + point_south, p + point_west } );
    while( !candidates.empty() ) {
        const tripoint_om_omt cand = *candidates.begin();
        candidates.erase( candidates.begin() );
        if( !inbounds( cand ) ) {
            continue;
        }
        const int dist = manhattan_dist( p.xy(), cand.xy() );
        if( dist <= s * 2 ) { // increase radius to compensate for sparser new algorithm
            int dist_increment = s > 3 ? 3 : 2; // Determines at what distance the odds of placement decreases
            if( one_in( dist / dist_increment + 1 ) ) { // odds diminish farther away from the stairs
                // make an ants lab if it's a basic lab and ants were there before.
                if( prefix.empty() && check_ot( "ants", ot_match_type::type, cand ) ) {
                    if( ter( cand ) != "ants_queen" ) { // skip over a queen's chamber.
                        ter_set( cand, labt_ants );
                    }
                } else {
                    ter_set( cand, labt );
                }
                generated_lab.push_back( cand );
                // add new candidates, don't backtrack
                for( const point &offset : four_adjacent_offsets ) {
                    const tripoint_om_omt new_cand = cand + offset;
                    const int new_dist = manhattan_dist( p.xy(), new_cand.xy() );
                    if( ter( new_cand ) != labt && new_dist > dist ) {
                        candidates.insert( new_cand );
                    }
                }
            }
        }
    }

    bool generate_stairs = true;
    for( tripoint_om_omt &elem : generated_lab ) {
        // Use a check for "_stairs" to catch the hidden_lab_stairs tiles.
        if( is_ot_match( "_stairs", ter( elem + tripoint_above ), ot_match_type::contains ) ) {
            generate_stairs = false;
        }
    }
    if( generate_stairs && !generated_lab.empty() ) {
        std::shuffle( generated_lab.begin(), generated_lab.end(), rng_get_engine() );

        // we want a spot where labs are above, but we'll settle for the last element if necessary.
        tripoint_om_omt lab_pos;
        for( tripoint_om_omt elem : generated_lab ) {
            lab_pos = elem;
            if( ter( lab_pos + tripoint_above ) == labt ) {
                break;
            }
        }
        ter_set( lab_pos + tripoint_above, labt_stairs );
    }

    ter_set( p, labt_core );
    int numstairs = 0;
    if( s > 0 ) { // Build stairs going down
        while( !one_in( 6 ) ) {
            tripoint_om_omt stair;
            int tries = 0;
            do {
                stair = p + point( rng( -s, s ), rng( -s, s ) );
                tries++;
            } while( ( ter( stair ) != labt && ter( stair ) != labt_ants ) && tries < 15 );
            if( tries < 15 ) {
                if( ter( stair ) == labt_ants ) {
                    ter_set( stair, labt_ants_stairs );
                } else {
                    ter_set( stair, labt_stairs );
                }
                numstairs++;
            }
        }
    }

    // We need a finale on the bottom of labs.  Central labs have a chance of additional finales.
    if( numstairs == 0 || ( prefix == "central_" && one_in( -p.z() - 1 ) ) ) {
        tripoint_om_omt finale;
        int tries = 0;
        do {
            finale = p + point( rng( -s, s ), rng( -s, s ) );
            tries++;
        } while( tries < 15 && ter( finale ) != labt && ter( finale ) != labt_core );
        ter_set( finale, labt_finale );
    }

    if( train_odds > 0 && one_in( train_odds ) ) {
        tripoint_om_omt train;
        int tries = 0;
        int adjacent_labs;

        do {
            train = p + point( rng( -s * 1.5 - 1, s * 1.5 + 1 ), rng( -s * 1.5 - 1, s * 1.5 + 1 ) );
            tries++;

            adjacent_labs = 0;
            for( const point &offset : four_adjacent_offsets ) {
                if( is_ot_match( "lab", ter( train + offset ), ot_match_type::contains ) ) {
                    ++adjacent_labs;
                }
            }
        } while( tries < 50 && (
                     ter( train ) == labt ||
                     ter( train ) == labt_stairs ||
                     ter( train ) == labt_finale ||
                     adjacent_labs != 1 ) );
        if( tries < 50 ) {
            lab_train_points->push_back( train.xy() ); // possible train depot
            // next is rail connection
            for( const point &offset : four_adjacent_offsets ) {
                if( is_ot_match( "lab", ter( train + offset ), ot_match_type::contains ) ) {
                    lab_train_points->push_back( train.xy() - offset );
                    break;
                }
            }
        }
    }

    // 4th story of labs is a candidate for lab escape, as long as there's no train or finale.
    if( prefix.empty() && p.z() == -4 && train_odds == 0 && numstairs > 0 ) {
        tripoint_om_omt cell;
        int tries = 0;
        int adjacent_labs = 0;

        // Find a space bordering just one lab to the south.
        do {
            cell = p + point( rng( -s * 1.5 - 1, s * 1.5 + 1 ), rng( -s * 1.5 - 1, s * 1.5 + 1 ) );
            tries++;

            adjacent_labs = 0;
            for( const point &offset : four_adjacent_offsets ) {
                if( is_ot_match( "lab", ter( cell + offset ), ot_match_type::contains ) ) {
                    ++adjacent_labs;
                }
            }
        } while( tries < 50 && (
                     ter( cell ) == labt_stairs ||
                     ter( cell ) == labt_finale ||
                     ter( cell + point_south ) != labt ||
                     adjacent_labs != 1 ) );
        if( tries < 50 ) {
            ter_set( cell, oter_id( "lab_escape_cells" ) );
            ter_set( cell + point_south, oter_id( "lab_escape_entrance" ) );
        }
    }

    return numstairs > 0;
}

void overmap::build_anthill( const tripoint_om_omt &p, int s, bool ordinary_ants )
{
    for( om_direction::type dir : om_direction::all ) {
        build_tunnel( p, s - rng( 0, 3 ), dir, ordinary_ants );
    }

    // TODO: This should follow the tunnel network,
    // as of now it can pick a tile from an adjacent ant network.
    std::vector<tripoint_om_omt> queenpoints;
    for( int i = -s; i <= s; i++ ) {
        for( int j = -s; j <= s; j++ ) {
            const tripoint_om_omt qp = p + point( i, j );
            if( check_ot( "ants", ot_match_type::type, qp ) ) {
                queenpoints.push_back( qp );
            }
        }
    }
    if( queenpoints.empty() ) {
        debugmsg( "No queenpoints when building anthill, anthill over %s", ter( p ).id().str() );
    }
    const tripoint_om_omt target = random_entry( queenpoints );
    ter_set( target, ordinary_ants ? oter_id( "ants_queen" ) : oter_id( "ants_queen_acid" ) );

    const oter_id root_id( "ants_isolated" );

    for( int i = -s; i <= s; i++ ) {
        for( int j = -s; j <= s; j++ ) {
            const tripoint_om_omt root = p + point( i, j );
            if( !inbounds( root ) ) {
                continue;
            }
            if( root_id == ter( root )->id ) {
                const oter_id &oter = ter( root );
                for( om_direction::type dir : om_direction::all ) {
                    const tripoint_om_omt neighbor = root + om_direction::displace( dir );
                    if( check_ot( "ants", ot_match_type::prefix, neighbor ) ) {
                        size_t line = oter->get_line();
                        line = om_lines::set_segment( line, dir );
                        if( line != oter->get_line() ) {
                            ter_set( root, oter->get_type_id()->get_linear( line ) );
                        }
                    }
                }
            }
        }
    }
}

void overmap::build_tunnel( const tripoint_om_omt &p, int s, om_direction::type dir,
                            bool ordinary_ants )
{
    if( s <= 0 ) {
        return;
    }
    if( !inbounds( p ) ) {
        return;
    }

    const oter_id root_id( "ants_isolated" );
    if( root_id != ter( p )->id ) {
        if( check_ot( "ants", ot_match_type::type, p ) ) {
            return;
        }
        if( !is_ot_match( "empty_rock", ter( p ), ot_match_type::type ) ) {
            return;
        }
    }

    ter_set( p, oter_id( root_id ) );

    std::vector<om_direction::type> valid;
    valid.reserve( om_direction::size );
    for( om_direction::type r : om_direction::all ) {
        const tripoint_om_omt cand = p + om_direction::displace( r );
        if( !check_ot( "ants", ot_match_type::type, cand ) &&
            is_ot_match( "empty_rock", ter( cand ), ot_match_type::type ) ) {
            valid.push_back( r );
        }
    }

    const oter_id ants_food( "ants_food" );
    const oter_id ants_larvae( "ants_larvae" );
    const oter_id ants_larvae_acid( "ants_larvae_acid" );
    const tripoint_om_omt next =
        s != 1 ? p + om_direction::displace( dir ) : tripoint_om_omt( -1, -1, -1 );

    for( om_direction::type r : valid ) {
        const tripoint_om_omt cand = p + om_direction::displace( r );
        if( !inbounds( cand ) ) {
            continue;
        }

        if( cand.xy() != next.xy() ) {
            if( one_in( s * 2 ) ) {
                // Spawn a special chamber
                if( one_in( 2 ) ) {
                    ter_set( cand, ants_food );
                } else {
                    ter_set( cand, ordinary_ants ? ants_larvae : ants_larvae_acid );
                }
            } else if( one_in( 5 ) ) {
                // Branch off a side tunnel
                build_tunnel( cand, s - rng( 1, 3 ), r, ordinary_ants );
            }
        }
    }
    build_tunnel( next, s - 1, dir, ordinary_ants );
}

bool overmap::build_slimepit( const tripoint_om_omt &origin, int s )
{
    const oter_id slimepit_down( "slimepit_down" );
    const oter_id slimepit( "slimepit" );

    bool requires_sub = false;
    for( auto p : points_in_radius( origin, s + origin.z() + 1, 0 ) ) {
        int dist = square_dist( origin.xy(), p.xy() );
        if( one_in( 2 * dist ) ) {
            chip_rock( p );
            if( one_in( 8 ) && origin.z() > -OVERMAP_DEPTH ) {
                ter_set( p, slimepit_down );
                requires_sub = true;
            } else {
                ter_set( p, slimepit );
            }
        }
    }

    return requires_sub;
}

void overmap::build_mine( const tripoint_om_omt &origin, int s )
{
    bool finale = s <= rng( 1, 3 );
    const oter_id mine( "mine" );
    const oter_id mine_finale_or_down( finale ? "mine_finale" : "mine_down" );
    const oter_id empty_rock( "empty_rock" );

    int built = 0;
    if( s < 2 ) {
        s = 2;
    }
    tripoint_om_omt p = origin;
    while( built < s ) {
        ter_set( p, mine );
        std::vector<tripoint_om_omt> next;
        for( const point &offset : four_adjacent_offsets ) {
            if( ter( p + offset ) == empty_rock ) {
                next.push_back( p + offset );
            }
        }
        if( next.empty() ) { // Dead end!  Go down!
            ter_set( p, mine_finale_or_down );
            return;
        }
        p = random_entry( next );
        built++;
    }
    ter_set( p, mine_finale_or_down );
}

void overmap::place_ravines()
{
    if( settings.overmap_ravine.num_ravines == 0 ) {
        return;
    }

    const oter_id rift( "ravine" );
    const oter_id rift_edge( "ravine_edge" );
    const oter_id rift_floor( "ravine_floor" );
    const oter_id rift_floor_edge( "ravine_floor_edge" );

    std::set<point_om_omt> rift_points;

    // We dont really care about the paths each ravine takes, so this can be whatever
    // The random return value was chosen because it easily produces decent looking windy ravines
    const auto estimate =
    [&]( const pf::node<point> &, const pf::node<point> * ) {
        return rng( 1, 2 );
    };
    // A path is generated for each of ravine, and all its constituent points are stored within the
    // rift_points set. In the code block below, the set is then used to determine edges and place the
    // actual terrain pieces of the ravine.
    for( int n = 0; n < settings.overmap_ravine.num_ravines; n++ ) {
        const point offset( rng( -settings.overmap_ravine.ravine_range,
                                 settings.overmap_ravine.ravine_range ),
                            rng( -settings.overmap_ravine.ravine_range, settings.overmap_ravine.ravine_range ) );
        const point origin( rng( 0, OMAPX ), rng( 0, OMAPY ) );
        const point destination = origin + offset;
        if( !inbounds( point_om_omt( destination.x, destination.y ),
                       settings.overmap_ravine.ravine_width * 3 ) ) {
            continue;
        }
        const auto path = pf::find_path( origin, destination, point( OMAPX, OMAPY ), estimate );
        for( const auto &node : path.nodes ) {
            const point_om_omt p( node.pos.x, node.pos.y );
            for( int i = 1 - settings.overmap_ravine.ravine_width; i < settings.overmap_ravine.ravine_width;
                 i++ ) {
                for( int j = 1 - settings.overmap_ravine.ravine_width; j < settings.overmap_ravine.ravine_width;
                     j++ ) {
                    const point_om_omt n = p + point( j, i );
                    if( inbounds( n, 1 ) ) {
                        rift_points.emplace( n );
                    }
                }
            }
        }
    }
    // We look at the 8 adjacent locations of each ravine point and see if they are also part of a
    // ravine, if at least one of them isn't, the location is part of the ravine's edge. Whatever the
    // case, the chosen ravine terrain is then propagated downwards until the ravine_depth specified
    // by the region settings.
    for( const point_om_omt &p : rift_points ) {
        bool edge = false;
        for( int ni = -1; ni <= 1 && !edge; ni++ ) {
            for( int nj = -1; nj <= 1 && !edge; nj++ ) {
                const point_om_omt n = p + point( ni, nj );
                if( rift_points.find( n ) == rift_points.end() || !inbounds( n ) ) {
                    edge = true;
                }
            }
        }
        for( int z = 0; z >= settings.overmap_ravine.ravine_depth; z-- ) {
            if( z == settings.overmap_ravine.ravine_depth ) {
                ter_set( tripoint_om_omt( p, z ), edge ? rift_floor_edge : rift_floor );
            } else {
                ter_set( tripoint_om_omt( p, z ), edge ? rift_edge : rift );
            }
        }
    }

}

pf::path<point_om_omt> overmap::lay_out_connection(
    const overmap_connection &connection, const point_om_omt &source, const point_om_omt &dest,
    int z, const bool must_be_unexplored ) const
{
    const auto estimate =
    [&]( const pf::node<point_om_omt> &cur, const pf::node<point_om_omt> *prev ) {
        const auto &id( ter( tripoint_om_omt( cur.pos, z ) ) );

        const overmap_connection::subtype *subtype = connection.pick_subtype_for( id );

        if( !subtype ) {
            return pf::rejected;  // No option for this terrain.
        }

        const bool existing_connection = connection.has( id );

        // Only do this check if it needs to be unexplored and there isn't already a connection.
        if( must_be_unexplored && !existing_connection ) {
            // If this must be unexplored, check if we've already got a submap generated.
            const bool existing_submap = is_omt_generated( tripoint_om_omt( cur.pos, z ) );

            // If there is an existing submap, this area has already been explored and this
            // isn't a valid placement.
            if( existing_submap ) {
                return pf::rejected;
            }
        }

        if( existing_connection && id->is_rotatable() &&
            !om_direction::are_parallel( id->get_dir(), static_cast<om_direction::type>( cur.dir ) ) ) {
            return pf::rejected; // Can't intersect.
        }

        if( prev && prev->dir != cur.dir ) { // Direction has changed.
            const oter_id &prev_id = ter( tripoint_om_omt( prev->pos, z ) );
            const overmap_connection::subtype *prev_subtype = connection.pick_subtype_for( prev_id );

            if( !prev_subtype || !prev_subtype->allows_turns() ) {
                return pf::rejected;
            }
        }

        const int dist = subtype->is_orthogonal() ?
                         manhattan_dist( dest, cur.pos ) :
                         trig_dist( dest, cur.pos );
        const int existency_mult = existing_connection ? 1 : 5; // Prefer existing connections.

        return existency_mult * dist + subtype->basic_cost;
    };

    return pf::find_path( source, dest, point_om_omt( OMAPX, OMAPY ), estimate );
}

pf::path<point_om_omt> overmap::lay_out_street(
    const overmap_connection &connection, const point_om_omt &source, om_direction::type dir,
    size_t len ) const
{
    const tripoint_om_omt from( source, 0 );
    // See if we need to make another one "step" further.
    const tripoint_om_omt en_pos = from + om_direction::displace( dir, len + 1 );
    if( inbounds( en_pos, 1 ) && connection.has( ter( en_pos ) ) ) {
        ++len;
    }

    size_t actual_len = 0;

    while( actual_len < len ) {
        const tripoint_om_omt pos = from + om_direction::displace( dir, actual_len );

        if( !inbounds( pos, 1 ) ) {
            break;  // Don't approach overmap bounds.
        }

        const oter_id &ter_id = ter( pos );

        if( ter_id->is_river() || !connection.pick_subtype_for( ter_id ) ) {
            break;
        }

        bool collided = false;
        int collisions = 0;
        for( int i = -1; i <= 1; i++ ) {
            if( collided ) {
                break;
            }
            for( int j = -1; j <= 1; j++ ) {
                const tripoint_om_omt checkp = pos + tripoint( i, j, 0 );

                if( checkp != pos + om_direction::displace( dir, 1 ) &&
                    checkp != pos + om_direction::displace( om_direction::opposite( dir ), 1 ) &&
                    checkp != pos ) {
                    if( is_ot_match( "road", ter( checkp ), ot_match_type::type ) ) {
                        collisions++;
                    }
                }
            }

            //Stop roads from running right next to eachother
            if( collisions >= 3 ) {
                collided = true;
                break;
            }
        }
        if( collided ) {
            break;
        }

        ++actual_len;

        if( actual_len > 1 && connection.has( ter_id ) ) {
            break;  // Stop here.
        }
    }

    return pf::straight_path( source, static_cast<int>( dir ), actual_len );
}

void overmap::build_connection(
    const overmap_connection &connection, const pf::path<point_om_omt> &path, int z,
    const om_direction::type &initial_dir )
{
    if( path.nodes.empty() ) {
        return;
    }

    om_direction::type prev_dir = initial_dir;

    const pf::node<point_om_omt> start = path.nodes.front();
    const pf::node<point_om_omt> end = path.nodes.back();

    for( const auto &node : path.nodes ) {
        const tripoint_om_omt pos( node.pos, z );
        const oter_id &ter_id = ter( pos );
        // TODO: Make 'node' support 'om_direction'.
        const om_direction::type new_dir( static_cast<om_direction::type>( node.dir ) );
        const overmap_connection::subtype *subtype = connection.pick_subtype_for( ter_id );

        if( !subtype ) {
            debugmsg( "No suitable subtype of connection \"%s\" found for \"%s\".", connection.id.c_str(),
                      ter_id.id().c_str() );
            return;
        }

        if( subtype->terrain->is_linear() ) {
            size_t new_line = connection.has( ter_id ) ? ter_id->get_line() : 0;

            if( new_dir != om_direction::type::invalid ) {
                new_line = om_lines::set_segment( new_line, new_dir );
            }

            if( prev_dir != om_direction::type::invalid ) {
                new_line = om_lines::set_segment( new_line, om_direction::opposite( prev_dir ) );
            }

            for( const om_direction::type dir : om_direction::all ) {
                const tripoint_om_omt np( pos + om_direction::displace( dir ) );

                if( inbounds( np ) ) {
                    const oter_id &near_id = ter( np );

                    if( connection.has( near_id ) ) {
                        if( near_id->is_linear() ) {
                            const size_t near_line = near_id->get_line();

                            if( om_lines::is_straight( near_line ) || om_lines::has_segment( near_line, new_dir ) ) {
                                // Mutual connection.
                                const size_t new_near_line = om_lines::set_segment( near_line, om_direction::opposite( dir ) );
                                ter_set( np, near_id->get_type_id()->get_linear( new_near_line ) );
                                new_line = om_lines::set_segment( new_line, dir );
                            }
                        } else if( near_id->is_rotatable() && om_direction::are_parallel( dir, near_id->get_dir() ) ) {
                            new_line = om_lines::set_segment( new_line, dir );
                        }
                    }
                } else if( pos.xy() == start.pos || pos.xy() == end.pos ) {
                    // Only automatically connect to out of bounds locations if we're the start or end of this path.
                    new_line = om_lines::set_segment( new_line, dir );

                    // Add this connection point to our connections out.
                    std::vector<tripoint_om_omt> &outs = connections_out[connection.id];
                    const auto existing_out = std::find_if( outs.begin(),
                    outs.end(), [pos]( const tripoint_om_omt & c ) {
                        return c == pos;
                    } );
                    if( existing_out == outs.end() ) {
                        outs.emplace_back( pos );
                    }
                }
            }

            if( new_line == om_lines::invalid ) {
                debugmsg( "Invalid path for connection \"%s\".", connection.id.c_str() );
                return;
            }

            ter_set( pos, subtype->terrain->get_linear( new_line ) );
        } else if( new_dir != om_direction::type::invalid ) {
            ter_set( pos, subtype->terrain->get_rotated( new_dir ) );
        }

        prev_dir = new_dir;
    }
}

void overmap::build_connection( const point_om_omt &source, const point_om_omt &dest, int z,
                                const overmap_connection &connection, const bool must_be_unexplored,
                                const om_direction::type &initial_dir )
{
    build_connection(
        connection, lay_out_connection( connection, source, dest, z, must_be_unexplored ),
        z, initial_dir );
}

void overmap::connect_closest_points( const std::vector<point_om_omt> &points, int z,
                                      const overmap_connection &connection )
{
    if( points.size() == 1 ) {
        return;
    }
    for( size_t i = 0; i < points.size(); ++i ) {
        int closest = -1;
        int k = 0;
        for( size_t j = i + 1; j < points.size(); j++ ) {
            const int distance = trig_dist( points[i], points[j] );
            if( distance < closest || closest < 0 ) {
                closest = distance;
                k = j;
            }
        }
        if( closest > 0 ) {
            build_connection( points[i], points[k], z, connection, false );
        }
    }
}

void overmap::polish_river()
{
    for( int x = 0; x < OMAPX; x++ ) {
        for( int y = 0; y < OMAPY; y++ ) {
            good_river( { x, y, 0 } );
        }
    }
}

// Changes neighboring empty rock to partial rock
void overmap::chip_rock( const tripoint_om_omt &p )
{
    const oter_id rock( "rock" );
    const oter_id empty_rock( "empty_rock" );

    for( const point &offset : four_adjacent_offsets ) {
        if( ter( p + offset ) == empty_rock ) {
            ter_set( p + offset, rock );
        }
    }
}

bool overmap::check_ot( const std::string &otype, ot_match_type match_type,
                        const tripoint_om_omt &p ) const
{
    /// TODO: this check should be done by the caller. Probably.
    if( !inbounds( p ) ) {
        return false;
    }
    const oter_id &oter = ter( p );
    return is_ot_match( otype, oter, match_type );
}

bool overmap::check_overmap_special_type( const overmap_special_id &id,
        const tripoint_om_omt &location ) const
{
    // Try and find the special associated with this location.
    auto found_id = overmap_special_placements.find( location );

    // There was no special here, so bail.
    if( found_id == overmap_special_placements.end() ) {
        return false;
    }

    // Return whether the found special was a match with our requested id.
    return found_id->second == id;
}

void overmap::good_river( const tripoint_om_omt &p )
{
    if( !is_ot_match( "river", ter( p ), ot_match_type::prefix ) ) {
        return;
    }
    if( ( p.x() == 0 ) || ( p.x() == OMAPX - 1 ) ) {
        if( !is_river_or_lake( ter( p + point_north ) ) ) {
            ter_set( p, oter_id( "river_north" ) );
        } else if( !is_river_or_lake( ter( p + point_south ) ) ) {
            ter_set( p, oter_id( "river_south" ) );
        } else {
            ter_set( p, oter_id( "river_center" ) );
        }
        return;
    }
    if( ( p.y() == 0 ) || ( p.y() == OMAPY - 1 ) ) {
        if( !is_river_or_lake( ter( p + point_west ) ) ) {
            ter_set( p, oter_id( "river_west" ) );
        } else if( !is_river_or_lake( ter( p + point_east ) ) ) {
            ter_set( p, oter_id( "river_east" ) );
        } else {
            ter_set( p, oter_id( "river_center" ) );
        }
        return;
    }
    if( is_river_or_lake( ter( p + point_west ) ) ) {
        if( is_river_or_lake( ter( p + point_north ) ) ) {
            if( is_river_or_lake( ter( p + point_south ) ) ) {
                if( is_river_or_lake( ter( p + point_east ) ) ) {
                    // River on N, S, E, W;
                    // but we might need to take a "bite" out of the corner
                    if( !is_river_or_lake( ter( p + point_north_west ) ) ) {
                        ter_set( p, oter_id( "river_c_not_nw" ) );
                    } else if( !is_river_or_lake( ter( p + point_north_east ) ) ) {
                        ter_set( p, oter_id( "river_c_not_ne" ) );
                    } else if( !is_river_or_lake( ter( p + point_south_west ) ) ) {
                        ter_set( p, oter_id( "river_c_not_sw" ) );
                    } else if( !is_river_or_lake( ter( p + point_south_east ) ) ) {
                        ter_set( p, oter_id( "river_c_not_se" ) );
                    } else {
                        ter_set( p, oter_id( "river_center" ) );
                    }
                } else {
                    ter_set( p, oter_id( "river_east" ) );
                }
            } else {
                if( is_river_or_lake( ter( p + point_east ) ) ) {
                    ter_set( p, oter_id( "river_south" ) );
                } else {
                    ter_set( p, oter_id( "river_se" ) );
                }
            }
        } else {
            if( is_river_or_lake( ter( p + point_south ) ) ) {
                if( is_river_or_lake( ter( p + point_east ) ) ) {
                    ter_set( p, oter_id( "river_north" ) );
                } else {
                    ter_set( p, oter_id( "river_ne" ) );
                }
            } else {
                if( is_river_or_lake( ter( p + point_east ) ) ) { // Means it's swampy
                    ter_set( p, oter_id( "forest_water" ) );
                }
            }
        }
    } else {
        if( is_river_or_lake( ter( p + point_north ) ) ) {
            if( is_river_or_lake( ter( p + point_south ) ) ) {
                if( is_river_or_lake( ter( p + point_east ) ) ) {
                    ter_set( p, oter_id( "river_west" ) );
                } else { // Should never happen
                    ter_set( p, oter_id( "forest_water" ) );
                }
            } else {
                if( is_river_or_lake( ter( p + point_east ) ) ) {
                    ter_set( p, oter_id( "river_sw" ) );
                } else { // Should never happen
                    ter_set( p, oter_id( "forest_water" ) );
                }
            }
        } else {
            if( is_river_or_lake( ter( p + point_south ) ) ) {
                if( is_river_or_lake( ter( p + point_east ) ) ) {
                    ter_set( p, oter_id( "river_nw" ) );
                } else { // Should never happen
                    ter_set( p, oter_id( "forest_water" ) );
                }
            } else { // Should never happen
                ter_set( p, oter_id( "forest_water" ) );
            }
        }
    }
}

const std::string &om_direction::id( type dir )
{
    static const std::array < std::string, size + 1 > ids = {{
            "", "north", "east", "south", "west"
        }
    };
    if( dir == om_direction::type::invalid ) {
        debugmsg( "Invalid direction cannot have an id." );
    }
    return ids[static_cast<size_t>( dir ) + 1];
}

std::string om_direction::name( type dir )
{
    static const std::array < std::string, size + 1 > names = {{
            translate_marker( "invalid" ), translate_marker( "north" ),
            translate_marker( "east" ), translate_marker( "south" ),
            translate_marker( "west" )
        }
    };
    return _( names[static_cast<size_t>( dir ) + 1] );
}

// new x = (x-c.x)*cos() - (y-c.y)*sin() + c.x
// new y = (x-c.x)*sin() + (y-c.y)*cos() + c.y
// r1x = 0*x - 1*y = -1*y, r1y = 1*x + y*0 = x
// r2x = -1*x - 0*y = -1*x , r2y = x*0 + y*-1 = -1*y
// r3x = x*0 - (-1*y) = y, r3y = x*-1 + y*0 = -1*x
// c=0,0, rot90 = (-y, x); rot180 = (-x, y); rot270 = (y, -x)
/*
    (0,0)(1,0)(2,0) 90 (0,0)(0,1)(0,2)       (-2,0)(-1,0)(0,0)
    (0,1)(1,1)(2,1) -> (-1,0)(-1,1)(-1,2) -> (-2,1)(-1,1)(0,1)
    (0,2)(1,2)(2,2)    (-2,0)(-2,1)(-2,2)    (-2,2)(-1,2)(0,2)
*/

point om_direction::rotate( const point &p, type dir )
{
    switch( dir ) {
        case om_direction::type::invalid:
            debugmsg( "Invalid overmap rotation (%d).", static_cast<int>( dir ) );
        // Intentional fallthrough.
        case om_direction::type::north:
            break;  // No need to do anything.
        case om_direction::type::east:
            return point( -p.y, p.x );
        case om_direction::type::south:
            return point( -p.x, -p.y );
        case om_direction::type::west:
            return point( p.y, -p.x );
    }
    return p;
}

tripoint om_direction::rotate( const tripoint &p, type dir )
{
    return tripoint( rotate( { p.xy() }, dir ), p.z );
}

uint32_t om_direction::rotate_symbol( uint32_t sym, type dir )
{
    return rotatable_symbols::get( sym, static_cast<int>( dir ) );
}

point om_direction::displace( type dir, int dist )
{
    return rotate( { 0, -dist }, dir );
}

static inline om_direction::type rotate_internal( om_direction::type dir, int step )
{
    if( dir == om_direction::type::invalid ) {
        debugmsg( "Can't rotate an invalid overmap rotation." );
        return dir;
    }
    step = step % om_direction::size;
    return static_cast<om_direction::type>( ( static_cast<int>( dir ) + step ) % om_direction::size );
}

om_direction::type om_direction::add( type dir1, type dir2 )
{
    return rotate_internal( dir1, static_cast<int>( dir2 ) );
}

om_direction::type om_direction::turn_left( type dir )
{
    return rotate_internal( dir, -static_cast<int>( size ) / 4 );
}

om_direction::type om_direction::turn_right( type dir )
{
    return rotate_internal( dir, static_cast<int>( size ) / 4 );
}

om_direction::type om_direction::turn_random( type dir )
{
    return rng( 0, 1 ) ? turn_left( dir ) : turn_right( dir );
}

om_direction::type om_direction::opposite( type dir )
{
    return rotate_internal( dir, static_cast<int>( size ) / 2 );
}

om_direction::type om_direction::random()
{
    return static_cast<type>( rng( 0, size - 1 ) );
}

bool om_direction::are_parallel( type dir1, type dir2 )
{
    return dir1 == dir2 || dir1 == opposite( dir2 );
}

om_direction::type overmap::random_special_rotation( const overmap_special &special,
        const tripoint_om_omt &p, const bool must_be_unexplored ) const
{
    std::vector<om_direction::type> rotations( om_direction::size );
    const auto first = rotations.begin();
    auto last = first;

    int top_score = 0; // Maximal number of existing connections (roads).
    // Try to find the most suitable rotation: satisfy as many connections as possible with the existing terrain.
    for( om_direction::type r : om_direction::all ) {
        int score = 0; // Number of existing connections when rotated by 'r'.
        bool valid = true;

        for( const auto &con : special.connections ) {
            const tripoint_om_omt rp = p + om_direction::rotate( con.p, r );
            if( !inbounds( rp ) ) {
                valid = false;
                break;
            }
            const oter_id &oter = ter( rp );

            if( is_ot_match( con.terrain.str(), oter, ot_match_type::type ) ) {
                ++score; // Found another one satisfied connection.
            } else if( !oter || con.existing || !con.connection->pick_subtype_for( oter ) ) {
                valid = false;
                break;
            }
        }

        if( valid && score >= top_score ) {
            if( score > top_score ) {
                top_score = score;
                last = first; // New top score. Forget previous rotations.
            }
            *last = r;
            ++last;
        }

        if( !special.rotatable ) {
            break;
        }
    }
    // Pick first valid rotation at random.
    std::shuffle( first, last, rng_get_engine() );
    const auto rotation = std::find_if( first, last, [&]( om_direction::type elem ) {
        return can_place_special( special, p, elem, must_be_unexplored );
    } );

    return rotation != last ? *rotation : om_direction::type::invalid;
}

bool overmap::can_place_special( const overmap_special &special, const tripoint_om_omt &p,
                                 om_direction::type dir, const bool must_be_unexplored ) const
{
    cata_assert( dir != om_direction::type::invalid );

    if( !special.id ) {
        return false;
    }

    return std::all_of( special.terrains.begin(),
    special.terrains.end(), [&]( const overmap_special_terrain & elem ) {
        const tripoint_om_omt rp = p + om_direction::rotate( elem.p, dir );

        if( !inbounds( rp, 1 ) ) {
            return false;
        }

        if( must_be_unexplored ) {
            // If this must be unexplored, check if we've already got a submap generated.
            const bool existing_submap = is_omt_generated( rp );

            // If there is an existing submap, this area has already been explored and this
            // isn't a valid placement.
            if( existing_submap ) {
                return false;
            }
        }

        const oter_id &tid = ter( rp );

        return elem.can_be_placed_on( tid ) || ( rp.z() != 0 && tid == get_default_terrain( rp.z() ) );
    } );
}

// checks around the selected point to see if the special can be placed there
void overmap::place_special(
    const overmap_special &special, const tripoint_om_omt &p, om_direction::type dir,
    const city &cit, const bool must_be_unexplored, const bool force )
{
    cata_assert( dir != om_direction::type::invalid );
    if( !force ) {
        cata_assert( can_place_special( special, p, dir, must_be_unexplored ) );
    }

    const bool blob = special.flags.count( "BLOB" ) > 0;

    for( const auto &elem : special.terrains ) {
        const tripoint_om_omt location = p + om_direction::rotate( elem.p, dir );
        const oter_id tid = elem.terrain->get_rotated( dir );

        overmap_special_placements[location] = special.id;
        ter_set( location, tid );

        if( blob ) {
            for( int x = -2; x <= 2; x++ ) {
                for( int y = -2; y <= 2; y++ ) {
                    const tripoint_om_omt nearby_pos = location + point( x, y );
                    if( !inbounds( nearby_pos ) ) {
                        continue;
                    }
                    if( one_in( 1 + std::abs( x ) + std::abs( y ) ) && elem.can_be_placed_on( ter( nearby_pos ) ) ) {
                        ter_set( nearby_pos, tid );
                    }
                }
            }
        }
    }
    // Make connections.
    if( cit ) {
        for( const auto &elem : special.connections ) {
            if( elem.connection ) {
                const tripoint_om_omt rp = p + om_direction::rotate( elem.p, dir );
                om_direction::type initial_dir = elem.initial_dir;

                if( initial_dir != om_direction::type::invalid ) {
                    initial_dir = om_direction::add( initial_dir, dir );
                }

                build_connection( cit.pos, rp.xy(), elem.p.z, *elem.connection, must_be_unexplored,
                                  initial_dir );
            }
        }
    }
    // Place spawns.
    if( special.spawns.group ) {
        const overmap_special_spawns &spawns = special.spawns;
        const int pop = rng( spawns.population.min, spawns.population.max );
        const int rad = rng( spawns.radius.min, spawns.radius.max );
        add_mon_group( mongroup( spawns.group, project_to<coords::sm>( p ), rad, pop ) );
    }
}

om_special_sectors get_sectors( const int sector_width )
{
    std::vector<point_om_omt> res;

    res.reserve( static_cast<size_t>( OMAPX / sector_width ) * static_cast<size_t>
                 ( OMAPY / sector_width ) );
    for( int x = 0; x < OMAPX; x += sector_width ) {
        for( int y = 0; y < OMAPY; y += sector_width ) {
            res.emplace_back( x, y );
        }
    }
    std::shuffle( res.begin(), res.end(), rng_get_engine() );
    return om_special_sectors{ res, sector_width };
}

bool overmap::place_special_attempt(
    overmap_special_batch &enabled_specials, const point_om_omt &sector,
    const int sector_width, const bool place_optional, const bool must_be_unexplored )
{
    const point_om_omt p2( sector );

    const tripoint_om_omt p( rng( p2.x(), p2.x() + sector_width - 1 ),
                             rng( p2.y(), p2.y() + sector_width - 1 ), 0 );
    const city &nearest_city = get_nearest_city( p );

    std::shuffle( enabled_specials.begin(), enabled_specials.end(), rng_get_engine() );
    for( auto iter = enabled_specials.begin(); iter != enabled_specials.end(); ++iter ) {
        const auto &special = *iter->special_details;
        // If we haven't finished placing minimum instances of all specials,
        // skip specials that are at their minimum count already.
        if( !place_optional && iter->instances_placed >= special.occurrences.min ) {
            continue;
        }
        // City check is the fastest => it goes first.
        if( !special.can_belong_to_city( p, nearest_city ) ) {
            continue;
        }
        // See if we can actually place the special there.
        const om_direction::type rotation = random_special_rotation( special, p, must_be_unexplored );
        if( rotation == om_direction::type::invalid ) {
            continue;
        }

        place_special( special, p, rotation, nearest_city, false, must_be_unexplored );

        if( ++iter->instances_placed >= special.occurrences.max ) {
            enabled_specials.erase( iter );
        }

        return true;
    }

    return false;
}

void overmap::place_specials_pass( overmap_special_batch &enabled_specials,
                                   om_special_sectors &sectors, const bool place_optional, const bool must_be_unexplored )
{
    // Walk over sectors in random order, to minimize "clumping".
    std::shuffle( sectors.sectors.begin(), sectors.sectors.end(), rng_get_engine() );
    for( auto it = sectors.sectors.begin(); it != sectors.sectors.end(); ) {
        const size_t attempts = 10;
        bool placed = false;
        for( size_t i = 0; i < attempts; ++i ) {
            if( place_special_attempt( enabled_specials, *it, sectors.sector_width, place_optional,
                                       must_be_unexplored ) ) {
                placed = true;
                it = sectors.sectors.erase( it );
                if( enabled_specials.empty() ) {
                    return; // Job done. Bail out.
                }
                break;
            }
        }

        if( !placed ) {
            it++;
        }
    }
}

// Split map into sections, iterate through sections iterate through specials,
// check if special is valid  pick & place special.
// When a sector is populated it's removed from the list,
// and when a special reaches max instances it is also removed.
void overmap::place_specials( overmap_special_batch &enabled_specials )
{
    // Calculate if this overmap has any lake terrain--if it doesn't, we should just
    // completely skip placing any lake specials here since they'll never place and if
    // they're mandatory they just end up causing us to spiral out into adjacent overmaps
    // which probably don't have lakes either.
    bool overmap_has_lake = false;
    for( int z = -OVERMAP_DEPTH; z <= OVERMAP_HEIGHT && !overmap_has_lake; z++ ) {
        for( int x = 0; x < OMAPX && !overmap_has_lake; x++ ) {
            for( int y = 0; y < OMAPY && !overmap_has_lake; y++ ) {
                overmap_has_lake = ter( { x, y, z } )->is_lake();
            }
        }
    }

    for( auto iter = enabled_specials.begin(); iter != enabled_specials.end(); ) {
        // If this special has the LAKE flag and the overmap doesn't have any
        // lake terrain, then remove this special from the candidates for this
        // overmap.
        if( iter->special_details->flags.count( "LAKE" ) > 0 && !overmap_has_lake ) {
            iter = enabled_specials.erase( iter );
            continue;
        }

        if( iter->special_details->flags.count( "UNIQUE" ) > 0 ) {
            const int min = iter->special_details->occurrences.min;
            const int max = iter->special_details->occurrences.max;

            if( x_in_y( min, max ) ) {
                // Min and max are overloaded to be the chance of occurrence,
                // so reset instances placed to one short of max so we don't place several.
                iter->instances_placed = max - 1;
            } else {
                iter = enabled_specials.erase( iter );
                continue;
            }
        }
        ++iter;
    }
    // Bail out early if we have nothing to place.
    if( enabled_specials.empty() ) {
        return;
    }
    om_special_sectors sectors = get_sectors( OMSPEC_FREQ );

    // First, place the mandatory specials to ensure that all minimum instance
    // counts are met.
    place_specials_pass( enabled_specials, sectors, false, false );

    // Snapshot remaining specials, which will be the optional specials and
    // any unplaced mandatory specials. By passing a copy into the creation of
    // the adjacent overmaps, we ensure that when we unwind the overmap creation
    // back to filling in our non-mandatory specials for this overmap, we won't
    // count the placement of the specials in those maps when looking for optional
    // specials to place here.
    overmap_special_batch custom_overmap_specials = overmap_special_batch( enabled_specials );

    // Check for any unplaced mandatory specials, and if there are any, attempt to
    // place them on adjacent uncreated overmaps.
    if( std::any_of( custom_overmap_specials.begin(), custom_overmap_specials.end(),
    []( overmap_special_placement placement ) {
    return placement.instances_placed <
           placement.special_details->occurrences.min;
} ) ) {
        // Randomly select from among the nearest uninitialized overmap positions.
        int previous_distance = 0;
        std::vector<point_abs_om> nearest_candidates;
        // Since this starts at enabled_specials::origin, it will only place new overmaps
        // in the 5x5 area surrounding the initial overmap, bounding the amount of work we will do.
        for( const point_abs_om &candidate_addr : closest_points_first(
                 custom_overmap_specials.get_origin(), 2 ) ) {
            if( !overmap_buffer.has( candidate_addr ) ) {
                int current_distance = square_dist( pos(), candidate_addr );
                if( nearest_candidates.empty() || current_distance == previous_distance ) {
                    nearest_candidates.push_back( candidate_addr );
                    previous_distance = current_distance;
                } else {
                    break;
                }
            }
        }
        if( !nearest_candidates.empty() ) {
            std::shuffle( nearest_candidates.begin(), nearest_candidates.end(), rng_get_engine() );
            point_abs_om new_om_addr = nearest_candidates.front();
            overmap_buffer.create_custom_overmap( new_om_addr, custom_overmap_specials );
        } else {
            add_msg( _( "Unable to place all configured specials, some missions may fail to initialize." ) );
        }
    }
    // Then fill in non-mandatory specials.
    place_specials_pass( enabled_specials, sectors, true, false );

    // Clean up...
    // Because we passed a copy of the specials for placement in adjacent overmaps rather than
    // the original, but our caller is concerned with whether or not they were placed at all,
    // regardless of whether we placed them or our callee did, we need to reconcile the placement
    // that we did of the optional specials with the placement our callee did of optional
    // and mandatory.

    // Make a lookup of our callee's specials after processing.
    // Because specials are removed from the list once they meet their maximum
    // occurrences, this will only contain those which have not yet met their
    // maximum.
    std::map<overmap_special_id, int> processed_specials;
    for( auto &elem : custom_overmap_specials ) {
        processed_specials[elem.special_details->id] = elem.instances_placed;
    }

    // Loop through the specials we started with.
    for( auto it = enabled_specials.begin(); it != enabled_specials.end(); ) {
        // Determine if this special is still in our callee's list of specials...
        std::map<overmap_special_id, int>::iterator iter = processed_specials.find(
                    it->special_details->id );
        if( iter != processed_specials.end() ) {
            // ... and if so, increment the placement count to reflect the callee's.
            it->instances_placed += ( iter->second - it->instances_placed );

            // If, after incrementing the placement count, we're at our max, remove
            // this special from our list.
            if( it->instances_placed >= it->special_details->occurrences.max ) {
                it = enabled_specials.erase( it );
            } else {
                it++;
            }
        } else {
            // This special is no longer in our callee's list, which means it was completely
            // placed, and we can remove it from our list.
            it = enabled_specials.erase( it );
        }
    }
}

void overmap::place_mongroups()
{
    // Cities are full of zombies
    for( city &elem : cities ) {
        if( get_option<bool>( "WANDER_SPAWNS" ) ) {
            if( !one_in( 16 ) || elem.size > 5 ) {
                mongroup m( GROUP_ZOMBIE,
                            tripoint_om_sm( project_to<coords::sm>( elem.pos ), 0 ),
                            static_cast<int>( elem.size * 2.5 ),
                            elem.size * 80 );
                //                m.set_target( zg.back().posx, zg.back().posy );
                m.horde = true;
                m.wander( *this );
                add_mon_group( m );
            }
        }
    }

    if( get_option<bool>( "DISABLE_ANIMAL_CLASH" ) ) {
        // Figure out where swamps are, and place swamp monsters
        for( int x = 3; x < OMAPX - 3; x += 7 ) {
            for( int y = 3; y < OMAPY - 3; y += 7 ) {
                int swamp_count = 0;
                for( int sx = x - 3; sx <= x + 3; sx++ ) {
                    for( int sy = y - 3; sy <= y + 3; sy++ ) {
                        if( ter( { sx, sy, 0 } ) == "forest_water" ) {
                            swamp_count += 2;
                        }
                    }
                }
                if( swamp_count >= 25 ) {
                    add_mon_group( mongroup( GROUP_SWAMP, tripoint( x * 2, y * 2, 0 ), 3,
                                             rng( swamp_count * 8, swamp_count * 25 ) ) );
                }
            }
        }
    }

    // Figure out where rivers and lakes are, and place appropriate critters
    for( int x = 3; x < OMAPX - 3; x += 7 ) {
        for( int y = 3; y < OMAPY - 3; y += 7 ) {
            int river_count = 0;
            for( int sx = x - 3; sx <= x + 3; sx++ ) {
                for( int sy = y - 3; sy <= y + 3; sy++ ) {
                    if( is_river_or_lake( ter( { sx, sy, 0 } ) ) ) {
                        river_count++;
                    }
                }
            }
            if( river_count >= 25 ) {
                add_mon_group( mongroup( GROUP_RIVER, tripoint( x * 2, y * 2, 0 ), 3,
                                         rng( river_count * 8, river_count * 25 ) ) );
            }
        }
    }

    // Place the "put me anywhere" groups
    int numgroups = rng( 0, 3 );
    for( int i = 0; i < numgroups; i++ ) {
        add_mon_group( mongroup( GROUP_WORM, tripoint( rng( 0, OMAPX * 2 - 1 ), rng( 0,
                                 OMAPY * 2 - 1 ), 0 ),
                                 rng( 20, 40 ), rng( 30, 50 ) ) );
    }
}

point_abs_omt overmap::global_base_point() const
{
    return project_to<coords::omt>( loc );
}

void overmap::place_radios()
{
    auto strength = []() {
        return rng( RADIO_MIN_STRENGTH, RADIO_MAX_STRENGTH );
    };
    std::string message;
    for( int i = 0; i < OMAPX; i++ ) {
        for( int j = 0; j < OMAPY; j++ ) {
            tripoint_om_omt pos_omt( i, j, 0 );
            point_om_sm pos_sm = project_to<coords::sm>( pos_omt.xy() );
            // Since location have id such as "radio_tower_1_north", we must check the beginning of the id
            if( is_ot_match( "radio_tower", ter( pos_omt ), ot_match_type::prefix ) ) {
                if( one_in( 3 ) ) {
                    radios.emplace_back( pos_sm, strength(), "", radio_type::WEATHER_RADIO );
                } else {
                    message = SNIPPET.expand( SNIPPET.random_from_category( "radio_archive" ).value_or(
                                                  translation() ).translated() );
                    radios.emplace_back( pos_sm, strength(), message );
                }
            } else if( is_ot_match( "lmoe", ter( pos_omt ), ot_match_type::prefix ) ) {
                message = string_format( _( "This is automated emergency shelter beacon %d%d."
                                            "  Supplies, amenities and shelter are stocked." ), i, j );
                radios.emplace_back( pos_sm, strength() / 2, message );
            } else if( is_ot_match( "fema_entrance", ter( pos_omt ), ot_match_type::prefix ) ) {
                message = string_format( _( "This is FEMA camp %d%d."
                                            "  Supplies are limited, please bring supplemental food, water, and bedding."
                                            "  This is FEMA camp %d%d.  A designated long-term emergency shelter." ), i, j, i, j );
                radios.emplace_back( pos_sm, strength(), message );
            }
        }
    }
}

void overmap::open( overmap_special_batch &enabled_specials )
{
    const std::string terfilename = overmapbuffer::terrain_filename( loc );

    using namespace std::placeholders;
    if( read_from_file_optional( terfilename, std::bind( &overmap::unserialize, this, _1 ) ) ) {
        const std::string plrfilename = overmapbuffer::player_filename( loc );
        read_from_file_optional( plrfilename, std::bind( &overmap::unserialize_view, this, _1 ) );
    } else { // No map exists!  Prepare neighbors, and generate one.
        std::vector<const overmap *> pointers;
        // Fetch south and north
        for( int i = -1; i <= 1; i += 2 ) {
            pointers.push_back( overmap_buffer.get_existing( loc + point( 0, i ) ) );
        }
        // Fetch east and west
        for( int i = -1; i <= 1; i += 2 ) {
            pointers.push_back( overmap_buffer.get_existing( loc + point( i, 0 ) ) );
        }

        // pointers looks like (north, south, west, east)
        generate( pointers[0], pointers[3], pointers[1], pointers[2], enabled_specials );
    }
}

// Note: this may throw io errors from std::ofstream
void overmap::save() const
{
    write_to_file( overmapbuffer::player_filename( loc ), [&]( std::ostream & stream ) {
        serialize_view( stream );
    } );

    write_to_file( overmapbuffer::terrain_filename( loc ), [&]( std::ostream & stream ) {
        serialize( stream );
    } );
}

void overmap::add_mon_group( const mongroup &group )
{
    // Monster groups: the old system had large groups (radius > 1),
    // the new system transforms them into groups of radius 1, this also
    // makes the diffuse setting obsolete (as it only controls how the radius
    // is interpreted) - it's only used when adding monster groups with function.
    if( group.radius == 1 ) {
        zg.insert( std::pair<tripoint_om_sm, mongroup>( group.pos, group ) );
        return;
    }
    // diffuse groups use a circular area, non-diffuse groups use a rectangular area
    const int rad = std::max<int>( 0, group.radius );
    const double total_area = group.diffuse ? std::pow( rad + 1, 2 ) : ( rad * rad * M_PI + 1 );
    const double pop = std::max<int>( 0, group.population );
    int xpop = 0;
    for( int x = -rad; x <= rad; x++ ) {
        for( int y = -rad; y <= rad; y++ ) {
            const int dist = group.diffuse ? square_dist( point( x, y ), point_zero ) : trig_dist( point( x,
                             y ), point_zero );
            if( dist > rad ) {
                continue;
            }
            // Population on a single submap, *not* a integer
            double pop_here;
            if( rad == 0 ) {
                pop_here = pop;
            } else if( group.diffuse ) {
                pop_here = pop / total_area;
            } else {
                // non-diffuse groups are more dense towards the center.
                // This computation is delicate, be careful and see
                // https://github.com/CleverRaven/Cataclysm-DDA/issues/26941
                pop_here = ( static_cast<double>( rad - dist ) / rad ) * pop / total_area;
            }
            if( pop_here > pop || pop_here < 0 ) {
                DebugLog( D_ERROR, D_GAME ) << group.type.str() << ": invalid population here: " << pop_here;
            }
            int p = std::max( 0, static_cast<int>( std::floor( pop_here ) ) );
            if( pop_here - p != 0 ) {
                // in case the population is something like 0.2, randomly add a
                // single population unit, this *should* on average give the correct
                // total population.
                const int mod = static_cast<int>( 10000.0 * ( pop_here - p ) );
                if( x_in_y( mod, 10000 ) ) {
                    p++;
                }
            }
            if( p == 0 ) {
                continue;
            }
            // Exact copy to keep all important values, only change what's needed
            // for a single-submap group.
            mongroup tmp( group );
            tmp.radius = 1;
            tmp.pos += point( x, y );
            tmp.population = p;
            // This *can* create groups outside of the area of this overmap.
            // As this function is called during generating the overmap, the
            // neighboring overmaps might not have been generated and one can't access
            // them through the overmapbuffer as this would trigger generating them.
            // This would in turn to lead to a call to this function again.
            // To avoid this, the overmapbuffer checks the monster groups when loading
            // an overmap and moves groups with out-of-bounds position to another overmap.
            add_mon_group( tmp );
            xpop += tmp.population;
        }
    }
}

void overmap::for_each_npc( const std::function<void( npc & )> &callback )
{
    for( auto &guy : npcs ) {
        callback( *guy );
    }
}

void overmap::for_each_npc( const std::function<void( const npc & )> &callback ) const
{
    for( const auto &guy : npcs ) {
        callback( *guy );
    }
}

shared_ptr_fast<npc> overmap::find_npc( const character_id &id ) const
{
    for( const auto &guy : npcs ) {
        if( guy->getID() == id ) {
            return guy;
        }
    }
    return nullptr;
}

cata::optional<basecamp *> overmap::find_camp( const point_abs_omt &p )
{
    for( auto &v : camps ) {
        if( v.camp_omt_pos().xy() == p ) {
            return &v;
        }
    }
    return cata::nullopt;
}

bool overmap::is_omt_generated( const tripoint_om_omt &loc ) const
{
    if( !inbounds( loc ) ) {
        return false;
    }

    // Location is local to this overmap, but we need global submap coordinates
    // for the mapbuffer lookup.
    tripoint_abs_sm global_sm_loc =
        project_to<coords::sm>( project_combine( pos(), loc ) );

    // TODO: fix point types
    const bool is_generated = MAPBUFFER.lookup_submap( global_sm_loc.raw() ) != nullptr;

    return is_generated;
}

overmap_special_id overmap_specials::create_building_from( const string_id<oter_type_t> &base )
{
    // TODO: Get rid of the hard-coded ids.
    static const string_id<overmap_location> land( "land" );
    static const string_id<overmap_location> swamp( "swamp" );

    overmap_special new_special;

    new_special.id = overmap_special_id( "FakeSpecial_" + base.str() );

    overmap_special_terrain ter;
    ter.terrain = base.obj().get_first().id();
    ter.locations.insert( land );
    ter.locations.insert( swamp );
    new_special.terrains.push_back( ter );

    return specials.insert( new_special ).id;
}

namespace io
{
template<>
std::string enum_to_string<ot_match_type>( ot_match_type data )
{
    switch( data ) {
        // *INDENT-OFF*
        case ot_match_type::exact: return "EXACT";
        case ot_match_type::type: return "TYPE";
        case ot_match_type::prefix: return "PREFIX";
        case ot_match_type::contains: return "CONTAINS";
        // *INDENT-ON*
        case ot_match_type::num_ot_match_type:
            break;
    }
    debugmsg( "Invalid ot_match_type" );
    abort();
}
} // namespace io

constexpr tripoint_abs_omt overmap::invalid_tripoint;

std::string oter_no_dir( const oter_id &oter )
{
    std::string base_oter_id = oter.id().c_str();
    size_t oter_len = base_oter_id.size();
    if( oter_len > 7 ) {
        if( base_oter_id.substr( oter_len - 6, 6 ) == "_south" ) {
            return base_oter_id.substr( 0, oter_len - 6 );
        } else if( base_oter_id.substr( oter_len - 6, 6 ) == "_north" ) {
            return base_oter_id.substr( 0, oter_len - 6 );
        }
    }
    if( oter_len > 6 ) {
        if( base_oter_id.substr( oter_len - 5, 5 ) == "_west" ) {
            return base_oter_id.substr( 0, oter_len - 5 );
        } else if( base_oter_id.substr( oter_len - 5, 5 ) == "_east" ) {
            return base_oter_id.substr( 0, oter_len - 5 );
        }
    }
    return base_oter_id;
}

int oter_get_rotation( const oter_id &oter )
{
    std::string base_oter_id = oter.id().c_str();
    size_t oter_len = base_oter_id.size();
    if( oter_len > 7 ) {
        if( base_oter_id.substr( oter_len - 6, 6 ) == "_south" ) {
            return 2;
        } else if( base_oter_id.substr( oter_len - 6, 6 ) == "_north" ) {
            return 0;
        }
    }
    if( oter_len > 6 ) {
        if( base_oter_id.substr( oter_len - 5, 5 ) == "_west" ) {
            return 1;
        } else if( base_oter_id.substr( oter_len - 5, 5 ) == "_east" ) {
            return 3;
        }
    }
    return 0;
}

std::string oter_get_rotation_string( const oter_id &oter )
{
    std::string base_oter_id = oter.id().c_str();
    size_t oter_len = base_oter_id.size();
    if( oter_len > 7 ) {
        if( base_oter_id.substr( oter_len - 6, 6 ) == "_south" ) {
            return "_south";
        } else if( base_oter_id.substr( oter_len - 6, 6 ) == "_north" ) {
            return "_north";
        }
    }
    if( oter_len > 6 ) {
        if( base_oter_id.substr( oter_len - 5, 5 ) == "_west" ) {
            return "_west";
        } else if( base_oter_id.substr( oter_len - 5, 5 ) == "_east" ) {
            return "_east";
        }
    }
    return "";
}<|MERGE_RESOLUTION|>--- conflicted
+++ resolved
@@ -1567,15 +1567,9 @@
             } else if( oter_above == "central_lab_stairs" ) {
                 ter_set( p, oter_id( "central_lab" ) );
             } else if( is_ot_match( "hidden_lab_stairs", oter_above, ot_match_type::contains ) ) {
-<<<<<<< HEAD
-                lab_points.push_back( city( p.xy(), rng( 1, 5 + z ) ) );
-            } else if( is_ot_match( "mine_entrance", oter_ground, ot_match_type::prefix ) && z == -2 ) {
-                mine_points.push_back( city( ( p + tripoint_west ).xy(), rng( 6 + z, 10 + z ) ) );
-=======
                 lab_points.emplace_back( p.xy(), rng( 1, 5 + z ) );
             } else if( is_ot_match( "mine_entrance", oter_ground, ot_match_type::prefix ) && z == -2 ) {
                 mine_points.emplace_back( ( p + tripoint_west ).xy(), rng( 6 + z, 10 + z ) );
->>>>>>> 0f172bbf
                 requires_sub = true;
             } else if( oter_above == "mine_down" ) {
                 ter_set( p, oter_id( "mine" ) );
