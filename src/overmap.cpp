#include "overmap.h"

#include "coordinate_conversions.h"
#include "generic_factory.h"
#include "overmap_types.h"
#include "overmap_connection.h"
#include "overmap_location.h"
#include "rng.h"
#include "line.h"
#include "game.h"
#include "npc.h"
#include "debug.h"
#include "cursesdef.h"
#include "options.h"
#include "catacharset.h"
#include "overmapbuffer.h"
#include "action.h"
#include "input.h"
#include "json.h"
#include "mapdata.h"
#include "mapgen.h"
#include "cata_utility.h"
#include "uistate.h"
#include "mongroup.h"
#include "mtype.h"
#include "name.h"
#include "simple_pathfinding.h"
#include "translations.h"
#include "mapgen_functions.h"
#include "clzones.h"
#include "weather_gen.h"
#include "weather.h"
#include "ui.h"
#include "mapbuffer.h"
#include "map_iterator.h"
#include "messages.h"
#include "rotatable_symbols.h"
#include "string_input_popup.h"

#include <cassert>
#include <stdlib.h>
#include <time.h>
#include <math.h>
#include <vector>
#include <sstream>
#include <cstring>
#include <ostream>
#include <algorithm>
#include <numeric>

#define dbg(x) DebugLog((DebugLevel)(x),D_MAP_GEN) << __FILE__ << ":" << __LINE__ << ": "

#define STREETCHANCE 2
#define MIN_ANT_SIZE 8
#define MAX_ANT_SIZE 20
#define MIN_GOO_SIZE 1
#define MAX_GOO_SIZE 2
#define MIN_RIFT_SIZE 6
#define MAX_RIFT_SIZE 16

const efftype_id effect_pet( "pet" );

using oter_type_id = int_id<oter_type_t>;
using oter_type_str_id = string_id<oter_type_t>;

#include "omdata.h"
////////////////
oter_id  ot_null,
         ot_crater,
         ot_field,
         ot_forest,
         ot_forest_thick,
         ot_forest_water,
         ot_river_center;


const oter_type_t oter_type_t::null_type;

namespace om_lines
{

struct type {
    long sym;
    size_t mapgen;
    std::string suffix;
};

const std::array<std::string, 5> mapgen_suffixes = {{
    "_straight", "_curved", "_end", "_tee", "_four_way"
}};

const std::array<type, 1 + om_direction::bits> all = {{
    {         0, 4, "_isolated"  },   // 0  ----
    { LINE_XOXO, 2, "_end_south" },   // 1  ---n
    { LINE_OXOX, 2, "_end_west"  },   // 2  --e-
    { LINE_XXOO, 1, "_ne"        },   // 3  --en
    { LINE_XOXO, 2, "_end_north" },   // 4  -s--
    { LINE_XOXO, 0, "_ns"        },   // 5  -s-n
    { LINE_OXXO, 1, "_es"        },   // 6  -se-
    { LINE_XXXO, 3, "_nes"       },   // 7  -sen
    { LINE_OXOX, 2, "_end_east"  },   // 8  w---
    { LINE_XOOX, 1, "_wn"        },   // 9  w--n
    { LINE_OXOX, 0, "_ew"        },   // 10 w-e-
    { LINE_XXOX, 3, "_new"       },   // 11 w-en
    { LINE_OOXX, 1, "_sw"        },   // 12 ws--
    { LINE_XOXX, 3, "_nsw"       },   // 13 ws-n
    { LINE_OXXX, 3, "_esw"       },   // 14 wse-
    { LINE_XXXX, 4, "_nesw"      }    // 15 wsen
}};

const size_t size = all.size();
const size_t invalid = 0;

constexpr size_t rotate( size_t line, om_direction::type dir )
{
    // Bitwise rotation to the left.
    return ( ( ( line << static_cast<size_t>( dir ) ) |
               ( line >> ( om_direction::size - static_cast<size_t>( dir ) ) ) ) & om_direction::bits );
}

constexpr size_t set_segment( size_t line, om_direction::type dir )
{
    return line | 1 << static_cast<int>( dir );
}

constexpr bool has_segment( size_t line, om_direction::type dir )
{
    return static_cast<bool>( line & 1 << static_cast<int>( dir ) );
}

constexpr bool is_straight( size_t line )
{
    return line == 1
        || line == 2
        || line == 4
        || line == 5
        || line == 8
        || line == 10;
}

size_t from_dir( om_direction::type dir )
{
    switch( dir ) {
        case om_direction::type::north:
        case om_direction::type::south:
            return 5;  // ns;
        case om_direction::type::east:
        case om_direction::type::west:
            return 10; // ew
        case om_direction::type::invalid:
            debugmsg( "Can't retrieve a line from the invalid direction." );
    }

    return 0;
}

}

//const regional_settings default_region_settings;
t_regional_settings_map region_settings_map;

namespace
{

generic_factory<oter_type_t> terrain_types( "overmap terrain type" );
generic_factory<oter_t> terrains( "overmap terrain" );
generic_factory<overmap_special> specials( "overmap special" );

}

static const std::map<std::string, oter_flags> oter_flags_map = {
    { "KNOWN_DOWN",     known_down     },
    { "KNOWN_UP",       known_up       },
    { "RIVER",          river_tile     },
    { "SIDEWALK",       has_sidewalk   },
    { "NO_ROTATE",      no_rotate      },
    { "LINEAR",         line_drawing   }
};

<<<<<<< HEAD
/*
 * Temporary container id_or_id. Stores str for delayed lookup and conversion.
 */
struct sid_or_sid {
   std::string primary_str;   // 32
   std::string secondary_str; // 64
   int chance;                // 68
   sid_or_sid(const std::string & s1, const int i, const::std::string s2) : primary_str(s1), secondary_str(s2), chance(i) { }
};

template<>
const overmap_special &overmap_special_id::obj() const
{
    return specials.obj( *this );
}

template<>
bool overmap_special_id::is_valid() const
{
    return specials.is_valid( *this );
}

=======
>>>>>>> 3f6775fe
city::city( int const X, int const Y, int const S)
: x (X)
, y (Y)
, s (S)
, name( Name::get( nameIsTownName ) )
{
}

int city::get_distance_from( const tripoint &p ) const
{
    return std::max( int( trig_dist( p, { x, y, 0 } ) ) - s, 0 );
}

std::map<enum radio_type, std::string> radio_type_names =
{{ {MESSAGE_BROADCAST, "broadcast"}, {WEATHER_RADIO, "weather"} }};

/** @relates string_id */
template<>
bool string_id<oter_type_t>::is_valid() const
{
    return terrain_types.is_valid( *this );
}

/** @relates string_id */
template<>
int_id<oter_type_t> string_id<oter_type_t>::id() const
{
    return terrain_types.convert( *this, int_id<oter_type_t>( 0 ) );
}

/** @relates int_id */
template<>
int_id<oter_type_t>::int_id( const string_id<oter_type_t> &id ) : _id( id.id() ) {}

template<>
const oter_type_t &int_id<oter_type_t>::obj() const
{
    return terrain_types.obj( *this );
}

/** @relates string_id */
template<>
const oter_type_t &string_id<oter_type_t>::obj() const
{
    return terrain_types.obj( *this );
}

/** @relates string_id */
template<>
bool string_id<oter_t>::is_valid() const
{
    return terrains.is_valid( *this );
}

/** @relates string_id */
template<>
const oter_t &string_id<oter_t>::obj() const
{
    return terrains.obj( *this );
}

/** @relates string_id */
template<>
int_id<oter_t> string_id<oter_t>::id() const
{
    return terrains.convert( *this, ot_null );
}

/** @relates int_id */
template<>
int_id<oter_t>::int_id( const string_id<oter_t> &id ) : _id( id.id() ) {}

/** @relates int_id */
template<>
inline bool int_id<oter_t>::is_valid() const
{
    return terrains.is_valid( *this );
}

/** @relates int_id */
template<>
const oter_t &int_id<oter_t>::obj() const
{
    return terrains.obj( *this );
}

/** @relates int_id */
template<>
const string_id<oter_t> &int_id<oter_t>::id() const
{
    return terrains.convert( *this );
}

bool operator==( const int_id<oter_t> &lhs, const char *rhs )
{
    return lhs.id().str().compare( rhs ) == 0;
}

bool operator!=( const int_id<oter_t> &lhs, const char *rhs )
{
    return !( lhs == rhs );
}

void set_oter_ids()   // fixme constify
{
    ot_null         = oter_str_id::NULL_ID();
    // NOT required.
    ot_crater       = oter_id( "crater" );
    ot_field        = oter_id( "field" );
    ot_forest       = oter_id( "forest" );
    ot_forest_thick = oter_id( "forest_thick" );
    ot_forest_water = oter_id( "forest_water" );
    ot_river_center = oter_id( "river_center" );
}

void overmap_specials::load( JsonObject &jo, const std::string &src )
{
    specials.load( jo, src );
}

void overmap_specials::finalize()
{
    for( const auto &elem : specials.get_all() ) {
        const_cast<overmap_special &>( elem ).finalize(); // This cast is ugly, but safe.
    }
}

void overmap_specials::check_consistency()
{
    const size_t max_count = ( OMAPX / OMSPEC_FREQ ) * ( OMAPY / OMSPEC_FREQ ) / 2;
    const size_t actual_count = std::accumulate(  specials.get_all().begin(), specials.get_all().end(), static_cast< size_t >( 0 ),
    []( size_t sum, const overmap_special &elem ) {
        return sum + ( elem.flags.count( "UNIQUE" ) == ( size_t )0 ? ( size_t )std::max( elem.occurrences.min, 0 ) : ( size_t )1 );
    } );

    if( actual_count > max_count ) {
        debugmsg( "There are too many mandatory overmap specials (%d > %d). Some of them may not be placed.", actual_count, max_count );
    }

    specials.check();
}

void overmap_specials::reset()
{
    specials.reset();
}

overmap_special_batch overmap_specials::get_default_batch( point origin )
{
    const bool only_classic = get_option<bool>( "CLASSIC_ZOMBIES" );
    std::vector<const overmap_special *> res;

    res.reserve( specials.size() );
    for( const auto &elem : specials.get_all() ) {
        if( !elem.locations.empty() && ( !only_classic || elem.flags.count( "CLASSIC" ) > 0 ) ) {
            res.push_back( &elem );
        }
    }

    return overmap_special_batch( origin, res );
}

bool is_river(const oter_id &ter)
{
    return ter->is_river();
}

bool is_ot_type(const std::string &otype, const oter_id &oter)
{
    const size_t oter_size = oter.id().str().size();
    const size_t compare_size = otype.size();
    if (compare_size > oter_size) {
        return false;
    }

    const auto &oter_str = oter.id();
    if (oter_str.str().compare(0, compare_size, otype) != 0) {
        return false;
    }

    // check if it's a full match
    if (compare_size == oter_size) {
        return true;
    }

    // only ok for partial if next char is an underscore
    return oter_str.str()[compare_size] == '_';
}

/*
 * load mapgen functions from an overmap_terrain json entry
 * suffix is for roads/subways/etc which have "_straight", "_curved", "_tee", "_four_way" function mappings
 */
void load_overmap_terrain_mapgens(JsonObject &jo, const std::string id_base,
                                  const std::string suffix = "")
{
    const std::string fmapkey(id_base + suffix);
    const std::string jsonkey("mapgen" + suffix);
    bool default_mapgen = jo.get_bool("default_mapgen", true);
    int default_idx = -1;
    if ( default_mapgen ) {
        if( const auto ptr = get_mapgen_cfunction( fmapkey ) ) {
            oter_mapgen[fmapkey].push_back( std::make_shared<mapgen_function_builtin>( ptr ) );
            default_idx = oter_mapgen[fmapkey].size() - 1;
        }
    }
    if ( jo.has_array( jsonkey ) ) {
        JsonArray ja = jo.get_array( jsonkey );
        int c = 0;
        while ( ja.has_more() ) {
            if ( ja.has_object(c) ) {
                JsonObject jio = ja.next_object();
                load_mapgen_function( jio, fmapkey, default_idx );
            }
            c++;
        }
    }
}

void oter_type_t::load( JsonObject &jo, const std::string &src )
{
    const bool strict = src == "dda";

    assign( jo, "sym", sym, strict );
    assign( jo, "name", name, strict );
    assign( jo, "see_cost", see_cost, strict );
    assign( jo, "extras", extras, strict );
    assign( jo, "mondensity", mondensity, strict );
    assign( jo, "spawns", static_spawns, strict );

    optional( jo, was_loaded, "color", color, color_reader{} );

    const typed_flag_reader<decltype( oter_flags_map )> flag_reader{ oter_flags_map, "invalid overmap terrain flag" };
    optional( jo, was_loaded, "flags", flags, flag_reader );

    if( has_flag( line_drawing ) ) {
        if( has_flag( no_rotate ) ) {
            jo.throw_error( "Mutually exclusive flags: \"NO_ROTATE\" and \"LINEAR\"." );
        }

        for( const auto &elem : om_lines::mapgen_suffixes ) {
            load_overmap_terrain_mapgens( jo, id.str(), elem );
        }
    } else {
        load_overmap_terrain_mapgens( jo, id.str() );
    }
}

void oter_type_t::finalize()
{
    directional_peers.clear();  // In case of a second finalization.

    if( is_rotatable() ) {
        for( auto dir : om_direction::all ) {
            register_terrain( oter_t( *this, dir ), static_cast<size_t>( dir ), om_direction::size );
        }
    } else if( has_flag( line_drawing ) ) {
        for( size_t i = 0; i < om_lines::size; ++i ) {
            register_terrain( oter_t( *this, i ), i, om_lines::size );
        }
    } else {
        register_terrain( oter_t( *this ), 0, 1 );
    }
}

void oter_type_t::register_terrain( const oter_t &peer, size_t n, size_t max_n )
{
    assert( n < max_n );
    assert( peer.type_is( *this ) );

    directional_peers.resize( max_n );

    if( peer.id.is_valid() ) {
        directional_peers[n] = peer.id.id();
        debugmsg( "Can't register the new overmap terrain \"%s\". It already exists.", peer.id.c_str() );
    } else {
        directional_peers[n] = terrains.insert( peer ).id.id();
    }
}

oter_id oter_type_t::get_first() const
{
    assert( !directional_peers.empty() );
    return directional_peers.front();
}

oter_id oter_type_t::get_rotated( om_direction::type dir ) const
{
    if( dir == om_direction::type::invalid ) {
        debugmsg( "Invalid rotation was asked from overmap terrain \"%s\".", id.c_str() );
        return ot_null;
    } else if( dir == om_direction::type::none || !is_rotatable() ) {
        return directional_peers.front();
    }
    assert( directional_peers.size() == om_direction::size );
    return directional_peers[static_cast<size_t>( dir )];
}

oter_id oter_type_t::get_linear( size_t n ) const
{
    if( !has_flag( line_drawing ) ) {
        debugmsg( "Overmap terrain \"%s \" isn't drawn with lines.", id.c_str() );
        return ot_null;
    }
    if( n >= om_lines::size ) {
        debugmsg( "Invalid overmap line (%d) was asked from overmap terrain \"%s\".", n, id.c_str() );
        return ot_null;
    }
    assert( directional_peers.size() == om_lines::size );
    return directional_peers[n];
}

oter_t::oter_t() : oter_t( oter_type_t::null_type ) {}

oter_t::oter_t( const oter_type_t &type ) :
    type( &type ),
    id( type.id.str() ),
    sym( type.sym ) {}

oter_t::oter_t( const oter_type_t &type, om_direction::type dir ) :
    type( &type ),
    id( type.id.str() + "_" + om_direction::id( dir ) ),
    dir( dir ),
    sym( om_direction::rotate_symbol( type.sym, dir ) ),
    line( om_lines::from_dir( dir ) ) {}

oter_t::oter_t( const oter_type_t &type, size_t line ) :
    type( &type ),
    id( type.id.str() + om_lines::all[line].suffix ),
    sym( om_lines::all[line].sym ),
    line( line ) {}

std::string oter_t::get_mapgen_id() const
{
    return type->has_flag( line_drawing )
        ? type->id.str() + om_lines::mapgen_suffixes[om_lines::all[line].mapgen]
        : type->id.str();
}

oter_id oter_t::get_rotated( om_direction::type dir ) const
{
    return type->has_flag( line_drawing )
        ? type->get_linear( om_lines::rotate( this->line, dir ) )
        : type->get_rotated( om_direction::add( this->dir, dir ) );
}

bool oter_t::type_is( const int_id<oter_type_t> &type_id ) const
{
    return type->id.id() == type_id;
}

bool oter_t::type_is( const oter_type_t &type ) const
{
    return this->type == &type;
}

bool oter_t::has_connection( om_direction::type dir ) const
{
    // @todo It's a DAMN UGLY hack. Remove it as soon as possible.
    static const oter_str_id road_manhole( "road_nesw_manhole" );
    if( id == road_manhole ) {
        return true;
    }
    return om_lines::has_segment( line, dir );
}

bool oter_t::is_hardcoded() const
{
    // @todo This set only exists because so does the monstrous 'if-else' statement in @ref map::draw_map(). Get rid of both.
    static const std::set<std::string> hardcoded_mapgen = {
        "anthill",
        "fema",
        "fema_entrance",
        "haz_sar",
        "haz_sar_b1",
        "haz_sar_entrance",
        "haz_sar_entrance_b1",
        "hospital",
        "hospital_entrance",
        "ice_lab",
        "ice_lab_stairs",
        "ice_lab_core",
        "ice_lab_finale",
        "lab",
        "lab_core",
        "lab_stairs",
        "lab_finale",
        "looted_building",  // pseudo-terrain
        "mansion",
        "mansion_entrance",
        "megastore",
        "megastore_entrance",
        "mine",
        "mine_down",
        "mine_entrance",
        "mine_finale",
        "mine_shaft",
        "office_tower_1",
        "office_tower_1_entrance",
        "office_tower_b",
        "office_tower_b_entrance",
        "outpost",
        "sewage_treatment",
        "sewage_treatment_hub",
        "sewage_treatment_under",
        "silo",
        "silo_finale",
        "slimepit",
        "slimepit_down",
        "spider_pit_under",
        "spiral",
        "spiral_hub",
        "station_radio",
        "temple",
        "temple_finale",
        "temple_stairs",
        "toxic_dump",
        "triffid_finale",
        "triffid_roots",
    };

    return hardcoded_mapgen.find( get_mapgen_id() ) != hardcoded_mapgen.end();
}

void overmap_terrains::load( JsonObject &jo, const std::string &src )
{
    terrain_types.load( jo, src );
}

void overmap_terrains::check_consistency()
{
    for( const auto &elem : terrain_types.get_all() ) {
        if( elem.static_spawns.group && !elem.static_spawns.group.is_valid() ) {
            debugmsg( "Invalid monster group \"%s\" in spawns of \"%s\".", elem.static_spawns.group.c_str(), elem.id.c_str() );
        }
    }

    for( const auto &elem : terrains.get_all() ) {
        const std::string mid = elem.get_mapgen_id();

        if( mid.empty() ) {
            continue;
        }

        const bool exists_hardcoded = elem.is_hardcoded();
        const bool exists_loaded = oter_mapgen.find( mid ) != oter_mapgen.end();

        if( exists_loaded ) {
            if( test_mode && exists_hardcoded ) {
                debugmsg( "Mapgen terrain \"%s\" exists in both JSON and a hardcoded function. Consider removing the latter.", mid.c_str() );
            }
        } else if( !exists_hardcoded ) {
            debugmsg( "No mapgen terrain exists for \"%s\".", mid.c_str() );
        }
    }
}

void overmap_terrains::finalize()
{

    for( const auto &elem : terrain_types.get_all() ) {
        const_cast<oter_type_t &>( elem ).finalize(); // This cast is ugly, but safe.
    }

    if ( region_settings_map.find("default") == region_settings_map.end() ) {
        debugmsg("ERROR: can't find default overmap settings (region_map_settings 'default'),"
                 " cataclysm pending. And not the fun kind.");
    }

    for( auto &elem : region_settings_map ) {
        elem.second.finalize();
    }

    set_oter_ids();
}

void overmap_terrains::reset()
{
    terrain_types.reset();
    terrains.reset();
}

size_t overmap_terrains::count()
{
    return terrains.size();
}

void load_region_settings( JsonObject &jo )
{
    regional_settings new_region;
    if ( ! jo.read("id", new_region.id) ) {
        jo.throw_error("No 'id' field.");
    }
    bool strict = ( new_region.id == "default" );
    if ( ! jo.read("default_oter", new_region.default_oter) && strict ) {
        jo.throw_error("default_oter required for default ( though it should probably remain 'field' )");
    }
    if( jo.has_array( "default_groundcover" ) ) {
        JsonArray jia = jo.get_array( "default_groundcover" );
        new_region.default_groundcover_str.reset( new weighted_int_list<ter_str_id> );
        while( jia.has_more() ) {
            JsonArray inner = jia.next_array();
            if( new_region.default_groundcover_str->add( ter_str_id( inner.get_string( 0 ) ), inner.get_int( 1 ) ) == nullptr ) {
                jo.throw_error( "'default_groundcover' must be a weighted list: an array of pairs [ \"id\", weight ]" );
            }
        }
    } else if ( strict ) {
        jo.throw_error("Weighted list 'default_groundcover' required for 'default'");
    }
    if ( ! jo.read("num_forests", new_region.num_forests) && strict ) {
        jo.throw_error("num_forests required for default");
    }
    if ( ! jo.read("forest_size_min", new_region.forest_size_min) && strict ) {
        jo.throw_error("forest_size_min required for default");
    }
    if ( ! jo.read("forest_size_max", new_region.forest_size_max) && strict ) {
        jo.throw_error("forest_size_max required for default");
    }
    if ( ! jo.read("swamp_maxsize", new_region.swamp_maxsize) && strict ) {
        jo.throw_error("swamp_maxsize required for default");
    }
    if ( ! jo.read("swamp_river_influence", new_region.swamp_river_influence) && strict ) {
        jo.throw_error("swamp_river_influence required for default");
    }
    if ( ! jo.read("swamp_spread_chance", new_region.swamp_spread_chance) && strict ) {
        jo.throw_error("swamp_spread_chance required for default");
    }

    if ( ! jo.has_object("field_coverage") ) {
        if ( strict ) {
            jo.throw_error("\"field_coverage\": { ... } required for default");
        }
    } else {
        JsonObject pjo = jo.get_object("field_coverage");
        double tmpval = 0.0f;
        if ( ! pjo.read("percent_coverage", tmpval) ) {
            pjo.throw_error("field_coverage: percent_coverage required");
        }
        new_region.field_coverage.mpercent_coverage = (int)(tmpval * 10000.0);
        if ( ! pjo.read("default_ter", new_region.field_coverage.default_ter_str) ) {
            pjo.throw_error("field_coverage: default_ter required");
        }
        tmpval = 0.0f;
        if ( pjo.has_object("other") ) {
            JsonObject opjo = pjo.get_object("other");
            std::set<std::string> keys = opjo.get_member_names();
            for( const auto &key : keys ) {
                tmpval = 0.0f;
                if( key != "//" ) {
                    if( opjo.read( key, tmpval ) ) {
                        new_region.field_coverage.percent_str[key] = tmpval;
                    }
                }
            }
        }
        if ( pjo.read("boost_chance", tmpval) && tmpval != 0.0f ) {
            new_region.field_coverage.boost_chance = (int)(tmpval * 10000.0);
            if ( ! pjo.read("boosted_percent_coverage", tmpval) ) {
                pjo.throw_error("boost_chance > 0 requires boosted_percent_coverage");
            }
            new_region.field_coverage.boosted_mpercent_coverage = (int)(tmpval * 10000.0);
            if ( ! pjo.read("boosted_other_percent", tmpval) ) {
                pjo.throw_error("boost_chance > 0 requires boosted_other_percent");
            }
            new_region.field_coverage.boosted_other_mpercent = (int)(tmpval * 10000.0);
            if ( pjo.has_object("boosted_other") ) {
                JsonObject opjo = pjo.get_object("boosted_other");
                std::set<std::string> keys = opjo.get_member_names();
                for( const auto &key : keys ) {
                    tmpval = 0.0f;
                    if( key != "//" ) {
                        if( opjo.read( key, tmpval ) ) {
                            new_region.field_coverage.boosted_percent_str[key] = tmpval;
                        }
                    }
                }
            } else {
                pjo.throw_error("boost_chance > 0 requires boosted_other { ... }");
            }
        }
    }

    if ( ! jo.has_object("map_extras") ) {
        if ( strict ) {
            jo.throw_error("\"map_extras\": { ... } required for default");
        }
    } else {
        JsonObject pjo = jo.get_object("map_extras");

        std::set<std::string> zones = pjo.get_member_names();
        for( const auto &zone : zones ) {
            if( zone != "//" ) {
                JsonObject zjo = pjo.get_object(zone);
                map_extras extras(0);

                if ( ! zjo.read("chance", extras.chance) && strict ) {
                    zjo.throw_error("chance required for default");
                }

                if ( ! zjo.has_object("extras") ) {
                    if ( strict ) {
                        zjo.throw_error("\"extras\": { ... } required for default");
                    }
                } else {
                    JsonObject exjo = zjo.get_object("extras");

                    std::set<std::string> keys = exjo.get_member_names();
                    for( const auto &key : keys ) {
                        if(key != "//" ) {
                            if (get_option<bool>( "CLASSIC_ZOMBIES" )
                                && classic_extras.count(key) == 0) {
                                continue;
                            }
                            extras.values.add(key, exjo.get_int(key, 0));
                        }
                    }
                }

                new_region.region_extras[zone] = extras;
            }
        }
    }

    if ( ! jo.has_object("city") ) {
        if ( strict ) {
            jo.throw_error("\"city\": { ... } required for default");
        }
    } else {
        JsonObject cjo = jo.get_object("city");
        if ( ! cjo.read("shop_radius", new_region.city_spec.shop_radius) && strict ) {
            jo.throw_error("city: shop_radius required for default");
        }
        if ( ! cjo.read("park_radius", new_region.city_spec.park_radius) && strict ) {
            jo.throw_error("city: park_radius required for default");
        }
        const auto load_building_types = [&jo, &cjo, strict]( const std::string &type,
                                                         building_bin &dest ) {
            if ( !cjo.has_object( type ) && strict ) {
                if( strict ) {
                    jo.throw_error("city: \"" + type + "\": { ... } required for default");
                }
            } else {
                JsonObject wjo = cjo.get_object( type );
                std::set<std::string> keys = wjo.get_member_names();
                for( const auto &key : keys ) {
                    if( key != "//" ) {
                        if( wjo.has_int( key ) ) {
                            dest.add( overmap_special_id( key ), wjo.get_int( key ) );
                        }
                    }
                }
            }
        };
        load_building_types( "houses", new_region.city_spec.houses );
        load_building_types( "shops", new_region.city_spec.shops );
        load_building_types( "parks", new_region.city_spec.parks );
    }

    if ( ! jo.has_object("weather") ) {
        if ( strict ) {
            jo.throw_error("\"weather\": { ... } required for default");
        }
    } else {
        JsonObject wjo = jo.get_object( "weather" );
        new_region.weather = weather_generator::load( wjo );
    }

    region_settings_map[new_region.id] = new_region;
}

void reset_region_settings()
{
    region_settings_map.clear();
}

/*
    Entry point for parsing "region_overlay" json objects.
        Will loop through and apply the overlay to each of the overlay's regions.
*/
void load_region_overlay(JsonObject &jo)
{
    if (jo.has_array("regions")) {
        JsonArray regions = jo.get_array("regions");

        while (regions.has_more()) {
            std::string regionid = regions.next_string();

            if(regionid == "all") {
                if(regions.size() != 1) {
                    jo.throw_error("regions: More than one region is not allowed when \"all\" is used");
                }

                for(auto &itr : region_settings_map) {
                    apply_region_overlay(jo, itr.second);
                }
            }
            else {
                auto itr = region_settings_map.find(regionid);
                if(itr == region_settings_map.end()) {
                    jo.throw_error("region: " + regionid + " not found in region_settings_map");
                }
                else {
                    apply_region_overlay(jo, itr->second);
                }
            }
        }
    }
    else {
        jo.throw_error("\"regions\" is required and must be an array");
    }
}

void apply_region_overlay(JsonObject &jo, regional_settings &region)
{
    jo.read("default_oter", region.default_oter);

    if( jo.has_array("default_groundcover") ) {
        JsonArray jia = jo.get_array( "default_groundcover" );
        region.default_groundcover_str.reset( new weighted_int_list<ter_str_id> );
        while( jia.has_more() ) {
            JsonArray inner = jia.next_array();
            if( region.default_groundcover_str->add( ter_str_id( inner.get_string( 0 ) ), inner.get_int( 1 ) ) == nullptr ) {
                jo.throw_error( "'default_groundcover' must be a weighted list: an array of pairs [ \"id\", weight ]" );
            }
        }
    }

    jo.read("num_forests", region.num_forests);
    jo.read("forest_size_min", region.forest_size_min);
    jo.read("forest_size_max", region.forest_size_max);
    jo.read("swamp_maxsize", region.swamp_maxsize);
    jo.read("swamp_river_influence", region.swamp_river_influence);
    jo.read("swamp_spread_chance", region.swamp_spread_chance);

    JsonObject fieldjo = jo.get_object("field_coverage");
    double tmpval = 0.0f;
    if (fieldjo.read("percent_coverage", tmpval)) {
        region.field_coverage.mpercent_coverage = (int)(tmpval * 10000.0);
    }

    fieldjo.read("default_ter", region.field_coverage.default_ter_str);

    JsonObject otherjo = fieldjo.get_object("other");
    std::set<std::string> keys = otherjo.get_member_names();
    for( const auto &key : keys ) {
        if( key != "//" ) {
            if( otherjo.read( key, tmpval ) ) {
                region.field_coverage.percent_str[key] = tmpval;
            }
        }
    }

    if (fieldjo.read("boost_chance", tmpval)) {
        region.field_coverage.boost_chance = (int)(tmpval * 10000.0);
    }
    if (fieldjo.read("boosted_percent_coverage", tmpval)) {
        if(region.field_coverage.boost_chance > 0.0f && tmpval == 0.0f) {
            fieldjo.throw_error("boost_chance > 0 requires boosted_percent_coverage");
        }

        region.field_coverage.boosted_mpercent_coverage = (int)(tmpval * 10000.0);
    }

    if (fieldjo.read("boosted_other_percent", tmpval)) {
        if(region.field_coverage.boost_chance > 0.0f && tmpval == 0.0f) {
            fieldjo.throw_error("boost_chance > 0 requires boosted_other_percent");
        }

        region.field_coverage.boosted_other_mpercent = (int)(tmpval * 10000.0);
    }

    JsonObject boostedjo = fieldjo.get_object("boosted_other");
    std::set<std::string> boostedkeys = boostedjo.get_member_names();
    for( const auto &key : boostedkeys ) {
        if( key != "//" ) {
            if( boostedjo.read( key, tmpval ) ) {
                region.field_coverage.boosted_percent_str[key] = tmpval;
            }
        }
    }

    if(region.field_coverage.boost_chance > 0.0f && region.field_coverage.boosted_percent_str.size() == 0) {
        fieldjo.throw_error("boost_chance > 0 requires boosted_other { ... }");
    }

    JsonObject mapextrajo = jo.get_object("map_extras");
    std::set<std::string> extrazones = mapextrajo.get_member_names();
    for( const auto &zone : extrazones ) {
        if( zone != "//" ) {
            JsonObject zonejo = mapextrajo.get_object(zone);

            int tmpval = 0;
            if (zonejo.read("chance", tmpval)) {
                region.region_extras[zone].chance = tmpval;
            }

            JsonObject extrasjo = zonejo.get_object("extras");
            std::set<std::string> extrakeys = extrasjo.get_member_names();
            for( const auto &key : extrakeys ) {
                if( key != "//" ) {
                    if (get_option<bool>( "CLASSIC_ZOMBIES" )
                        && classic_extras.count(key) == 0) {
                        continue;
                    }
                    region.region_extras[zone].values.add_or_replace(key, extrasjo.get_int(key));
                }
            }
        }
    }

    JsonObject cityjo = jo.get_object("city");

    cityjo.read("shop_radius", region.city_spec.shop_radius);
    cityjo.read("park_radius", region.city_spec.park_radius);

    const auto load_building_types = [&cityjo]( const std::string &type, building_bin &dest ) {
        JsonObject typejo = cityjo.get_object( type );
        std::set<std::string> type_keys = typejo.get_member_names();
        for( const auto &key : type_keys ) {
            if( key != "//" && typejo.has_int( key ) ) {
                dest.add( overmap_special_id( key ), typejo.get_int( key ) );
            }
        }
    };
    load_building_types( "houses", region.city_spec.houses );
    load_building_types( "shops", region.city_spec.shops );
    load_building_types( "parks", region.city_spec.parks );
}

const overmap_special_terrain &overmap_special::get_terrain_at( const tripoint &p ) const
{
    const auto iter = std::find_if( terrains.begin(), terrains.end(), [ &p ]( const overmap_special_terrain &elem ) {
         return elem.p == p;
    } );
    if( iter == terrains.end() ) {
        static const overmap_special_terrain null_terrain;
        return null_terrain;
    }
    return *iter;
}

bool overmap_special::can_be_placed_on( const oter_id &oter ) const
{
    return std::any_of( locations.begin(), locations.end(),
    [ &oter ]( const string_id<overmap_location> &loc ) {
        return loc->test( oter );
    } );
}

bool overmap_special::requires_city() const
{
    return city_size.min > 0 || city_distance.max < std::max( OMAPX, OMAPY );
}

bool overmap_special::can_belong_to_city( const tripoint &p, const city &cit ) const
{
    if( !requires_city() ) {
        return true;
    }
    if( !cit || !city_size.contains( cit.s ) ) {
        return false;
    }
    return city_distance.contains( cit.get_distance_from( p ) );
}

void overmap_special::load( JsonObject &jo, const std::string &src )
{
    const bool strict = src == "dda";

    mandatory( jo, was_loaded, "overmaps", terrains );
    mandatory( jo, was_loaded, "locations", locations );
    mandatory( jo, was_loaded, "occurrences", occurrences );

    optional( jo, was_loaded, "connections", connections );

    assign( jo, "spawns", spawns, strict );

    assign( jo, "city_sizes", city_size, strict );
    assign( jo, "city_distance", city_distance, strict );
    assign( jo, "rotate", rotatable, strict );
    assign( jo, "flags", flags, strict );
}

void overmap_special::finalize()
{
    for( auto &elem : connections ) {
        const auto &oter = get_terrain_at( elem.p );
        if( !elem.terrain && oter.terrain ) {
            elem.terrain = oter.terrain->get_type_id();    // Defaulted.
        }
        elem.connection = overmap_connections::guess_for( elem.terrain );
    }
}

void overmap_special::check() const
{
    std::set<int> invalid_terrains;
    std::set<int> fixed_terrains;
    std::set<tripoint> points;

    for( const auto &element : locations ) {
        if( !element.is_valid() ) {
            debugmsg( "In overmap special \"%s\", location \"%s\" is invalid.",
                      id.c_str(), element.c_str() );
        }
    }

    for( const auto &elem : terrains ) {
        const auto &oter = elem.terrain;

        if( !oter.is_valid() ) {
            if( invalid_terrains.count( oter.id() ) == 0 ) {
                invalid_terrains.insert( oter.id() );
                debugmsg( "In overmap special \"%s\", terrain \"%s\" is invalid.",
                          id.c_str(), oter.c_str() );
            }
        }

        const auto &pos = elem.p;

        if( points.count( pos ) > 0 ) {
            debugmsg( "In overmap special \"%s\", point [%d,%d,%d] is duplicated.",
                      id.c_str(), pos.x, pos.y, pos.z );
        } else {
            points.insert( pos );
        }
    }

    for( const auto &elem : connections ) {
        const auto &oter = get_terrain_at( elem.p );
        if( !elem.terrain ) {
            debugmsg( "In overmap special \"%s\", connection [%d,%d,%d] doesn't have a terrain.",
                      id.c_str(), elem.p.x, elem.p.y, elem.p.z );
        } else if( !elem.existing && !elem.terrain->has_flag( line_drawing ) ) {
            debugmsg( "In overmap special \"%s\", connection [%d,%d,%d] \"%s\" isn't drawn with lines.",
                      id.c_str(), elem.p.x, elem.p.y, elem.p.z, elem.terrain.c_str() );
        } else if( oter.terrain && !oter.terrain->type_is( elem.terrain ) ) {
            debugmsg( "In overmap special \"%s\", connection [%d,%d,%d] overwrites \"%s\".",
                      id.c_str(), elem.p.x, elem.p.y, elem.p.z, oter.terrain.c_str() );
        }
    }
}

// *** BEGIN overmap FUNCTIONS ***
overmap::overmap( int const x, int const y ) : loc( x, y )
{
    const std::string rsettings_id = get_option<std::string>( "DEFAULT_REGION" );
    t_regional_settings_map_citr rsit = region_settings_map.find( rsettings_id );

    if ( rsit == region_settings_map.end() ) {
        debugmsg("overmap(%d,%d): can't find region '%s'", x, y, rsettings_id.c_str() ); // gonna die now =[
    }
    settings = rsit->second;

    init_layers();
}

overmap::~overmap() = default;

void overmap::populate( overmap_special_batch &enabled_specials )
{
    try {
        open( enabled_specials );
    } catch( const std::exception &err ) {
        debugmsg( "overmap (%d,%d) failed to load: %s", loc.x, loc.y, err.what() );
    }
}

void overmap::populate()
{
    overmap_special_batch enabled_specials = overmap_specials::get_default_batch( loc );
    populate( enabled_specials );
}

void overmap::init_layers()
{
    for(int z = 0; z < OVERMAP_LAYERS; ++z) {
        oter_str_id default_type( (z < OVERMAP_DEPTH) ? oter_str_id( "empty_rock" ) : (z == OVERMAP_DEPTH) ? settings.default_oter :
                               oter_str_id( "open_air" ) );
        for(int i = 0; i < OMAPX; ++i) {
            for(int j = 0; j < OMAPY; ++j) {
                layer[z].terrain[i][j] = default_type.id();
                layer[z].visible[i][j] = false;
                layer[z].explored[i][j] = false;
            }
        }
    }
}

oter_id &overmap::ter(const int x, const int y, const int z)
{
    if( !inbounds( x, y, z ) ) {
        return ot_null;
    }

    return layer[z + OVERMAP_DEPTH].terrain[x][y];
}

oter_id &overmap::ter( const tripoint &p )
{
    return ter( p.x, p.y, p.z );
}

const oter_id overmap::get_ter(const int x, const int y, const int z) const
{
    if( !inbounds( x, y, z ) ) {
        return ot_null;
    }

    return layer[z + OVERMAP_DEPTH].terrain[x][y];
}

const oter_id overmap::get_ter( const tripoint &p ) const
{
    return get_ter( p.x, p.y, p.z );
}

bool &overmap::seen(int x, int y, int z)
{
    if( !inbounds( x, y, z ) ) {
        nullbool = false;
        return nullbool;
    }
    return layer[z + OVERMAP_DEPTH].visible[x][y];
}

bool &overmap::explored(int x, int y, int z)
{
    if( !inbounds( x, y, z ) ) {
        nullbool = false;
        return nullbool;
    }
    return layer[z + OVERMAP_DEPTH].explored[x][y];
}

bool overmap::is_explored(int const x, int const y, int const z) const
{
    if( !inbounds( x, y, z ) ) {
        return false;
    }
    return layer[z + OVERMAP_DEPTH].explored[x][y];
}

bool overmap::mongroup_check(const mongroup &candidate) const
{
    const auto matching_range = zg.equal_range(candidate.pos);
    return std::find_if( matching_range.first, matching_range.second,
        [candidate](std::pair<tripoint, mongroup> match) {
            // This is extra strict since we're using it to test serialization.
            return candidate.type == match.second.type && candidate.pos == match.second.pos &&
                candidate.radius == match.second.radius &&
                candidate.population == match.second.population &&
                candidate.target == match.second.target &&
                candidate.interest == match.second.interest &&
                candidate.dying == match.second.dying &&
                candidate.horde == match.second.horde &&
                candidate.diffuse == match.second.diffuse;
        } ) != matching_range.second;
}

bool overmap::monster_check(const std::pair<tripoint, monster> &candidate) const
{
    const auto matching_range = monster_map.equal_range(candidate.first);
    return std::find_if( matching_range.first, matching_range.second,
        [candidate](std::pair<tripoint, monster> match) {
            return candidate.second.pos() == match.second.pos() &&
                candidate.second.type == match.second.type;
        } ) != matching_range.second;
}

void overmap::insert_npc( std::shared_ptr<npc> who )
{
    npcs.push_back( who );
    g->set_npcs_dirty();
}

std::shared_ptr<npc> overmap::erase_npc( const int id )
{
    const auto iter = std::find_if( npcs.begin(), npcs.end(), [id]( const std::shared_ptr<npc> &n ) { return n->getID() == id; } );
    if( iter == npcs.end() ) {
        return nullptr;
    }
    auto ptr = *iter;
    npcs.erase( iter );
    g->set_npcs_dirty();
    return ptr;
}

std::vector<std::shared_ptr<npc>> overmap::get_npcs( const std::function<bool( const npc & )> &predicate ) const
{
    std::vector<std::shared_ptr<npc>> result;
    for( const auto &g : npcs ) {
        if( predicate( *g ) ) {
            result.push_back( g );
        }
    }
    return result;
}

bool overmap::has_note(int const x, int const y, int const z) const
{
    if (z < -OVERMAP_DEPTH || z > OVERMAP_HEIGHT) {
        return false;
    }

    for( auto &i : layer[z + OVERMAP_DEPTH].notes ) {
        if( i.x == x && i.y == y ) {
            return true;
        }
    }
    return false;
}

std::string const& overmap::note(int const x, int const y, int const z) const
{
    static std::string const fallback {};

    if (z < -OVERMAP_DEPTH || z > OVERMAP_HEIGHT) {
        return fallback;
    }

    auto const &notes = layer[z + OVERMAP_DEPTH].notes;
    auto const it = std::find_if(begin(notes), end(notes), [&](om_note const& n) {
        return n.x == x && n.y == y;
    });

    return (it != std::end(notes)) ? it->text : fallback;
}

void overmap::add_note(int const x, int const y, int const z, std::string message)
{
    if (z < -OVERMAP_DEPTH || z > OVERMAP_HEIGHT) {
        debugmsg("Attempting to add not to overmap for blank layer %d", z);
        return;
    }

    auto &notes = layer[z + OVERMAP_DEPTH].notes;
    auto const it = std::find_if(begin(notes), end(notes), [&](om_note const& n) {
        return n.x == x && n.y == y;
    });

    if (it == std::end(notes)) {
        notes.emplace_back(om_note {std::move(message), x, y});
    } else if (!message.empty()) {
        it->text = std::move(message);
    } else {
        notes.erase(it);
    }
}

void overmap::delete_note(int const x, int const y, int const z)
{
    add_note(x, y, z, std::string {});
}

std::vector<point> overmap::find_notes(int const z, std::string const &text)
{
    std::vector<point> note_locations;
    map_layer &this_layer = layer[z + OVERMAP_DEPTH];
    for( auto note : this_layer.notes ) {
        if( lcmatch( note.text, text ) ) {
            note_locations.push_back( global_base_point() + point( note.x, note.y ) );
        }
    }
    return note_locations;
}

bool overmap::inbounds( const tripoint &loc, int clearance )
{
    return ( loc.x >= clearance && loc.x < OMAPX - clearance &&
             loc.y >= clearance && loc.y < OMAPY - clearance &&
             loc.z >= -OVERMAP_DEPTH && loc.z <= OVERMAP_HEIGHT );
}

bool overmap::inbounds( int x, int y, int z, int clearance )
{
    return inbounds( tripoint( x, y, z ), clearance );
}

point overmap::display_notes(int z)
{
    const overmapbuffer::t_notes_vector notes = overmap_buffer.get_all_notes(z);
    WINDOW *w_notes = newwin( FULL_SCREEN_HEIGHT, FULL_SCREEN_WIDTH,
                              (TERMY > FULL_SCREEN_HEIGHT) ? (TERMY - FULL_SCREEN_HEIGHT) / 2 : 0,
                              (TERMX > FULL_SCREEN_WIDTH) ? (TERMX - FULL_SCREEN_WIDTH) / 2 : 0);

    draw_border(w_notes);

    const std::string title = _("Notes:");
    const std::string back_msg = _("< Prev notes");
    const std::string forward_msg = _("Next notes >");

    // Number of items to show at one time, 2 rows for border, 2 for title & bottom text
    const unsigned maxitems = FULL_SCREEN_HEIGHT - 4;
    int ch = '.';
    unsigned start = 0;
    const int back_len = utf8_width( back_msg );
    bool redraw = true;
    point result(-1, -1);

    mvwprintz(w_notes, 1, 1, c_ltgray, title.c_str());
    do {
        if (redraw) {
            for (int i = 2; i < FULL_SCREEN_HEIGHT - 1; i++) {
                for (int j = 1; j < FULL_SCREEN_WIDTH - 1; j++) {
                    mvwputch(w_notes, i, j, c_black, ' ');
                }
            }
            for (unsigned i = 0; i < maxitems; i++) {
                const unsigned cur_it = start + i;
                if (cur_it >= notes.size()) {
                    continue;
                }
                // Print letter ('a' <=> cur_it == start)
                mvwputch (w_notes, i + 2, 1, c_white, 'a' + i);
                mvwprintz(w_notes, i + 2, 3, c_ltgray, "- %s", notes[cur_it].second.c_str());
            }
            if (start >= maxitems) {
                mvwprintw(w_notes, maxitems + 2, 1, back_msg.c_str());
            }
            if (start + maxitems < notes.size()) {
                mvwprintw(w_notes, maxitems + 2, 2 + back_len, forward_msg.c_str());
            }
            mvwprintz(w_notes, 1, 40, c_white, _("Press letter to center on note"));
            mvwprintz(w_notes, FULL_SCREEN_HEIGHT - 2, 40, c_white, _("Spacebar - Return to map  "));
            wrefresh(w_notes);
            redraw = false;
        }
        // TODO: use input context
        ch = inp_mngr.get_input_event().get_first_input();
        if (ch == '<' && start >= maxitems) {
            start -= maxitems;
            redraw = true;
        } else if (ch == '>' && start + maxitems < notes.size()) {
            start += maxitems;
            redraw = true;
        } else if(ch >= 'a' && ch <= 'z') {
            const unsigned chosen = ch - 'a' + start;
            if (chosen < notes.size()) {
                result = notes[chosen].first;
                break; // -> return result
            }
        }
    } while(ch != ' ' && ch != '\n' && ch != KEY_ESCAPE);
    delwin(w_notes);
    return result;
}

const scent_trace &overmap::scent_at( const tripoint &loc ) const
{
    const static scent_trace null_scent;
    const auto &scent_found = scents.find( loc );
    if( scent_found != scents.end() ) {
        return scent_found->second;
    }
    return null_scent;
}

void overmap::set_scent( const tripoint &loc, scent_trace &new_scent )
{
    // TODO: increase strength of scent trace when applied repeatedlu in a short timespan.
    scents[loc] = new_scent;
}

void overmap::generate( const overmap *north, const overmap *east,
                        const overmap *south, const overmap *west,
                        overmap_special_batch &enabled_specials )
{
    dbg(D_INFO) << "overmap::generate start...";
    std::vector<point> river_start;// West/North endpoints of rivers
    std::vector<point> river_end; // East/South endpoints of rivers

    // Determine points where rivers & roads should connect w/ adjacent maps
    const oter_id river_center("river_center"); // optimized comparison.

    if (north != NULL) {
        for (int i = 2; i < OMAPX - 2; i++) {
            if (is_river(north->get_ter(i, OMAPY - 1, 0))) {
                ter(i, 0, 0) = river_center;
            }
            if (is_river(north->get_ter(i, OMAPY - 1, 0)) &&
                is_river(north->get_ter(i - 1, OMAPY - 1, 0)) &&
                is_river(north->get_ter(i + 1, OMAPY - 1, 0))) {
                if (river_start.empty() ||
                    river_start[river_start.size() - 1].x < i - 6) {
                    river_start.push_back(point(i, 0));
                }
            }
        }
        for (auto &i : north->roads_out) {
            if (i.y == OMAPY - 1) {
                roads_out.push_back(city(i.x, 0, 0));
            }
        }
    }
    size_t rivers_from_north = river_start.size();
    if (west != NULL) {
        for (int i = 2; i < OMAPY - 2; i++) {
            if (is_river(west->get_ter(OMAPX - 1, i, 0))) {
                ter(0, i, 0) = river_center;
            }
            if (is_river(west->get_ter(OMAPX - 1, i, 0)) &&
                is_river(west->get_ter(OMAPX - 1, i - 1, 0)) &&
                is_river(west->get_ter(OMAPX - 1, i + 1, 0))) {
                if (river_start.size() == rivers_from_north ||
                    river_start[river_start.size() - 1].y < i - 6) {
                    river_start.push_back(point(0, i));
                }
            }
        }
        for (auto &i : west->roads_out) {
            if (i.x == OMAPX - 1) {
                roads_out.push_back(city(0, i.y, 0));
            }
        }
    }
    if (south != NULL) {
        for (int i = 2; i < OMAPX - 2; i++) {
            if (is_river(south->get_ter(i, 0, 0))) {
                ter(i, OMAPY - 1, 0) = river_center;
            }
            if (is_river(south->get_ter(i,     0, 0)) &&
                is_river(south->get_ter(i - 1, 0, 0)) &&
                is_river(south->get_ter(i + 1, 0, 0))) {
                if (river_end.empty() ||
                    river_end[river_end.size() - 1].x < i - 6) {
                    river_end.push_back(point(i, OMAPY - 1));
                }
            }
        }
        for (auto &i : south->roads_out) {
            if (i.y == 0) {
                roads_out.push_back(city(i.x, OMAPY - 1, 0));
            }
        }
    }
    size_t rivers_to_south = river_end.size();
    if (east != NULL) {
        for (int i = 2; i < OMAPY - 2; i++) {
            if (is_river(east->get_ter(0, i, 0))) {
                ter(OMAPX - 1, i, 0) = river_center;
            }
            if (is_river(east->get_ter(0, i, 0)) &&
                is_river(east->get_ter(0, i - 1, 0)) &&
                is_river(east->get_ter(0, i + 1, 0))) {
                if (river_end.size() == rivers_to_south ||
                    river_end[river_end.size() - 1].y < i - 6) {
                    river_end.push_back(point(OMAPX - 1, i));
                }
            }
        }
        for (auto &i : east->roads_out) {
            if (i.x == 0) {
                roads_out.push_back(city(OMAPX - 1, i.y, 0));
            }
        }
    }

    // Even up the start and end points of rivers. (difference of 1 is acceptable)
    // Also ensure there's at least one of each.
    std::vector<point> new_rivers;
    if (north == NULL || west == NULL) {
        while (river_start.empty() || river_start.size() + 1 < river_end.size()) {
            new_rivers.clear();
            if (north == NULL) {
                new_rivers.push_back( point(rng(10, OMAPX - 11), 0) );
            }
            if (west == NULL) {
                new_rivers.push_back( point(0, rng(10, OMAPY - 11)) );
            }
            river_start.push_back( random_entry( new_rivers ) );
        }
    }
    if (south == NULL || east == NULL) {
        while (river_end.empty() || river_end.size() + 1 < river_start.size()) {
            new_rivers.clear();
            if (south == NULL) {
                new_rivers.push_back( point(rng(10, OMAPX - 11), OMAPY - 1) );
            }
            if (east == NULL) {
                new_rivers.push_back( point(OMAPX - 1, rng(10, OMAPY - 11)) );
            }
            river_end.push_back( random_entry( new_rivers ) );
        }
    }

    // Now actually place those rivers.
    if (river_start.size() > river_end.size() && !river_end.empty()) {
        std::vector<point> river_end_copy = river_end;
        while (!river_start.empty()) {
            const point start = random_entry_removed( river_start );
            if (!river_end.empty()) {
                place_river(start, river_end[0]);
                river_end.erase(river_end.begin());
            } else {
                place_river( start, random_entry( river_end_copy ) );
            }
        }
    } else if (river_end.size() > river_start.size() && !river_start.empty()) {
        std::vector<point> river_start_copy = river_start;
        while (!river_end.empty()) {
            const point end = random_entry_removed( river_end );
            if (!river_start.empty()) {
                place_river(river_start[0], end);
                river_start.erase(river_start.begin());
            } else {
                place_river( random_entry( river_start_copy ), end );
            }
        }
    } else if (!river_end.empty()) {
        if (river_start.size() != river_end.size())
            river_start.push_back( point(rng(OMAPX / 4, (OMAPX * 3) / 4),
                                         rng(OMAPY / 4, (OMAPY * 3) / 4)));
        for (size_t i = 0; i < river_start.size(); i++) {
            place_river(river_start[i], river_end[i]);
        }
    }

    // Cities and forests come next.
    // These're agnostic of adjacent maps, so it's very simple.
    place_cities();
    place_forest();

    // Ideally we should have at least two exit points for roads, on different sides
    if (roads_out.size() < 2) {
        std::vector<city> viable_roads;
        int tmp;
        // Populate viable_roads with one point for each neighborless side.
        // Make sure these points don't conflict with rivers.
        // TODO: In theory this is a potential infinte loop...
        if (north == NULL) {
            do {
                tmp = rng(10, OMAPX - 11);
            } while (is_river(ter(tmp, 0, 0)) || is_river(ter(tmp - 1, 0, 0)) ||
                     is_river(ter(tmp + 1, 0, 0)) );
            viable_roads.push_back(city(tmp, 0, 0));
        }
        if (east == NULL) {
            do {
                tmp = rng(10, OMAPY - 11);
            } while (is_river(ter(OMAPX - 1, tmp, 0)) || is_river(ter(OMAPX - 1, tmp - 1, 0)) ||
                     is_river(ter(OMAPX - 1, tmp + 1, 0)));
            viable_roads.push_back(city(OMAPX - 1, tmp, 0));
        }
        if (south == NULL) {
            do {
                tmp = rng(10, OMAPX - 11);
            } while (is_river(ter(tmp, OMAPY - 1, 0)) || is_river(ter(tmp - 1, OMAPY - 1, 0)) ||
                     is_river(ter(tmp + 1, OMAPY - 1, 0)));
            viable_roads.push_back(city(tmp, OMAPY - 1, 0));
        }
        if (west == NULL) {
            do {
                tmp = rng(10, OMAPY - 11);
            } while (is_river(ter(0, tmp, 0)) || is_river(ter(0, tmp - 1, 0)) ||
                     is_river(ter(0, tmp + 1, 0)));
            viable_roads.push_back(city(0, tmp, 0));
        }
        while (roads_out.size() < 2 && !viable_roads.empty()) {
            roads_out.push_back( random_entry_removed( viable_roads ) );
        }
    }

    std::vector<point> road_points; // cities and roads_out together
    // Compile our master list of roads; it's less messy if roads_out is first
    road_points.reserve( roads_out.size() + cities.size() );
    for( const auto &elem : roads_out ) {
        road_points.emplace_back( elem.x, elem.y );
    }
    for( const auto &elem : cities ) {
        road_points.emplace_back( elem.x, elem.y );
    }

    // And finally connect them via roads.
    const string_id<overmap_connection> local_road( "local_road" );
    connect_closest_points( road_points, 0, *local_road );

    place_specials( enabled_specials );
    polish_river();

    // TODO: there is no reason we can't generate the sublevels in one pass
    //       for that matter there is no reason we can't as we add the entrance ways either

    // Always need at least one sublevel, but how many more
    int z = -1;
    bool requires_sub = false;
    do {
        requires_sub = generate_sub(z);
    } while(requires_sub && (--z >= -OVERMAP_DEPTH));

    // Place the monsters, now that the terrain is laid out
    place_mongroups();
    place_radios();
    dbg(D_INFO) << "overmap::generate done";
}


bool overmap::generate_sub(int const z)
{
    bool requires_sub = false;
    std::vector<point> subway_points;
    std::vector<point> sewer_points;

    std::vector<city> ant_points;
    std::vector<city> goo_points;
    std::vector<city> lab_points;
    std::vector<city> ice_lab_points;
    std::vector<point> shaft_points;
    std::vector<city> mine_points;
    // These are so common that it's worth checking first as int.
    const oter_id skip_above[5] = {
        oter_id("empty_rock"), oter_id("forest"), oter_id("field"),
        oter_id("forest_thick"), oter_id("forest_water")
    };

    for (int i = 0; i < OMAPX; i++) {
        for (int j = 0; j < OMAPY; j++) {
            oter_id oter_above = ter(i, j, z + 1);

            // implicitly skip skip_above oter_ids
            bool skipme = false;
            for( auto &elem : skip_above ) {
                if( oter_above == elem ) {
                    skipme = true;
                    break;
                }
            }
            if( skipme )
            {
                continue;
            }

            if (is_ot_type("sub_station", oter_above)) {
                ter(i, j, z) = oter_id( "subway_isolated" );
                subway_points.emplace_back( i, j );
            } else if (oter_above == "road_nesw_manhole") {
                ter(i, j, z) = oter_id( "sewer_isolated" );
                sewer_points.emplace_back( i, j );
            } else if (oter_above == "sewage_treatment") {
                sewer_points.emplace_back( i, j );
            } else if (oter_above == "cave" && z == -1) {
                if (one_in(3)) {
                    ter(i, j, z) = oter_id( "cave_rat" );
                    requires_sub = true; // rat caves are two level
                } else {
                    ter(i, j, z) = oter_id( "cave" );
                }
            } else if (oter_above == "cave_rat" && z == -2) {
                ter(i, j, z) = oter_id( "cave_rat" );
            } else if (oter_above == "anthill") {
                int size = rng(MIN_ANT_SIZE, MAX_ANT_SIZE);
                ant_points.push_back(city(i, j, size));
                add_mon_group(mongroup( mongroup_id( "GROUP_ANT" ), i * 2, j * 2, z, (size * 3) / 2, rng(6000, 8000)));
            } else if (oter_above == "slimepit_down") {
                int size = rng(MIN_GOO_SIZE, MAX_GOO_SIZE);
                goo_points.push_back(city(i, j, size));
            } else if (oter_above == "forest_water") {
                ter(i, j, z) = oter_id( "cavern" );
                chip_rock( i, j, z );
            } else if (oter_above == "lab_core" ||
                       (z == -1 && oter_above == "lab_stairs")) {
                lab_points.push_back(city(i, j, rng(1, 5 + z)));
            } else if (oter_above == "lab_stairs") {
                ter(i, j, z) = oter_id( "lab" );
            } else if (oter_above == "ice_lab_core" ||
                       (z == -1 && oter_above == "ice_lab_stairs")) {
                ice_lab_points.push_back(city(i, j, rng(1, 5 + z)));
            } else if (oter_above == "ice_lab_stairs") {
                ter(i, j, z) = oter_id( "ice_lab" );
            } else if (oter_above == "mine_entrance") {
                shaft_points.push_back( point(i, j) );
            } else if (oter_above == "mine_shaft" ||
                       oter_above == "mine_down"    ) {
                ter(i, j, z) = oter_id( "mine" );
                mine_points.push_back(city(i, j, rng(6 + z, 10 + z)));
                // technically not all finales need a sub level,
                // but at this point we don't know
                requires_sub = true;
            } else if( oter_above == "mine_finale" ) {
                for( auto &p : g->m.points_in_radius( tripoint( i, j, z ), 1, 0 ) ) {
                    ter( p.x, p.y, p.z ) = oter_id( "spiral" );
                }
                ter( i, j, z ) = oter_id( "spiral_hub" );
                add_mon_group( mongroup( mongroup_id( "GROUP_SPIRAL" ), i * 2, j * 2, z, 2, 200 ) );
            } else if ( oter_above == "silo" ) {
                if (rng(2, 7) < abs(z) || rng(2, 7) < abs(z)) {
                    ter(i, j, z) = oter_id( "silo_finale" );
                } else {
                    ter(i, j, z) = oter_id( "silo" );
                    requires_sub = true;
                }
            }
        }
    }

    for (auto &i : goo_points) {
        requires_sub |= build_slimepit(i.x, i.y, z, i.s);
    }
    const string_id<overmap_connection> sewer_tunnel( "sewer_tunnel" );
    connect_closest_points( sewer_points, z, *sewer_tunnel );

    const string_id<overmap_connection> subway_tunnel( "subway_tunnel" );
    connect_closest_points( subway_points, z, *subway_tunnel );

    for (auto &i : subway_points) {
        ter(i.x, i.y, z) = oter_id( "subway_station" );
    }
    for (auto &i : lab_points) {
        bool lab = build_lab(i.x, i.y, z, i.s);
        requires_sub |= lab;
        if (!lab && ter(i.x, i.y, z) == "lab_core") {
            ter(i.x, i.y, z) = oter_id( "lab" );
        }
    }
    for (auto &i : ice_lab_points) {
        bool ice_lab = build_lab(i.x, i.y, z, i.s, true);
        requires_sub |= ice_lab;
        if (!ice_lab && ter(i.x, i.y, z) == "ice_lab_core") {
            ter(i.x, i.y, z) = oter_id( "ice_lab" );
        }
    }
    for (auto &i : ant_points) {
        build_anthill(i.x, i.y, z, i.s);
    }

    for (auto &i : cities) {
        if (one_in(3)) {
            add_mon_group(mongroup( mongroup_id( "GROUP_CHUD" ), i.x * 2, i.y * 2, z, i.s, i.s * 20));
        }
        if (!one_in(8)) {
            add_mon_group(mongroup( mongroup_id( "GROUP_SEWER" ), i.x * 2, i.y * 2, z, (i.s * 7) / 2, i.s * 70));
        }
    }

    place_rifts(z);
    for (auto &i : mine_points) {
        build_mine(i.x, i.y, z, i.s);
    }

    for (auto &i : shaft_points) {
        ter(i.x, i.y, z) = oter_id( "mine_shaft" );
        requires_sub = true;
    }
    return requires_sub;
}

std::vector<point> overmap::find_terrain(const std::string &term, int zlevel)
{
    std::vector<point> found;
    for (int x = 0; x < OMAPX; x++) {
        for (int y = 0; y < OMAPY; y++) {
            if (seen(x, y, zlevel) &&
                lcmatch( ter(x, y, zlevel)->get_name(), term ) ) {
                found.push_back( global_base_point() + point( x, y ) );
            }
        }
    }
    return found;
}

const city &overmap::get_nearest_city( const tripoint &p ) const
{
    int distance = 999;
    const city *res = nullptr;
    for( const auto &elem : cities ) {
        const int dist = elem.get_distance_from( p );
        if (dist < distance) {
            distance = dist;
            res = &elem;
        }
    }
    if( res != nullptr ) {
        return *res;
    }
    static city invalid_city;
    return invalid_city;
}

// {note symbol, note color, offset to text}
std::tuple<char, nc_color, size_t> get_note_display_info(std::string const &note)
{
    std::tuple<char, nc_color, size_t> result {'N', c_yellow, 0};
    bool set_color  = false;
    bool set_symbol = false;

    size_t pos = 0;
    for (int i = 0; i < 2; ++i) {
        // find the first non-whitespace non-delimiter
        pos = note.find_first_not_of(" :;", pos, 3);
        if (pos == std::string::npos) {
            return result;
        }

        // find the first following delimiter
        auto const end = note.find_first_of(" :;", pos, 3);
        if (end == std::string::npos) {
            return result;
        }

        // set color or symbol
        if (!set_symbol && note[end] == ':') {
            std::get<0>(result) = note[end - 1];
            std::get<2>(result) = end + 1;
            set_symbol = true;
        } else if (!set_color && note[end] == ';') {
            std::get<1>(result) = get_note_color(note.substr(pos, end - pos));
            std::get<2>(result) = end + 1;
            set_color = true;
        }

        pos = end + 1;
    }

    return result;
}

static bool get_weather_glyph( tripoint const &pos, nc_color &ter_color, long &ter_sym )
{
    // Weather calculation is a bit expensive, so it's cached here.
    static std::map<tripoint, weather_type> weather_cache;
    static calendar last_weather_display = calendar::turn;
    if( last_weather_display != calendar::turn ) {
        last_weather_display = calendar::turn;
        weather_cache.clear();
    }
    auto iter = weather_cache.find( pos );
    if( iter == weather_cache.end() ) {
        auto const abs_ms_pos =  tripoint( pos.x * SEEX * 2, pos.y * SEEY * 2, pos.z );
        const auto &wgen = overmap_buffer.get_settings( pos.x, pos.y, pos.z ).weather;
        auto const weather = wgen.get_weather_conditions( abs_ms_pos, calendar::turn, g->get_seed() );
        iter = weather_cache.insert( std::make_pair( pos, weather ) ).first;
    }
    switch( iter->second ) {
        case WEATHER_SUNNY:
        case WEATHER_CLEAR:
        case WEATHER_NULL:
        case NUM_WEATHER_TYPES:
            // show the terrain as usual
            return false;
        case WEATHER_CLOUDY:
            ter_color = c_white;
            ter_sym = '8';
            break;
        case WEATHER_DRIZZLE:
        case WEATHER_FLURRIES:
            ter_color = c_ltblue;
            ter_sym = '8';
            break;
        case WEATHER_ACID_DRIZZLE:
            ter_color = c_ltgreen;
            ter_sym = '8';
            break;
        case WEATHER_RAINY:
        case WEATHER_SNOW:
            ter_color = c_blue;
            ter_sym = '8';
            break;
        case WEATHER_ACID_RAIN:
            ter_color = c_green;
            ter_sym = '8';
            break;
        case WEATHER_THUNDER:
        case WEATHER_LIGHTNING:
        case WEATHER_SNOWSTORM:
            ter_color = c_dkgray;
            ter_sym = '8';
            break;
    }
    return true;
}

static bool get_scent_glyph( const tripoint &pos, nc_color &ter_color, long &ter_sym )
{
    auto possible_scent = overmap_buffer.scent_at( pos );
    if( possible_scent.creation_turn >= 0 ) {
        color_manager &color_list = get_all_colors();
        int i = 0;
        int scent_age = calendar::turn - possible_scent.creation_turn;
        while( i < num_colors && scent_age > 0 ) {
            i++;
            scent_age /= 10;
        }
        ter_color = color_list.get( (color_id)i );
        int scent_strength = possible_scent.initial_strength;
        char c = '0';
        while( c <= '9' && scent_strength > 0 ) {
            c++;
            scent_strength /= 10;
        }
        ter_sym = c;
        return true;
    }
    // but it makes no scents!
    return false;
}

void overmap::draw(WINDOW *w, WINDOW *wbar, const tripoint &center,
                   const tripoint &orig, bool blink, bool show_explored,
                   input_context *inp_ctxt, const draw_data_t &data)
{
    const int z     = center.z;
    const int cursx = center.x;
    const int cursy = center.y;
    const int om_map_width  = OVERMAP_WINDOW_WIDTH;
    const int om_map_height = OVERMAP_WINDOW_HEIGHT;
    const int om_half_width = om_map_width / 2;
    const int om_half_height = om_map_height / 2;

    // Target of current mission
    const tripoint target = g->u.get_active_mission_target();
    const bool has_target = target != overmap::invalid_tripoint;
    // seen status & terrain of center position
    bool csee = false;
    oter_id ccur_ter = ot_null;
    // Debug vision allows seeing everything
    const bool has_debug_vision = g->u.has_trait( trait_id( "DEBUG_NIGHTVISION" ) );
    // sight_points is hoisted for speed reasons.
    const int sight_points = !has_debug_vision ?
                             g->u.overmap_sight_range( g->light_level( g->u.posz() ) ) :
                             100;

    std::string sZoneName;
    tripoint tripointZone = tripoint(-1, -1, -1);
    const auto &zones = zone_manager::get_manager();

    if( data.iZoneIndex != -1 ) {
        sZoneName = zones.zones[data.iZoneIndex].get_name();
        tripointZone = ms_to_omt_copy(zones.zones[data.iZoneIndex].get_center_point());
    }

    // If we're debugging monster groups, find the monster group we've selected
    const mongroup *mgroup = nullptr;
    std::vector<mongroup *> mgroups;
    if(data.debug_mongroup) {
        mgroups = overmap_buffer.monsters_at( center.x, center.y, center.z );
        for( const auto &mgp : mgroups ) {
            mgroup = mgp;
            if( mgp->horde ) {
                break;
            }
        }
    }

    // A small LRU cache: most oter_id's occur in clumps like forests of swamps.
    // This cache helps avoid much more costly lookups in the full hashmap.
    constexpr size_t cache_size = 8; // used below to calculate the next index
    std::array<std::pair<oter_id, oter_t const*>, cache_size> cache {{}};
    size_t cache_next = 0;

    int const offset_x = cursx - om_half_width;
    int const offset_y = cursy - om_half_height;

    // For use with place_special: cache the color and symbol of each submap
    // and record the bounds to optimize lookups below
    std::unordered_map<tripoint, std::pair<long, nc_color>> special_cache;
    point s_begin, s_end = point( 0, 0 );
    if( blink && uistate.place_special ) {
        for( const auto &s_ter : uistate.place_special->terrains ) {
            if( s_ter.p.z == 0 ) {
                const tripoint rp = om_direction::rotate( s_ter.p, uistate.omedit_rotation );
                const oter_id oter =  s_ter.terrain->get_rotated( uistate.omedit_rotation );

                special_cache.insert( std::make_pair(
                    rp, std::make_pair( oter->get_sym(), oter->get_color() ) ) );

                s_begin.x = std::min( s_begin.x, rp.x );
                s_begin.y = std::min( s_begin.y, rp.y );
                s_end.x = std::max( s_end.x, rp.x );
                s_end.y = std::max( s_end.y, rp.y );
            }
        }
    }

    // Cache NPCs since time to draw them is linear (per seen tile) with their count
    struct npc_coloring {
        nc_color color;
        size_t count;
    };
    std::unordered_map<tripoint, npc_coloring> npc_color;
    if( blink ) {
        const auto &npcs = overmap_buffer.get_npcs_near_player( sight_points );
        for( const auto &np : npcs ) {
            if( np->posz() != z ) {
                continue;
            }

            const tripoint pos = np->global_omt_location();
            if( has_debug_vision || overmap_buffer.seen( pos.x, pos.y, pos.z ) ) {
                auto iter = npc_color.find( pos );
                nc_color np_color = np->basic_symbol_color();
                if( iter == npc_color.end() ) {
                    npc_color[ pos ] = { np_color, 1 };
                } else {
                    iter->second.count++;
                    // Randomly change to new NPC's color
                    if( iter->second.color != np_color && one_in( iter->second.count ) ) {
                        iter->second.color = np_color;
                    }
                }
            }
        }
    }

    for (int i = 0; i < om_map_width; ++i) {
        for (int j = 0; j < om_map_height; ++j) {
            const int omx = i + offset_x;
            const int omy = j + offset_y;

            oter_id cur_ter = ot_null;
            nc_color ter_color = c_black;
            long ter_sym = ' ';

            const bool see = has_debug_vision || overmap_buffer.seen(omx, omy, z);
            if (see) {
                // Only load terrain if we can actually see it
                cur_ter = overmap_buffer.ter(omx, omy, z);
            }

            tripoint const cur_pos {omx, omy, z};
            // Check if location is within player line-of-sight
            const bool los = see && g->u.overmap_los( cur_pos, sight_points );

            if (blink && cur_pos == orig) {
                // Display player pos, should always be visible
                ter_color = g->u.symbol_color();
                ter_sym   = '@';
            } else if( data.debug_weather && get_weather_glyph( tripoint( omx, omy, z ), ter_color, ter_sym ) ) {
                // ter_color and ter_sym have been set by get_weather_glyph
            } else if( data.debug_scent && get_scent_glyph( cur_pos, ter_color, ter_sym ) ) {
            } else if( blink && has_target && omx == target.x && omy == target.y ) {
                // Mission target, display always, player should know where it is anyway.
                ter_color = c_red;
                ter_sym   = '*';
                if( target.z > z ) {
                    ter_sym = '^';
                } else if( target.z < z ) {
                    ter_sym = 'v';
                }
            } else if (blink && overmap_buffer.has_note(cur_pos)) {
                // Display notes in all situations, even when not seen
                std::tie(ter_sym, ter_color, std::ignore) =
                    get_note_display_info(overmap_buffer.note(cur_pos));
            } else if (!see) {
                // All cases above ignore the seen-status,
                ter_color = c_dkgray;
                ter_sym   = '#';
                // All cases below assume that see is true.
            } else if( blink && npc_color.count( cur_pos ) != 0 ) {
                // Visible NPCs are cached already
                ter_color = npc_color[ cur_pos ].color;
                ter_sym   = '@';
            } else if (blink && los && overmap_buffer.has_horde(omx, omy, z)) {
                // Display Hordes only when within player line-of-sight
                ter_color = c_green;
                ter_sym   = 'Z';
            } else if (blink && overmap_buffer.has_vehicle(omx, omy, z)) {
                // Display Vehicles only when player can see the location
                ter_color = c_cyan;
                ter_sym   = 'c';
            } else if (!sZoneName.empty() && tripointZone.x == omx && tripointZone.y == omy) {
                ter_color = c_yellow;
                ter_sym   = 'Z';
            } else {
                // Nothing special, but is visible to the player.
                // First see if we have the oter_t cached
                oter_t const* info = nullptr;
                for (auto const &c : cache) {
                    if (c.first == cur_ter) {
                        info = c.second;
                        break;
                    }
                }
                // Nope, look in the hash map next
                if (!info) {
                    info = &cur_ter.obj();
                    cache[cache_next] = std::make_pair( cur_ter, info );
                    cache_next = ( cache_next + 1 ) % cache_size;
                }
                // Ok, we found something
                if (info) {
                    // Map tile marked as explored
                    bool const explored = show_explored && overmap_buffer.is_explored(omx, omy, z);
                    ter_color = explored ? c_dkgray : info->get_color();
                    ter_sym   = info->get_sym();
                }
            }

            // Are we debugging monster groups?
            if(blink && data.debug_mongroup) {
                // Check if this tile is the target of the currently selected group

                // Convert to position within overmap
                int localx = omx * 2;
                int localy = omy * 2;
                sm_to_om_remain(localx, localy);

                if(mgroup && mgroup->target.x / 2 == localx / 2 && mgroup->target.y / 2 == localy / 2) {
                    ter_color = c_red;
                    ter_sym = 'x';
                } else {
                    const auto &groups = overmap_buffer.monsters_at( omx, omy, center.z );
                    for( auto &mgp : groups ) {
                        if( mgp->type == mongroup_id( "GROUP_FOREST" ) ) {
                            // Don't flood the map with forest creatures.
                            continue;
                        }
                        if( mgp->horde ) {
                            // Hordes show as +
                            ter_sym = '+';
                            break;
                        } else {
                            // Regular groups show as -
                            ter_sym = '-';
                        }
                    }
                    // Set the color only if we encountered an eligible group.
                    if( ter_sym == '+' || ter_sym == '-' ) {
                        if( los ) {
                            ter_color = c_ltblue;
                        } else {
                            ter_color = c_blue;
                        }
                    }
                }
            }

            // Preview for place_terrain or place_special
            if( uistate.place_terrain || uistate.place_special ) {
                if( blink && uistate.place_terrain && omx == cursx && omy == cursy ) {
                    ter_color = uistate.place_terrain->get_color();
                    ter_sym = uistate.place_terrain->get_sym();
                } else if( blink && uistate.place_special ) {
                    if( omx - cursx >= s_begin.x && omx - cursx <= s_end.x &&
                        omy - cursy >= s_begin.y && omy - cursy <= s_end.y ) {
                        auto sm = special_cache.find( tripoint( omx - cursx, omy - cursy, z ) );
                        if( sm != special_cache.end() ) {
                            ter_color = sm->second.second;
                            ter_sym = sm->second.first;
                        }
                    }
                }
                // Highlight areas that already have been generated
                if( MAPBUFFER.lookup_submap(
                        omt_to_sm_copy( tripoint( omx, omy, z ) ) ) ) {
                    ter_color = red_background( ter_color );
                }
            }

            if( omx == cursx && omy == cursy && !uistate.place_special ) {
                csee = see;
                ccur_ter = cur_ter;
                mvwputch_hi(w, j, i, ter_color, ter_sym);
            } else {
                mvwputch(w, j, i, ter_color, ter_sym);
            }
        }
    }

    if( z == 0 && uistate.overmap_show_city_labels ) {
        draw_city_labels( w, tripoint( cursx, cursy, z ) );
    }

    if (has_target && blink &&
        (target.x < offset_x ||
         target.x >= offset_x + om_map_width ||
         target.y < offset_y ||
         target.y >= offset_y + om_map_height)) {
        int marker_x = std::max( 0, std::min( om_map_width  - 1, target.x - offset_x ) );
        int marker_y = std::max( 0, std::min( om_map_height - 1, target.y - offset_y ) );
        long marker_sym = ' ';
        switch (direction_from(cursx, cursy, target.x, target.y)) {
        case NORTH:
            marker_sym = '^';
            break;
        case NORTHEAST:
            marker_sym = LINE_OOXX;
            break;
        case EAST:
            marker_sym = '>';
            break;
        case SOUTHEAST:
            marker_sym = LINE_XOOX;
            break;
        case SOUTH:
            marker_sym = 'v';
            break;
        case SOUTHWEST:
            marker_sym = LINE_XXOO;
            break;
        case WEST:
            marker_sym = '<';
            break;
        case NORTHWEST:
            marker_sym = LINE_OXXO;
            break;
        default:
            break; //Do nothing
        }
        mvwputch(w, marker_y, marker_x, c_red, marker_sym);
    }

    std::vector<std::pair<nc_color, std::string>> corner_text;

    std::string const &note_text = overmap_buffer.note(cursx, cursy, z);
    if (!note_text.empty()) {
        size_t const pos = std::get<2>(get_note_display_info(note_text));
        if (pos != std::string::npos) {
            corner_text.emplace_back( c_yellow, note_text.substr(pos) );
        }
    }

    for( const auto &npc : overmap_buffer.get_npcs_near_omt(cursx, cursy, z, 0) ) {
        if( !npc->marked_for_death ) {
            corner_text.emplace_back( npc->basic_symbol_color(), npc->name );
        }
    }

    for( auto &v : overmap_buffer.get_vehicle(cursx, cursy, z) ) {
        corner_text.emplace_back( c_white, v.name );
    }

    if( !corner_text.empty() ) {
        int maxlen = 0;
        for (auto const &line : corner_text) {
            maxlen = std::max( maxlen, utf8_width( line.second ) );
        }

        const std::string spacer(maxlen, ' ');
        for( size_t i = 0; i < corner_text.size(); i++ ) {
            const auto &pr = corner_text[ i ];
            // clear line, print line, print vertical line at the right side.
            mvwprintz( w, i, 0, c_yellow, spacer.c_str() );
            mvwprintz( w, i, 0, pr.first, "%s", pr.second.c_str() );
            mvwputch( w, i, maxlen, c_white, LINE_XOXO );
        }
        for (int i = 0; i <= maxlen; i++) {
            mvwputch( w, corner_text.size(), i, c_white, LINE_OXOX );
        }
        mvwputch( w, corner_text.size(), maxlen, c_white, LINE_XOOX );
    }

    if (sZoneName != "" && tripointZone.x == cursx && tripointZone.y == cursy) {
        std::string sTemp = _("Zone:");
        sTemp += " " + sZoneName;

        const int length = utf8_width( sTemp );
        for (int i = 0; i <= length; i++) {
            mvwputch(w, om_map_height-2, i, c_white, LINE_OXOX);
        }

        mvwprintz(w, om_map_height-1, 0, c_yellow, "%s", sTemp.c_str());
        mvwputch(w, om_map_height-2, length, c_white, LINE_OOXX);
        mvwputch(w, om_map_height-1, length, c_white, LINE_XOXO);
    }

    // Draw the vertical line
    for (int j = 0; j < TERMY; j++) {
        mvwputch(wbar, j, 0, c_white, LINE_XOXO);
    }

    // Clear the legend
    for (int i = 1; i < 55; i++) {
        for (int j = 0; j < TERMY; j++) {
            mvwputch(wbar, j, i, c_black, ' ');
        }
    }

    // Draw text describing the overmap tile at the cursor position.
    if (csee) {
        if(!mgroups.empty()) {
            int line_number = 6;
            for( const auto &mgroup : mgroups ) {
                mvwprintz(wbar, line_number++, 3,
                          c_blue, "  Species: %s", mgroup->type.c_str());
                mvwprintz(wbar, line_number++, 3,
                          c_blue, "# monsters: %d", mgroup->population + mgroup->monsters.size());
                if( !mgroup->horde ) {
                    continue;
                }
                mvwprintz(wbar, line_number++, 3,
                          c_blue, "  Interest: %d", mgroup->interest);
                mvwprintz(wbar, line_number, 3,
                          c_blue, "  Target: %d, %d", mgroup->target.x, mgroup->target.y);
                mvwprintz(wbar, line_number++, 3,
                          c_red, "x");
            }
        } else {
            const auto &ter = ccur_ter.obj();
            const auto sm_pos = omt_to_sm_copy( tripoint( cursx, cursy, z ) );

            mvwputch( wbar, 1, 1, ter.get_color(), ter.get_sym() );

            const std::vector<std::string> name = foldstring( overmap_buffer.get_description_at( sm_pos ), 25);
            for (size_t i = 0; i < name.size(); i++) {
                mvwprintz(wbar, i + 1, 3, ter.get_color(), "%s", name[i].c_str());
            }
        }
    } else {
        mvwprintz(wbar, 1, 1, c_dkgray, _("# Unexplored"));
    }

    if (has_target) {
        // TODO: Add a note that the target is above/below us
        int distance = rl_dist( orig, target );
        mvwprintz(wbar, 3, 1, c_white, _("Distance to target: %d"), distance);
    }
    mvwprintz(wbar, 14, 1, c_magenta, _("Use movement keys to pan."));
    if( inp_ctxt != nullptr ) {
        int y = 16;

        const auto print_hint = [&]( const std::string &action, nc_color color = c_magenta ) {
            y += fold_and_print( wbar, y, 1, 27, color, string_format( _( "%s - %s" ),
                                 inp_ctxt->get_desc( action ).c_str(),
                                 inp_ctxt->get_action_name( action ).c_str() ) );
        };

        if( data.debug_editor ) {
            print_hint( "PLACE_TERRAIN", c_ltblue );
            print_hint( "PLACE_SPECIAL", c_ltblue );
            ++y;
        }

        print_hint( "LEVEL_UP" );
        print_hint( "LEVEL_DOWN" );
        print_hint( "CENTER" );
        print_hint( "SEARCH" );
        print_hint( "CREATE_NOTE" );
        print_hint( "DELETE_NOTE" );
        print_hint( "LIST_NOTES" );
        print_hint( "TOGGLE_BLINKING" );
        print_hint( "TOGGLE_OVERLAYS" );
        print_hint( "TOGGLE_CITY_LABELS" );
        print_hint( "TOGGLE_EXPLORED" );
        print_hint( "HELP_KEYBINDINGS" );
        print_hint( "QUIT" );
    }

    point omt(cursx, cursy);
    const point om = omt_to_om_remain(omt);
    mvwprintz(wbar, getmaxy(wbar) - 1, 1, c_red,
              _("LEVEL %i, %d'%d, %d'%d"), z, om.x, omt.x, om.y, omt.y);

    // draw nice crosshair around the cursor
    if( blink && !uistate.place_terrain && !uistate.place_special ) {
        mvwputch(w, om_half_height-1, om_half_width-1, c_ltgray, LINE_OXXO);
        mvwputch(w, om_half_height-1, om_half_width+1, c_ltgray, LINE_OOXX);
        mvwputch(w, om_half_height+1, om_half_width-1, c_ltgray, LINE_XXOO);
        mvwputch(w, om_half_height+1, om_half_width+1, c_ltgray, LINE_XOOX);
    }
    // Done with all drawing!
    wrefresh(wbar);
    wmove( w, om_half_height, om_half_width );
    wrefresh(w);
}


void overmap::draw_city_labels( WINDOW *w, const tripoint &center )
{
    const int win_x_max = getmaxx( w );
    const int win_y_max = getmaxy( w );
    const int sm_radius = std::max( win_x_max, win_y_max );

    const point screen_center_pos( win_x_max / 2, win_y_max / 2 );

    for( const auto &element : overmap_buffer.get_cities_near( omt_to_sm_copy( center ), sm_radius ) ) {
        const point city_pos( sm_to_omt_copy( element.abs_sm_pos.x, element.abs_sm_pos.y ) );
        const point screen_pos( city_pos - point( center.x, center.y ) + screen_center_pos );

        const int text_width = utf8_width( element.city->name, true );
        const int text_x_min = screen_pos.x - text_width / 2;
        const int text_x_max = text_x_min + text_width;
        const int text_y = screen_pos.y;

        if( text_x_min < 0 ||
            text_x_max > win_x_max ||
            text_y < 0 ||
            text_y > win_y_max ) {
            continue;   // outside of the window bounds.
        }

        if( screen_center_pos.x >= ( text_x_min - 1 ) &&
            screen_center_pos.x <= ( text_x_max ) &&
            screen_center_pos.y >= ( text_y - 1 ) &&
            screen_center_pos.y <= ( text_y + 1 ) ) {
            continue;   // right under the cursor.
        }

        if( !overmap_buffer.seen( city_pos.x, city_pos.y, center.z ) ) {
            continue;   // haven't seen it.
        }

        mvwprintz( w, text_y, text_x_min, i_yellow, "%s", element.city->name.c_str() );
    }
}

tripoint overmap::draw_overmap()
{
    return draw_overmap(g->u.global_omt_location(), draw_data_t());
}

tripoint overmap::draw_overmap(int z)
{
    tripoint loc = g->u.global_omt_location();
    loc.z = z;
    return draw_overmap(loc, draw_data_t());
}

tripoint overmap::draw_hordes()
{
    draw_data_t data;
    data.debug_mongroup = true;
    return draw_overmap( g->u.global_omt_location(), data );
}

tripoint overmap::draw_weather()
{
    draw_data_t data;
    data.debug_weather = true;
    return draw_overmap( g->u.global_omt_location(), data );
}

tripoint overmap::draw_scents()
{
    draw_data_t data;
    data.debug_scent = true;
    return draw_overmap( g->u.global_omt_location(), data );
}

tripoint overmap::draw_editor()
{
    draw_data_t data;
    data.debug_editor = true;
    return draw_overmap( g->u.global_omt_location(), data );
}

tripoint overmap::draw_zones( tripoint const &center, tripoint const &select, int const iZoneIndex )
{
    draw_data_t data;
    data.select = select;
    data.iZoneIndex = iZoneIndex;
    return overmap::draw_overmap( center, data );
}

//Start drawing the overmap on the screen using the (m)ap command.
tripoint overmap::draw_overmap(const tripoint &orig, const draw_data_t &data)
{
    delwin(g->w_omlegend);
    g->w_omlegend = newwin(TERMY, 28, 0, TERMX - 28);
    delwin(g->w_overmap);
    g->w_overmap = newwin(OVERMAP_WINDOW_HEIGHT, OVERMAP_WINDOW_WIDTH, 0, 0);

    // Draw black padding space to avoid gap between map and legend
    // also clears the pixel minimap in TILES
    delwin(g->w_blackspace);
    g->w_blackspace = newwin(TERMY, TERMX, 0, 0);
    mvwputch(g->w_blackspace, 0, 0, c_black, ' ');
    wrefresh(g->w_blackspace);

    tripoint ret = invalid_tripoint;
    tripoint curs(orig);

    if( data.select != tripoint( -1, -1, -1 ) ) {
        curs = tripoint(data.select);
    }

    // Configure input context for navigating the map.
    input_context ictxt("OVERMAP");
    ictxt.register_action("ANY_INPUT");
    ictxt.register_directions();
    ictxt.register_action("CONFIRM");
    ictxt.register_action("LEVEL_UP");
    ictxt.register_action("LEVEL_DOWN");
    ictxt.register_action("HELP_KEYBINDINGS");

    // Actions whose keys we want to display.
    ictxt.register_action("CENTER");
    ictxt.register_action("CREATE_NOTE");
    ictxt.register_action("DELETE_NOTE");
    ictxt.register_action("SEARCH");
    ictxt.register_action("LIST_NOTES");
    ictxt.register_action("TOGGLE_BLINKING");
    ictxt.register_action("TOGGLE_OVERLAYS");
    ictxt.register_action("TOGGLE_CITY_LABELS");
    ictxt.register_action("TOGGLE_EXPLORED");
    if( data.debug_editor ) {
        ictxt.register_action( "PLACE_TERRAIN" );
        ictxt.register_action( "PLACE_SPECIAL" );
    }
    ictxt.register_action("QUIT");
    std::string action;
    bool show_explored = true;
    do {
        draw(g->w_overmap, g->w_omlegend, curs, orig, uistate.overmap_show_overlays, show_explored, &ictxt, data);
        action = ictxt.handle_input( BLINK_SPEED );

        int dirx, diry;
        if (ictxt.get_direction(dirx, diry, action)) {
            curs.x += dirx;
            curs.y += diry;
        } else if (action == "CENTER") {
            curs = orig;
        } else if (action == "LEVEL_DOWN" && curs.z > -OVERMAP_DEPTH) {
            curs.z -= 1;
        } else if (action == "LEVEL_UP" && curs.z < OVERMAP_HEIGHT) {
            curs.z += 1;
        } else if (action == "CONFIRM") {
            ret = tripoint(curs.x, curs.y, curs.z);
        } else if (action == "QUIT") {
            ret = invalid_tripoint;
        } else if (action == "CREATE_NOTE") {
            std::string color_notes = _("Color codes: ");
            for( auto color_pair : get_note_color_names() ) {
                // The color index is not translatable, but the name is.
                color_notes += string_format( "%s:%s, ", color_pair.first.c_str(),
                                              _(color_pair.second.c_str()) );
            }
            const std::string old_note = overmap_buffer.note(curs);
            const std::string new_note = string_input_popup()
                                         .title( _("Note (X:TEXT for custom symbol, G; for color):") )
                                         .width( 45 )
                                         .text( old_note )
                                         .description( color_notes )
                                         .query_string();
            if( new_note.empty() && !old_note.empty() ) {
                // do nothing, the player should be using [D]elete
            } else if( old_note != new_note ) {
                overmap_buffer.add_note( curs, new_note );
            }
        } else if( action == "DELETE_NOTE" ) {
            if( overmap_buffer.has_note( curs ) && query_yn( _( "Really delete note?" ) ) ) {
                overmap_buffer.delete_note( curs );
            }
        } else if (action == "LIST_NOTES") {
            const point p = display_notes(curs.z);
            if (p.x != -1 && p.y != -1) {
                curs.x = p.x;
                curs.y = p.y;
            }
        } else if (action == "TOGGLE_BLINKING") {
            uistate.overmap_blinking = !uistate.overmap_blinking;
            // if we turn off overmap blinking, show overlays and explored status
            if (!uistate.overmap_blinking) {
                uistate.overmap_show_overlays = true;
            } else {
                show_explored = true;
            }
        } else if (action == "TOGGLE_OVERLAYS") {
            // if we are currently blinking, turn blinking off.
            if (uistate.overmap_blinking) {
                uistate.overmap_blinking = false;
                uistate.overmap_show_overlays = false;
                show_explored = false;
            } else {
                uistate.overmap_show_overlays = !uistate.overmap_show_overlays;
                show_explored = !show_explored;
            }
        } else if( action == "TOGGLE_CITY_LABELS" ) {
            uistate.overmap_show_city_labels = !uistate.overmap_show_city_labels;
        } else if( action == "TOGGLE_EXPLORED" ) {
            overmap_buffer.toggle_explored( curs.x, curs.y, curs.z );
        } else if( action == "SEARCH" ) {
            std::string term = string_input_popup().title( _( "Search term:" ) ).query_string();
            if( term.empty() ) {
                continue;
            }
            std::transform( term.begin(), term.end(), term.begin(), tolower );

            std::vector<point> locations;
            std::vector<point> overmap_checked;

            for( int x = curs.x - OMAPX / 2; x < curs.x + OMAPX / 2; x++ ) {
                for( int y = curs.y - OMAPY / 2; y < curs.y + OMAPY / 2; y++ ) {
                    overmap *om = overmap_buffer.get_existing_om_global( point( x, y ) );

                    if( om ) {
                        int om_relative_x = x;
                        int om_relative_y = y;
                        omt_to_om_remain( om_relative_x, om_relative_y );

                        int om_cache_x = x;
                        int om_cache_y = y;
                        omt_to_om( om_cache_x, om_cache_y );

                        if( std::find( overmap_checked.begin(), overmap_checked.end(), point( om_cache_x,
                                       om_cache_y ) ) == overmap_checked.end() ) {
                            overmap_checked.push_back( point( om_cache_x, om_cache_y ) );
                            std::vector<point> notes = om->find_notes( curs.z, term );
                            locations.insert( locations.end(), notes.begin(), notes.end() );
                        }

                        if( om->seen( om_relative_x, om_relative_y, curs.z ) &&
                            lcmatch( om->ter( om_relative_x, om_relative_y, curs.z )->get_name(), term ) ) {
                            locations.push_back( om->global_base_point() + point( om_relative_x, om_relative_y ) );
                        }
                    }
                }
            }

            if( locations.empty() ) {
                continue;
            }

            std::sort( locations.begin(), locations.end(), [&](const point &lhs, const point &rhs) {
                return trig_dist( curs, tripoint( lhs, curs.z ) ) < trig_dist( curs, tripoint( rhs, curs.z ) );
            } );

            int i = 0;
            //Navigate through results
            tripoint tmp = curs;
            WINDOW *w_search = newwin(13, 27, 3, TERMX - 27);
            WINDOW_PTR w_searchptr( w_search );

            input_context ctxt("OVERMAP_SEARCH");
            ctxt.register_leftright();
            ctxt.register_action("NEXT_TAB", _("Next target"));
            ctxt.register_action("PREV_TAB", _("Previous target"));
            ctxt.register_action("QUIT");
            ctxt.register_action("CONFIRM");
            ctxt.register_action("HELP_KEYBINDINGS");
            ctxt.register_action("ANY_INPUT");

            do {
                tmp.x = locations[i].x;
                tmp.y = locations[i].y;
                draw(g->w_overmap, g->w_omlegend, tmp, orig, uistate.overmap_show_overlays, show_explored, NULL, draw_data_t());
                //Draw search box
                mvwprintz(w_search, 1, 1, c_ltblue, _("Search:"));
                mvwprintz(w_search, 1, 10, c_ltred, "%*s", 12, term.c_str());

                mvwprintz(w_search, 2, 1, c_ltblue, _("Result(s):"));
                mvwprintz(w_search, 2, 16, c_ltred, "%*d/%d" , 3, i+1, locations.size());

                mvwprintz(w_search, 3, 1, c_ltblue, _("Direction:"));
                mvwprintz(w_search, 3, 14, c_white, "%*d %s",
                          5, static_cast<int>( trig_dist( orig, tripoint( locations[i], orig.z ) ) ),
                          direction_name_short( direction_from( orig, tripoint( locations[i], orig.z ) ) ).c_str()
                );

                mvwprintz(w_search, 6, 1, c_white, _("'<' '>' Cycle targets."));
                mvwprintz(w_search, 10, 1, c_white, _("Enter/Spacebar to select."));
                mvwprintz(w_search, 11, 1, c_white, _("q or ESC to return."));
                draw_border(w_search);
                wrefresh(w_search);
                action = ctxt.handle_input( BLINK_SPEED );
                if (uistate.overmap_blinking) {
                    uistate.overmap_show_overlays = !uistate.overmap_show_overlays;
                }
                if (action == "NEXT_TAB" || action == "RIGHT") {
                    i = (i + 1) % locations.size();
                } else if (action == "PREV_TAB" || action == "LEFT") {
                    i = (i + locations.size() - 1) % locations.size();
                } else if (action == "CONFIRM") {
                    curs = tmp;
                }
            } while(action != "CONFIRM" && action != "QUIT");
            action = "";
        } else if( action == "PLACE_TERRAIN" || action == "PLACE_SPECIAL" ) {
            uimenu pmenu;
            // This simplifies overmap_special selection using uimenu
            std::vector<const overmap_special *> oslist;
            const bool terrain = action == "PLACE_TERRAIN";

            if( terrain ) {
                pmenu.title = "Select terrain to place:";
                for( const auto &oter : terrains.get_all() ) {
                    pmenu.addentry( oter.id.id(), true, 0, oter.id.str() );
                }
            } else {
                pmenu.title = "Select special to place:";
                for( const auto &elem : specials.get_all() ) {
                    oslist.push_back( &elem );
                    pmenu.addentry( oslist.size()-1, true, 0, elem.id.str() );
                }
            }
            pmenu.return_invalid = true;
            pmenu.query();

            if( pmenu.ret >= 0 ) {
                WINDOW *w_editor = newwin( 15, 27, 3, TERMX - 27 );
                input_context ctxt( "OVERMAP_EDITOR" );
                ctxt.register_directions();
                ctxt.register_action( "CONFIRM" );
                ctxt.register_action( "ROTATE" );
                ctxt.register_action( "QUIT" );
                ctxt.register_action( "ANY_INPUT" );

                if( terrain ) {
                    uistate.place_terrain = &oter_id( pmenu.ret ).obj();
                } else {
                    uistate.place_special = oslist[pmenu.ret];
                }
                // @todo Unify these things.
                const bool can_rotate = terrain ? uistate.place_terrain->is_rotatable() : uistate.place_special->rotatable;

                uistate.omedit_rotation = om_direction::type::none;
                // If user chose an already rotated submap, figure out its direction
                if( terrain && can_rotate ) {
                    for( auto r : om_direction::all ) {
                        if( uistate.place_terrain->id.id() == uistate.place_terrain->get_rotated( r ) ) {
                            uistate.omedit_rotation = r;
                            break;
                        }
                    }
                }

                do {
                    // overmap::draw will handle actually showing the preview
                    draw( g->w_overmap, g->w_omlegend, curs, orig, uistate.overmap_show_overlays,
                          show_explored, NULL, draw_data_t() );

                    draw_border( w_editor );
                    if( terrain ) {
                        mvwprintz( w_editor, 1, 1, c_white, _("Place overmap terrain:") );
                        mvwprintz( w_editor, 2, 1, c_ltblue, "                         " );
                        mvwprintz( w_editor, 2, 1, c_ltblue, uistate.place_terrain->id.c_str() );
                    } else {
                        mvwprintz( w_editor, 1, 1, c_white, _("Place overmap special:") );
                        mvwprintz( w_editor, 2, 1, c_ltblue, "                         " );
                        mvwprintz( w_editor, 2, 1, c_ltblue, uistate.place_special->id.c_str() );
                    }
                    const std::string rotation = om_direction::name( uistate.omedit_rotation );

                    mvwprintz( w_editor, 3, 1, c_ltgray, "                         " );
                    mvwprintz( w_editor, 3, 1, c_ltgray, _("Rotation: %s %s"), rotation.c_str(), can_rotate ? "" : _( "(fixed)" ) );
                    mvwprintz( w_editor, 5, 1, c_red, _("Areas highlighted in red") );
                    mvwprintz( w_editor, 6, 1, c_red, _("already have map content") );
                    mvwprintz( w_editor, 7, 1, c_red, _("generated. Their overmap") );
                    mvwprintz( w_editor, 8, 1, c_red, _("id will change, but not") );
                    mvwprintz( w_editor, 9, 1, c_red, _("their contents.") );
                    if( ( terrain && uistate.place_terrain->is_rotatable() ) ||
                        ( !terrain && uistate.place_special->rotatable ) ) {
                        mvwprintz( w_editor, 11, 1, c_white, _("[%s] Rotate"),
                                   ctxt.get_desc( "ROTATE" ).c_str() );
                    }
                    mvwprintz( w_editor, 12, 1, c_white, _("[%s] Apply"),
                               ctxt.get_desc( "CONFIRM" ).c_str() );
                    mvwprintz( w_editor, 13, 1, c_white, _("[ESCAPE/Q] Cancel") );
                    wrefresh( w_editor );

                    action = ctxt.handle_input( BLINK_SPEED );

                    if( ictxt.get_direction( dirx, diry, action ) ) {
                        curs.x += dirx;
                        curs.y += diry;
                    } else if( action == "CONFIRM" ) { // Actually modify the overmap
                        if( terrain ) {
                            overmap_buffer.ter( curs ) = uistate.place_terrain->id.id();
                            overmap_buffer.set_seen( curs.x, curs.y, curs.z, true );
                        } else {
                            for( const auto &s_ter : uistate.place_special->terrains ) {
                                const tripoint pos = curs + om_direction::rotate( s_ter.p, uistate.omedit_rotation );

                                overmap_buffer.ter( pos ) = s_ter.terrain->get_rotated( uistate.omedit_rotation );
                                overmap_buffer.set_seen( pos.x, pos.y, pos.z, true );
                            }
                        }
                        break;
                    } else if( action == "ROTATE" && can_rotate ) {
                        uistate.omedit_rotation = om_direction::turn_right( uistate.omedit_rotation );
                        if( terrain ) {
                            uistate.place_terrain = &uistate.place_terrain->get_rotated( uistate.omedit_rotation ).obj();
                        }
                    }
                    if( uistate.overmap_blinking ) {
                        uistate.overmap_show_overlays = !uistate.overmap_show_overlays;
                    }
                } while( action != "QUIT" );

                uistate.place_terrain = nullptr;
                uistate.place_special = nullptr;
                delwin( w_editor );
                action = "";
            }
        } else if (action == "TIMEOUT") {
            if (uistate.overmap_blinking) {
                uistate.overmap_show_overlays = !uistate.overmap_show_overlays;
            }
        } else if (action == "ANY_INPUT") {
            if (uistate.overmap_blinking) {
                uistate.overmap_show_overlays = !uistate.overmap_show_overlays;
            }
        }
    } while (action != "QUIT" && action != "CONFIRM");
    werase(g->w_overmap);
    werase(g->w_omlegend);
    erase();
    g->refresh_all();
    return ret;
}

tripoint overmap::find_random_omt( const std::string &omt_base_type ) const
{
    std::vector<tripoint> valid;
    for( int i = 0; i < OMAPX; i++ ) {
        for( int j = 0; j < OMAPY; j++ ) {
            for( int k = -OVERMAP_DEPTH; k <= OVERMAP_HEIGHT; k++ ) {
                if( get_ter( i, j, k )->get_type_id().str() == omt_base_type ) {
                    valid.push_back( tripoint( i, j, k ) );
                }
            }
        }
    }
    return random_entry( valid, invalid_tripoint );
}

void overmap::process_mongroups()
{
    for( auto it = zg.begin(); it != zg.end(); ) {
        mongroup &mg = it->second;
        if( mg.dying ) {
            mg.population = (mg.population * 4) / 5;
            mg.radius = (mg.radius * 9) / 10;
        }
        if( mg.empty() ) {
            zg.erase( it++ );
        } else {
            ++it;
        }
    }
}

void overmap::clear_mon_groups()
{
    zg.clear();
}

void mongroup::wander( overmap &om )
{
    const city *target_city = nullptr;
    int target_distance = 0;

    if( horde_behaviour == "city" ) {
        // Find a nearby city to return to..
        for(const city &check_city : om.cities ) {
            // Check if this is the nearest city so far.
            int distance = rl_dist( check_city.x * 2, check_city.y * 2, pos.x, pos.y );
            if( !target_city || distance < target_distance ) {
                target_distance = distance;
                target_city = &check_city;
            }
        }
    }

    if( target_city ) {
        // TODO: somehow use the same algorithm that distributes zombie
        // density at world gen to spread the hordes over the actual
        // city, rather than the center city tile
        target.x = target_city->x * 2 + rng( -5, 5 );
        target.y = target_city->y * 2 + rng( -5, 5 );
        interest = 100;
    } else {
        target.x = pos.x + rng( -10, 10 );
        target.y = pos.y + rng( -10, 10 );
        interest = 30;
    }
}

void overmap::move_hordes()
{
    // Prevent hordes to be moved twice by putting them in here after moving.
    decltype(zg) tmpzg;
    //MOVE ZOMBIE GROUPS
    for( auto it = zg.begin(); it != zg.end(); ) {
        mongroup &mg = it->second;
        if( !mg.horde ) {
            ++it;
            continue;
        }

        if(mg.horde_behaviour == "") {
            mg.horde_behaviour = one_in(2) ? "city" : "roam";
        }

        // Gradually decrease interest.
        mg.dec_interest( 1 );

        if( (mg.pos.x == mg.target.x && mg.pos.y == mg.target.y) || mg.interest <= 15 ) {
            mg.wander(*this);
        }

        // Decrease movement chance according to the terrain we're currently on.
        const oter_id& walked_into = ter(mg.pos.x, mg.pos.y, mg.pos.z);
        int movement_chance = 1;
        if(walked_into == ot_forest || walked_into == ot_forest_water) {
            movement_chance = 3;
        } else if(walked_into == ot_forest_thick) {
            movement_chance = 6;
        } else if(walked_into == ot_river_center) {
            movement_chance = 10;
        }

        if( one_in(movement_chance) && rng(0, 100) < mg.interest ) {
            // TODO: Adjust for monster speed.
            // TODO: Handle moving to adjacent overmaps.
            if( mg.pos.x > mg.target.x) {
                mg.pos.x--;
            }
            if( mg.pos.x < mg.target.x) {
                mg.pos.x++;
            }
            if( mg.pos.y > mg.target.y) {
                mg.pos.y--;
            }
            if( mg.pos.y < mg.target.y) {
                mg.pos.y++;
            }

            // Erase the group at it's old location, add the group with the new location
            tmpzg.insert( std::pair<tripoint, mongroup>( mg.pos, mg ) );
            zg.erase( it++ );
        } else {
            ++it;
        }
    }
    // and now back into the monster group map.
    zg.insert( tmpzg.begin(), tmpzg.end() );


    if(get_option<bool>( "WANDER_SPAWNS" ) ) {
        static const mongroup_id GROUP_ZOMBIE("GROUP_ZOMBIE");

        // Re-absorb zombies into hordes.
        // Scan over monsters outside the player's view and place them back into hordes.
        auto monster_map_it = monster_map.begin();
        while(monster_map_it != monster_map.end()) {
            const auto& p = monster_map_it->first;
            auto& this_monster = monster_map_it->second;

            // Only zombies on z-level 0 may join hordes.
            if( p.z != 0 ) {
                monster_map_it++;
                continue;
            }

            // Check if the monster is a zombie.
            auto& type = *(this_monster.type);
            if(
                !type.species.count(species_id("ZOMBIE")) || // Only add zombies to hordes.
                type.id == mtype_id("mon_jabberwock") || // Jabberwockies are an exception.
                this_monster.has_effect( effect_pet ) || // "Zombie pet" zlaves are, too.
                this_monster.mission_id != -1 // We mustn't delete monsters that are related to missions.
            ) {
                // Don't delete the monster, just increment the iterator.
                monster_map_it++;
                continue;
            }

            // Scan for compatible hordes in this area.
            mongroup *add_to_group = NULL;
            auto group_bucket = zg.equal_range(p);
            std::for_each( group_bucket.first, group_bucket.second,
                [&](std::pair<const tripoint, mongroup> &horde_entry ) {
                mongroup &horde = horde_entry.second;

                // We only absorb zombies into GROUP_ZOMBIE hordes
                if(horde.horde && !horde.monsters.empty() && horde.type == GROUP_ZOMBIE) {
                    add_to_group = &horde;
                }
            });

            // If there is no horde to add the monster to, create one.
            if(add_to_group == NULL) {
                mongroup m(GROUP_ZOMBIE, p.x, p.y, p.z, 1, 0);
                m.horde = true;
                m.monsters.push_back(this_monster);
                m.interest = 0; // Ensures that we will select a new target.
                add_mon_group( m );
            } else {
                add_to_group->monsters.push_back(this_monster);
            }

            // Delete the monster, continue iterating.
            monster_map_it = monster_map.erase(monster_map_it);
        }
    }
}

/**
* @param p location of signal
* @param sig_power - power of signal or max distantion for reaction of zombies
*/
void overmap::signal_hordes( const tripoint &p, const int sig_power)
{
    for( auto &elem : zg ) {
        mongroup &mg = elem.second;
        if( !mg.horde ) {
            continue;
        }
            const int dist = rl_dist( p, mg.pos );
            if( sig_power < dist ) {
                continue;
            }
            // TODO: base this in monster attributes, foremost GOODHEARING.
            const int inter_per_sig_power = 15; //Interest per signal value
            const int min_initial_inter = 30; //Min initial interest for horde
            const int calculated_inter = ( sig_power + 1 - dist ) * inter_per_sig_power; // Calculated interest
            const int roll = rng( 0, mg.interest );
            // Minimum capped calculated interest. Used to give horde enough interest to really investigate the target at start.
            const int min_capped_inter = std::max( min_initial_inter, calculated_inter );
            if( roll < min_capped_inter ) { //Rolling if horde interested in new signal
                // TODO: Z coord for mongroup targets
                const int targ_dist = rl_dist( p, mg.target );
                // TODO: Base this on targ_dist:dist ratio.
                if ( targ_dist < 5 ) { // If signal source already pursued by horde
                    mg.set_target( (mg.target.x + p.x) / 2, (mg.target.y + p.y) / 2 );
                    const int min_inc_inter = 3; // Min interest increase to already targeted source
                    const int inc_roll = rng( min_inc_inter, calculated_inter );
                    mg.inc_interest( inc_roll );
                    add_msg( m_debug, "horde inc interest %d dist %d", inc_roll, dist ) ;
                } else { // New signal source
                    mg.set_target( p.x, p.y );
                    mg.set_interest( min_capped_inter );
                    add_msg( m_debug, "horde set interest %d dist %d", min_capped_inter, dist );
                }
            }
    }
}

void grow_forest_oter_id(oter_id &oid, bool swampy)
{
    if (swampy && ( oid == ot_field || oid == ot_forest ) ) {
        oid = ot_forest_water;
    } else if ( oid == ot_forest ) {
        oid = ot_forest_thick;
    } else if ( oid == ot_field ) {
        oid = ot_forest;
    }
}

void overmap::place_forest()
{
    int forests_placed = 0;
    for (int i = 0; i < settings.num_forests; i++) {
        int forx, fory, fors;
        // try to place this forest
        int tries = 100;
        do {
            // forx and fory determine the epicenter of the forest
            forx = rng(0, OMAPX - 1);
            fory = rng(0, OMAPY - 1);
            // fors determinds its basic size
            fors = rng(settings.forest_size_min, settings.forest_size_max);
            const auto iter = std::find_if(
                cities.begin(),
                cities.end(),
                [&](const city &c) {
                    return
                        // is this city too close?
                        trig_dist(forx, fory, c.x, c.y) - fors / 2 < c.s &&
                        // occasionally accept near a city if we've been failing
                        tries > rng(-1000/(i-forests_placed+1),2);
                }
            );
            if(iter == cities.end()) { // every city was too close
                break;
            }
        } while( tries-- );

        // if we gave up, don't bother trying to place another forest
        if (tries == 0) {
            break;
        }

        forests_placed++;

        int swamps = settings.swamp_maxsize; // How big the swamp may be...
        int x = forx;
        int y = fory;

        // Depending on the size on the forest...
        for (int j = 0; j < fors; j++) {
            int swamp_chance = 0;
            for (int k = -2; k <= 2; k++) {
                for (int l = -2; l <= 2; l++) {
                    if (ter(x + k, y + l, 0) == "forest_water" ||
                        check_ot_type("river", x + k, y + l, 0)) {
                        swamp_chance += settings.swamp_river_influence;
                    }
                }
            }
            bool swampy = false;
            if (swamps > 0 && swamp_chance > 0 && !one_in(swamp_chance) &&
                (ter(x, y, 0) == "forest" || ter(x, y, 0) == "forest_thick" ||
                 ter(x, y, 0) == "field" || one_in( settings.swamp_spread_chance ))) {
                // ...and make a swamp.
                ter(x, y, 0) = oter_id( "forest_water" );
                swampy = true;
                swamps--;
            } else if (swamp_chance == 0) {
                swamps = settings.swamp_maxsize;
            }

            // Place or embiggen forest
            for ( int mx = -1; mx < 2; mx++ ) {
                for ( int my = -1; my < 2; my++ ) {
                    grow_forest_oter_id( ter(x + mx, y + my, 0),
                                         ( mx == 0 && my == 0 ? false : swampy ) );
                }
            }
            // Random walk our forest
            x += rng(-2, 2);
            if (x < 0    ) {
                x = 0;
            }
            if (x > OMAPX) {
                x = OMAPX;
            }
            y += rng(-2, 2);
            if (y < 0    ) {
                y = 0;
            }
            if (y > OMAPY) {
                y = OMAPY;
            }
        }
    }
}

void overmap::place_river(point pa, point pb)
{
    int x = pa.x, y = pa.y;
    do {
        x += rng(-1, 1);
        y += rng(-1, 1);
        if (x < 0) {
            x = 0;
        }
        if (x > OMAPX - 1) {
            x = OMAPX - 1;
        }
        if (y < 0) {
            y = 0;
        }
        if (y > OMAPY - 1) {
            y = OMAPY - 1;
        }
        for (int i = -1; i <= 1; i++) {
            for (int j = -1; j <= 1; j++) {
                if (y + i >= 0 && y + i < OMAPY && x + j >= 0 && x + j < OMAPX) {
                    ter(x + j, y + i, 0) = oter_id( "river_center" );
                }
            }
        }
        if (pb.x > x && (rng(0, int(OMAPX * 1.2) - 1) < pb.x - x ||
                         (rng(0, int(OMAPX * .2) - 1) > pb.x - x &&
                          rng(0, int(OMAPY * .2) - 1) > abs(pb.y - y)))) {
            x++;
        }
        if (pb.x < x && (rng(0, int(OMAPX * 1.2) - 1) < x - pb.x ||
                         (rng(0, int(OMAPX * .2) - 1) > x - pb.x &&
                          rng(0, int(OMAPY * .2) - 1) > abs(pb.y - y)))) {
            x--;
        }
        if (pb.y > y && (rng(0, int(OMAPY * 1.2) - 1) < pb.y - y ||
                         (rng(0, int(OMAPY * .2) - 1) > pb.y - y &&
                          rng(0, int(OMAPX * .2) - 1) > abs(x - pb.x)))) {
            y++;
        }
        if (pb.y < y && (rng(0, int(OMAPY * 1.2) - 1) < y - pb.y ||
                         (rng(0, int(OMAPY * .2) - 1) > y - pb.y &&
                          rng(0, int(OMAPX * .2) - 1) > abs(x - pb.x)))) {
            y--;
        }
        x += rng(-1, 1);
        y += rng(-1, 1);
        if (x < 0) {
            x = 0;
        }
        if (x > OMAPX - 1) {
            x = OMAPX - 2;
        }
        if (y < 0) {
            y = 0;
        }
        if (y > OMAPY - 1) {
            y = OMAPY - 1;
        }
        for (int i = -1; i <= 1; i++) {
            for (int j = -1; j <= 1; j++) {
                // We don't want our riverbanks touching the edge of the map for many reasons
                if( inbounds( x + j, y + i, 0, 1 ) ||
                    // UNLESS, of course, that's where the river is headed!
                    (abs(pb.y - (y + i)) < 4 && abs(pb.x - (x + j)) < 4)) {
                    ter(x + j, y + i, 0) = oter_id( "river_center" );
                }
            }
        }
    } while (pb.x != x || pb.y != y);
}

/*: the root is overmap::place_cities()
20:50 <kevingranade>: which is at overmap.cpp:1355 or so
20:51 <kevingranade>: the key is cs = rng(4, 17), setting the "size" of the city
20:51 <kevingranade>: which is roughly it's radius in overmap tiles
20:52 <kevingranade>: then later overmap::place_mongroups() is called
20:52 <kevingranade>: which creates a mongroup with radius city_size * 2.5 and population city_size * 80
20:53 <kevingranade>: tadaa

spawns happen at... <cue Clue music>
20:56 <kevingranade>: game:pawn_mon() in game.cpp:7380*/
void overmap::place_cities()
{
    int op_city_size = get_option<int>( "CITY_SIZE" );
    if( op_city_size <= 0 ) {
        return;
    }
    int op_city_spacing = get_option<int>( "CITY_SPACING" );

    // spacing dictates how much of the map is covered in cities
    //   city  |  cities  |   size N cities per overmap
    // spacing | % of map |  2  |  4  |  8  |  12 |  16
    //     0   |   ~99    |2025 | 506 | 126 |  56 |  31
    //     1   |    50    |1012 | 253 |  63 |  28 |  15
    //     2   |    25    | 506 | 126 |  31 |  14 |   7
    //     3   |    12    | 253 |  63 |  15 |   7 |   3
    //     4   |     6    | 126 |  31 |   7 |   3 |   1
    //     5   |     3    |  63 |  15 |   3 |   1 |   0
    //     6   |     1    |  31 |   7 |   1 |   0 |   0
    //     7   |     0    |  15 |   3 |   0 |   0 |   0
    //     8   |     0    |   7 |   1 |   0 |   0 |   0

    const double omts_per_overmap = OMAPX * OMAPY;
    const double city_map_coverage_ratio = 1.0/std::pow(2.0, op_city_spacing);
    const double omts_per_city = (op_city_size*2+1) * (op_city_size*2+1) * 3 / 4;

    // how many cities on this overmap?
    const int NUM_CITIES =
        roll_remainder(omts_per_overmap * city_map_coverage_ratio / omts_per_city);

    const string_id<overmap_connection> local_road_id( "local_road" );
    const overmap_connection &local_road( *local_road_id );

    // place a seed for NUM_CITIES cities, and maybe one more
    while ( cities.size() < size_t(NUM_CITIES) ) {
        // randomly make some cities smaller or larger
        int size = rng(op_city_size-1, op_city_size+1);
        if(one_in(3)) {          // 33% tiny
            size = 1;
        } else if (one_in(2)) {  // 33% small
            size = size * 2 / 3;
        } else if (one_in(2)) {  // 17% large
            size = size * 3 / 2;
        } else {                 // 17% huge
            size = size * 2;
        }
        size = std::max(size,1);

        // TODO put cities closer to the edge when they can span overmaps
        // don't draw cities across the edge of the map, they will get clipped
        int cx = rng(size - 1, OMAPX - size);
        int cy = rng(size - 1, OMAPY - size);
        if (ter(cx, cy, 0) == settings.default_oter ) {
            ter(cx, cy, 0) = oter_id( "road_nesw" ); // every city starts with an intersection
            city tmp;
            tmp.x = cx;
            tmp.y = cy;
            tmp.s = size;
            cities.push_back(tmp);

            const auto start_dir = om_direction::random();
            auto cur_dir = start_dir;

            do {
                build_city_street( local_road, point( cx, cy ), size, cur_dir, tmp );
            } while( ( cur_dir = om_direction::turn_right( cur_dir ) ) != start_dir );
        }
    }
}

building_size overmap::find_max_size( const tripoint &center, const building_size &limits ) const
{
    // Open air above and solid rock below is fine
    // Default terrain at the spot is fine
    // Nothing else is
    const auto &tid = get_ter( center );
    building_size ret;
    // @todo Should be a flag or a property, not id comparison
    if( tid != settings.default_oter ) {
        return ret;
    }

    tripoint current = center;
    ret.height = 0;
    static const oter_str_id open_air( "open_air" );
    while( ret.height < limits.height ) {
        current.z++;
        if( get_ter( current ) != open_air ) {
            break;
        }
        ret.height++;
    }
    current.z = center.z;
    ret.depth = 0;
    static const oter_str_id empty_rock( "empty_rock" );
    while( ret.depth < limits.depth ) {
        current.z--;
        if( get_ter( current ) != empty_rock ) {
            break;
        }
        ret.depth++;
    }
    return ret;
}

building_size find_special_size( const overmap_special &sp )
{
    building_size ret;
    for( const overmap_special_terrain &ter : sp.terrains ) {
        const tripoint &p = ter.p;
        if( p.x != 0 || p.y != 0 ) {
            debugmsg( "Tried to add city building %s, but it has a part with non-zero x or y coords (not supported yet)",
                      sp.id.c_str() );
            break;
        }
        ret.height = std::max( p.z, ret.height );
        ret.depth = std::max( -p.z, ret.depth );
    }
    return ret;
}

void overmap::put_building( const tripoint &p, om_direction::type dir, const city &town )
{
    const point offset = om_direction::displace( dir );
    const tripoint building_pos = p + offset;

    const int town_dist = trig_dist( p.x, p.y, town.x, town.y ) / ( town.s > 0 ? town.s : 1 );
    overmap_special_id building_tid = overmap_special_id::NULL_ID();
    for( size_t retries = 10; retries > 0; retries-- ) {
        if( rng( 0, 99 ) > settings.city_spec.shop_radius * town_dist ) {
            building_tid = settings.city_spec.pick_shop();
        } else if( rng( 0, 99 ) > settings.city_spec.park_radius * town_dist ) {
            building_tid = settings.city_spec.pick_park();
        } else {
            building_tid = settings.city_spec.pick_house();
        }
        building_size special_size = find_special_size( building_tid.obj() );
        if( find_max_size( p, special_size ) == special_size ) {
            break;
        }
    }

    if( !building_tid.is_null() ) {
        place_special( building_tid.obj(), building_pos, om_direction::opposite( dir ), town );
    }
}

void overmap::build_city_street( const overmap_connection &connection, const point &p, int cs, om_direction::type dir, const city &town )
{
    int c = cs;
    int croad = cs;

    if( dir == om_direction::type::invalid ) {
        debugmsg( "Invalid road direction." );
        return;
    }

    const auto street_path = lay_out_street( connection, p, dir, cs + 1 );

    if( street_path.nodes.size() <= 1 ) {
        return; // Don't bother.
    }
    // Build the actual street.
    build_connection( connection, street_path, 0 );
    // Grow in the stated direction, sprouting off sub-roads and placing buildings as we go.
    const auto from = std::next( street_path.nodes.begin() );
    const auto to = street_path.nodes.end();

    for( auto iter = from; iter != to; ++iter ) {
        if( !one_in( STREETCHANCE ) ) {
            put_building( { iter->x, iter->y, 0 }, om_direction::turn_left( dir ), town );
        }

        if( !one_in( STREETCHANCE ) ) {
            put_building( { iter->x, iter->y, 0}, om_direction::turn_right( dir ), town );
        }

        --c;

        if( c >= 2 && c < croad - 1 ) {
            croad = c;
            build_city_street( connection, iter->pos(), cs - rng( 1, 3 ), om_direction::turn_left( dir ), town );
            build_city_street( connection, iter->pos(), cs - rng( 1, 3 ), om_direction::turn_right( dir ), town );

            auto &oter = ter( iter->x, iter->y, 0 );
            // TODO Get rid of the hardcoded terrain ids.
            if( one_in( 2 ) && oter->get_line() == 15 && oter->type_is( oter_type_id( "road" ) ) ) {
                oter = oter_id( "road_nesw_manhole" );
            }
        }
    }

    // If we're big, make a right turn at the edge of town.
    // Seems to make little neighborhoods.
    cs -= rng(1, 3);
    if (cs >= 2 && c == 0) {
        const auto &last_node = street_path.nodes.back();
        const auto rnd_dir = om_direction::turn_random( dir );
        build_city_street( connection, last_node.pos(), cs, rnd_dir, town );
        if(one_in(5)) {
            build_city_street( connection, last_node.pos(), cs, om_direction::opposite( rnd_dir ), town );
        }
    }
}

bool overmap::build_lab( int x, int y, int z, int s, bool ice )
{
    std::vector<point> generated_lab;
    const oter_id labt( ice ? "ice_lab" : "lab" );
    const oter_id labt_stairs( labt.id().str() + "_stairs" );
    const oter_id labt_core( labt.id().str() + "_core" );
    const oter_id labt_finale( labt.id().str() + "_finale" );

    ter( x, y, z ) = labt;
    generated_lab.push_back( point( x, y ) );

    // maintain a list of potential new lab maps
    // grows outwards from previously placed lab maps
    std::set<point> candidates;
    candidates.insert( {point( x - 1, y ), point( x + 1, y ), point( x, y - 1 ), point( x, y + 1 )} );
    while( candidates.size() ) {
        auto cand = candidates.begin();
        const int &cx = cand->x;
        const int &cy = cand->y;
        int dist = abs( x - cx ) + abs( y - cy );
        if( dist <= s * 2 ) { // increase radius to compensate for sparser new algorithm
            if( one_in( dist / 2 + 1 ) ) { // odds diminish farther away from the stairs
                ter( cx, cy, z ) = labt;
                generated_lab.push_back( *cand );
                // add new candidates, don't backtrack
                if( ter( cx - 1, cy, z ) != labt && abs( x - cx + 1 ) + abs( y - cy ) > dist ) {
                    candidates.insert( point( cx - 1, cy ) );
                }
                if( ter( cx + 1, cy, z ) != labt && abs( x - cx - 1 ) + abs( y - cy ) > dist ) {
                    candidates.insert( point( cx + 1, cy ) );
                }
                if( ter( cx, cy - 1, z ) != labt && abs( x - cx ) + abs( y - cy + 1 ) > dist ) {
                    candidates.insert( point( cx, cy - 1 ) );
                }
                if( ter( cx, cy + 1, z ) != labt && abs( x - cx ) + abs( y - cy - 1 ) > dist ) {
                    candidates.insert( point( cx, cy + 1 ) );
                }
            }
        }
        candidates.erase( cand );
    }

    bool generate_stairs = true;
    for( auto &elem : generated_lab ) {
        if( ter( elem.x, elem.y, z + 1 ) == labt_stairs ) {
            generate_stairs = false;
        }
    }
    if( generate_stairs && !generated_lab.empty() ) {
        const point p = random_entry( generated_lab );
        ter( p.x, p.y, z + 1 ) = labt_stairs;
    }

    ter( x, y, z ) = labt_core;
    int numstairs = 0;
    if( s > 0 ) { // Build stairs going down
        while( !one_in( 6 ) ) {
            int stairx, stairy;
            int tries = 0;
            do {
                stairx = rng( x - s, x + s );
                stairy = rng( y - s, y + s );
                tries++;
            } while( ter( stairx, stairy, z ) != labt && tries < 15 );
            if( tries < 15 ) {
                ter( stairx, stairy, z ) = labt_stairs;
                numstairs++;
            }
        }
    }
    if( numstairs == 0 ) { // This is the bottom of the lab;  We need a finale
        int finalex, finaley;
        int tries = 0;
        do {
            finalex = rng( x - s, x + s );
            finaley = rng( y - s, y + s );
            tries++;
        } while( tries < 15 && ter( finalex, finaley, z ) != labt
                  && ter( finalex, finaley, z ) != labt_core );
        ter( finalex, finaley, z ) = labt_finale;
    }

    return numstairs > 0;
}

void overmap::build_anthill(int x, int y, int z, int s)
{
    for( auto dir : om_direction::all ) {
        build_tunnel( x, y, z, s - rng(0, 3), dir );
    }

    std::vector<point> queenpoints;
    for (int i = x - s; i <= x + s; i++) {
        for (int j = y - s; j <= y + s; j++) {
            if (check_ot_type("ants", i, j, z)) {
                queenpoints.push_back(point(i, j));
            }
        }
    }
    const point target = random_entry( queenpoints );
    ter(target.x, target.y, z) = oter_id( "ants_queen" );

    // Connect the queen chamber, as it gets placed before polish()
    for( auto dir : om_direction::all ) {
        const point p = point( target.x, target.y ) + om_direction::displace( dir );
        if( check_ot_type( "ants", p.x, p.y, z ) ) {
            auto &neighbor = ter( p.x, p.y, z );
            if( neighbor->has_flag( line_drawing ) ) {
                size_t line = neighbor->get_line();
                line = om_lines::set_segment( line, om_direction::opposite( dir ) );
                if( line != neighbor->get_line() ) {
                    neighbor = neighbor->get_type_id()->get_linear( line );
                }
            }
        }
    }
}

void overmap::build_tunnel( int x, int y, int z, int s, om_direction::type dir )
{
    if (s <= 0) {
        return;
    }

    const oter_id root_id( "ants_isolated" );
    if( check_ot_type( "ants", x, y, z ) && root_id != get_ter( x, y, z )->id ) {
        return;
    }

    ter( x, y, z ) = oter_id( root_id );

    std::vector<om_direction::type> valid;
    valid.reserve( om_direction::size );
    for( auto r : om_direction::all ) {
        const point p = point( x, y ) + om_direction::displace( r );
        if( !check_ot_type( "ants", p.x, p.y, z ) ) {
            valid.push_back( r );
        }
    }

    const oter_id ants_food( "ants_food" );
    const oter_id ants_larvae( "ants_larvae" );
    const point next = s != 1 ? point( x, y ) + om_direction::displace( dir ) : point( -1, -1 );

    for( auto r : valid ) {
        const point p = point( x, y ) + om_direction::displace( r );

        if( p.x != next.x || p.y != next.y ) {
            if (one_in(s * 2)) {
                // Spawn a special chamber
                if (one_in(2)) {
                    ter( p.x, p.y, z ) = ants_food;
                } else {
                    ter( p.x, p.y, z ) = ants_larvae;
                }

                // Connect newly-spawned chamber to this tunnel segment
                auto &oter = ter( x, y, z );
                size_t line = oter->get_line();
                line = om_lines::set_segment( line, r );
                if( line != oter->get_line() ) {
                    oter = oter->get_type_id()->get_linear( line );
                }

            } else if (one_in(5)) {
                // Branch off a side tunnel
                build_tunnel( p.x, p.y, z, s - rng( 0, 3 ), r );
            }
        }
    }
    build_tunnel(next.x, next.y, z, s - 1, dir);
}

bool overmap::build_slimepit( int x, int y, int z, int s )
{
    const oter_id slimepit_down( "slimepit_down" );
    const oter_id slimepit( "slimepit" );

    bool requires_sub = false;
    tripoint origin( x, y, z );
    for( auto p : g->m.points_in_radius( origin, s + z + 1, 0 ) ) {
        int dist = square_dist( x, y, p.x, p.y );
        if( one_in( 2 * dist ) ) {
            chip_rock( p.x, p.y, p.z );
            if( one_in( 8 ) && z > -OVERMAP_DEPTH ) {
                ter( p.x, p.y, p.z ) = slimepit_down;
                requires_sub = true;
            } else {
                ter( p.x, p.y, p.z ) = slimepit;
            }
        }
    }

    return requires_sub;
}

void overmap::build_mine(int x, int y, int z, int s)
{
    bool finale = s <= rng(1, 3);
    const oter_id mine( "mine" );
    const oter_id mine_finale_or_down( finale ? "mine_finale" : "mine_down" );
    const oter_id empty_rock( "empty_rock" );

    int built = 0;
    if (s < 2) {
        s = 2;
    }
    while (built < s) {
        ter(x, y, z) = mine;
        std::vector<point> next;
        for (int i = -1; i <= 1; i += 2) {
            if( ter( x, y + i, z ) == empty_rock ) {
                next.push_back( point(x, y + i) );
            }
            if( ter( x + i, y, z ) == empty_rock ) {
                next.push_back( point(x + i, y) );
            }
        }
        if (next.empty()) { // Dead end!  Go down!
            ter(x, y, z) = mine_finale_or_down;
            return;
        }
        const point p = random_entry( next );
        x = p.x;
        y = p.y;
        built++;
    }
    ter(x, y, z) = mine_finale_or_down;
}

void overmap::place_rifts(int const z)
{
    int num_rifts = rng(0, 2) * rng(0, 2);
    std::vector<point> riftline;
    if (!one_in(4)) {
        num_rifts++;
    }
    const oter_id hellmouth( "hellmouth" );
    const oter_id rift( "rift" );

    for (int n = 0; n < num_rifts; n++) {
        int x = rng(MAX_RIFT_SIZE, OMAPX - MAX_RIFT_SIZE);
        int y = rng(MAX_RIFT_SIZE, OMAPY - MAX_RIFT_SIZE);
        int xdist = rng(MIN_RIFT_SIZE, MAX_RIFT_SIZE),
            ydist = rng(MIN_RIFT_SIZE, MAX_RIFT_SIZE);
        // We use rng(0, 10) as the t-value for this Bresenham Line, because by
        // repeating this twice, we can get a thick line, and a more interesting rift.
        for (int o = 0; o < 3; o++) {
            if (xdist > ydist) {
                riftline = line_to(x - xdist, y - ydist + o, x + xdist, y + ydist, rng(0, 10));
            } else {
                riftline = line_to(x - xdist + o, y - ydist, x + xdist, y + ydist, rng(0, 10));
            }
            for (size_t i = 0; i < riftline.size(); i++) {
                if (i == riftline.size() / 2 && !one_in(3)) {
                    ter(riftline[i].x, riftline[i].y, z) = hellmouth;
                } else {
                    ter(riftline[i].x, riftline[i].y, z) = rift;
                }
            }
        }
    }
}

pf::path overmap::lay_out_connection( const overmap_connection &connection, const point &source, const point &dest, int z ) const
{
    const auto estimate = [&]( const pf::node &cur, const pf::node *prev ) {
        const auto &id( get_ter( cur.x, cur.y, z ) );

        const overmap_connection::subtype *subtype = connection.pick_subtype_for( id );

        if( !subtype ) {
            return pf::rejected;  // No option for this terrain.
        }

        const bool existing = connection.has( id );
        if( existing && id->is_rotatable() && !om_direction::are_parallel( id->get_dir(), static_cast<om_direction::type>( cur.dir ) ) ) {
            return pf::rejected; // Can't intersect.
        }

        if( prev && prev->dir != cur.dir ) { // Direction has changed.
            const auto &prev_id( get_ter( prev->x, prev->y, z ) );
            const overmap_connection::subtype *prev_subtype = connection.pick_subtype_for( prev_id );

            if( !prev_subtype || !prev_subtype->allows_turns() ) {
                return pf::rejected;
            }
        }

        const int dx = dest.x - cur.x;
        const int dy = dest.y - cur.y;
        const int dist = subtype->is_orthogonal() ? std::abs( dx ) + std::abs( dy ) : std::sqrt( dx * dx + dy * dy );
        const int existency_mult = existing ? 1 : 5; // Prefer existing connections.

        return existency_mult * dist + subtype->basic_cost;
    };

    return pf::find_path( source, dest, OMAPX, OMAPY, estimate );
}

pf::path overmap::lay_out_street( const overmap_connection &connection, const point &source, om_direction::type dir, size_t len ) const
{
    const tripoint from( source, 0 );
    // See if we need to make another one "step" further.
    const tripoint en_pos = from + om_direction::displace( dir, len + 1 );
    if( inbounds( en_pos, 1 ) && connection.has( get_ter( en_pos ) ) ) {
        ++len;
    }

    size_t actual_len = 0;

    while( actual_len < len ) {
        const tripoint pos = from + om_direction::displace( dir, actual_len );

        if( !inbounds( pos, 1 ) ) {
            break;  // Don't approach overmap bounds.
        }

        const auto &ter_id( get_ter( pos ) );

        if( ter_id->is_river() || !connection.pick_subtype_for( ter_id ) ) {
            break;
        }

        ++actual_len;

        if( actual_len > 1 && connection.has( ter_id ) ) {
            break;  // Stop here.
        }
    }

    return pf::straight_path( source, static_cast<int>( dir ), actual_len );
}

void overmap::build_connection( const overmap_connection &connection, const pf::path &path, int z )
{
    om_direction::type prev_dir = om_direction::type::invalid;

    for( const auto &node : path.nodes ) {
        const tripoint pos( node.x, node.y, z );
        auto &ter_id( ter( pos ) );
        // @todo Make 'node' support 'om_direction'.
        const om_direction::type new_dir( static_cast<om_direction::type>( node.dir ) );
        const overmap_connection::subtype *subtype = connection.pick_subtype_for( ter_id );

        if( !subtype ) {
            debugmsg( "No suitable subtype of connection \"%s\" found for \"%s\".", connection.id.c_str(), ter_id.id().c_str() );
            return;
        }

        if( subtype->terrain->is_linear() ) {
            size_t new_line = connection.has( ter_id ) ? ter_id->get_line() : 0;

            if( new_dir != om_direction::type::invalid ) {
                new_line = om_lines::set_segment( new_line, new_dir );
            }

            if( prev_dir != om_direction::type::invalid ) {
                new_line = om_lines::set_segment( new_line, om_direction::opposite( prev_dir ) );
            }

            for( const auto dir : om_direction::all ) {
                const tripoint np( pos + om_direction::displace( dir ) );

                if( inbounds( np ) ) {
                    auto &near_id( ter( np ) );

                    if( connection.has( near_id ) ) {
                        if( near_id->is_linear() ) {
                            const size_t near_line = near_id->get_line();

                            if( om_lines::is_straight( near_line ) || om_lines::has_segment( near_line, new_dir ) ) {
                                // Mutual connection.
                                const size_t new_near_line = om_lines::set_segment( near_line, om_direction::opposite( dir ) );
                                near_id = near_id->get_type_id()->get_linear( new_near_line );
                                new_line = om_lines::set_segment( new_line, dir );
                            }
                        } else if( near_id->is_rotatable() && om_direction::are_parallel( dir, near_id->get_dir() ) ) {
                            new_line = om_lines::set_segment( new_line, dir );
                        }
                    }
                } else {
                    // Always connect to outbound tiles.
                    new_line = om_lines::set_segment( new_line, dir );
                }
            }

            if( new_line == om_lines::invalid ) {
                debugmsg( "Invalid path for connection \"%s\".", connection.id.c_str() );
                return;
            }

            ter_id = subtype->terrain->get_linear( new_line );
        } else if( new_dir != om_direction::type::invalid ) {
            ter_id = subtype->terrain->get_rotated( new_dir );
        }

        prev_dir = new_dir;
    }
}

void overmap::build_connection( const point &source, const point &dest, int z, const overmap_connection &connection )
{
    build_connection( connection, lay_out_connection( connection, source, dest, z ), z );
}

void overmap::connect_closest_points( const std::vector<point> &points, int z, const overmap_connection &connection )
{
    if( points.size() == 1 ) {
        return;
    }
    for( size_t i = 0; i < points.size(); ++i ) {
        int closest = -1;
        int k;
        for( size_t j = i + 1; j < points.size(); j++ ) {
            const int distance = trig_dist( points[i].x, points[i].y, points[j].x, points[j].y );
            if( distance < closest || closest < 0) {
                closest = distance;
                k = j;
            }
        }
        if( closest > 0 ) {
            build_connection( points[i], points[k], z, connection );
        }
    }
}

void overmap::polish_river()
{
    for (int x = 0; x < OMAPX; x++) {
        for (int y = 0; y < OMAPY; y++) {
            good_river( x, y, 0 );
        }
    }
}

// Changes neighboring empty rock to partial rock
void overmap::chip_rock(int x, int y, int z)
{
    const oter_id rock( "rock" );
    const oter_id empty_rock( "empty_rock" );

    if( ter( x - 1, y, z ) == empty_rock ) {
        ter( x - 1, y, z ) = rock;
    }

    if( ter( x + 1, y, z ) == empty_rock ) {
        ter( x + 1, y, z ) = rock;
    }

    if( ter( x, y - 1, z ) == empty_rock ) {
        ter( x, y - 1, z ) = rock;
    }

    if( ter( x, y + 1, z ) == empty_rock ) {
        ter( x, y + 1, z ) = rock;
    }
}

bool overmap::check_ot_type(const std::string &otype, int x, int y, int z) const
{
    const oter_id oter = get_ter(x, y, z);
    return is_ot_type(otype, oter);
}

void overmap::good_river(int x, int y, int z)
{
    if( !is_ot_type( "river", get_ter( x, y, z ) ) ) {
        return;
    }
    if((x == 0) || (x == OMAPX-1)) {
        if(!is_river(ter(x, y - 1, z))) {
            ter(x, y, z) = oter_id( "river_north" );
        } else if(!is_river(ter(x, y + 1, z))) {
            ter(x, y, z) = oter_id( "river_south" );
        } else {
            ter(x, y, z) = oter_id( "river_center" );
        }
        return;
    }
    if((y == 0) || (y == OMAPY-1)) {
        if(!is_river(ter(x - 1, y, z))) {
            ter(x, y, z) = oter_id( "river_west" );
        } else if(!is_river(ter(x + 1, y, z))) {
            ter(x, y, z) = oter_id( "river_east" );
        } else {
            ter(x, y, z) = oter_id( "river_center" );
        }
        return;
    }
    if (is_river(ter(x - 1, y, z))) {
        if (is_river(ter(x, y - 1, z))) {
            if (is_river(ter(x, y + 1, z))) {
                if (is_river(ter(x + 1, y, z))) {
                    // River on N, S, E, W;
                    // but we might need to take a "bite" out of the corner
                    if (!is_river(ter(x - 1, y - 1, z))) {
                        ter(x, y, z) = oter_id( "river_c_not_nw" );
                    } else if (!is_river(ter(x + 1, y - 1, z))) {
                        ter(x, y, z) = oter_id( "river_c_not_ne");
                    } else if (!is_river(ter(x - 1, y + 1, z))) {
                        ter(x, y, z) = oter_id( "river_c_not_sw" );
                    } else if (!is_river(ter(x + 1, y + 1, z))) {
                        ter(x, y, z) = oter_id( "river_c_not_se" );
                    } else {
                        ter(x, y, z) = oter_id( "river_center" );
                    }
                } else {
                    ter(x, y, z) = oter_id( "river_east" );
                }
            } else {
                if (is_river(ter(x + 1, y, z))) {
                    ter(x, y, z) = oter_id( "river_south" );
                } else {
                    ter(x, y, z) = oter_id( "river_se" );
                }
            }
        } else {
            if (is_river(ter(x, y + 1, z))) {
                if (is_river(ter(x + 1, y, z))) {
                    ter(x, y, z) = oter_id( "river_north" );
                } else {
                    ter(x, y, z) = oter_id( "river_ne" );
                }
            } else {
                if (is_river(ter(x + 1, y, z))) { // Means it's swampy
                    ter(x, y, z) = oter_id( "forest_water" );
                }
            }
        }
    } else {
        if (is_river(ter(x, y - 1, z))) {
            if (is_river(ter(x, y + 1, z))) {
                if (is_river(ter(x + 1, y, z))) {
                    ter(x, y, z) = oter_id( "river_west" );
                } else { // Should never happen
                    ter(x, y, z) = oter_id( "forest_water" );
                }
            } else {
                if (is_river(ter(x + 1, y, z))) {
                    ter(x, y, z) = oter_id( "river_sw" );
                } else { // Should never happen
                    ter(x, y, z) = oter_id( "forest_water" );
                }
            }
        } else {
            if (is_river(ter(x, y + 1, z))) {
                if (is_river(ter(x + 1, y, z))) {
                    ter(x, y, z) = oter_id( "river_nw" );
                } else { // Should never happen
                    ter(x, y, z) = oter_id( "forest_water" );
                }
            } else { // Should never happen
                ter(x, y, z) = oter_id( "forest_water" );
            }
        }
    }
}

const std::string &om_direction::id( type dir )
{
    static const std::array<std::string, size + 1> ids = {{
       "", "north", "east", "south", "west"
    }};
    if( dir == type::invalid ) {
        debugmsg( "Invalid direction cannot have an id." );
    }
    return ids[static_cast<size_t>( dir ) + 1];
}

const std::string &om_direction::name( type dir )
{
    static const std::array<std::string, size + 1> names = {{
       _( "invalid" ), _( "north" ), _( "east" ), _( "south" ), _( "west" )
    }};
    return names[static_cast<size_t>( dir ) + 1];
}

// new x = (x-c.x)*cos() - (y-c.y)*sin() + c.x
// new y = (x-c.x)*sin() + (y-c.y)*cos() + c.y
// r1x = 0*x - 1*y = -1*y, r1y = 1*x + y*0 = x
// r2x = -1*x - 0*y = -1*x , r2y = x*0 + y*-1 = -1*y
// r3x = x*0 - (-1*y) = y, r3y = x*-1 + y*0 = -1*x
// c=0,0, rot90 = (-y, x); rot180 = (-x, y); rot270 = (y, -x)
/*
    (0,0)(1,0)(2,0) 90 (0,0)(0,1)(0,2)       (-2,0)(-1,0)(0,0)
    (0,1)(1,1)(2,1) -> (-1,0)(-1,1)(-1,2) -> (-2,1)(-1,1)(0,1)
    (0,2)(1,2)(2,2)    (-2,0)(-2,1)(-2,2)    (-2,2)(-1,2)(0,2)
*/

point om_direction::rotate( const point &p, type dir )
{
    switch( dir ) {
        case type::invalid:
            debugmsg( "Invalid overmap rotation (%d).", dir );
            // Intentional fallthrough.
        case type::north:
            break;  // No need to do anything.
        case type::east:
            return point( -p.y, p.x );
        case type::south:
            return point( -p.x, -p.y );
        case type::west:
            return point( p.y, -p.x );
    }
    return p;
}

tripoint om_direction::rotate( const tripoint &p, type dir )
{
    return tripoint( rotate( { p.x, p.y }, dir ), p.z );
}

long om_direction::rotate_symbol( long sym, type dir )
{
    return rotatable_symbols::get( sym, static_cast<int>( dir ) );
}

point om_direction::displace( type dir, int dist )
{
    return rotate( { 0, -dist }, dir );
}

inline om_direction::type rotate_internal( om_direction::type dir, int step )
{
    using namespace om_direction;
    if( dir == type::invalid ) {
        debugmsg( "Can't rotate an invalid overmap rotation." );
        return dir;
    }
    step = step % size;
    if( step < 0 ) {
        step += size;
    }
    return static_cast<type>( ( static_cast<int>( dir ) + step ) % size );
}

om_direction::type om_direction::add( type dir1, type dir2 )
{
    return rotate_internal( dir1, static_cast<int>( dir2 ) );
}

om_direction::type om_direction::turn_left( type dir )
{
    return rotate_internal( dir, -int( size ) / 4 );
}

om_direction::type om_direction::turn_right( type dir )
{
    return rotate_internal( dir, int( size ) / 4 );
}

om_direction::type om_direction::turn_random( type dir )
{
    return rng( 0, 1 ) ? turn_left( dir ) : turn_right( dir );
}

om_direction::type om_direction::opposite( type dir )
{
    return rotate_internal( dir, int( size ) / 2 );
}

om_direction::type om_direction::random()
{
    return static_cast<type>( rng( 0, size - 1 ) );
}

bool om_direction::are_parallel( type dir1, type dir2 )
{
    return dir1 == dir2 || dir1 == opposite( dir2 );
}

om_direction::type overmap::random_special_rotation( const overmap_special &special, const tripoint &p ) const
{
    std::vector<om_direction::type> rotations( om_direction::size );
    const auto first = rotations.begin();
    auto last = first;

    int top_score = 0; // Maximal number of existing connections (roads).
    // Try to find the most suitable rotation: satisfy as many connections as possible with the existing terrain.
    for( auto r : om_direction::all ) {
        int score = 0; // Number of existing connections when rotated by 'r'.
        bool valid = true;

        for( const auto &con : special.connections ) {
            const tripoint rp = p + om_direction::rotate( con.p, r );
            const oter_id &oter = get_ter( rp );

            if( is_ot_type( con.terrain.str(), oter ) ) {
                ++score; // Found another one satisfied connection.
            } else if( !oter || con.existing || !con.connection->pick_subtype_for( oter ) ) {
                valid = false;
                break;
            }
        }

        if( valid && score >= top_score ) {
            if( score > top_score ) {
                top_score = score;
                last = first; // New top score. Forget previous rotations.
            }
            *last = r;
            ++last;
        }

        if( !special.rotatable ) {
            break;
        }
    }
    // Pick first valid rotation at random.
    std::random_shuffle( first, last );
    const auto rotation = find_if( first, last, [&]( om_direction::type r ) {
        for( const auto &elem : special.terrains ) {
            const tripoint rp = p + om_direction::rotate( elem.p, r );
            if( !inbounds( rp, 1 ) || ( rp.z == 0 && !special.can_be_placed_on( get_ter( rp ) ) ) ) {
                return false;
            }
        }
        return true;
    } );

    return rotation != last ? *rotation : om_direction::type::invalid;
}

// checks around the selected point to see if the special can be placed there
void overmap::place_special( const overmap_special &special, const tripoint &p, om_direction::type dir, const city &cit )
{
    assert( p != invalid_tripoint );
    assert( dir != om_direction::type::invalid );

    const bool blob = special.flags.count( "BLOB" ) > 0;

    for( const auto &elem : special.terrains ) {
        const tripoint location = p + om_direction::rotate( elem.p, dir );
        const oter_id tid = elem.terrain->get_rotated( dir );

        ter( location.x, location.y, location.z ) = tid;

        if( blob ) {
            for (int x = -2; x <= 2; x++) {
                for (int y = -2; y <= 2; y++) {
                    auto &cur_ter = ter( location.x + x, location.y + y, location.z );
                    if (one_in(1 + abs(x) + abs(y)) && special.can_be_placed_on(cur_ter)) {
                        cur_ter = tid;
                    }
                }
            }
        }
    }
    // Make connections.
    if( cit ) {
        for( const auto &elem : special.connections ) {
            const tripoint rp( p + om_direction::rotate( elem.p, dir ) );

            if( elem.connection ) {
                build_connection( point( cit.x, cit.y ), point( rp.x, rp.y ), elem.p.z, *elem.connection );
            }
        }
    }
    // Place spawns.
    if( special.spawns.group ) {
        const overmap_special_spawns& spawns = special.spawns;
        const int pop = rng( spawns.population.min, spawns.population.max );
        const int rad = rng( spawns.radius.min, spawns.radius.max );
        add_mon_group(mongroup(spawns.group, p.x * 2, p.y * 2, p.z, rad, pop));
    }
}

std::vector<point> overmap::get_sectors() const
{
    std::vector<point> res;

    res.reserve( ( OMAPX / OMSPEC_FREQ ) * ( OMAPY / OMSPEC_FREQ ) );
    for( int x = 0; x < OMAPX; x += OMSPEC_FREQ ) {
        for( int y = 0; y < OMAPY; y += OMSPEC_FREQ ) {
            res.emplace_back( x, y );
        }
    }
    std::random_shuffle( res.begin(), res.end() );
    return res;
}

bool overmap::place_special_attempt( overmap_special_batch &enabled_specials,
                                     const point &sector, const bool place_optional )
{
    const int x = sector.x;
    const int y = sector.y;

    const tripoint p( rng( x, x + OMSPEC_FREQ - 1 ), rng( y, y + OMSPEC_FREQ - 1 ), 0 );
    const city &nearest_city = get_nearest_city( p );

    std::random_shuffle( enabled_specials.begin(), enabled_specials.end() );
    for( auto iter = enabled_specials.begin(); iter != enabled_specials.end(); ++iter ) {
        const auto &special = *iter->special_details;
        // If we haven't finished placing minimum instances of all specials,
        // skip specials that are at their minimum count already.
        if( !place_optional && iter->instances_placed >= special.occurrences.min ) {
            continue;
        }
        // City check is the fastest => it goes first.
        if( !special.can_belong_to_city( p, nearest_city ) ) {
            continue;
        }
        // See if we can actually place the special there.
        const auto rotation = random_special_rotation( special, p );
        if( rotation == om_direction::type::invalid ) {
            continue;
        }

        place_special( special, p, rotation, nearest_city );

        if( ++iter->instances_placed >= special.occurrences.max ) {
            enabled_specials.erase( iter );
        }

        return true;
    }

    return false;
}

void overmap::place_specials_pass( overmap_special_batch &enabled_specials,
                                   std::vector<point> &sectors, const bool place_optional )
{
    // Walk over sectors in random order, to minimize "clumping".
    std::random_shuffle( sectors.begin(), sectors.end() );
    for( auto it = sectors.begin(); it != sectors.end(); ) {
        const size_t attempts = 10;
        bool placed = false;
        for( size_t i = 0; i < attempts; ++i ) {
            if( place_special_attempt( enabled_specials, *it, place_optional ) ) {
                placed = true;
                it = sectors.erase( it );
                if( enabled_specials.empty() ) {
                    return; // Job done. Bail out.
                }
                break;
            }
        }

        if( !placed ) {
            it++;
        }
    }
}

// Split map into sections, iterate through sections iterate through specials,
// check if special is valid  pick & place special.
// When a sector is populated it's removed from the list,
// and when a special reaches max instances it is also removed.
void overmap::place_specials( overmap_special_batch &enabled_specials )
{

    for( auto iter = enabled_specials.begin(); iter != enabled_specials.end(); ) {
        if( iter->special_details->flags.count( "UNIQUE" ) > 0 ) {
            const int min = iter->special_details->occurrences.min;
            const int max = iter->special_details->occurrences.max;

            if( x_in_y( min, max) ) {
                // Min and max are overloaded to be the chance of occurrence,
                // so reset intances placed to one short of max so we don't place several.
                iter->instances_placed = max - 1;
            } else {
                iter = enabled_specials.erase( iter );
                continue;
            }
        }
        ++iter;
    }
    // Bail out early if we have nothing to place.
    if( enabled_specials.empty() ) {
        return;
    }
    std::vector<point> sectors = get_sectors();

    // First insure that all minimum instance counts are met.
    place_specials_pass( enabled_specials, sectors, false );
    if( std::any_of( enabled_specials.begin(), enabled_specials.end(),
                     []( overmap_special_placement placement ) {
                         return placement.instances_placed <
                                placement.special_details->occurrences.min;
                     } ) ) {
        // Randomly select from among the nearest uninitialized overmap positions.
        int previous_distance = 0;
        std::vector<point> nearest_candidates;
        // Since this starts at enabled_specials::origin, it will only place new overmaps
        // in the 5x5 area surrounding the initial overmap, bounding the amount of work we will do.
        for( point candidate_addr : closest_points_first( 2, enabled_specials.get_origin() ) ) {
            if( !overmap_buffer.has( candidate_addr.x, candidate_addr.y ) ) {
                int current_distance = square_dist( pos().x, pos().y,
                                                    candidate_addr.x, candidate_addr.y );
                if( nearest_candidates.empty() || current_distance == previous_distance ) {
                    nearest_candidates.push_back( candidate_addr );
                    previous_distance = current_distance;
                } else {
                    break;
                }
            }
        }
        if( !nearest_candidates.empty() ) {
            std::random_shuffle( nearest_candidates.begin(), nearest_candidates.end() );
            point new_om_addr = nearest_candidates.front();
            overmap_buffer.create_custom_overmap( new_om_addr.x, new_om_addr.y, enabled_specials );
        } else {
            add_msg( _( "Unable to place all configured specials, some missions may fail to initialize." ) );
        }
    }
    // Then fill in non-mandatory specials.
    place_specials_pass( enabled_specials, sectors, true );
}

void overmap::place_mongroups()
{
    // Cities are full of zombies
    for( auto &elem : cities ) {
        if( get_option<bool>( "WANDER_SPAWNS" ) ) {
            if( !one_in( 16 ) || elem.s > 5 ) {
                mongroup m( mongroup_id( "GROUP_ZOMBIE" ), ( elem.x * 2 ), ( elem.y * 2 ), 0, int( elem.s * 2.5 ),
                            elem.s * 80 );
//                m.set_target( zg.back().posx, zg.back().posy );
                m.horde = true;
                m.wander(*this);
                add_mon_group( m );
            }
        }
    }

    if (!get_option<bool>( "CLASSIC_ZOMBIES" ) ) {
        // Figure out where swamps are, and place swamp monsters
        for (int x = 3; x < OMAPX - 3; x += 7) {
            for (int y = 3; y < OMAPY - 3; y += 7) {
                int swamp_count = 0;
                for (int sx = x - 3; sx <= x + 3; sx++) {
                    for (int sy = y - 3; sy <= y + 3; sy++) {
                        if (ter(sx, sy, 0) == "forest_water") {
                            swamp_count += 2;
                        }
                    }
                }
                if (swamp_count >= 25)
                    add_mon_group(mongroup( mongroup_id( "GROUP_SWAMP" ), x * 2, y * 2, 0, 3,
                                          rng(swamp_count * 8, swamp_count * 25)));
            }
        }
    }

    if (!get_option<bool>( "CLASSIC_ZOMBIES" ) ) {
        // Figure out where rivers are, and place swamp monsters
        for (int x = 3; x < OMAPX - 3; x += 7) {
            for (int y = 3; y < OMAPY - 3; y += 7) {
                int river_count = 0;
                for (int sx = x - 3; sx <= x + 3; sx++) {
                    for (int sy = y - 3; sy <= y + 3; sy++) {
                        if (is_river(ter(sx, sy, 0))) {
                            river_count++;
                        }
                    }
                }
                if (river_count >= 25)
                    add_mon_group(mongroup( mongroup_id( "GROUP_RIVER" ), x * 2, y * 2, 0, 3,
                                          rng(river_count * 8, river_count * 25)));
            }
        }
    }

    if (!get_option<bool>( "CLASSIC_ZOMBIES" ) ) {
        // Place the "put me anywhere" groups
        int numgroups = rng(0, 3);
        for (int i = 0; i < numgroups; i++) {
            add_mon_group(mongroup( mongroup_id( "GROUP_WORM" ), rng(0, OMAPX * 2 - 1), rng(0, OMAPY * 2 - 1), 0,
                         rng(20, 40), rng(30, 50)));
        }
    }
}

point overmap::global_base_point() const
{
    return point( loc.x * OMAPX, loc.y * OMAPY );
}

void overmap::place_radios()
{
    std::string message;
    for (int i = 0; i < OMAPX; i++) {
        for (int j = 0; j < OMAPY; j++) {
            if (ter(i, j, 0) == "radio_tower") {
                int choice = rng(0, 2);
                switch(choice) {
                case 0:
                    message = string_format(_("This is emergency broadcast station %d%d.\
  Please proceed quickly and calmly to your designated evacuation point."), i, j);
                    radios.push_back(radio_tower(i * 2, j * 2, rng(RADIO_MIN_STRENGTH, RADIO_MAX_STRENGTH), message));
                    break;
                case 1:
                    radios.push_back(radio_tower(i * 2, j * 2, rng(RADIO_MIN_STRENGTH, RADIO_MAX_STRENGTH),
                                                 _("Head West.  All survivors, head West.  Help is waiting.")));
                    break;
                case 2:
                    radios.push_back(radio_tower(i * 2, j * 2, rng(RADIO_MIN_STRENGTH, RADIO_MAX_STRENGTH), "",
                                                 WEATHER_RADIO));
                    break;
                }
            } else if (ter(i, j, 0) == "lmoe") {
                message = string_format(_("This is automated emergency shelter beacon %d%d.\
  Supplies, amenities and shelter are stocked."), i, j);
                radios.push_back(radio_tower(i * 2, j * 2, rng(RADIO_MIN_STRENGTH, RADIO_MAX_STRENGTH) / 2,
                                             message));
            } else if (ter(i, j, 0) == "fema_entrance") {
                message = string_format(_("This is FEMA camp %d%d.\
  Supplies are limited, please bring supplemental food, water, and bedding.\
  This is FEMA camp %d%d.  A designated long-term emergency shelter."), i, j, i, j);
                radios.push_back(radio_tower(i * 2, j * 2, rng(RADIO_MIN_STRENGTH, RADIO_MAX_STRENGTH), message));
            }
        }
    }
}

void overmap::open( overmap_special_batch &enabled_specials )
{
    std::string const plrfilename = overmapbuffer::player_filename(loc.x, loc.y);
    std::string const terfilename = overmapbuffer::terrain_filename(loc.x, loc.y);

    using namespace std::placeholders;
    if( read_from_file_optional( terfilename, std::bind( &overmap::unserialize, this, _1 ) ) ) {
        read_from_file_optional( plrfilename, std::bind( &overmap::unserialize_view, this, _1 ) );
    } else { // No map exists!  Prepare neighbors, and generate one.
        std::vector<const overmap*> pointers;
        // Fetch south and north
        for (int i = -1; i <= 1; i += 2) {
            pointers.push_back(overmap_buffer.get_existing(loc.x, loc.y+i));
        }
        // Fetch east and west
        for (int i = -1; i <= 1; i += 2) {
            pointers.push_back(overmap_buffer.get_existing(loc.x+i, loc.y));
        }

        // pointers looks like (north, south, west, east)
        generate( pointers[0], pointers[3], pointers[1], pointers[2], enabled_specials );
    }
}

// Note: this may throw io errors from std::ofstream
void overmap::save() const
{
    std::string const plrfilename = overmapbuffer::player_filename(loc.x, loc.y);
    std::string const terfilename = overmapbuffer::terrain_filename(loc.x, loc.y);

    ofstream_wrapper fout_player( plrfilename );
    serialize_view( fout_player );
    fout_player.close();

    ofstream_wrapper_exclusive fout_terrain( terfilename );
    serialize( fout_terrain );
    fout_terrain.close();
}


//////////////////////////

void groundcover_extra::finalize()   // fixme return bool for failure
{
    default_ter = ter_id( default_ter_str );

    ter_furn_id tf_id;
    int wtotal = 0;
    int btotal = 0;

    for ( std::map<std::string, double>::const_iterator it = percent_str.begin();
          it != percent_str.end(); ++it ) {
        tf_id.ter = t_null;
        tf_id.furn = f_null;
        if ( it->second < 0.0001 ) {
            continue;
        }
        const ter_str_id tid( it->first );
        const furn_str_id fid( it->first );
        if( tid.is_valid() ) {
            tf_id.ter = tid.id();
        } else if( fid.is_valid() ) {
            tf_id.furn = fid.id();
        } else {
            debugmsg("No clue what '%s' is! No such terrain or furniture", it->first.c_str() );
            continue;
        }
        wtotal += (int)(it->second * 10000.0);
        weightlist[ wtotal ] = tf_id;
    }

    for ( std::map<std::string, double>::const_iterator it = boosted_percent_str.begin();
          it != boosted_percent_str.end(); ++it ) {
        tf_id.ter = t_null;
        tf_id.furn = f_null;
        if ( it->second < 0.0001 ) {
            continue;
        }
        const ter_str_id tid( it->first );
        const furn_str_id fid( it->first );

        if( tid.is_valid() ) {
            tf_id.ter = tid.id();
        } else if( fid.is_valid() ) {
            tf_id.furn = fid.id();
        } else {
            debugmsg("No clue what '%s' is! No such terrain or furniture", it->first.c_str() );
            continue;
        }
        btotal += (int)(it->second * 10000.0);
        boosted_weightlist[ btotal ] = tf_id;
    }

    if ( wtotal > 1000000 ) {
        debugmsg("plant coverage total exceeds 100%%");
    }
    if ( btotal > 1000000 ) {
        debugmsg("boosted plant coverage total exceeds 100%%");
    }

    tf_id.furn = f_null;
    tf_id.ter = default_ter;
    weightlist[ 1000000 ] = tf_id;
    boosted_weightlist[ 1000000 ] = tf_id;

    percent_str.clear();
    boosted_percent_str.clear();
}

ter_furn_id groundcover_extra::pick( bool boosted ) const
{
    if ( boosted ) {
        return boosted_weightlist.lower_bound( rng( 0, 1000000 ) )->second;
    }
    return weightlist.lower_bound( rng( 0, 1000000 ) )->second;
}

void regional_settings::finalize()
{
    if( default_groundcover_str != nullptr ) {
        for( const auto &pr : *default_groundcover_str ) {
            default_groundcover.add( pr.obj.id(), pr.weight );
        }

<<<<<<< HEAD
        default_groundcover.primary = primary.id();
        default_groundcover.secondary = secondary.id();
        field_coverage.finalize();
=======
        field_coverage.setup();
>>>>>>> 3f6775fe
        default_groundcover_str.reset();
        city_spec.finalize();
        get_options().add_value("DEFAULT_REGION", id );
    }
}

void overmap::add_mon_group(const mongroup &group)
{
    // Monster groups: the old system had large groups (radius > 1),
    // the new system transforms them into groups of radius 1, this also
    // makes the diffuse setting obsolete (as it only controls how the radius
    // is interpreted) - it's only used when adding monster groups with function.
    if( group.radius == 1 ) {
        zg.insert(std::pair<tripoint, mongroup>( group.pos, group ) );
        return;
    }
    // diffuse groups use a circular area, non-diffuse groups use a rectangular area
    const int rad = std::max<int>( 0, group.radius );
    const double total_area = group.diffuse ? std::pow( rad + 1, 2 ) : ( rad * rad * M_PI + 1 );
    const double pop = std::max<int>( 0, group.population );
    int xpop = 0;
    for( int x = -rad; x <= rad; x++ ) {
        for( int y = -rad; y <= rad; y++ ) {
            const int dist = group.diffuse ? square_dist( x, y, 0, 0 ) : trig_dist( x, y, 0, 0 );
            if( dist > rad ) {
                continue;
            }
            // Population on a single submap, *not* a integer
            double pop_here;
            if( rad == 0 ) {
                pop_here = pop;
            } else if( group.diffuse ) {
                pop_here = pop / total_area;
            } else {
                // non-diffuse groups are more dense towards the center.
                pop_here = ( 1.0 - static_cast<double>( dist ) / rad ) * pop / total_area;
            }
            if( pop_here > pop || pop_here < 0 ) {
                DebugLog( D_ERROR, D_GAME ) << group.type.str() << ": invalid population here: " << pop_here;
            }
            int p = std::max( 0, static_cast<int>(std::floor( pop_here )) );
            if( pop_here - p != 0 ) {
                // in case the population is something like 0.2, randomly add a
                // single population unit, this *should* on average give the correct
                // total population.
                const int mod = static_cast<int>(10000.0 * ( pop_here - p ));
                if( x_in_y( mod, 10000 ) ) {
                    p++;
                }
            }
            if( p == 0 ) {
                continue;
            }
            // Exact copy to keep all important values, only change what's needed
            // for a single-submap group.
            mongroup tmp( group );
            tmp.radius = 1;
            tmp.pos.x += x;
            tmp.pos.y += y;
            tmp.population = p;
            // This *can* create groups outside of the area of this overmap.
            // As this function is called during generating the overmap, the
            // neighboring overmaps might not have been generated and one can't access
            // them through the overmapbuffer as this would trigger generating them.
            // This would in turn to lead to a call to this function again.
            // To avoid this, the overmapbufer checks the monster groups when loading
            // an overmap and moves groups with out-of-bounds position to another overmap.
            add_mon_group( tmp );
            xpop += tmp.population;
        }
    }
    DebugLog( D_ERROR, D_GAME ) << group.type.str() << ": " << group.population << " => " << xpop;
}

void overmap::for_each_npc( const std::function<void( npc & )> callback )
{
    for( auto &guy : npcs ) {
        callback( *guy );
    }
}

void overmap::for_each_npc( const std::function<void( const npc & )> callback ) const
{
    for( auto &guy : npcs ) {
        callback( *guy );
    }
}

std::shared_ptr<npc> overmap::find_npc( const int id ) const
{
    for( const auto &guy : npcs ) {
        if( guy->getID() == id ) {
            return guy;
        }
    }
    return nullptr;
}

void city_settings::finalize()
{
    houses.finalize();
    shops.finalize();
    parks.finalize();
}

building_size building_size::max( const building_size &a, const building_size &b )
{
    return building_size{ std::max( a.height, b.height ), std::max( a.depth, b.depth ) };
}

void building_bin::add( const overmap_special_id &building, int weight )
{
    if( finalized ) {
        debugmsg( "Tried to add special %s to a finalized building bin", building.c_str() );
        return;
    }

    unfinalized_buildings[ building ] = weight;
}

overmap_special_id building_bin::pick() const
{
    overmap_special_id null_special( "null" );
    if( !finalized ) {
        debugmsg( "Tried to pick a special out of a non-finalized bin" );
        return null_special;
    }

    return *buildings.pick();
}

void building_bin::clear()
{
    finalized = false;
    buildings.clear();
    unfinalized_buildings.clear();
}

void building_bin::finalize()
{
    if( finalized ) {
        debugmsg( "Tried to finalize a finalized bin (that's a code-side error which can't be fixed with jsons)" );
        return;
    }
    if( unfinalized_buildings.empty() ) {
        debugmsg( "There must be at least one house, shop, and park for each regional map setting used." );
        return;
    }

    for( const std::pair<overmap_special_id, int> &pr : unfinalized_buildings ) {
        bool skip = false;
        overmap_special_id current_id = pr.first;
        if( !current_id.is_valid() ) {
            // First, try to convert oter to special
            string_id<oter_type_t> converted_id( pr.first.str() );
            if( !converted_id.is_valid() ) {
                debugmsg( "Tried to add city building %s, but it is neither a special nor a terrain type", pr.first.c_str() );
                continue;
            }
            current_id = overmap_specials::create_building_from( converted_id );
        }
        const overmap_special &cur_special = current_id.obj();
        for( const overmap_special_terrain &ter : cur_special.terrains ) {
            const tripoint &p = ter.p;
            if( p.x != 0 || p.y != 0 ) {
                debugmsg( "Tried to add city building %s, but it has a part with non-zero x or y coords (not supported yet)",
                          current_id.c_str() );
                skip = true;
                break;
            }
        }
        if( skip ) {
            continue;
        }
        buildings.add( current_id, pr.second );
    }

    finalized = true;
}

overmap_special_id overmap_specials::create_building_from( const string_id<oter_type_t> &base )
{
    overmap_special new_special;
    new_special.id = overmap_special_id( "FakeSpecial_" + base.str() );
    overmap_special_terrain ter;
    ter.terrain = base.obj().get_first().id();
    new_special.terrains.push_back( ter );
    return specials.insert( new_special ).id;
}

const tripoint overmap::invalid_tripoint = tripoint(INT_MIN, INT_MIN, INT_MIN);<|MERGE_RESOLUTION|>--- conflicted
+++ resolved
@@ -177,17 +177,6 @@
     { "LINEAR",         line_drawing   }
 };
 
-<<<<<<< HEAD
-/*
- * Temporary container id_or_id. Stores str for delayed lookup and conversion.
- */
-struct sid_or_sid {
-   std::string primary_str;   // 32
-   std::string secondary_str; // 64
-   int chance;                // 68
-   sid_or_sid(const std::string & s1, const int i, const::std::string s2) : primary_str(s1), secondary_str(s2), chance(i) { }
-};
-
 template<>
 const overmap_special &overmap_special_id::obj() const
 {
@@ -200,8 +189,6 @@
     return specials.is_valid( *this );
 }
 
-=======
->>>>>>> 3f6775fe
 city::city( int const X, int const Y, int const S)
 : x (X)
 , y (Y)
@@ -4647,13 +4634,7 @@
             default_groundcover.add( pr.obj.id(), pr.weight );
         }
 
-<<<<<<< HEAD
-        default_groundcover.primary = primary.id();
-        default_groundcover.secondary = secondary.id();
         field_coverage.finalize();
-=======
-        field_coverage.setup();
->>>>>>> 3f6775fe
         default_groundcover_str.reset();
         city_spec.finalize();
         get_options().add_value("DEFAULT_REGION", id );
