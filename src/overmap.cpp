#include "cube_direction.h" // IWYU pragma: associated
#include "omdata.h" // IWYU pragma: associated
#include "overmap.h" // IWYU pragma: associated

#include <algorithm>
#include <cmath>
#include <cstring>
#include <exception>
#include <memory>
#include <numeric>
#include <optional>
#include <ostream>
#include <set>
#include <unordered_set>
#include <vector>

#include "all_enum_values.h"
#include "auto_note.h"
#include "avatar.h"
#include "assign.h"
#include "cached_options.h"
#include "cata_assert.h"
#include "cata_utility.h"
#include "cata_views.h"
#include "catacharset.h"
#include "character_id.h"
#include "coordinates.h"
#include "cuboid_rectangle.h"
#include "debug.h"
#include "distribution.h"
#include "effect_on_condition.h"
#include "flood_fill.h"
#include "game.h"
#include "generic_factory.h"
#include "json.h"
#include "line.h"
#include "map_iterator.h"
#include "mapbuffer.h"
#include "mapgen.h"
#include "mapgen_functions.h"
#include "messages.h"
#include "mongroup.h"
#include "monster.h"
#include "mtype.h"
#include "npc.h"
#include "options.h"
#include "output.h"
#include "overmap_connection.h"
#include "overmap_location.h"
#include "overmap_noise.h"
#include "overmap_types.h"
#include "overmapbuffer.h"
#include "path_info.h"
#include "regional_settings.h"
#include "rng.h"
#include "rotatable_symbols.h"
#include "sets_intersect.h"
#include "simple_pathfinding.h"
#include "string_formatter.h"
#include "text_snippets.h"
#include "translations.h"

static const mongroup_id GROUP_NEMESIS( "GROUP_NEMESIS" );
static const mongroup_id GROUP_RIVER( "GROUP_RIVER" );
static const mongroup_id GROUP_SUBWAY_CITY( "GROUP_SUBWAY_CITY" );
static const mongroup_id GROUP_SWAMP( "GROUP_SWAMP" );
static const mongroup_id GROUP_WORM( "GROUP_WORM" );
static const mongroup_id GROUP_ZOMBIE( "GROUP_ZOMBIE" );

static const oter_str_id oter_central_lab( "central_lab" );
static const oter_str_id oter_central_lab_core( "central_lab_core" );
static const oter_str_id oter_central_lab_train_depot( "central_lab_train_depot" );
static const oter_str_id oter_city_center( "city_center" );
static const oter_str_id oter_empty_rock( "empty_rock" );
static const oter_str_id oter_field( "field" );
static const oter_str_id oter_forest( "forest" );
static const oter_str_id oter_forest_thick( "forest_thick" );
static const oter_str_id oter_forest_water( "forest_water" );
static const oter_str_id oter_ice_lab( "ice_lab" );
static const oter_str_id oter_ice_lab_core( "ice_lab_core" );
static const oter_str_id oter_lab( "lab" );
static const oter_str_id oter_lab_core( "lab_core" );
static const oter_str_id oter_lab_escape_cells( "lab_escape_cells" );
static const oter_str_id oter_lab_escape_entrance( "lab_escape_entrance" );
static const oter_str_id oter_lab_train_depot( "lab_train_depot" );
static const oter_str_id oter_open_air( "open_air" );
static const oter_str_id oter_river_c_not_ne( "river_c_not_ne" );
static const oter_str_id oter_river_c_not_nw( "river_c_not_nw" );
static const oter_str_id oter_river_c_not_se( "river_c_not_se" );
static const oter_str_id oter_river_c_not_sw( "river_c_not_sw" );
static const oter_str_id oter_river_center( "river_center" );
static const oter_str_id oter_river_east( "river_east" );
static const oter_str_id oter_river_ne( "river_ne" );
static const oter_str_id oter_river_north( "river_north" );
static const oter_str_id oter_river_nw( "river_nw" );
static const oter_str_id oter_river_se( "river_se" );
static const oter_str_id oter_river_south( "river_south" );
static const oter_str_id oter_river_sw( "river_sw" );
static const oter_str_id oter_river_west( "river_west" );
static const oter_str_id oter_road_nesw( "road_nesw" );
static const oter_str_id oter_road_nesw_manhole( "road_nesw_manhole" );
static const oter_str_id oter_sewer_end_north( "sewer_end_north" );
static const oter_str_id oter_sewer_isolated( "sewer_isolated" );
static const oter_str_id oter_sewer_sub_station( "sewer_sub_station" );
static const oter_str_id oter_solid_earth( "solid_earth" );
static const oter_str_id oter_subway_end_north( "subway_end_north" );
static const oter_str_id oter_subway_isolated( "subway_isolated" );
static const oter_str_id oter_underground_sub_station( "underground_sub_station" );

static const oter_type_str_id oter_type_ants_queen( "ants_queen" );
static const oter_type_str_id oter_type_bridge( "bridge" );
static const oter_type_str_id oter_type_central_lab_core( "central_lab_core" );
static const oter_type_str_id oter_type_central_lab_stairs( "central_lab_stairs" );
static const oter_type_str_id oter_type_empty_rock( "empty_rock" );
static const oter_type_str_id oter_type_field( "field" );
static const oter_type_str_id oter_type_forest( "forest" );
static const oter_type_str_id oter_type_forest_thick( "forest_thick" );
static const oter_type_str_id oter_type_forest_water( "forest_water" );
static const oter_type_str_id oter_type_ice_lab_core( "ice_lab_core" );
static const oter_type_str_id oter_type_ice_lab_stairs( "ice_lab_stairs" );
static const oter_type_str_id oter_type_lab_core( "lab_core" );
static const oter_type_str_id oter_type_lab_stairs( "lab_stairs" );
static const oter_type_str_id oter_type_microlab_sub_connector( "microlab_sub_connector" );
static const oter_type_str_id oter_type_railroad_bridge( "railroad_bridge" );
static const oter_type_str_id oter_type_road( "road" );
static const oter_type_str_id oter_type_road_nesw_manhole( "road_nesw_manhole" );
static const oter_type_str_id oter_type_sewer_connector( "sewer_connector" );
static const oter_type_str_id oter_type_slimepit_bottom( "slimepit_bottom" );
static const oter_type_str_id oter_type_slimepit_down( "slimepit_down" );
static const oter_type_str_id oter_type_solid_earth( "solid_earth" );
static const oter_type_str_id oter_type_sub_station( "sub_station" );

static const overmap_connection_id overmap_connection_forest_trail( "forest_trail" );
static const overmap_connection_id overmap_connection_local_railroad( "local_railroad" );
static const overmap_connection_id overmap_connection_local_road( "local_road" );
static const overmap_connection_id overmap_connection_sewer_tunnel( "sewer_tunnel" );
static const overmap_connection_id overmap_connection_subway_tunnel( "subway_tunnel" );

static const overmap_location_id overmap_location_land( "land" );
static const overmap_location_id overmap_location_swamp( "swamp" );

static const species_id species_ZOMBIE( "ZOMBIE" );

class map_extra;

#define dbg(x) DebugLog((x),D_MAP_GEN) << __FILE__ << ":" << __LINE__ << ": "

static constexpr int BUILDINGCHANCE = 4;
static constexpr int MIN_GOO_SIZE = 1;
static constexpr int MAX_GOO_SIZE = 2;

using oter_type_id = int_id<oter_type_t>;
using oter_type_str_id = string_id<oter_type_t>;

////////////////
static oter_id ot_null;

const oter_type_t oter_type_t::null_type{};

namespace io
{

template<>
std::string enum_to_string<overmap_special_subtype>( overmap_special_subtype data )
{
    switch( data ) {
        // *INDENT-OFF*
        case overmap_special_subtype::fixed: return "fixed";
        case overmap_special_subtype::mutable_: return "mutable";
        // *INDENT-ON*
        case overmap_special_subtype::last:
            break;
    }
    cata_fatal( "Invalid overmap_special_subtype" );
}

template<>
std::string enum_to_string<om_direction::type>( om_direction::type d )
{
    switch( d ) {
        // *INDENT-OFF*
        case om_direction::type::north: return "north";
        case om_direction::type::east: return "east";
        case om_direction::type::south: return "south";
        case om_direction::type::west: return "west";
        // *INDENT-ON*
        case om_direction::type::invalid:
        case om_direction::type::last:
            break;
    }
    cata_fatal( "Invalid om_direction" );
}

template<>
std::string enum_to_string<cube_direction>( cube_direction data )
{
    switch( data ) {
        // *INDENT-OFF*
        case cube_direction::north: return "north";
        case cube_direction::east: return "east";
        case cube_direction::south: return "south";
        case cube_direction::west: return "west";
        case cube_direction::above: return "above";
        case cube_direction::below: return "below";
        // *INDENT-ON*
        case cube_direction::last:
            break;
    }
    cata_fatal( "Invalid cube_direction" );
}

} // namespace io

namespace om_lines
{

struct type {
    uint32_t symbol;
    size_t mapgen;
    MULTITILE_TYPE subtile;
    int rotation;
    std::string suffix;
};

static const std::array<std::string, 5> mapgen_suffixes = {{
        "_straight", "_curved", "_end", "_tee", "_four_way"
    }
};

static const std::array < type, 1 + om_direction::bits > all = {{
        { UTF8_getch( LINE_XXXX_S ), 4, unconnected,  0, "_isolated"  }, // 0  ----
        { UTF8_getch( LINE_XOXO_S ), 2, end_piece,    2, "_end_south" }, // 1  ---n
        { UTF8_getch( LINE_OXOX_S ), 2, end_piece,    1, "_end_west"  }, // 2  --e-
        { UTF8_getch( LINE_XXOO_S ), 1, corner,       1, "_ne"        }, // 3  --en
        { UTF8_getch( LINE_XOXO_S ), 2, end_piece,    0, "_end_north" }, // 4  -s--
        { UTF8_getch( LINE_XOXO_S ), 0, edge,         0, "_ns"        }, // 5  -s-n
        { UTF8_getch( LINE_OXXO_S ), 1, corner,       0, "_es"        }, // 6  -se-
        { UTF8_getch( LINE_XXXO_S ), 3, t_connection, 1, "_nes"       }, // 7  -sen
        { UTF8_getch( LINE_OXOX_S ), 2, end_piece,    3, "_end_east"  }, // 8  w---
        { UTF8_getch( LINE_XOOX_S ), 1, corner,       2, "_wn"        }, // 9  w--n
        { UTF8_getch( LINE_OXOX_S ), 0, edge,         1, "_ew"        }, // 10 w-e-
        { UTF8_getch( LINE_XXOX_S ), 3, t_connection, 2, "_new"       }, // 11 w-en
        { UTF8_getch( LINE_OOXX_S ), 1, corner,       3, "_sw"        }, // 12 ws--
        { UTF8_getch( LINE_XOXX_S ), 3, t_connection, 3, "_nsw"       }, // 13 ws-n
        { UTF8_getch( LINE_OXXX_S ), 3, t_connection, 0, "_esw"       }, // 14 wse-
        { UTF8_getch( LINE_XXXX_S ), 4, center,       0, "_nesw"      }  // 15 wsen
    }
};

static const size_t size = all.size();
static const size_t invalid = 0;

static constexpr size_t rotate( size_t line, om_direction::type dir )
{
    if( dir == om_direction::type::invalid ) {
        return line;
    }
    // Bitwise rotation to the left.
    return ( ( line << static_cast<size_t>( dir ) ) |
             ( line >> ( om_direction::size - static_cast<size_t>( dir ) ) ) ) & om_direction::bits;
}

static constexpr size_t set_segment( size_t line, om_direction::type dir )
{
    if( dir == om_direction::type::invalid ) {
        return line;
    }
    return line | 1 << static_cast<int>( dir );
}

static constexpr bool has_segment( size_t line, om_direction::type dir )
{
    if( dir == om_direction::type::invalid ) {
        return false;
    }
    return static_cast<bool>( line & 1 << static_cast<int>( dir ) );
}

static constexpr bool is_straight( size_t line )
{
    return line == 1
           || line == 2
           || line == 4
           || line == 5
           || line == 8
           || line == 10;
}

static size_t from_dir( om_direction::type dir )
{
    switch( dir ) {
        case om_direction::type::north:
        case om_direction::type::south:
            return 5;  // ns;
        case om_direction::type::east:
        case om_direction::type::west:
            return 10; // ew
        case om_direction::type::invalid:
        case om_direction::type::last:
            debugmsg( "Can't retrieve a line from the invalid direction." );
    }

    return 0;
}

} // namespace om_lines

//const regional_settings default_region_settings;
t_regional_settings_map region_settings_map;

namespace
{

generic_factory<overmap_land_use_code> land_use_codes( "overmap land use codes" );
generic_factory<oter_type_t> terrain_types( "overmap terrain type" );
generic_factory<oter_t> terrains( "overmap terrain" );
generic_factory<overmap_special> specials( "overmap special" );
generic_factory<overmap_special_migration> migrations( "overmap special migration" );

} // namespace

template<>
const overmap_land_use_code &overmap_land_use_code_id::obj() const
{
    return land_use_codes.obj( *this );
}

template<>
bool overmap_land_use_code_id::is_valid() const
{
    return land_use_codes.is_valid( *this );
}

template<>
const overmap_special &overmap_special_id::obj() const
{
    return specials.obj( *this );
}

template<>
bool overmap_special_id::is_valid() const
{
    return specials.is_valid( *this );
}

std::map<radio_type, std::string> radio_type_names =
{{ {radio_type::MESSAGE_BROADCAST, "broadcast"}, {radio_type::WEATHER_RADIO, "weather"} }};

/** @relates string_id */
template<>
bool string_id<oter_type_t>::is_valid() const
{
    return terrain_types.is_valid( *this );
}

/** @relates int_id */
template<>
const string_id<oter_type_t> &int_id<oter_type_t>::id() const
{
    return terrain_types.convert( *this );
}

/** @relates string_id */
template<>
int_id<oter_type_t> string_id<oter_type_t>::id() const
{
    return terrain_types.convert( *this, int_id<oter_type_t>( 0 ) );
}

/** @relates int_id */
template<>
int_id<oter_type_t>::int_id( const string_id<oter_type_t> &id ) : _id( id.id() ) {}

template<>
const oter_type_t &int_id<oter_type_t>::obj() const
{
    return terrain_types.obj( *this );
}

/** @relates string_id */
template<>
const oter_type_t &string_id<oter_type_t>::obj() const
{
    return terrain_types.obj( *this );
}

/** @relates string_id */
template<>
bool string_id<oter_t>::is_valid() const
{
    return terrains.is_valid( *this );
}

/** @relates string_id */
template<>
const oter_t &string_id<oter_t>::obj() const
{
    return terrains.obj( *this );
}

/** @relates string_id */
template<>
int_id<oter_t> string_id<oter_t>::id() const
{
    return terrains.convert( *this, ot_null );
}

/** @relates int_id */
template<>
int_id<oter_t>::int_id( const string_id<oter_t> &id ) : _id( id.id() ) {}

/** @relates int_id */
template<>
bool int_id<oter_t>::is_valid() const
{
    return terrains.is_valid( *this );
}

/** @relates int_id */
template<>
const oter_t &int_id<oter_t>::obj() const
{
    return terrains.obj( *this );
}

/** @relates int_id */
template<>
const string_id<oter_t> &int_id<oter_t>::id() const
{
    return terrains.convert( *this );
}

static void set_oter_ids()   // FIXME: constify
{
    ot_null         = oter_str_id::NULL_ID();
}

std::string overmap_land_use_code::get_symbol() const
{
    return utf32_to_utf8( symbol );
}

void overmap_land_use_code::load( const JsonObject &jo, const std::string &src )
{
    const bool strict = src == "dda";
    assign( jo, "land_use_code", land_use_code, strict );
    assign( jo, "name", name, strict );
    assign( jo, "detailed_definition", detailed_definition, strict );

    optional( jo, was_loaded, "sym", symbol, unicode_codepoint_from_symbol_reader, NULL_UNICODE );

    if( symbol == NULL_UNICODE ) {
        DebugLog( D_ERROR, D_GAME ) << "`sym` node is not defined properly for `land_use_code`: "
                                    << id.c_str() << " (" << name << ")";
    }

    assign( jo, "color", color );

}

void overmap_land_use_code::finalize()
{

}

void overmap_land_use_code::check() const
{

}

void overmap_land_use_codes::load( const JsonObject &jo, const std::string &src )
{
    land_use_codes.load( jo, src );
}

void overmap_land_use_codes::finalize()
{
    for( const overmap_land_use_code &elem : land_use_codes.get_all() ) {
        const_cast<overmap_land_use_code &>( elem ).finalize(); // This cast is ugly, but safe.
    }
}

void overmap_land_use_codes::check_consistency()
{
    land_use_codes.check();
}

void overmap_land_use_codes::reset()
{
    land_use_codes.reset();
}

const std::vector<overmap_land_use_code> &overmap_land_use_codes::get_all()
{
    return land_use_codes.get_all();
}

void overmap_specials::load( const JsonObject &jo, const std::string &src )
{
    specials.load( jo, src );
}

void city_buildings::load( const JsonObject &jo, const std::string &src )
{
    // Just an alias
    overmap_specials::load( jo, src );
}

void overmap_specials::finalize()
{
    for( const overmap_special &elem : specials.get_all() ) {
        const_cast<overmap_special &>( elem ).finalize(); // This cast is ugly, but safe.
    }
}

void overmap_specials::finalize_mapgen_parameters()
{
    for( const overmap_special &elem : specials.get_all() ) {
        // This cast is ugly, but safe.
        const_cast<overmap_special &>( elem ).finalize_mapgen_parameters();
    }
}

void overmap_specials::check_consistency()
{
    const size_t max_count = ( OMAPX / OMSPEC_FREQ ) * ( OMAPY / OMSPEC_FREQ );
    const size_t actual_count = std::accumulate( specials.get_all().begin(), specials.get_all().end(),
                                static_cast< size_t >( 0 ),
    []( size_t sum, const overmap_special & elem ) {
        size_t min_occur = static_cast<size_t>( std::max( elem.get_constraints().occurrences.min, 0 ) );
        const bool unique = elem.has_flag( "UNIQUE" ) || elem.has_flag( "GLOBALLY_UNIQUE" );
        return sum + ( unique ? 0 : min_occur );
    } );

    if( actual_count > max_count ) {
        debugmsg( "There are too many mandatory overmap specials (%d > %d). Some of them may not be placed.",
                  actual_count, max_count );
    }

    overmap_special_migration::check();
    specials.check();

    for( const overmap_special &os : specials.get_all() ) {
        overmap_special_id new_id = overmap_special_migration::migrate( os.id );
        if( new_id.is_null() ) {
            debugmsg( "Overmap special id %s has been removed or migrated to a different type.",
                      os.id.str() );
        } else if( new_id != os.id ) {
            debugmsg( "Overmap special id %s has been migrated.  Use %s instead.", os.id.str(),
                      new_id.str() );
        }
    }
}

void overmap_specials::reset()
{
    specials.reset();
}

const std::vector<overmap_special> &overmap_specials::get_all()
{
    return specials.get_all();
}

overmap_special_batch overmap_specials::get_default_batch( const point_abs_om &origin )
{
    std::vector<const overmap_special *> res;

    res.reserve( specials.size() );
    for( const overmap_special &elem : specials.get_all() ) {
        if( elem.can_spawn() ) {
            res.push_back( &elem );
        }
    }

    return overmap_special_batch( origin, res );
}

bool is_river( const oter_id &ter )
{
    return ter->is_river();
}

bool is_river_or_lake( const oter_id &ter )
{
    return ter->is_river() || ter->is_lake() || ter->is_lake_shore();
}

bool is_ot_match( const std::string &name, const oter_id &oter,
                  const ot_match_type match_type )
{
    static const auto is_ot = []( const std::string & otype, const oter_id & oter ) {
        return otype == oter.id().str();
    };

    static const auto is_ot_type = []( const std::string & otype, const oter_id & oter ) {
        // Is a match if the base type is the same which will allow for handling rotations/linear features
        // but won't incorrectly match other locations that happen to contain the substring.
        return otype == oter->get_type_id().str();
    };

    static const auto is_ot_subtype = []( const std::string & otype, const oter_id & oter ) {
        // Is a match if the base type and linear subtype (end/straight/curved/tee/four_way) are the same which will allow for handling rotations of linear features
        // but won't incorrectly match other locations that happen to contain the substring.
        return otype == oter->get_mapgen_id();
    };

    static const auto is_ot_prefix = []( const std::string & otype, const oter_id & oter ) {
        const size_t oter_size = oter.id().str().size();
        const size_t compare_size = otype.size();
        if( compare_size > oter_size ) {
            return false;
        }

        const auto &oter_str = oter.id();
        if( oter_str.str().compare( 0, compare_size, otype ) != 0 ) {
            return false;
        }

        // check if it's a full match
        if( compare_size == oter_size ) {
            return true;
        }

        // only okay for partial if next char is an underscore
        return oter_str.str()[compare_size] == '_';
    };

    static const auto is_ot_contains = []( const std::string & otype, const oter_id & oter ) {
        // Checks for any partial match.
        return strstr( oter.id().c_str(), otype.c_str() );
    };

    switch( match_type ) {
        case ot_match_type::exact:
            return is_ot( name, oter );
        case ot_match_type::type:
            return is_ot_type( name, oter );
        case ot_match_type::subtype:
            return is_ot_subtype( name, oter );
        case ot_match_type::prefix:
            return is_ot_prefix( name, oter );
        case ot_match_type::contains:
            return is_ot_contains( name, oter );
        default:
            return false;
    }
}

/*
 * load mapgen functions from an overmap_terrain json entry
 * suffix is for roads/subways/etc which have "_straight", "_curved", "_tee", "_four_way" function mappings
 */
static void load_overmap_terrain_mapgens( const JsonObject &jo, const std::string &id_base,
        const std::string &suffix = "" )
{
    const std::string fmapkey( id_base + suffix );
    const std::string jsonkey( "mapgen" + suffix );
    register_mapgen_function( fmapkey );
    if( jo.has_array( jsonkey ) ) {
        for( JsonObject jio : jo.get_array( jsonkey ) ) {
            // NOLINTNEXTLINE(cata-use-named-point-constants)
            load_and_add_mapgen_function( jio, fmapkey, point_zero, point( 1, 1 ) );
        }
    }
}

namespace io
{
template<>
std::string enum_to_string<oter_flags>( oter_flags data )
{
    switch( data ) {
        // *INDENT-OFF*
        case oter_flags::known_down: return "KNOWN_DOWN";
        case oter_flags::known_up: return "KNOWN_UP";
        case oter_flags::river_tile: return "RIVER";
        case oter_flags::has_sidewalk: return "SIDEWALK";
        case oter_flags::no_rotate: return "NO_ROTATE";
        case oter_flags::should_not_spawn: return "SHOULD_NOT_SPAWN";
        case oter_flags::ignore_rotation_for_adjacency: return "IGNORE_ROTATION_FOR_ADJACENCY";
        case oter_flags::line_drawing: return "LINEAR";
        case oter_flags::subway_connection: return "SUBWAY";
        case oter_flags::requires_predecessor: return "REQUIRES_PREDECESSOR";
        case oter_flags::lake: return "LAKE";
        case oter_flags::lake_shore: return "LAKE_SHORE";
        case oter_flags::ravine: return "RAVINE";
        case oter_flags::ravine_edge: return "RAVINE_EDGE";
        case oter_flags::generic_loot: return "GENERIC_LOOT";
        case oter_flags::risk_high: return "RISK_HIGH";
        case oter_flags::risk_low: return "RISK_LOW";
        case oter_flags::source_ammo: return "SOURCE_AMMO";
        case oter_flags::source_animals: return "SOURCE_ANIMALS";
        case oter_flags::source_books: return "SOURCE_BOOKS";
        case oter_flags::source_chemistry: return "SOURCE_CHEMISTRY";
        case oter_flags::source_clothing: return "SOURCE_CLOTHING";
        case oter_flags::source_construction: return "SOURCE_CONSTRUCTION";
        case oter_flags::source_cooking: return "SOURCE_COOKING";
        case oter_flags::source_drink: return "SOURCE_DRINK";
        case oter_flags::source_electronics: return "SOURCE_ELECTRONICS";
        case oter_flags::source_fabrication: return "SOURCE_FABRICATION";
        case oter_flags::source_farming: return "SOURCE_FARMING";
        case oter_flags::source_food: return "SOURCE_FOOD";
        case oter_flags::source_forage: return "SOURCE_FORAGE";
        case oter_flags::source_fuel: return "SOURCE_FUEL";
        case oter_flags::source_gun: return "SOURCE_GUN";
        case oter_flags::source_luxury: return "SOURCE_LUXURY";
        case oter_flags::source_medicine: return "SOURCE_MEDICINE";
        case oter_flags::source_people: return "SOURCE_PEOPLE";
        case oter_flags::source_safety: return "SOURCE_SAFETY";
        case oter_flags::source_tailoring: return "SOURCE_TAILORING";
        case oter_flags::source_vehicles: return "SOURCE_VEHICLES";
        case oter_flags::source_weapon: return "SOURCE_WEAPON";
        // *INDENT-ON*
        case oter_flags::num_oter_flags:
            break;
    }
    cata_fatal( "Invalid oter_flags" );
}

} // namespace io

std::string oter_type_t::get_symbol() const
{
    return utf32_to_utf8( symbol );
}

namespace io
{
template<>
std::string enum_to_string<oter_travel_cost_type>( oter_travel_cost_type data )
{
    switch( data ) {
        // *INDENT-OFF*
        case oter_travel_cost_type::other: return "other";
        case oter_travel_cost_type::road: return "road";
        case oter_travel_cost_type::field: return "field";
        case oter_travel_cost_type::dirt_road: return "dirt_road";
        case oter_travel_cost_type::trail: return "trail";
        case oter_travel_cost_type::forest: return "forest";
        case oter_travel_cost_type::shore: return "shore";
        case oter_travel_cost_type::swamp: return "swamp";
        case oter_travel_cost_type::water: return "water";
        case oter_travel_cost_type::air: return "air";
        case oter_travel_cost_type::impassable: return "impassable";
        // *INDENT-ON*
        case oter_travel_cost_type::last:
            break;
    }
    cata_fatal( "Invalid oter_travel_cost_type" );
}
} // namespace io

void oter_type_t::load( const JsonObject &jo, const std::string &src )
{
    const bool strict = src == "dda";

    optional( jo, was_loaded, "sym", symbol, unicode_codepoint_from_symbol_reader, NULL_UNICODE );

    assign( jo, "name", name, strict );
    assign( jo, "see_cost", see_cost, strict );
    assign( jo, "extras", extras, strict );
    assign( jo, "mondensity", mondensity, strict );
    assign( jo, "entry_eoc", entry_EOC, strict );
    assign( jo, "exit_eoc", exit_EOC, strict );
    assign( jo, "spawns", static_spawns, strict );
    assign( jo, "color", color );
    assign( jo, "land_use_code", land_use_code, strict );

    if( jo.has_member( "looks_like" ) ) {
        std::vector<std::string> ll;
        if( jo.has_array( "looks_like" ) ) {
            jo.read( "looks_like", ll );
        } else if( jo.has_string( "looks_like" ) ) {
            const std::string one_look = jo.get_string( "looks_like" );
            ll.push_back( one_look );
        }
        looks_like = ll;
    } else if( jo.has_member( "copy-from" ) ) {
        looks_like.insert( looks_like.begin(), jo.get_string( "copy-from" ) );
    }

    const auto flag_reader = typed_flag_reader<oter_flags>( "overmap terrain flag" );
    optional( jo, was_loaded, "flags", flags, flag_reader );

    optional( jo, was_loaded, "connect_group", connect_group, string_reader{} );
    optional( jo, was_loaded, "travel_cost_type", travel_cost_type, oter_travel_cost_type::other );

    if( has_flag( oter_flags::line_drawing ) ) {
        if( has_flag( oter_flags::no_rotate ) ) {
            jo.throw_error( R"(Mutually exclusive flags: "NO_ROTATE" and "LINEAR".)" );
        }

        for( const auto &elem : om_lines::mapgen_suffixes ) {
            load_overmap_terrain_mapgens( jo, id.str(), elem );
        }

        if( symbol == NULL_UNICODE ) {
            // Default the sym for linear terrains to a specific value which
            // has special behaviour when using fallback ASCII tiles so as to
            // cause it to draw using the box drawing characters (see
            // load_ascii_set).
            symbol = LINE_XOXO_C;
        }
    } else {
        if( symbol == NULL_UNICODE && !jo.has_string( "abstract" ) ) {
            DebugLog( D_ERROR, D_MAP_GEN ) << "sym is not defined for overmap_terrain: "
                                           << id.c_str() << " (" << name << ")";
        }
        if( !jo.has_string( "sym" ) && jo.has_number( "sym" ) ) {
            debugmsg( "sym is defined as number instead of string for overmap_terrain %s (%s)", id.c_str(),
                      name );
        }
        load_overmap_terrain_mapgens( jo, id.str() );
    }
}

void oter_type_t::check() const
{

}

void oter_type_t::finalize()
{
    directional_peers.clear();  // In case of a second finalization.

    if( is_rotatable() ) {
        for( om_direction::type dir : om_direction::all ) {
            register_terrain( oter_t( *this, dir ), static_cast<size_t>( dir ), om_direction::size );
        }
    } else if( has_flag( oter_flags::line_drawing ) ) {
        for( size_t i = 0; i < om_lines::size; ++i ) {
            register_terrain( oter_t( *this, i ), i, om_lines::size );
        }
    } else {
        register_terrain( oter_t( *this ), 0, 1 );
    }
}

void oter_type_t::register_terrain( const oter_t &peer, size_t n, size_t max_n )
{
    cata_assert( n < max_n );
    cata_assert( peer.type_is( *this ) );

    directional_peers.resize( max_n );

    if( peer.id.is_valid() ) {
        directional_peers[n] = peer.id.id();
        debugmsg( "Can't register the new overmap terrain \"%s\". It already exists.", peer.id.c_str() );
    } else {
        directional_peers[n] = terrains.insert( peer ).id.id();
    }
}

oter_id oter_type_t::get_first() const
{
    cata_assert( !directional_peers.empty() );
    return directional_peers.front();
}

oter_id oter_type_t::get_rotated( om_direction::type dir ) const
{
    if( dir == om_direction::type::invalid ) {
        debugmsg( "Invalid rotation was asked from overmap terrain \"%s\".", id.c_str() );
        return ot_null;
    } else if( dir == om_direction::type::none || !is_rotatable() ) {
        return directional_peers.front();
    }
    cata_assert( directional_peers.size() == om_direction::size );
    return directional_peers[static_cast<size_t>( dir )];
}

oter_id oter_type_t::get_linear( size_t n ) const
{
    if( !has_flag( oter_flags::line_drawing ) ) {
        debugmsg( "Overmap terrain \"%s \" isn't drawn with lines.", id.c_str() );
        return ot_null;
    }
    if( n >= om_lines::size ) {
        debugmsg( "Invalid overmap line (%d) was asked from overmap terrain \"%s\".", n, id.c_str() );
        return ot_null;
    }
    cata_assert( directional_peers.size() == om_lines::size );
    return directional_peers[n];
}

oter_t::oter_t() : oter_t( oter_type_t::null_type ) {}

oter_t::oter_t( const oter_type_t &type ) :
    type( &type ),
    id( type.id.str() ),
    symbol( type.symbol ),
    symbol_alt( type.land_use_code ? type.land_use_code->symbol : symbol ) {}

oter_t::oter_t( const oter_type_t &type, om_direction::type dir ) :
    type( &type ),
    id( type.id.str() + "_" + io::enum_to_string( dir ) ),
    dir( dir ),
    symbol( om_direction::rotate_symbol( type.symbol, dir ) ),
    symbol_alt( om_direction::rotate_symbol( type.land_use_code ? type.land_use_code->symbol :
                type.symbol, dir ) ),
    line( om_lines::from_dir( dir ) ) {}

oter_t::oter_t( const oter_type_t &type, size_t line ) :
    type( &type ),
    id( type.id.str() + om_lines::all[line].suffix ),
    symbol( om_lines::all[line].symbol ),
    symbol_alt( om_lines::all[line].symbol ),
    line( line ) {}

std::string oter_t::get_mapgen_id() const
{
    return type->has_flag( oter_flags::line_drawing )
           ? type->id.str() + om_lines::mapgen_suffixes[om_lines::all[line].mapgen]
           : type->id.str();
}

oter_id oter_t::get_rotated( om_direction::type dir ) const
{
    return type->has_flag( oter_flags::line_drawing )
           ? type->get_linear( om_lines::rotate( this->line, dir ) )
           : type->get_rotated( om_direction::add( this->dir, dir ) );
}

void oter_t::get_rotation_and_subtile( int &rotation, int &subtile ) const
{
    if( is_linear() ) {
        const om_lines::type &t = om_lines::all[line];
        rotation = t.rotation;
        subtile = t.subtile;
    } else if( is_rotatable() ) {
        rotation = ( 4 - static_cast<int>( get_dir() ) ) % 4;
        subtile = -1;
    } else {
        rotation = 0;
        subtile = -1;
    }
}

int oter_t::get_rotation() const
{
    if( is_linear() ) {
        const om_lines::type &t = om_lines::all[line];
        // It turns out the rotation used for linear things is the opposite of
        // the rotation used for other things.  Sigh.
        return ( 4 - t.rotation ) % 4;
    }
    if( is_rotatable() ) {
        return static_cast<int>( get_dir() );
    }
    return 0;
}

bool oter_t::type_is( const int_id<oter_type_t> &type_id ) const
{
    return type->id.id() == type_id;
}

bool oter_t::type_is( const oter_type_t &type ) const
{
    return this->type == &type;
}

bool oter_t::has_connection( om_direction::type dir ) const
{
    // TODO: It's a DAMN UGLY hack. Remove it as soon as possible.
    if( id == oter_road_nesw_manhole || id == oter_city_center ) {
        return true;
    }
    return om_lines::has_segment( line, dir );
}

bool oter_t::is_hardcoded() const
{
    // TODO: This set only exists because so does the monstrous 'if-else' statement in @ref map::draw_map(). Get rid of both.
    static const std::set<std::string> hardcoded_mapgen = {
        "ants_lab",
        "ants_lab_stairs",
        "ice_lab",
        "ice_lab_stairs",
        "ice_lab_core",
        "ice_lab_finale",
        "central_lab",
        "central_lab_stairs",
        "central_lab_core",
        "central_lab_finale",
        "tower_lab",
        "tower_lab_stairs",
        "tower_lab_finale",
        "lab",
        "lab_core",
        "lab_stairs",
        "lab_finale",
        "slimepit",
        "slimepit_down"
    };

    return hardcoded_mapgen.find( get_mapgen_id() ) != hardcoded_mapgen.end();
}

void overmap_terrains::load( const JsonObject &jo, const std::string &src )
{
    terrain_types.load( jo, src );
}

void overmap_terrains::check_consistency()
{
    for( const oter_type_t &elem : terrain_types.get_all() ) {
        elem.check();
        if( elem.static_spawns.group && !elem.static_spawns.group.is_valid() ) {
            debugmsg( "Invalid monster group \"%s\" in spawns of \"%s\".", elem.static_spawns.group.c_str(),
                      elem.id.c_str() );
        }
    }

    for( const oter_t &elem : terrains.get_all() ) {
        const std::string mid = elem.get_mapgen_id();

        if( mid.empty() ) {
            continue;
        }

        const bool exists_hardcoded = elem.is_hardcoded();

        if( has_mapgen_for( mid ) ) {
            if( test_mode && exists_hardcoded ) {
                debugmsg( "Mapgen terrain \"%s\" exists in both JSON and a hardcoded function.  Consider removing the latter.",
                          mid.c_str() );
            }
            check_mapgen_consistent_with( mid, elem );
        } else if( !exists_hardcoded ) {
            debugmsg( "No mapgen terrain exists for \"%s\".", mid.c_str() );
        }
    }
}

void overmap_terrains::finalize()
{
    terrain_types.finalize();

    for( const oter_type_t &elem : terrain_types.get_all() ) {
        const_cast<oter_type_t &>( elem ).finalize(); // This cast is ugly, but safe.
    }

    if( region_settings_map.find( "default" ) == region_settings_map.end() ) {
        debugmsg( "ERROR: can't find default overmap settings (region_map_settings 'default'), "
                  "Cataclysm pending.  And not the fun kind." );
    }

    for( auto &elem : region_settings_map ) {
        elem.second.finalize();
    }

    set_oter_ids();
}

void overmap_terrains::reset()
{
    terrain_types.reset();
    terrains.reset();
}

const std::vector<oter_t> &overmap_terrains::get_all()
{
    return terrains.get_all();
}

static bool is_amongst_locations( const oter_id &oter,
                                  const cata::flat_set<string_id<overmap_location>> &locations )
{
    return std::any_of( locations.begin(), locations.end(),
    [&oter]( const string_id<overmap_location> &loc ) {
        return loc->test( oter );
    } );
}

bool overmap_special_locations::can_be_placed_on( const oter_id &oter ) const
{
    return is_amongst_locations( oter, locations );
}

void overmap_special_locations::deserialize( const JsonArray &ja )
{
    if( ja.size() != 2 ) {
        ja.throw_error( "expected array of size 2" );
    }

    ja.read( 0, p, true );
    ja.read( 1, locations, true );
}

void overmap_special_terrain::deserialize( const JsonObject &om )
{
    om.read( "point", p );
    om.read( "overmap", terrain );
    om.read( "flags", flags );
    om.read( "locations", locations );
}

overmap_special_terrain::overmap_special_terrain(
    const tripoint &p, const oter_str_id &t, const cata::flat_set<string_id<overmap_location>> &l,
    const std::set<std::string> &fs )
    : overmap_special_locations{ p, l }
    , terrain( t )
    , flags( fs )
{}

cube_direction operator+( const cube_direction l, const om_direction::type r )
{
    return l + static_cast<int>( r );
}

cube_direction operator+( const cube_direction d, int i )
{
    switch( d ) {
        case cube_direction::north:
        case cube_direction::east:
        case cube_direction::south:
        case cube_direction::west:
            return static_cast<cube_direction>( ( static_cast<int>( d ) + i ) % 4 );
        case cube_direction::above:
        case cube_direction::below:
            return d;
        case cube_direction::last:
            break;
    }
    constexpr_fatal( cube_direction::last, "Invalid cube_direction" );
}

cube_direction operator-( const cube_direction l, const om_direction::type r )
{
    return l - static_cast<int>( r );
}

cube_direction operator-( const cube_direction d, int i )
{
    switch( d ) {
        case cube_direction::north:
        case cube_direction::east:
        case cube_direction::south:
        case cube_direction::west:
            return static_cast<cube_direction>( ( static_cast<int>( d ) - i + 4 ) % 4 );
        case cube_direction::above:
        case cube_direction::below:
            return d;
        case cube_direction::last:
            break;
    }
    constexpr_fatal( cube_direction::last, "Invalid cube_direction" );
}

tripoint displace( cube_direction d )
{
    switch( d ) {
        case cube_direction::north:
            return tripoint_north;
        case cube_direction::east:
            return tripoint_east;
        case cube_direction::south:
            return tripoint_south;
        case cube_direction::west:
            return tripoint_west;
        case cube_direction::above:
            return tripoint_above;
        case cube_direction::below:
            return tripoint_below;
        case cube_direction::last:
            break;
    }
    cata_fatal( "Invalid cube_direction" );
}

struct special_placement_result {
    std::vector<tripoint_om_omt> omts_used;
    std::vector<std::pair<om_pos_dir, std::string>> joins_used;
};

struct overmap_special_data {
    virtual ~overmap_special_data() = default;
    virtual void finalize(
        const std::string &context,
        const cata::flat_set<string_id<overmap_location>> &default_locations ) = 0;
    virtual void finalize_mapgen_parameters(
        mapgen_parameters &, const std::string &context ) const = 0;
    virtual void check( const std::string &context ) const = 0;
    virtual std::vector<overmap_special_terrain> preview_terrains() const = 0;
    virtual std::vector<overmap_special_locations> required_locations() const = 0;
    virtual int score_rotation_at( const overmap &om, const tripoint_om_omt &p,
                                   om_direction::type r ) const = 0;
    virtual special_placement_result place(
        overmap &om, const tripoint_om_omt &origin, om_direction::type dir, bool blob,
        const city &cit, bool must_be_unexplored ) const = 0;
};

struct fixed_overmap_special_data : overmap_special_data {
    fixed_overmap_special_data() = default;
    explicit fixed_overmap_special_data( const overmap_special_terrain &ter )
        : terrains{ ter }
    {}

    void finalize(
        const std::string &/*context*/,
        const cata::flat_set<string_id<overmap_location>> &default_locations ) override {
        // If the special has default locations, then add those to the locations
        // of each of the terrains IF the terrain has no locations already.
        for( overmap_special_terrain &t : terrains ) {
            if( t.locations.empty() ) {
                t.locations = default_locations;
            }
        }

        for( overmap_special_connection &elem : connections ) {
            const overmap_special_terrain &oter = get_terrain_at( elem.p );
            if( !elem.terrain && oter.terrain ) {
                elem.terrain = oter.terrain->get_type_id();    // Defaulted.
            }

            // If the connection type hasn't been specified, we'll guess for them.
            // The guess isn't always right (hence guessing) in the case where
            // multiple connections types can be made on a single location type,
            // e.g. both roads and forest trails can be placed on "forest" locations.
            if( elem.connection.is_null() ) {
                elem.connection = overmap_connections::guess_for( elem.terrain );
            }

            // If the connection has a "from" hint specified, then figure out what the
            // resulting direction from the hinted location to the connection point is,
            // and use that as the initial direction to be passed off to the connection
            // building code.
            if( elem.from ) {
                const direction calculated_direction = direction_from( *elem.from, elem.p );
                switch( calculated_direction ) {
                    case direction::NORTH:
                        elem.initial_dir = cube_direction::north;
                        break;
                    case direction::EAST:
                        elem.initial_dir = cube_direction::east;
                        break;
                    case direction::SOUTH:
                        elem.initial_dir = cube_direction::south;
                        break;
                    case direction::WEST:
                        elem.initial_dir = cube_direction::west;
                        break;
                    default:
                        // The only supported directions are north/east/south/west
                        // as those are the four directions that overmap connections
                        // can be made in. If the direction we figured out wasn't
                        // one of those, just set this as invalid. We'll provide
                        // a warning to the user/developer in overmap_special::check().
                        elem.initial_dir = cube_direction::last;
                        break;
                }
            }
        }
    }

    void finalize_mapgen_parameters( mapgen_parameters &params,
                                     const std::string &context ) const override {
        for( const overmap_special_terrain &t : terrains ) {
            if( !t.terrain.is_valid() ) {
                if( oter_str_id( t.terrain.str() + "_north" ).is_valid() ) {
                    debugmsg( "In %s, terrain \"%s\" rotates, but is specified without a "
                              "rotation.", context, t.terrain.str() );
                } else {
                    debugmsg( "In %s, terrain \"%s\" is invalid.", context, t.terrain.str() );
                }
            }
            std::string mapgen_id = t.terrain->get_mapgen_id();
            params.check_and_merge( get_map_special_params( mapgen_id ), context );
        }
    }

    void check( const std::string &context ) const override {
        std::set<oter_str_id> invalid_terrains;
        std::set<tripoint> points;

        for( const overmap_special_terrain &elem : terrains ) {
            const oter_str_id &oter = elem.terrain;

            if( !oter.is_valid() ) {
                if( !invalid_terrains.count( oter ) ) {
                    // Not a huge fan of the the direct id manipulation here, but I don't know
                    // how else to do this
                    // Because we try to access all the terrains in the finalization,
                    // this is a little redundant, but whatever
                    oter_str_id invalid( oter.str() + "_north" );
                    if( invalid.is_valid() ) {
                        debugmsg( "In %s, terrain \"%s\" rotates, but is specified without a "
                                  "rotation.", context, oter.str() );
                    } else  {
                        debugmsg( "In %s, terrain \"%s\" is invalid.", context, oter.str() );
                    }
                    invalid_terrains.insert( oter );
                }
            }

            const tripoint &pos = elem.p;

            if( points.count( pos ) > 0 ) {
                debugmsg( "In %s, point %s is duplicated.", context, pos.to_string() );
            } else {
                points.insert( pos );
            }

            if( elem.locations.empty() ) {
                debugmsg( "In %s, no location is defined for point %s or the "
                          "overall special.", context, pos.to_string() );
            }

            for( const auto &l : elem.locations ) {
                if( !l.is_valid() ) {
                    debugmsg( "In %s, point %s, location \"%s\" is invalid.",
                              context, pos.to_string(), l.c_str() );
                }
            }
        }

        for( const overmap_special_connection &elem : connections ) {
            const overmap_special_terrain &oter = get_terrain_at( elem.p );
            if( !elem.terrain ) {
                debugmsg( "In %s, connection %s doesn't have a terrain.",
                          context, elem.p.to_string() );
            } else if( !elem.existing && !elem.terrain->has_flag( oter_flags::line_drawing ) ) {
                debugmsg( "In %s, connection %s \"%s\" isn't drawn with lines.",
                          context, elem.p.to_string(), elem.terrain.c_str() );
            } else if( !elem.existing && oter.terrain && !oter.terrain->type_is( elem.terrain ) ) {
                debugmsg( "In %s, connection %s overwrites \"%s\".",
                          context, elem.p.to_string(), oter.terrain.c_str() );
            }

            if( elem.from ) {
                // The only supported directions are north/east/south/west
                // as those are the four directions that overmap connections
                // can be made in. If the direction we figured out wasn't
                // one of those, warn the user/developer.
                const direction calculated_direction = direction_from( *elem.from, elem.p );
                switch( calculated_direction ) {
                    case direction::NORTH:
                    case direction::EAST:
                    case direction::SOUTH:
                    case direction::WEST:
                        continue;
                    default:
                        debugmsg( "In %s, connection %s is not directly north, "
                                  "east, south or west of the defined \"from\" %s.",
                                  context, elem.p.to_string(), elem.from->to_string() );
                        break;
                }
            }
        }
    }

    const overmap_special_terrain &get_terrain_at( const tripoint &p ) const {
        const auto iter = std::find_if( terrains.begin(), terrains.end(),
        [ &p ]( const overmap_special_terrain & elem ) {
            return elem.p == p;
        } );
        if( iter == terrains.end() ) {
            static const overmap_special_terrain null_terrain{};
            return null_terrain;
        }
        return *iter;
    }

    std::vector<overmap_special_terrain> preview_terrains() const override {
        std::vector<overmap_special_terrain> result;
        std::copy_if( terrains.begin(), terrains.end(), std::back_inserter( result ),
        []( const overmap_special_terrain & terrain ) {
            return terrain.p.z == 0;
        } );
        return result;
    }

    std::vector<overmap_special_locations> required_locations() const override {
        std::vector<overmap_special_locations> result;
        result.reserve( terrains.size() );
        std::copy( terrains.begin(), terrains.end(), std::back_inserter( result ) );
        return result;
    }

    int score_rotation_at( const overmap &om, const tripoint_om_omt &p,
                           om_direction::type r ) const override {
        int score = 0;
        for( const overmap_special_connection &con : connections ) {
            const tripoint_om_omt rp = p + om_direction::rotate( con.p, r );
            if( !overmap::inbounds( rp ) ) {
                return -1;
            }
            const oter_id &oter = om.ter( rp );

            if( ( oter->get_type_id() == oter_type_str_id( con.terrain.str() ) ) ) {
                ++score; // Found another one satisfied connection.
            } else if( !oter || con.existing || !con.connection->pick_subtype_for( oter ) ) {
                return -1;
            }
        }
        return score;
    }

    special_placement_result place(
        overmap &om, const tripoint_om_omt &origin, om_direction::type dir, bool blob,
        const city &cit, bool must_be_unexplored ) const override {
        special_placement_result result;

        for( const overmap_special_terrain &elem : terrains ) {
            const tripoint_om_omt location = origin + om_direction::rotate( elem.p, dir );
            result.omts_used.push_back( location );
            const oter_id tid = elem.terrain->get_rotated( dir );

            om.ter_set( location, tid );

            if( blob ) {
                for( int x = -2; x <= 2; x++ ) {
                    for( int y = -2; y <= 2; y++ ) {
                        const tripoint_om_omt nearby_pos = location + point( x, y );
                        if( !overmap::inbounds( nearby_pos ) ) {
                            continue;
                        }
                        if( one_in( 1 + std::abs( x ) + std::abs( y ) ) &&
                            elem.can_be_placed_on( om.ter( nearby_pos ) ) ) {
                            om.ter_set( nearby_pos, tid );
                        }
                    }
                }
            }
        }
        // Make connections.
        for( const overmap_special_connection &elem : connections ) {
            if( elem.connection ) {
                const tripoint_om_omt rp = origin + om_direction::rotate( elem.p, dir );
                cube_direction initial_dir = elem.initial_dir;

                if( initial_dir != cube_direction::last ) {
                    initial_dir = initial_dir + dir;
                }
                if( cit ) {
                    om.build_connection( cit.pos, rp.xy(), elem.p.z, *elem.connection,
                                         must_be_unexplored, initial_dir );
                }
                // if no city present, search for nearby road within 50 tiles and make
                // connection to it instead
                else {
                    for( const tripoint_om_omt &nearby_point : closest_points_first( rp, 50 ) ) {
                        if( om.check_ot( "road", ot_match_type::contains, nearby_point ) ) {
                            om.build_connection(
                                nearby_point.xy(), rp.xy(), elem.p.z, *elem.connection,
                                must_be_unexplored, initial_dir );
                        }
                    }
                }
            }
        }

        return result;
    }

    std::vector<overmap_special_terrain> terrains;
    std::vector<overmap_special_connection> connections;
};

struct mutable_overmap_join {
    std::string id;
    std::string opposite_id;
    cata::flat_set<string_id<overmap_location>> into_locations;
    unsigned priority; // NOLINT(cata-serialize)
    const mutable_overmap_join *opposite = nullptr; // NOLINT(cata-serialize)

    void deserialize( const JsonValue &jin ) {
        if( jin.test_string() ) {
            id = jin.get_string();
        } else {
            JsonObject jo = jin.get_object();
            jo.read( "id", id, true );
            jo.read( "into_locations", into_locations, true );
            jo.read( "opposite", opposite_id, true );
        }
    }
};

enum class join_type {
    mandatory,
    available,
    last
};

template<>
struct enum_traits<join_type> {
    static constexpr join_type last = join_type::last;
};

namespace io
{

template<>
std::string enum_to_string<join_type>( join_type data )
{
    switch( data ) {
        // *INDENT-OFF*
        case join_type::mandatory: return "mandatory";
        case join_type::available: return "available";
        // *INDENT-ON*
        case join_type::last:
            break;
    }
    cata_fatal( "Invalid join_type" );
}

} // namespace io

struct mutable_overmap_terrain_join {
    std::string join_id;
    const mutable_overmap_join *join = nullptr; // NOLINT(cata-serialize)
    cata::flat_set<std::string> alternative_join_ids;
    cata::flat_set<const mutable_overmap_join *> alternative_joins; // NOLINT(cata-serialize)
    join_type type = join_type::mandatory;

    void finalize( const std::string &context,
                   const std::unordered_map<std::string, mutable_overmap_join *> &joins ) {
        auto join_it = joins.find( join_id );
        if( join_it != joins.end() ) {
            join = join_it->second;
        } else {
            debugmsg( "invalid join id %s in %s", join_id, context );
        }
        for( const std::string &alt_join_id : alternative_join_ids ) {
            auto alt_join_it = joins.find( alt_join_id );
            if( alt_join_it != joins.end() ) {
                alternative_joins.insert( alt_join_it->second );
            } else {
                debugmsg( "invalid join id %s in %s", alt_join_id, context );
            }
        }
    }

    void deserialize( const JsonValue &jin ) {
        if( jin.test_string() ) {
            jin.read( join_id, true );
        } else if( jin.test_object() ) {
            JsonObject jo = jin.get_object();
            jo.read( "id", join_id, true );
            jo.read( "type", type, true );
            jo.read( "alternatives", alternative_join_ids, true );
        } else {
            jin.throw_error( "Expected string or object" );
        }
    }
};

using join_map = std::unordered_map<cube_direction, mutable_overmap_terrain_join>;

struct mutable_special_connection {
    string_id<overmap_connection> connection;

    void deserialize( const JsonObject &jo ) {
        jo.read( "connection", connection );
    }

    void check( const std::string &context ) const {
        if( !connection.is_valid() ) {
            debugmsg( "invalid connection id %s in %s", connection.str(), context );
        }
    }
};

struct mutable_overmap_terrain {
    oter_str_id terrain;
    cata::flat_set<string_id<overmap_location>> locations;
    join_map joins;
    std::map<cube_direction, mutable_special_connection> connections;

    void finalize( const std::string &context,
                   const std::unordered_map<std::string, mutable_overmap_join *> &special_joins,
                   const cata::flat_set<string_id<overmap_location>> &default_locations ) {
        if( locations.empty() ) {
            locations = default_locations;
        }
        for( join_map::value_type &p : joins ) {
            mutable_overmap_terrain_join &ter_join = p.second;
            ter_join.finalize( context, special_joins );
        }
    }

    void check( const std::string &context ) const {
        if( !terrain.is_valid() ) {
            debugmsg( "invalid overmap terrain id %s in %s", terrain.str(), context );
        }

        if( locations.empty() ) {
            debugmsg( "In %s, no locations are defined", context );
        }

        for( const string_id<overmap_location> &loc : locations ) {
            if( !loc.is_valid() ) {
                debugmsg( "invalid overmap location id %s in %s", loc.str(), context );
            }
        }

        for( const std::pair<const cube_direction, mutable_special_connection> &p :
             connections ) {
            p.second.check( string_format( "connection %s in %s", io::enum_to_string( p.first ),
                                           context ) );
        }
    }

    void deserialize( const JsonObject &jo ) {
        jo.read( "overmap", terrain, true );
        jo.read( "locations", locations );
        for( int i = 0; i != static_cast<int>( cube_direction::last ); ++i ) {
            cube_direction dir = static_cast<cube_direction>( i );
            std::string dir_s = io::enum_to_string( dir );
            if( jo.has_member( dir_s ) ) {
                jo.read( dir_s, joins[dir], true );
            }
        }
        jo.read( "connections", connections );
    }
};

struct mutable_overmap_piece_candidate {
    const mutable_overmap_terrain *overmap; // NOLINT(cata-serialize)
    tripoint_om_omt pos;
    om_direction::type rot = om_direction::type::north;
};

struct mutable_overmap_placement_rule_piece {
    std::string overmap_id;
    const mutable_overmap_terrain *overmap; // NOLINT(cata-serialize)
    tripoint_rel_omt pos;
    om_direction::type rot = om_direction::type::north;

    void deserialize( const JsonObject &jo ) {
        jo.read( "overmap", overmap_id, true );
        jo.read( "pos", pos, true );
        jo.read( "rot", rot, true );
    }
};

struct mutable_overmap_placement_rule_remainder;

struct mutable_overmap_placement_rule {
    std::string name;
    std::vector<mutable_overmap_placement_rule_piece> pieces;
    // NOLINTNEXTLINE(cata-serialize)
    std::vector<std::pair<rel_pos_dir, const mutable_overmap_terrain_join *>> outward_joins;
    int_distribution max = int_distribution( INT_MAX );
    int weight = INT_MAX;

    std::string description() const {
        if( !name.empty() ) {
            return name;
        }
        std::string first_om_id = pieces[0].overmap_id;
        if( pieces.size() == 1 ) {
            return first_om_id;
        } else {
            return "chunk using overmap " + first_om_id;
        }
    }

    void finalize( const std::string &context,
                   const std::unordered_map<std::string, mutable_overmap_terrain> &special_overmaps
                 ) {
        std::unordered_map<tripoint_rel_omt, const mutable_overmap_placement_rule_piece *>
        pieces_by_pos;
        for( mutable_overmap_placement_rule_piece &piece : pieces ) {
            bool inserted = pieces_by_pos.emplace( piece.pos, &piece ).second;
            if( !inserted ) {
                debugmsg( "phase of %s has chunk with duplicated position %s",
                          context, piece.pos.to_string() );
            }
            auto it = special_overmaps.find( piece.overmap_id );
            if( it == special_overmaps.end() ) {
                cata_fatal( "phase of %s specifies overmap %s which is not defined for that "
                            "special", context, piece.overmap_id );
            } else {
                piece.overmap = &it->second;
            }
        }
        for( const mutable_overmap_placement_rule_piece &piece : pieces ) {
            const mutable_overmap_terrain &ter = *piece.overmap;
            for( const join_map::value_type &p : ter.joins ) {
                const cube_direction dir = p.first;
                const mutable_overmap_terrain_join &ter_join = p.second;
                rel_pos_dir this_side{ piece.pos, dir + piece.rot };
                rel_pos_dir other_side = this_side.opposite();
                auto opposite_piece = pieces_by_pos.find( other_side.p );
                if( opposite_piece == pieces_by_pos.end() ) {
                    outward_joins.emplace_back( this_side, &ter_join );
                } else {
                    const std::string &opposite_join = ter_join.join->opposite_id;
                    const mutable_overmap_placement_rule_piece &other_piece =
                        *opposite_piece->second;
                    const mutable_overmap_terrain &other_om = *other_piece.overmap;

                    auto opposite_om_join =
                        other_om.joins.find( other_side.dir - other_piece.rot );
                    if( opposite_om_join == other_om.joins.end() ) {
                        debugmsg( "in phase of %s, %s has adjacent pieces %s at %s and %s at "
                                  "%s where the former has a join %s pointed towards the latter, "
                                  "but the latter has no join pointed towards the former",
                                  context, description(), piece.overmap_id, piece.pos.to_string(),
                                  other_piece.overmap_id, other_piece.pos.to_string(),
                                  ter_join.join_id );
                    } else if( opposite_om_join->second.join_id != opposite_join ) {
                        debugmsg( "in phase of %s, %s has adjacent pieces %s at %s and %s at "
                                  "%s where the former has a join %s pointed towards the latter, "
                                  "expecting a matching join %s whereas the latter has the join %s "
                                  "pointed towards the former",
                                  context, description(), piece.overmap_id, piece.pos.to_string(),
                                  other_piece.overmap_id, other_piece.pos.to_string(),
                                  ter_join.join_id, opposite_join,
                                  opposite_om_join->second.join_id );
                    }
                }
            }
        }
    }
    void check( const std::string &context ) const {
        if( pieces.empty() ) {
            cata_fatal( "phase of %s has chunk with zero pieces" );
        }
        int min_max = max.minimum();
        if( min_max < 0 ) {
            debugmsg( "phase of %s specifies max which might be as low as %d; this should "
                      "be a positive number", context, min_max );
        }
    }

    mutable_overmap_placement_rule_remainder realise() const;

    void deserialize( const JsonObject &jo ) {
        jo.read( "name", name );
        if( jo.has_member( "overmap" ) ) {
            pieces.emplace_back();
            jo.read( "overmap", pieces.back().overmap_id, true );
        } else if( jo.has_member( "chunk" ) ) {
            jo.read( "chunk", pieces );
        } else {
            jo.throw_error( R"(placement rule must specify at least one of "overmap" or "chunk")" );
        }
        jo.read( "max", max );
        jo.read( "weight", weight );
        if( !jo.has_member( "max" ) && weight == INT_MAX ) {
            jo.throw_error( R"(placement rule must specify at least one of "max" or "weight")" );
        }
    }
};

struct mutable_overmap_placement_rule_remainder {
    const mutable_overmap_placement_rule *parent;
    int max = INT_MAX;
    int weight = INT_MAX;

    std::string description() const {
        return parent->description();
    }

    int get_weight() const {
        return std::min( max, weight );
    }

    bool is_exhausted() const {
        return get_weight() == 0;
    }

    void decrement() {
        --max;
    }

    std::vector<tripoint_rel_omt> positions( om_direction::type rot ) const {
        std::vector<tripoint_rel_omt> result;
        result.reserve( parent->pieces.size() );
        for( const mutable_overmap_placement_rule_piece &piece : parent->pieces ) {
            result.push_back( rotate( piece.pos, rot ) );
        }
        return result;
    }
    auto pieces( const tripoint_om_omt &origin, om_direction::type rot ) const {
        using orig_t = mutable_overmap_placement_rule_piece;
        using dest_t = mutable_overmap_piece_candidate;
        return cata::views::transform < decltype( parent->pieces ), dest_t > ( parent->pieces,
        [origin, rot]( const orig_t &piece ) -> dest_t {
            tripoint_rel_omt rotated_offset = rotate( piece.pos, rot );
            return { piece.overmap, origin + rotated_offset, add( rot, piece.rot ) };
        } );
    }
    auto outward_joins( const tripoint_om_omt &origin, om_direction::type rot ) const {
        using orig_t = std::pair<rel_pos_dir, const mutable_overmap_terrain_join *>;
        using dest_t = std::pair<om_pos_dir, const mutable_overmap_terrain_join *>;
        return cata::views::transform < decltype( parent->outward_joins ), dest_t > ( parent->outward_joins,
        [origin, rot]( const orig_t &p ) -> dest_t {
            tripoint_rel_omt rotated_offset = rotate( p.first.p, rot );
            om_pos_dir p_d{ origin + rotated_offset, p.first.dir + rot };
            return { p_d, p.second };
        } );
    }
};

mutable_overmap_placement_rule_remainder mutable_overmap_placement_rule::realise() const
{
    return mutable_overmap_placement_rule_remainder{ this, max.sample(), weight };
}

// When building a mutable overmap special we maintain a collection of
// unresolved joins.  We need to be able to index that collection in
// various ways, so it gets its own struct to maintain the relevant invariants.
class joins_tracker
{
    public:
        struct join {
            om_pos_dir where;
            const mutable_overmap_join *join;
        };
        using iterator = std::list<join>::iterator;
        using const_iterator = std::list<join>::const_iterator;

        bool any_unresolved() const {
            return !unresolved.empty();
        }

        std::vector<const join *> all_unresolved_at( const tripoint_om_omt &pos ) const {
            std::vector<const join *> result;
            for( iterator it : unresolved.all_at( pos ) ) {
                result.push_back( &*it );
            }
            return result;
        }

        std::size_t count_unresolved_at( const tripoint_om_omt &pos ) const {
            return unresolved.count_at( pos );
        }

        bool any_postponed() const {
            return !postponed.empty();
        }

        bool any_postponed_at( const tripoint_om_omt &p ) const {
            return postponed.any_at( p );
        }

        void consistency_check() const {
#if 0 // Enable this to check the class invariants, at the cost of more runtime
            // verify that there are no positions in common between the
            // resolved and postponed lists
            for( const join &j : postponed ) {
                auto j_pos = j.where.p;
                if( unresolved.any_at( j_pos ) ) {
                    std::vector<iterator> unr = unresolved.all_at( j_pos );
                    if( unr.empty() ) {
                        cata_fatal( "inconsistency between all_at and any_at" );
                    } else {
                        const join &unr_j = *unr.front();
                        cata_fatal( "postponed and unresolved should be disjoint but are not at "
                                    "%s where unresolved has %s: %s",
                                    j_pos.to_string(), unr_j.where.p.to_string(), unr_j.join_id );
                    }
                }
            }
#endif
        }

        enum class join_status {
            disallowed, // Conflicts with existing join, and at least one was mandatory
            matched_available, // Matches an existing non-mandatory join
            matched_non_available, // Matches an existing mandatory join
            mismatched_available, // Points at an incompatible join, but both are non-mandatory
            free, // Doesn't point at another join at all
        };

        join_status allows( const om_pos_dir &this_side,
                            const mutable_overmap_terrain_join &this_ter_join ) const {
            om_pos_dir other_side = this_side.opposite();

            auto is_allowed_opposite = [&]( const std::string & candidate ) {
                const mutable_overmap_join &this_join = *this_ter_join.join;

                if( this_join.opposite_id == candidate ) {
                    return true;
                }

                for( const mutable_overmap_join *alt_join : this_ter_join.alternative_joins ) {
                    if( alt_join->opposite_id == candidate ) {
                        return true;
                    }
                }

                return false;
            };

            if( const join *existing = resolved.find( other_side ) ) {
                bool other_side_mandatory = unresolved.count( this_side );
                if( is_allowed_opposite( existing->join->id ) ) {
                    return other_side_mandatory
                           ? join_status::matched_non_available : join_status::matched_available;
                } else {
                    if( other_side_mandatory || this_ter_join.type != join_type::available ) {
                        return join_status::disallowed;
                    } else {
                        return join_status::mismatched_available;
                    }
                }
            } else {
                return join_status::free;
            }
        }

        void add_joins_for(
            const mutable_overmap_terrain &ter, const tripoint_om_omt &pos,
            om_direction::type rot, const std::vector<om_pos_dir> &suppressed_joins ) {
            consistency_check();

            std::unordered_set<om_pos_dir> avoid(
                suppressed_joins.begin(), suppressed_joins.end() );

            for( const std::pair<const cube_direction, mutable_overmap_terrain_join> &p :
                 ter.joins ) {
                cube_direction dir = p.first + rot;
                const mutable_overmap_terrain_join &this_side_join = p.second;

                om_pos_dir this_side{ pos, dir };
                om_pos_dir other_side = this_side.opposite();

                if( const join *other_side_join = resolved.find( other_side ) ) {
                    erase_unresolved( this_side );
                    if( !avoid.count( this_side ) ) {
                        used.emplace_back( other_side, other_side_join->join->id );
                        // Because of the existence of alternative joins, we don't
                        // simply add this_side_join here, we add the opposite of
                        // the opposite that was actually present (this saves us
                        // from heaving to search through the alternates to find
                        // which one actually matched).
                        used.emplace_back( this_side, other_side_join->join->opposite_id );
                    }
                } else {
                    // If there were postponed joins pointing into this point,
                    // so we need to un-postpone them because it might now be
                    // possible to satisfy them.
                    restore_postponed_at( other_side.p );
                    if( this_side_join.type == join_type::mandatory ) {
                        if( !overmap::inbounds( other_side.p ) ) {
                            debugmsg( "out of bounds join" );
                            continue;
                        }
                        const mutable_overmap_join *opposite_join = this_side_join.join->opposite;
                        add_unresolved( other_side, opposite_join );
                    }
                }
                resolved.add( this_side, this_side_join.join );
            }
            consistency_check();
        }

        tripoint_om_omt pick_top_priority() const {
            cata_assert( any_unresolved() );
            auto priority_it =
                std::find_if( unresolved_priority_index.begin(), unresolved_priority_index.end(),
            []( const cata::flat_set<iterator, compare_iterators> &its ) {
                return !its.empty();
            } );
            cata_assert( priority_it != unresolved_priority_index.end() );
            auto it = random_entry( *priority_it );
            const tripoint_om_omt &pos = it->where.p;
            cata_assert( !postponed.any_at( pos ) );
            return pos;
        }
        void postpone( const tripoint_om_omt &pos ) {
            consistency_check();
            for( iterator it : unresolved.all_at( pos ) ) {
                postponed.add( *it );
                [[maybe_unused]] const bool erased = erase_unresolved( it->where );
                cata_assert( erased );
            }
            consistency_check();
        }
        void restore_postponed_at( const tripoint_om_omt &pos ) {
            for( iterator it : postponed.all_at( pos ) ) {
                add_unresolved( it->where, it->join );
                postponed.erase( it );
            }
            consistency_check();
        }
        void restore_postponed() {
            consistency_check();
            for( const join &j : postponed ) {
                add_unresolved( j.where, j.join );
            }
            postponed.clear();
        }

        const std::vector<std::pair<om_pos_dir, std::string>> &all_used() const {
            return used;
        }
    private:
        struct indexed_joins {
            std::list<join> joins;
            std::unordered_map<om_pos_dir, iterator> position_index;

            iterator begin() {
                return joins.begin();
            }

            iterator end() {
                return joins.end();
            }

            const_iterator begin() const {
                return joins.begin();
            }

            const_iterator end() const {
                return joins.end();
            }

            bool empty() const {
                return joins.empty();
            }

            bool count( const om_pos_dir &p ) const {
                return position_index.count( p );
            }

            const join *find( const om_pos_dir &p ) const {
                auto it = position_index.find( p );
                if( it == position_index.end() ) {
                    return nullptr;
                }
                return &*it->second;
            }

            bool any_at( const tripoint_om_omt &pos ) const {
                for( cube_direction dir : all_enum_values<cube_direction>() ) {
                    if( count( om_pos_dir{ pos, dir } ) ) {
                        return true;
                    }
                }
                return false;
            }

            std::vector<iterator> all_at( const tripoint_om_omt &pos ) const {
                std::vector<iterator> result;
                for( cube_direction dir : all_enum_values<cube_direction>() ) {
                    om_pos_dir key{ pos, dir };
                    auto pos_it = position_index.find( key );
                    if( pos_it != position_index.end() ) {
                        result.push_back( pos_it->second );
                    }
                }
                return result;
            }

            std::size_t count_at( const tripoint_om_omt &pos ) const {
                std::size_t result = 0;
                for( cube_direction dir : all_enum_values<cube_direction>() ) {
                    if( position_index.find( { pos, dir } ) != position_index.end() ) {
                        ++result;
                    }
                }
                return result;
            }

            iterator add( const om_pos_dir &p, const mutable_overmap_join *j ) {
                return add( { p, j } );
            }

            iterator add( const join &j ) {
                joins.push_front( j );
                auto it = joins.begin();
                [[maybe_unused]] const bool inserted = position_index.emplace( j.where, it ).second;
                cata_assert( inserted );
                return it;
            }

            void erase( const iterator it ) {
                [[maybe_unused]] const size_t erased = position_index.erase( it->where );
                cata_assert( erased );
                joins.erase( it );
            }

            void clear() {
                joins.clear();
                position_index.clear();
            }
        };

        void add_unresolved( const om_pos_dir &p, const mutable_overmap_join *j ) {
            iterator it = unresolved.add( p, j );
            unsigned priority = it->join->priority;
            if( unresolved_priority_index.size() <= priority ) {
                unresolved_priority_index.resize( priority + 1 );
            }
            [[maybe_unused]] const bool inserted = unresolved_priority_index[priority].insert( it ).second;
            cata_assert( inserted );
        }

        bool erase_unresolved( const om_pos_dir &p ) {
            auto pos_it = unresolved.position_index.find( p );
            if( pos_it == unresolved.position_index.end() ) {
                return false;
            }
            iterator it = pos_it->second;
            unsigned priority = it->join->priority;
            cata_assert( priority < unresolved_priority_index.size() );
            [[maybe_unused]] const size_t erased = unresolved_priority_index[priority].erase( it );
            cata_assert( erased );
            unresolved.erase( it );
            return true;
        }

        struct compare_iterators {
            bool operator()( iterator l, iterator r ) {
                return l->where < r->where;
            }
        };

        indexed_joins unresolved;
        std::vector<cata::flat_set<iterator, compare_iterators>> unresolved_priority_index;

        indexed_joins resolved;
        indexed_joins postponed;

        std::vector<std::pair<om_pos_dir, std::string>> used;
};

struct mutable_overmap_phase_remainder {
    std::vector<mutable_overmap_placement_rule_remainder> rules;

    struct satisfy_result {
        tripoint_om_omt origin;
        om_direction::type dir;
        mutable_overmap_placement_rule_remainder *rule;
        std::vector<om_pos_dir> suppressed_joins;
        // For debugging purposes it's really handy to have a record of exactly
        // what happened during placement of a mutable special when it fails,
        // so to aid that we provide a human-readable description here which is
        // only used in the event of a placement error.
        std::string description;
    };

    bool all_rules_exhausted() const {
        return std::all_of( rules.begin(), rules.end(),
        []( const mutable_overmap_placement_rule_remainder & rule ) {
            return rule.is_exhausted();
        } );
    }

    struct can_place_result {
        int num_context_mandatory_joins_matched;
        int num_my_non_available_matched;
        std::vector<om_pos_dir> supressed_joins;

        std::pair<int, int> as_pair() const {
            return { num_context_mandatory_joins_matched, num_my_non_available_matched };
        }

        friend bool operator==( const can_place_result &l, const can_place_result &r ) {
            return l.as_pair() == r.as_pair();
        }

        friend bool operator<( const can_place_result &l, const can_place_result &r ) {
            return l.as_pair() < r.as_pair();
        }
    };

    std::optional<can_place_result> can_place(
        const overmap &om, const mutable_overmap_placement_rule_remainder &rule,
        const tripoint_om_omt &origin, om_direction::type dir,
        const joins_tracker &unresolved
    ) const {
        int context_mandatory_joins_shortfall = 0;

        for( const mutable_overmap_piece_candidate piece : rule.pieces( origin, dir ) ) {
            if( !overmap::inbounds( piece.pos ) ) {
                return std::nullopt;
            }
            if( !is_amongst_locations( om.ter( piece.pos ), piece.overmap->locations ) ) {
                return std::nullopt;
            }
            if( unresolved.any_postponed_at( piece.pos ) ) {
                return std::nullopt;
            }
            context_mandatory_joins_shortfall -= unresolved.count_unresolved_at( piece.pos );
        }

        int num_my_non_available_matched = 0;

        std::vector<om_pos_dir> suppressed_joins;

        for( const std::pair<om_pos_dir, const mutable_overmap_terrain_join *> p :
             rule.outward_joins( origin, dir ) ) {
            const om_pos_dir &pos_d = p.first;
            const mutable_overmap_terrain_join &ter_join = *p.second;
            const mutable_overmap_join &join = *ter_join.join;
            switch( unresolved.allows( pos_d, ter_join ) ) {
                case joins_tracker::join_status::disallowed:
                    return std::nullopt;
                case joins_tracker::join_status::matched_non_available:
                    ++context_mandatory_joins_shortfall;
                // fallthrough
                case joins_tracker::join_status::matched_available:
                    if( ter_join.type != join_type::available ) {
                        ++num_my_non_available_matched;
                    }
                    continue;
                case joins_tracker::join_status::mismatched_available:
                    suppressed_joins.push_back( pos_d );
                case joins_tracker::join_status::free:
                    break;
            }
            if( ter_join.type == join_type::available ) {
                continue;
            }
            // Verify that the remaining joins lead to
            // suitable locations
            tripoint_om_omt neighbour = pos_d.p + displace( pos_d.dir );
            if( !overmap::inbounds( neighbour ) ) {
                return std::nullopt;
            }
            const oter_id &neighbour_terrain = om.ter( neighbour );
            if( !is_amongst_locations( neighbour_terrain, join.into_locations ) ) {
                return std::nullopt;
            }
        }
        return can_place_result{ context_mandatory_joins_shortfall,
                                 num_my_non_available_matched, suppressed_joins };
    }

    satisfy_result satisfy( const overmap &om, const tripoint_om_omt &pos,
                            const joins_tracker &unresolved ) {
        weighted_int_list<satisfy_result> options;

        for( mutable_overmap_placement_rule_remainder &rule : rules ) {
            std::vector<satisfy_result> pos_dir_options;
            can_place_result best_result{ 0, 0, {} };

            for( om_direction::type dir : om_direction::all ) {
                for( const tripoint_rel_omt &piece_pos : rule.positions( dir ) ) {
                    tripoint_om_omt origin = pos - piece_pos;

                    if( std::optional<can_place_result> result = can_place(
                                om, rule, origin, dir, unresolved ) ) {
                        if( best_result < *result ) {
                            pos_dir_options.clear();
                            best_result = *result;
                        }
                        if( *result == best_result ) {
                            pos_dir_options.push_back(
                                satisfy_result{ origin, dir, &rule, result.value().supressed_joins,
                                                {} } );
                        }
                    }
                }
            }

            if( auto chosen_result = random_entry_opt( pos_dir_options ) ) {
                options.add( *chosen_result, rule.get_weight() );
            }
        }
        std::string joins_s = enumerate_as_string( unresolved.all_unresolved_at( pos ),
        []( const joins_tracker::join * j ) {
            return string_format( "%s: %s", io::enum_to_string( j->where.dir ), j->join->id );
        } );

        if( satisfy_result *picked = options.pick() ) {
            om_direction::type dir = picked->dir;
            const mutable_overmap_placement_rule_remainder &rule = *picked->rule;
            picked->description =
                string_format(
                    // NOLINTNEXTLINE(cata-translate-string-literal)
                    "At %s chose '%s' rot %d with neighbours N:%s E:%s S:%s W:%s and constraints "
                    "%s",
                    pos.to_string(), rule.description(), static_cast<int>( dir ),
                    om.ter( pos + point_north ).id().str(), om.ter( pos + point_east ).id().str(),
                    om.ter( pos + point_south ).id().str(), om.ter( pos + point_west ).id().str(),
                    joins_s );
            picked->rule->decrement();
            return *picked;
        } else {
            std::string rules_s = enumerate_as_string( rules,
            []( const mutable_overmap_placement_rule_remainder & rule ) {
                if( rule.is_exhausted() ) {
                    return string_format( "(%s)", rule.description() );
                } else {
                    return rule.description();
                }
            } );
            std::string message =
                string_format(
                    // NOLINTNEXTLINE(cata-translate-string-literal)
                    "At %s FAILED to match on terrain %s with neighbours N:%s E:%s S:%s W:%s and "
                    "constraints %s from amongst rules %s",
                    pos.to_string(), om.ter( pos ).id().str(),
                    om.ter( pos + point_north ).id().str(), om.ter( pos + point_east ).id().str(),
                    om.ter( pos + point_south ).id().str(), om.ter( pos + point_west ).id().str(),
                    joins_s, rules_s );
            return { {}, om_direction::type::invalid, nullptr, {}, std::move( message ) };
        }
    }
};

struct mutable_overmap_phase {
    std::vector<mutable_overmap_placement_rule> rules;

    mutable_overmap_phase_remainder realise() const {
        std::vector<mutable_overmap_placement_rule_remainder> realised_rules;
        realised_rules.reserve( rules.size() );
        for( const mutable_overmap_placement_rule &rule : rules ) {
            realised_rules.push_back( rule.realise() );
        }
        return { realised_rules };
    }

    void deserialize( const JsonValue &jin ) {
        jin.read( rules, true );
    }
};

template<typename Tripoint>
pos_dir<Tripoint> pos_dir<Tripoint>::opposite() const
{
    switch( dir ) {
        case cube_direction::north:
            return { p + tripoint_north, cube_direction::south };
        case cube_direction::east:
            return { p + tripoint_east, cube_direction::west };
        case cube_direction::south:
            return { p + tripoint_south, cube_direction::north };
        case cube_direction::west:
            return { p + tripoint_west, cube_direction::east };
        case cube_direction::above:
            return { p + tripoint_above, cube_direction::below };
        case cube_direction::below:
            return { p + tripoint_below, cube_direction::above };
        case cube_direction::last:
            break;
    }
    cata_fatal( "Invalid cube_direction" );
}

template<typename Tripoint>
void pos_dir<Tripoint>::serialize( JsonOut &jsout ) const
{
    jsout.start_array();
    jsout.write( p );
    jsout.write( dir );
    jsout.end_array();
}

template<typename Tripoint>
void pos_dir<Tripoint>::deserialize( const JsonArray &ja )
{
    if( ja.size() != 2 ) {
        ja.throw_error( "Expected array of size 2" );
    }
    ja.read( 0, p );
    ja.read( 1, dir );
}

template<typename Tripoint>
bool pos_dir<Tripoint>::operator==( const pos_dir<Tripoint> &r ) const
{
    return p == r.p && dir == r.dir;
}

template<typename Tripoint>
bool pos_dir<Tripoint>::operator<( const pos_dir<Tripoint> &r ) const
{
    return std::tie( p, dir ) < std::tie( r.p, r.dir );
}

template struct pos_dir<tripoint_om_omt>;
template struct pos_dir<tripoint_rel_omt>;

struct mutable_overmap_special_data : overmap_special_data {
    overmap_special_id parent_id;
    std::vector<overmap_special_locations> check_for_locations;
    std::vector<overmap_special_locations> check_for_locations_area;
    std::vector<mutable_overmap_join> joins_vec;
    std::unordered_map<std::string, mutable_overmap_join *> joins;
    std::unordered_map<std::string, mutable_overmap_terrain> overmaps;
    std::string root;
    std::vector<mutable_overmap_phase> phases;

    explicit mutable_overmap_special_data( const overmap_special_id &p_id )
        : parent_id( p_id )
    {}

    void finalize( const std::string &context,
                   const cata::flat_set<string_id<overmap_location>> &default_locations ) override {
        if( check_for_locations.empty() ) {
            check_for_locations.push_back( root_as_overmap_special_terrain() );
        }
        for( size_t i = 0; i != joins_vec.size(); ++i ) {
            mutable_overmap_join &join = joins_vec[i];
            if( join.into_locations.empty() ) {
                join.into_locations = default_locations;
            }
            join.priority = i;
            joins.emplace( join.id, &join );
        }
        for( mutable_overmap_join &join : joins_vec ) {
            if( join.opposite_id.empty() ) {
                join.opposite_id = join.id;
                join.opposite = &join;
                continue;
            }
            auto opposite_it = joins.find( join.opposite_id );
            if( opposite_it == joins.end() ) {
                // Error reported later in check()
                continue;
            }
            join.opposite = opposite_it->second;
        }
        for( std::pair<const std::string, mutable_overmap_terrain> &p : overmaps ) {
            mutable_overmap_terrain &ter = p.second;
            ter.finalize( string_format( "overmap %s in %s", p.first, context ), joins,
                          default_locations );
        }
        for( mutable_overmap_phase &phase : phases ) {
            for( mutable_overmap_placement_rule &rule : phase.rules ) {
                rule.finalize( context, overmaps );
            }
        }
    }

    void finalize_mapgen_parameters(
        mapgen_parameters &params, const std::string &context ) const override {
        for( const std::pair<const std::string, mutable_overmap_terrain> &p : overmaps ) {
            const mutable_overmap_terrain &t = p.second;
            std::string mapgen_id = t.terrain->get_mapgen_id();
            params.check_and_merge( get_map_special_params( mapgen_id ), context );
        }
    }

    void check( const std::string &context ) const override {
        if( joins_vec.size() != joins.size() ) {
            debugmsg( "duplicate join id in %s", context );
        }
        for( const mutable_overmap_join &join : joins_vec ) {
            if( join.opposite ) {
                if( join.opposite->opposite_id != join.id ) {
                    debugmsg( "in %1$s: join id %2$s specifies its opposite to be %3$s, but "
                              "the opposite of %3$s is %4$s, when it should match the "
                              "original id %2$s",
                              context, join.id, join.opposite_id, join.opposite->opposite_id );
                }
            } else {
                debugmsg( "in %s: join id '%s' specified as opposite of '%s' not valid",
                          context, join.opposite_id, join.id );
            }
        }
        for( const std::pair<const std::string, mutable_overmap_terrain> &p : overmaps ) {
            const mutable_overmap_terrain &ter = p.second;
            ter.check( string_format( "overmap %s in %s", p.first, context ) );
        }
        if( !overmaps.count( root ) ) {
            debugmsg( "root %s is not amongst the defined overmaps for %s", root, context );
        }
        for( const mutable_overmap_phase &phase : phases ) {
            for( const mutable_overmap_placement_rule &rule : phase.rules ) {
                rule.check( context );
            }
        }
    }

    overmap_special_terrain root_as_overmap_special_terrain() const {
        auto it = overmaps.find( root );
        if( it == overmaps.end() ) {
            debugmsg( "root '%s' is not an overmap in this special", root );
            return {};
        }
        const mutable_overmap_terrain &root_om = it->second;
        return { tripoint_zero, root_om.terrain, root_om.locations, {} };
    }

    std::vector<overmap_special_terrain> preview_terrains() const override {
        return std::vector<overmap_special_terrain> { root_as_overmap_special_terrain() };
    }

    std::vector<overmap_special_locations> required_locations() const override {
        return check_for_locations;
    }

    int score_rotation_at( const overmap &, const tripoint_om_omt &,
                           om_direction::type ) const override {
        // TODO: worry about connections for mutable specials
        // For now we just allow all rotations, but will be restricted by
        // can_place_special
        return 0;
    }

    // Returns a list of the points placed and a list of the joins used
    special_placement_result place(
        overmap &om, const tripoint_om_omt &origin, om_direction::type dir, bool /*blob*/,
        const city &cit, bool must_be_unexplored ) const override {
        // TODO: respect must_be_unexplored
        std::vector<tripoint_om_omt> result;

        auto it = overmaps.find( root );
        if( it == overmaps.end() ) {
            debugmsg( "Invalid root %s", root );
            return { result, {} };
        }

        joins_tracker unresolved;

        struct placed_connection {
            overmap_connection_id connection;
            pos_dir<tripoint_om_omt> where;
        };

        std::vector<placed_connection> connections_placed;

        // This is for debugging only, it tracks a human-readable description
        // of what happened to be put in the debugmsg in the event of failure.
        std::vector<std::string> descriptions;

        // Helper function to add a particular mutable_overmap_terrain at a
        // particular place.
        auto add_ter = [&](
                           const mutable_overmap_terrain & ter, const tripoint_om_omt & pos,
        om_direction::type rot, const std::vector<om_pos_dir> &suppressed_joins ) {
            const oter_id tid = ter.terrain->get_rotated( rot );
            om.ter_set( pos, tid );
            unresolved.add_joins_for( ter, pos, rot, suppressed_joins );
            result.push_back( pos );

            // Accumulate connections to be dealt with later
            for( const std::pair<const cube_direction, mutable_special_connection> &p :
                 ter.connections ) {
                cube_direction base_dir = p.first;
                const mutable_special_connection &conn = p.second;
                cube_direction dir = base_dir + rot;
                tripoint_om_omt conn_pos = pos + displace( dir );
                if( overmap::inbounds( conn_pos ) ) {
                    connections_placed.push_back( { conn.connection, { conn_pos, dir } } );
                }
            }
        };

        const mutable_overmap_terrain &root_omt = it->second;
        add_ter( root_omt, origin, dir, {} );

        auto current_phase = phases.begin();
        mutable_overmap_phase_remainder phase_remaining = current_phase->realise();

        while( unresolved.any_unresolved() ) {
            tripoint_om_omt next_pos = unresolved.pick_top_priority();
            mutable_overmap_phase_remainder::satisfy_result satisfy_result =
                phase_remaining.satisfy( om, next_pos, unresolved );
            descriptions.push_back( std::move( satisfy_result.description ) );
            const mutable_overmap_placement_rule_remainder *rule = satisfy_result.rule;
            if( rule ) {
                const tripoint_om_omt &satisfy_origin = satisfy_result.origin;
                om_direction::type rot = satisfy_result.dir;
                for( const mutable_overmap_piece_candidate piece : rule->pieces( satisfy_origin, rot ) ) {
                    const mutable_overmap_terrain &ter = *piece.overmap;
                    add_ter( ter, piece.pos, piece.rot, satisfy_result.suppressed_joins );
                }
            } else {
                unresolved.postpone( next_pos );
            }
            if( !unresolved.any_unresolved() || phase_remaining.all_rules_exhausted() ) {
                ++current_phase;
                if( current_phase == phases.end() ) {
                    break;
                }
                descriptions.push_back(
                    // NOLINTNEXTLINE(cata-translate-string-literal)
                    string_format( "## Entering phase %td", current_phase - phases.begin() ) );
                phase_remaining = current_phase->realise();
                unresolved.restore_postponed();
            }
        }

        if( unresolved.any_postponed() ) {
            // This is an error in the JSON; extract some useful info to help
            // the user debug it
            unresolved.restore_postponed();
            tripoint_om_omt p = unresolved.pick_top_priority();

            const oter_id &current_terrain = om.ter( p );
            std::string joins = enumerate_as_string( unresolved.all_unresolved_at( p ),
            []( const joins_tracker::join * dir_join ) {
                // NOLINTNEXTLINE(cata-translate-string-literal)
                return string_format( "%s: %s", io::enum_to_string( dir_join->where.dir ),
                                      dir_join->join->id );
            } );

            debugmsg( "Spawn of mutable special %s had unresolved joins.  Existing terrain "
                      "at %s was %s; joins were %s\nComplete record of placement follows:\n%s",
                      parent_id.str(), p.to_string(), current_terrain.id().str(), joins,
                      string_join( descriptions, "\n" ) );

            om.add_note(
                p, string_format(
                    // NOLINTNEXTLINE(cata-translate-string-literal)
                    "U:R;DEBUG: unresolved joins %s at %s placing %s",
                    joins, p.to_string(), parent_id.str() ) );
        }

        // Deal with connections
        for( const placed_connection &elem : connections_placed ) {
            const tripoint_om_omt &pos = elem.where.p;
            cube_direction connection_dir = elem.where.dir;

            if( cit ) {
                om.build_connection( cit.pos, pos.xy(), pos.z(), *elem.connection,
                                     must_be_unexplored, connection_dir );
            }
            // if no city present, search for nearby road within 50 tiles and make connection to it instead
            else {
                for( const tripoint_om_omt &nearby_point : closest_points_first( pos, 50 ) ) {
                    if( om.check_ot( "road", ot_match_type::contains, nearby_point ) ) {
                        om.build_connection(
                            nearby_point.xy(), pos.xy(), pos.z(), *elem.connection,
                            must_be_unexplored, connection_dir );
                    }
                }
            }
        }

        return { result, unresolved.all_used() };
    }
};

overmap_special::overmap_special( const overmap_special_id &i, const overmap_special_terrain &ter )
    : id( i )
    , subtype_( overmap_special_subtype::fixed )
    , data_{ make_shared_fast<fixed_overmap_special_data>( ter ) }
{}

bool overmap_special::can_spawn() const
{
    if( get_constraints().occurrences.empty() ) {
        return false;
    }

    const int city_size = get_option<int>( "CITY_SIZE" );
    return city_size != 0 || get_constraints().city_size.min <= city_size;
}

bool overmap_special::requires_city() const
{
    return constraints_.city_size.min > 0 ||
           constraints_.city_distance.max < std::max( OMAPX, OMAPY );
}

bool overmap_special::can_belong_to_city( const tripoint_om_omt &p, const city &cit ) const
{
    if( !requires_city() ) {
        return true;
    }
    if( !cit || !constraints_.city_size.contains( cit.size ) ) {
        return false;
    }
    return constraints_.city_distance.contains( cit.get_distance_from( p ) - ( cit.size ) );
}

bool overmap_special::has_flag( const std::string &flag ) const
{
    return flags_.count( flag );
}

int overmap_special::longest_side() const
{
    // Figure out the longest side of the special for purposes of determining our sector size
    // when attempting placements.
    std::vector<overmap_special_locations> req_locations = required_locations();
    auto min_max_x = std::minmax_element( req_locations.begin(), req_locations.end(),
    []( const overmap_special_locations & lhs, const overmap_special_locations & rhs ) {
        return lhs.p.x < rhs.p.x;
    } );

    auto min_max_y = std::minmax_element( req_locations.begin(), req_locations.end(),
    []( const overmap_special_locations & lhs, const overmap_special_locations & rhs ) {
        return lhs.p.y < rhs.p.y;
    } );

    const int width = min_max_x.second->p.x - min_max_x.first->p.x;
    const int height = min_max_y.second->p.y - min_max_y.first->p.y;
    return std::max( width, height ) + 1;
}

std::vector<overmap_special_terrain> overmap_special::preview_terrains() const
{
    return data_->preview_terrains();
}

std::vector<overmap_special_locations> overmap_special::required_locations() const
{
    return data_->required_locations();
}

int overmap_special::score_rotation_at( const overmap &om, const tripoint_om_omt &p,
                                        om_direction::type r ) const
{
    return data_->score_rotation_at( om, p, r );
}

special_placement_result overmap_special::place(
    overmap &om, const tripoint_om_omt &origin, om_direction::type dir,
    const city &cit, bool must_be_unexplored ) const
{
    if( has_eoc() ) {
        dialogue d( get_talker_for( get_avatar() ), nullptr );
        get_eoc()->apply_true_effects( d );
    }
    const bool blob = has_flag( "BLOB" );
    return data_->place( om, origin, dir, blob, cit, must_be_unexplored );
}

void overmap_special::force_one_occurrence()
{
    constraints_.occurrences.min = 1;
    constraints_.occurrences.max = 1;
}

mapgen_arguments overmap_special::get_args( const mapgendata &md ) const
{
    return mapgen_params_.get_args( md, mapgen_parameter_scope::overmap_special );
}

void overmap_special::load( const JsonObject &jo, const std::string &src )
{
    const bool strict = src == "dda";
    // city_building is just an alias of overmap_special
    // TODO: This comparison is a hack. Separate them properly.
    const bool is_special = jo.get_string( "type", "" ) == "overmap_special";

    optional( jo, was_loaded, "subtype", subtype_, overmap_special_subtype::fixed );
    optional( jo, was_loaded, "locations", default_locations_ );
    if( jo.has_member( "eoc" ) ) {
        eoc = effect_on_conditions::load_inline_eoc( jo.get_member( "eoc" ), src );
        has_eoc_ = true;
    }
    switch( subtype_ ) {
        case overmap_special_subtype::fixed: {
            shared_ptr_fast<fixed_overmap_special_data> fixed_data =
                make_shared_fast<fixed_overmap_special_data>();
            mandatory( jo, was_loaded, "overmaps", fixed_data->terrains );
            if( is_special ) {
                optional( jo, was_loaded, "connections", fixed_data->connections );
            }
            data_ = std::move( fixed_data );
            break;
        }
        case overmap_special_subtype::mutable_: {
            shared_ptr_fast<mutable_overmap_special_data> mutable_data =
                make_shared_fast<mutable_overmap_special_data>( id );
            std::vector<overmap_special_locations> check_for_locations_merged_data;
            optional( jo, was_loaded, "check_for_locations", check_for_locations_merged_data );
            if( jo.has_array( "check_for_locations_area" ) ) {
                JsonArray jar = jo.get_array( "check_for_locations_area" );
                while( jar.has_more() ) {
                    JsonObject joc = jar.next_object();

                    cata::flat_set<string_id<overmap_location>> type;
                    tripoint from;
                    tripoint to;
                    mandatory( joc, was_loaded, "type", type );
                    mandatory( joc, was_loaded, "from", from );
                    mandatory( joc, was_loaded, "to", to );
                    if( from.x > to.x ) {
                        std::swap( from.x, to.x );
                    }
                    if( from.y > to.y ) {
                        std::swap( from.y, to.y );
                    }
                    if( from.z > to.z ) {
                        std::swap( from.z, to.z );
                    }
                    for( int x = from.x; x <= to.x; x++ ) {
                        for( int y = from.y; y <= to.y; y++ ) {
                            for( int z = from.z; z <= to.z; z++ ) {
                                overmap_special_locations loc;
                                loc.p = tripoint( x, y, z );
                                loc.locations = type;
                                check_for_locations_merged_data.push_back( loc );
                            }
                        }
                    }
                }
            }
            mutable_data->check_for_locations = check_for_locations_merged_data;
            mandatory( jo, was_loaded, "joins", mutable_data->joins_vec );
            mandatory( jo, was_loaded, "overmaps", mutable_data->overmaps );
            mandatory( jo, was_loaded, "root", mutable_data->root );
            mandatory( jo, was_loaded, "phases", mutable_data->phases );
            data_ = std::move( mutable_data );
            break;
        }
        default:
            jo.throw_error( string_format( "subtype %s not implemented",
                                           io::enum_to_string( subtype_ ) ) );
    }

    if( is_special ) {
        mandatory( jo, was_loaded, "occurrences", constraints_.occurrences );

        assign( jo, "city_sizes", constraints_.city_size, strict );
        assign( jo, "city_distance", constraints_.city_distance, strict );
        assign( jo, "priority", priority_, strict );
    }

    assign( jo, "spawns", monster_spawns_, strict );

    assign( jo, "rotate", rotatable_, strict );
    assign( jo, "flags", flags_, strict );
}

void overmap_special::finalize()
{
    const_cast<overmap_special_data &>( *data_ ).finalize(
        "overmap special " + id.str(), default_locations_ );
}

void overmap_special::finalize_mapgen_parameters()
{
    // Extract all the map_special-scoped params from the constituent terrains
    // and put them here
    std::string context = string_format( "overmap_special %s", id.str() );
    data_->finalize_mapgen_parameters( mapgen_params_, context );
}

void overmap_special::check() const
{
    data_->check( string_format( "overmap special %s", id.str() ) );
}

// *** BEGIN overmap FUNCTIONS ***
overmap::overmap( const point_abs_om &p ) : loc( p )
{
    const std::string rsettings_id = get_option<std::string>( "DEFAULT_REGION" );
    t_regional_settings_map_citr rsit = region_settings_map.find( rsettings_id );

    if( rsit == region_settings_map.end() ) {
        debugmsg( "overmap%s: can't find region '%s'", p.to_string(),
                  rsettings_id.c_str() ); // gonna die now =[
    }
    settings = &rsit->second;

    init_layers();
}

overmap::~overmap() = default;

void overmap::populate( overmap_special_batch &enabled_specials )
{
    try {
        open( enabled_specials );
    } catch( const std::exception &err ) {
        debugmsg( "overmap (%d,%d) failed to load: %s", loc.x(), loc.y(), err.what() );
    }
}

void overmap::populate()
{
    overmap_special_batch enabled_specials = overmap_specials::get_default_batch( loc );
    const overmap_feature_flag_settings &overmap_feature_flag = settings->overmap_feature_flag;

    const bool should_blacklist = !overmap_feature_flag.blacklist.empty();
    const bool should_whitelist = !overmap_feature_flag.whitelist.empty();

    // If this region's settings has blacklisted or whitelisted overmap feature flags, let's
    // filter our default batch.

    // Remove any items that have a flag that is present in the blacklist.
    if( should_blacklist ) {
        for( auto it = enabled_specials.begin(); it != enabled_specials.end(); ) {
            if( cata::sets_intersect( overmap_feature_flag.blacklist,
                                      it->special_details->get_flags() ) ) {
                it = enabled_specials.erase( it );
            } else {
                ++it;
            }
        }
    }

    // Remove any items which do not have any of the flags from the whitelist.
    if( should_whitelist ) {
        for( auto it = enabled_specials.begin(); it != enabled_specials.end(); ) {
            if( cata::sets_intersect( overmap_feature_flag.whitelist,
                                      it->special_details->get_flags() ) ) {
                ++it;
            } else {
                it = enabled_specials.erase( it );
            }
        }
    }

    populate( enabled_specials );
}

oter_id overmap::get_default_terrain( int z ) const
{
    return settings->default_oter[OVERMAP_DEPTH + z].id();
}

void overmap::init_layers()
{
    for( int k = 0; k < OVERMAP_LAYERS; ++k ) {
        const oter_id tid = get_default_terrain( k - OVERMAP_DEPTH );
        map_layer &l = layer[k];
        l.terrain.fill( tid );
        l.visible.fill( false );
        l.explored.fill( false );
    }
}

void overmap::ter_set( const tripoint_om_omt &p, const oter_id &id )
{
    if( !inbounds( p ) ) {
        /// TODO: Add a debug message reporting this, but currently there are way too many place that would trigger it.
        return;
    }

    oter_id &current_oter = layer[p.z() + OVERMAP_DEPTH].terrain[p.xy()];
    const oter_type_str_id &current_type_id = current_oter->get_type_id();
    const oter_type_str_id &incoming_type_id = id->get_type_id();
    const bool current_type_same = current_type_id == incoming_type_id;

    // Mapgen refinement can push multiple different roads over each other.
    // Roads require a predecessor. A road pushed over a road might cause a
    // road to be a predecessor to another road. That causes too many spawns
    // to happen. So when pushing a predecessor, if the predecessor to-be-pushed
    // is linear and the previous predecessor is linear, overwrite it.
    // This way only the 'last' rotation/variation generated is kept.
    if( id->has_flag( oter_flags::requires_predecessor ) ) {
        std::vector<oter_id> &om_predecessors = predecessors_[p];
        if( om_predecessors.empty() || ( !current_oter->is_linear() && !current_type_same ) ) {
            // If we need a predecessor, we must have a predecessor no matter what.
            // Or, if the oter to-be-pushed is not linear, push it only if the incoming oter is different.
            om_predecessors.push_back( current_oter );
        } else if( !current_type_same ) {
            // Current oter is linear, incoming oter is different from current.
            // If the last predecessor is the same type as the current type, overwrite.
            // Else push the current type.
            oter_id &last_predecessor = om_predecessors.back();
            if( last_predecessor->get_type_id() == current_type_id ) {
                last_predecessor = current_oter;
            } else {
                om_predecessors.push_back( current_oter );
            }
        }
        // We had a predecessor, and it was the same type as the incoming one
        // Don't push another copy.
    }
    current_oter = id;
}

const oter_id &overmap::ter( const tripoint_om_omt &p ) const
{
    if( !inbounds( p ) ) {
        /// TODO: Add a debug message reporting this, but currently there are way too many place that would trigger it.
        return ot_null;
    }

    return ter_unsafe( p );
}

const oter_id &overmap::ter_unsafe( const tripoint_om_omt &p ) const
{
    return layer[p.z() + OVERMAP_DEPTH].terrain[p.xy()];
}

std::optional<mapgen_arguments> *overmap::mapgen_args( const tripoint_om_omt &p )
{
    auto it = mapgen_args_index.find( p );
    if( it == mapgen_args_index.end() ) {
        return nullptr;
    }
    return it->second;
}

std::string *overmap::join_used_at( const om_pos_dir &p )
{
    auto it = joins_used.find( p );
    if( it == joins_used.end() ) {
        return nullptr;
    }
    return &it->second;
}

std::vector<oter_id> overmap::predecessors( const tripoint_om_omt &p )
{
    auto it = predecessors_.find( p );
    if( it == predecessors_.end() ) {
        return {};
    }
    return it->second;
}

void overmap::set_seen( const tripoint_om_omt &p, bool val )
{
    if( !inbounds( p ) ) {
        return;
    }

    if( seen( p ) == val ) {
        return;
    }

    layer[p.z() + OVERMAP_DEPTH].visible[p.xy()] = val;

    if( val ) {
        add_extra_note( p );
    }
}

bool overmap::seen( const tripoint_om_omt &p ) const
{
    if( !inbounds( p ) ) {
        return false;
    }
    return layer[p.z() + OVERMAP_DEPTH].visible[p.xy()];
}

bool &overmap::explored( const tripoint_om_omt &p )
{
    if( !inbounds( p ) ) {
        nullbool = false;
        return nullbool;
    }
    return layer[p.z() + OVERMAP_DEPTH].explored[p.xy()];
}

bool overmap::is_explored( const tripoint_om_omt &p ) const
{
    if( !inbounds( p ) ) {
        return false;
    }
    return layer[p.z() + OVERMAP_DEPTH].explored[p.xy()];
}

bool overmap::mongroup_check( const mongroup &candidate ) const
{
    tripoint_om_sm relp = candidate.rel_pos();
    const auto matching_range = zg.equal_range( relp );
    return std::find_if( matching_range.first, matching_range.second,
    [candidate]( const std::pair<tripoint_om_sm, mongroup> &match ) {
        // This is extra strict since we're using it to test serialization.
        return candidate.type == match.second.type && candidate.abs_pos == match.second.abs_pos &&
               candidate.population == match.second.population &&
               candidate.target == match.second.target &&
               candidate.interest == match.second.interest &&
               candidate.dying == match.second.dying &&
               candidate.horde == match.second.horde;
    } ) != matching_range.second;
}

bool overmap::monster_check( const std::pair<tripoint_om_sm, monster> &candidate ) const
{
    const auto matching_range = monster_map.equal_range( candidate.first );
    return std::find_if( matching_range.first, matching_range.second,
    [candidate]( const std::pair<tripoint_om_sm, monster> &match ) {
        return candidate.second.pos() == match.second.pos() &&
               candidate.second.type == match.second.type;
    } ) != matching_range.second;
}

void overmap::insert_npc( const shared_ptr_fast<npc> &who )
{
    npcs.push_back( who );
    g->set_npcs_dirty();
}

shared_ptr_fast<npc> overmap::erase_npc( const character_id &id )
{
    const auto iter = std::find_if( npcs.begin(),
    npcs.end(), [id]( const shared_ptr_fast<npc> &n ) {
        return n->getID() == id;
    } );
    if( iter == npcs.end() ) {
        return nullptr;
    }
    auto ptr = *iter;
    npcs.erase( iter );
    g->set_npcs_dirty();
    return ptr;
}

std::vector<shared_ptr_fast<npc>> overmap::get_npcs( const
                               std::function<bool( const npc & )>
                               &predicate ) const
{
    std::vector<shared_ptr_fast<npc>> result;
    for( const auto &g : npcs ) {
        if( predicate( *g ) ) {
            result.push_back( g );
        }
    }
    return result;
}

bool overmap::has_note( const tripoint_om_omt &p ) const
{
    if( p.z() < -OVERMAP_DEPTH || p.z() > OVERMAP_HEIGHT ) {
        return false;
    }

    for( const om_note &i : layer[p.z() + OVERMAP_DEPTH].notes ) {
        if( i.p == p.xy() ) {
            return true;
        }
    }
    return false;
}

bool overmap::is_marked_dangerous( const tripoint_om_omt &p ) const
{
    for( const om_note &i : layer[p.z() + OVERMAP_DEPTH].notes ) {
        if( !i.dangerous ) {
            continue;
        } else if( p.xy() == i.p ) {
            return true;
        }
        const int radius = i.danger_radius;
        if( i.danger_radius == 0 && i.p != p.xy() ) {
            continue;
        }
        for( int x = -radius; x <= radius; x++ ) {
            for( int y = -radius; y <= radius; y++ ) {
                const tripoint_om_omt rad_point = tripoint_om_omt( i.p, p.z() ) + point( x, y );
                if( p.xy() == rad_point.xy() ) {
                    return true;
                }
            }
        }
    }
    return false;
}

const std::string &overmap::note( const tripoint_om_omt &p ) const
{
    static const std::string fallback {};

    if( p.z() < -OVERMAP_DEPTH || p.z() > OVERMAP_HEIGHT ) {
        return fallback;
    }

    const auto &notes = layer[p.z() + OVERMAP_DEPTH].notes;
    const auto it = std::find_if( begin( notes ), end( notes ), [&]( const om_note & n ) {
        return n.p == p.xy();
    } );

    return ( it != std::end( notes ) ) ? it->text : fallback;
}

void overmap::add_note( const tripoint_om_omt &p, std::string message )
{
    if( p.z() < -OVERMAP_DEPTH || p.z() > OVERMAP_HEIGHT ) {
        debugmsg( "Attempting to add not to overmap for blank layer %d", p.z() );
        return;
    }

    auto &notes = layer[p.z() + OVERMAP_DEPTH].notes;
    const auto it = std::find_if( begin( notes ), end( notes ), [&]( const om_note & n ) {
        return n.p == p.xy();
    } );

    if( it == std::end( notes ) ) {
        notes.emplace_back( om_note{ std::move( message ), p.xy() } );
    } else if( !message.empty() ) {
        it->text = std::move( message );
    } else {
        notes.erase( it );
    }
}

void overmap::mark_note_dangerous( const tripoint_om_omt &p, int radius, bool is_dangerous )
{
    for( om_note &i : layer[p.z() + OVERMAP_DEPTH].notes ) {
        if( p.xy() == i.p ) {
            i.dangerous = is_dangerous;
            i.danger_radius = radius;
            return;
        }
    }
}

void overmap::delete_note( const tripoint_om_omt &p )
{
    add_note( p, std::string{} );
}

std::vector<point_abs_omt> overmap::find_notes( const int z, const std::string &text )
{
    std::vector<point_abs_omt> note_locations;
    map_layer &this_layer = layer[z + OVERMAP_DEPTH];
    for( const om_note &note : this_layer.notes ) {
        if( match_include_exclude( note.text, text ) ) {
            note_locations.push_back( project_combine( pos(), note.p ) );
        }
    }
    return note_locations;
}

bool overmap::has_extra( const tripoint_om_omt &p ) const
{
    if( p.z() < -OVERMAP_DEPTH || p.z() > OVERMAP_HEIGHT ) {
        return false;
    }

    for( const om_map_extra &i : layer[p.z() + OVERMAP_DEPTH].extras ) {
        if( i.p == p.xy() ) {
            return true;
        }
    }
    return false;
}

const map_extra_id &overmap::extra( const tripoint_om_omt &p ) const
{
    static const map_extra_id fallback{};

    if( p.z() < -OVERMAP_DEPTH || p.z() > OVERMAP_HEIGHT ) {
        return fallback;
    }

    const auto &extras = layer[p.z() + OVERMAP_DEPTH].extras;
    const auto it = std::find_if( begin( extras ),
    end( extras ), [&]( const om_map_extra & n ) {
        return n.p == p.xy();
    } );

    return ( it != std::end( extras ) ) ? it->id : fallback;
}

void overmap::add_extra( const tripoint_om_omt &p, const map_extra_id &id )
{
    if( p.z() < -OVERMAP_DEPTH || p.z() > OVERMAP_HEIGHT ) {
        debugmsg( "Attempting to add not to overmap for blank layer %d", p.z() );
        return;
    }

    auto &extras = layer[p.z() + OVERMAP_DEPTH].extras;
    const auto it = std::find_if( begin( extras ),
    end( extras ), [&]( const om_map_extra & n ) {
        return n.p == p.xy();
    } );

    if( it == std::end( extras ) ) {
        extras.emplace_back( om_map_extra{ id, p.xy() } );
        add_extra_note( p );
    } else if( !id.is_null() ) {
        it->id = id;
        add_extra_note( p );
    } else {
        extras.erase( it );
    }
}

void overmap::add_extra_note( const tripoint_om_omt &p )
{
    if( !seen( p ) ) {
        return;
    }

    const std::vector<om_map_extra> &layer_extras = layer[p.z() + OVERMAP_DEPTH].extras;
    auto extrait = std::find_if( layer_extras.begin(),
    layer_extras.end(), [&p]( const om_map_extra & extra ) {
        return extra.p == p.xy();
    } );
    if( extrait == layer_extras.end() ) {
        return;
    }
    const map_extra_id &extra = extrait->id;

    auto_notes::auto_note_settings &auto_note_settings = get_auto_notes_settings();

    // The player has discovered a map extra of this type.
    auto_note_settings.set_discovered( extra );

    if( get_option<bool>( "AUTO_NOTES" ) && get_option<bool>( "AUTO_NOTES_MAP_EXTRAS" ) ) {
        // Only place note if the user has not disabled it via the auto note manager
        if( !auto_note_settings.has_auto_note_enabled( extra, true ) ) {
            return;
        }

        const std::optional<auto_notes::custom_symbol> &symbol =
            auto_note_settings.get_custom_symbol( extra );
        const std::string note_symbol = symbol ? ( *symbol ).get_symbol_string() : extra->get_symbol();
        const nc_color note_color = symbol ? ( *symbol ).get_color() : extra->color;
        const std::string mx_note =
            string_format( "%s:%s;<color_yellow>%s</color>: <color_white>%s</color>",
                           note_symbol,
                           get_note_string_from_color( note_color ),
                           extra->name(),
                           extra->description() );
        add_note( p, mx_note );
    }
}

void overmap::delete_extra( const tripoint_om_omt &p )
{
    add_extra( p, map_extra_id::NULL_ID() );
}

std::vector<point_abs_omt> overmap::find_extras( const int z, const std::string &text )
{
    std::vector<point_abs_omt> extra_locations;
    map_layer &this_layer = layer[z + OVERMAP_DEPTH];
    for( const om_map_extra &extra : this_layer.extras ) {
        const std::string extra_text = extra.id.c_str();
        if( match_include_exclude( extra_text, text ) ) {
            extra_locations.push_back( project_combine( pos(), extra.p ) );
        }
    }
    return extra_locations;
}

bool overmap::inbounds( const tripoint_om_omt &p, int clearance )
{
    static constexpr tripoint_om_omt overmap_boundary_min( 0, 0, -OVERMAP_DEPTH );
    static constexpr tripoint_om_omt overmap_boundary_max( OMAPX, OMAPY, OVERMAP_HEIGHT + 1 );

    static constexpr half_open_cuboid<tripoint_om_omt> overmap_boundaries(
        overmap_boundary_min, overmap_boundary_max );
    half_open_cuboid<tripoint_om_omt> stricter_boundaries = overmap_boundaries;
    stricter_boundaries.shrink( tripoint( clearance, clearance, 0 ) );

    return stricter_boundaries.contains( p );
}

const scent_trace &overmap::scent_at( const tripoint_abs_omt &loc ) const
{
    static const scent_trace null_scent;
    const auto &scent_found = scents.find( loc );
    if( scent_found != scents.end() ) {
        return scent_found->second;
    }
    return null_scent;
}

void overmap::set_scent( const tripoint_abs_omt &loc, const scent_trace &new_scent )
{
    // TODO: increase strength of scent trace when applied repeatedly in a short timespan.
    scents[loc] = new_scent;
}

void overmap::generate( const overmap *north, const overmap *east,
                        const overmap *south, const overmap *west,
                        overmap_special_batch &enabled_specials )
{
    dbg( D_INFO ) << "overmap::generate start…";

    const std::string overmap_pregenerated_path =
        get_option<std::string>( "OVERMAP_PREGENERATED_PATH" );
    if( !overmap_pregenerated_path.empty() ) {
        // HACK: For some reason gz files are automatically unpacked and renamed during Android build process
#if defined(__ANDROID__)
        static const std::string fname = "%s/overmap_%d_%d.omap";
#else
        static const std::string fname = "%s/overmap_%d_%d.omap.gz";
#endif
        const cata_path fpath = PATH_INFO::moddir() / string_format( fname,
                                overmap_pregenerated_path, pos().x(), pos().y() );
        dbg( D_INFO ) << "trying" << fpath;
        if( !read_from_file_optional_json( fpath, [this, &fpath]( const JsonValue & jv ) {
        unserialize_omap( jv, fpath );
        } ) ) {
            dbg( D_INFO ) << "failed" << fpath;
            int z = 0;
            const oter_id lake_surface( "lake_surface" );
            for( int j = 0; j < OMAPY; j++ ) {
                // NOLINTNEXTLINE(modernize-loop-convert)
                for( int i = 0; i < OMAPX; i++ ) {
                    layer[z + OVERMAP_DEPTH].terrain[i][j] = lake_surface;
                }
            }
        }
    }
    calculate_urbanity();
    calculate_forestosity();
    if( get_option<bool>( "OVERMAP_POPULATE_OUTSIDE_CONNECTIONS_FROM_NEIGHBORS" ) ) {
        populate_connections_out_from_neighbors( north, east, south, west );
    }
    if( get_option<bool>( "OVERMAP_PLACE_RIVERS" ) ) {
        place_rivers( north, east, south, west );
    }
    if( get_option<bool>( "OVERMAP_PLACE_LAKES" ) ) {
        place_lakes();
    }
    if( get_option<bool>( "OVERMAP_PLACE_FORESTS" ) ) {
        place_forests();
    }
    if( get_option<bool>( "OVERMAP_PLACE_SWAMPS" ) ) {
        place_swamps();
    }
    if( get_option<bool>( "OVERMAP_PLACE_RAVINES" ) ) {
        place_ravines();
    }
    if( get_option<bool>( "OVERMAP_PLACE_CITIES" ) ) {
        place_cities();
    }
    if( get_option<bool>( "OVERMAP_PLACE_FOREST_TRAILS" ) ) {
        place_forest_trails();
    }
    if( get_option<bool>( "OVERMAP_PLACE_RAILROADS_BEFORE_ROADS" ) ) {
        if( get_option<bool>( "OVERMAP_PLACE_RAILROADS" ) ) {
            place_railroads( north, east, south, west );
        }
        if( get_option<bool>( "OVERMAP_PLACE_ROADS" ) ) {
            place_roads( north, east, south, west );
        }
    } else {
        if( get_option<bool>( "OVERMAP_PLACE_ROADS" ) ) {
            place_roads( north, east, south, west );
        }
        if( get_option<bool>( "OVERMAP_PLACE_RAILROADS" ) ) {
            place_railroads( north, east, south, west );
        }
    }
    bool no_specials = true;
    if( get_option<bool>( "OVERMAP_PLACE_SPECIALS" ) && no_specials ) {
        place_specials( enabled_specials );
    }
    if( get_option<bool>( "OVERMAP_PLACE_FOREST_TRAILHEADS" ) ) {
        place_forest_trailheads();
    }

    polish_river();

    // TODO: there is no reason we can't generate the sublevels in one pass
    //       for that matter there is no reason we can't as we add the entrance ways either

    // Always need at least one sublevel, but how many more
    int z = -1;
    bool requires_sub = false;
    do {
        requires_sub = generate_sub( z );
    } while( requires_sub && ( --z >= -OVERMAP_DEPTH ) );

    // Always need at least one overlevel, but how many more
    z = 1;
    bool requires_over = false;
    do {
        requires_over = generate_over( z );
    } while( requires_over && ( ++z <= OVERMAP_HEIGHT ) );

    // Place the monsters, now that the terrain is laid out
    place_mongroups();
    place_radios();
    dbg( D_INFO ) << "overmap::generate done";
}

bool overmap::generate_sub( const int z )
{
    cata_assert( z < 0 );

    bool requires_sub = false;
    std::vector<point_om_omt> subway_points;
    std::vector<point_om_omt> sewer_points;

    std::vector<city> ant_points;
    std::vector<city> goo_points;
    std::vector<city> lab_points;
    std::vector<city> ice_lab_points;
    std::vector<city> central_lab_points;
    std::vector<point_om_omt> lab_train_points;
    std::vector<point_om_omt> central_lab_train_points;

    const auto add_goo_point = [&]( const tripoint_om_omt & p ) {
        const int size = rng( MIN_GOO_SIZE, MAX_GOO_SIZE );
        goo_points.emplace_back( p.xy(), size );
    };

    std::unordered_map<oter_type_id, std::function<void( const tripoint_om_omt &p )>>
    oter_above_actions = {
        { oter_type_empty_rock.id(), []( const tripoint_om_omt & ) {} },
        { oter_type_forest.id(), []( const tripoint_om_omt & ) {} },
        { oter_type_field.id(), []( const tripoint_om_omt & ) {} },
        { oter_type_forest_water.id(), []( const tripoint_om_omt & ) {} },
        { oter_type_forest_thick.id(), []( const tripoint_om_omt & ) {} },
        { oter_type_solid_earth.id(), []( const tripoint_om_omt & ) {} },
        {
            oter_type_road_nesw_manhole.id(),
            [&]( const tripoint_om_omt & p )
            {
                ter_set( p, oter_sewer_isolated.id() );
                sewer_points.emplace_back( p.xy() );
            }
        },
        { oter_type_slimepit_down.id(), add_goo_point },
        { oter_type_slimepit_bottom.id(), add_goo_point },
        {
            oter_type_lab_core.id(),
            [&]( const tripoint_om_omt & p )
            {
                lab_points.emplace_back( p.xy(), rng( 1, 5 + z ) );
            }
        },
        {
            oter_type_lab_stairs.id(),
            [&]( const tripoint_om_omt & p )
            {
                if( z == -1 ) {
                    lab_points.emplace_back( p.xy(), rng( 1, 5 + z ) );
                } else {
                    ter_set( p, oter_lab.id() );
                }
            }
        },
        {
            oter_type_ice_lab_core.id(),
            [&]( const tripoint_om_omt & p )
            {
                ice_lab_points.emplace_back( p.xy(), rng( 1, 5 + z ) );
            }
        },
        {
            oter_type_ice_lab_stairs.id(),
            [&]( const tripoint_om_omt & p )
            {
                if( z == -1 ) {
                    ice_lab_points.emplace_back( p.xy(), rng( 1, 5 + z ) );
                } else {
                    ter_set( p, oter_ice_lab.id() );
                }
            }
        },
        {
            oter_type_central_lab_core.id(),
            [&]( const tripoint_om_omt & p )
            {
                central_lab_points.emplace_back( p.xy(), rng( std::max( 1, 7 + z ), 9 + z ) );
            }
        },
        {
            oter_type_central_lab_stairs.id(),
            [&]( const tripoint_om_omt & p )
            {
                ter_set( p, oter_central_lab.id() );
            }
        },
    };

    // Avoid constructing strings inside the loop
    static const std::string s_hidden_lab_stairs = "hidden_lab_stairs";

    for( int i = 0; i < OMAPX; i++ ) {
        for( int j = 0; j < OMAPY; j++ ) {
            tripoint_om_omt p( i, j, z );
            const oter_id oter_id_here = ter_unsafe( p );
            const oter_t &oter_here = *oter_id_here;
            const oter_id oter_above = ter_unsafe( p + tripoint_above );
            const oter_id oter_ground = ter_unsafe( tripoint_om_omt( p.xy(), 0 ) );

            if( oter_here.get_type_id() == oter_type_sewer_connector ) {
                om_direction::type rotation = oter_here.get_dir();
                ter_set( p, oter_sewer_end_north.id()->get_rotated( rotation ) );
                sewer_points.emplace_back( p.xy() );
            }

            if( oter_here.get_type_id() == oter_type_microlab_sub_connector ) {
                om_direction::type rotation = oter_here.get_dir();
                ter_set( p, oter_subway_end_north.id()->get_rotated( rotation ) );
                subway_points.emplace_back( p.xy() );
            }

            if( oter_ground->get_type_id() == oter_type_sub_station ) {
                if( z == -1 ) {
                    ter_set( p, oter_sewer_sub_station.id() );
                    requires_sub = true;
                    continue;
                } else if( z == -2 ) {
                    ter_set( p, oter_subway_isolated.id() );
                    subway_points.emplace_back( i, j - 1 );
                    subway_points.emplace_back( i, j );
                    subway_points.emplace_back( i, j + 1 );
                    continue;
                }
            }

            auto above_action_it = oter_above_actions.find( oter_above->get_type_id().id() );

            if( above_action_it != oter_above_actions.end() ) {
                above_action_it->second( p );
            } else if( is_ot_match( s_hidden_lab_stairs, oter_above, ot_match_type::contains ) ) {
                lab_points.emplace_back( p.xy(), rng( 1, 5 + z ) );
            }
        }
    }

    for( city &i : goo_points ) {
        requires_sub |= build_slimepit( tripoint_om_omt( i.pos, z ), i.size );
    }
    connect_closest_points( sewer_points, z, *overmap_connection_sewer_tunnel );

    // A third of overmaps have labs with a 1-in-2 chance of being subway connected.
    // If the central lab exists, all labs which go down to z=4 will have a subway to central.
    int lab_train_odds = 0;
    if( z == -2 && one_in( 3 ) ) {
        lab_train_odds = 2;
    }
    if( z == -4 && !central_lab_points.empty() ) {
        lab_train_odds = 1;
    }

    for( city &i : lab_points ) {
        bool lab = build_lab( tripoint_om_omt( i.pos, z ), i.size, &lab_train_points, "", lab_train_odds );
        requires_sub |= lab;
        if( !lab && ter( tripoint_om_omt( i.pos, z ) ) == oter_lab_core ) {
            ter_set( tripoint_om_omt( i.pos, z ), oter_lab.id() );
        }
    }
    for( city &i : ice_lab_points ) {
        bool ice_lab = build_lab( tripoint_om_omt( i.pos, z ), i.size, &lab_train_points, "ice_",
                                  lab_train_odds );
        requires_sub |= ice_lab;
        if( !ice_lab && ter( tripoint_om_omt( i.pos, z ) ) == oter_ice_lab_core ) {
            ter_set( tripoint_om_omt( i.pos, z ), oter_ice_lab.id() );
        }
    }
    for( city &i : central_lab_points ) {
        bool central_lab = build_lab( tripoint_om_omt( i.pos, z ), i.size, &central_lab_train_points,
                                      "central_", lab_train_odds );
        requires_sub |= central_lab;
        if( !central_lab && ter( tripoint_om_omt( i.pos, z ) ) == oter_central_lab_core ) {
            ter_set( tripoint_om_omt( i.pos, z ), oter_central_lab.id() );
        }
    }

    const auto create_real_train_lab_points = [this, z](
                const std::vector<point_om_omt> &train_points,
    std::vector<point_om_omt> &real_train_points ) {
        bool is_first_in_pair = true;
        for( const point_om_omt &p : train_points ) {
            tripoint_om_omt i( p, z );
            const std::vector<tripoint_om_omt> nearby_locations {
                i + point_north,
                i + point_south,
                i + point_east,
                i + point_west };
            if( is_first_in_pair ) {
                ter_set( i, oter_open_air.id() ); // mark tile to prevent subway gen

                for( const tripoint_om_omt &nearby_loc : nearby_locations ) {
                    if( is_ot_match( "empty_rock", ter( nearby_loc ), ot_match_type::contains ) ) {
                        // mark tile to prevent subway gen
                        ter_set( nearby_loc, oter_open_air.id() );
                    }
                    if( is_ot_match( "solid_earth", ter( nearby_loc ), ot_match_type::contains ) ) {
                        // mark tile to prevent subway gen
                        ter_set( nearby_loc, oter_field.id() );
                    }
                }
            } else {
                // change train connection point back to rock to allow gen
                if( is_ot_match( "open_air", ter( i ), ot_match_type::contains ) ) {
                    ter_set( i, oter_empty_rock.id() );
                }
                if( is_ot_match( "field", ter( i ), ot_match_type::contains ) ) {
                    ter_set( i, oter_solid_earth.id() );
                }
                real_train_points.push_back( i.xy() );
            }
            is_first_in_pair = !is_first_in_pair;
        }
    };
    std::vector<point_om_omt>
    subway_lab_train_points; // real points for subway, excluding train depot points
    create_real_train_lab_points( lab_train_points, subway_lab_train_points );
    create_real_train_lab_points( central_lab_train_points, subway_lab_train_points );

    subway_points.insert( subway_points.end(), subway_lab_train_points.begin(),
                          subway_lab_train_points.end() );
    connect_closest_points( subway_points, z, *overmap_connection_subway_tunnel );

    for( auto &i : subway_points ) {
        if( ( ter( tripoint_om_omt( i, z + 2 ) )->get_type_id() == oter_type_sub_station ) ) {
            ter_set( tripoint_om_omt( i, z ), oter_underground_sub_station.id() );
        }
    }

    // The first lab point is adjacent to a lab, set it a depot (as long as track was actually laid).
    const auto create_train_depots = [this, z]( const oter_id & train_type,
    const std::vector<point_om_omt> &train_points ) {
        bool is_first_in_pair = true;
        std::vector<point_om_omt> extra_route;
        for( const point_om_omt &p : train_points ) {
            tripoint_om_omt i( p, z );
            if( is_first_in_pair ) {
                const std::vector<tripoint_om_omt> subway_possible_loc {
                    i + point_north,
                    i + point_south,
                    i + point_east,
                    i + point_west };
                extra_route.clear();
                ter_set( i, oter_empty_rock.id() ); // this clears marked tiles
                bool is_depot_generated = false;
                for( const tripoint_om_omt &subway_loc : subway_possible_loc ) {
                    if( !is_depot_generated &&
                        is_ot_match( "subway", ter( subway_loc ), ot_match_type::contains ) ) {
                        extra_route.push_back( i.xy() );
                        extra_route.push_back( subway_loc.xy() );
                        connect_closest_points( extra_route, z, *overmap_connection_subway_tunnel );

                        ter_set( i, train_type );
                        is_depot_generated = true; // only one connection to depot
                    } else if( is_ot_match( "open_air", ter( subway_loc ),
                                            ot_match_type::contains ) ) {
                        // clear marked
                        ter_set( subway_loc, oter_empty_rock.id() );
                    } else if( is_ot_match( "field", ter( subway_loc ),
                                            ot_match_type::contains ) ) {
                        // clear marked
                        ter_set( subway_loc, oter_solid_earth.id() );
                    }
                }
            }
            is_first_in_pair = !is_first_in_pair;
        }
    };
    create_train_depots( oter_lab_train_depot.id(), lab_train_points );
    create_train_depots( oter_central_lab_train_depot.id(), central_lab_train_points );

    for( city &i : cities ) {
        tripoint_om_omt omt_pos( i.pos, z );
        tripoint_om_sm sm_pos = project_to<coords::sm>( omt_pos );
        tripoint_abs_sm abs_pos = project_combine( pos(), sm_pos );
        // Normal subways are present at z == -2, but filtering for the terrain would be much nicer
        if( z == -2 ) {
            spawn_mon_group( mongroup( GROUP_SUBWAY_CITY, abs_pos, i.size * i.size * 2 ),
                             i.size * 2 );
        }
    }

    return requires_sub;
}

bool overmap::generate_over( const int z )
{
    bool requires_over = false;
    std::vector<point_om_omt> bridge_points;
    std::vector<point_om_omt> railroad_bridge_points;

    // These are so common that it's worth checking first as int.
    const std::set<oter_id> skip_below = {
        oter_empty_rock.id(), oter_forest.id(), oter_field.id(),
        oter_forest_thick.id(), oter_forest_water.id(), oter_solid_earth.id()
    };

    if( z == 1 ) {
        for( int i = 0; i < OMAPX; i++ ) {
            for( int j = 0; j < OMAPY; j++ ) {
                tripoint_om_omt p( i, j, z );
                const oter_id oter_below = ter( p + tripoint_below );
                const oter_id oter_ground = ter( tripoint_om_omt( p.xy(), 0 ) );

                // implicitly skip skip_below oter_ids
                if( skip_below.find( oter_below ) != skip_below.end() ) {
                    continue;
                }

                if( oter_ground->get_type_id() == oter_type_bridge ) {
                    ter_set( p, oter_id( "bridge_road" + oter_get_rotation_string( oter_ground ) ) );
                    bridge_points.push_back( p.xy() );
                }
                if( oter_ground->get_type_id() == oter_type_railroad_bridge ) {
                    ter_set( p, oter_id( "railroad_bridge_overpass" + oter_get_rotation_string( oter_ground ) ) );
                    railroad_bridge_points.push_back( p.xy() );
                }
            }
        }
    }

    generate_bridgeheads( bridge_points, oter_type_bridge,
                          "bridgehead_ground", "bridgehead_ramp" );
    generate_bridgeheads( railroad_bridge_points, oter_type_railroad_bridge,
                          "railroad_bridgehead_ground", "railroad_bridgehead_ramp" );

    return requires_over;
}

void overmap::generate_bridgeheads( const std::vector<point_om_omt> &bridge_points,
                                    const oter_type_str_id bridge_type,
                                    const std::string &bridgehead_ground,
                                    const std::string &bridgehead_ramp )
{
    std::vector<std::pair<point_om_omt, std::string>> bridgehead_points;
    for( const point_om_omt &bp : bridge_points ) {
        //const oter_id oter_ground = ter( tripoint_om_omt( bp, 0 ) );
        const oter_id oter_ground_north = ter( tripoint_om_omt( bp, 0 ) + tripoint_north );
        const oter_id oter_ground_south = ter( tripoint_om_omt( bp, 0 ) + tripoint_south );
        const oter_id oter_ground_east = ter( tripoint_om_omt( bp, 0 ) + tripoint_east );
        const oter_id oter_ground_west = ter( tripoint_om_omt( bp, 0 ) + tripoint_west );
        const bool is_bridge_north = ( oter_ground_north->get_type_id() == bridge_type )
                                     && ( oter_get_rotation( oter_ground_north ) % 2 == 0 );
        const bool is_bridge_south = ( oter_ground_south->get_type_id() == bridge_type )
                                     && ( oter_get_rotation( oter_ground_south ) % 2 == 0 );
        const bool is_bridge_east = ( oter_ground_east->get_type_id() == bridge_type )
                                    && ( oter_get_rotation( oter_ground_east ) % 2 == 1 );
        const bool is_bridge_west = ( oter_ground_west->get_type_id() == bridge_type )
                                    && ( oter_get_rotation( oter_ground_west ) % 2 == 1 );

        if( is_bridge_north ^ is_bridge_south || is_bridge_east ^ is_bridge_west ) {
            std::string ramp_facing;
            if( is_bridge_north ) {
                ramp_facing = "_south";
            } else if( is_bridge_south ) {
                ramp_facing = "_north";
            } else if( is_bridge_east ) {
                ramp_facing = "_west";
            } else {
                ramp_facing = "_east";
            }
            bridgehead_points.emplace_back( bp, ramp_facing );
        }
    }
    for( const std::pair<point_om_omt, std::string> &bhp : bridgehead_points ) {
        tripoint_om_omt p( bhp.first, 0 );
        ter_set( p, oter_id( bridgehead_ground + bhp.second ) );
        ter_set( p + tripoint_above, oter_id( bridgehead_ramp + bhp.second ) );
    }
}

std::vector<point_abs_omt> overmap::find_terrain( const std::string_view term, int zlevel ) const
{
    std::vector<point_abs_omt> found;
    for( int x = 0; x < OMAPX; x++ ) {
        for( int y = 0; y < OMAPY; y++ ) {
            tripoint_om_omt p( x, y, zlevel );
            if( seen( p ) &&
                lcmatch( ter( p )->get_name(), term ) ) {
                found.push_back( project_combine( pos(), p.xy() ) );
            }
        }
    }
    return found;
}

const city &overmap::get_nearest_city( const tripoint_om_omt &p ) const
{
    int distance = 999;
    const city *res = nullptr;
    for( const city &elem : cities ) {
        const int dist = elem.get_distance_from( p );
        if( dist < distance ) {
            distance = dist;
            res = &elem;
        }
    }
    if( res != nullptr ) {
        return *res;
    }
    static city invalid_city;
    return invalid_city;
}

tripoint_om_omt overmap::find_random_omt( const std::pair<std::string, ot_match_type> &target,
        std::optional<city> target_city ) const
{
    const bool check_nearest_city = target_city.has_value();
    std::vector<tripoint_om_omt> valid;
    for( int i = 0; i < OMAPX; i++ ) {
        for( int j = 0; j < OMAPY; j++ ) {
            for( int k = -OVERMAP_DEPTH; k <= OVERMAP_HEIGHT; k++ ) {
                tripoint_om_omt p( i, j, k );
                if( is_ot_match( target.first, ter( p ), target.second ) ) {
                    if( !check_nearest_city || get_nearest_city( p ) == target_city.value() ) {
                        valid.push_back( p );
                    }
                }
            }
        }
    }
    return random_entry( valid, tripoint_om_omt( tripoint_min ) );
}

void overmap::process_mongroups()
{
    for( auto it = zg.begin(); it != zg.end(); ) {
        mongroup &mg = it->second;
        if( mg.dying ) {
            mg.population = ( mg.population * 4 ) / 5;
        }
        if( mg.empty() ) {
            zg.erase( it++ );
        } else {
            ++it;
        }
    }
}

void overmap::clear_mon_groups()
{
    zg.clear();
}

void overmap::clear_overmap_special_placements()
{
    overmap_special_placements.clear();
}
void overmap::clear_cities()
{
    cities.clear();
}
void overmap::clear_connections_out()
{
    connections_out.clear();
}

static std::map<std::string, std::string> oter_id_migrations;

void overmap::load_oter_id_migration( const JsonObject &jo )
{
    for( const JsonMember &kv : jo.get_object( "oter_ids" ) ) {
        oter_id_migrations.emplace( kv.name(), kv.get_string() );
    }
}

void overmap::reset_oter_id_migrations()
{
    oter_id_migrations.clear();
}

bool overmap::is_oter_id_obsolete( const std::string &oterid )
{
    return oter_id_migrations.count( oterid ) > 0;
}

void overmap::migrate_oter_ids( const std::unordered_map<tripoint_om_omt, std::string> &points )
{
    for( const auto&[pos, old_id] : points ) {
        const oter_str_id new_id = oter_str_id( oter_id_migrations.at( old_id ) );
        const tripoint_abs_sm pos_abs = project_to<coords::sm>( project_combine( this->pos(), pos ) );

        if( new_id.is_valid() ) {
            DebugLog( D_WARNING, DC_ALL ) << "migrated oter_id '" << old_id << "' at " << pos_abs
                                          << " to '" << new_id.str() << "'";

            ter_set( pos, new_id );
        } else {
            debugmsg( "oter_id migration defined from '%s' to invalid ter_id '%s'", old_id, new_id.str() );
        }
    }
}

void overmap::place_special_forced( const overmap_special_id &special_id,
                                    const tripoint_om_omt &p,
                                    om_direction::type dir )
{
    static city invalid_city;
    place_special( *special_id, p, dir, invalid_city, false, true );
}

void mongroup::wander( const overmap &om )
{
    const city *target_city = nullptr;
    int target_distance = 0;

    point_om_sm rel_p = rel_pos().xy();

    if( behaviour == horde_behaviour::city ) {
        // Find a nearby city to return to..
        for( const city &check_city : om.cities ) {
            // Check if this is the nearest city so far.
            int distance = rl_dist( project_to<coords::sm>( check_city.pos ), rel_p );
            if( !target_city || distance < target_distance ) {
                target_distance = distance;
                target_city = &check_city;
            }
        }
    }

    if( target_city ) {
        // TODO: somehow use the same algorithm that distributes zombie
        // density at world gen to spread the hordes over the actual
        // city, rather than the center city tile
        point_abs_sm target_abs =
            project_to<coords::sm>( project_combine( om.pos(), target_city->pos ) );
        int range = target_city->size * 2;
        point delta( rng( -range, range ), rng( -range, range ) );
        target = target_abs + delta;
        interest = 100;
    } else {
        target = abs_pos.xy() + point( rng( -10, 10 ), rng( -10, 10 ) );
        interest = 30;
    }
}

void overmap::move_hordes()
{
    // Prevent hordes to be moved twice by putting them in here after moving.
    decltype( zg ) tmpzg;
    //MOVE ZOMBIE GROUPS
    for( auto it = zg.begin(); it != zg.end(); ) {
        mongroup &mg = it->second;
        if( !mg.horde || mg.behaviour == mongroup::horde_behaviour::nemesis ) {
            //nemesis hordes have their own move function
            ++it;
            continue;
        }

        if( mg.behaviour == mongroup::horde_behaviour::none ) {
            mg.behaviour =
                one_in( 2 ) ? mongroup::horde_behaviour::city : mongroup::horde_behaviour::roam;
        }

        // Gradually decrease interest.
        mg.dec_interest( 1 );

        if( ( mg.abs_pos.xy() == mg.target ) || mg.interest <= 15 ) {
            mg.wander( *this );
        }

        // Decrease movement chance according to the terrain we're currently on.
        const oter_id &walked_into = ter( project_to<coords::omt>( mg.rel_pos() ) );
        int movement_chance = 1;
        if( walked_into == oter_forest || walked_into == oter_forest_water ) {
            movement_chance = 3;
        } else if( walked_into == oter_forest_thick ) {
            movement_chance = 6;
        } else if( walked_into == oter_river_center ) {
            movement_chance = 10;
        }

        // If the average horde speed is 50% that of normal, then the chance to
        // move should be 1/2 what it would be if the speed was 100%.
        // Since the max speed for a horde is one map space per 2.5 minutes,
        // choose that to be the speed of the fastest horde monster, which is
        // roughly 200 at the time of writing. So a horde with average speed
        // 200 or over will move at max speed, and slower hordes will move less
        // frequently. The average horde speed for regular Z's is around 100,
        // or one space per 5 minutes.
        if( one_in( movement_chance ) && rng( 0, 100 ) < mg.interest && rng( 0, 200 ) < mg.avg_speed() ) {
            // TODO: Handle moving to adjacent overmaps.
            if( mg.abs_pos.x() > mg.target.x() ) {
                mg.abs_pos.x()--;
            }
            if( mg.abs_pos.x() < mg.target.x() ) {
                mg.abs_pos.x()++;
            }
            if( mg.abs_pos.y() > mg.target.y() ) {
                mg.abs_pos.y()--;
            }
            if( mg.abs_pos.y() < mg.target.y() ) {
                mg.abs_pos.y()++;
            }

            // Erase the group at it's old location, add the group with the new location
            tmpzg.emplace( mg.rel_pos(), mg );
            zg.erase( it++ );
        } else {
            ++it;
        }
    }
    // and now back into the monster group map.
    zg.insert( tmpzg.begin(), tmpzg.end() );

    if( get_option<bool>( "WANDER_SPAWNS" ) ) {

        // Re-absorb zombies into hordes.
        // Scan over monsters outside the player's view and place them back into hordes.
        auto monster_map_it = monster_map.begin();
        while( monster_map_it != monster_map.end() ) {
            const tripoint_om_sm &p = monster_map_it->first;
            monster &this_monster = monster_map_it->second;

            // Only zombies on z-level 0 may join hordes.
            if( p.z() != 0 ) {
                monster_map_it++;
                continue;
            }

            // Check if the monster is a zombie.
            const mtype &type = *this_monster.type;
            if(
                !type.species.count( species_ZOMBIE ) || // Only add zombies to hordes.
                this_monster.get_speed() <= 30 || // So are very slow zombies, like crawling zombies.
                !this_monster.will_join_horde( INT_MAX ) || // So are zombies who won't join a horde of any size.
                !this_monster.mission_ids.empty() // We mustn't delete monsters that are related to missions.
            ) {
                // Don't delete the monster, just increment the iterator.
                monster_map_it++;
                continue;
            }

            // Only monsters in the open (fields, forests, roads) are eligible to wander
            const oter_id &om_here = ter( project_to<coords::omt>( p ) );
            if( !is_ot_match( "field", om_here, ot_match_type::contains ) ) {
                if( !is_ot_match( "road", om_here, ot_match_type::contains ) ) {
                    if( !is_ot_match( "forest", om_here, ot_match_type::prefix ) ) {
                        if( !is_ot_match( "swamp", om_here, ot_match_type::prefix ) ) {
                            monster_map_it++;
                            continue;
                        }
                    }
                }
            }

            // Scan for compatible hordes in this area, selecting the largest.
            mongroup *add_to_group = nullptr;
            auto group_bucket = zg.equal_range( p );
            std::vector<monster>::size_type add_to_horde_size = 0;
            std::for_each( group_bucket.first, group_bucket.second,
            [&]( std::pair<const tripoint_om_sm, mongroup> &horde_entry ) {
                mongroup &horde = horde_entry.second;

                // We only absorb zombies into GROUP_ZOMBIE hordes
                if( horde.horde && !horde.monsters.empty() && horde.type == GROUP_ZOMBIE &&
                    horde.monsters.size() > add_to_horde_size ) {
                    add_to_group = &horde;
                    add_to_horde_size = horde.monsters.size();
                }
            } );

            // Check again if the zombie will join the largest horde, now that we know the accurate size.
            if( this_monster.will_join_horde( add_to_horde_size ) ) {
                // If there is no horde to add the monster to, create one.
                if( add_to_group == nullptr ) {
                    tripoint_abs_sm abs_pos = project_combine( pos(), p );
                    mongroup m( GROUP_ZOMBIE, abs_pos, 0 );
                    m.horde = true;
                    m.monsters.push_back( this_monster );
                    m.interest = 0; // Ensures that we will select a new target.
                    add_mon_group( m );
                } else {
                    add_to_group->monsters.push_back( this_monster );
                }
            } else { // Bad luck--the zombie would have joined a larger horde, but not this one.  Skip.
                // Don't delete the monster, just increment the iterator.
                monster_map_it++;
                continue;
            }

            // Delete the monster, continue iterating.
            monster_map_it = monster_map.erase( monster_map_it );
        }
    }
}

void overmap::move_nemesis()
{
    // Prevent hordes to be moved twice by putting them in here after moving.
    decltype( zg ) tmpzg;
    //cycle through zombie groups, skip non-nemesis hordes
    for( std::multimap<tripoint_om_sm, mongroup>::iterator it = zg.begin(); it != zg.end(); ) {
        mongroup &mg = it->second;
        if( !mg.horde || mg.behaviour != mongroup::horde_behaviour::nemesis ) {
            ++it;
            continue;
        }

        point_abs_om omp;
        tripoint_om_sm local_sm;
        std::tie( omp, local_sm ) = project_remain<coords::om>( mg.abs_pos );

        // Decrease movement chance according to the terrain we're currently on.
        // Hordes will tend toward roads / open fields and path around specials.
        const oter_id &walked_into = ter( project_to<coords::omt>( local_sm ) );
        int movement_chance = 25;
        if( is_ot_match( "road", walked_into, ot_match_type::contains ) ) {
            movement_chance = 1;
        } else if( is_ot_match( "field", walked_into, ot_match_type::contains ) ) {
            movement_chance = 3;
        } else if( is_ot_match( "forest", walked_into, ot_match_type::prefix ) ||
                   is_ot_match( "swamp", walked_into, ot_match_type::prefix ) ||
                   is_ot_match( "bridge", walked_into, ot_match_type::prefix ) ) {
            movement_chance = 6;
        } else if( is_ot_match( "river", walked_into, ot_match_type::prefix ) ) {
            movement_chance = 10;
        }

        //update the nemesis coordinates in abs_sm for movement across overmaps
        if( one_in( movement_chance ) && rng( 0, 200 ) < mg.avg_speed() ) {
            if( mg.abs_pos.x() > mg.nemesis_target.x() ) {
                mg.abs_pos.x()--;
            }
            if( mg.abs_pos.x() < mg.nemesis_target.x() ) {
                mg.abs_pos.x()++;
            }
            if( mg.abs_pos.y() > mg.nemesis_target.y() ) {
                mg.abs_pos.y()--;
            }
            if( mg.abs_pos.y() < mg.nemesis_target.y() ) {
                mg.abs_pos.y()++;
            }

            //if the nemesis horde is on the same overmap as its target
            //update the horde's om_sm coords from the abs_sm so it can spawn in correctly
            if( project_to<coords::om>( mg.nemesis_target ) == omp ) {

                // Erase the group at its old location, add the group with the new location
                tmpzg.emplace( mg.rel_pos(), mg );
                zg.erase( it++ );

                //there is only one nemesis horde, so we can stop looping after we move it
                break;

            }

            //only one nemesis, so we break after moving it
            break;

        } else {
            //and we also break if it doesnt move
            break;
        }
    }
    // and now back into the monster group map.
    zg.insert( tmpzg.begin(), tmpzg.end() );

}

bool overmap::remove_nemesis()
{
    //cycle through zombie groups, find nemesis horde
    for( std::multimap<tripoint_om_sm, mongroup>::iterator it = zg.begin(); it != zg.end(); ) {
        mongroup &mg = it->second;
        if( mg.behaviour == mongroup::horde_behaviour::nemesis ) {
            zg.erase( it++ );
            return true;
        }
        it++;
    }
    return false;
}

/**
* @param p location of signal relative to this overmap origin
* @param sig_power - power of signal or max distance for reaction of zombies
*/
void overmap::signal_hordes( const tripoint_rel_sm &p_rel, const int sig_power )
{
    tripoint_om_sm p( p_rel.raw() );
    tripoint_abs_sm absp = project_combine( pos(), p );
    for( auto &elem : zg ) {
        mongroup &mg = elem.second;
        if( !mg.horde ) {
            continue;
        }
        const int dist = rl_dist( absp, mg.abs_pos );
        if( sig_power < dist ) {
            continue;
        }
        if( mg.behaviour == mongroup::horde_behaviour::nemesis ) {
            // nemesis hordes are signaled to the player by their own function and dont react to noise
            continue;
        }
        // TODO: base this in monster attributes, foremost GOODHEARING.
        const int inter_per_sig_power = 15; //Interest per signal value
        const int min_initial_inter = 30; //Min initial interest for horde
        const int calculated_inter = ( sig_power + 1 - dist ) * inter_per_sig_power; // Calculated interest
        const int roll = rng( 0, mg.interest );
        // Minimum capped calculated interest. Used to give horde enough interest to really investigate the target at start.
        const int min_capped_inter = std::max( min_initial_inter, calculated_inter );
        if( roll < min_capped_inter ) { //Rolling if horde interested in new signal
            // TODO: Z-coordinate for mongroup targets
            const int targ_dist = rl_dist( absp.xy(), mg.target );
            // TODO: Base this on targ_dist:dist ratio.
            if( targ_dist < 5 ) {  // If signal source already pursued by horde
                mg.set_target( midpoint( mg.target, absp.xy() ) );
                const int min_inc_inter = 3; // Min interest increase to already targeted source
                const int inc_roll = rng( min_inc_inter, calculated_inter );
                mg.inc_interest( inc_roll );
                add_msg_debug( debugmode::DF_OVERMAP, "horde inc interest %d dist %d", inc_roll, dist );
            } else { // New signal source
                mg.set_target( absp.xy() );
                mg.set_interest( min_capped_inter );
                add_msg_debug( debugmode::DF_OVERMAP, "horde set interest %d dist %d", min_capped_inter, dist );
            }
        }
    }
}

void overmap::signal_nemesis( const tripoint_abs_sm &p_abs_sm )
{
    for( std::pair<const tripoint_om_sm, mongroup> &elem : zg ) {
        mongroup &mg = elem.second;

        if( mg.behaviour == mongroup::horde_behaviour::nemesis ) {
            // if the horde is a nemesis, we set its target directly on the player
            mg.set_target( p_abs_sm.xy() );
            mg.set_nemesis_target( p_abs_sm.xy() );

        }
    }
}

void overmap::populate_connections_out_from_neighbors( const overmap *north, const overmap *east,
        const overmap *south, const overmap *west )
{
    const auto populate_for_side =
        [&]( const overmap * adjacent,
             const std::function<bool( const tripoint_om_omt & )> &should_include,
    const std::function<tripoint_om_omt( const tripoint_om_omt & )> &build_point ) {
        if( adjacent == nullptr ) {
            return;
        }

        for( const std::pair<const string_id<overmap_connection>, std::vector<tripoint_om_omt>> &kv :
             adjacent->connections_out ) {
            std::vector<tripoint_om_omt> &out = connections_out[kv.first];
            const auto adjacent_out = adjacent->connections_out.find( kv.first );
            if( adjacent_out != adjacent->connections_out.end() ) {
                for( const tripoint_om_omt &p : adjacent_out->second ) {
                    if( should_include( p ) ) {
                        out.push_back( build_point( p ) );
                    }
                }
            }
        }
    };

    populate_for_side( north, []( const tripoint_om_omt & p ) {
        return p.y() == OMAPY - 1;
    }, []( const tripoint_om_omt & p ) {
        return tripoint_om_omt( p.x(), 0, p.z() );
    } );
    populate_for_side( west, []( const tripoint_om_omt & p ) {
        return p.x() == OMAPX - 1;
    }, []( const tripoint_om_omt & p ) {
        return tripoint_om_omt( 0, p.y(), p.z() );
    } );
    populate_for_side( south, []( const tripoint_om_omt & p ) {
        return p.y() == 0;
    }, []( const tripoint_om_omt & p ) {
        return tripoint_om_omt( p.x(), OMAPY - 1, p.z() );
    } );
    populate_for_side( east, []( const tripoint_om_omt & p ) {
        return p.x() == 0;
    }, []( const tripoint_om_omt & p ) {
        return tripoint_om_omt( OMAPX - 1, p.y(), p.z() );
    } );
}

void overmap::place_forest_trails()
{
    std::unordered_set<point_om_omt> visited;

    const auto is_forest = [&]( const point_om_omt & p ) {
        if( !inbounds( p, 1 ) ) {
            return false;
        }
        const oter_id current_terrain = ter( tripoint_om_omt( p, 0 ) );
        return current_terrain == oter_forest || current_terrain == oter_forest_thick ||
               current_terrain == oter_forest_water;
    };
    const forest_trail_settings &forest_trail = settings->forest_trail;

    for( int i = 0; i < OMAPX; i++ ) {
        for( int j = 0; j < OMAPY; j++ ) {
            tripoint_om_omt seed_point( i, j, 0 );

            oter_id oter = ter( seed_point );
            if( !is_ot_match( "forest", oter, ot_match_type::prefix ) ) {
                continue;
            }

            // If we've already visited this point, we don't need to
            // process it since it's already part of another forest.
            if( visited.find( seed_point.xy() ) != visited.end() ) {
                continue;
            }

            // Get the contiguous forest from this point.
            std::vector<point_om_omt> forest_points =
                ff::point_flood_fill_4_connected( seed_point.xy(), visited, is_forest );

            // If we don't have enough points to build a trail, move on.
            if( forest_points.empty() ||
                forest_points.size() < static_cast<std::vector<point>::size_type>
                ( forest_trail.minimum_forest_size ) ) {
                continue;
            }

            // If we don't rng a forest based on our settings, move on.
            if( !one_in( forest_trail.chance ) ) {
                continue;
            }

            // Get the north and south most points in the forest.
            auto north_south_most = std::minmax_element( forest_points.begin(),
            forest_points.end(), []( const point_om_omt & lhs, const point_om_omt & rhs ) {
                return lhs.y() < rhs.y();
            } );

            // Get the west and east most points in the forest.
            auto west_east_most = std::minmax_element( forest_points.begin(),
            forest_points.end(), []( const point_om_omt & lhs, const point_om_omt & rhs ) {
                return lhs.x() < rhs.x();
            } );

            // We'll use these points later as points that are guaranteed to be
            // at a boundary and will form a good foundation for the trail system.
            point_om_omt northmost = *north_south_most.first;
            point_om_omt southmost = *north_south_most.second;
            point_om_omt westmost = *west_east_most.first;
            point_om_omt eastmost = *west_east_most.second;

            // Do a simplistic calculation of the center of the forest (rather than
            // calculating the actual centroid--it's not that important) to have another
            // good point to form the foundation of the trail system.
            point_om_omt center( westmost.x() + ( eastmost.x() - westmost.x() ) / 2,
                                 northmost.y() + ( southmost.y() - northmost.y() ) / 2 );

            point_om_omt center_point = center;

            // Because we didn't do the centroid of a concave polygon, there's no
            // guarantee that our center point is actually within the bounds of the
            // forest. Just find the point within our set that is closest to our
            // center point and use that.
            point_om_omt actual_center_point =
                *std::min_element( forest_points.begin(), forest_points.end(),
            [&center_point]( const point_om_omt & lhs, const point_om_omt & rhs ) {
                return square_dist( lhs, center_point ) < square_dist( rhs,
                        center_point );
            } );

            // Figure out how many random points we'll add to our trail system, based on the forest
            // size and our configuration.
            int max_random_points = forest_trail.random_point_min + forest_points.size() /
                                    forest_trail.random_point_size_scalar;
            max_random_points = std::min( max_random_points, forest_trail.random_point_max );

            // Start with the center...
            std::vector<point_om_omt> chosen_points = { actual_center_point };

            // ...and then add our random points.
            int random_point_count = 0;
            std::shuffle( forest_points.begin(), forest_points.end(), rng_get_engine() );
            for( auto &random_point : forest_points ) {
                if( random_point_count >= max_random_points ) {
                    break;
                }
                random_point_count++;
                chosen_points.emplace_back( random_point );
            }

            // Add our north/south/west/east-most points based on our configuration.
            if( one_in( forest_trail.border_point_chance ) ) {
                chosen_points.emplace_back( northmost );
            }
            if( one_in( forest_trail.border_point_chance ) ) {
                chosen_points.emplace_back( southmost );
            }
            if( one_in( forest_trail.border_point_chance ) ) {
                chosen_points.emplace_back( westmost );
            }
            if( one_in( forest_trail.border_point_chance ) ) {
                chosen_points.emplace_back( eastmost );
            }

            // Finally, connect all the points and make a forest trail out of them.
            connect_closest_points( chosen_points, 0, *overmap_connection_forest_trail );
        }
    }
}

void overmap::place_forest_trailheads()
{
    // No trailheads if there are no cities.
    const int city_size = get_option<int>( "CITY_SIZE" );
    if( city_size <= 0 ) {
        return;
    }

    // Trailheads may be placed if all of the following are true:
    // 1. we're at a forest_trail_end_north/south/west/east,
    // 2. we're within trailhead_road_distance from an existing road
    // 3. rng rolls a success for our trailhead_chance from the configuration
    // 4. the trailhead special we've picked can be placed in the selected location

    const auto trailhead_close_to_road = [&]( const tripoint_om_omt & trailhead ) {
        bool close = false;
        for( const tripoint_om_omt &nearby_point : closest_points_first(
                 trailhead,
                 settings->forest_trail.trailhead_road_distance
             ) ) {
            if( check_ot( "road", ot_match_type::contains, nearby_point ) ) {
                close = true;
            }
        }
        return close;
    };

    const auto try_place_trailhead_special = [&]( const tripoint_om_omt & trail_end,
    const om_direction::type & dir ) {
        const tripoint_om_omt potential_trailhead = trail_end + om_direction::displace( dir, 1 );
        overmap_special_id trailhead = settings->forest_trail.trailheads.pick();
        if( one_in( settings->forest_trail.trailhead_chance ) &&
            trailhead_close_to_road( potential_trailhead ) &&
            can_place_special( *trailhead, potential_trailhead, dir, false ) ) {
            const city &nearest_city = get_nearest_city( potential_trailhead );
            place_special( *trailhead, potential_trailhead, dir, nearest_city, false, false );
        }
    };

    for( int i = 2; i < OMAPX - 2; i++ ) {
        for( int j = 2; j < OMAPY - 2; j++ ) {
            const tripoint_om_omt p( i, j, 0 );
            oter_id oter = ter( p );
            if( is_ot_match( "forest_trail_end", oter, ot_match_type::prefix ) ) {
                try_place_trailhead_special( p, oter->get_dir() );
            }
        }
    }
}

void overmap::place_forests()
{
    const oter_id default_oter_id( settings->default_oter[OVERMAP_DEPTH] );
    const om_noise::om_noise_layer_forest f( global_base_point(), g->get_seed() );

    for( int x = 0; x < OMAPX; x++ ) {
        for( int y = 0; y < OMAPY; y++ ) {
            const tripoint_om_omt p( x, y, 0 );
            const oter_id &oter = ter( p );

            // At this point in the process, we only want to consider converting the terrain into
            // a forest if it's currently the default terrain type (e.g. a field).
            if( oter != default_oter_id ) {
                continue;
            }

            const float n = f.noise_at( p.xy() );

            // If the noise here meets our threshold, turn it into a forest.
            if( n + forest_size_adjust > settings->overmap_forest.noise_threshold_forest_thick ) {
                ter_set( p, oter_forest_thick );
            } else if( n + forest_size_adjust > settings->overmap_forest.noise_threshold_forest ) {
                ter_set( p, oter_forest );
            }
        }
    }
}

void overmap::place_lakes()
{
    const om_noise::om_noise_layer_lake f( global_base_point(), g->get_seed() );
    const point_abs_om this_om = pos();
    float oceanize_adjust = 0.0f;
    if( this_om.x() > 8 ){
        oceanize_adjust += static_cast<float>( this_om.x() * 0.01f );
    }
    if( this_om.x() > 10 ){
        oceanize_adjust += static_cast<float>( this_om.x() * 0.01f );
    }
    if( this_om.x() > 12 ){
        oceanize_adjust += static_cast<float>( this_om.x() * 0.01f );
    }
    if( this_om.x() > 14 ){
        oceanize_adjust += static_cast<float>( this_om.x() * 0.01f );
    }
    const auto is_lake = [&]( const point_om_omt & p ) {
        return f.noise_at( p ) + oceanize_adjust > settings->overmap_lake.noise_threshold_lake;
    };

    const oter_id lake_surface( "lake_surface" );
    const oter_id lake_shore( "lake_shore" );
    const oter_id lake_water_cube( "lake_water_cube" );
    const oter_id lake_bed( "lake_bed" );

    // We'll keep track of our visited lake points so we don't repeat the work.
    std::unordered_set<point_om_omt> visited;

    for( int i = 0; i < OMAPX; i++ ) {
        for( int j = 0; j < OMAPY; j++ ) {
            point_om_omt seed_point( i, j );
            if( visited.find( seed_point ) != visited.end() ) {
                continue;
            }

            // It's a lake if it exceeds the noise threshold defined in the region settings.
            if( !is_lake( seed_point ) ) {
                continue;
            }

            // We're going to flood-fill our lake so that we can consider the entire lake when evaluating it
            // for placement, even when the lake runs off the edge of the current overmap.
            std::vector<point_om_omt> lake_points =
                ff::point_flood_fill_4_connected( seed_point, visited, is_lake );

            // If this lake doesn't exceed our minimum size threshold, then skip it. We can use this to
            // exclude the tiny lakes that don't provide interesting map features and exist mostly as a
            // noise artifact.
            if( lake_points.size() < static_cast<std::vector<point>::size_type>
                ( settings->overmap_lake.lake_size_min ) ) {
                continue;
            }

            // Build a set of "lake" points. We're actually going to combine both the lake points
            // we just found AND all of the rivers on the map, because we want our lakes to write
            // over any rivers that are placed already. Note that the assumption here is that river
            // overmap generation (e.g. place_rivers) runs BEFORE lake overmap generation.
            std::unordered_set<point_om_omt> lake_set;
            for( auto &p : lake_points ) {
                lake_set.emplace( p );
            }

            for( int x = 0; x < OMAPX; x++ ) {
                for( int y = 0; y < OMAPY; y++ ) {
                    const tripoint_om_omt p( x, y, 0 );
                    if( ter( p )->is_river() ) {
                        lake_set.emplace( p.xy() );
                    }
                }
            }

            // Iterate through all of our lake points, rejecting the ones that are out of bounds. For
            // those that are inbounds, look at the 8 adjacent locations and see if they are also part
            // of our lake points set. If they are, that means that this location is entirely surrounded
            // by lake and should be considered a lake surface. If at least one adjacent location is not
            // part of this lake points set, that means this location should be considered a lake shore.
            // Either way, make the determination and set the overmap terrain.
            for( auto &p : lake_points ) {
                if( !inbounds( p ) ) {
                    continue;
                }

                bool shore = false;
                for( int ni = -1; ni <= 1 && !shore; ni++ ) {
                    for( int nj = -1; nj <= 1 && !shore; nj++ ) {
                        const point_om_omt n = p + point( ni, nj );
                        if( lake_set.find( n ) == lake_set.end() ) {
                            shore = true;
                        }
                    }
                }

                ter_set( tripoint_om_omt( p, 0 ), shore ? lake_shore : lake_surface );

                // If this is not a shore, we'll make our subsurface lake cubes and beds.
                if( !shore ) {
                    for( int z = -1; z > settings->overmap_lake.lake_depth; z-- ) {
                        ter_set( tripoint_om_omt( p, z ), lake_water_cube );
                    }
                    ter_set( tripoint_om_omt( p, settings->overmap_lake.lake_depth ), lake_bed );
                }
            }

            // We're going to attempt to connect some points on this lake to the nearest river.
            const auto connect_lake_to_closest_river =
            [&]( const point_om_omt & lake_connection_point ) {
                int closest_distance = -1;
                point_om_omt closest_point;
                for( int x = 0; x < OMAPX; x++ ) {
                    for( int y = 0; y < OMAPY; y++ ) {
                        const tripoint_om_omt p( x, y, 0 );
                        if( !ter( p )->is_river() ) {
                            continue;
                        }
                        const int distance = square_dist( lake_connection_point, p.xy() );
                        if( distance < closest_distance || closest_distance < 0 ) {
                            closest_point = p.xy();
                            closest_distance = distance;
                        }
                    }
                }

                if( closest_distance > 0 ) {
                    place_river( closest_point, lake_connection_point );
                }
            };

            // Get the north and south most points in our lake.
            auto north_south_most = std::minmax_element( lake_points.begin(), lake_points.end(),
            []( const point_om_omt & lhs, const point_om_omt & rhs ) {
                return lhs.y() < rhs.y();
            } );

            point_om_omt northmost = *north_south_most.first;
            point_om_omt southmost = *north_south_most.second;

            // It's possible that our northmost/southmost points in the lake are not on this overmap, because our
            // lake may extend across multiple overmaps.
            if( inbounds( northmost ) ) {
                connect_lake_to_closest_river( northmost );
            }

            if( inbounds( southmost ) ) {
                connect_lake_to_closest_river( southmost );
            }
        }
    }
}

void overmap::place_rivers( const overmap *north, const overmap *east, const overmap *south,
                            const overmap *west )
{
    if( settings->river_scale == 0.0 ) {
        return;
    }
    int river_chance = static_cast<int>( std::max( 1.0, 1.0 / settings->river_scale ) );
    int river_scale = static_cast<int>( std::max( 1.0, settings->river_scale ) );
    // West/North endpoints of rivers
    std::vector<point_om_omt> river_start;
    // East/South endpoints of rivers
    std::vector<point_om_omt> river_end;

    // Determine points where rivers & roads should connect w/ adjacent maps
    // optimized comparison.

    if( north != nullptr ) {
        for( int i = 2; i < OMAPX - 2; i++ ) {
            const tripoint_om_omt p_neighbour( i, OMAPY - 1, 0 );
            const tripoint_om_omt p_mine( i, 0, 0 );

            if( is_river( north->ter( p_neighbour ) ) ) {
                ter_set( p_mine, oter_river_center );
            }
            if( is_river( north->ter( p_neighbour ) ) &&
                is_river( north->ter( p_neighbour + point_east ) ) &&
                is_river( north->ter( p_neighbour + point_west ) ) ) {
                if( one_in( river_chance ) && ( river_start.empty() ||
                                                river_start[river_start.size() - 1].x() < ( i - 6 ) * river_scale ) ) {
                    river_start.push_back( p_mine.xy() );
                }
            }
        }
    }
    size_t rivers_from_north = river_start.size();
    if( west != nullptr ) {
        for( int i = 2; i < OMAPY - 2; i++ ) {
            const tripoint_om_omt p_neighbour( OMAPX - 1, i, 0 );
            const tripoint_om_omt p_mine( 0, i, 0 );

            if( is_river( west->ter( p_neighbour ) ) ) {
                ter_set( p_mine, oter_river_center );
            }
            if( is_river( west->ter( p_neighbour ) ) &&
                is_river( west->ter( p_neighbour + point_north ) ) &&
                is_river( west->ter( p_neighbour + point_south ) ) ) {
                if( one_in( river_chance ) && ( river_start.size() == rivers_from_north ||
                                                river_start[river_start.size() - 1].y() < ( i - 6 ) * river_scale ) ) {
                    river_start.push_back( p_mine.xy() );
                }
            }
        }
    }
    if( south != nullptr ) {
        for( int i = 2; i < OMAPX - 2; i++ ) {
            const tripoint_om_omt p_neighbour( i, 0, 0 );
            const tripoint_om_omt p_mine( i, OMAPY - 1, 0 );

            if( is_river( south->ter( p_neighbour ) ) ) {
                ter_set( p_mine, oter_river_center );
            }
            if( is_river( south->ter( p_neighbour ) ) &&
                is_river( south->ter( p_neighbour + point_east ) ) &&
                is_river( south->ter( p_neighbour + point_west ) ) ) {
                if( river_end.empty() ||
                    river_end[river_end.size() - 1].x() < i - 6 ) {
                    river_end.push_back( p_mine.xy() );
                }
            }
        }
    }
    size_t rivers_to_south = river_end.size();
    if( east != nullptr ) {
        for( int i = 2; i < OMAPY - 2; i++ ) {
            const tripoint_om_omt p_neighbour( 0, i, 0 );
            const tripoint_om_omt p_mine( OMAPX - 1, i, 0 );

            if( is_river( east->ter( p_neighbour ) ) ) {
                ter_set( p_mine, oter_river_center );
            }
            if( is_river( east->ter( p_neighbour ) ) &&
                is_river( east->ter( p_neighbour + point_north ) ) &&
                is_river( east->ter( p_neighbour + point_south ) ) ) {
                if( river_end.size() == rivers_to_south ||
                    river_end[river_end.size() - 1].y() < i - 6 ) {
                    river_end.push_back( p_mine.xy() );
                }
            }
        }
    }

    // Even up the start and end points of rivers. (difference of 1 is acceptable)
    // Also ensure there's at least one of each.
    std::vector<point_om_omt> new_rivers;
    if( north == nullptr || west == nullptr ) {
        while( river_start.empty() || river_start.size() + 1 < river_end.size() ) {
            new_rivers.clear();
            if( north == nullptr && one_in( river_chance ) ) {
                new_rivers.emplace_back( rng( 10, OMAPX - 11 ), 0 );
            }
            if( west == nullptr && one_in( river_chance ) ) {
                new_rivers.emplace_back( 0, rng( 10, OMAPY - 11 ) );
            }
            river_start.push_back( random_entry( new_rivers ) );
        }
    }
    if( south == nullptr || east == nullptr ) {
        while( river_end.empty() || river_end.size() + 1 < river_start.size() ) {
            new_rivers.clear();
            if( south == nullptr && one_in( river_chance ) ) {
                new_rivers.emplace_back( rng( 10, OMAPX - 11 ), OMAPY - 1 );
            }
            if( east == nullptr && one_in( river_chance ) ) {
                new_rivers.emplace_back( OMAPX - 1, rng( 10, OMAPY - 11 ) );
            }
            river_end.push_back( random_entry( new_rivers ) );
        }
    }

    // Now actually place those rivers.
    if( river_start.size() > river_end.size() && !river_end.empty() ) {
        std::vector<point_om_omt> river_end_copy = river_end;
        while( !river_start.empty() ) {
            const point_om_omt start = random_entry_removed( river_start );
            if( !river_end.empty() ) {
                place_river( start, river_end[0] );
                river_end.erase( river_end.begin() );
            } else {
                place_river( start, random_entry( river_end_copy ) );
            }
        }
    } else if( river_end.size() > river_start.size() && !river_start.empty() ) {
        std::vector<point_om_omt> river_start_copy = river_start;
        while( !river_end.empty() ) {
            const point_om_omt end = random_entry_removed( river_end );
            if( !river_start.empty() ) {
                place_river( river_start[0], end );
                river_start.erase( river_start.begin() );
            } else {
                place_river( random_entry( river_start_copy ), end );
            }
        }
    } else if( !river_end.empty() ) {
        if( river_start.size() != river_end.size() ) {
            river_start.emplace_back( rng( OMAPX / 4, ( OMAPX * 3 ) / 4 ),
                                      rng( OMAPY / 4, ( OMAPY * 3 ) / 4 ) );
        }
        for( size_t i = 0; i < river_start.size(); i++ ) {
            place_river( river_start[i], river_end[i] );
        }
    }
}

void overmap::place_swamps()
{
    // Buffer our river terrains by a variable radius and increment a counter for the location each
    // time it's included in a buffer. It's a floodplain that we'll then intersect later with some
    // noise to adjust how frequently it occurs.
    std::unique_ptr<cata::mdarray<int, point_om_omt>> floodptr =
                std::make_unique<cata::mdarray<int, point_om_omt>>( 0 );
    cata::mdarray<int, point_om_omt> &floodplain = *floodptr;
    for( int x = 0; x < OMAPX; x++ ) {
        for( int y = 0; y < OMAPY; y++ ) {
            const tripoint_om_omt pos( x, y, 0 );
            if( is_ot_match( "river", ter_unsafe( pos ), ot_match_type::contains ) ) {
                std::vector<point_om_omt> buffered_points =
                    closest_points_first(
                        pos.xy(),
                        rng( settings->overmap_forest.river_floodplain_buffer_distance_min,
                             settings->overmap_forest.river_floodplain_buffer_distance_max ) );
                for( const point_om_omt &p : buffered_points )  {
                    if( !inbounds( p ) ) {
                        continue;
                    }
                    floodplain[p] += 1;
                }
            }
        }
    }

    // Get a layer of noise to use in conjunction with our river buffered floodplain.
    const om_noise::om_noise_layer_floodplain f( global_base_point(), g->get_seed() );

    for( int x = 0; x < OMAPX; x++ ) {
        for( int y = 0; y < OMAPY; y++ ) {
            const tripoint_om_omt pos( x, y, 0 );
            // If this location isn't a forest, there's nothing to do here. We'll only grow swamps in existing
            // forest terrain.
            if( !is_ot_match( "forest", ter( pos ), ot_match_type::contains ) ) {
                continue;
            }

            // If this was a part of our buffered floodplain, and the noise here meets the threshold, and the one_in rng
            // triggers, then we should flood this location and make it a swamp.
            const bool should_flood = ( floodplain[x][y] > 0 && !one_in( floodplain[x][y] ) && f.noise_at( { x, y } )
                                        > settings->overmap_forest.noise_threshold_swamp_adjacent_water );

            // If this location meets our isolated swamp threshold, regardless of floodplain values, we'll make it
            // into a swamp.
            const bool should_isolated_swamp = f.noise_at( pos.xy() ) >
                                               settings->overmap_forest.noise_threshold_swamp_isolated;
            if( should_flood || should_isolated_swamp )  {
                ter_set( pos, oter_forest_water );
            }
        }
    }
}

void overmap::place_roads( const overmap *north, const overmap *east, const overmap *south,
                           const overmap *west )
{
    int op_city_size = get_option<int>( "CITY_SIZE" );
    if( op_city_size <= 0 ) {
        return;
    }
    std::vector<tripoint_om_omt> &roads_out = connections_out[overmap_connection_local_road];

    // At least 3 exit points, to guarantee road continuity across overmaps
    if( roads_out.size() < 3 ) {

        std::array<const overmap *, 4> neighbors = { east, south, west, north };
        static constexpr std::array<point, 4> neighbor_deltas = {
            point_east, point_south, point_west, point_north
        };

        // x and y coordinates for a point on the edge in each direction
        // -1 represents a variable one dimensional coordinate along that edge
        // east == point( OMAPX - 1, n ); north == point( n, 0 );
        static constexpr std::array<int, 4> edge_coords_x = {OMAPX - 1, -1, 0, -1};
        static constexpr std::array<int, 4> edge_coords_y = {-1, OMAPY - 1, -1, 0};

        // all the points on an edge except the 10 on each end
        std::array < int, OMAPX - 20 > omap_num;
        for( int i = 0; i < OMAPX - 20; i++ ) {
            omap_num[i] = i + 10;
        }

        std::array < size_t, 4 > dirs = {0, 1, 2, 3};
        std::shuffle( dirs.begin(), dirs.end(), rng_get_engine() );

        for( size_t dir : dirs ) {
            // only potentially add a new random connection toward ungenerated overmaps
            if( neighbors[dir] == nullptr ) {
                std::shuffle( omap_num.begin(), omap_num.end(), rng_get_engine() );
                for( const int &i : omap_num ) {
                    tripoint_om_omt tmp = tripoint_om_omt(
                                              edge_coords_x[dir] >= 0 ? edge_coords_x[dir] : i,
                                              edge_coords_y[dir] >= 0 ? edge_coords_y[dir] : i,
                                              0 );
                    // Make sure these points don't conflict with rivers.
                    if( !( is_river( ter( tmp ) ) ||
                           // avoid adjacent rivers
                           // east/west of a point on the north/south edge, and vice versa
                           is_river( ter( tmp + neighbor_deltas[( dir + 1 ) % 4] ) ) ||
                           is_river( ter( tmp + neighbor_deltas[( dir + 3 ) % 4] ) ) ) ) {
                        roads_out.push_back( tmp );
                        break;
                    }
                }
                if( roads_out.size() == 3 ) {
                    break;
                }
            }
        }
    }

    std::vector<point_om_omt> road_points; // cities and roads_out together
    // Compile our master list of roads; it's less messy if roads_out is first
    road_points.reserve( roads_out.size() + cities.size() );
    for( const auto &elem : roads_out ) {
        road_points.emplace_back( elem.xy() );
    }
    for( const city &elem : cities ) {
        road_points.emplace_back( elem.pos );
    }

    // And finally connect them via roads.
    connect_closest_points( road_points, 0, *overmap_connection_local_road );
}

void overmap::place_railroads( const overmap *north, const overmap *east, const overmap *south,
                               const overmap *west )
{
    // no railroads if there are no cities
    int op_city_size = get_option<int>( "CITY_SIZE" );
    if( op_city_size <= 0 ) {
        return;
    }
    std::vector<tripoint_om_omt> &railroads_out = connections_out[overmap_connection_local_railroad];

    // At least 3 exit points, to guarantee railroad continuity across overmaps
    if( railroads_out.size() < 3 ) {

        std::array<const overmap *, 4> neighbors = { east, south, west, north };
        static constexpr std::array<point, 4> neighbor_deltas = {
            point_east, point_south, point_west, point_north
        };

        // x and y coordinates for a point on the edge in each direction
        // -1 represents a variable one dimensional coordinate along that edge
        // east == point( OMAPX - 1, n ); north == point( n, 0 );
        static constexpr std::array<int, 4> edge_coords_x = {OMAPX - 1, -1, 0, -1};
        static constexpr std::array<int, 4> edge_coords_y = {-1, OMAPY - 1, -1, 0};

        // all the points on an edge except the 10 on each end
        std::array < int, OMAPX - 20 > omap_num;
        for( int i = 0; i < OMAPX - 20; i++ ) {
            omap_num[i] = i + 10;
        }

        std::array < size_t, 4 > dirs = {0, 1, 2, 3};
        std::shuffle( dirs.begin(), dirs.end(), rng_get_engine() );

        for( size_t dir : dirs ) {
            // only potentially add a new random connection toward ungenerated overmaps
            if( neighbors[dir] == nullptr ) {
                std::shuffle( omap_num.begin(), omap_num.end(), rng_get_engine() );
                for( const int &i : omap_num ) {
                    tripoint_om_omt tmp = tripoint_om_omt(
                                              edge_coords_x[dir] >= 0 ? edge_coords_x[dir] : i,
                                              edge_coords_y[dir] >= 0 ? edge_coords_y[dir] : i,
                                              0 );
                    // Make sure these points don't conflict with rivers.
                    if( !( is_river( ter( tmp ) ) ||
                           // avoid adjacent rivers
                           // east/west of a point on the north/south edge, and vice versa
                           is_river( ter( tmp + neighbor_deltas[( dir + 1 ) % 4] ) ) ||
                           is_river( ter( tmp + neighbor_deltas[( dir + 3 ) % 4] ) ) ) ) {
                        railroads_out.push_back( tmp );
                        break;
                    }
                }
                if( railroads_out.size() == 3 ) {
                    break;
                }
            }
        }
    }

    std::vector<point_om_omt> railroad_points; // cities and railroads_out together
    // Compile our master list of railroads; it's less messy if railroads_out is first
    railroad_points.reserve( railroads_out.size() + cities.size() );
    for( const auto &elem : railroads_out ) {
        railroad_points.emplace_back( elem.xy() );
    }
    for( const city &elem : cities ) {
        // place railroads in random point around the center of the city
        railroad_points.emplace_back( random_entry(
                                          points_in_radius( tripoint_om_omt( elem.pos, 0 ), elem.size * 4 ) ).xy()
                                    );
    }

    // And finally connect them via railroads.
    connect_closest_points( railroad_points, 0, *overmap_connection_local_railroad );
}

void overmap::place_river( const point_om_omt &pa, const point_om_omt &pb )
{
    int river_chance = static_cast<int>( std::max( 1.0, 1.0 / settings->river_scale ) );
    int river_scale = static_cast<int>( std::max( 1.0, settings->river_scale ) );
    point_om_omt p2( pa );
    do {
        p2.x() += rng( -1, 1 );
        p2.y() += rng( -1, 1 );
        if( p2.x() < 0 ) {
            p2.x() = 0;
        }
        if( p2.x() > OMAPX - 1 ) {
            p2.x() = OMAPX - 1;
        }
        if( p2.y() < 0 ) {
            p2.y() = 0;
        }
        if( p2.y() > OMAPY - 1 ) {
            p2.y() = OMAPY - 1;
        }
        for( int i = -1 * river_scale; i <= 1 * river_scale; i++ ) {
            for( int j = -1 * river_scale; j <= 1 * river_scale; j++ ) {
                tripoint_om_omt p( p2 + point( j, i ), 0 );
                if( p.y() >= 0 && p.y() < OMAPY && p.x() >= 0 && p.x() < OMAPX ) {
                    if( !ter( p )->is_lake() && one_in( river_chance ) ) {
                        ter_set( p, oter_river_center );
                    }
                }
            }
        }
        if( pb.x() > p2.x() && ( rng( 0, static_cast<int>( OMAPX * 1.2 ) - 1 ) < pb.x() - p2.x() ||
                                 ( rng( 0, static_cast<int>( OMAPX * 0.2 ) - 1 ) > pb.x() - p2.x() &&
                                   rng( 0, static_cast<int>( OMAPY * 0.2 ) - 1 ) > std::abs( pb.y() - p2.y() ) ) ) ) {
            p2.x()++;
        }
        if( pb.x() < p2.x() && ( rng( 0, static_cast<int>( OMAPX * 1.2 ) - 1 ) < p2.x() - pb.x() ||
                                 ( rng( 0, static_cast<int>( OMAPX * 0.2 ) - 1 ) > p2.x() - pb.x() &&
                                   rng( 0, static_cast<int>( OMAPY * 0.2 ) - 1 ) > std::abs( pb.y() - p2.y() ) ) ) ) {
            p2.x()--;
        }
        if( pb.y() > p2.y() && ( rng( 0, static_cast<int>( OMAPY * 1.2 ) - 1 ) < pb.y() - p2.y() ||
                                 ( rng( 0, static_cast<int>( OMAPY * 0.2 ) - 1 ) > pb.y() - p2.y() &&
                                   rng( 0, static_cast<int>( OMAPX * 0.2 ) - 1 ) > std::abs( p2.x() - pb.x() ) ) ) ) {
            p2.y()++;
        }
        if( pb.y() < p2.y() && ( rng( 0, static_cast<int>( OMAPY * 1.2 ) - 1 ) < p2.y() - pb.y() ||
                                 ( rng( 0, static_cast<int>( OMAPY * 0.2 ) - 1 ) > p2.y() - pb.y() &&
                                   rng( 0, static_cast<int>( OMAPX * 0.2 ) - 1 ) > std::abs( p2.x() - pb.x() ) ) ) ) {
            p2.y()--;
        }
        p2.x() += rng( -1, 1 );
        p2.y() += rng( -1, 1 );
        if( p2.x() < 0 ) {
            p2.x() = 0;
        }
        if( p2.x() > OMAPX - 1 ) {
            p2.x() = OMAPX - 2;
        }
        if( p2.y() < 0 ) {
            p2.y() = 0;
        }
        if( p2.y() > OMAPY - 1 ) {
            p2.y() = OMAPY - 1;
        }
        for( int i = -1 * river_scale; i <= 1 * river_scale; i++ ) {
            for( int j = -1 * river_scale; j <= 1 * river_scale; j++ ) {
                // We don't want our riverbanks touching the edge of the map for many reasons
                tripoint_om_omt p( p2 + point( j, i ), 0 );
                if( inbounds( p, 1 ) ||
                    // UNLESS, of course, that's where the river is headed!
                    ( std::abs( pb.y() - p.y() ) < 4 && std::abs( pb.x() - p.x() ) < 4 ) ) {
                    if( !inbounds( p ) ) {
                        continue;
                    }

                    if( !ter( p )->is_lake() && one_in( river_chance ) ) {
                        ter_set( p, oter_river_center );
                    }
                }
            }
        }
    } while( pb != p2 );
}

void overmap::calculate_forestosity()
{
    float northern_forest_increase = get_option<float>( "OVERMAP_FOREST_INCREASE_NORTH" );
    float eastern_forest_increase = get_option<float>( "OVERMAP_FOREST_INCREASE_EAST" );
    float western_forest_increase = get_option<float>( "OVERMAP_FOREST_INCREASE_WEST" );
    float southern_forest_increase = get_option<float>( "OVERMAP_FOREST_INCREASE_SOUTH" );
    const point_abs_om this_om = pos();
    if( western_forest_increase != 0 && this_om.x() < 0 ) {
        forest_size_adjust -= this_om.x() * western_forest_increase;
    }
    if( northern_forest_increase != 0 && this_om.y() < 0 ) {
        forest_size_adjust -= this_om.y() * northern_forest_increase;
    }
    if( eastern_forest_increase != 0 && this_om.x() > 0 ) {
        forest_size_adjust += this_om.x() * eastern_forest_increase;
    }
    if( southern_forest_increase != 0 && this_om.y() > 0 ) {
        forest_size_adjust += this_om.y() * southern_forest_increase;
    }
    forestosity = forest_size_adjust * 25.0f;
    //debugmsg( "forestosity = %1.2f at OM %i, %i", forestosity, this_om.x(), this_om.y() );
    // make sure forest size never totally overwhelms the map
    forest_size_adjust = std::min( forest_size_adjust,
                                   get_option<float>( "OVERMAP_FOREST_LIMIT" ) - static_cast<float>
                                   ( settings->overmap_forest.noise_threshold_forest ) );
}

void overmap::calculate_urbanity()
{
    int op_city_size = get_option<int>( "CITY_SIZE" );
    if( op_city_size <= 0 ) {
        return;
    }
    int northern_urban_increase = get_option<int>( "OVERMAP_URBAN_INCREASE_NORTH" );
    int eastern_urban_increase = get_option<int>( "OVERMAP_URBAN_INCREASE_EAST" );
    int western_urban_increase = get_option<int>( "OVERMAP_URBAN_INCREASE_WEST" );
    int southern_urban_increase = get_option<int>( "OVERMAP_URBAN_INCREASE_SOUTH" );
    if( northern_urban_increase == 0 && eastern_urban_increase == 0 && western_urban_increase == 0 &&
        southern_urban_increase == 0 ) {
        return;
    }
    float urbanity_adj = 0.0f;

    const point_abs_om this_om = pos();
    if( northern_urban_increase != 0 && this_om.y() < 0 ) {
        urbanity_adj -= this_om.y() * northern_urban_increase / 10.0f;
        // add some falloff to the sides, keeping cities larger but breaking up the megacity a bit.
        // Doesn't apply if we expect megacity in those directions as well.
        if( this_om.x() < 0 && western_urban_increase == 0 ) {
            urbanity_adj /=  std::max( this_om.x() / -2.0f, 1.0f );
        }
        if( this_om.x() > 0 && eastern_urban_increase == 0 ) {
            urbanity_adj /=  std::max( this_om.x() / 2.0f, 1.0f );
        }
    }
    if( eastern_urban_increase != 0 && this_om.x() > 0 ) {
        urbanity_adj += this_om.x() * eastern_urban_increase / 10.0f;
        if( this_om.y() < 0 && northern_urban_increase == 0 ) {
            urbanity_adj /=  std::max( this_om.y() / -2.0f, 1.0f );
        }
        if( this_om.y() > 0 && southern_urban_increase == 0 ) {
            urbanity_adj /= std::max( this_om.y() / 2.0f, 1.0f );
        }
    }
    if( western_urban_increase != 0 && this_om.x() < 0 ) {
        urbanity_adj -= this_om.x() * western_urban_increase / 10.0f;
        if( this_om.y() < 0 && northern_urban_increase == 0 ) {
            urbanity_adj /=  std::max( this_om.y() / -2.0f, 1.0f );
        }
        if( this_om.y() > 0 && southern_urban_increase == 0 ) {
            urbanity_adj /=  std::max( this_om.y() / 2.0f, 1.0f );
        }
    }
    if( southern_urban_increase != 0 && this_om.y() > 0 ) {
        urbanity_adj += this_om.y() * southern_urban_increase / 10.0f;
        if( this_om.x() < 0 && western_urban_increase == 0 ) {
            urbanity_adj /=  std::max( this_om.x() / -2.0f, 1.0f );
        }
        if( this_om.x() > 0 && eastern_urban_increase == 0 ) {
            urbanity_adj /=  std::max( this_om.x() / 2.0f, 1.0f );
        }
    }
    urbanity = static_cast<int>( urbanity_adj );
    //debugmsg( "urbanity = %i at OM %i, %i", urbanity, this_om.x(), this_om.y() );
}

/*: the root is overmap::place_cities()
20:50 <kevingranade>: which is at overmap.cpp:1355 or so
20:51 <kevingranade>: the key is cs = rng(4, 17), setting the "size" of the city
20:51 <kevingranade>: which is roughly it's radius in overmap tiles
20:52 <kevingranade>: then later overmap::place_mongroups() is called
20:52 <kevingranade>: which creates a mongroup with radius city_size * 2.5 and population city_size * 80
20:53 <kevingranade>: tadaa

spawns happen at... <cue Clue music>
20:56 <kevingranade>: game:pawn_mon() in game.cpp:7380*/
void overmap::place_cities()
{
    int op_city_spacing = get_option<int>( "CITY_SPACING" );
    int op_city_size = get_option<int>( "CITY_SIZE" );
    int max_urbanity = get_option<int>( "OVERMAP_MAXIMUM_URBANITY" );
    if( op_city_size <= 0 ) {
        return;
    }
    // make sure city size adjust is never high enough to drop op_city_size below 2
    int city_size_adjust = std::min( urbanity -  static_cast<int>( forestosity / 2.0f ),
                                     -1 * op_city_size + 2 );
    int city_space_adjust = urbanity / 2;
    int max_city_size = std::min( op_city_size + city_size_adjust, op_city_size * max_urbanity );
    if( max_city_size < op_city_size ) {
        // funny things happen if max_city_size is less than op_city_size.
        max_city_size = op_city_size;
    }
    if( op_city_spacing > 0 ) {
        city_space_adjust = std::min( city_space_adjust, op_city_spacing - 2 );
        op_city_spacing = op_city_spacing - city_space_adjust + static_cast<int>( forestosity );
    }
<<<<<<< HEAD
    if( this_om.x() > 8 ){
        op_city_spacing += this_om.x() / 4;
    }
    if( this_om.x() > 12 ){
        op_city_spacing += this_om.x() / 4;
    }
=======
    // make sure not to get too extreme on the spacing if you go way far.
>>>>>>> 308198dc
    op_city_spacing = std::min( op_city_spacing, 10 );

    // spacing dictates how much of the map is covered in cities
    //   city  |  cities  |   size N cities per overmap
    // spacing | % of map |  2  |  4  |  8  |  12 |  16
    //     0   |   ~99    |2025 | 506 | 126 |  56 |  31
    //     1   |    50    |1012 | 253 |  63 |  28 |  15
    //     2   |    25    | 506 | 126 |  31 |  14 |   7
    //     3   |    12    | 253 |  63 |  15 |   7 |   3
    //     4   |     6    | 126 |  31 |   7 |   3 |   1
    //     5   |     3    |  63 |  15 |   3 |   1 |   0
    //     6   |     1    |  31 |   7 |   1 |   0 |   0
    //     7   |     0    |  15 |   3 |   0 |   0 |   0
    //     8   |     0    |   7 |   1 |   0 |   0 |   0

    const double omts_per_overmap = OMAPX * OMAPY;
    const double city_map_coverage_ratio = 1.0 / std::pow( 2.0, op_city_spacing );
    const double omts_per_city = ( op_city_size * 2 + 1 ) * ( max_city_size * 2 + 1 ) * 3 / 4.0;

    // how many cities on this overmap?
    int num_cities_on_this_overmap = 0;
    std::vector<city> cities_to_place;
    for( const city &c : city::get_all() ) {
        if( c.pos_om == pos() ) {
            num_cities_on_this_overmap++;
            cities_to_place.emplace_back( c );
        }
    }

    const bool use_random_cities = city::get_all().empty();

    // Random cities if no cities were defined in regional settings
    if( use_random_cities ) {
        num_cities_on_this_overmap = roll_remainder( omts_per_overmap * city_map_coverage_ratio /
                                     omts_per_city );
    }

    const overmap_connection &local_road( *overmap_connection_local_road );

    // if there is only a single free tile, the probability of NOT finding it after MAX_PLACEMENT_ATTEMPTS attempts
    // is (1 - 1/(OMAPX * OMAPY))^MAX_PLACEMENT_ATTEMPTS ≈ 36% for the OMAPX=OMAPY=180 and MAX_PLACEMENT_ATTEMPTS=OMAPX * OMAPY
    const int MAX_PLACEMENT_ATTEMPTS = 50;//OMAPX * OMAPY;
    int placement_attempts = 0;

    // place a seed for num_cities_on_this_overmap cities, and maybe one more
    while( cities.size() < static_cast<size_t>( num_cities_on_this_overmap ) &&
           placement_attempts < MAX_PLACEMENT_ATTEMPTS ) {
        placement_attempts++;

        tripoint_om_omt p;
        city tmp;
        tmp.pos_om = pos();
        if( use_random_cities ) {
            // randomly make some cities smaller or larger
            int size = rng( op_city_size - 1, max_city_size );
            if( one_in( 3 ) ) { // 33% tiny
                size = size * 1 / 3;
            } else if( one_in( 2 ) ) { // 33% small
                size = size * 2 / 3;
            } else if( one_in( 2 ) ) { // 17% large
                size = size * 3 / 2;
            } else {             // 17% huge
                size = size * 2;
            }
            // Ensure that cities are at least size 2, as city of size 1 is just a crossroad with no buildings at all
            size = std::max( size, 2 );
            size = std::min( size, 55 );
            // TODO: put cities closer to the edge when they can span overmaps
            // don't draw cities across the edge of the map, they will get clipped
            point_om_omt c( rng( size - 1, OMAPX - size ), rng( size - 1, OMAPY - size ) );
            p = tripoint_om_omt( c, 0 );
            if( ter( p ) == settings->default_oter[OVERMAP_DEPTH] ) {
                placement_attempts = 0;
                ter_set( p, oter_road_nesw ); // every city starts with an intersection
                tmp.pos = p.xy();
                tmp.size = size;
            }
        } else {
            placement_attempts = 0;
            tmp = random_entry( cities_to_place );
            p = tripoint_om_omt( tmp.pos, 0 );
            ter_set( tripoint_om_omt( tmp.pos, 0 ), oter_road_nesw );
        }
        if( placement_attempts == 0 ) {
            cities.push_back( tmp );
            const om_direction::type start_dir = om_direction::random();
            om_direction::type cur_dir = start_dir;

            do {
                build_city_street( local_road, tmp.pos, tmp.size, cur_dir, tmp );
            } while( ( cur_dir = om_direction::turn_right( cur_dir ) ) != start_dir );

            // Replace city's original intersection OMT with a dedicated 'city_center' OMT
            // This allows setting map extras specifically to cities (or their centers)
            ter_set( tripoint_om_omt( tmp.pos, 0 ), oter_city_center );
        }
    }
}

overmap_special_id overmap::pick_random_building_to_place( int town_dist ) const
{
    const city_settings &city_spec = settings->city_spec;
    int shop_radius = city_spec.shop_radius;
    int park_radius = city_spec.park_radius;

    int shop_sigma = city_spec.shop_sigma;
    int park_sigma = city_spec.park_sigma;

    //Normally distribute shops and parks
    //Clamp at 1/2 radius to prevent houses from spawning in the city center.
    //Parks are nearly guaranteed to have a non-zero chance of spawning anywhere in the city.
    int shop_normal = shop_radius;
    if( shop_sigma > 0 ) {
        shop_normal = std::max( shop_normal, static_cast<int>( normal_roll( shop_radius, shop_sigma ) ) );
    }
    int park_normal = park_radius;
    if( park_sigma > 0 ) {
        park_normal = std::max( park_normal, static_cast<int>( normal_roll( park_radius, park_sigma ) ) );
    }

    if( shop_normal > town_dist ) {
        return city_spec.pick_shop();
    } else if( park_normal > town_dist ) {
        return city_spec.pick_park();
    } else {
        return city_spec.pick_house();
    }
}

void overmap::place_building( const tripoint_om_omt &p, om_direction::type dir,
                              const city &town )
{
    const tripoint_om_omt building_pos = p + om_direction::displace( dir );
    const om_direction::type building_dir = om_direction::opposite( dir );

    const int town_dist = ( trig_dist( building_pos.xy(), town.pos ) * 100 ) / std::max( town.size, 1 );

    for( size_t retries = 10; retries > 0; --retries ) {
        const overmap_special_id building_tid = pick_random_building_to_place( town_dist );

        if( can_place_special( *building_tid, building_pos, building_dir, false ) ) {
            place_special( *building_tid, building_pos, building_dir, town, false, false );
            break;
        }
    }
}

void overmap::build_city_street(
    const overmap_connection &connection, const point_om_omt &p, int cs,
    om_direction::type dir, const city &town, int block_width )
{
    int c = cs;
    int croad = cs;

    if( dir == om_direction::type::invalid ) {
        debugmsg( "Invalid road direction." );
        return;
    }

    const pf::directed_path<point_om_omt> street_path = lay_out_street( connection, p, dir, cs + 1 );

    if( street_path.nodes.size() <= 1 ) {
        return; // Don't bother.
    }
    // Build the actual street.
    build_connection( connection, street_path, 0 );
    // Grow in the stated direction, sprouting off sub-roads and placing buildings as we go.
    const auto from = std::next( street_path.nodes.begin() );
    const auto to = street_path.nodes.end();

    //Alternate wide and thin blocks
    int new_width = block_width == 2 ? rng( 3, 5 ) : 2;

    for( auto iter = from; iter != to; ++iter ) {
        --c;

        const tripoint_om_omt rp( iter->pos, 0 );
        if( c >= 2 && c < croad - block_width ) {
            croad = c;
            int left = cs - rng( 1, 3 );
            int right = cs - rng( 1, 3 );

            //Remove 1 length road nubs
            if( left == 1 ) {
                left++;
            }
            if( right == 1 ) {
                right++;
            }

            build_city_street( connection, iter->pos, left, om_direction::turn_left( dir ),
                               town, new_width );

            build_city_street( connection, iter->pos, right, om_direction::turn_right( dir ),
                               town, new_width );

            const oter_id &oter = ter( rp );
            // TODO: Get rid of the hardcoded terrain ids.
            if( one_in( 2 ) && oter->get_line() == 15 && oter->type_is( oter_type_id( "road" ) ) ) {
                ter_set( rp, oter_road_nesw_manhole.id() );
            }
        }

        if( !one_in( BUILDINGCHANCE ) ) {
            place_building( rp, om_direction::turn_left( dir ), town );
        }
        if( !one_in( BUILDINGCHANCE ) ) {
            place_building( rp, om_direction::turn_right( dir ), town );
        }
    }

    // If we're big, make a right turn at the edge of town.
    // Seems to make little neighborhoods.
    cs -= rng( 1, 3 );

    if( cs >= 2 && c == 0 ) {
        const auto &last_node = street_path.nodes.back();
        const om_direction::type rnd_dir = om_direction::turn_random( dir );
        build_city_street( connection, last_node.pos, cs, rnd_dir, town );
        if( one_in( 5 ) ) {
            build_city_street( connection, last_node.pos, cs, om_direction::opposite( rnd_dir ),
                               town, new_width );
        }
    }
}

bool overmap::build_lab(
    const tripoint_om_omt &p, int s, std::vector<point_om_omt> *lab_train_points,
    const std::string &prefix, int train_odds )
{
    std::vector<tripoint_om_omt> generated_lab;
    const oter_id labt( prefix + "lab" );
    const oter_id labt_stairs( labt.id().str() + "_stairs" );
    const oter_id labt_core( labt.id().str() + "_core" );
    const oter_id labt_finale( labt.id().str() + "_finale" );
    const oter_id labt_ants( "ants_lab" );
    const oter_id labt_ants_stairs( "ants_lab_stairs" );

    ter_set( p, labt );
    generated_lab.push_back( p );

    // maintain a list of potential new lab maps
    // grows outwards from previously placed lab maps
    std::set<tripoint_om_omt> candidates;
    candidates.insert( { p + point_north, p + point_east, p + point_south, p + point_west } );
    while( !candidates.empty() ) {
        const tripoint_om_omt cand = *candidates.begin();
        candidates.erase( candidates.begin() );
        if( !inbounds( cand ) ) {
            continue;
        }
        const int dist = manhattan_dist( p.xy(), cand.xy() );
        if( dist <= s * 2 ) { // increase radius to compensate for sparser new algorithm
            int dist_increment = s > 3 ? 3 : 2; // Determines at what distance the odds of placement decreases
            if( one_in( dist / dist_increment + 1 ) ) { // odds diminish farther away from the stairs
                // make an ants lab if it's a basic lab and ants were there before.
                if( prefix.empty() && check_ot( "ants", ot_match_type::type, cand ) ) {
                    // skip over a queen's chamber.
                    if( ter( cand )->get_type_id() != oter_type_ants_queen ) {
                        ter_set( cand, labt_ants );
                    }
                } else {
                    ter_set( cand, labt );
                }
                generated_lab.push_back( cand );
                // add new candidates, don't backtrack
                for( const point &offset : four_adjacent_offsets ) {
                    const tripoint_om_omt new_cand = cand + offset;
                    const int new_dist = manhattan_dist( p.xy(), new_cand.xy() );
                    if( ter( new_cand ) != labt && new_dist > dist ) {
                        candidates.insert( new_cand );
                    }
                }
            }
        }
    }

    bool generate_stairs = true;
    for( tripoint_om_omt &elem : generated_lab ) {
        // Use a check for "_stairs" to catch the hidden_lab_stairs tiles.
        if( is_ot_match( "_stairs", ter( elem + tripoint_above ), ot_match_type::contains ) ) {
            generate_stairs = false;
        }
    }
    if( generate_stairs && !generated_lab.empty() ) {
        std::shuffle( generated_lab.begin(), generated_lab.end(), rng_get_engine() );

        // we want a spot where labs are above, but we'll settle for the last element if necessary.
        tripoint_om_omt lab_pos;
        for( tripoint_om_omt elem : generated_lab ) {
            lab_pos = elem;
            if( ter( lab_pos + tripoint_above ) == labt ) {
                break;
            }
        }
        ter_set( lab_pos + tripoint_above, labt_stairs );
    }

    ter_set( p, labt_core );
    int numstairs = 0;
    if( s > 0 ) { // Build stairs going down
        while( !one_in( 6 ) ) {
            tripoint_om_omt stair;
            int tries = 0;
            do {
                stair = p + point( rng( -s, s ), rng( -s, s ) );
                tries++;
            } while( ( ter( stair ) != labt && ter( stair ) != labt_ants ) && tries < 15 );
            if( tries < 15 ) {
                if( ter( stair ) == labt_ants ) {
                    ter_set( stair, labt_ants_stairs );
                } else {
                    ter_set( stair, labt_stairs );
                }
                numstairs++;
            }
        }
    }

    // We need a finale on the bottom of labs.  Central labs have a chance of additional finales.
    if( numstairs == 0 || ( prefix == "central_" && one_in( -p.z() - 1 ) ) ) {
        tripoint_om_omt finale;
        int tries = 0;
        do {
            finale = p + point( rng( -s, s ), rng( -s, s ) );
            tries++;
        } while( tries < 15 && ter( finale ) != labt && ter( finale ) != labt_core );
        ter_set( finale, labt_finale );
    }

    if( train_odds > 0 && one_in( train_odds ) ) {
        tripoint_om_omt train;
        int tries = 0;
        int adjacent_labs;

        do {
            train = p + point( rng( -s * 1.5 - 1, s * 1.5 + 1 ), rng( -s * 1.5 - 1, s * 1.5 + 1 ) );
            tries++;

            adjacent_labs = 0;
            for( const point &offset : four_adjacent_offsets ) {
                if( is_ot_match( "lab", ter( train + offset ), ot_match_type::contains ) ) {
                    ++adjacent_labs;
                }
            }
        } while( tries < 50 && (
                     ter( train ) == labt ||
                     ter( train ) == labt_stairs ||
                     ter( train ) == labt_finale ||
                     adjacent_labs != 1 ) );
        if( tries < 50 ) {
            lab_train_points->push_back( train.xy() ); // possible train depot
            // next is rail connection
            for( const point &offset : four_adjacent_offsets ) {
                if( is_ot_match( "lab", ter( train + offset ), ot_match_type::contains ) ) {
                    lab_train_points->push_back( train.xy() - offset );
                    break;
                }
            }
        }
    }

    // 4th story of labs is a candidate for lab escape, as long as there's no train or finale.
    if( prefix.empty() && p.z() == -4 && train_odds == 0 && numstairs > 0 ) {
        tripoint_om_omt cell;
        int tries = 0;
        int adjacent_labs = 0;

        // Find a space bordering just one lab to the south.
        do {
            cell = p + point( rng( -s * 1.5 - 1, s * 1.5 + 1 ), rng( -s * 1.5 - 1, s * 1.5 + 1 ) );
            tries++;

            adjacent_labs = 0;
            for( const point &offset : four_adjacent_offsets ) {
                if( is_ot_match( "lab", ter( cell + offset ), ot_match_type::contains ) ) {
                    ++adjacent_labs;
                }
            }
        } while( tries < 50 && (
                     ter( cell ) == labt_stairs ||
                     ter( cell ) == labt_finale ||
                     ter( cell + point_south ) != labt ||
                     adjacent_labs != 1 ) );
        if( tries < 50 ) {
            ter_set( cell, oter_lab_escape_cells.id() );
            ter_set( cell + point_south, oter_lab_escape_entrance.id() );
        }
    }

    return numstairs > 0;
}

bool overmap::build_slimepit( const tripoint_om_omt &origin, int s )
{
    const oter_id slimepit_down( "slimepit_down" );
    const oter_id slimepit( "slimepit" );

    bool requires_sub = false;
    for( auto p : points_in_radius( origin, s + origin.z() + 1, 0 ) ) {
        int dist = square_dist( origin.xy(), p.xy() );
        if( one_in( 2 * dist ) ) {
            chip_rock( p );
            if( one_in( 8 ) && origin.z() > -OVERMAP_DEPTH ) {
                ter_set( p, slimepit_down );
                requires_sub = true;
            } else {
                ter_set( p, slimepit );
            }
        }
    }

    return requires_sub;
}

void overmap::place_ravines()
{
    if( settings->overmap_ravine.num_ravines == 0 ) {
        return;
    }

    const oter_id rift( "ravine" );
    const oter_id rift_edge( "ravine_edge" );
    const oter_id rift_floor( "ravine_floor" );
    const oter_id rift_floor_edge( "ravine_floor_edge" );

    std::set<point_om_omt> rift_points;

    // We dont really care about the paths each ravine takes, so this can be whatever
    // The random return value was chosen because it easily produces decent looking windy ravines
    const pf::two_node_scoring_fn<point_om_omt> estimate =
    [&]( pf::directed_node<point_om_omt>, const std::optional<pf::directed_node<point_om_omt>> & ) {
        return pf::node_score( 0, rng( 1, 2 ) );
    };
    // A path is generated for each of ravine, and all its constituent points are stored within the
    // rift_points set. In the code block below, the set is then used to determine edges and place the
    // actual terrain pieces of the ravine.
    for( int n = 0; n < settings->overmap_ravine.num_ravines; n++ ) {
        const point_rel_omt offset( rng( -settings->overmap_ravine.ravine_range,
                                         settings->overmap_ravine.ravine_range ),
                                    rng( -settings->overmap_ravine.ravine_range, settings->overmap_ravine.ravine_range ) );
        const point_om_omt origin( rng( 0, OMAPX ), rng( 0, OMAPY ) );
        const point_om_omt destination = origin + offset;
        if( !inbounds( destination, settings->overmap_ravine.ravine_width * 3 ) ) {
            continue;
        }
        const auto path = pf::greedy_path( origin, destination, point_om_omt( OMAPX, OMAPY ), estimate );
        for( const auto &node : path.nodes ) {
            for( int i = 1 - settings->overmap_ravine.ravine_width; i < settings->overmap_ravine.ravine_width;
                 i++ ) {
                for( int j = 1 - settings->overmap_ravine.ravine_width; j < settings->overmap_ravine.ravine_width;
                     j++ ) {
                    const point_om_omt n = node.pos + point( j, i );
                    if( inbounds( n, 1 ) ) {
                        rift_points.emplace( n );
                    }
                }
            }
        }
    }
    // We look at the 8 adjacent locations of each ravine point and see if they are also part of a
    // ravine, if at least one of them isn't, the location is part of the ravine's edge. Whatever the
    // case, the chosen ravine terrain is then propagated downwards until the ravine_depth specified
    // by the region settings.
    for( const point_om_omt &p : rift_points ) {
        bool edge = false;
        for( int ni = -1; ni <= 1 && !edge; ni++ ) {
            for( int nj = -1; nj <= 1 && !edge; nj++ ) {
                const point_om_omt n = p + point_rel_omt( ni, nj );
                if( rift_points.find( n ) == rift_points.end() || !inbounds( n ) ) {
                    edge = true;
                }
            }
        }
        for( int z = 0; z >= settings->overmap_ravine.ravine_depth; z-- ) {
            if( z == settings->overmap_ravine.ravine_depth ) {
                ter_set( tripoint_om_omt( p, z ), edge ? rift_floor_edge : rift_floor );
            } else {
                ter_set( tripoint_om_omt( p, z ), edge ? rift_edge : rift );
            }
        }
    }

}

pf::directed_path<point_om_omt> overmap::lay_out_connection(
    const overmap_connection &connection, const point_om_omt &source, const point_om_omt &dest,
    int z, const bool must_be_unexplored ) const
{
    const pf::two_node_scoring_fn<point_om_omt> estimate =
    [&]( pf::directed_node<point_om_omt> cur, std::optional<pf::directed_node<point_om_omt>> prev ) {
        const oter_id id = ter( tripoint_om_omt( cur.pos, z ) );

        const overmap_connection::subtype *subtype = connection.pick_subtype_for( id );

        if( !subtype ) {
            return pf::node_score::rejected;  // No option for this terrain.
        }

        const bool existing_connection = connection.has( id );

        // Only do this check if it needs to be unexplored and there isn't already a connection.
        if( must_be_unexplored && !existing_connection ) {
            // If this must be unexplored, check if we've already got a submap generated.
            const bool existing_submap = is_omt_generated( tripoint_om_omt( cur.pos, z ) );

            // If there is an existing submap, this area has already been explored and this
            // isn't a valid placement.
            if( existing_submap ) {
                return pf::node_score::rejected;
            }
        }

        if( existing_connection && id->is_rotatable() && cur.dir != om_direction::type::invalid &&
            !om_direction::are_parallel( id->get_dir(), cur.dir ) ) {
            return pf::node_score::rejected; // Can't intersect.
        }

        if( prev && prev->dir != om_direction::type::invalid && prev->dir != cur.dir ) {
            // Direction has changed.
            const oter_id &prev_id = ter( tripoint_om_omt( prev->pos, z ) );
            const overmap_connection::subtype *prev_subtype = connection.pick_subtype_for( prev_id );

            if( !prev_subtype || !prev_subtype->allows_turns() ) {
                return pf::node_score::rejected;
            }
        }

        const int dist = subtype->is_orthogonal() ?
                         manhattan_dist( dest, cur.pos ) :
                         trig_dist( dest, cur.pos );
        const int existency_mult = existing_connection ? 1 : 5; // Prefer existing connections.

        return pf::node_score( subtype->basic_cost, existency_mult * dist );
    };

    return pf::greedy_path( source, dest, point_om_omt( OMAPX, OMAPY ), estimate );
}

static pf::directed_path<point_om_omt> straight_path( const point_om_omt &source,
        om_direction::type dir, size_t len )
{
    pf::directed_path<point_om_omt> res;
    if( len == 0 ) {
        return res;
    }
    point_om_omt p = source;
    res.nodes.reserve( len );
    for( size_t i = 0; i + 1 < len; ++i ) {
        res.nodes.emplace_back( p, dir );
        p += om_direction::displace( dir );
    }
    res.nodes.emplace_back( p, om_direction::type::invalid );
    return res;
}

pf::directed_path<point_om_omt> overmap::lay_out_street( const overmap_connection &connection,
        const point_om_omt &source, om_direction::type dir, size_t len ) const
{
    const tripoint_om_omt from( source, 0 );
    // See if we need to make another one "step" further.
    const tripoint_om_omt en_pos = from + om_direction::displace( dir, len + 1 );
    if( inbounds( en_pos, 1 ) && connection.has( ter( en_pos ) ) ) {
        ++len;
    }

    size_t actual_len = 0;

    while( actual_len < len ) {
        const tripoint_om_omt pos = from + om_direction::displace( dir, actual_len );

        if( !inbounds( pos, 1 ) ) {
            break;  // Don't approach overmap bounds.
        }

        const oter_id &ter_id = ter( pos );

        if( ter_id->is_river() || ter_id->is_ravine() || ter_id->is_ravine_edge() ||
            !connection.pick_subtype_for( ter_id ) ) {
            break;
        }

        bool collided = false;
        int collisions = 0;
        for( int i = -1; i <= 1; i++ ) {
            if( collided ) {
                break;
            }
            for( int j = -1; j <= 1; j++ ) {
                const tripoint_om_omt checkp = pos + tripoint( i, j, 0 );

                if( checkp != pos + om_direction::displace( dir, 1 ) &&
                    checkp != pos + om_direction::displace( om_direction::opposite( dir ), 1 ) &&
                    checkp != pos ) {
                    if( ter( checkp )->get_type_id() == oter_type_road ) {
                        collisions++;
                    }
                }
            }

            //Stop roads from running right next to each other
            if( collisions >= 3 ) {
                collided = true;
                break;
            }
        }
        if( collided ) {
            break;
        }

        ++actual_len;

        if( actual_len > 1 && connection.has( ter_id ) ) {
            break;  // Stop here.
        }
    }

    return straight_path( source, dir, actual_len );
}

void overmap::build_connection(
    const overmap_connection &connection, const pf::directed_path<point_om_omt> &path, int z,
    const cube_direction initial_dir )
{
    if( path.nodes.empty() ) {
        return;
    }

    om_direction::type prev_dir =
        om_direction::from_cube( initial_dir, "Up and down connections not yet supported" );

    const pf::directed_node<point_om_omt> start = path.nodes.front();
    const pf::directed_node<point_om_omt> end = path.nodes.back();

    for( const auto &node : path.nodes ) {
        const tripoint_om_omt pos( node.pos, z );
        const oter_id &ter_id = ter( pos );
        const om_direction::type new_dir = node.dir;
        const overmap_connection::subtype *subtype = connection.pick_subtype_for( ter_id );

        if( !subtype ) {
            debugmsg( "No suitable subtype of connection \"%s\" found for \"%s\".", connection.id.c_str(),
                      ter_id.id().c_str() );
            return;
        }

        if( subtype->terrain->is_linear() ) {
            size_t new_line = connection.has( ter_id ) ? ter_id->get_line() : 0;

            if( new_dir != om_direction::type::invalid ) {
                new_line = om_lines::set_segment( new_line, new_dir );
            }

            if( prev_dir != om_direction::type::invalid ) {
                new_line = om_lines::set_segment( new_line, om_direction::opposite( prev_dir ) );
            }

            for( const om_direction::type dir : om_direction::all ) {
                const tripoint_om_omt np( pos + om_direction::displace( dir ) );

                if( inbounds( np ) ) {
                    const oter_id &near_id = ter( np );

                    if( connection.has( near_id ) ) {
                        if( near_id->is_linear() ) {
                            const size_t near_line = near_id->get_line();

                            if( om_lines::is_straight( near_line ) || om_lines::has_segment( near_line, new_dir ) ) {
                                // Mutual connection.
                                const size_t new_near_line = om_lines::set_segment( near_line, om_direction::opposite( dir ) );
                                ter_set( np, near_id->get_type_id()->get_linear( new_near_line ) );
                                new_line = om_lines::set_segment( new_line, dir );
                            }
                        } else if( near_id->is_rotatable() && om_direction::are_parallel( dir, near_id->get_dir() ) ) {
                            new_line = om_lines::set_segment( new_line, dir );
                        }
                    }
                } else if( pos.xy() == start.pos || pos.xy() == end.pos ) {
                    // Only automatically connect to out of bounds locations if we're the start or end of this path.
                    new_line = om_lines::set_segment( new_line, dir );

                    // Add this connection point to our connections out.
                    std::vector<tripoint_om_omt> &outs = connections_out[connection.id];
                    const auto existing_out = std::find_if( outs.begin(),
                    outs.end(), [pos]( const tripoint_om_omt & c ) {
                        return c == pos;
                    } );
                    if( existing_out == outs.end() ) {
                        outs.emplace_back( pos );
                    }
                }
            }

            if( new_line == om_lines::invalid ) {
                debugmsg( "Invalid path for connection \"%s\".", connection.id.c_str() );
                return;
            }

            ter_set( pos, subtype->terrain->get_linear( new_line ) );
        } else if( new_dir != om_direction::type::invalid ) {
            ter_set( pos, subtype->terrain->get_rotated( new_dir ) );
        }

        prev_dir = new_dir;
    }
}

void overmap::build_connection(
    const point_om_omt &source, const point_om_omt &dest, int z,
    const overmap_connection &connection, const bool must_be_unexplored,
    const cube_direction initial_dir )
{
    build_connection(
        connection, lay_out_connection( connection, source, dest, z, must_be_unexplored ),
        z, initial_dir );
}

// connect the points to each other using a minimum spanning tree
// plus rare extra connections to make loops
void overmap::connect_closest_points( const std::vector<point_om_omt> &points, int z,
                                      const overmap_connection &connection )
{
    // { weight, {i, j} }
    using edge = std::pair<float, std::pair<size_t, size_t>>;

    if( points.size() < 2 ) {
        return;
    }

    std::vector<edge> edges;

    // enumerate every possible connection between the points
    edges.reserve( points.size() * ( points.size() - 1 ) / 2 );
    for( size_t i = 0; i < points.size() - 1; ++i ) {
        for( size_t j = i + 1; j < points.size(); j++ ) {
            const float distance = trig_dist( points[i], points[j] );
            edges.push_back( {distance, {i, j}} );
        }
    }

    // sort from shortest to longest
    sort( edges.begin(), edges.end() );

    // track which subgraph each point belongs to
    std::vector<int> subgraphs( points.size(), -1 );

    for( edge candidate : edges ) {
        const size_t i = candidate.second.first;
        const size_t j = candidate.second.second;
        bool connect = false;
        if( subgraphs[i] < 0 && subgraphs[j] < 0 ) {
            // neither point of this connection has been connected yet
            // identify them each as the root of a new subgraph
            subgraphs[i] = i;
            subgraphs[j] = j;
            // and connect them
            connect = true;
        } else if( subgraphs[i] < 0 ) {
            // j is already connected to something
            // add i to j's subgraph
            subgraphs[i] = subgraphs[j];
            // and connect them
            connect = true;
        } else if( subgraphs[j] < 0 ) {
            // i is already connected to something
            // add j to i's subgraph
            subgraphs[j] = subgraphs[i];
            // and connect them
            connect = true;
        } else if( subgraphs[i] != subgraphs[j] ) {
            // i and j are both connected to different subgraphs
            // join the subgraphs
            int dead_subtree = subgraphs[j];
            for( size_t k = 0; k < points.size(); k++ ) {
                if( subgraphs[k] == dead_subtree ) {
                    subgraphs[k] = subgraphs[i];
                }
            }
            // and connect them
            connect = true;
        } else if( one_in( 10 ) ) {
            // the remaining case is that i and j are already in the same subgraph
            // making this connection creates a loop
            connect = true;
        }

        if( connect ) {
            build_connection( points[i], points[j], z, connection, false );
        }
    }
}

void overmap::polish_river()
{
    for( int x = 0; x < OMAPX; x++ ) {
        for( int y = 0; y < OMAPY; y++ ) {
            good_river( { x, y, 0 } );
        }
    }
}

// Changes neighboring empty rock to partial rock
void overmap::chip_rock( const tripoint_om_omt &p )
{
    const oter_id rock( "rock" );
    const oter_id empty_rock( "empty_rock" );

    for( const point &offset : four_adjacent_offsets ) {
        if( ter( p + offset ) == empty_rock ) {
            ter_set( p + offset, rock );
        }
    }
}

bool overmap::check_ot( const std::string &otype, ot_match_type match_type,
                        const tripoint_om_omt &p ) const
{
    /// TODO: this check should be done by the caller. Probably.
    if( !inbounds( p ) ) {
        return false;
    }
    const oter_id &oter = ter( p );
    return is_ot_match( otype, oter, match_type );
}

bool overmap::check_overmap_special_type( const overmap_special_id &id,
        const tripoint_om_omt &location ) const
{
    // Try and find the special associated with this location.
    auto found_id = overmap_special_placements.find( location );

    // There was no special here, so bail.
    if( found_id == overmap_special_placements.end() ) {
        return false;
    }

    // Return whether the found special was a match with our requested id.
    return found_id->second == id;
}

std::optional<overmap_special_id> overmap::overmap_special_at( const tripoint_om_omt &p ) const
{
    auto it = overmap_special_placements.find( p );

    if( it == overmap_special_placements.end() ) {
        return std::nullopt;
    }

    return it->second;
}

void overmap::good_river( const tripoint_om_omt &p )
{
    if( !is_ot_match( "river", ter( p ), ot_match_type::prefix ) ) {
        return;
    }
    if( ( p.x() == 0 ) || ( p.x() == OMAPX - 1 ) ) {
        if( !is_river_or_lake( ter( p + point_north ) ) ) {
            ter_set( p, oter_river_north.id() );
        } else if( !is_river_or_lake( ter( p + point_south ) ) ) {
            ter_set( p, oter_river_south.id() );
        } else {
            ter_set( p, oter_river_center.id() );
        }
        return;
    }
    if( ( p.y() == 0 ) || ( p.y() == OMAPY - 1 ) ) {
        if( !is_river_or_lake( ter( p + point_west ) ) ) {
            ter_set( p, oter_river_west.id() );
        } else if( !is_river_or_lake( ter( p + point_east ) ) ) {
            ter_set( p, oter_river_east.id() );
        } else {
            ter_set( p, oter_river_center.id() );
        }
        return;
    }
    if( is_river_or_lake( ter( p + point_west ) ) ) {
        if( is_river_or_lake( ter( p + point_north ) ) ) {
            if( is_river_or_lake( ter( p + point_south ) ) ) {
                if( is_river_or_lake( ter( p + point_east ) ) ) {
                    // River on N, S, E, W;
                    // but we might need to take a "bite" out of the corner
                    if( !is_river_or_lake( ter( p + point_north_west ) ) ) {
                        ter_set( p, oter_river_c_not_nw.id() );
                    } else if( !is_river_or_lake( ter( p + point_north_east ) ) ) {
                        ter_set( p, oter_river_c_not_ne.id() );
                    } else if( !is_river_or_lake( ter( p + point_south_west ) ) ) {
                        ter_set( p, oter_river_c_not_sw.id() );
                    } else if( !is_river_or_lake( ter( p + point_south_east ) ) ) {
                        ter_set( p, oter_river_c_not_se.id() );
                    } else {
                        ter_set( p, oter_river_center.id() );
                    }
                } else {
                    ter_set( p, oter_river_east.id() );
                }
            } else {
                if( is_river_or_lake( ter( p + point_east ) ) ) {
                    ter_set( p, oter_river_south.id() );
                } else {
                    ter_set( p, oter_river_se.id() );
                }
            }
        } else {
            if( is_river_or_lake( ter( p + point_south ) ) ) {
                if( is_river_or_lake( ter( p + point_east ) ) ) {
                    ter_set( p, oter_river_north.id() );
                } else {
                    ter_set( p, oter_river_ne.id() );
                }
            } else {
                if( is_river_or_lake( ter( p + point_east ) ) ) { // Means it's swampy
                    ter_set( p, oter_forest_water.id() );
                }
            }
        }
    } else {
        if( is_river_or_lake( ter( p + point_north ) ) ) {
            if( is_river_or_lake( ter( p + point_south ) ) ) {
                if( is_river_or_lake( ter( p + point_east ) ) ) {
                    ter_set( p, oter_river_west.id() );
                } else { // Should never happen
                    ter_set( p, oter_forest_water.id() );
                }
            } else {
                if( is_river_or_lake( ter( p + point_east ) ) ) {
                    ter_set( p, oter_river_sw.id() );
                } else { // Should never happen
                    ter_set( p, oter_forest_water.id() );
                }
            }
        } else {
            if( is_river_or_lake( ter( p + point_south ) ) ) {
                if( is_river_or_lake( ter( p + point_east ) ) ) {
                    ter_set( p, oter_river_nw.id() );
                } else { // Should never happen
                    ter_set( p, oter_forest_water.id() );
                }
            } else { // Should never happen
                ter_set( p, oter_forest_water.id() );
            }
        }
    }
}

std::string om_direction::name( type dir )
{
    static const std::array < std::string, size + 1 > names = {{
            translate_marker( "invalid" ), translate_marker( "north" ),
            translate_marker( "east" ), translate_marker( "south" ),
            translate_marker( "west" )
        }
    };
    return _( names[static_cast<size_t>( dir ) + 1] );
}

// new x = (x-c.x)*cos() - (y-c.y)*sin() + c.x
// new y = (x-c.x)*sin() + (y-c.y)*cos() + c.y
// r1x = 0*x - 1*y = -1*y, r1y = 1*x + y*0 = x
// r2x = -1*x - 0*y = -1*x , r2y = x*0 + y*-1 = -1*y
// r3x = x*0 - (-1*y) = y, r3y = x*-1 + y*0 = -1*x
// c=0,0, rot90 = (-y, x); rot180 = (-x, y); rot270 = (y, -x)
/*
    (0,0)(1,0)(2,0) 90 (0,0)(0,1)(0,2)       (-2,0)(-1,0)(0,0)
    (0,1)(1,1)(2,1) -> (-1,0)(-1,1)(-1,2) -> (-2,1)(-1,1)(0,1)
    (0,2)(1,2)(2,2)    (-2,0)(-2,1)(-2,2)    (-2,2)(-1,2)(0,2)
*/

point om_direction::rotate( const point &p, type dir )
{
    switch( dir ) {
        case om_direction::type::invalid:
        case om_direction::type::last:
            debugmsg( "Invalid overmap rotation (%d).", static_cast<int>( dir ) );
        // Intentional fallthrough.
        case om_direction::type::north:
            break;  // No need to do anything.
        case om_direction::type::east:
            return point( -p.y, p.x );
        case om_direction::type::south:
            return point( -p.x, -p.y );
        case om_direction::type::west:
            return point( p.y, -p.x );
    }
    return p;
}

tripoint om_direction::rotate( const tripoint &p, type dir )
{
    return tripoint( rotate( { p.xy() }, dir ), p.z );
}

uint32_t om_direction::rotate_symbol( uint32_t sym, type dir )
{
    return rotatable_symbols::get( sym, static_cast<int>( dir ) );
}

point om_direction::displace( type dir, int dist )
{
    return rotate( { 0, -dist }, dir );
}

static om_direction::type rotate_internal( om_direction::type dir, int step )
{
    if( dir == om_direction::type::invalid ) {
        debugmsg( "Can't rotate an invalid overmap rotation." );
        return dir;
    }
    step = step % om_direction::size;
    return static_cast<om_direction::type>( ( static_cast<int>( dir ) + step ) % om_direction::size );
}

om_direction::type om_direction::add( type dir1, type dir2 )
{
    return rotate_internal( dir1, static_cast<int>( dir2 ) );
}

om_direction::type om_direction::turn_left( type dir )
{
    return rotate_internal( dir, -static_cast<int>( size ) / 4 );
}

om_direction::type om_direction::turn_right( type dir )
{
    return rotate_internal( dir, static_cast<int>( size ) / 4 );
}

om_direction::type om_direction::turn_random( type dir )
{
    return rng( 0, 1 ) ? turn_left( dir ) : turn_right( dir );
}

om_direction::type om_direction::opposite( type dir )
{
    return rotate_internal( dir, static_cast<int>( size ) / 2 );
}

om_direction::type om_direction::random()
{
    return static_cast<type>( rng( 0, size - 1 ) );
}

bool om_direction::are_parallel( type dir1, type dir2 )
{
    return dir1 == dir2 || dir1 == opposite( dir2 );
}

om_direction::type om_direction::from_cube( cube_direction c, const std::string &error_msg )
{
    switch( c ) {
        case cube_direction::north:
            return om_direction::type::north;
        case cube_direction::east:
            return om_direction::type::east;
        case cube_direction::south:
            return om_direction::type::south;
        case cube_direction::west:
            return om_direction::type::west;
        case cube_direction::above:
        case cube_direction::below:
            debugmsg( error_msg );
        // fallthrough
        case cube_direction::last:
            return om_direction::type::invalid;
    }
    debugmsg( "Invalid cube_direction" );
    return om_direction::type::invalid;
}

om_direction::type overmap::random_special_rotation( const overmap_special &special,
        const tripoint_om_omt &p, const bool must_be_unexplored ) const
{
    std::vector<om_direction::type> rotations( om_direction::size );
    const auto first = rotations.begin();
    auto last = first;

    int top_score = 0; // Maximal number of existing connections (roads).
    // Try to find the most suitable rotation: satisfy as many connections
    // as possible with the existing terrain.
    for( om_direction::type r : om_direction::all ) {
        int score = special.score_rotation_at( *this, p, r );

        if( score >= top_score ) {
            if( score > top_score ) {
                top_score = score;
                last = first; // New top score. Forget previous rotations.
            }
            *last = r;
            ++last;
        }

        if( !special.is_rotatable() ) {
            break;
        }
    }
    // Pick first valid rotation at random.
    std::shuffle( first, last, rng_get_engine() );
    const auto rotation = std::find_if( first, last, [&]( om_direction::type elem ) {
        return can_place_special( special, p, elem, must_be_unexplored );
    } );

    return rotation != last ? *rotation : om_direction::type::invalid;
}

bool overmap::can_place_special( const overmap_special &special, const tripoint_om_omt &p,
                                 om_direction::type dir, const bool must_be_unexplored ) const
{
    cata_assert( dir != om_direction::type::invalid );

    if( !special.id ) {
        return false;
    }
    if( special.has_flag( "GLOBALLY_UNIQUE" ) &&
        overmap_buffer.contains_unique_special( special.id ) ) {
        return false;
    }

    if( special.has_eoc() ) {
        dialogue d( get_talker_for( get_avatar() ), nullptr );
        if( !special.get_eoc()->test_condition( d ) ) {
            return false;
        }
    }

    const std::vector<overmap_special_locations> fixed_terrains = special.required_locations();

    return std::all_of( fixed_terrains.begin(), fixed_terrains.end(),
    [&]( const overmap_special_locations & elem ) {
        const tripoint_om_omt rp = p + om_direction::rotate( elem.p, dir );

        if( !inbounds( rp, 1 ) ) {
            return false;
        }

        if( must_be_unexplored ) {
            // If this must be unexplored, check if we've already got a submap generated.
            const bool existing_submap = is_omt_generated( rp );

            // If there is an existing submap, this area has already been explored and this
            // isn't a valid placement.
            if( existing_submap ) {
                return false;
            }
        }

        const oter_id &tid = ter( rp );

        return elem.can_be_placed_on( tid ) || ( rp.z() != 0 && tid == get_default_terrain( rp.z() ) );
    } );
}

// checks around the selected point to see if the special can be placed there
std::vector<tripoint_om_omt> overmap::place_special(
    const overmap_special &special, const tripoint_om_omt &p, om_direction::type dir,
    const city &cit, const bool must_be_unexplored, const bool force )
{
    cata_assert( dir != om_direction::type::invalid );
    if( !force ) {
        cata_assert( can_place_special( special, p, dir, must_be_unexplored ) );
    }
    if( special.has_flag( "GLOBALLY_UNIQUE" ) ) {
        overmap_buffer.add_unique_special( special.id );
    }

    const bool is_safe_zone = special.has_flag( "SAFE_AT_WORLDGEN" );

    std::optional<mapgen_arguments> *mapgen_args_p = &*mapgen_arg_storage.emplace();
    special_placement_result result = special.place( *this, p, dir, cit, must_be_unexplored );
    for( const std::pair<om_pos_dir, std::string> &join : result.joins_used ) {
        joins_used[join.first] = join.second;
    }
    for( const tripoint_om_omt &location : result.omts_used ) {
        overmap_special_placements[location] = special.id;
        mapgen_args_index[location] = mapgen_args_p;
        if( is_safe_zone ) {
            safe_at_worldgen.emplace( location );
        }
    }
    // Place spawns.
    const overmap_special_spawns &spawns = special.get_monster_spawns();
    if( spawns.group ) {
        const int pop = rng( spawns.population.min, spawns.population.max );
        const int rad = rng( spawns.radius.min, spawns.radius.max );
        spawn_mon_group(
            mongroup( spawns.group, project_to<coords::sm>( project_combine( pos(), p ) ), pop ),
            rad );
    }
    // If it's a safe zone, remove existing spawns
    if( is_safe_zone ) {
        for( auto it = zg.begin(); it != zg.end(); ) {
            tripoint_om_omt pos = project_to<coords::omt>( it->second.rel_pos() );
            if( safe_at_worldgen.find( pos ) != safe_at_worldgen.end() ) {
                zg.erase( it++ );
            } else {
                ++it;
            }
        }
    }

    return result.omts_used;
}

om_special_sectors get_sectors( const int sector_width )
{
    std::vector<point_om_omt> res;

    res.reserve( static_cast<size_t>( OMAPX / sector_width ) * static_cast<size_t>
                 ( OMAPY / sector_width ) );
    for( int x = 0; x < OMAPX; x += sector_width ) {
        for( int y = 0; y < OMAPY; y += sector_width ) {
            res.emplace_back( x, y );
        }
    }
    std::shuffle( res.begin(), res.end(), rng_get_engine() );
    return om_special_sectors{ res, sector_width };
}

bool overmap::place_special_attempt(
    overmap_special_batch &enabled_specials, const point_om_omt &sector,
    const int sector_width, const bool place_optional, const bool must_be_unexplored )
{
    const point_om_omt p2( sector );

    const tripoint_om_omt p( rng( p2.x(), p2.x() + sector_width - 1 ),
                             rng( p2.y(), p2.y() + sector_width - 1 ), 0 );
    const city &nearest_city = get_nearest_city( p );

    std::shuffle( enabled_specials.begin(), enabled_specials.end(), rng_get_engine() );
    std::set<int> priorities;
    for( const overmap_special_placement &os : enabled_specials ) {
        priorities.emplace( os.special_details->get_priority() );
    }
    for( auto pri_iter = priorities.rbegin(); pri_iter != priorities.rend(); ++pri_iter ) {
        for( auto iter = enabled_specials.begin(); iter != enabled_specials.end(); ++iter ) {
            const overmap_special &special = *iter->special_details;
            if( *pri_iter != special.get_priority() ) {
                continue;
            }
            const overmap_special_placement_constraints &constraints = special.get_constraints();
            // If we haven't finished placing minimum instances of all specials,
            // skip specials that are at their minimum count already.
            if( !place_optional && iter->instances_placed >= constraints.occurrences.min ) {
                continue;
            }
            // City check is the fastest => it goes first.
            if( !special.can_belong_to_city( p, nearest_city ) ) {
                continue;
            }
            // See if we can actually place the special there.
            const om_direction::type rotation = random_special_rotation( special, p, must_be_unexplored );
            if( rotation == om_direction::type::invalid ) {
                continue;
            }

            place_special( special, p, rotation, nearest_city, false, must_be_unexplored );

            if( ++iter->instances_placed >= constraints.occurrences.max ) {
                enabled_specials.erase( iter );
            }

            return true;
        }
    }

    return false;
}

void overmap::place_specials_pass(
    overmap_special_batch &enabled_specials, om_special_sectors &sectors,
    const bool place_optional, const bool must_be_unexplored )
{
    // Walk over sectors in random order, to minimize "clumping".
    std::shuffle( sectors.sectors.begin(), sectors.sectors.end(), rng_get_engine() );
    for( auto it = sectors.sectors.begin(); it != sectors.sectors.end(); ) {
        const size_t attempts = 10;
        bool placed = false;
        for( size_t i = 0; i < attempts; ++i ) {
            if( place_special_attempt( enabled_specials, *it, sectors.sector_width, place_optional,
                                       must_be_unexplored ) ) {
                placed = true;
                it = sectors.sectors.erase( it );
                if( enabled_specials.empty() ) {
                    return; // Job done. Bail out.
                }
                break;
            }
        }

        if( !placed ) {
            it++;
        }
    }
}

// Split map into sections, iterate through sections iterate through specials,
// check if special is valid  pick & place special.
// When a sector is populated it's removed from the list,
// and when a special reaches max instances it is also removed.
void overmap::place_specials( overmap_special_batch &enabled_specials )
{
    // Calculate if this overmap has any lake terrain--if it doesn't, we should just
    // completely skip placing any lake specials here since they'll never place and if
    // they're mandatory they just end up causing us to spiral out into adjacent overmaps
    // which probably don't have lakes either.
    bool overmap_has_lake = false;
    for( int z = -OVERMAP_DEPTH; z <= OVERMAP_HEIGHT && !overmap_has_lake; z++ ) {
        for( int x = 0; x < OMAPX && !overmap_has_lake; x++ ) {
            for( int y = 0; y < OMAPY && !overmap_has_lake; y++ ) {
                overmap_has_lake = ter_unsafe( { x, y, z } )->is_lake();
            }
        }
    }

    for( auto iter = enabled_specials.begin(); iter != enabled_specials.end(); ) {
        // If this special has the LAKE flag and the overmap doesn't have any
        // lake terrain, then remove this special from the candidates for this
        // overmap.
        if( iter->special_details->has_flag( "LAKE" ) && !overmap_has_lake ) {
            iter = enabled_specials.erase( iter );
            continue;
        }

        const bool unique = iter->special_details->has_flag( "UNIQUE" );
        const bool globally_unique = iter->special_details->has_flag( "GLOBALLY_UNIQUE" );
        if( unique || globally_unique ) {
            const overmap_special_id &id = iter->special_details->id;
            const overmap_special_placement_constraints &constraints = iter->special_details->get_constraints();
            const int min = constraints.occurrences.min;
            const int max = constraints.occurrences.max;

            if( x_in_y( min, max ) && ( !globally_unique || !overmap_buffer.contains_unique_special( id ) ) ) {
                // Min and max are overloaded to be the chance of occurrence,
                // so reset instances placed to one short of max so we don't place several.
                iter->instances_placed = max - 1;
            } else {
                iter = enabled_specials.erase( iter );
                continue;
            }
        }
        ++iter;
    }
    // Bail out early if we have nothing to place.
    if( enabled_specials.empty() ) {
        return;
    }
    om_special_sectors sectors = get_sectors( OMSPEC_FREQ );

    // First, place the mandatory specials to ensure that all minimum instance
    // counts are met.
    place_specials_pass( enabled_specials, sectors, false, false );

    // Snapshot remaining specials, which will be the optional specials and
    // any unplaced mandatory specials. By passing a copy into the creation of
    // the adjacent overmaps, we ensure that when we unwind the overmap creation
    // back to filling in our non-mandatory specials for this overmap, we won't
    // count the placement of the specials in those maps when looking for optional
    // specials to place here.
    overmap_special_batch custom_overmap_specials = enabled_specials;

    // Check for any unplaced mandatory specials, and if there are any, attempt to
    // place them on adjacent uncreated overmaps.
    bool any_below_minimum =
        std::any_of( custom_overmap_specials.begin(), custom_overmap_specials.end(),
    []( const overmap_special_placement & placement ) {
        return placement.instances_placed <
               placement.special_details->get_constraints().occurrences.min;
    } );

    if( any_below_minimum ) {
        // Randomly select from among the nearest uninitialized overmap positions.
        int previous_distance = 0;
        std::vector<point_abs_om> nearest_candidates;
        // Since this starts at enabled_specials::origin, it will only place new overmaps
        // in the 5x5 area surrounding the initial overmap, bounding the amount of work we will do.
        for( const point_abs_om &candidate_addr : closest_points_first(
                 custom_overmap_specials.get_origin(), 2 ) ) {
            if( !overmap_buffer.has( candidate_addr ) ) {
                int current_distance = square_dist( pos(), candidate_addr );
                if( nearest_candidates.empty() || current_distance == previous_distance ) {
                    nearest_candidates.push_back( candidate_addr );
                    previous_distance = current_distance;
                } else {
                    break;
                }
            }
        }
        if( !nearest_candidates.empty() ) {
            point_abs_om new_om_addr = random_entry( nearest_candidates );
            overmap_buffer.create_custom_overmap( new_om_addr, custom_overmap_specials );
        } else {
            add_msg( _( "Unable to place all configured specials, some missions may fail to initialize." ) );
        }
    }
    // Then fill in non-mandatory specials.
    place_specials_pass( enabled_specials, sectors, true, false );

    // Clean up...
    // Because we passed a copy of the specials for placement in adjacent overmaps rather than
    // the original, but our caller is concerned with whether or not they were placed at all,
    // regardless of whether we placed them or our callee did, we need to reconcile the placement
    // that we did of the optional specials with the placement our callee did of optional
    // and mandatory.

    // Make a lookup of our callee's specials after processing.
    // Because specials are removed from the list once they meet their maximum
    // occurrences, this will only contain those which have not yet met their
    // maximum.
    std::map<overmap_special_id, int> processed_specials;
    for( overmap_special_placement &elem : custom_overmap_specials ) {
        processed_specials[elem.special_details->id] = elem.instances_placed;
    }

    // Loop through the specials we started with.
    for( auto it = enabled_specials.begin(); it != enabled_specials.end(); ) {
        // Determine if this special is still in our callee's list of specials...
        std::map<overmap_special_id, int>::iterator iter = processed_specials.find(
                    it->special_details->id );
        if( iter != processed_specials.end() ) {
            // ... and if so, increment the placement count to reflect the callee's.
            it->instances_placed += ( iter->second - it->instances_placed );

            // If, after incrementing the placement count, we're at our max, remove
            // this special from our list.
            if( it->instances_placed >= it->special_details->get_constraints().occurrences.max ) {
                it = enabled_specials.erase( it );
            } else {
                it++;
            }
        } else {
            // This special is no longer in our callee's list, which means it was completely
            // placed, and we can remove it from our list.
            it = enabled_specials.erase( it );
        }
    }
}

void overmap::place_mongroups()
{
    // Cities can be full of zombies
    int city_spawn_threshold = get_option<int>( "SPAWN_CITY_HORDE_THRESHOLD" );
    if( city_spawn_threshold > -1 ) {
        int city_spawn_chance = get_option<int>( "SPAWN_CITY_HORDE_SMALL_CITY_CHANCE" );
        float city_spawn_scalar = get_option<float>( "SPAWN_CITY_HORDE_SCALAR" );
        float city_spawn_spread = get_option<float>( "SPAWN_CITY_HORDE_SPREAD" );
        float spawn_density = get_option<float>( "SPAWN_DENSITY" );

        for( city &elem : cities ) {
            if( elem.size > city_spawn_threshold || !one_in( city_spawn_chance ) ) {

                // with the default numbers (80 scalar, 1 density), a size 16 city
                // will produce 1280 zombies.
                int desired_zombies = elem.size * city_spawn_scalar * spawn_density;

                float city_effective_radius = elem.size * city_spawn_spread;

                int city_distance_increment = std::ceil( city_effective_radius / 4 );

                tripoint_abs_omt city_center = project_combine( elem.pos_om, tripoint_om_omt( elem.pos, 0 ) );

                std::vector<tripoint_abs_sm> submap_list;

                // gather all of the points in range to test for viable placement of hordes.
                for( tripoint_om_omt const &temp_omt : points_in_radius( tripoint_om_omt( elem.pos, 0 ),
                        static_cast<int>( city_effective_radius ), 0 ) ) {

                    // running too close to the edge of the overmap can get us cascading mapgen
                    if( inbounds( temp_omt, 2 ) ) {

                        tripoint_abs_omt target_omt = project_combine( elem.pos_om, temp_omt );

                        // right now we're only placing city horde spawns on roads, for simplicity.
                        // this can be replaced with an OMT flag for later for better flexibility.
                        if( overmap_buffer.ter( target_omt )->get_type_id() == oter_type_road ) {
                            tripoint_abs_sm this_sm = project_to<coords::sm>( target_omt );

                            // for some reason old style spawns are submap-aligned.
                            // get all four quadrants for better distribution.
                            std::vector<tripoint_abs_sm> local_sm_list;
                            local_sm_list.push_back( this_sm );
                            local_sm_list.push_back( this_sm + point_east );
                            local_sm_list.push_back( this_sm + point_south );
                            local_sm_list.push_back( this_sm + point_south_east );

                            // shuffle, then prune submaps based on distance from city center
                            // this should let us concentrate hordes closer to the center.
                            // the shuffling is so they aren't all aligned consistently.
                            int new_size = 4 - ( trig_dist( target_omt, city_center ) / city_distance_increment );
                            if( new_size > 0 ) {
                                std::shuffle( local_sm_list.begin(), local_sm_list.end(), rng_get_engine() );
                                local_sm_list.resize( new_size );

                                submap_list.insert( submap_list.end(), local_sm_list.begin(), local_sm_list.end() );
                            }

                        }
                    }
                }

                if( submap_list.empty() ) {
                    // somehow the city has no roads. this shouldn't happen.
                    add_msg_debug( debugmode::DF_OVERMAP,
                                   "tried to add zombie hordes to city %s centered at omt %s, but there were no roads!",
                                   elem.name, city_center.to_string_writable() );
                    continue;
                }

                add_msg_debug( debugmode::DF_OVERMAP, "adding %i zombies in hordes to city %s centered at omt %s.",
                               desired_zombies, elem.name, city_center.to_string_writable() );

                // if there aren't enough roads, we'll just reuse them, re-shuffled.
                while( desired_zombies > 0 ) {
                    std::shuffle( submap_list.begin(), submap_list.end(), rng_get_engine() );
                    for( tripoint_abs_sm const &s : submap_list ) {
                        if( desired_zombies <= 0 ) {
                            break;
                        }
                        mongroup m( GROUP_ZOMBIE, s, desired_zombies > 10 ? 10 : desired_zombies );

                        // with wander_spawns (aka wandering hordes) off, these become 'normal'
                        // zombie spawns and behave like ants, triffids, fungals, etc.
                        // they won't try very hard to get placed in the world, so there will
                        // probably be fewer zombies than expected.
                        m.horde = true;
                        if( get_option<bool>( "WANDER_SPAWNS" ) ) {
                            m.wander( *this );
                        }
                        add_mon_group( m );
                        desired_zombies -= 10;
                    }
                }
            }
        }
    }

    if( get_option<bool>( "DISABLE_ANIMAL_CLASH" ) ) {
        // Figure out where swamps are, and place swamp monsters
        for( int x = 3; x < OMAPX - 3; x += 7 ) {
            for( int y = 3; y < OMAPY - 3; y += 7 ) {
                int swamp_count = 0;
                for( int sx = x - 3; sx <= x + 3; sx++ ) {
                    for( int sy = y - 3; sy <= y + 3; sy++ ) {
                        if( ter( { sx, sy, 0 } ) == oter_forest_water ) {
                            swamp_count += 2;
                        }
                    }
                }
                if( swamp_count >= 25 ) {
                    tripoint_om_omt p( x, y, 0 );
                    float norm_factor = std::abs( GROUP_SWAMP->freq_total / 1000.0f );
                    unsigned int pop =
                        std::round( norm_factor * rng( swamp_count * 8, swamp_count * 25 ) );
                    spawn_mon_group(
                        mongroup(
                            GROUP_SWAMP, project_combine( pos(), project_to<coords::sm>( p ) ),
                            pop ), 3 );
                }
            }
        }
    }

    // Figure out where rivers and lakes are, and place appropriate critters
    for( int x = 3; x < OMAPX - 3; x += 7 ) {
        for( int y = 3; y < OMAPY - 3; y += 7 ) {
            int river_count = 0;
            for( int sx = x - 3; sx <= x + 3; sx++ ) {
                for( int sy = y - 3; sy <= y + 3; sy++ ) {
                    if( is_river_or_lake( ter( { sx, sy, 0 } ) ) ) {
                        river_count++;
                    }
                }
            }
            if( river_count >= 25 ) {
                tripoint_om_omt p( x, y, 0 );
                float norm_factor = std::abs( GROUP_RIVER->freq_total / 1000.0f );
                unsigned int pop =
                    std::round( norm_factor * rng( river_count * 8, river_count * 25 ) );
                spawn_mon_group(
                    mongroup( GROUP_RIVER, project_combine( pos(), project_to<coords::sm>( p ) ),
                              pop ), 3 );
            }
        }
    }

    // Place the "put me anywhere" groups
    int numgroups = rng( 0, 3 );
    for( int i = 0; i < numgroups; i++ ) {
        float norm_factor = std::abs( GROUP_WORM->freq_total / 1000.0f );
        tripoint_om_sm p( rng( 0, OMAPX * 2 - 1 ), rng( 0, OMAPY * 2 - 1 ), 0 );
        unsigned int pop = std::round( norm_factor * rng( 30, 50 ) );
        spawn_mon_group(
            mongroup( GROUP_WORM, project_combine( pos(), p ), pop ), rng( 20, 40 ) );
    }
}

void overmap::place_nemesis( const tripoint_abs_omt &p )
{
    tripoint_abs_sm pos_sm = project_to<coords::sm>( p );

    mongroup nemesis = mongroup( GROUP_NEMESIS, pos_sm, 1 );
    nemesis.horde = true;
    nemesis.behaviour = mongroup::horde_behaviour::nemesis;
    add_mon_group( nemesis );
}

point_abs_omt overmap::global_base_point() const
{
    return project_to<coords::omt>( loc );
}

void overmap::place_radios()
{
    auto strength = []() {
        return rng( RADIO_MIN_STRENGTH, RADIO_MAX_STRENGTH );
    };
    std::string message;
    for( int i = 0; i < OMAPX; i++ ) {
        for( int j = 0; j < OMAPY; j++ ) {
            tripoint_om_omt pos_omt( i, j, 0 );
            point_om_sm pos_sm = project_to<coords::sm>( pos_omt.xy() );
            // Since location have id such as "radio_tower_1_north", we must check the beginning of the id
            if( is_ot_match( "radio_tower", ter( pos_omt ), ot_match_type::prefix ) ) {
                if( one_in( 3 ) ) {
                    radios.emplace_back( pos_sm, strength(), "", radio_type::WEATHER_RADIO );
                } else {
                    message = SNIPPET.expand( SNIPPET.random_from_category( "radio_archive" ).value_or(
                                                  translation() ).translated() );
                    radios.emplace_back( pos_sm, strength(), message );
                }
            } else if( is_ot_match( "lmoe", ter( pos_omt ), ot_match_type::prefix ) ) {
                message = string_format( _( "This is automated emergency shelter beacon %d%d."
                                            "  Supplies, amenities and shelter are stocked." ), i, j );
                radios.emplace_back( pos_sm, strength() / 2, message );
            } else if( is_ot_match( "fema_entrance", ter( pos_omt ), ot_match_type::prefix ) ) {
                message = string_format( _( "This is FEMA camp %d%d."
                                            "  Supplies are limited, please bring supplemental food, water, and bedding."
                                            "  This is FEMA camp %d%d.  A designated long-term emergency shelter." ), i, j, i, j );
                radios.emplace_back( pos_sm, strength(), message );
            }
        }
    }
}

void overmap::open( overmap_special_batch &enabled_specials )
{
    const cata_path terfilename = overmapbuffer::terrain_filename( loc );

    if( read_from_file_optional( terfilename, [this, &terfilename]( std::istream & is ) {
    unserialize( terfilename, is );
    } ) ) {
        const cata_path plrfilename = overmapbuffer::player_filename( loc );
        read_from_file_optional( plrfilename, [this, &plrfilename]( std::istream & is ) {
            unserialize_view( plrfilename, is );
        } );
    } else { // No map exists!  Prepare neighbors, and generate one.
        std::vector<const overmap *> pointers;
        // Fetch south and north
        for( int i = -1; i <= 1; i += 2 ) {
            pointers.push_back( overmap_buffer.get_existing( loc + point( 0, i ) ) );
        }
        // Fetch east and west
        for( int i = -1; i <= 1; i += 2 ) {
            pointers.push_back( overmap_buffer.get_existing( loc + point( i, 0 ) ) );
        }

        // pointers looks like (north, south, west, east)
        generate( pointers[0], pointers[3], pointers[1], pointers[2], enabled_specials );
    }
}

// Note: this may throw io errors from std::ofstream
void overmap::save() const
{
    write_to_file( overmapbuffer::player_filename( loc ), [&]( std::ostream & stream ) {
        serialize_view( stream );
    } );

    write_to_file( overmapbuffer::terrain_filename( loc ), [&]( std::ostream & stream ) {
        serialize( stream );
    } );
}

void overmap::spawn_mon_group( const mongroup &group, int radius )
{
    tripoint_om_omt pos = project_to<coords::omt>( group.rel_pos() );
    if( safe_at_worldgen.find( pos ) != safe_at_worldgen.end() ) {
        return;
    }
    add_mon_group( group, radius );
}

void overmap::add_mon_group( const mongroup &group )
{
    zg.emplace( group.rel_pos(), group );
}

void overmap::add_mon_group( const mongroup &group, int radius )
{
    // We only spread the groups out when radius is greater than 1
    if( radius <= 1 ) {
        add_mon_group( group );
        return;
    }
    const int rad = std::max<int>( 0, radius );
    const double total_area = rad * rad * M_PI + 1;
    const double pop = std::max<int>( 0, group.population );
    for( int x = -rad; x <= rad; x++ ) {
        for( int y = -rad; y <= rad; y++ ) {
            const int dist = trig_dist( point( x, y ), point_zero );
            if( dist > rad ) {
                continue;
            }
            // Population on a single submap, *not* a integer
            double pop_here;
            if( rad == 0 ) {
                pop_here = pop;
            } else {
                // This computation is delicate, be careful and see
                // https://github.com/CleverRaven/Cataclysm-DDA/issues/26941
                pop_here = ( static_cast<double>( rad - dist ) / rad ) * pop / total_area;
            }
            if( pop_here > pop || pop_here < 0 ) {
                DebugLog( D_ERROR, D_GAME ) << group.type.str() << ": invalid population here: " << pop_here;
            }
            int p = std::max( 0, static_cast<int>( std::floor( pop_here ) ) );
            if( pop_here - p != 0 ) {
                // in case the population is something like 0.2, randomly add a
                // single population unit, this *should* on average give the correct
                // total population.
                const int mod = static_cast<int>( 10000.0 * ( pop_here - p ) );
                if( x_in_y( mod, 10000 ) ) {
                    p++;
                }
            }
            if( p == 0 ) {
                continue;
            }
            // Exact copy to keep all important values, only change what's needed
            // for a single-submap group.
            mongroup tmp( group );
            tmp.abs_pos += point( x, y );
            tmp.population = p;
            // This *can* create groups outside of the area of this overmap.
            // As this function is called during generating the overmap, the
            // neighboring overmaps might not have been generated and one can't access
            // them through the overmapbuffer as this would trigger generating them.
            // This would in turn to lead to a call to this function again.
            // To avoid this, the overmapbuffer checks the monster groups when loading
            // an overmap and moves groups with out-of-bounds position to another overmap.
            add_mon_group( tmp );
        }
    }
}

shared_ptr_fast<npc> overmap::find_npc( const character_id &id ) const
{
    for( const auto &guy : npcs ) {
        if( guy->getID() == id ) {
            return guy;
        }
    }
    return nullptr;
}

shared_ptr_fast<npc> overmap::find_npc_by_unique_id( const std::string &id ) const
{
    for( const auto &guy : npcs ) {
        if( guy->get_unique_id() == id ) {
            return guy;
        }
    }
    return nullptr;
}

std::optional<basecamp *> overmap::find_camp( const point_abs_omt &p )
{
    for( basecamp &v : camps ) {
        if( v.camp_omt_pos().xy() == p ) {
            return &v;
        }
    }
    return std::nullopt;
}

bool overmap::is_omt_generated( const tripoint_om_omt &loc ) const
{
    if( !inbounds( loc ) ) {
        return false;
    }

    // Location is local to this overmap, but we need global submap coordinates
    // for the mapbuffer lookup.
    tripoint_abs_sm global_sm_loc =
        project_to<coords::sm>( project_combine( pos(), loc ) );

    const bool is_generated = MAPBUFFER.lookup_submap( global_sm_loc ) != nullptr;

    return is_generated;
}

overmap_special_id overmap_specials::create_building_from( const string_id<oter_type_t> &base )
{
    // TODO: Get rid of the hard-coded ids.
    overmap_special_terrain ter;
    ter.terrain = base.obj().get_first().id();
    ter.locations.insert( overmap_location_land );
    ter.locations.insert( overmap_location_swamp );

    overmap_special_id new_id( "FakeSpecial_" + base.str() );
    overmap_special new_special( new_id, ter );
    mod_tracker::assign_src( new_special, base->src.back().second.str() );

    return specials.insert( new_special ).id;
}

namespace io
{
template<>
std::string enum_to_string<ot_match_type>( ot_match_type data )
{
    switch( data ) {
        // *INDENT-OFF*
        case ot_match_type::exact: return "EXACT";
        case ot_match_type::type: return "TYPE";
        case ot_match_type::subtype: return "SUBTYPE";
        case ot_match_type::prefix: return "PREFIX";
        case ot_match_type::contains: return "CONTAINS";
        // *INDENT-ON*
        case ot_match_type::num_ot_match_type:
            break;
    }
    cata_fatal( "Invalid ot_match_type" );
}
} // namespace io

static const std::array<std::string, 4> suffixes = {{ "_north", "_west", "_south", "_east" }};

std::string_view oter_no_dir( const oter_id &oter )
{
    std::string_view base_oter_id = oter.id().str();
    for( const std::string &suffix : suffixes ) {
        if( string_ends_with( base_oter_id, suffix ) ) {
            base_oter_id = base_oter_id.substr( 0, base_oter_id.size() - suffix.size() );
        }
    }
    return base_oter_id;
}

int oter_get_rotation( const oter_id &oter )
{
    std::string base_oter_id = oter.id().c_str();
    for( size_t i = 0; i < suffixes.size(); ++i ) {
        if( string_ends_with( base_oter_id, suffixes[i] ) ) {
            return i;
        }
    }
    return 0;
}

std::string oter_get_rotation_string( const oter_id &oter )
{
    std::string base_oter_id = oter.id().c_str();
    for( const std::string &suffix : suffixes ) {
        if( string_ends_with( base_oter_id, suffix ) ) {
            return suffix;
        }
    }
    return "";
}

void overmap_special_migration::load_migrations( const JsonObject &jo, const std::string &src )
{
    migrations.load( jo, src );
}

void overmap_special_migration::reset()
{
    migrations.reset();
}

void overmap_special_migration::load( const JsonObject &jo, const std::string_view )
{
    mandatory( jo, was_loaded, "id", id );
    optional( jo, was_loaded, "new_id", new_id, overmap_special_id() );
}

void overmap_special_migration::check()
{
    for( const overmap_special_migration &mig : migrations.get_all() ) {
        if( !mig.new_id.is_null() && !mig.new_id.is_valid() ) {
            debugmsg( "Invalid new_id \"%s\" for overmap special migration \"%s\"", mig.new_id.c_str(),
                      mig.id.c_str() );
        }
    }
}

bool overmap_special_migration::migrated( const overmap_special_id &os_id )
{
    std::vector<overmap_special_migration> migs = migrations.get_all();
    return std::find_if( migs.begin(), migs.end(), [&os_id]( overmap_special_migration & m ) {
        return os_id == overmap_special_id( m.id.str() );
    } ) != migs.end();
}

overmap_special_id overmap_special_migration::migrate( const overmap_special_id &old_id )
{
    for( const overmap_special_migration &mig : migrations.get_all() ) {
        if( overmap_special_id( mig.id.str() ) == old_id ) {
            return mig.new_id;
        }
    }
    return old_id;
}<|MERGE_RESOLUTION|>--- conflicted
+++ resolved
@@ -5235,16 +5235,7 @@
         city_space_adjust = std::min( city_space_adjust, op_city_spacing - 2 );
         op_city_spacing = op_city_spacing - city_space_adjust + static_cast<int>( forestosity );
     }
-<<<<<<< HEAD
-    if( this_om.x() > 8 ){
-        op_city_spacing += this_om.x() / 4;
-    }
-    if( this_om.x() > 12 ){
-        op_city_spacing += this_om.x() / 4;
-    }
-=======
     // make sure not to get too extreme on the spacing if you go way far.
->>>>>>> 308198dc
     op_city_spacing = std::min( op_city_spacing, 10 );
 
     // spacing dictates how much of the map is covered in cities
