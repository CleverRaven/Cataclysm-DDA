--- conflicted
+++ resolved
@@ -872,7 +872,7 @@
     for (int n = 0; n < npcs.size(); n++) {
         if(npcs[n]->omz == z && !npcs[n]->marked_for_death)
         {
-            if (npcs[n]->is_active(g))
+            if (npcs[n]->is_active())
             { //Active npcs have different coords. Because Cata hates you!
                 if ((g->levx + (npcs[n]->posx / SEEX))/2 == x &&
                     (g->levy + (npcs[n]->posy / SEEY))/2 == y)
@@ -916,7 +916,7 @@
     {
         if(npcs[n]->omz == z && !npcs[n]->marked_for_death)
         {
-            if (npcs[n]->is_active(g))
+            if (npcs[n]->is_active())
             {   //Active npcs have different coords. Because Cata hates you!
                 if ((g->levx + (npcs[n]->posx / SEEX))/2 == x &&
                     (g->levy + (npcs[n]->posy / SEEY))/2 == y)
@@ -935,7 +935,7 @@
     {
         if (npcs[n]->omz == z && !npcs[n]->marked_for_death)
         {
-            if (npcs[n]->is_active(g))
+            if (npcs[n]->is_active())
             {
                 if ((g->levx + (npcs[n]->posx / SEEX))/2 == x &&
                     (g->levy + (npcs[n]->posy / SEEY))/2 == y)
@@ -1954,24 +1954,18 @@
  ictxt.register_action("QUIT");
  std::string action;
  do {
-<<<<<<< HEAD
-    real_coords rc;
-    rc.fromomap(g->cur_om->pos().x, g->cur_om->pos().y, cursx, cursy);
-    // (cursx, cursy) are the coordinates of the overmap-terrain,
-    // that is in the center of the view (relative to this overmap)
-    // Those coordinates get translated to the coordinates of the
-    // overmap they are on (rc.abs_om) and the coordinates of the
-    // overmap-terrain on that overmap (rc.om_pos)
-    overmap &center_om = overmap_buffer.get(g, rc.abs_om.x, rc.abs_om.y);
-
-    center_om.draw(w_map, g, zlevel, rc.om_pos.x, rc.om_pos.y, origx, origy, ch, blink, hori, vert, diag, &ictxt);
-    action = ictxt.handle_input();
-    timeout(BLINK_SPEED); // Enable blinking!
-=======
-     draw(w_map, zlevel, cursx, cursy, origx, origy, ch, blink, hori, vert, diag, &ictxt);
+     real_coords rc;
+     rc.fromomap(g->cur_om->pos().x, g->cur_om->pos().y, cursx, cursy);
+     // (cursx, cursy) are the coordinates of the overmap-terrain,
+     // that is in the center of the view (relative to this overmap)
+     // Those coordinates get translated to the coordinates of the
+     // overmap they are on (rc.abs_om) and the coordinates of the
+     // overmap-terrain on that overmap (rc.om_pos)
+     overmap &center_om = overmap_buffer.get(rc.abs_om.x, rc.abs_om.y);
+
+     center_om.draw(w_map, zlevel, rc.om_pos.x, rc.om_pos.y, origx, origy, ch, blink, hori, vert, diag, &ictxt);
      action = ictxt.handle_input();
      timeout(BLINK_SPEED); // Enable blinking!
->>>>>>> 97536ce8
 
   int dirx, diry;
   if (action != "ANY_INPUT") {
@@ -2012,20 +2006,13 @@
    timeout(BLINK_SPEED);
   } else if (action == "LIST_NOTES"){
    timeout(-1);
-<<<<<<< HEAD
-   point p = center_om.display_notes(g, zlevel);
+   point p = center_om.display_notes(zlevel);
    if (p.x != -1) {
     // Translate coords relative to center_om back to relative to this
     real_coords rct;
     rct.fromomap(center_om.pos().x, center_om.pos().y, p.x, p.y);
     cursx = rct.abs_pos.x / (2 * SEEX);
     cursy = rct.abs_pos.y / (2 * SEEX);
-=======
-   point p = display_notes(zlevel);
-   if (p.x != -1){
-    cursx = p.x;
-    cursy = p.y;
->>>>>>> 97536ce8
    }
    timeout(BLINK_SPEED);
    wrefresh(w_map);
@@ -2037,19 +2024,11 @@
     continue;
    }
    timeout(BLINK_SPEED);
-<<<<<<< HEAD
-   center_om.draw(w_map, g, zlevel, rc.om_pos.x, rc.om_pos.y, origx, origy, ch, blink, hori, vert, diag, &ictxt);
+   center_om.draw(w_map, zlevel, rc.om_pos.x, rc.om_pos.y, origx, origy, ch, blink, hori, vert, diag, &ictxt);
    point found = center_om.find_note(rc.om_pos.x, rc.om_pos.y, zlevel, term);
    if (found.x == -1) { // Didn't find a note
     std::vector<point> terlist;
-    terlist = center_om.find_terrain(term, rc.om_pos.x, rc.om_pos.y, zlevel);
-=======
-   draw(w_map, zlevel, cursx, cursy, origx, origy, ch, blink, hori, vert, diag, &ictxt);
-   point found = find_note(cursx, cursy, zlevel, term);
-   if (found.x == -1) { // Didn't find a note
-    std::vector<point> terlist;
-    terlist = find_terrain(term, zlevel);
->>>>>>> 97536ce8
+    terlist = center_om.find_terrain(term, zlevel);
     if (terlist.size() != 0){
      int i = 0;
      //Navigate through results
@@ -2075,15 +2054,9 @@
        if(i < 0)
         i = terlist.size() - 1;
       }
-<<<<<<< HEAD
       rc.om_pos.x = terlist[i].x;
       rc.om_pos.y = terlist[i].y;
-      center_om.draw(w_map, g, zlevel, rc.om_pos.x, rc.om_pos.y, origx, origy, ch, blink, hori, vert, diag, &ictxt);
-=======
-      cursx = terlist[i].x;
-      cursy = terlist[i].y;
-      draw(w_map, zlevel, cursx, cursy, origx, origy, ch, blink, hori, vert, diag, &ictxt);
->>>>>>> 97536ce8
+      center_om.draw(w_map, zlevel, rc.om_pos.x, rc.om_pos.y, origx, origy, ch, blink, hori, vert, diag, &ictxt);
       wrefresh(w_search);
       timeout(BLINK_SPEED);
      } while(ch != '\n' && ch != ' ' && ch != 'q' && ch != KEY_ESCAPE);
