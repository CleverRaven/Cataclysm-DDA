--- conflicted
+++ resolved
@@ -2325,11 +2325,7 @@
         std::vector<std::string> descriptions;
 
         joins_tracker unresolved;
-<<<<<<< HEAD
-        unresolved.add_joins_for( root_omt, origin, dir );
-=======
-        unresolved.add_joins_for( root_omt, origin, om_direction::type::none, {} );
->>>>>>> 371db1d7
+        unresolved.add_joins_for( root_omt, origin, dir, {} );
 
         auto current_phase = phases.begin();
         mutable_overmap_phase_remainder phase_remaining = current_phase->realise();
