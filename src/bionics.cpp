#include "bionics.h"

#include <algorithm> //std::min
#include <climits>
#include <cmath>
#include <cstdlib>
#include <forward_list>
#include <functional>
#include <iterator>
#include <list>
#include <memory>
#include <optional>
#include <string>
#include <utility>

#include "action.h"
#include "activity_actor_definitions.h"
#include "activity_type.h"
#include "assign.h"
#include "avatar.h"
#include "avatar_action.h"
#include "ballistics.h"
#include "bodypart.h"
#include "calendar.h"
#include "cata_utility.h"
#include "character.h"
#include "character_martial_arts.h"
#include "colony.h"
#include "color.h"
#include "damage.h"
#include "debug.h"
#include "dispersion.h"
#include "effect.h"
#include "effect_on_condition.h"
#include "enum_conversions.h"
#include "enums.h"
#include "event.h"
#include "event_bus.h"
#include "explosion.h"
#include "field_type.h"
#include "flag.h"
#include "game.h"
#include "generic_factory.h"
#include "handle_liquid.h"
#include "inventory.h"
#include "item.h"
#include "item_location.h"
#include "itype.h"
#include "json.h"
#include "line.h"
#include "make_static.h"
#include "map.h"
#include "map_iterator.h"
#include "mapdata.h"
#include "material.h"
#include "memorial_logger.h"
#include "messages.h"
#include "monster.h"
#include "morale_types.h"
#include "mutation.h"
#include "npc.h"
#include "options.h"
#include "output.h"
#include "overmapbuffer.h"
#include "pimpl.h"
#include "player_activity.h"
#include "point.h"
#include "projectile.h"
#include "requirements.h"
#include "ret_val.h"
#include "rng.h"
#include "sounds.h"
#include "string_formatter.h"
#include "teleport.h"
#include "translations.h"
#include "ui.h"
#include "units.h"
#include "value_ptr.h"
#include "vehicle.h"
#include "viewer.h"
#include "vpart_position.h"
#include "weather.h"
#include "weather_gen.h"

static const activity_id ACT_OPERATION( "ACT_OPERATION" );

static const bionic_id afs_bio_dopamine_stimulators( "afs_bio_dopamine_stimulators" );
static const bionic_id bio_blood_anal( "bio_blood_anal" );
static const bionic_id bio_cqb( "bio_cqb" );
static const bionic_id bio_emp( "bio_emp" );
static const bionic_id bio_evap( "bio_evap" );
static const bionic_id bio_flashbang( "bio_flashbang" );
static const bionic_id bio_geiger( "bio_geiger" );
static const bionic_id bio_gills( "bio_gills" );
static const bionic_id bio_jointservo( "bio_jointservo" );
static const bionic_id bio_lighter( "bio_lighter" );
static const bionic_id bio_lockpick( "bio_lockpick" );
static const bionic_id bio_magnet( "bio_magnet" );
static const bionic_id bio_meteorologist( "bio_meteorologist" );
static const bionic_id bio_nanobots( "bio_nanobots" );
static const bionic_id bio_painkiller( "bio_painkiller" );
static const bionic_id bio_radscrubber( "bio_radscrubber" );
static const bionic_id bio_remote( "bio_remote" );
static const bionic_id bio_resonator( "bio_resonator" );
static const bionic_id bio_shockwave( "bio_shockwave" );
static const bionic_id bio_teleport( "bio_teleport" );
static const bionic_id bio_torsionratchet( "bio_torsionratchet" );
static const bionic_id bio_water_extractor( "bio_water_extractor" );

static const efftype_id effect_assisted( "assisted" );
static const efftype_id effect_asthma( "asthma" );
static const efftype_id effect_bleed( "bleed" );
static const efftype_id effect_heating_bionic( "heating_bionic" );
static const efftype_id effect_narcosis( "narcosis" );
static const efftype_id effect_operating( "operating" );
static const efftype_id effect_sleep( "sleep" );
static const efftype_id effect_under_operation( "under_operation" );

static const fault_id fault_bionic_salvaged( "fault_bionic_salvaged" );

static const itype_id itype_anesthetic( "anesthetic" );
static const itype_id itype_radiocontrol( "radiocontrol" );
static const itype_id itype_remotevehcontrol( "remotevehcontrol" );
static const itype_id itype_water_clean( "water_clean" );

static const json_character_flag json_flag_BIONIC_GUN( "BIONIC_GUN" );
static const json_character_flag json_flag_BIONIC_NPC_USABLE( "BIONIC_NPC_USABLE" );
static const json_character_flag json_flag_BIONIC_POWER_SOURCE( "BIONIC_POWER_SOURCE" );
static const json_character_flag json_flag_BIONIC_TOGGLED( "BIONIC_TOGGLED" );
static const json_character_flag json_flag_BIONIC_WEAPON( "BIONIC_WEAPON" );
static const json_character_flag json_flag_ENHANCED_VISION( "ENHANCED_VISION" );
static const json_character_flag json_flag_MANUAL_CBM_INSTALLATION( "MANUAL_CBM_INSTALLATION" );
static const json_character_flag json_flag_PAIN_IMMUNE( "PAIN_IMMUNE" );

static const material_id fuel_type_metabolism( "metabolism" );
static const material_id fuel_type_sun_light( "sunlight" );
static const material_id fuel_type_wind( "wind" );

static const material_id material_budget_steel( "budget_steel" );
static const material_id material_ch_steel( "ch_steel" );
static const material_id material_hc_steel( "hc_steel" );
static const material_id material_iron( "iron" );
static const material_id material_lc_steel( "lc_steel" );
static const material_id material_mc_steel( "mc_steel" );
static const material_id material_muscle( "muscle" );
static const material_id material_qt_steel( "qt_steel" );
static const material_id material_steel( "steel" );

static const requirement_id requirement_data_anesthetic( "anesthetic" );

static const skill_id skill_computer( "computer" );
static const skill_id skill_electronics( "electronics" );
static const skill_id skill_firstaid( "firstaid" );
static const skill_id skill_mechanics( "mechanics" );

static const trait_id trait_CENOBITE( "CENOBITE" );
static const trait_id trait_DEBUG_BIONICS( "DEBUG_BIONICS" );
static const trait_id trait_MASOCHIST_MED( "MASOCHIST_MED" );
static const trait_id trait_NONE( "NONE" );
static const trait_id trait_PROF_AUTODOC( "PROF_AUTODOC" );
static const trait_id trait_PROF_MED( "PROF_MED" );
static const trait_id trait_PYROMANIA( "PYROMANIA" );
static const trait_id trait_THRESH_MEDICAL( "THRESH_MEDICAL" );

struct Character::bionic_fuels {
    std::vector<vehicle *> connected_vehicles;
    std::vector<item *> connected_solar;
    std::vector<item *> connected_fuel;
    bool can_be_on = true;
};

namespace
{
generic_factory<bionic_data> bionic_factory( "bionic" );
std::vector<bionic_id> faulty_bionics;
} //namespace

void bionic::initialize_pseudo_items( bool create_weapon )
{
    bionic_data bid( info() );

    bool inherit_use_bionic_power = bid.has_flag( flag_USES_BIONIC_POWER );
    toggled_pseudo_items.clear();
    passive_pseudo_items.clear();

    if( bid.has_flag( json_flag_BIONIC_GUN ) || bid.has_flag( json_flag_BIONIC_WEAPON ) ) {
        if( create_weapon && !id->fake_weapon.is_empty() && id->fake_weapon.is_valid() ) {
            item new_weapon = item( id->fake_weapon );
            install_weapon( new_weapon, true );
        } else {
            update_weapon_flags();
        }
    } else if( bid.has_flag( json_flag_BIONIC_TOGGLED ) ) {
        for( const itype_id &id : bid.toggled_pseudo_items ) {
            if( !id.is_empty() && id.is_valid() ) {
                toggled_pseudo_items.emplace_back( id );
            }
        }
    }
    //integrated armor uses pseudo item structure to be convenient but these should be visible in inventory
    for( const itype_id &id : bid.passive_pseudo_items ) {
        if( !id.is_empty() && id.is_valid() ) {
            item pseudo( id );
            if( !pseudo.has_flag( flag_INTEGRATED ) ) {
                pseudo.set_flag( flag_PSEUDO );
            }
            passive_pseudo_items.emplace_back( pseudo );
        }
    }

    if( inherit_use_bionic_power ) {
        for( item &pseudo : passive_pseudo_items ) {
            pseudo.set_flag( flag_USES_BIONIC_POWER );
        }

        for( item &pseudo : toggled_pseudo_items ) {
            pseudo.set_flag( flag_USES_BIONIC_POWER );
        }
    }
}

void bionic::update_weapon_flags()
{
    if( has_weapon() ) {
        if( id->has_flag( flag_USES_BIONIC_POWER ) ) {
            weapon.set_flag( flag_USES_BIONIC_POWER );
        }
        weapon.set_flag( flag_NO_UNWIELD );
    }
}

/** @relates string_id */
template<>
const bionic_data &string_id<bionic_data>::obj() const
{
    return bionic_factory.obj( *this );
}

/** @relates string_id */
template<>
bool string_id<bionic_data>::is_valid() const
{
    return bionic_factory.is_valid( *this );
}

std::vector<bodypart_id> get_occupied_bodyparts( const bionic_id &bid )
{
    std::vector<bodypart_id> parts;
    for( const std::pair<const string_id<body_part_type>, size_t> &element : bid->occupied_bodyparts ) {
        if( element.second > 0 ) {
            parts.push_back( element.first.id() );
        }
    }
    return parts;
}

bool bionic_data::has_flag( const json_character_flag &flag ) const
{
    return flags.count( flag ) > 0;
}

bool bionic_data::has_active_flag( const json_character_flag &flag ) const
{
    return active_flags.count( flag ) > 0;
}

bool bionic_data::has_inactive_flag( const json_character_flag &flag ) const
{
    return inactive_flags.count( flag ) > 0;
}

itype_id bionic_data::itype() const
{
    // For now we just assume that the bionic id matches the corresponding item
    // id (as strings).
    return itype_id( id.str() );
}

static social_modifiers load_bionic_social_mods( const JsonObject &jo )
{
    social_modifiers ret;
    jo.read( "lie", ret.lie );
    jo.read( "persuade", ret.persuade );
    jo.read( "intimidate", ret.intimidate );
    return ret;
}

void bionic_data::load( const JsonObject &jsobj, const std::string &src )
{

    mandatory( jsobj, was_loaded, "id", id );
    mandatory( jsobj, was_loaded, "name", name );
    mandatory( jsobj, was_loaded, "description", description );

    optional( jsobj, was_loaded, "cant_remove_reason", cant_remove_reason );
    // uses assign because optional doesn't handle loading units as strings
    assign( jsobj, "react_cost", power_over_time, false, 0_kJ );
    assign( jsobj, "capacity", capacity, false );
    assign( jsobj, "act_cost", power_activate, false, 0_kJ );
    assign( jsobj, "deact_cost", power_deactivate, false, 0_kJ );
    assign( jsobj, "trigger_cost", power_trigger, false, 0_kJ );

    optional( jsobj, was_loaded, "time", charge_time, 0_turns );

    optional( jsobj, was_loaded, "flags", flags );
    optional( jsobj, was_loaded, "active_flags", active_flags );
    optional( jsobj, was_loaded, "inactive_flags", inactive_flags );

    optional( jsobj, was_loaded, "fuel_efficiency", fuel_efficiency, 0 );
    optional( jsobj, was_loaded, "passive_fuel_efficiency", passive_fuel_efficiency, 0 );

    optional( jsobj, was_loaded, "passive_pseudo_items", passive_pseudo_items );
    optional( jsobj, was_loaded, "toggled_pseudo_items", toggled_pseudo_items );
    optional( jsobj, was_loaded, "fake_weapon", fake_weapon, itype_id() );
    optional( jsobj, was_loaded, "installable_weapon_flags", installable_weapon_flags );

    optional( jsobj, was_loaded, "spell_on_activation", spell_on_activate );

    optional( jsobj, was_loaded, "exothermic_power_gen", exothermic_power_gen );
    optional( jsobj, was_loaded, "power_gen_emission", power_gen_emission );
    optional( jsobj, was_loaded, "coverage_power_gen_penalty", coverage_power_gen_penalty );
    optional( jsobj, was_loaded, "is_remote_fueled", is_remote_fueled );

    optional( jsobj, was_loaded, "known_ma_styles", ma_styles );
    optional( jsobj, was_loaded, "learned_spells", learned_spells );
    optional( jsobj, was_loaded, "learned_proficiencies", proficiencies );
    optional( jsobj, was_loaded, "canceled_mutations", canceled_mutations );
    optional( jsobj, was_loaded, "mutation_conflicts", mutation_conflicts );
    optional( jsobj, was_loaded, "give_mut_on_removal", give_mut_on_removal );
    optional( jsobj, was_loaded, "included_bionics", included_bionics );
    optional( jsobj, was_loaded, "included", included );
    optional( jsobj, was_loaded, "upgraded_bionic", upgraded_bionic );
    optional( jsobj, was_loaded, "required_bionic", required_bionic );
    optional( jsobj, was_loaded, "fuel_options", fuel_opts );
    optional( jsobj, was_loaded, "activated_on_install", activated_on_install, false );

    optional( jsobj, was_loaded, "available_upgrades", available_upgrades );

    optional( jsobj, was_loaded, "installation_requirement", installation_requirement );

    optional( jsobj, was_loaded, "dupes_allowed", dupes_allowed, false );

    optional( jsobj, was_loaded, "auto_deactivates", autodeactivated_bionics );

    optional( jsobj, was_loaded, "activated_close_ui", activated_close_ui, false );

    optional( jsobj, was_loaded, "deactivated_close_ui", deactivated_close_ui, false );

    for( JsonValue jv : jsobj.get_array( "activated_eocs" ) ) {
        activated_eocs.push_back( effect_on_conditions::load_inline_eoc( jv, src ) );
    }

    for( JsonValue jv : jsobj.get_array( "processed_eocs" ) ) {
        processed_eocs.push_back( effect_on_conditions::load_inline_eoc( jv, src ) );
    }

    for( JsonValue jv : jsobj.get_array( "deactivated_eocs" ) ) {
        deactivated_eocs.push_back( effect_on_conditions::load_inline_eoc( jv, src ) );
    }

    int enchant_num = 0;
    for( JsonValue jv : jsobj.get_array( "enchantments" ) ) {
        std::string enchant_name = "INLINE_ENCH_" + name + "_" + std::to_string( enchant_num++ );
        enchantments.push_back( enchantment::load_inline_enchantment( jv, src, enchant_name ) );
    }

    if( jsobj.has_array( "encumbrance" ) ) {
        // clear data first so that copy-from can override it
        encumbrance.clear();
        for( JsonArray ja : jsobj.get_array( "encumbrance" ) ) {
            encumbrance.emplace( bodypart_str_id( ja.get_string( 0 ) ),
                                 ja.get_int( 1 ) );
        }
    }
    if( jsobj.has_array( "occupied_bodyparts" ) ) {
        // clear data first so that copy-from can override it
        occupied_bodyparts.clear();
        for( JsonArray ja : jsobj.get_array( "occupied_bodyparts" ) ) {
            occupied_bodyparts.emplace( bodypart_str_id( ja.get_string( 0 ) ),
                                        ja.get_int( 1 ) );
        }
    }
    if( jsobj.has_array( "env_protec" ) ) {
        // clear data first so that copy-from can override it
        env_protec.clear();
        for( JsonArray ja : jsobj.get_array( "env_protec" ) ) {
            env_protec.emplace( bodypart_str_id( ja.get_string( 0 ) ), ja.get_int( 1 ) );
        }
    }
    if( jsobj.has_array( "protec" ) ) {
        protec.clear();
        for( JsonArray ja : jsobj.get_array( "protec" ) ) {
            protec.emplace( bodypart_str_id( ja.get_string( 0 ) ),
                            load_resistances_instance( ja.get_object( 1 ) ) );
        }
    }
    if( jsobj.has_object( "social_modifiers" ) ) {
        JsonObject sm = jsobj.get_object( "social_modifiers" );
        social_mods = load_bionic_social_mods( sm );
    }

    activated = has_flag( STATIC( json_character_flag( json_flag_BIONIC_TOGGLED ) ) ) ||
                has_flag( json_flag_BIONIC_GUN ) ||
                power_activate > 0_kJ ||
                spell_on_activate ||
                charge_time > 0_turns;

    if( has_flag( STATIC( json_character_flag( "BIONIC_FAULTY" ) ) ) ) {
        faulty_bionics.push_back( id );
    }

    if( has_flag( json_flag_BIONIC_GUN ) && power_activate != 0_kJ ) {
        debugmsg( "Bionic %s attribute power_activate is ignored due to BIONIC_GUN flag.", id.c_str() );
    }
}

void bionic_data::finalize()
{
    for( auto &p : protec ) {
        finalize_damage_map( p.second.resist_vals );
    }
}

void bionic_data::load_bionic( const JsonObject &jo, const std::string &src )
{
    bionic_factory.load( jo, src );
}

std::map<bionic_id, bionic_id> bionic_data::migrations;

void bionic_data::load_bionic_migration( const JsonObject &jo, const std::string_view )
{
    const bionic_id from( jo.get_string( "from" ) );
    const bionic_id to = jo.has_string( "to" )
                         ? bionic_id( jo.get_string( "to" ) )
                         : bionic_id::NULL_ID();
    migrations.emplace( from, to );
    // if delete bionics id before migration, cant migration
    // if key showed once, and its null, delete previous null one
    auto iter = migrations.find( from );
    if( iter != migrations.end() && ( *iter ).second.is_null() ) {
        migrations.erase( iter );
    }
}

void bionic_data::finalize_bionic()
{
    bionic_factory.finalize();
}

const std::vector<bionic_data> &bionic_data::get_all()
{
    return bionic_factory.get_all();
}

void bionic_data::check_bionic_consistency()
{
    for( const bionic_data &bio : get_all() ) {

        if( !bio.installation_requirement.is_empty() && !bio.installation_requirement.is_valid() ) {
            debugmsg( "Bionic %s uses undefined requirement_id %s", bio.id.c_str(),
                      bio.installation_requirement.c_str() );
        }
        if( bio.has_flag( json_flag_BIONIC_GUN ) && bio.has_flag( json_flag_BIONIC_WEAPON ) ) {
            debugmsg( "Bionic %s specified as both gun and weapon bionic", bio.id.c_str() );
        }
        if( ( bio.has_flag( json_flag_BIONIC_GUN ) || bio.has_flag( json_flag_BIONIC_WEAPON ) ) &&
            bio.fake_weapon.is_empty() ) {
            debugmsg( "Bionic %s specified as gun or weapon bionic is missing its fake_weapon id",
                      bio.id.c_str() );
        }
        if( bio.has_flag( json_flag_BIONIC_WEAPON ) && !bio.has_flag( flag_BIONIC_TOGGLED ) ) {
            debugmsg( "Bionic \"%s\" specified as weapon bionic is not flagged as \"BIONIC_TOGGLED\"",
                      bio.id.c_str() );
        }

        for( const itype_id &pseudo : bio.passive_pseudo_items ) {
            if( pseudo.is_empty() ) {
                debugmsg( "Bionic \"%s\" has an empty passive_pseudo_item",
                          bio.id.c_str() );
            } else if( !item::type_is_defined( pseudo ) ) {
                debugmsg( "Bionic \"%s\" has unknown passive_pseudo_item \"%s\"",
                          bio.id.c_str(), pseudo.c_str() );
            }
        }

        for( const itype_id &pseudo : bio.toggled_pseudo_items ) {
            if( pseudo.is_empty() ) {
                debugmsg( "Bionic %s has an empty toggled_pseudo_item",
                          bio.id.c_str() );
            } else if( !item::type_is_defined( pseudo ) ) {
                debugmsg( "Bionic \"%s\" has unknown toggled_pseudo_item \"%s\"",
                          bio.id.c_str(), pseudo.c_str() );
            }
        }
        for( const trait_id &mid : bio.mutation_conflicts ) {
            if( !mid.is_valid() ) {
                debugmsg( "Bionic %s conflicts with undefined mutation %s", bio.id.c_str(), mid.c_str() );
            }
        }
        for( const trait_id &mid : bio.canceled_mutations ) {
            if( !mid.is_valid() ) {
                debugmsg( "Bionic %s cancels undefined mutation %s", bio.id.c_str(), mid.c_str() );
            }
        }
        for( const enchantment_id &eid : bio.id->enchantments ) {
            if( !eid.is_valid() ) {
                debugmsg( "Bionic %s uses undefined enchantment %s", bio.id.c_str(), eid.c_str() );
            }
        }
        for( const bionic_id &bid : bio.included_bionics ) {
            if( !bid.is_valid() ) {
                debugmsg( "Bionic %s includes undefined bionic %s",
                          bio.id.c_str(), bid.c_str() );
            }
            if( !bid->occupied_bodyparts.empty() ) {
                debugmsg( "Bionic %s (included by %s) consumes slots, those should be part of the containing bionic instead.",
                          bid.c_str(), bio.id.c_str() );
            }
        }
        for( const bionic_id &bid : bio.autodeactivated_bionics ) {
            if( !bid.is_valid() ) {
                debugmsg( "Bionic \"%s\" has auto_deactivated bionic with invalid id \"%s\"", bio.id.c_str(),
                          bid.c_str() );
            }
        }
        if( bio.upgraded_bionic ) {
            if( bio.upgraded_bionic == bio.id ) {
                debugmsg( "Bionic %s is upgraded with itself", bio.id.c_str() );
            } else if( !bio.upgraded_bionic.is_valid() ) {
                debugmsg( "Bionic %s upgrades undefined bionic %s",
                          bio.id.c_str(), bio.upgraded_bionic.c_str() );
            }
        }
        if( bio.required_bionic ) {
            if( bio.required_bionic == bio.id ) {
                debugmsg( "Bionic %s requires itself as a prerequisite for installation", bio.id.c_str() );
            } else if( !bio.required_bionic.is_valid() ) {
                debugmsg( "Bionic %s requires undefined bionic %s",
                          bio.id.c_str(), bio.required_bionic.c_str() );
            }
        }
        if( !item::type_is_defined( bio.itype() ) && !bio.included ) {
            debugmsg( "Bionic %s has no defined item version", bio.id.c_str() );
        }
        for( const std::pair<const bodypart_str_id, resistances> &bprot : bio.protec ) {
            for( const std::pair<const damage_type_id, float> &dt : bprot.second.resist_vals ) {
                if( !dt.first.is_valid() ) {
                    debugmsg( "Invalid protection type \"%s\" for bionic %s", dt.first.c_str(), bio.id.c_str() );
                }
            }
        }
    }
}

bionic_data::bionic_data() : name( no_translation( "bad bionic" ) ),
    description( no_translation( "This bionic was not set up correctly, this is a bug" ) )
{
}

void npc::discharge_cbm_weapon( bool fired, bool stow_real_weapon )
{
    if( !is_using_bionic_weapon() ) {
        return;
    }

    item *pseudo_gun = get_wielded_item().get_item();
    if( pseudo_gun != nullptr ) {
        if( fired ) {
            mod_power_level( -pseudo_gun->get_gun_bionic_drain() );
        }
    } else {
        debugmsg( "NPC tried to use a non-existent bionic gun with UID %d", weapon_bionic_uid );
    }

    set_wielded_item( real_weapon );
    real_weapon = item();
    weapon_bionic_uid = 0;

    item *real_weapon_ptr = get_wielded_item().get_item();
    if( stow_real_weapon && real_weapon_ptr != nullptr ) {
        stow_item( *real_weapon_ptr );
    }
}

void npc::deactivate_or_discharge_bionic_weapon( bool stow_real_weapon )
{
    if( !is_using_bionic_weapon() ) {
        return;
    }

    std::optional<bionic *> bio_opt = find_bionic_by_uid( get_weapon_bionic_uid() );
    if( !bio_opt ) {
        debugmsg( "NPC tried to use a non-existent gun bionic with UID %d", weapon_bionic_uid );
        return;
    }

    bionic &bio = **bio_opt;

    if( bio.powered ) {
        deactivate_bionic( bio );
    } else {
        if( bio.info().has_flag( json_flag_BIONIC_GUN ) ) {
            discharge_cbm_weapon( false, stow_real_weapon );
        }
    }
}

void npc::check_or_use_weapon_cbm( const bionic_id &cbm_id )
{
    // if we're already using a bio_weapon, keep using it
    if( is_using_bionic_weapon() ) {
        return;
    }
    const float allowed_ratio = static_cast<int>( rules.cbm_reserve ) / 100.0f;
    const units::energy free_power = get_power_level() - get_max_power_level() * allowed_ratio;
    if( free_power <= 0_mJ ) {
        return;
    }

    int index = 0;
    bool found = false;
    for( bionic &i : *my_bionics ) {
        if( i.id == cbm_id && !i.powered ) {
            found = true;
            break;
        }
        index += 1;
    }
    if( !found ) {
        return;
    }
    bionic &bio = ( *my_bionics )[index];

    item_location weapon = get_wielded_item();
    const item &weap = weapon ? *weapon : null_item_reference();

    int ammo_count = weap.ammo_remaining( this );
    const units::energy ups_drain = weap.get_gun_ups_drain();
    if( ups_drain > 0_kJ ) {
        ammo_count = units::from_kilojoule( static_cast<std::int64_t>( ammo_count ) ) / ups_drain;
    }

    // the weapon value from `weapon_value` may be different from `npc_attack_rating`
    // to avoid NPC infinitely switch weapon,
    // only use bionic weapon when the ammo of wielded gun has been used up
    bool ammo_used_up = !weap.is_gun() || ( ammo_count <= 0 && !can_reload_current() );
    if( !ammo_used_up ) {
        return;
    }

    if( bio.info().has_flag( json_flag_BIONIC_GUN ) ) {
        if( !bio.has_weapon() ) {
            debugmsg( "NPC tried to activate gun bionic \"%s\" without fake_weapon",
                      bio.info().id.str() );
            return;
        }

        const item cbm_weapon = bio.get_weapon();
        bool not_allowed = !rules.has_flag( ally_rule::use_guns ) ||
                           ( rules.has_flag( ally_rule::use_silent ) && !cbm_weapon.is_silent() );
        if( is_player_ally() && not_allowed ) {
            return;
        }

        const int cbm_ammo = free_power / cbm_weapon.get_gun_energy_drain();

        if( weapon_value( weap, ammo_count ) < weapon_value( cbm_weapon, cbm_ammo ) ) {
            if( real_weapon.is_null() ) {
                // Prevent replacing real weapon when migrating saves
                real_weapon = weap;
            }
            set_wielded_item( cbm_weapon );
            weapon_bionic_uid = bio.get_uid();
        }

    } else if( bio.info().has_flag( json_flag_BIONIC_WEAPON ) && !weap.has_flag( flag_NO_UNWIELD ) &&
               free_power > bio.info().power_activate ) {

        if( !bio.has_weapon() ) {
            debugmsg( "NPC tried to activate weapon bionic \"%s\" without fake_weapon",
                      bio.info().id.str() );
            return;
        }

        const item cbm_weapon = bio.get_weapon();

        if( weapon_value( weap, ammo_count ) < weapon_value( cbm_weapon, 0 ) ) {
            if( is_armed() ) {
                stow_item( *weapon );
            }
            add_msg_if_player_sees( pos(), m_info, _( "%s activates their %s." ),
                                    disp_name(), bio.info().name );

            set_wielded_item( cbm_weapon );
            mod_power_level( -bio.info().power_activate );
            bio.powered = true;
            weapon_bionic_uid = bio.get_uid();
        }
    }
}

// Why put this in a Big Switch?  Why not let bionics have pointers to
// functions, much like monsters and items?
//
// Well, because like diseases, which are also in a Big Switch, bionics don't
// share functions....
bool Character::activate_bionic( bionic &bio, bool eff_only, bool *close_bionics_ui )
{
    const bool mounted = is_mounted();
    if( bio.incapacitated_time > 0_turns ) {
        add_msg( m_info, _( "Your %s is shorting out and can't be activated." ),
                 bio.info().name );
        return false;
    }

    // eff_only means only do the effect without messing with stats or displaying messages
    if( !eff_only ) {
        if( bio.powered ) {
            // It's already on!
            return false;
        }
        if( !enough_power_for( bio.id ) ) {
            add_msg_if_player( m_info, _( "You don't have the power to activate your %s." ),
                               bio.info().name );
            return false;
        }

        const bionic_fuels result = bionic_fuel_check( bio, true );
        if( !result.can_be_on ) {
            return false;
        }

        if( !bio.activate_spell( *this ) ) {
            // the spell this bionic uses was unable to be cast
            return false;
        }

        // We can actually activate now, do activation-y things
        mod_power_level( -bio.info().power_activate );

        bio.powered = bio.info().has_flag( json_flag_BIONIC_TOGGLED ) || bio.info().charge_time > 0_turns;

        if( bio.info().charge_time > 0_turns ) {
            bio.charge_timer = bio.info().charge_time;
        }
        if( !bio.id->enchantments.empty() ) {
            recalculate_enchantment_cache();
        }
    }

    auto add_msg_activate = [&]() {
        if( !eff_only ) {
            add_msg_if_player( m_info, _( "You activate your %s." ), bio.info().name );
        }
    };
    auto refund_power = [&]() {
        if( !eff_only ) {
            mod_power_level( bio.info().power_activate );
        }
    };

    for( const effect_on_condition_id &eoc : bio.id->activated_eocs ) {
        dialogue d( get_talker_for( *this ), nullptr );
        write_var_value( var_type::context, "npctalk_var_act_cost", &d,
                         units::to_millijoule( bio.info().power_activate ) );
        if( eoc->type == eoc_type::ACTIVATION ) {
            eoc->activate( d );
        } else {
            debugmsg( "Must use an activation eoc for a bionic activation.  If you don't want the effect_on_condition to happen on its own (without the bionic being activated), remove the recurrence min and max.  Otherwise, create a non-recurring effect_on_condition for this bionic with its condition and effects, then have a recurring one queue it." );
        }
    }

    item tmp_item;
    avatar &player_character = get_avatar();
    map &here = get_map();
    // On activation effects go here
    if( bio.info().has_flag( json_flag_BIONIC_GUN ) ) {
        if( !bio.has_weapon() ) {
            debugmsg( "tried to activate gun bionic \"%s\" without fake_weapon",
                      bio.info().id.str() );
            return false;
        }
        if( bio.get_weapon().get_gun_bionic_drain() > get_power_level() ) {
            add_msg_if_player( m_info, _( "You need at least %s of bionic power to fire the %s!" ),
                               units::display( bio.get_weapon().get_gun_bionic_drain() ), bio.get_weapon().tname() );
            return false;
        }

        add_msg_activate();
        if( close_bionics_ui ) {
            *close_bionics_ui = true;
        }
        avatar_action::fire_ranged_bionic( player_character, bio.get_weapon() );
    } else if( bio.info().has_flag( json_flag_BIONIC_WEAPON ) ) {
        if( !bio.has_weapon() ) {
            debugmsg( "tried to activate weapon bionic \"%s\" without fake_weapon",
                      bio.info().id.str() );
            refund_power();
            bio.powered = false;
            return false;
        }

        if( weapon.has_flag( flag_NO_UNWIELD ) ) {
            if( get_weapon_bionic_uid() ) {
                if( std::optional<bionic *> bio_opt = find_bionic_by_uid( get_weapon_bionic_uid() ) ) {
                    if( deactivate_bionic( **bio_opt, eff_only ) ) {
                        // restore state and try again
                        refund_power();
                        bio.powered = false;
                        // note: deep recursion is not possible, as `deactivate_bionic` won't return true second time
                        return activate_bionic( bio, eff_only, close_bionics_ui );
                    }
                } else {
                    debugmsg( "Can't find currently activated weapon bionic with UID %d", get_weapon_bionic_uid() );
                    weapon_bionic_uid = 0;
                    set_wielded_item( item() );
                    refund_power();
                    bio.powered = false;
                    return false;
                }
            }

            add_msg_if_player( m_info, _( "Deactivate your %s first!" ), weapon.tname() );
            refund_power();
            bio.powered = false;
            return false;
        }

        if( !weapon.is_null() ) {
            const std::string query = string_format( _( "Stop wielding %s?" ), weapon.tname() );
            if( !dispose_item( item_location( *this, &weapon ), query ) ) {
                refund_power();
                bio.powered = false;
                return false;
            }
        }

        add_msg_activate();

        set_wielded_item( bio.get_weapon() );
        get_wielded_item()->invlet = '#';
        weapon_bionic_uid = bio.get_uid();
    } else if( bio.id == bio_evap ) {
        if( player_character.is_underwater() ) {
            add_msg_if_player( m_info,
                               _( "There's a lot of water around you already, no need to use your %s." ), bio.info().name );
            bio.powered = false;
            return false;
        }

        add_msg_activate();
        const w_point weatherPoint = *get_weather().weather_precise;
        int humidity = get_local_humidity( weatherPoint.humidity, get_weather().weather_id,
                                           g->is_sheltered( player_character.pos() ) );
        // thirst units = 5 mL
        int water_available = std::lround( humidity * 3.0 / 100.0 );
        if( water_available == 0 ) {
            bio.powered = false;
            add_msg_if_player( m_bad, _( "There is not enough humidity in the air for your %s to function." ),
                               bio.info().name );
            return false;
        } else if( water_available == 1 ) {
            add_msg_if_player( m_mixed,
                               _( "Your %s issues a low humidity warning.  Efficiency will be reduced." ),
                               bio.info().name );
        }
    } else if( bio.id == bio_cqb ) {
        add_msg_activate();
        const avatar *you = as_avatar();
        if( you && !martial_arts_data->pick_style( *you ) ) {
            bio.powered = false;
            add_msg_if_player( m_info, _( "You change your mind and turn it off." ) );
            return false;
        }
    } else if( bio.id == bio_resonator ) {
        add_msg_activate();
        //~Sound of a bionic sonic-resonator shaking the area
        sounds::sound( pos(), 30, sounds::sound_t::combat, _( "VRRRRMP!" ), false, "bionic",
                       static_cast<std::string>( bio_resonator ) );
        for( const tripoint &bashpoint : here.points_in_radius( pos(), 1 ) ) {
            here.bash( bashpoint, 110 );
            // Multibash effect, so that doors &c will fall
            here.bash( bashpoint, 110 );
            here.bash( bashpoint, 110 );
        }

        mod_moves( -100 );
    } else if( bio.id == bio_teleport ) {
        if( mounted ) {
            refund_power();
            add_msg_if_player( m_info, _( "You cannot activate %s while mounted." ), bio.info().name );
            return false;
        }
        add_msg_activate();

        teleport::teleport( *this );
        mod_moves( -100 );
    } else if( bio.id == bio_blood_anal ) {
        add_msg_activate();
        conduct_blood_analysis();
<<<<<<< HEAD
    } else if( bio.id == bio_blood_filter ) {
        add_msg_activate();
        static const std::vector<efftype_id> removable = {{
                effect_fungus, effect_dermatik, effect_bloodworms,
                effect_tetanus, effect_poison, effect_badpoison,
                effect_pkill1_generic, effect_pkill1_acetaminophen, effect_pkill1_nsaid, effect_pkill2, effect_pkill3, effect_pkill_l,
                effect_drunk, effect_cig, effect_high, effect_hallu, effect_visuals,
                effect_pblue, effect_iodine, effect_datura,
                effect_took_xanax, effect_took_prozac, effect_took_prozac_bad,
                effect_took_flumed, effect_antifungal, effect_venom_weaken,
                effect_venom_dmg, effect_paralyzepoison
            }
        };

        for( const string_id<effect_type> &eff : removable ) {
            remove_effect( eff );
        }
        // Purging the substance won't remove the sleepiness it caused
        force_comedown( get_effect( effect_adrenaline ) );
        force_comedown( get_effect( effect_meth ) );
        set_painkiller( 0 );
        set_stim( 0 );
        mod_moves( -100 );
=======
>>>>>>> 951fac0f
    } else if( bio.id == bio_torsionratchet ) {
        add_msg_activate();
        add_msg_if_player( m_info, _( "Your torsion ratchet locks onto your joints." ) );
    } else if( bio.id == bio_jointservo ) {
        add_msg_activate();
        add_msg_if_player( m_info, _( "You can now run faster, assisted by joint servomotors." ) );
    } else if( bio.id == bio_lighter ) {
        const std::optional<tripoint> pnt = choose_adjacent( _( "Start a fire where?" ) );
        if( pnt && here.is_flammable( *pnt ) ) {
            add_msg_activate();
            here.add_field( *pnt, fd_fire, 1 );
            if( has_trait( trait_PYROMANIA ) ) {
                add_morale( MORALE_PYROMANIA_STARTFIRE, 5, 10, 3_hours, 2_hours );
                rem_morale( MORALE_PYROMANIA_NOFIRE );
                add_msg_if_player( m_good, _( "You happily light a fire." ) );
            }
            mod_moves( -100 );
        } else {
            refund_power();
            add_msg_if_player( m_info, _( "There's nothing to light there." ) );
            return false;
        }
    } else if( bio.id == bio_geiger ) {
        add_msg_activate();
        add_msg_if_player( m_info, _( "Your radiation level: %d" ), get_rad() );
    } else if( bio.id == bio_radscrubber ) {
        add_msg_activate();
        if( get_rad() > 4 ) {
            mod_rad( -5 );
        } else {
            set_rad( 0 );
        }
    } else if( bio.id == bio_emp ) {
        if( const std::optional<tripoint> pnt = choose_adjacent( _( "Create an EMP where?" ) ) ) {
            add_msg_activate();
            explosion_handler::emp_blast( *pnt );
            mod_moves( -100 );
        } else {
            refund_power();
            return false;
        }
    } else if( bio.id == bio_water_extractor ) {
        bool no_target = true;
        bool extracted = false;
        for( item &it : here.i_at( pos() ) ) {
            static const units::volume volume_per_water_charge = 500_ml;
            if( it.is_corpse() ) {
                const int avail = it.get_var( "remaining_water", it.volume() / volume_per_water_charge );
                if( avail > 0 ) {
                    no_target = false;
                    if( query_yn( _( "Extract water from the %s" ),
                                  colorize( it.tname(), it.color_in_inventory() ) ) ) {
                        item water( itype_water_clean, calendar::turn, avail );
                        water.set_item_temperature( it.temperature );
                        if( liquid_handler::consume_liquid( water ) ) {
                            add_msg_activate();
                            extracted = true;
                            it.set_var( "remaining_water", static_cast<int>( water.charges ) );
                        }
                        break;
                    }
                }
            }
        }
        if( no_target ) {
            add_msg_if_player( m_bad, _( "There is no suitable corpse on this tile." ) );
        }
        if( !extracted ) {
            refund_power();
            return false;
        }
    } else if( bio.id == bio_magnet ) {
        add_msg_activate();
        static const std::set<material_id> affected_materials =
        { material_iron, material_steel, material_lc_steel, material_mc_steel, material_hc_steel, material_ch_steel, material_qt_steel, material_budget_steel };
        // Remember all items that will be affected, then affect them
        // Don't "snowball" by affecting some items multiple times
        std::vector<std::pair<item, tripoint>> affected;
        const units::mass weight_cap = weight_capacity();
        for( const tripoint &p : here.points_in_radius( pos(), 10 ) ) {
            if( p == pos() || !here.has_items( p ) || here.has_flag( ter_furn_flag::TFLAG_SEALED, p ) ) {
                continue;
            }

            map_stack stack = here.i_at( p );
            for( auto it = stack.begin(); it != stack.end(); it++ ) {
                if( it->weight() < weight_cap &&
                    it->made_of_any( affected_materials ) ) {
                    affected.emplace_back( *it, p );
                    stack.erase( it );
                    break;
                }
            }
        }

        for( const std::pair<item, tripoint> &pr : affected ) {
            projectile proj;
            proj.speed  = 50;
            proj.impact = damage_instance();
            // FIXME: Hardcoded damage type
            proj.impact.add_damage( STATIC( damage_type_id( "bash" ) ), pr.first.weight() / 250_gram );
            // make the projectile stop one tile short to prevent hitting the player
            proj.range = rl_dist( pr.second, pos() ) - 1;
            proj.proj_effects = {{ "NO_ITEM_DAMAGE", "DRAW_AS_LINE", "NO_DAMAGE_SCALING", "JET" }};

            dealt_projectile_attack dealt = projectile_attack(
                                                proj, pr.second, pos(), dispersion_sources{ 0 }, this );
            here.add_item_or_charges( dealt.end_point, pr.first );
        }

        mod_moves( -100 );
    } else if( bio.id == bio_lockpick ) {
        if( !is_avatar() ) {
            return false;
        }
        std::optional<tripoint> target = lockpick_activity_actor::select_location( player_character );
        if( target.has_value() ) {
            add_msg_activate();
            assign_activity( lockpick_activity_actor::use_bionic( here.getabs( *target ) ) );
            if( close_bionics_ui ) {
                *close_bionics_ui = true;
            }
        } else {
            refund_power();
            return false;
        }
    } else if( bio.id == bio_flashbang ) {
        add_msg_activate();
        explosion_handler::flashbang( pos(), true );
        mod_moves( -100 );
    } else if( bio.id == bio_shockwave ) {
        add_msg_activate();
        explosion_handler::shockwave( pos(), 3, 4, 2, 8, true );
        add_msg_if_player( m_neutral, _( "You unleash a powerful shockwave!" ) );
        mod_moves( -100 );
    } else if( bio.id == bio_meteorologist ) {
        add_msg_activate();
        // Calculate local wind power
        int vehwindspeed = 0;
        if( optional_vpart_position vp = here.veh_at( pos() ) ) {
            // vehicle velocity in mph
            vehwindspeed = std::abs( vp->vehicle().velocity / 100 );
        }
        const oter_id &cur_om_ter = overmap_buffer.ter( global_omt_location() );
        /* cache g->get_temperature( player location ) since it is used twice. No reason to recalc */
        weather_manager &weather = get_weather();
        const units::temperature player_local_temp = weather.get_temperature( player_character.pos() );
        const int windpower = get_local_windpower( weather.windspeed + vehwindspeed,
                              cur_om_ter, get_location(), weather.winddirection, g->is_sheltered( pos() ) );
        add_msg_if_player( m_info, _( "Temperature: %s." ), print_temperature( player_local_temp ) );
        const w_point weatherPoint = *weather.weather_precise;
        add_msg_if_player( m_info, _( "Relative Humidity: %s." ),
                           print_humidity(
                               get_local_humidity( weatherPoint.humidity, get_weather().weather_id,
                                       g->is_sheltered( player_character.pos() ) ) ) );
        add_msg_if_player( m_info, _( "Pressure: %s." ),
                           print_pressure( static_cast<int>( weatherPoint.pressure ) ) );
        add_msg_if_player( m_info, _( "Wind Speed: %.1f %s." ),
                           convert_velocity( windpower * 100, VU_WIND ),
                           velocity_units( VU_WIND ) );
        add_msg_if_player( m_info, _( "Feels Like: %s." ),
                           print_temperature( player_local_temp + get_local_windchill( weatherPoint.temperature,
                                              weatherPoint.humidity,  windpower ) ) );
        std::string dirstring = get_dirstring( weather.winddirection );
        add_msg_if_player( m_info, _( "Wind Direction: From the %s." ), dirstring );
    } else if( bio.id == bio_remote ) {
        add_msg_activate();
        int choice = uilist( _( "Perform which function:" ), {
            _( "Control vehicle" ), _( "RC radio" )
        } );
        if( choice >= 0 && choice <= 1 ) {
            item ctr;
            if( choice == 0 ) {
                ctr = item( "remotevehcontrol", calendar::turn_zero );
            } else {
                ctr = item( "radiocontrol", calendar::turn_zero );
            }
            ctr.charges = units::to_kilojoule( get_power_level() );
            int power_use = invoke_item( &ctr );
            mod_power_level( units::from_kilojoule( static_cast<std::int64_t>( -power_use ) ) );
            bio.powered = ctr.active;
        } else {
            bio.powered = g->remoteveh() != nullptr || !get_value( "remote_controlling" ).empty();
        }
    } else if( bio.info().is_remote_fueled ) {
        std::vector<item *> cables = cache_get_items_with( flag_CABLE_SPOOL );
        bool has_cable = !cables.empty();
        bool free_cable = false;
        bool success = false;
        if( !has_cable ) {
            add_msg_if_player( m_info,
                               _( "You need a jumper cable connected to a power source to drain power from it." ) );
        } else {
            for( const item *cable : cables ) {
                if( cable->has_no_links() ) {
                    free_cable = true;
                } else if( cable->link_has_states( link_state::no_link, link_state::bio_cable ) ) {
                    add_msg_if_player( m_info,
                                       _( "You have a cable attached to your CBM but it also has to be connected to a power source." ) );
                } else if( cable->link_has_states( link_state::solarpack, link_state::bio_cable ) ) {
                    add_msg_activate();
                    success = true;
                    add_msg_if_player( m_info,
                                       _( "You are attached to a solar pack.  It will charge you if it's unfolded and in sunlight." ) );
                } else if( cable->link_has_states( link_state::ups, link_state::bio_cable ) ) {
                    add_msg_activate();
                    success = true;
                    add_msg_if_player( m_info,
                                       _( "You are attached to a UPS.  It will charge you if it has some juice in it." ) );
                } else if( cable->link_has_states( link_state::bio_cable, link_state::vehicle_battery ) ||
                           cable->link_has_states( link_state::bio_cable, link_state::vehicle_port ) ) {
                    add_msg_activate();
                    success = true;
                    add_msg_if_player( m_info,
                                       _( "You are attached to a vehicle.  It will charge you if it has some juice in it." ) );
                } else if( cable->link_has_states( link_state::solarpack, link_state::automatic ) ||
                           cable->link_has_states( link_state::ups, link_state::automatic ) ) {
                    add_msg_if_player( m_info,
                                       _( "You have a cable attached to a portable power source, but you also need to connect it to your CBM." ) );
                } else if( cable->link_has_states( link_state::automatic, link_state::vehicle_battery ) ||
                           cable->link_has_states( link_state::automatic, link_state::vehicle_port ) ) {
                    add_msg_if_player( m_info,
                                       _( "You have a cable attached to a vehicle, but you also need to connect it to your CBM." ) );
                }
            }

            if( free_cable && !success ) {
                add_msg_if_player( m_info,
                                   _( "You have at least one free cable in your inventory that you could use to connect yourself." ) );
            }
        }
        if( !success ) {
            refund_power();
            bio.powered = false;
            return false;
        }
    } else {
        add_msg_activate();

        const std::vector<bionic_id> &deactivated_bionics = bio.info().autodeactivated_bionics;
        if( !deactivated_bionics.empty() ) {
            for( bionic &it : *my_bionics ) {
                if( std::find( deactivated_bionics.begin(), deactivated_bionics.end(),
                               it.id ) != deactivated_bionics.end() ) {
                    if( it.powered ) {
                        it.powered = false;
                        add_msg_if_player( m_info, _( "Your %s automatically turn off." ), it.info().name );
                    }
                }
            }
        }
    }
    bio_flag_cache.clear();
    // Recalculate stats (strength, mods from pain etc.) that could have been affected
    calc_encumbrance();
    reset();

    // Also reset crafting inventory cache if this bionic spawned a fake item
    if( bio.has_weapon() || !bio.info().passive_pseudo_items.empty() ||
        !bio.info().toggled_pseudo_items.empty() ) {
        invalidate_pseudo_items();
        invalidate_crafting_inventory();
    }

    return true;
}

ret_val<void> Character::can_deactivate_bionic( bionic &bio, bool eff_only ) const
{

    if( bio.incapacitated_time > 0_turns ) {
        return ret_val<void>::make_failure( _( "Your %s is shorting out and can't be deactivated." ),
                                            bio.info().name );
    }

    if( !eff_only ) {
        if( !bio.powered ) {
            // It's already off!
            return ret_val<void>::make_failure();
        }
        if( !bio.info().has_flag( json_flag_BIONIC_TOGGLED ) ) {
            // It's a fire-and-forget bionic, we can't turn it off but have to wait for
            //it to run out of charge
            return ret_val<void>::make_failure( _( "You can't deactivate your %s manually!" ),
                                                bio.info().name );
        }
        if( get_power_level() < bio.info().power_deactivate ) {
            return ret_val<void>::make_failure( _( "You don't have the power to deactivate your %s." ),
                                                bio.info().name );
        }
    }

    return ret_val<void>::make_success();
}

bool Character::deactivate_bionic( bionic &bio, bool eff_only )
{
    const auto can_deactivate = can_deactivate_bionic( bio, eff_only );
    bio_flag_cache.clear();
    if( !can_deactivate.success() ) {
        if( !can_deactivate.str().empty() ) {
            add_msg( m_info,  can_deactivate.str() );
        }
        return false;
    }

    // Just do the effect, no stat changing or messages
    if( !eff_only ) {
        //We can actually deactivate now, do deactivation-y things
        mod_power_level( -bio.info().power_deactivate );
        bio.powered = false;
        add_msg_if_player( m_neutral, _( "You deactivate your %s." ), bio.info().name );
    }

    // Deactivation effects go here

    for( const effect_on_condition_id &eoc : bio.id->deactivated_eocs ) {
        dialogue d( get_talker_for( *this ), nullptr );
        if( eoc->type == eoc_type::ACTIVATION ) {
            eoc->activate( d );
        } else {
            debugmsg( "Must use an activation eoc for a bionic deactivation.  If you don't want the effect_on_condition to happen on its own (without the bionic being activated), remove the recurrence min and max.  Otherwise, create a non-recurring effect_on_condition for this bionic with its condition and effects, then have a recurring one queue it." );
        }
    }

    if( bio.info().has_flag( json_flag_BIONIC_WEAPON ) ) {
        if( bio.get_uid() == get_weapon_bionic_uid() ) {
            bio.set_weapon( *get_wielded_item() );
            add_msg_if_player( _( "You withdraw your %s." ), weapon.tname() );
            if( get_player_view().sees( pos() ) ) {
                if( male ) {
                    add_msg_if_npc( m_info, _( "<npcname> withdraws his %s." ), weapon.tname() );
                } else {
                    add_msg_if_npc( m_info, _( "<npcname> withdraws her %s." ), weapon.tname() );
                }
            }
            set_wielded_item( item() );
            weapon_bionic_uid = 0;
            cached_info.erase( "weapon_value" );
        }
    } else if( bio.id == bio_cqb ) {
        martial_arts_data->selected_style_check();
    } else if( bio.id == bio_remote ) {
        if( g->remoteveh() != nullptr && !has_active_item( itype_remotevehcontrol ) ) {
            g->setremoteveh( nullptr );
        } else if( !get_value( "remote_controlling" ).empty() &&
                   !has_active_item( itype_radiocontrol ) ) {
            set_value( "remote_controlling", "" );
        }
    }

    // Recalculate stats (strength, mods from pain etc.) that could have been affected
    calc_encumbrance();
    reset();
    if( !bio.id->enchantments.empty() ) {
        recalculate_enchantment_cache();
    }

    // Also reset crafting inventory cache if this bionic spawned a fake item
    if( bio.has_weapon() || !bio.info().passive_pseudo_items.empty() ||
        !bio.info().toggled_pseudo_items.empty() ) {
        invalidate_pseudo_items();
        invalidate_crafting_inventory();
    }

    return true;
}

Character::bionic_fuels Character::bionic_fuel_check( bionic &bio,
        const bool start )
{
    bionic_fuels result;

    const bool is_remote_fueled = bio.info().is_remote_fueled;

    if( bio.id->fuel_opts.empty() && !is_remote_fueled ) {
        return result;
    }

    if( is_remote_fueled ) {
        result.connected_vehicles = get_cable_vehicle();
        result.connected_solar = get_cable_solar();
        result.connected_fuel = get_cable_ups();
    } else {
        result.connected_fuel = get_bionic_fuels( bio.id );
    }

    int other_charges = 0;
    // There could be multiple fuels. But probably not. So we just check the first.
    bool is_perpetual = !bio.id->fuel_opts.empty() &&
                        bio.id->fuel_opts.front()->get_fuel_data().is_perpetual_fuel;
    bool metabolism_powered = !bio.id->fuel_opts.empty() &&
                              bio.id->fuel_opts.front() == fuel_type_metabolism;

    if( metabolism_powered ) {
        other_charges = std::max( 0.0f, get_stored_kcal() - 0.8f * get_healthy_kcal() );
    }

    if( !is_perpetual && !other_charges && result.connected_vehicles.empty() &&
        result.connected_solar.empty() &&
        result.connected_fuel.empty() ) {
        if( metabolism_powered ) {
            if( start ) {
                add_msg_player_or_npc( m_info,
                                       _( "Your %s cannot be started because your calories are below safe levels." ),
                                       _( "<npcname>'s %s cannot be started because their calories are below safe levels." ),
                                       bio.info().name );

            } else if( bio.powered ) {
                add_msg_player_or_npc( m_info,
                                       _( "Stored calories are below the safe threshold, your %s shuts down to preserve your health." ),
                                       _( "Stored calories are below the safe threshold, <npcname>'s %s shuts down to preserve their health." ),
                                       bio.info().name );

                bio.powered = false;
                deactivate_bionic( bio, true );
            }
        } else if( start ) {
            add_msg_player_or_npc( m_bad, _( "Your %s does not have enough fuel to start." ),
                                   _( "<npcname>'s %s does not have enough fuel to start." ),
                                   bio.info().name );
        } else if( bio.powered ) {
            add_msg_player_or_npc( m_info,
                                   _( "Your %s runs out of fuel and turns off." ),
                                   _( "<npcname>'s %s runs out of fuel and turns off." ),
                                   bio.info().name );
            bio.powered = false;
            deactivate_bionic( bio, true );
        }
        result.can_be_on = false;
    }

    return result;
}

void Character::burn_fuel( bionic &bio )
{
    float efficiency;
    if( !bio.powered ) {
        // Modifiers for passive bionic
        units::energy trickle = enchantment_cache->modify_value( enchant_vals::mod::POWER_TRICKLE,
                                0_J );
        if( trickle != 0_J ) {
            mod_power_level( trickle );
        }

        efficiency = get_effective_efficiency( bio, bio.info().passive_fuel_efficiency );
        if( efficiency == 0.f ) {
            return;
        }
        return;
    } else {
        efficiency = get_effective_efficiency( bio, bio.info().fuel_efficiency );
    }

    if( bio.is_safe_fuel_on()
        && get_power_level() + 1_kJ * efficiency >= get_max_power_level() * std::min( 1.0f,
                bio.get_safe_fuel_thresh() ) ) {
        // Do not waste fuel charging over limit.
        // 1 kJ treshold to avoid draining full fuel on trickle charge
        // Individual power sources need their own check for this because power per charge can be large.
        return;
    }

    bionic_fuels result = bionic_fuel_check( bio, false );

    units::energy energy_gain = 0_kJ;
    map &here = get_map();

    // Each bionic *should* have only one power source.
    // Avoid draining multiple sources. So check for energy_gain = 0_kJ

    // Vehicle may not have power.
    // Return out if power was drained. Otherwise continue with other sources.
    if( !result.connected_vehicles.empty() ) {
        // Cable bionic charging from connected vehicle(s)
        for( vehicle *veh : result.connected_vehicles ) {
            int undrained = veh->discharge_battery( 1 );
            if( undrained == 0 ) {
                energy_gain = 1_kJ;
                break;
            }
        }
    }

    // Rest of the fuel sources are known to exist so we can exit after any of them is used
    if( energy_gain == 0_J && !result.connected_fuel.empty() ) {
        // Bionic that uses fuel items from some external connected source.

        for( item *fuel_source : result.connected_fuel ) {
            item *fuel;
            // Fuel may be ammo or in container
            if( fuel_source->ammo_remaining() ) {
                fuel = &fuel_source->first_ammo();
            } else {
                fuel = fuel_source->all_items_ptr( pocket_type::CONTAINER ).front();
            }
            energy_gain = fuel->fuel_energy();

            if( bio.is_safe_fuel_on() &&
                get_power_level() + energy_gain * efficiency >= get_max_power_level() * std::min( 1.0f,
                        bio.get_safe_fuel_thresh() ) ) {
                // Do not waste fuel charging over limit.
                return;
            }
            if( fuel->count_by_charges() ) {
                fuel->charges--;
                if( fuel->charges == 0 ) {
                    i_rem( fuel );
                }
            } else {
                i_rem( fuel );
            }

        }
    }

    // There *could* be multiple fuel sources. But we just check first for solar.
    bool solar_powered = ( !bio.id->fuel_opts.empty() &&
                           bio.id->fuel_opts.front() == fuel_type_sun_light ) ||
                         !result.connected_solar.empty();
    if( energy_gain == 0_J && solar_powered && !g->is_sheltered( pos() ) ) {
        // Some sort of solar source

        const weather_type_id &wtype = current_weather( get_location() );
        float intensity = incident_sun_irradiance( wtype, calendar::turn ); // W/m2

        if( !result.connected_solar.empty() ) {
            // Cable charger connected to solar panel item.
            // There *could* be multiple items. But we only take first.
            intensity *= result.connected_solar.front()->type->solar_efficiency;
        }
        energy_gain = units::from_joule( intensity );
    }

    // There *could* be multiple fuel sources. But we just check first for solar.
    bool metabolism_powered = !bio.id->fuel_opts.empty() &&
                              bio.id->fuel_opts.front() == fuel_type_metabolism;
    if( energy_gain == 0_J && metabolism_powered ) {
        // Bionic powered by metabolism
        // 1kcal = 4184 J
        energy_gain = 4184_J;

        if( bio.is_safe_fuel_on() &&
            get_power_level() + energy_gain * efficiency >= get_max_power_level() * std::min( 1.0f,
                    bio.get_safe_fuel_thresh() ) ) {
            // Do not waste fuel charging over limit.
            // Individual power sources need their own check for this because power per charge can be large.
            return;
        }

        mod_stored_kcal( -1, true );
    }

    // There *could* be multiple fuel sources. But we just check first for solar.
    bool wind_powered = !bio.id->fuel_opts.empty() && bio.id->fuel_opts.front() == fuel_type_wind;
    if( energy_gain == 0_J && wind_powered ) {
        // Wind power
        int vehwindspeed = 0;

        const optional_vpart_position vp = here.veh_at( pos() );
        if( vp ) {
            vehwindspeed = std::abs( vp->vehicle().velocity / 100 );
        }
        weather_manager &weather = get_weather();
        const int windpower = get_local_windpower( weather.windspeed + vehwindspeed,
                              overmap_buffer.ter( global_omt_location() ), get_location(), weather.winddirection,
                              g->is_sheltered( pos() ) );
        energy_gain = 1_kJ * windpower;
    }

    mod_power_level( energy_gain * efficiency );
    heat_emission( bio, energy_gain );
    here.emit_field( pos(), bio.info().power_gen_emission );
}

void Character::heat_emission( const bionic &bio, units::energy fuel_energy )
{
    if( !bio.info().exothermic_power_gen ) {
        return;
    }
    const float efficiency = bio.info().fuel_efficiency;

    const int heat_prod = units::to_kilojoule( fuel_energy * ( 1.0f - efficiency ) );
    const int heat_level = std::min( heat_prod / 10, 4 );
    const emit_id hotness = emit_id( "emit_hot_air" + std::to_string( heat_level ) + "_cbm" );
    map &here = get_map();
    if( hotness.is_valid() ) {
        const int heat_spread = std::max( heat_prod / 10 - heat_level, 1 );
        here.emit_field( pos(), hotness, heat_spread );
    }
    for( const std::pair<const bodypart_str_id, size_t> &bp : bio.info().occupied_bodyparts ) {
        add_effect( effect_heating_bionic, 2_seconds, bp.first.id(), false, heat_prod );
    }
}

float Character::get_effective_efficiency( const bionic &bio, float fuel_efficiency ) const
{
    const std::optional<float> &coverage_penalty = bio.info().coverage_power_gen_penalty;
    float effective_efficiency = fuel_efficiency;
    if( coverage_penalty ) {
        int coverage = 0;
        const std::map< bodypart_str_id, size_t > &occupied_bodyparts = bio.info().occupied_bodyparts;
        for( const std::pair< const bodypart_str_id, size_t > &elem : occupied_bodyparts ) {
            coverage += worn.coverage_with_flags_exclude( elem.first.id(),
            { flag_ALLOWS_NATURAL_ATTACKS, flag_SEMITANGIBLE, flag_PERSONAL, flag_AURA } );
        }
        effective_efficiency = fuel_efficiency * ( 1.0 - ( coverage / ( 100.0 *
                               occupied_bodyparts.size() ) )
                               * coverage_penalty.value() );
    }
    return effective_efficiency;
}

/**
 * @param p the player
 * @param bio the bionic that is meant to be recharged.
 * @param amount the amount of power that is to be spent recharging the bionic.
 * @return indicates whether we successfully charged the bionic.
 */
static bool attempt_recharge( Character &p, bionic &bio, units::energy &amount )
{
    const bionic_data &info = bio.info();
    units::energy power_cost = info.power_over_time;
    bool recharged = false;

    if( power_cost > 0_kJ ) {
        if( info.has_flag( STATIC( json_character_flag( "BIONIC_ARMOR_INTERFACE" ) ) ) ) {
            // Don't spend any power on armor interfacing unless we're wearing active powered armor.
            if( !p.worn.is_wearing_active_power_armor() ) {
                const units::energy armor_power_cost = 1_kJ;
                power_cost -= armor_power_cost;
            }
        }
        if( p.get_power_level() >= power_cost ) {
            // Set the recharging cost and charge the bionic.
            amount = power_cost;
            bio.charge_timer = info.charge_time;
            recharged = true;
        }
    }

    return recharged;
}

void Character::process_bionic( bionic &bio )
{

    // Only powered bionics should be processed
    if( !bio.powered ) {
        burn_fuel( bio );
        return;
    }

    if( bio.get_uid() == get_weapon_bionic_uid() ) {
        const bool wrong_weapon_wielded = weapon.typeId() != bio.get_weapon().typeId() ||
                                          !weapon.has_flag( flag_NO_UNWIELD );

        if( wrong_weapon_wielded ) {
            // Wielded weapon replaced in an unexpected way
            debugmsg( "Wielded weapon doesn't match the expected weapon equipped from %s", bio.id->name );
            weapon_bionic_uid = 0;
        }

        if( weapon.is_null() || wrong_weapon_wielded ) {
            // Force deactivation because the weapon is gone
            force_bionic_deactivation( bio );
            return;
        }
    }

    // These might be affected by environmental conditions, status effects, faulty bionics, etc.
    time_duration discharge_rate = 1_turns;

    units::energy cost = 0_mJ;

    bio.charge_timer = std::max( 0_turns, bio.charge_timer - discharge_rate );
    if( bio.charge_timer <= 0_turns ) {
        if( bio.info().charge_time > 0_turns ) {
            if( bio.info().has_flag( json_flag_BIONIC_POWER_SOURCE ) ) {
                // Convert fuel to bionic power
                burn_fuel( bio );
                // Reset timer
                bio.charge_timer = bio.info().charge_time;
            } else {
                // Try to recharge our bionic if it is made for it
                bool recharged = attempt_recharge( *this, bio, cost );
                if( !recharged ) {
                    // No power to recharge, so deactivate
                    bio.powered = false;
                    add_msg_if_player( m_neutral, _( "Your %s powers down." ), bio.info().name );
                    // This purposely bypasses the deactivation cost
                    deactivate_bionic( bio, true );
                    return;
                }
                if( cost > 0_mJ ) {
                    mod_power_level( -cost );
                }
            }
        }
    }

    for( const effect_on_condition_id &eoc : bio.id->processed_eocs ) {
        dialogue d( get_talker_for( *this ), nullptr );
        if( eoc->type == eoc_type::ACTIVATION ) {
            eoc->activate( d );
        } else {
            debugmsg( "Must use an activation eoc for a bionic process.  If you don't want the effect_on_condition to happen on its own (without the bionic being activated), remove the recurrence min and max.  Otherwise, create a non-recurring effect_on_condition for this bionic with its condition and effects, then have a recurring one queue it." );
        }
    }

    // Bionic effects on every turn they are active go here.
    if( bio.id == bio_remote ) {
        if( g->remoteveh() == nullptr && get_value( "remote_controlling" ).empty() ) {
            bio.powered = false;
            add_msg_if_player( m_warning, _( "Your %s has lost connection and is turning off." ),
                               bio.info().name );
        }
    } else if( bio.id == bio_nanobots ) {
        std::forward_list<bodypart_id> bleeding_bp_parts;
        for( const bodypart_id &bp : get_all_body_parts() ) {
            if( has_effect( effect_bleed, bp.id() ) ) {
                bleeding_bp_parts.push_front( bp );
            }
        }
        std::vector<bodypart_id> damaged_hp_parts;
        for( const std::pair<const bodypart_str_id, bodypart> &part : get_body() ) {
            const int hp_cur = part.second.get_hp_cur();
            if( hp_cur > 0 && hp_cur < part.second.get_hp_max() ) {
                damaged_hp_parts.push_back( part.first.id() );
            }
        }
        if( damaged_hp_parts.empty() && bleeding_bp_parts.empty() ) {
            // Nothing to heal. Return the consumed power and exit early
            mod_power_level( cost );
            return;
        }
        for( const bodypart_id &i : bleeding_bp_parts ) {
            // effectively reduces by 1 intensity level
            if( get_stored_kcal() >= 15 ) {
                get_effect( effect_bleed, i ).mod_duration( -get_effect( effect_bleed, i ).get_int_dur_factor() );
                mod_stored_kcal( -15 );
            } else {
                bleeding_bp_parts.clear();
                break;
            }
        }
        if( calendar::once_every( 60_turns ) ) {
            if( get_stored_kcal() >= 5 && !damaged_hp_parts.empty() ) {
                const bodypart_id part_to_heal = damaged_hp_parts[ rng( 0, damaged_hp_parts.size() - 1 ) ];
                heal( part_to_heal, 1 );
                mod_stored_kcal( -5 );
            }
        }
    } else if( bio.id == bio_painkiller ) {
        const int pkill = get_painkiller();
        const int pain = get_pain();
        const units::energy trigger_cost = bio.info().power_trigger;
        int max_pkill = std::min( 150, pain );
        if( pkill < max_pkill ) {
            mod_painkiller( 1 );
            mod_power_level( -trigger_cost );
        }

        // Only dull pain so extreme that we can't pkill it safely
        if( pkill >= 150 && pain > pkill && get_stim() > -150 ) {
            mod_pain( -1 );
            // Negative side effect: negative stim
            mod_stim( -1 );
            mod_power_level( -trigger_cost );
        }
    } else if( bio.id == bio_gills ) {
        if( has_effect( effect_asthma ) ) {
            add_msg_if_player( m_good,
                               _( "You feel your throat open up and air filling your lungs!" ) );
            remove_effect( effect_asthma );
        }
    } else if( bio.id == bio_evap ) {
        if( is_underwater() ) {
            add_msg_if_player( m_info,
                               _( "Your %s deactivates after it finds itself completely submerged in water." ), bio.info().name );
            deactivate_bionic( bio );
        }

        // Aero-Evaporator provides water at 60 watts with 2 L / kWh efficiency
        // which is 10 mL per 5 minutes.  Humidity can modify the amount gained.
        if( calendar::once_every( 5_minutes ) ) {
            const w_point weatherPoint = *get_weather().weather_precise;
            int humidity = get_local_humidity( weatherPoint.humidity, get_weather().weather_id,
                                               g->is_sheltered( pos() ) );
            // in thirst units = 5 mL water
            int water_available = std::lround( humidity * 3.0 / 100.0 );
            // At 50% relative humidity or more, the player will draw 10 mL
            // At 16% relative humidity or less, the bionic will give up
            if( water_available == 0 ) {
                add_msg_if_player( m_bad,
                                   _( "There is not enough humidity in the air for your %s to function." ),
                                   bio.info().name );
                deactivate_bionic( bio );
            } else if( water_available == 1 ) {
                add_msg_if_player( m_mixed,
                                   _( "Your %s issues a low humidity warning.  Efficiency is reduced." ),
                                   bio.info().name );
            }

            mod_thirst( -water_available );
        }

        if( get_thirst() < -40 ) {
            add_msg_if_player( m_good,
                               _( "You are properly hydrated.  Your %s chirps happily." ),
                               bio.info().name );
            deactivate_bionic( bio );
        }
    } else if( bio.id == afs_bio_dopamine_stimulators ) {
        // Aftershock
        add_morale( MORALE_FEELING_GOOD, 20, 20, 30_minutes, 20_minutes, true );
    }
}

void Character::roll_critical_bionics_failure( const bodypart_id &bp )
{
    const bodypart_id bp_to_hurt = bp->main_part;
    if( one_in( get_part_hp_cur( bp_to_hurt ) / 4 ) ) {
        set_part_hp_cur( bp_to_hurt, 0 );
    }
}

void Character::bionics_uninstall_failure( int difficulty, int success, float adjusted_skill )
{
    // "success" should be passed in as a negative integer representing how far off we
    // were for a successful removal.  We use this to determine consequences for failing.
    success = std::abs( success );

    // failure level is decided by how far off the character was from a successful removal, and
    // this is scaled up or down by the ratio of difficulty/skill.  At high skill levels (or low
    // difficulties), only minor consequences occur.  At low skill levels, severe consequences
    // are more likely.
    const int failure_level = static_cast<int>( std::sqrt( success * 4.0 * difficulty /
                              adjusted_skill ) );
    const int fail_type = std::min( 5, failure_level );

    if( fail_type <= 0 ) {
        add_msg( m_neutral, _( "The removal fails without incident." ) );
        return;
    }

    add_msg( m_neutral, _( "The removal is a failure." ) );
    std::set<bodypart_id> bp_hurt;
    switch( fail_type ) {
        case 1:
            if( !has_flag( json_flag_PAIN_IMMUNE ) ) {
                add_msg_if_player( m_bad, _( "It really hurts!" ) );
                mod_pain( rng( 10, 30 ) );
            }
            break;

        case 2:
        case 3:
            for( const bodypart_id &bp : get_all_body_parts() ) {
                if( has_effect( effect_under_operation, bp.id() ) ) {
                    if( bp_hurt.count( bp->main_part ) > 0 ) {
                        continue;
                    }
                    bp_hurt.emplace( bp->main_part );
                    apply_damage( this, bp, rng( 5, 10 ), true );
                    add_msg_player_or_npc( m_bad, _( "Your %s is damaged." ), _( "<npcname>'s %s is damaged." ),
                                           body_part_name_accusative( bp ) );
                }
            }
            break;

        case 4:
        case 5:
            for( const bodypart_id &bp : get_all_body_parts() ) {
                if( has_effect( effect_under_operation, bp.id() ) ) {
                    if( bp_hurt.count( bp->main_part ) > 0 ) {
                        continue;
                    }
                    bp_hurt.emplace( bp->main_part );

                    apply_damage( this, bp, rng( 25, 50 ), true );
                    roll_critical_bionics_failure( bp );

                    add_msg_player_or_npc( m_bad, _( "Your %s is severely damaged." ),
                                           _( "<npcname>'s %s is severely damaged." ),
                                           body_part_name_accusative( bp ) );
                }
            }
            break;
    }

}

void Character::bionics_uninstall_failure( monster &installer, Character &patient, int difficulty,
        int success, float adjusted_skill )
{

    // "success" should be passed in as a negative integer representing how far off we
    // were for a successful removal.  We use this to determine consequences for failing.
    success = std::abs( success );

    // failure level is decided by how far off the monster was from a successful removal, and
    // this is scaled up or down by the ratio of difficulty/skill.  At high skill levels (or low
    // difficulties), only minor consequences occur.  At low skill levels, severe consequences
    // are more likely.
    const int failure_level = static_cast<int>( std::sqrt( success * 4.0 * difficulty /
                              adjusted_skill ) );
    const int fail_type = std::min( 5, failure_level );

    bool u_see = sees( patient );

    if( u_see || patient.is_avatar() ) {
        if( fail_type <= 0 ) {
            add_msg( m_neutral, _( "The removal fails without incident." ) );
            return;
        }
        switch( rng( 1, 5 ) ) {
            case 1:
                add_msg( m_mixed, _( "The %s flub the operation." ), installer.name() );
                break;
            case 2:
                add_msg( m_mixed, _( "The %s messes up the operation." ), installer.name() );
                break;
            case 3:
                add_msg( m_mixed, _( "The operation fails." ) );
                break;
            case 4:
                add_msg( m_mixed, _( "The operation is a failure." ) );
                break;
            case 5:
                add_msg( m_mixed, _( "The %s screws up the operation." ), installer.name() );
                break;
        }
    }
    std::set<bodypart_id> bp_hurt;
    switch( fail_type ) {
        case 1:
            if( !has_flag( json_flag_PAIN_IMMUNE ) ) {
                patient.add_msg_if_player( m_bad, _( "It really hurts!" ) );
                patient.mod_pain( rng( 10, 30 ) );
            }
            break;

        case 2:
        case 3:
            for( const bodypart_id &bp : get_all_body_parts() ) {
                if( has_effect( effect_under_operation, bp.id() ) ) {
                    if( bp_hurt.count( bp->main_part ) > 0 ) {
                        continue;
                    }
                    bp_hurt.emplace( bp->main_part );
                    patient.apply_damage( this, bp, rng( failure_level, failure_level * 2 ), true );
                    if( u_see ) {
                        patient.add_msg_player_or_npc( m_bad, _( "Your %s is damaged." ), _( "<npcname>'s %s is damaged." ),
                                                       body_part_name_accusative( bp ) );
                    }
                }
            }
            break;

        case 4:
        case 5:
            for( const bodypart_id &bp : get_all_body_parts() ) {
                if( has_effect( effect_under_operation, bp.id() ) ) {
                    if( bp_hurt.count( bp->main_part ) > 0 ) {
                        continue;
                    }
                    bp_hurt.emplace( bp->main_part );

                    patient.apply_damage( this, bp, rng( 25, 50 ), true );
                    roll_critical_bionics_failure( bp );

                    if( u_see ) {
                        patient.add_msg_player_or_npc( m_bad, _( "Your %s is severely damaged." ),
                                                       _( "<npcname>'s %s is severely damaged." ),
                                                       body_part_name_accusative( bp ) );
                    }
                }
            }
            break;
    }
}

bool Character::has_enough_anesth( const itype &cbm, Character &patient ) const
{
    if( !cbm.bionic ) {
        debugmsg( "has_enough_anesth( const itype *cbm ): %s is not a bionic", cbm.get_id().str() );
        return false;
    }

    if( patient.has_bionic( bio_painkiller ) || patient.has_flag( json_flag_PAIN_IMMUNE ) ||
        patient.has_flag( json_flag_MANUAL_CBM_INSTALLATION ) || has_trait( trait_DEBUG_BIONICS ) ) {
        return true;
    }

    const int weight = units::to_kilogram( patient.bodyweight() ) / 10;
    const requirement_data req_anesth = *requirement_data_anesthetic *
                                        cbm.bionic->difficulty * 2 * weight;

    return req_anesth.can_make_with_inventory( crafting_inventory(), is_crafting_component );
}

bool Character::has_enough_anesth( const itype &cbm ) const
{
    if( has_bionic( bio_painkiller ) || has_flag( json_flag_PAIN_IMMUNE ) ||
        has_flag( json_flag_MANUAL_CBM_INSTALLATION ) || has_trait( trait_DEBUG_BIONICS ) ) {
        return true;
    }
    const int weight = units::to_kilogram( bodyweight() ) / 10;
    const requirement_data req_anesth = *requirement_data_anesthetic *
                                        cbm.bionic->difficulty * 2 * weight;
    if( !req_anesth.can_make_with_inventory( crafting_inventory(),
            is_crafting_component ) ) {
        std::string buffer = _( "You don't have enough anesthetic to perform the installation." );
        buffer += "\n";
        buffer += req_anesth.list_missing();
        popup( buffer, PF_NONE );
        return false;
    }
    return true;
}

void Character::consume_anesth_requirement( const itype &cbm, Character &patient )
{
    const int weight = units::to_kilogram( patient.bodyweight() ) / 10;
    const requirement_data req_anesth = *requirement_data_anesthetic *
                                        cbm.bionic->difficulty * 2 * weight;
    for( const auto &e : req_anesth.get_components() ) {
        consume_items( e, 1, is_crafting_component );
    }
    for( const auto &e : req_anesth.get_tools() ) {
        consume_tools( e );
    }
    invalidate_crafting_inventory();
}

bool Character::has_installation_requirement( const bionic_id &bid ) const
{
    if( bid->installation_requirement.is_empty() ) {
        return false;
    }

    if( !bid->installation_requirement->can_make_with_inventory( crafting_inventory(),
            is_crafting_component ) ) {
        std::string buffer = _( "You don't have the required components to perform the installation." );
        buffer += "\n";
        buffer += bid->installation_requirement->list_missing();
        popup( buffer, PF_NONE );
        return false;
    }

    return true;
}

void Character::consume_installation_requirement( const bionic_id &bid )
{
    for( const auto &e : bid->installation_requirement->get_components() ) {
        consume_items( e, 1, is_crafting_component );
    }
    for( const auto &e : bid->installation_requirement->get_tools() ) {
        consume_tools( e );
    }
    invalidate_crafting_inventory();
}

// bionic manipulation adjusted skill
float Character::bionics_adjusted_skill( bool autodoc, int skill_level ) const
{
    int pl_skill = bionics_pl_skill( autodoc, skill_level );

    // for chance_of_success calculation, shift skill down to a float between ~0.4 - 30
    float adjusted_skill = static_cast<float>( pl_skill ) - std::min( static_cast<float>( 40 ),
                           static_cast<float>( pl_skill ) - static_cast<float>( pl_skill ) / static_cast<float>( 10.0 ) );
    adjusted_skill += get_effect_int( effect_assisted );
    adjusted_skill *= env_surgery_bonus( 1 );
    return adjusted_skill;
}

int Character::bionics_pl_skill( bool autodoc, int skill_level ) const
{
    skill_id most_important_skill;
    skill_id important_skill;
    skill_id least_important_skill;

    if( autodoc ) {
        most_important_skill = skill_firstaid;
        important_skill = skill_computer;
        least_important_skill = skill_electronics;
    } else {
        most_important_skill = skill_electronics;
        important_skill = skill_firstaid;
        least_important_skill = skill_mechanics;
    }

    float pl_skill;
    if( skill_level == -1 ) {
        pl_skill = int_cur                                  * 4 +
                   get_greater_skill_or_knowledge_level( most_important_skill )  * 4 +
                   get_greater_skill_or_knowledge_level( important_skill )       * 3 +
                   get_greater_skill_or_knowledge_level( least_important_skill ) * 1;
    } else {
        // override chance as though all values were skill_level if it is provided
        pl_skill = 12 * skill_level;
    }

    // Medical residents have some idea what they're doing
    if( has_trait( trait_PROF_MED ) ) {
        pl_skill += 3;
    }

    // People trained in bionics gain an additional advantage towards using it
    if( has_trait( trait_PROF_AUTODOC ) ) {
        pl_skill += 7;
    }
    return round( pl_skill );
}

int bionic_success_chance( bool autodoc, int skill_level, int difficulty, const Character &target )
{
    return bionic_manip_cos( target.bionics_adjusted_skill( autodoc, skill_level ), difficulty );
}

// bionic manipulation chance of success
int bionic_manip_cos( float adjusted_skill, int bionic_difficulty )
{
    if( get_player_character().has_trait( trait_DEBUG_BIONICS ) ||
        get_player_character().has_flag( json_flag_MANUAL_CBM_INSTALLATION ) ) {
        return 100;
    }

    int chance_of_success = 0;
    // we will base chance_of_success on a ratio of skill and difficulty
    // when skill=difficulty, this gives us 1.  skill < difficulty gives a fraction.
    float skill_difficulty_parameter = static_cast<float>( adjusted_skill /
                                       ( 4.0 * bionic_difficulty ) );

    // when skill == difficulty, chance_of_success is 50%. Chance of success drops quickly below that
    // to reserve bionics for characters with the appropriate skill.  For more difficult bionics, the
    // curve flattens out just above 80%
    chance_of_success = static_cast<int>( ( 100 * skill_difficulty_parameter ) /
                                          ( skill_difficulty_parameter + std::sqrt( 1 / skill_difficulty_parameter ) ) );

    return chance_of_success;
}

bool Character::can_uninstall_bionic( const bionic &bio, Character &installer, bool autodoc,
                                      int skill_level ) const
{

    // if malfunctioning bionics doesn't have associated item it gets a difficulty of 12
    int difficulty = 12;
    if( item::type_is_defined( bio.id->itype() ) ) {
        const itype *type = item::find_type( bio.id->itype() );
        if( type->bionic ) {
            difficulty = type->bionic->difficulty;
        }
    }

    Character &player_character = get_player_character();

    if( bio.is_included() ) {
        popup( _( "%s must remove the parent bionic to remove the %s." ), installer.disp_name(),
               bio.id->name );
        return false;
    }

    for( const bionic_id &bid : get_bionics() ) {
        if( bid->required_bionic && bid->required_bionic == bio.id ) {
            popup( _( "%s cannot be removed because installed bionic %s requires it." ), bio.id->name,
                   bid->name );
            return false;
        }
    }

    if( bio.id->cant_remove_reason.has_value() ) {
        popup( string_format( bio.id->cant_remove_reason.value(), disp_name( true ), disp_name() ) );
        return false;
    }

    // removal of bionics adds +2 difficulty over installation
    int chance_of_success = bionic_success_chance( autodoc, skill_level, difficulty + 2,
                            installer );

    if( chance_of_success >= 100 ) {
        if( !player_character.query_yn(
                _( "Are you sure you wish to uninstall the selected bionic?" ),
                100 - chance_of_success ) ) {
            return false;
        }
    } else {
        if( !player_character.query_yn(
                _( "WARNING: %i percent chance of SEVERE damage to all body parts!  Continue anyway?" ),
                ( 100 - static_cast<int>( chance_of_success ) ) ) ) {
            return false;
        }
    }

    return true;
}

bool Character::uninstall_bionic( const bionic &bio, Character &installer, bool autodoc,
                                  int skill_level )
{
    // if malfunctioning bionics doesn't have associated item it gets a difficulty of 12
    int difficulty = 12;
    if( item::type_is_defined( bio.id->itype() ) ) {
        const itype *type = item::find_type( bio.id->itype() );
        if( type->bionic ) {
            difficulty = type->bionic->difficulty;
        }
    }

    // removal of bionics adds +2 difficulty over installation
    int pl_skill = bionics_pl_skill( autodoc, skill_level );
    int chance_of_success = bionic_success_chance( autodoc, skill_level, difficulty + 2, installer );

    // Surgery is imminent, retract claws or blade if active
    for( bionic &it : *installer.my_bionics ) {
        if( it.powered && it.info().has_flag( json_flag_BIONIC_WEAPON ) ) {
            installer.deactivate_bionic( it );
        }
    }

    int success = chance_of_success - rng( 1, 100 );
    if( installer.has_trait( trait_DEBUG_BIONICS ) ||
        installer.has_flag( json_flag_MANUAL_CBM_INSTALLATION ) ) {
        perform_uninstall( bio, difficulty, success, pl_skill );
        return true;
    }
    assign_activity( ACT_OPERATION, to_moves<int>( difficulty * 20_minutes ) );

    activity.values.push_back( difficulty );
    activity.values.push_back( success );
    activity.values.push_back( bio.get_uid() );
    activity.values.push_back( pl_skill );
    activity.str_values.emplace_back( "uninstall" );
    activity.str_values.push_back( bio.id.str() );
    activity.str_values.emplace_back( "" ); // installer_name is unused for uninstall
    if( autodoc ) {
        activity.str_values.emplace_back( "true" );
    } else {
        activity.str_values.emplace_back( "false" );
    }
    for( const std::pair<const bodypart_str_id, size_t> &elem : bio.id->occupied_bodyparts ) {
        add_effect( effect_under_operation, difficulty * 20_minutes, elem.first.id(), true, difficulty );
    }

    return true;
}

void Character::perform_uninstall( const bionic &bio, int difficulty, int success, int pl_skill )
{
    map &here = get_map();
    std::optional<bionic *> bio_opt = find_bionic_by_uid( bio.get_uid() );
    if( !bio_opt ) {
        debugmsg( "Tried to uninstall non-existent bionic with UID %d", bio.get_uid() );
        return;
    }

    if( success > 0 ) {
        get_event_bus().send<event_type::removes_cbm>( getID(), bio.id );

        // until bionics can be flagged as non-removable
        add_msg_player_or_npc( m_neutral, _( "Your parts are jiggled back into their familiar places." ),
                               _( "<npcname>'s parts are jiggled back into their familiar places." ) );
        add_msg( m_good, _( "Successfully removed %s." ), bio.id.obj().name );
        const bionic_id bio_id = bio.id;
        remove_bionic( bio );

        // give us any muts it's supposed to (silently) if removed
        for( const trait_id &mid : bio_id->give_mut_on_removal ) {
            if( !has_trait( mid ) ) {
                set_mutation( mid );
            }
        }

        item cbm( "burnt_out_bionic" );
        if( item::type_is_defined( bio_id->itype() ) ) {
            cbm = item( bio_id.c_str() );
        }
        cbm.set_flag( flag_FILTHY );
        cbm.set_flag( flag_NO_STERILE );
        cbm.set_flag( flag_NO_PACKED );
        cbm.faults.emplace( fault_bionic_salvaged );
        here.add_item( pos(), cbm );
    } else {
        get_event_bus().send<event_type::fails_to_remove_cbm>( getID(), bio.id );
        // for chance_of_success calculation, shift skill down to a float between ~0.4 - 30
        float adjusted_skill = static_cast<float>( pl_skill ) - std::min( static_cast<float>( 40 ),
                               static_cast<float>( pl_skill ) - static_cast<float>( pl_skill ) / static_cast<float>
                               ( 10.0 ) );
        bionics_uninstall_failure( difficulty, success, adjusted_skill );

    }
    here.invalidate_map_cache( here.get_abs_sub().z() );
}

bool Character::uninstall_bionic( const bionic &bio, monster &installer, Character &patient,
                                  float adjusted_skill )
{
    viewer &player_view = get_player_view();
    if( installer.ammo[itype_anesthetic] <= 0 ) {
        add_msg_if_player_sees( installer, _( "The %s's anesthesia kit looks empty." ), installer.name() );
        return false;
    }

    item bionic_to_uninstall = item( bio.id.str(), calendar::turn_zero );
    const itype *itemtype = bionic_to_uninstall.type;
    int difficulty = itemtype->bionic->difficulty;
    int chance_of_success = bionic_manip_cos( adjusted_skill, difficulty + 2 );
    int success = chance_of_success - rng( 1, 100 );

    const time_duration duration = difficulty * 20_minutes;
    // don't stack up the effect
    if( !installer.has_effect( effect_operating ) ) {
        installer.add_effect( effect_operating, duration + 5_turns );
    }

    if( patient.is_avatar() ) {
        add_msg( m_bad,
                 _( "You feel a tiny pricking sensation in your right arm, and lose all sensation before abruptly blacking out." ) );
    } else {
        add_msg_if_player_sees( installer, m_bad,
                                _( "The %1$s gently inserts a syringe into %2$s's arm and starts injecting something while holding them down." ),
                                installer.name(), patient.disp_name() );
    }

    installer.ammo[itype_anesthetic] -= 1;

    patient.add_effect( effect_narcosis, duration );
    patient.add_effect( effect_sleep, duration );

    if( patient.is_avatar() ) {
        add_msg( _( "You fall asleep and %1$s starts operating." ), installer.disp_name() );
    } else {
        add_msg_if_player_sees( patient, _( "%1$s falls asleep and %2$s starts operating." ),
                                patient.disp_name(), installer.disp_name() );
    }

    if( success > 0 ) {

        if( patient.is_avatar() ) {
            add_msg( m_neutral, _( "Your parts are jiggled back into their familiar places." ) );
            add_msg( m_mixed, _( "Successfully removed %s." ), bio.info().name );
        } else if( patient.is_npc() && player_view.sees( patient ) ) {
            add_msg( m_neutral, _( "%s's parts are jiggled back into their familiar places." ),
                     patient.disp_name() );
            add_msg( m_mixed, _( "Successfully removed %s." ), bio.info().name );
        }

        item cbm( "burnt_out_bionic" );
        if( item::type_is_defined( bio.info().itype() ) ) {
            cbm = bionic_to_uninstall;
        }
        patient.remove_bionic( bio );
        cbm.set_flag( flag_FILTHY );
        cbm.set_flag( flag_NO_STERILE );
        cbm.set_flag( flag_NO_PACKED );
        cbm.faults.emplace( fault_bionic_salvaged );
        get_map().add_item( patient.pos(), cbm );
    } else {
        bionics_uninstall_failure( installer, patient, difficulty, success, adjusted_skill );
    }

    return false;
}

ret_val<void> Character::is_installable( const item *it, const bool by_autodoc ) const
{
    const itype *itemtype = it->type;
    const bionic_id &bid = itemtype->bionic->id;

    const auto has_trait_lambda = [this]( const trait_id & candidate ) {
        return has_trait( candidate );
    };

    if( it->has_flag( flag_FILTHY ) ) {
        // NOLINTNEXTLINE(cata-text-style): single space after the period for symmetry
        const std::string msg = by_autodoc ? _( "/!\\ CBM is highly contaminated. /!\\" ) :
                                _( "CBM is filthy." );
        return ret_val<void>::make_failure( msg );
    } else if( it->has_flag( flag_NO_STERILE ) ) {
        const std::string msg = by_autodoc ?
                                // NOLINTNEXTLINE(cata-text-style): single space after the period for symmetry
                                _( "/!\\ CBM is not sterile. /!\\ Please use autoclave to sterilize." ) :
                                _( "CBM is not sterile." );
        return ret_val<void>::make_failure( msg );
    } else if( it->has_fault( fault_bionic_salvaged ) ) {
        return ret_val<void>::make_failure( _( "CBM already deployed.  Please reset to factory state." ) );
    } else if( has_bionic( bid ) && !bid->dupes_allowed ) {
        return ret_val<void>::make_failure( _( "CBM is already installed." ) );
    } else if( !can_install_cbm_on_bp( get_occupied_bodyparts( bid ) ) ) {
        return ret_val<void>::make_failure( _( "CBM not compatible with patient's body." ) );
    } else if( std::any_of( bid->mutation_conflicts.begin(), bid->mutation_conflicts.end(),
                            has_trait_lambda ) ) {
        return ret_val<void>::make_failure( _( "CBM not compatible with patient's body." ) );
    } else if( bid->upgraded_bionic &&
               !has_bionic( bid->upgraded_bionic ) &&
               it->is_upgrade() ) {
        return ret_val<void>::make_failure( _( "No base version installed." ) );
    } else if( bid->required_bionic &&
               !has_bionic( bid->required_bionic ) ) {
        return ret_val<void>::make_failure( _( "CBM requires prior installation of %s." ),
                                            bid->required_bionic.obj().name );
    } else if( std::any_of( bid->available_upgrades.begin(),
                            bid->available_upgrades.end(),
    [this]( const bionic_id & b ) {
    return has_bionic( b );
    } ) ) {
        return ret_val<void>::make_failure( _( "Superior version installed." ) );
    } else if( is_npc() && !bid->has_flag( json_flag_BIONIC_NPC_USABLE ) ) {
        return ret_val<void>::make_failure( _( "CBM not compatible with patient." ) );
    }

    return ret_val<void>::make_success( std::string() );
}

bool Character::can_install_bionics( const itype &type, Character &installer, bool autodoc,
                                     int skill_level ) const
{
    if( !type.bionic ) {
        debugmsg( "Tried to install NULL bionic" );
        return false;
    }
    if( has_trait( trait_DEBUG_BIONICS ) || has_flag( json_flag_MANUAL_CBM_INSTALLATION ) ) {
        return true;
    }
    if( is_mounted() ) {
        return false;
    }

    const bionic_id &bioid = type.bionic->id;
    const int difficult = type.bionic->difficulty;

    // if we're doing self install
    if( !autodoc && installer.is_avatar() ) {
        return installer.has_enough_anesth( type ) &&
               installer.has_installation_requirement( bioid );
    }

    int chance_of_success = bionic_success_chance( autodoc, skill_level, difficult, installer );

    std::vector<std::string> conflicting_muts;
    for( const trait_id &mid : bioid->canceled_mutations ) {
        if( has_trait( mid ) ) {
            conflicting_muts.push_back( mutation_name( mid ) );
        }
    }

    if( !conflicting_muts.empty() &&
        !query_yn(
            _( "Installing this bionic will remove the conflicting traits: %s.  Continue anyway?" ),
            enumerate_as_string( conflicting_muts ) ) ) {
        return false;
    }

    const std::map<bodypart_id, int> &issues = bionic_installation_issues( bioid );
    // show all requirements which are not satisfied
    if( !issues.empty() ) {
        std::string detailed_info;
        for( const std::pair<const bodypart_id, int> &elem : issues ) {
            //~ <Body part name>: <number of slots> more slot(s) needed.
            detailed_info += string_format( _( "\n%s: %i more slot(s) needed." ),
                                            body_part_name_as_heading( elem.first, 1 ),
                                            elem.second );
        }
        popup( _( "Not enough space for bionic installation!%s" ), detailed_info );
        return false;
    }

    Character &player_character = get_player_character();
    if( chance_of_success >= 100 ) {
        if( !player_character.query_yn(
                _( "Are you sure you wish to install the selected bionic?" ),
                100 - chance_of_success ) ) {
            return false;
        }
    } else {
        if( !player_character.query_yn(
                _( "WARNING: %i percent chance of failure that may result in damage, pain, or a faulty installation!  Continue anyway?" ),
                ( 100 - chance_of_success ) ) ) {
            return false;
        }
    }

    return true;
}

float Character::env_surgery_bonus( int radius ) const
{
    float bonus = 1.0f;
    map &here = get_map();
    for( const tripoint &cell : here.points_in_radius( pos(), radius ) ) {
        if( here.furn( cell )->surgery_skill_multiplier ) {
            bonus = std::max( bonus, *here.furn( cell )->surgery_skill_multiplier );
        }
    }
    return bonus;
}

bool Character::install_bionics( const itype &type, Character &installer, bool autodoc,
                                 int skill_level )
{
    if( !type.bionic ) {
        debugmsg( "Tried to install NULL bionic" );
        return false;
    }

    const bionic_id &bioid = type.bionic->id;
    const bionic_id &upbioid = bioid->upgraded_bionic;
    const int difficulty = type.bionic->difficulty;
    int pl_skill = installer.bionics_pl_skill( autodoc, skill_level );
    int chance_of_success = bionic_success_chance( autodoc, skill_level, difficulty, installer );

    // Practice skills only if conducting manual installation
    if( !autodoc ) {
        installer.practice( skill_electronics, static_cast<int>( ( 100 - chance_of_success ) * 1.5 ) );
        installer.practice( skill_firstaid, static_cast<int>( ( 100 - chance_of_success ) * 1.0 ) );
        installer.practice( skill_mechanics, static_cast<int>( ( 100 - chance_of_success ) * 0.5 ) );
    }

    bionic_uid upbio_uid = 0;
    // TODO: Let the player pick a bionic to upgrade (if dupes exist)
    if( std::optional<bionic *> upbio = find_bionic_by_type( upbioid ) ) {
        upbio_uid = ( *upbio )->get_uid();
    }

    int success = chance_of_success - rng( 0, 99 );
    if( installer.has_trait( trait_DEBUG_BIONICS ) ||
        installer.has_flag( json_flag_MANUAL_CBM_INSTALLATION ) ) {
        perform_install( bioid, upbio_uid, difficulty, success, pl_skill, "NOT_MED",
                         bioid->canceled_mutations, pos() );
        return true;
    }
    assign_activity( ACT_OPERATION, to_moves<int>( difficulty * 20_minutes ) );
    activity.values.push_back( difficulty );
    activity.values.push_back( success );
    activity.values.push_back( upbio_uid );
    activity.values.push_back( pl_skill );
    activity.str_values.emplace_back( "install" );
    activity.str_values.push_back( bioid.str() );

    if( installer.has_trait( trait_PROF_MED ) || installer.has_trait( trait_PROF_AUTODOC ) ) {
        activity.str_values.push_back( installer.disp_name( true ) );
    } else {
        activity.str_values.emplace_back( "NOT_MED" );
    }
    if( autodoc ) {
        activity.str_values.emplace_back( "true" );
    } else {
        activity.str_values.emplace_back( "false" );
    }
    for( const std::pair<const bodypart_str_id, size_t> &elem : bioid->occupied_bodyparts ) {
        add_effect( effect_under_operation, difficulty * 20_minutes, elem.first.id(), true, difficulty );
    }

    return true;
}

void Character::perform_install( const bionic_id &bid, bionic_uid upbio_uid, int difficulty,
                                 int success, int pl_skill, const std::string &installer_name,
                                 const std::vector<trait_id> &trait_to_rem, const tripoint &patient_pos )
{
    // if we chop off a limb, our stored kcal should decrease proportionally
    float cached_healthy_kcal = get_healthy_kcal();

    if( success > 0 ) {
        get_event_bus().send<event_type::installs_cbm>( getID(), bid );
        if( upbio_uid ) {
            if( std::optional<bionic *> upbio = find_bionic_by_uid( upbio_uid ) ) {
                const std::string bio_name = ( *upbio )->id->name.translated();
                remove_bionic( **upbio );
                //~ %1$s - name of the bionic to be upgraded (inferior), %2$s - name of the upgraded bionic (superior).
                add_msg( m_good, _( "Successfully upgraded %1$s to %2$s." ), bio_name, bid.obj().name );
            } else {
                debugmsg( "Couldn't find bionic with UID %d to upgrade", upbio_uid );
            }
        } else {
            //~ %s - name of the bionic.
            add_msg( m_good, _( "Successfully installed %s." ), bid.obj().name );
        }

        add_bionic( bid );

        for( const trait_id &tid : trait_to_rem ) {
            if( has_trait( tid ) ) {
                remove_mutation( tid );
            }
        }
        // now that bionic has been added, compare our new healthy kcal to our old healthy kcal and multiply stored kcal by the ratio
        set_stored_kcal( get_stored_kcal() * ( static_cast<float>( get_healthy_kcal() ) /
                                               cached_healthy_kcal ) );

    } else {
        get_event_bus().send<event_type::fails_to_install_cbm>( getID(), bid );

        // for chance_of_success calculation, shift skill down to a float between ~0.4 - 30
        float adjusted_skill = static_cast<float>( pl_skill ) - std::min( static_cast<float>( 40 ),
                               static_cast<float>( pl_skill ) - static_cast<float>( pl_skill ) / static_cast<float>
                               ( 10.0 ) );
        bionics_install_failure( bid, installer_name, difficulty, success, adjusted_skill, patient_pos );
    }
    map &here = get_map();
    here.invalidate_map_cache( here.get_abs_sub().z() );
}

void Character::bionics_install_failure( const bionic_id &bid, const std::string &installer,
        int difficulty, int success, float adjusted_skill, const tripoint &patient_pos )
{
    // "success" should be passed in as a negative integer representing how far off we
    // were for a successful install.  We use this to determine consequences for failing.
    success = std::abs( success );

    // failure level is decided by how far off the character was from a successful install, and
    // this is scaled up or down by the ratio of difficulty/skill.  At high skill levels (or low
    // difficulties), only minor consequences occur.  At low skill levels, severe consequences
    // are more likely.
    int failure_level = static_cast<int>( std::sqrt( success * 4.0 * difficulty / adjusted_skill ) );
    int fail_type = failure_level > 5 ? 5 : failure_level;
    bool drop_cbm = false;
    add_msg( m_neutral, _( "The installation is a failure." ) );

    if( installer != "NOT_MED" ) {
        //~"Complications" is USian medical-speak for "unintended damage from a medical procedure".
        add_msg( m_neutral, _( "%s training helps to minimize the complications." ),
                 installer );
        // In addition to the bonus, medical residents know enough OR protocol to avoid botching.
        // Take MD and be immune to faulty bionics.
        if( fail_type > 3 ) {
            fail_type = rng( 1, 3 );
        }
    }
    if( fail_type <= 0 ) {
        add_msg( m_neutral, _( "The installation fails without incident." ) );
        drop_cbm = true;
    } else {
        std::set<bodypart_id> bp_hurt;
        switch( fail_type ) {

            case 1:
                if( !has_flag( json_flag_PAIN_IMMUNE ) ) {
                    add_msg_if_player( m_bad, _( "It really hurts!" ) );
                    mod_pain( rng( 10, 30 ) );
                }
                drop_cbm = true;
                break;

            case 2:
            case 3: {
                add_msg( m_bad, _( "The installation is faulty!" ) );
                std::vector<bionic_id> valid;
                std::copy_if( begin( faulty_bionics ), end( faulty_bionics ), std::back_inserter( valid ),
                [&]( const bionic_id & id ) {
                    return !has_bionic( id ) && !id->dupes_allowed;
                } );

                if( valid.empty() ) {
                    // No unique faulty bionics left. Pick one that allows dupes
                    std::copy_if( begin( faulty_bionics ), end( faulty_bionics ), std::back_inserter( valid ),
                    [&]( const bionic_id & id ) {
                        return id->dupes_allowed;
                    } );
                }

                if( valid.empty() ) {
                    // Shouldn't happen unless no faulty bionic has allow_dupes=true
                    debugmsg( "Couldn't find any faulty bionics to install!" );
                } else {
                    const bionic_id &id = random_entry( valid );
                    add_bionic( id );
                    get_event_bus().send<event_type::installs_faulty_cbm>( getID(), id );
                }

                break;
            }
            case 4:
            case 5: {
                for( const bodypart_id &bp : get_all_body_parts() ) {
                    if( has_effect( effect_under_operation, bp.id() ) ) {
                        if( bp_hurt.count( bp->main_part ) > 0 ) {
                            continue;
                        }
                        bp_hurt.emplace( bp->main_part );

                        apply_damage( this, bp, rng( 25, 50 ), true );
                        roll_critical_bionics_failure( bp );

                        add_msg_player_or_npc( m_bad, _( "Your %s is damaged." ), _( "<npcname>'s %s is damaged." ),
                                               body_part_name_accusative( bp ) );
                    }
                }
                drop_cbm = true;
                break;
            }
        }
    }
    if( drop_cbm ) {
        item cbm( bid.c_str() );
        cbm.set_flag( flag_NO_STERILE );
        cbm.set_flag( flag_NO_PACKED );
        cbm.faults.emplace( fault_bionic_salvaged );
        get_map().add_item( patient_pos, cbm );
    }
}

std::string list_occupied_bps( const bionic_id &bio_id, const std::string &intro,
                               const bool each_bp_on_new_line )
{
    if( bio_id->occupied_bodyparts.empty() ) {
        return "";
    }
    std::string desc = intro;
    for( const std::pair<const bodypart_str_id, size_t> &elem : bio_id->occupied_bodyparts ) {
        desc += ( each_bp_on_new_line ? "\n" : " " );
        //~ <Bodypart name> (<number of occupied slots> slots);
        desc += string_format( _( "%s (%i slots);" ),
                               body_part_name_as_heading( elem.first.id(), 1 ),
                               elem.second );
    }
    return desc;
}

std::vector<bionic_id> Character::get_bionics() const
{
    std::vector<bionic_id> result;
    for( const bionic &b : *my_bionics ) {
        result.push_back( b.id );
    }
    return result;
}

bool Character::has_bionic( const bionic_id &b ) const
{
    for( const bionic_id &bid : get_bionics() ) {
        if( bid == b ) {
            return true;
        }
    }
    return false;
}

bool Character::has_active_bionic( const bionic_id &b ) const
{
    for( const bionic &i : *my_bionics ) {
        if( i.id == b ) {
            if( i.is_safe_fuel_on() &&
                get_power_level() + 1_kJ > get_max_power_level() * std::min( 1.0f, i.get_safe_fuel_thresh() ) ) {
                // Inactive due to fuel treshold
                return false;
            }

            return ( i.powered && i.incapacitated_time == 0_turns );
        }
    }
    return false;
}

bool Character::has_any_bionic() const
{
    return !get_bionics().empty();
}

int Character::get_used_bionics_slots( const bodypart_id &bp ) const
{
    int used_slots = 0;
    for( const bionic_id &bid : get_bionics() ) {
        auto search = bid->occupied_bodyparts.find( bp.id() );
        if( search != bid->occupied_bodyparts.end() ) {
            used_slots += search->second;
        }
    }

    return used_slots;
}

std::map<bodypart_id, int> Character::bionic_installation_issues( const bionic_id &bioid ) const
{
    std::map<bodypart_id, int> issues;
    if( !get_option < bool >( "CBM_SLOTS_ENABLED" ) ) {
        return issues;
    }
    for( const std::pair<const string_id<body_part_type>, size_t> &elem : bioid->occupied_bodyparts ) {
        const int lacked_slots = elem.second - get_free_bionics_slots( elem.first );
        if( lacked_slots > 0 ) {
            issues.emplace( elem.first, lacked_slots );
        }
    }
    return issues;
}

int Character::get_total_bionics_slots( const bodypart_id &bp ) const
{
    const bodypart_str_id &id = bp.id();
    int mut_bio_slots = 0;
    for( const trait_id &mut : get_mutations() ) {
        mut_bio_slots += mut->bionic_slot_bonus( id );
    }
    return bp->bionic_slots() + mut_bio_slots;
}

int Character::get_free_bionics_slots( const bodypart_id &bp ) const
{
    return get_total_bionics_slots( bp ) - get_used_bionics_slots( bp );
}

bionic_uid Character::add_bionic( const bionic_id &b, bionic_uid parent_uid,
                                  bool suppress_debug )
{
    if( has_bionic( b ) && !b->dupes_allowed ) {
        if( !suppress_debug ) {
            debugmsg( "Tried to install bionic %s that is already installed!", b.c_str() );
        }
        return 0;
    }

    const units::energy pow_up = b->capacity;
    if( pow_up > 0_J ) {
        add_msg_if_player( m_good, _( "Increased storage capacity by %i." ),
                           units::to_kilojoule( pow_up ) );
    }

    bionic_uid bio_uid = generate_bionic_uid();

    my_bionics->emplace_back( b, get_free_invlet( *this ), bio_uid, parent_uid );
    bionic &bio = my_bionics->back();
    if( bio.id->activated_on_install ) {
        activate_bionic( bio );
    }

    for( const bionic_id &inc_bid : b->included_bionics ) {
        add_bionic( inc_bid, bio_uid, suppress_debug );
    }

    for( const std::pair<const spell_id, int> &spell_pair : b->learned_spells ) {
        const spell_id learned_spell = spell_pair.first;
        if( learned_spell->spell_class != trait_NONE ) {
            const trait_id spell_class = learned_spell->spell_class;
            // spells you learn from a bionic overwrite the opposite spell class.
            // for best UX, include those spell classes in "canceled_mutations"
            if( !has_trait( spell_class ) ) {
                set_mutation( spell_class );
                on_mutation_gain( spell_class );
                add_msg_if_player( spell_class->desc() );
            }
        }
        if( !magic->knows_spell( learned_spell ) ) {
            magic->learn_spell( learned_spell, *this, true );
        }
        spell &known_spell = magic->get_spell( learned_spell );
        // spells you learn from installing a bionic upgrade spells you know if they are the same
        if( known_spell.get_level() < spell_pair.second ) {
            known_spell.set_level( *this, spell_pair.second );
        }
    }

    for( const proficiency_id &learned : b->proficiencies ) {
        add_proficiency( learned );
    }

    for( const itype_id &pseudo : b->passive_pseudo_items ) {
        item tmparmor( pseudo );
        if( tmparmor.has_flag( flag_INTEGRATED ) ) {
            wear_item( tmparmor, false );
        }
    }
    bio_flag_cache.clear();
    invalidate_pseudo_items();
    update_bionic_power_capacity();

    calc_encumbrance();
    recalc_sight_limits();
    if( is_avatar() && has_flag( json_flag_ENHANCED_VISION ) ) {
        // enhanced vision counts as optics for overmap sight range.
        g->update_overmap_seen();
    }
    if( !b->enchantments.empty() ) {
        recalculate_enchantment_cache();
    }
    effect_on_conditions::process_reactivate( *this );

    return bio_uid;
}

std::optional<bionic *> Character::find_bionic_by_type( const bionic_id &b ) const
{
    for( bionic &bio : *my_bionics ) {
        if( bio.id == b ) {
            return &bio;
        }
    }
    return std::nullopt;
}

std::optional<bionic *> Character::find_bionic_by_uid( bionic_uid bio_uid ) const
{
    if( !bio_uid ) {
        return std::nullopt;
    }

    for( bionic &bio : *my_bionics ) {
        if( bio.get_uid() == bio_uid ) {
            return &bio;
        }
    }
    return std::nullopt;
}

void Character::remove_bionic( const bionic &bio )
{
    const bionic_uid bio_uid = bio.get_uid();
    std::optional<bionic *> bio_opt = find_bionic_by_uid( bio_uid );
    if( !bio_opt ) {
        debugmsg( "Tried to uninstall non-existent bionic with UID %d", bio_uid );
        return;
    }

    bionic_collection new_my_bionics;
    // any spells you should not forget due to still having a bionic installed that has it.
    std::set<spell_id> cbm_spells;
    for( bionic &i : *my_bionics ) {
        // Linked bionics: if either is removed, the other is removed as well.
        if( i.get_uid() == bio_uid || i.get_parent_uid() == bio_uid ) {
            continue;
        }

        for( const std::pair<const spell_id, int> &spell_pair : i.id->learned_spells ) {
            cbm_spells.emplace( spell_pair.first );
        }

        new_my_bionics.push_back( i );
    }

    // any spells you learn from installing a bionic you forget.
    for( const std::pair<const spell_id, int> &spell_pair : bio.id->learned_spells ) {
        if( cbm_spells.count( spell_pair.first ) == 0 ) {
            magic->forget_spell( spell_pair.first );
        }
    }

    for( const proficiency_id &lost : bio.id->proficiencies ) {
        lose_proficiency( lost );
    }

    for( const itype_id &popped_armor : bio.id->passive_pseudo_items ) {
        remove_worn_items_with( [&]( item & armor ) {
            return armor.typeId() == popped_armor;
        } );
    }

    const bool has_enchantments = !bio.id->enchantments.empty();
    *my_bionics = new_my_bionics;
    bio_flag_cache.clear();
    update_last_bionic_uid();
    invalidate_pseudo_items();
    update_bionic_power_capacity();
    calc_encumbrance();
    recalc_sight_limits();
    if( has_enchantments ) {
        recalculate_enchantment_cache();
    }
    // clean up any changes from bionic limbs
    recalculate_bodyparts();
    effect_on_conditions::process_reactivate( *this );
}

int Character::num_bionics() const
{
    return my_bionics->size();
}

bionic &Character::bionic_at_index( int i )
{
    return ( *my_bionics )[i];
}

void Character::clear_bionics()
{
    set_max_power_level_modifier( 0_kJ );
    while( !my_bionics->empty() ) {
        remove_bionic( my_bionics->front() );
    }
}

void reset_bionics()
{
    bionic_data::migrations.clear();
    faulty_bionics.clear();
    bionic_factory.reset();
}

void bionic::set_flag( const std::string &flag )
{
    bionic_tags.insert( flag );
}

void bionic::remove_flag( const std::string &flag )
{
    bionic_tags.erase( flag );
}

bool bionic::has_flag( const std::string &flag ) const
{
    return bionic_tags.find( flag ) != bionic_tags.end();
}

int bionic::get_quality( const quality_id &quality ) const
{
    if( weapon.typeId().is_empty() ) {
        return INT_MIN;
    }

    return weapon.get_quality( quality );
}

bool bionic::has_weapon() const
{
    return !weapon.typeId().is_empty() && !weapon.typeId().is_null();
}

bool bionic::can_install_weapon() const
{
    return !id->installable_weapon_flags.empty();
}

bool bionic::can_install_weapon( const item &new_weapon ) const
{
    return !id->installable_weapon_flags.empty() &&
           new_weapon.has_any_flag( id->installable_weapon_flags );
}

item bionic::get_weapon() const
{
    return weapon;
}

void bionic::set_weapon( const item &new_weapon )
{
    weapon = new_weapon;
    update_weapon_flags();
}

bool bionic::install_weapon( const item &new_weapon, bool skip_checks )
{
    if( powered ) {
        debugmsg( "Tried to install a weapon on powered bionic \"%s\" with UID %i.",
                  id.str(), uid );
        return false;
    }

    if( !skip_checks ) {
        if( !can_install_weapon( new_weapon ) ) {
            debugmsg( "Tried to install a weapon with incompatible flags on bionic \"%s\" with UID %i.",
                      id.str(), uid );
            return false;
        }

        if( has_weapon() ) {
            debugmsg( "Tried to install a weapon on bionic \"%s\" with UID %i that already has a weapon installed.",
                      id.str(), uid );
            return false;
        }
    }

    set_weapon( new_weapon );

    return true;
}

std::optional<item> bionic::uninstall_weapon()
{
    if( !has_weapon() ) {
        debugmsg( "Tried to uninstall a weapon on bionic \"%s\" with UID %i that doesn't have a weapon installed.",
                  id.str(), uid );
        return std::nullopt;
    }

    if( id->installable_weapon_flags.empty() ) {
        debugmsg( "Tried to uinstall a weapon from non-dynamic bionic \"%s\" with UID %i.", id.str(),
                  uid );
        return std::nullopt;
    }
    std::optional<item> old_item = get_weapon();
    weapon = item();

    if( old_item && !old_item->is_null() ) {
        old_item->unset_flag( flag_USES_BIONIC_POWER );
        old_item->unset_flag( flag_NO_UNWIELD );
    }

    return old_item;
}

std::vector<const item *> bionic::get_available_pseudo_items( bool include_weapon ) const
{
    std::vector<const item *> ret;
    ret.reserve( passive_pseudo_items.size() );
    for( const item &pseudo : passive_pseudo_items ) {
        ret.push_back( &pseudo );
    }

    if( powered && info().has_flag( flag_BIONIC_TOGGLED ) ) {
        for( const item &pseudo : toggled_pseudo_items ) {
            ret.push_back( &pseudo );
        }

        if( include_weapon && has_weapon() ) {
            ret.push_back( &weapon );
        }
    }

    return ret;
}

bool bionic::is_this_fuel_powered( const material_id &this_fuel ) const
{
    const std::vector<material_id> fuel_op = info().fuel_opts;
    return std::find( fuel_op.begin(), fuel_op.end(), this_fuel ) != fuel_op.end();
}

void bionic::toggle_safe_fuel_mod()
{
    if( !info().fuel_opts.empty() || info().is_remote_fueled ) {
        uilist tmenu;
        tmenu.text = _( "Stop power generation at" );
        tmenu.addentry( 1, true, '1', _( "100 %%" ) );
        tmenu.addentry( 2, true, '2', _( "90 %%" ) );
        tmenu.addentry( 3, true, '3', _( "70 %%" ) );
        tmenu.addentry( 4, true, '4', _( "50 %%" ) );
        tmenu.addentry( 5, true, '5', _( "30 %%" ) );
        tmenu.addentry( 6, true, '6', _( "10 %%" ) );
        tmenu.addentry( 7, true, 'd', _( "Disabled" ) );
        tmenu.query();

        switch( tmenu.ret ) {
            case 1:
                set_safe_fuel_thresh( 1.0f );
                break;
            case 2:
                set_safe_fuel_thresh( 0.90f );
                break;
            case 3:
                set_safe_fuel_thresh( 0.70f );
                break;
            case 4:
                set_safe_fuel_thresh( 0.50f );
                break;
            case 5:
                set_safe_fuel_thresh( 0.30f );
                break;
            case 6:
                set_safe_fuel_thresh( 0.10f );
                break;
            case 7:
                set_safe_fuel_thresh( -1.0f );
                break;
            default:
                break;
        }
    }
}

float bionic::get_safe_fuel_thresh() const
{
    return safe_fuel_threshold;
}

bool bionic::is_safe_fuel_on() const
{
    return info().has_flag( json_flag_BIONIC_POWER_SOURCE ) && get_safe_fuel_thresh() > -1.f;
}

void bionic::set_safe_fuel_thresh( float val )
{
    safe_fuel_threshold = val;
}

void bionic::serialize( JsonOut &json ) const
{
    json.start_object();
    json.member( "id", id );
    json.member( "invlet", static_cast<int>( invlet ) );
    json.member( "powered", powered );
    json.member( "charge", charge_timer );
    json.member( "bionic_tags", bionic_tags );
    json.member( "bionic_uid", uid );
    json.member( "parent_uid", parent_uid );
    if( incapacitated_time > 0_turns ) {
        json.member( "incapacitated_time", incapacitated_time );
    }
    if( is_safe_fuel_on() ) {
        json.member( "safe_fuel_threshold", safe_fuel_threshold );
    }
    json.member( "show_sprite", show_sprite );

    if( has_weapon() ) {
        json.member( "weapon", weapon );
    }

    json.end_object();
}

static bionic_id migrate_bionic_id( const bionic_id &original )
{
    bionic_id bid = original;

    // limit up to 10 migrations per bionic (guard in case of accidental loops)
    for( int i = 0; i < 10; i++ ) {
        const auto &migration_it = bionic_data::migrations.find( bid );
        if( migration_it == bionic_data::migrations.cend() ) {
            break;
        }
        bid = migration_it->second;
    }

    if( bid != original ) {
        DebugLog( D_WARNING, D_MAIN ) << "Migrating bionic with id " << original.str() << " to " <<
                                      bid.str();
    }

    return bid;
}

void bionic::deserialize( const JsonObject &jo )
{
    id = migrate_bionic_id( bionic_id( jo.get_string( "id" ) ) );
    if( !id.is_valid() ) {
        debugmsg( "deserialized bionic id '%s' doesn't exist and has no migration", id.str() );
        id = bionic_id::NULL_ID(); // remove it
    }
    if( id.is_null() ) {
        jo.allow_omitted_members();
        return; // obsoleted bionics migrated to bionic_id::NULL_ID ids
    }
    invlet = jo.get_int( "invlet" );
    powered = jo.get_bool( "powered" );

    //Remove After 0.G
    if( jo.has_int( "charge" ) ) {
        charge_timer = time_duration::from_turns( jo.get_int( "charge" ) );
    } else {
        jo.read( "charge_timer", charge_timer );
    }

    if( jo.has_int( "incapacitated_time" ) ) {
        incapacitated_time = 1_turns * jo.get_int( "incapacitated_time" );
    }
    if( jo.has_float( "safe_fuel_threshold" ) ) {
        safe_fuel_threshold = jo.get_float( "safe_fuel_threshold" );
    }
    if( jo.has_bool( "show_sprite" ) ) {
        show_sprite = jo.get_bool( "show_sprite" );
    }
    if( jo.has_array( "bionic_tags" ) ) {
        for( const std::string line : jo.get_array( "bionic_tags" ) ) {
            bionic_tags.insert( line );
        }
    }

    if( jo.has_int( "bionic_uid" ) ) {
        uid = jo.get_int( "bionic_uid" );
    }

    if( jo.has_int( "parent_uid" ) ) {
        parent_uid = jo.get_int( "parent_uid" );
    }

    if( jo.has_member( "weapon" ) ) {
        jo.read( "weapon", weapon, true );
    }

    // Suppress errors when loading old games
    // TODO: add old ammo to new weapon?
    if( jo.has_string( "ammo_loaded" ) ) {
        jo.get_string( "ammo_loaded" );
    }
    if( jo.has_int( "ammo_count" ) ) {
        jo.get_int( "ammo_count" );
    }

    initialize_pseudo_items();
}

std::vector<bionic_id> bionics_cancelling_trait( const std::vector<bionic_id> &bios,
        const trait_id &tid )
{
    // Vector of bionics to return
    std::vector<bionic_id> bionics_cancelling;

    // Search through the vector of of bionics, and see if the trait is cancelled by one of them
    for( const bionic_id &bid : bios ) {
        for( const trait_id &trait : bid->canceled_mutations ) {
            if( trait == tid ) {
                bionics_cancelling.emplace_back( bid );
            }
        }
    }

    return bionics_cancelling;
}

void Character::introduce_into_anesthesia( const time_duration &duration, Character &installer,
        bool needs_anesthesia )   //used by the Autodoc
{
    if( installer.has_trait( trait_DEBUG_BIONICS ) ) {
        installer.add_msg_if_player( m_info,
                                     _( "You tell the pain to bug off and proceed with the operation." ) );
        return;
    }
    installer.add_msg_player_or_npc( m_info,
                                     _( "You set up the operation step-by-step, configuring the Autodoc to manipulate a CBM." ),
                                     _( "<npcname> sets up the operation, configuring the Autodoc to manipulate a CBM." ) );

    add_msg_player_or_npc( m_info,
                           _( "You settle into position, sliding your right wrist into the couch's strap." ),
                           _( "<npcname> settles into position, sliding their wrist into the couch's strap." ) );
    if( needs_anesthesia ) {
        //post-threshold medical mutants do not fear operations.
        if( has_trait( trait_THRESH_MEDICAL ) ) {
            add_msg_if_player( m_mixed,
                               _( "You feel excited as the operation starts." ) );
        }

        add_msg_if_player( m_mixed,
                           _( "You feel a tiny pricking sensation in your right arm, and lose all sensation before abruptly blacking out." ) );

        //post-threshold medical mutants with Deadened don't need anesthesia due to their inability to feel pain
    } else {
        //post-threshold medical mutants do not fear operations.
        if( has_trait( trait_THRESH_MEDICAL ) ) {
            add_msg_if_player( m_mixed,
                               _( "You feel excited as the Autodoc slices painlessly into you.  You enjoy the sight of scalpels slicing you apart." ) );
        } else {
            add_msg_if_player( m_mixed,
                               _( "You stay very, very still, focusing intently on an interesting stain on the ceiling, as the Autodoc slices painlessly into you." ) );
        }
    }

    //Pain junkies feel sorry about missed pain from operation.
    if( has_trait( trait_MASOCHIST_MED ) || has_trait( trait_CENOBITE ) ) {
        add_msg_if_player( m_mixed,
                           _( "As your consciousness slips away, you feel regret that you won't be able to enjoy the operation." ) );
    }

    if( has_effect( effect_narcosis ) ) {
        const time_duration remaining_time = get_effect_dur( effect_narcosis );
        if( remaining_time < duration ) {
            const time_duration top_off_time = duration - remaining_time;
            add_effect( effect_narcosis, top_off_time );
            fall_asleep( top_off_time );
        }
    } else {
        add_effect( effect_narcosis, duration );
        fall_asleep( duration );
    }
}

std::vector<bionic_id> Character::get_bionic_fueled_with_muscle() const
{
    std::vector<bionic_id> bionics;

    for( const bionic_id &bid : get_bionics() ) {
        for( const material_id &fuel : bid->fuel_opts ) {
            if( fuel == material_muscle ) {
                bionics.emplace_back( bid );
            }
        }
    }

    return bionics;
}

std::vector<bionic_id> Character::get_fueled_bionics() const
{
    std::vector<bionic_id> bionics;
    for( const bionic_id &bid : get_bionics() ) {
        if( !bid->fuel_opts.empty() ) {
            bionics.emplace_back( bid );
        }
    }
    return bionics;
}

bionic_id Character::get_remote_fueled_bionic() const
{
    for( const bionic_id &bid : get_bionics() ) {
        if( bid->is_remote_fueled ) {
            return bid;
        }
    }
    return bionic_id();
}

std::vector<item *> Character::get_bionic_fuels( const bionic_id &bio )
{
    std::vector<item *> stored_fuels;

    for( item_location it : top_items_loc() ) {
        if( !it->has_flag( flag_BIONIC_FUEL_SOURCE ) ) {
            continue;
        }
        for( const material_id &mat : bio->fuel_opts ) {
            if( it->ammo_remaining() && it->first_ammo().made_of( mat ) ) {
                // Ammo from magazines
                stored_fuels.emplace_back( it.get_item() );
            } else {
                for( item *cit : it->all_items_top() ) {
                    // Fuel from containers
                    if( cit->made_of( mat ) ) {
                        stored_fuels.emplace_back( it.get_item() );
                        break;
                    }
                }
            }
        }
    }

    return stored_fuels;
}

std::vector<item *> Character::get_cable_ups()
{
    std::vector<item *> stored_fuels;

    int n = cache_get_items_with( flag_CABLE_SPOOL, []( const item & it ) {
        return it.link_has_states( link_state::ups, link_state::bio_cable );
    } ).size();
    if( n == 0 ) {
        return stored_fuels;
    }

    // There is no way to check which cable is connected to which ups
    // So if there are multiple cables and some of them are only partially connected this may add wrong ups
    for( item_location it : all_items_loc() ) {
        if( it->has_flag( flag_IS_UPS ) && it->get_var( "cable" ) == "plugged_in" &&
            it->ammo_remaining() ) {
            stored_fuels.emplace_back( it.get_item() );
            n--;
        }
        if( n == 0 ) {
            break;
        }
    }

    if( n > 0 && weapon.has_flag( flag_IS_UPS ) && weapon.get_var( "cable" ) == "plugged_in" &&
        weapon.ammo_remaining() ) {
        stored_fuels.emplace_back( &weapon.first_ammo() );
    }

    return stored_fuels;
}

std::vector<item *> Character::get_cable_solar()
{
    std::vector<item *> solar_sources;

    int n = cache_get_items_with( flag_CABLE_SPOOL, []( const item & it ) {
        return it.link_has_states( link_state::solarpack, link_state::bio_cable );
    } ).size();
    if( n == 0 ) {
        return solar_sources;
    }

    // There is no way to check which cable is connected to which solar pack
    // So if there are multiple cables and some of them are only partially connected this may add wrong solar pack
    for( item_location it : all_items_loc() ) {
        if( it->has_flag( flag_SOLARPACK_ON ) && it->get_var( "cable" ) == "plugged_in" ) {
            solar_sources.emplace_back( it.get_item() );
            n--;
        }
        if( n == 0 ) {
            break;
        }
    }

    if( n > 0 && weapon.has_flag( flag_SOLARPACK_ON ) && weapon.get_var( "cable" ) == "plugged_in" ) {
        solar_sources.emplace_back( &weapon );
    }

    return solar_sources;
}

std::vector<vehicle *> Character::get_cable_vehicle() const
{
    std::vector<vehicle *> remote_vehicles;

    std::vector<const item *> cables = cache_get_items_with( flag_CABLE_SPOOL,
    []( const item & it ) {
        return it.link_has_state( link_state::bio_cable ) &&
               ( it.link_has_state( link_state::vehicle_battery ) ||
                 it.link_has_state( link_state::vehicle_port ) );
    } );
    int n = cables.size();
    if( n == 0 ) {
        return remote_vehicles;
    }

    map &here = get_map();

    for( const item *cable : cables ) {
        if( cable->link().t_veh ) {
            remote_vehicles.emplace_back( cable->link().t_veh.get() );
        } else {
            const optional_vpart_position vp = here.veh_at( cable->link().t_abs_pos );
            if( vp ) {
                remote_vehicles.emplace_back( &vp->vehicle() );
            }
        }
    }

    return remote_vehicles;
}

bool Character::is_using_bionic_weapon() const
{
    return !!get_weapon_bionic_uid();
}

bionic_uid Character::get_weapon_bionic_uid() const
{
    return weapon_bionic_uid;
}

float Character::bionic_armor_bonus( const bodypart_id &bp, const damage_type_id &dt ) const
{
    float result = 0.0f;
    for( const bionic_id &bid : get_bionics() ) {
        const auto prot = bid->protec.find( bp.id() );
        if( prot != bid->protec.end() ) {
            result += prot->second.type_resist( dt );
        }
    }

    return result;
}

void Character::update_bionic_power_capacity()
{
    max_power_level_cached = 0_kJ;
    for( const bionic_id &bid : get_bionics() ) {
        max_power_level_cached += bid->capacity;
    }
    max_power_level_cached = clamp( max_power_level_cached, 0_kJ, units::energy_max );

    set_power_level( get_power_level() );
}

bionic_uid bionic::get_uid() const
{
    return uid;
}

void bionic::set_uid( bionic_uid new_uid )
{
    uid = new_uid;
}

bool bionic::is_included() const
{
    return !!parent_uid;
}

bionic_uid bionic::get_parent_uid() const
{
    return parent_uid;
}

void bionic::set_parent_uid( bionic_uid new_uid )
{
    parent_uid = new_uid;
}

bionic_uid Character::generate_bionic_uid() const
{
    if( !next_bionic_uid ) {
        update_last_bionic_uid();
    }
    return next_bionic_uid++;
}

void Character::update_last_bionic_uid() const
{
    next_bionic_uid = 0;
    for( bionic &bio : *my_bionics ) {
        if( bio.get_uid() > next_bionic_uid ) {
            next_bionic_uid = bio.get_uid();
        }
    }
    next_bionic_uid++;
}

void Character::force_bionic_deactivation( bionic &bio )
{
    time_duration old_time = bio.incapacitated_time;
    bio.incapacitated_time = 0_turns;
    deactivate_bionic( bio, true );
    bio.powered = false;
    bio.incapacitated_time = old_time;
}<|MERGE_RESOLUTION|>--- conflicted
+++ resolved
@@ -899,32 +899,6 @@
     } else if( bio.id == bio_blood_anal ) {
         add_msg_activate();
         conduct_blood_analysis();
-<<<<<<< HEAD
-    } else if( bio.id == bio_blood_filter ) {
-        add_msg_activate();
-        static const std::vector<efftype_id> removable = {{
-                effect_fungus, effect_dermatik, effect_bloodworms,
-                effect_tetanus, effect_poison, effect_badpoison,
-                effect_pkill1_generic, effect_pkill1_acetaminophen, effect_pkill1_nsaid, effect_pkill2, effect_pkill3, effect_pkill_l,
-                effect_drunk, effect_cig, effect_high, effect_hallu, effect_visuals,
-                effect_pblue, effect_iodine, effect_datura,
-                effect_took_xanax, effect_took_prozac, effect_took_prozac_bad,
-                effect_took_flumed, effect_antifungal, effect_venom_weaken,
-                effect_venom_dmg, effect_paralyzepoison
-            }
-        };
-
-        for( const string_id<effect_type> &eff : removable ) {
-            remove_effect( eff );
-        }
-        // Purging the substance won't remove the sleepiness it caused
-        force_comedown( get_effect( effect_adrenaline ) );
-        force_comedown( get_effect( effect_meth ) );
-        set_painkiller( 0 );
-        set_stim( 0 );
-        mod_moves( -100 );
-=======
->>>>>>> 951fac0f
     } else if( bio.id == bio_torsionratchet ) {
         add_msg_activate();
         add_msg_if_player( m_info, _( "Your torsion ratchet locks onto your joints." ) );
