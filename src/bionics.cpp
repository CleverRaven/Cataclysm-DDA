#include "bionics.h"

#include <algorithm> //std::min
#include <sstream>

#include "action.h"
#include "ballistics.h"
#include "cata_utility.h"
#include "debug.h"
#include "dispersion.h"
#include "effect.h"
#include "field.h"
#include "game.h"
#include "input.h"
#include "item.h"
#include "itype.h"
#include "json.h"
#include "map.h"
#include "map_iterator.h"
#include "messages.h"
#include "mutation.h"
#include "options.h"
#include "output.h"
#include "overmap.h"
#include "overmapbuffer.h"
#include "player.h"
#include "projectile.h"
#include "rng.h"
#include "sounds.h"
#include "string_formatter.h"
#include "translations.h"
#include "ui.h"
#include "vehicle.h"
#include "vpart_position.h"
#include "weather.h"
#include "weather_gen.h"

const skill_id skilll_electronics( "electronics" );
const skill_id skilll_firstaid( "firstaid" );
const skill_id skilll_mechanics( "mechanics" );
const skill_id skilll_computer( "computer" );

const efftype_id effect_adrenaline( "adrenaline" );
const efftype_id effect_adrenaline_mycus( "adrenaline_mycus" );
const efftype_id effect_asthma( "asthma" );
const efftype_id effect_bleed( "bleed" );
const efftype_id effect_bloodworms( "bloodworms" );
const efftype_id effect_brainworms( "brainworms" );
const efftype_id effect_cig( "cig" );
const efftype_id effect_datura( "datura" );
const efftype_id effect_dermatik( "dermatik" );
const efftype_id effect_drunk( "drunk" );
const efftype_id effect_fungus( "fungus" );
const efftype_id effect_hallu( "hallu" );
const efftype_id effect_high( "high" );
const efftype_id effect_iodine( "iodine" );
const efftype_id effect_narcosis( "narcosis" );
const efftype_id effect_meth( "meth" );
const efftype_id effect_paincysts( "paincysts" );
const efftype_id effect_pblue( "pblue" );
const efftype_id effect_pkill1( "pkill1" );
const efftype_id effect_pkill2( "pkill2" );
const efftype_id effect_pkill3( "pkill3" );
const efftype_id effect_pkill_l( "pkill_l" );
const efftype_id effect_poison( "poison" );
const efftype_id effect_stung( "stung" );
const efftype_id effect_tapeworm( "tapeworm" );
const efftype_id effect_teleglow( "teleglow" );
const efftype_id effect_tetanus( "tetanus" );
const efftype_id effect_took_flumed( "took_flumed" );
const efftype_id effect_took_prozac( "took_prozac" );
const efftype_id effect_took_prozac_bad( "took_prozac_bad" );
const efftype_id effect_took_xanax( "took_xanax" );
const efftype_id effect_visuals( "visuals" );
const efftype_id effect_weed_high( "weed_high" );

static const trait_id trait_PROF_MED( "PROF_MED" );
static const trait_id trait_PROF_AUTODOC( "PROF_AUTODOC" );

<<<<<<< HEAD
static const bionic_id bionic_TOOLS_EXTEND( "bio_tools_extend" );
=======
static const trait_id trait_THRESH_MEDICAL( "THRESH_MEDICAL" );
static const trait_id trait_MASOCHIST( "MASOCHIST" );
static const trait_id trait_MASOCHIST_MED( "MASOCHIST_MED" );
static const trait_id trait_CENOBITE( "CENOBITE" );
>>>>>>> 37a8bcd4

namespace
{
std::map<bionic_id, bionic_data> bionics;
std::vector<bionic_id> faulty_bionics;
} //namespace

/** @relates string_id */
template<>
bool string_id<bionic_data>::is_valid() const
{
    return bionics.count( *this ) > 0;
}

/** @relates string_id */
template<>
const bionic_data &string_id<bionic_data>::obj() const
{
    const auto it = bionics.find( *this );
    if( it != bionics.end() ) {
        return it->second;
    }

    debugmsg( "bad bionic id %s", c_str() );

    static const bionic_data null_value;
    return null_value;
}

bool bionic_data::is_included( const bionic_id &id ) const
{
    return std::find( included_bionics.begin(), included_bionics.end(), id ) != included_bionics.end();
}

bionic_data::bionic_data()
{
    name = "bad bionic";
    description = "This bionic was not set up correctly, this is a bug";
}

void force_comedown( effect &eff )
{
    if( eff.is_null() || eff.get_effect_type() == nullptr || eff.get_duration() <= 1_turns ) {
        return;
    }

    eff.set_duration( std::min( eff.get_duration(), eff.get_int_dur_factor() ) );
}

// Why put this in a Big Switch?  Why not let bionics have pointers to
// functions, much like monsters and items?
//
// Well, because like diseases, which are also in a Big Switch, bionics don't
// share functions....
bool player::activate_bionic( int b, bool eff_only )
{
    bionic &bio = ( *my_bionics )[b];

    // Preserve the fake weapon used to initiate bionic gun firing
    static item bio_gun( weapon );

    // Special compatibility code for people who updated saves with their claws out
    if( ( weapon.typeId() == "bio_claws_weapon" && bio.id == "bio_claws_weapon" ) ||
        ( weapon.typeId() == "bio_blade_weapon" && bio.id == "bio_blade_weapon" ) ) {
        return deactivate_bionic( b );
    }

    // Compatibility with old saves without the toolset hammerspace
    if( bio.id == "bio_tools" && !has_bionic( bionic_TOOLS_EXTEND ) ) {
        add_bionic( bionic_TOOLS_EXTEND ); // E X T E N D    T O O L S
    }

    // eff_only means only do the effect without messing with stats or displaying messages
    if( !eff_only ) {
        if( bio.powered ) {
            // It's already on!
            return false;
        }
        if( power_level < bionics[bio.id].power_activate ) {
            add_msg( m_info, _( "You don't have the power to activate your %s." ),
                     bionics[bio.id].name.c_str() );
            return false;
        }

        //We can actually activate now, do activation-y things
        charge_power( -bionics[bio.id].power_activate );
        if( bionics[bio.id].toggled || bionics[bio.id].charge_time > 0 ) {
            bio.powered = true;
        }
        if( bionics[bio.id].charge_time > 0 ) {
            bio.charge = bionics[bio.id].charge_time;
        }
        add_msg( m_info, _( "You activate your %s." ), bionics[bio.id].name.c_str() );
    }

    item tmp_item;
    const w_point weatherPoint = *g->weather_precise;

    // On activation effects go here
    if( bionics[bio.id].gun_bionic ) {
        charge_power( bionics[bio.id].power_activate );
        bio_gun = item( bionics[bio.id].fake_item );
        g->refresh_all();
        g->plfire( bio_gun, bionics[bio.id].power_activate );
    } else if( bionics[ bio.id ].weapon_bionic ) {
        if( weapon.has_flag( "NO_UNWIELD" ) ) {
            add_msg( m_info, _( "Deactivate your %s first!" ), weapon.tname().c_str() );
            charge_power( bionics[bio.id].power_activate );
            bio.powered = false;
            return false;
        }

        if( !weapon.is_null() ) {
            add_msg( m_warning, _( "You're forced to drop your %s." ), weapon.tname().c_str() );
            g->m.add_item_or_charges( pos(), weapon );
        }

        weapon = item( bionics[bio.id].fake_item );
        weapon.invlet = '#';
    } else if( bio.id == "bio_ears" && has_active_bionic( bionic_id( "bio_earplugs" ) ) ) {
        for( auto &i : *my_bionics ) {
            if( i.id == "bio_earplugs" ) {
                i.powered = false;
                add_msg( m_info, _( "Your %s automatically turn off." ), bionics[i.id].name.c_str() );
            }
        }
    } else if( bio.id == "bio_earplugs" && has_active_bionic( bionic_id( "bio_ears" ) ) ) {
        for( auto &i : *my_bionics ) {
            if( i.id == "bio_ears" ) {
                i.powered = false;
                add_msg( m_info, _( "Your %s automatically turns off." ), bionics[i.id].name.c_str() );
            }
        }
    } else if( bio.id == "bio_tools" ) {
        invalidate_crafting_inventory();
    } else if( bio.id == "bio_cqb" ) {
        if( !pick_style() ) {
            bio.powered = false;
            add_msg( m_info, _( "You change your mind and turn it off." ) );
            return false;
        }
    } else if( bio.id == "bio_resonator" ) {
        //~Sound of a bionic sonic-resonator shaking the area
        sounds::sound( pos(), 30, sounds::sound_t::combat, _( "VRRRRMP!" ) );
        for( const tripoint &bashpoint : g->m.points_in_radius( pos(), 1 ) ) {
            g->m.bash( bashpoint, 110 );
            g->m.bash( bashpoint, 110 ); // Multibash effect, so that doors &c will fall
            g->m.bash( bashpoint, 110 );
        }

        mod_moves( -100 );
    } else if( bio.id == "bio_time_freeze" ) {
        mod_moves( power_level );
        power_level = 0;
        add_msg( m_good, _( "Your speed suddenly increases!" ) );
        if( one_in( 3 ) ) {
            add_msg( m_bad, _( "Your muscles tear with the strain." ) );
            apply_damage( nullptr, bp_arm_l, rng( 5, 10 ) );
            apply_damage( nullptr, bp_arm_r, rng( 5, 10 ) );
            apply_damage( nullptr, bp_leg_l, rng( 7, 12 ) );
            apply_damage( nullptr, bp_leg_r, rng( 7, 12 ) );
            apply_damage( nullptr, bp_torso, rng( 5, 15 ) );
        }
        if( one_in( 5 ) ) {
            add_effect( effect_teleglow, rng( 5_minutes, 40_minutes ) );
        }
    } else if( bio.id == "bio_teleport" ) {
        g->teleport();
        add_effect( effect_teleglow, 30_minutes );
        mod_moves( -100 );
    } else if( bio.id == "bio_blood_anal" ) {
        static const std::map<efftype_id, std::string> bad_effects = {{
                { effect_fungus, _( "Fungal Infection" ) },
                { effect_dermatik, _( "Insect Parasite" ) },
                { effect_stung, _( "Stung" ) },
                { effect_poison, _( "Poison" ) },
                // Those may be good for the player, but the scanner doesn't like them
                { effect_drunk, _( "Alcohol" ) },
                { effect_cig, _( "Nicotine" ) },
                { effect_meth, _( "Methamphetamines" ) },
                { effect_high, _( "Intoxicant: Other" ) },
                { effect_weed_high, _( "THC Intoxication" ) },
                // This little guy is immune to the blood filter though, as he lives in your bowels.
                { effect_tapeworm, _( "Intestinal Parasite" ) },
                { effect_bloodworms, _( "Hemolytic Parasites" ) },
                // These little guys are immune to the blood filter too, as they live in your brain.
                { effect_brainworms, _( "Intracranial Parasites" ) },
                // These little guys are immune to the blood filter too, as they live in your muscles.
                { effect_paincysts, _( "Intramuscular Parasites" ) },
                // Tetanus infection.
                { effect_tetanus, _( "Clostridium Tetani Infection" ) },
                { effect_datura, _( "Anticholinergic Tropane Alkaloids" ) },
                // @todo: Hallucinations not inducted by chemistry
                { effect_hallu, _( "Hallucinations" ) },
                { effect_visuals, _( "Hallucinations" ) },
            }
        };

        static const std::map<efftype_id, std::string> good_effects = {{
                { effect_pkill1, _( "Minor Painkiller" ) },
                { effect_pkill2, _( "Moderate Painkiller" ) },
                { effect_pkill3, _( "Heavy Painkiller" ) },
                { effect_pkill_l, _( "Slow-Release Painkiller" ) },

                { effect_pblue, _( "Prussian Blue" ) },
                { effect_iodine, _( "Potassium Iodide" ) },

                { effect_took_xanax, _( "Xanax" ) },
                { effect_took_prozac, _( "Prozac" ) },
                { effect_took_flumed, _( "Antihistamines" ) },
                { effect_adrenaline, _( "Adrenaline Spike" ) },
                // Should this be described like that? Does the bionic know what is this?
                { effect_adrenaline_mycus, _( "Mycal Spike" ) },
            }
        };

        std::vector<std::string> good;
        std::vector<std::string> bad;

        if( radiation > 0 ) {
            bad.push_back( _( "Irradiated" ) );
        }

        // @todo: Expose the player's effects to check it in a cleaner way
        for( const auto &pr : bad_effects ) {
            if( has_effect( pr.first ) ) {
                bad.push_back( pr.second );
            }
        }

        for( const auto &pr : good_effects ) {
            if( has_effect( pr.first ) ) {
                good.push_back( pr.second );
            }
        }

        const size_t win_h = std::min( static_cast<size_t>( TERMY ), bad.size() + good.size() + 2 );
        const int win_w = 46;
        catacurses::window w = catacurses::newwin( win_h, win_w, ( TERMY - win_h ) / 2,
                               ( TERMX - win_w ) / 2 );
        draw_border( w, c_red, string_format( " %s ", _( "Blood Test Results" ) ) );
        if( good.empty() && bad.empty() ) {
            trim_and_print( w, 1, 2, win_w - 3, c_white, _( "No effects." ) );
        } else {
            for( size_t line = 1; line < ( win_h - 1 ) && line <= good.size() + bad.size(); ++line ) {
                if( line <= bad.size() ) {
                    trim_and_print( w, line, 2, win_w - 3, c_red, bad[line - 1] );
                } else {
                    trim_and_print( w, line, 2, win_w - 3, c_green,
                                    good[line - 1 - bad.size()] );
                }
            }
        }
        wrefresh( w );
        catacurses::refresh();
        inp_mngr.wait_for_any_key();
    } else if( bio.id == "bio_blood_filter" ) {
        static const std::vector<efftype_id> removable = {{
                effect_fungus, effect_dermatik, effect_bloodworms,
                effect_tetanus, effect_poison, effect_stung,
                effect_pkill1, effect_pkill2, effect_pkill3, effect_pkill_l,
                effect_drunk, effect_cig, effect_high, effect_hallu, effect_visuals,
                effect_pblue, effect_iodine, effect_datura,
                effect_took_xanax, effect_took_prozac, effect_took_prozac_bad,
                effect_took_flumed,
            }
        };

        for( const auto &eff : removable ) {
            remove_effect( eff );
        }
        // Purging the substance won't remove the fatigue it caused
        force_comedown( get_effect( effect_adrenaline ) );
        force_comedown( get_effect( effect_meth ) );
        set_painkiller( 0 );
        stim = 0;
        mod_moves( -100 );
    } else if( bio.id == "bio_evap" ) {
        item water = item( "water_clean", 0 );
        water.reset_temp_check();
        int humidity = weatherPoint.humidity;
        int water_charges = lround( humidity * 3.0 / 100.0 );
        // At 50% relative humidity or more, the player will draw 2 units of water
        // At 16% relative humidity or less, the player will draw 0 units of water
        water.charges = water_charges;
        if( water_charges == 0 ) {
            add_msg_if_player( m_bad,
                               _( "There was not enough moisture in the air from which to draw water!" ) );
        } else if( !g->consume_liquid( water ) ) {
            charge_power( bionics[bionic_id( "bio_evap" )].power_activate );
        }
    } else if( bio.id == "bio_lighter" ) {
        g->refresh_all();
        const cata::optional<tripoint> pnt = choose_adjacent( _( "Start a fire where?" ) );
        if( pnt && g->m.add_field( *pnt, fd_fire, 1 ) ) {
            mod_moves( -100 );
        } else {
            add_msg_if_player( m_info, _( "You can't light a fire there." ) );
            charge_power( bionics[bionic_id( "bio_lighter" )].power_activate );
        }
    } else if( bio.id == "bio_geiger" ) {
        add_msg( m_info, _( "Your radiation level: %d" ), radiation );
    } else if( bio.id == "bio_radscrubber" ) {
        if( radiation > 4 ) {
            radiation -= 5;
        } else {
            radiation = 0;
        }
    } else if( bio.id == "bio_adrenaline" ) {
        if( has_effect( effect_adrenaline ) ) {
            // Safety
            add_msg_if_player( m_bad, _( "The bionic refuses to activate!" ) );
            charge_power( bionics[bio.id].power_activate );
        } else {
            add_effect( effect_adrenaline, 20_minutes );
        }

    } else if( bio.id == "bio_emp" ) {
        g->refresh_all();
        if( const cata::optional<tripoint> pnt = choose_adjacent( _( "Create an EMP where?" ) ) ) {
            g->emp_blast( *pnt );
            mod_moves( -100 );
        } else {
            charge_power( bionics[bionic_id( "bio_emp" )].power_activate );
        }
    } else if( bio.id == "bio_hydraulics" ) {
        add_msg( m_good, _( "Your muscles hiss as hydraulic strength fills them!" ) );
        //~ Sound of hissing hydraulic muscle! (not quite as loud as a car horn)
        sounds::sound( pos(), 19, sounds::sound_t::activity, _( "HISISSS!" ) );
    } else if( bio.id == "bio_water_extractor" ) {
        bool extracted = false;
        for( auto it = g->m.i_at( pos() ).begin();
             it != g->m.i_at( pos() ).end(); ++it ) {
            static const auto volume_per_water_charge = units::from_milliliter( 500 );
            if( it->is_corpse() ) {
                const int avail = it->get_var( "remaining_water", it->volume() / volume_per_water_charge );
                if( avail > 0 &&
                    query_yn( _( "Extract water from the %s" ),
                              colorize( it->tname(), it->color_in_inventory() ) ) ) {
                    item water( "water_clean", calendar::turn, avail );
                    if( g->consume_liquid( water ) ) {
                        extracted = true;
                        it->set_var( "remaining_water", static_cast<int>( water.charges ) );
                    }
                    break;
                }
            }
        }
        if( !extracted ) {
            charge_power( bionics[bionic_id( "bio_water_extractor" )].power_activate );
        }
    } else if( bio.id == "bio_magnet" ) {
        static const std::set<material_id> affected_materials =
        { material_id( "iron" ), material_id( "steel" ) };
        // Remember all items that will be affected, then affect them
        // Don't "snowball" by affecting some items multiple times
        std::vector<std::pair<item, tripoint>> affected;
        const auto weight_cap = weight_capacity();
        for( const tripoint &p : g->m.points_in_radius( pos(), 10 ) ) {
            if( p == pos() || !g->m.has_items( p ) || g->m.has_flag( "SEALED", p ) ) {
                continue;
            }

            auto stack = g->m.i_at( p );
            for( auto it = stack.begin(); it != stack.end(); it++ ) {
                if( it->weight() < weight_cap &&
                    it->made_of_any( affected_materials ) ) {
                    affected.emplace_back( std::make_pair( *it, p ) );
                    stack.erase( it );
                    break;
                }
            }
        }

        g->refresh_all();
        for( const auto &pr : affected ) {
            projectile proj;
            proj.speed  = 50;
            proj.impact = damage_instance::physical( pr.first.weight() / 250_gram, 0, 0, 0 );
            // make the projectile stop one tile short to prevent hitting the player
            proj.range = rl_dist( pr.second, pos() ) - 1;
            proj.proj_effects = {{ "NO_ITEM_DAMAGE", "DRAW_AS_LINE", "NO_DAMAGE_SCALING", "JET" }};

            auto dealt = projectile_attack( proj, pr.second, pos(), 0 );
            g->m.add_item_or_charges( dealt.end_point, pr.first );
        }

        mod_moves( -100 );
    } else if( bio.id == "bio_lockpick" ) {
        tmp_item = item( "pseuso_bio_picklock", 0 );
        g->refresh_all();
        if( invoke_item( &tmp_item ) == 0 ) {
            if( tmp_item.charges > 0 ) {
                // restore the energy since CBM wasn't used
                charge_power( bionics[bio.id].power_activate );
            }
            return true;
        }

        mod_moves( -100 );
    } else if( bio.id == "bio_flashbang" ) {
        g->flashbang( pos(), true );
        mod_moves( -100 );
    } else if( bio.id == "bio_shockwave" ) {
        g->shockwave( pos(), 3, 4, 2, 8, true );
        add_msg_if_player( m_neutral, _( "You unleash a powerful shockwave!" ) );
        mod_moves( -100 );
    } else if( bio.id == "bio_meteorologist" ) {
        // Calculate local wind power
        int vehwindspeed = 0;
        if( optional_vpart_position vp = g->m.veh_at( pos() ) ) {
            vehwindspeed = abs( vp->vehicle().velocity / 100 ); // vehicle velocity in mph
        }
        const oter_id &cur_om_ter = overmap_buffer.ter( global_omt_location() );
        /* cache g->get_temperature( player location ) since it is used twice. No reason to recalc */
        const auto player_local_temp = g->get_temperature( g->u.pos() );
        /* windpower defined in internal velocity units (=.01 mph) */
        double windpower = 100.0f * get_local_windpower( weatherPoint.windpower + vehwindspeed,
                           cur_om_ter, g->is_sheltered( g->u.pos() ) );
        add_msg_if_player( m_info, _( "Temperature: %s." ),
                           print_temperature( player_local_temp ).c_str() );
        add_msg_if_player( m_info, _( "Relative Humidity: %s." ),
                           print_humidity(
                               get_local_humidity( weatherPoint.humidity, g->weather,
                                       g->is_sheltered( g->u.pos() ) ) ).c_str() );
        add_msg_if_player( m_info, _( "Pressure: %s." ),
                           print_pressure( static_cast<int>( weatherPoint.pressure ) ).c_str() );
        add_msg_if_player( m_info, _( "Wind Speed: %.1f %s." ),
                           convert_velocity( int( windpower ), VU_WIND ),
                           velocity_units( VU_WIND ) );
        add_msg_if_player( m_info, _( "Feels Like: %s." ),
                           print_temperature(
                               get_local_windchill( weatherPoint.temperature, weatherPoint.humidity,
                                       windpower / 100 ) + player_local_temp ).c_str() );
        add_msg_if_player( m_info, _( "Wind Direction: From the %s." ), weatherPoint.dirstring );
    } else if( bio.id == "bio_remote" ) {
        int choice = uilist( _( "Perform which function:" ), {
            _( "Control vehicle" ), _( "RC radio" )
        } );
        if( choice >= 0 && choice <= 1 ) {
            item ctr;
            if( choice == 0 ) {
                ctr = item( "remotevehcontrol", 0 );
            } else {
                ctr = item( "radiocontrol", 0 );
            }
            ctr.charges = power_level;
            int power_use = invoke_item( &ctr );
            charge_power( -power_use );
            bio.powered = ctr.active;
        } else {
            bio.powered = g->remoteveh() != nullptr || !get_value( "remote_controlling" ).empty();
        }
    } else if( bio.id == "bio_plutdump" ) {
        if( query_yn(
                _( "WARNING: Purging all fuel is likely to result in radiation!  Purge anyway?" ) ) ) {
            slow_rad += ( tank_plut + reactor_plut );
            tank_plut = 0;
            reactor_plut = 0;
        }
    } else if( bio.id == "bio_cable" ) {
        bool has_cable = has_item_with( []( const item & it ) {
            return it.active && it.has_flag( "CABLE_SPOOL" );
        } );
        bool has_connected_cable = has_item_with( []( const item & it ) {
            return it.active && it.has_flag( "CABLE_SPOOL" ) && it.get_var( "state" ) == "solar_pack_link";
        } );

        if( !has_cable ) {
            add_msg_if_player( m_info,
                               _( "You need a jumper cable connected to a vehicle to drain power from it." ) );
        }
        if( is_wearing( "solarpack_on" ) || is_wearing( "q_solarpack_on" ) ) {
            if( has_connected_cable ) {
                add_msg_if_player( m_info, _( "Your plugged-in solar pack is now able to charge"
                                              " your system." ) );
            } else {
                add_msg_if_player( m_info, _( "You need to connect the cable to yourself and the solar pack"
                                              " before your solar pack can charge your system." ) );
            }
        } else if( is_wearing( "solarpack" ) || is_wearing( "q_solarpack" ) ) {
            add_msg_if_player( m_info, _( "You might plug in your solar pack to the cable charging"
                                          " system, if you unfold it." ) );
        }
    }

    // Recalculate stats (strength, mods from pain etc.) that could have been affected
    reset();

    // Also reset crafting inventory cache if this bionic spawned a fake item
    if( !bionics[ bio.id ].fake_item.empty() ) {
        invalidate_crafting_inventory();
    }

    return true;
}

bool player::deactivate_bionic( int b, bool eff_only )
{
    bionic &bio = ( *my_bionics )[b];

    // Just do the effect, no stat changing or messages
    if( !eff_only ) {
        if( !bio.powered ) {
            // It's already off!
            return false;
        }
        if( !bionics[bio.id].toggled ) {
            // It's a fire-and-forget bionic, we can't turn it off but have to wait for it to run out of charge
            add_msg( m_info, _( "You can't deactivate your %s manually!" ), bionics[bio.id].name.c_str() );
            return false;
        }
        if( power_level < bionics[bio.id].power_deactivate ) {
            add_msg( m_info, _( "You don't have the power to deactivate your %s." ),
                     bionics[bio.id].name.c_str() );
            return false;
        }

        //We can actually deactivate now, do deactivation-y things
        charge_power( -bionics[bio.id].power_deactivate );
        bio.powered = false;
        add_msg( m_neutral, _( "You deactivate your %s." ), bionics[bio.id].name.c_str() );
    }

    // Deactivation effects go here
    if( bionics[ bio.id ].weapon_bionic ) {
        if( weapon.typeId() == bionics[ bio.id ].fake_item ) {
            add_msg( _( "You withdraw your %s." ), weapon.tname().c_str() );
            weapon = item();
            invalidate_crafting_inventory();
        }
    } else if( bio.id == "bio_cqb" ) {
        // check if player knows current style naturally, otherwise drop them back to style_none
        if( style_selected != matype_id( "style_none" ) && style_selected != matype_id( "style_kicks" ) ) {
            bool has_style = false;
            for( auto &elem : ma_styles ) {
                if( elem == style_selected ) {
                    has_style = true;
                }
            }
            if( !has_style ) {
                style_selected = matype_id( "style_none" );
            }
        }
    } else if( bio.id == "bio_remote" ) {
        if( g->remoteveh() != nullptr && !has_active_item( "remotevehcontrol" ) ) {
            g->setremoteveh( nullptr );
        } else if( !get_value( "remote_controlling" ).empty() && !has_active_item( "radiocontrol" ) ) {
            set_value( "remote_controlling", "" );
        }
    } else if( bio.id == "bio_tools" ) {
        invalidate_crafting_inventory();
    }

    // Recalculate stats (strength, mods from pain etc.) that could have been affected
    reset();

    // Also reset crafting inventory cache if this bionic spawned a fake item
    if( !bionics[ bio.id ].fake_item.empty() ) {
        invalidate_crafting_inventory();
    }

    return true;
}

/**
 * @param p the player
 * @param bio the bionic that is meant to be recharged.
 * @param amount the amount of power that is to be spent recharging the bionic.
 * @param factor multiplies the power cost per turn.
 * @param rate divides the number of turns we may charge (rate of 2 discharges in half the time).
 * @return indicates whether we successfully charged the bionic.
 */
bool attempt_recharge( player &p, bionic &bio, int &amount, int factor = 1, int rate = 1 )
{
    const bionic_data &info = bio.info();
    const int armor_power_cost = 1;
    int power_cost = info.power_over_time * factor;
    bool recharged = false;

    if( power_cost > 0 ) {
        if( info.armor_interface ) {
            // Don't spend any power on armor interfacing unless we're wearing active powered armor.
            bool powered_armor = std::any_of( p.worn.begin(), p.worn.end(),
            []( const item & w ) {
                return w.active && w.is_power_armor();
            } );
            if( !powered_armor ) {
                power_cost -= armor_power_cost * factor;
            }
        }
        if( p.power_level >= power_cost ) {
            // Set the recharging cost and charge the bionic.
            amount = power_cost;
            // This is our first turn of charging, so subtract a turn from the recharge delay.
            bio.charge = info.charge_time - rate;
            recharged = true;
        }
    }

    return recharged;
}

void player::process_bionic( int b )
{
    bionic &bio = ( *my_bionics )[b];
    // Only powered bionics should be processed
    if( !bio.powered ) {
        return;
    }

    // These might be affected by environmental conditions, status effects, faulty bionics, etc.
    int discharge_factor = 1;
    int discharge_rate = 1;

    if( bio.charge > 0 ) {
        bio.charge -= discharge_rate;
    } else {
        if( bio.info().charge_time > 0 ) {
            // Try to recharge our bionic if it is made for it
            int cost = 0;
            bool recharged = attempt_recharge( *this, bio, cost, discharge_factor, discharge_rate );
            if( !recharged ) {
                // No power to recharge, so deactivate
                bio.powered = false;
                add_msg( m_neutral, _( "Your %s powers down." ), bio.info().name.c_str() );
                // This purposely bypasses the deactivation cost
                deactivate_bionic( b, true );
                return;
            }
            if( cost ) {
                charge_power( -cost );
            }
        }
    }

    // Bionic effects on every turn they are active go here.
    if( bio.id == "bio_night" ) {
        if( calendar::once_every( 5_turns ) ) {
            add_msg( m_neutral, _( "Artificial night generator active!" ) );
        }
    } else if( bio.id == "bio_remote" ) {
        if( g->remoteveh() == nullptr && get_value( "remote_controlling" ).empty() ) {
            bio.powered = false;
            add_msg( m_warning, _( "Your %s has lost connection and is turning off." ),
                     bionics[bio.id].name.c_str() );
        }
    } else if( bio.id == "bio_hydraulics" ) {
        // Sound of hissing hydraulic muscle! (not quite as loud as a car horn)
        sounds::sound( pos(), 19, sounds::sound_t::activity, _( "HISISSS!" ) );
    } else if( bio.id == "bio_nanobots" ) {
        for( int i = 0; i < num_hp_parts; i++ ) {
            if( power_level >= 5 && hp_cur[i] > 0 && hp_cur[i] < hp_max[i] ) {
                heal( static_cast<hp_part>( i ), 1 );
                charge_power( -5 );
            }
        }
        for( const body_part bp : all_body_parts ) {
            if( power_level >= 2 && remove_effect( effect_bleed, bp ) ) {
                charge_power( -2 );
            }
        }
    } else if( bio.id == "bio_painkiller" ) {
        const int pkill = get_painkiller();
        const int pain = get_pain();
        int max_pkill = std::min( 150, pain );
        if( pkill < max_pkill ) {
            mod_painkiller( 1 );
            charge_power( -2 );
        }

        // Only dull pain so extreme that we can't pkill it safely
        if( pkill >= 150 && pain > pkill && stim > -150 ) {
            mod_pain( -1 );
            // Negative side effect: negative stim
            stim--;
            charge_power( -2 );
        }
    } else if( bio.id == "bio_cable" ) {
        if( power_level >= max_power_level ) {
            return;
        }

        const std::vector<item *> cables = items_with( []( const item & it ) {
            return it.active && it.has_flag( "CABLE_SPOOL" );
        } );

        constexpr int battery_per_power = 10;
        int wants_power_amt = battery_per_power;
        for( const item *cable : cables ) {
            const cata::optional<tripoint> target = cable->get_cable_target( this, pos() );
            if( !target ) {
                continue;
            }
            const optional_vpart_position vp = g->m.veh_at( *target );
            if( !vp ) {
                continue;
            }

            wants_power_amt = vp->vehicle().discharge_battery( wants_power_amt );
            if( wants_power_amt == 0 ) {
                charge_power( 1 );
                break;
            }
        }

        if( wants_power_amt < battery_per_power &&
            wants_power_amt > 0 &&
            x_in_y( battery_per_power - wants_power_amt, battery_per_power ) ) {
            charge_power( 1 );
        }
    } else if( bio.id == "bio_gills" ) {
        if( has_effect( effect_asthma ) ) {
            add_msg( m_good, _( "You feel your throat open up and air filling your lungs!" ) );
            remove_effect( effect_asthma );
        }
    }
}

void player::bionics_uninstall_failure( player &installer )
{
    switch( rng( 1, 5 ) ) {
        case 1:
            installer.add_msg_player_or_npc( m_neutral,
                                             _( "You flub the removal." ),
                                             _( "<npcname> flubs the removal." ) );
            break;
        case 2:
            installer.add_msg_player_or_npc( m_neutral,
                                             _( "You mess up the removal." ),
                                             _( "<npcname> messes up the removal." ) );
            break;
        case 3:
            add_msg( m_neutral, _( "The removal fails." ) );
            break;
        case 4:
            add_msg( m_neutral, _( "The removal is a failure." ) );
            break;
        case 5:
            installer.add_msg_player_or_npc( m_neutral,
                                             _( "You screw up the removal." ),
                                             _( "<npcname> screws up the removal." ) );
            break;
    }
    add_msg( m_bad, _( "%s body is severely damaged!" ), disp_name( true ) );
    hurtall( rng( 30, 80 ), this ); // stop hurting yourself!
}

// bionic manipulation adjusted skill
float player::bionics_adjusted_skill( const skill_id &most_important_skill,
                                      const skill_id &important_skill,
                                      const skill_id &least_important_skill,
                                      int skill_level )
{
    int pl_skill;
    if( skill_level == -1 ) {
        pl_skill = int_cur                                  * 4 +
                   get_skill_level( most_important_skill )  * 4 +
                   get_skill_level( important_skill )       * 3 +
                   get_skill_level( least_important_skill ) * 1;
    } else {
        // override chance as though all values were skill_level if it is provided
        pl_skill = 12 * skill_level;
    }

    // Medical residents have some idea what they're doing
    if( has_trait( trait_PROF_MED ) ) {
        pl_skill += 3;
        add_msg_player_or_npc( m_neutral, _( "You prep to begin surgery." ),
                               _( "<npcname> prepares for surgery." ) );
    }

    // People trained in bionics gain an additional advantage towards using it
    if( has_trait( trait_PROF_AUTODOC ) ) {
        pl_skill += 7;
        add_msg( m_neutral, _( "A lifetime of augmentation has taught %s a thing or two..." ),
                 disp_name() );
    }

    // for chance_of_success calculation, shift skill down to a float between ~0.4 - 30
    float adjusted_skill = float ( pl_skill ) - std::min( float ( 40 ),
                           float ( pl_skill ) - float ( pl_skill ) / float ( 10.0 ) );
    return adjusted_skill;
}

// bionic manipulation chance of success
int bionic_manip_cos( float adjusted_skill, bool autodoc, int bionic_difficulty )
{
    if( ( autodoc && get_option < bool > ( "SAFE_AUTODOC" ) ) ||
        g->u.has_trait( trait_id( "DEBUG_BIONICS" ) ) ) {
        return 100;
    }

    int chance_of_success = 0;
    // we will base chance_of_success on a ratio of skill and difficulty
    // when skill=difficulty, this gives us 1.  skill < difficulty gives a fraction.
    float skill_difficulty_parameter = float( adjusted_skill / ( 4.0 * bionic_difficulty ) );

    // when skill == difficulty, chance_of_success is 50%. Chance of success drops quickly below that
    // to reserve bionics for characters with the appropriate skill.  For more difficult bionics, the
    // curve flattens out just above 80%
    chance_of_success = int( ( 100 * skill_difficulty_parameter ) /
                             ( skill_difficulty_parameter + sqrt( 1 / skill_difficulty_parameter ) ) );

    return chance_of_success;
}

bool player::uninstall_bionic( const bionic_id &b_id, player &installer, bool autodoc,
                               int skill_level )
{
    // malfunctioning bionics don't have associated items and get a difficulty of 12
    int difficulty = 12;
    if( item::type_is_defined( b_id.c_str() ) ) {
        auto type = item::find_type( b_id.c_str() );
        if( type->bionic ) {
            difficulty = type->bionic->difficulty;
        }
    }

    if( !has_bionic( b_id ) ) {
        popup( _( "%s don't have this bionic installed." ), disp_name() );
        return false;
    }

    if( b_id == "bio_blaster" ) {
        popup( _( "Removing %s Fusion Blaster Arm would leave %s with a useless stump." ),
               disp_name( true ), disp_name() );
        return false;
    }

    if( ( b_id == "bio_reactor" ) || ( b_id == "bio_advreactor" ) ) {
        if( !query_yn(
                _( "WARNING: Removing a reactor may leave radioactive material! Remove anyway?" ) ) ) {
            return false;
        }
    }

    for( const auto &e : bionics ) {
        if( e.second.is_included( b_id ) ) {
            popup( _( "%s must remove the %s bionic to remove the %s." ), installer.disp_name(),
                   e.second.name.c_str(), b_id->name.c_str() );
            return false;
        }
    }

    if( b_id == "bio_eye_optic" ) {
        popup( _( "The Telescopic Lenses are part of %s eyes now.  Removing them would leave %s blind." ),
               disp_name( true ), disp_name() );
        return false;
    }

    // removal of bionics adds +2 difficulty over installation
    float adjusted_skill = installer.bionics_adjusted_skill( skilll_firstaid,
                           skilll_computer,
                           skilll_electronics,
                           skill_level );
    int chance_of_success = bionic_manip_cos( adjusted_skill, autodoc, difficulty + 2 );

    if( chance_of_success >= 100 ) {
        if( !g->u.query_yn(
                _( "Are you sure you wish to uninstall the selected bionic?" ),
                100 - chance_of_success ) ) {
            return false;
        }
    } else {
        if( !g->u.query_yn(
                _( "WARNING: %i percent chance of SEVERE damage to all body parts! Continue anyway?" ),
                ( 100 - int( chance_of_success ) ) ) ) {
            return false;
        }
    }
    // Surgery is imminent, retract claws or blade if active
    for( size_t i = 0; i < installer.my_bionics->size(); i++ ) {
        const auto &bio = ( *installer.my_bionics )[ i ];
        if( bio.powered && bio.info().weapon_bionic ) {
            installer.deactivate_bionic( i );
        }
    }

    int success = chance_of_success - rng( 1, 100 );

    if( success > 0 ) {
        if( is_player() ) {
            add_memorial_log( pgettext( "memorial_male", "Removed bionic: %s." ),
                              pgettext( "memorial_female", "Removed bionic: %s." ),
                              bionics[b_id].name.c_str() );
        }
        // until bionics can be flagged as non-removable
        add_msg_player_or_npc( m_neutral, _( "Your parts are jiggled back into their familiar places." ),
                               _( "<npcname>'s parts are jiggled back into their familiar places." ) );
        add_msg( m_good, _( "Successfully removed %s." ), bionics[b_id].name.c_str() );
        // remove power bank provided by bionic
        max_power_level -= bionics[b_id].capacity;
        remove_bionic( b_id );
        if( item::type_is_defined( b_id.c_str() ) ) {
            g->m.spawn_item( pos(), b_id.c_str(), 1 );
        } else {
            g->m.spawn_item( pos(), "burnt_out_bionic", 1 );
        }
    } else {
        if( is_player() ) {
            add_memorial_log( pgettext( "memorial_male", "Failed to remove bionic: %s." ),
                              pgettext( "memorial_female", "Failed to remove bionic: %s." ),
                              bionics[b_id].name.c_str() );
        }
        bionics_uninstall_failure( installer );
    }
    g->refresh_all();
    return true;
}

bool player::install_bionics( const itype &type, player &installer, bool autodoc, int skill_level )
{
    if( !type.bionic ) {
        debugmsg( "Tried to install NULL bionic" );
        return false;
    }

    const bionic_id &bioid = type.bionic->id;
    const int difficult = type.bionic->difficulty;
    float adjusted_skill;
    if( autodoc ) {
        adjusted_skill = installer.bionics_adjusted_skill( skilll_firstaid,
                         skilll_computer,
                         skilll_electronics,
                         skill_level );
    } else {
        adjusted_skill = installer.bionics_adjusted_skill( skilll_electronics,
                         skilll_firstaid,
                         skilll_mechanics,
                         skill_level );
    }
    int chance_of_success = bionic_manip_cos( adjusted_skill, autodoc, difficult );

    const std::map<body_part, int> &issues = bionic_installation_issues( bioid );
    // show all requirements which are not satisfied
    if( !issues.empty() ) {
        std::string detailed_info;
        for( auto &elem : issues ) {
            //~ <Body part name>: <number of slots> more slot(s) needed.
            detailed_info += string_format( _( "\n%s: %i more slot(s) needed." ),
                                            body_part_name_as_heading( elem.first, 1 ).c_str(),
                                            elem.second );
        }
        popup( _( "Not enough space for bionic installation!%s" ), detailed_info.c_str() );
        return false;
    }

    if( chance_of_success >= 100 ) {
        if( !g->u.query_yn(
                _( "Are you sure you wish to install the selected bionic?" ),
                100 - chance_of_success ) ) {
            return false;
        }
    } else {
        if( !g->u.query_yn(
                _( "WARNING: %i percent chance of failure that may result in damage, pain, or a faulty installation! Continue anyway?" ),
                ( 100 - int( chance_of_success ) ) ) ) {
            return false;
        }
    }

    // Practice skills only if conducting manual installation
    if( !autodoc ) {
        installer.practice( skilll_electronics, int( ( 100 - chance_of_success ) * 1.5 ) );
        installer.practice( skilll_firstaid, int( ( 100 - chance_of_success ) * 1.0 ) );
        installer.practice( skilll_mechanics, int( ( 100 - chance_of_success ) * 0.5 ) );
    }

    int success = chance_of_success - rng( 0, 99 );
    if( success > 0 ) {
        if( is_player() ) {
            add_memorial_log( pgettext( "memorial_male", "Installed bionic: %s." ),
                              pgettext( "memorial_female", "Installed bionic: %s." ),
                              bioid->name.c_str() );
        }
        if( bioid->upgraded_bionic ) {
            remove_bionic( bioid->upgraded_bionic );
            //~ %1$s - name of the bionic to be upgraded (inferior), %2$s - name of the upgraded bionic (superior).
            add_msg( m_good, _( "Successfully upgraded %1$s to %2$s." ),
                     bioid->upgraded_bionic->name.c_str(), bioid->name.c_str() );
        } else {
            //~ %s - name of the bionic.
            add_msg( m_good, _( "Successfully installed %s." ), bioid->name.c_str() );
        }

        add_bionic( bioid );

        for( const auto &mid : bioid->canceled_mutations ) {
            if( has_trait( mid ) ) {
                remove_mutation( mid );
            }
        }
    } else {
        if( is_player() ) {
            add_memorial_log( pgettext( "memorial_male", "Failed install of bionic: %s." ),
                              pgettext( "memorial_female", "Failed install of bionic: %s." ),
                              bioid->name.c_str() );
        }
        bionics_install_failure( installer, difficult, success, adjusted_skill );
    }
    g->refresh_all();
    return true;
}

void player::bionics_install_failure( player &installer, int difficulty, int success,
                                      float adjusted_skill )
{
    // "success" should be passed in as a negative integer representing how far off we
    // were for a successful install.  We use this to determine consequences for failing.
    success = abs( success );

    // failure level is decided by how far off the character was from a successful install, and
    // this is scaled up or down by the ratio of difficulty/skill.  At high skill levels (or low
    // difficulties), only minor consequences occur.  At low skill levels, severe consequences
    // are more likely.
    int failure_level = int( sqrt( success * 4.0 * difficulty / adjusted_skill ) );
    int fail_type = ( failure_level > 5 ? 5 : failure_level );

    if( fail_type <= 0 ) {
        add_msg( m_neutral, _( "The installation fails without incident." ) );
        return;
    }

    switch( rng( 1, 5 ) ) {
        case 1:
            installer.add_msg_player_or_npc( m_neutral,
                                             _( "You flub the installation." ),
                                             _( "<npcname> flubs the installation." ) );
            break;
        case 2:
            installer.add_msg_player_or_npc( m_neutral,
                                             _( "You mess up the installation." ),
                                             _( "<npcname> messes up the installation." ) );
            break;
        case 3:
            add_msg( m_neutral, _( "The installation fails." ) );
            break;
        case 4:
            add_msg( m_neutral, _( "The installation is a failure." ) );
            break;
        case 5:
            installer.add_msg_player_or_npc( m_neutral,
                                             _( "You screw up the installation." ),
                                             _( "<npcname> screws up the installation." ) );
            break;
    }

    if( installer.has_trait( trait_PROF_MED ) || installer.has_trait( trait_PROF_AUTODOC ) ) {
        //~"Complications" is USian medical-speak for "unintended damage from a medical procedure".
        add_msg( m_neutral, _( "%s training helps %s minimize the complications." ),
                 installer.disp_name( true ), installer.disp_name() );
        // In addition to the bonus, medical residents know enough OR protocol to avoid botching.
        // Take MD and be immune to faulty bionics.
        if( fail_type == 5 ) {
            fail_type = rng( 1, 3 );
        }
    }

    if( fail_type == 3 && num_bionics() == 0 ) {
        fail_type = 2;    // If we have no bionics, take damage instead of losing some
    }

    switch( fail_type ) {

        case 1:
            if( !( has_trait( trait_id( "NOPAIN" ) ) ) ) {
                add_msg_if_player( m_bad, _( "It really hurts!" ) );
                mod_pain( rng( failure_level * 3, failure_level * 6 ) );
            }
            break;

        case 2:
        case 3:
            add_msg( m_bad, _( "%s body is damaged!" ), disp_name( true ) );
            hurtall( rng( failure_level, failure_level * 2 ), this ); // you hurt yourself
            break;

        case 4:
        case 5: {
            add_msg( m_bad, _( "The installation is faulty!" ) );
            std::vector<bionic_id> valid;
            std::copy_if( begin( faulty_bionics ), end( faulty_bionics ), std::back_inserter( valid ),
            [&]( const bionic_id & id ) {
                return !has_bionic( id );
            } );

            if( valid.empty() ) { // We've got all the bad bionics!
                if( max_power_level > 0 ) {
                    int old_power = max_power_level;
                    add_msg( m_bad, _( "%s lose power capacity!" ), disp_name() );
                    max_power_level = rng( 0, max_power_level - 25 );
                    if( is_player() ) {
                        add_memorial_log( pgettext( "memorial_male", "Lost %d units of power capacity." ),
                                          pgettext( "memorial_female", "Lost %d units of power capacity." ),
                                          old_power - max_power_level );
                    }
                }
                // @todo: What if we can't lose power capacity?  No penalty?
            } else {
                const bionic_id &id = random_entry( valid );
                add_bionic( id );
                if( is_player() ) {
                    add_memorial_log( pgettext( "memorial_male", "Installed bad bionic: %s." ),
                                      pgettext( "memorial_female", "Installed bad bionic: %s." ),
                                      bionics[ id ].name.c_str() );
                }
            }
        }
        break;
    }
}

std::string list_occupied_bps( const bionic_id &bio_id, const std::string &intro,
                               const bool each_bp_on_new_line )
{
    if( bio_id->occupied_bodyparts.empty() ) {
        return "";
    }
    std::ostringstream desc;
    desc << intro;
    for( const auto &elem : bio_id->occupied_bodyparts ) {
        desc << ( each_bp_on_new_line ? "\n" : " " );
        //~ <Bodypart name> (<number of occupied slots> slots);
        desc << string_format( _( "%s (%i slots);" ),
                               body_part_name_as_heading( elem.first, 1 ).c_str(),
                               elem.second );
    }
    return desc.str();
}

int player::get_used_bionics_slots( const body_part bp ) const
{
    int used_slots = 0;
    for( auto &bio : *my_bionics ) {
        auto search = bionics[bio.id].occupied_bodyparts.find( bp );
        if( search != bionics[bio.id].occupied_bodyparts.end() ) {
            used_slots += search->second;
        }
    }

    return used_slots;
}

std::map<body_part, int> player::bionic_installation_issues( const bionic_id &bioid )
{
    std::map<body_part, int> issues;
    if( !get_option < bool >( "CBM_SLOTS_ENABLED" ) ) {
        return issues;
    }
    for( auto &elem : bioid->occupied_bodyparts ) {
        const int lacked_slots = elem.second - get_free_bionics_slots( elem.first );
        if( lacked_slots > 0 ) {
            issues.emplace( elem.first, lacked_slots );
        }
    }
    return issues;
}

int player::get_total_bionics_slots( const body_part bp ) const
{
    switch( bp ) {
        case bp_torso:
            return 80;

        case bp_head:
            return 18;

        case bp_eyes:
            return 4;

        case bp_mouth:
            return 4;

        case bp_arm_l:
        case bp_arm_r:
            return 20;

        case bp_hand_l:
        case bp_hand_r:
            return 5;

        case bp_leg_l:
        case bp_leg_r:
            return 30;

        case bp_foot_l:
        case bp_foot_r:
            return 7;

        case num_bp:
            debugmsg( "number of slots for incorrect bodypart is requested!" );
            return 0;
    }
    return 0;
}

int player::get_free_bionics_slots( const body_part bp ) const
{
    return get_total_bionics_slots( bp ) - get_used_bionics_slots( bp );
}

void player::add_bionic( const bionic_id &b )
{
    if( has_bionic( b ) ) {
        debugmsg( "Tried to install bionic %s that is already installed!", b.c_str() );
        return;
    }

    int pow_up = bionics[b].capacity;
    max_power_level += pow_up;
    if( b == "bio_power_storage" || b == "bio_power_storage_mkII" ) {
        add_msg_if_player( m_good, _( "Increased storage capacity by %i." ), pow_up );
        // Power Storage CBMs are not real bionic units, so return without adding it to my_bionics
        return;
    }

    my_bionics->push_back( bionic( b, get_free_invlet( *this ) ) );
    if( b == "bio_tools" || b == "bio_ears" ) {
        activate_bionic( my_bionics->size() - 1 );
    }

    for( const auto &inc_bid : bionics[b].included_bionics ) {
        add_bionic( inc_bid );
    }

    recalc_sight_limits();
}

void player::remove_bionic( const bionic_id &b )
{
    bionic_collection new_my_bionics;
    for( auto &i : *my_bionics ) {
        if( b == i.id ) {
            continue;
        }

        // Linked bionics: if either is removed, the other is removed as well.
        if( b->is_included( i.id ) || i.id->is_included( b ) ) {
            continue;
        }

        new_my_bionics.push_back( bionic( i.id, i.invlet ) );
    }
    *my_bionics = new_my_bionics;
    recalc_sight_limits();
}

int player::num_bionics() const
{
    return my_bionics->size();
}

std::pair<int, int> player::amount_of_storage_bionics() const
{
    int lvl = max_power_level;

    // exclude amount of power capacity obtained via non-power-storage CBMs
    for( auto it : *my_bionics ) {
        lvl -= bionics[it.id].capacity;
    }

    std::pair<int, int> results( 0, 0 );
    if( lvl <= 0 ) {
        return results;
    }

    int pow_mkI = bionics[bionic_id( "bio_power_storage" )].capacity;
    int pow_mkII = bionics[bionic_id( "bio_power_storage_mkII" )].capacity;

    while( lvl >= std::min( pow_mkI, pow_mkII ) ) {
        if( one_in( 2 ) ) {
            if( lvl >= pow_mkI ) {
                results.first++;
                lvl -= pow_mkI;
            }
        } else {
            if( lvl >= pow_mkII ) {
                results.second++;
                lvl -= pow_mkII;
            }
        }
    }
    return results;
}

bionic &player::bionic_at_index( int i )
{
    return ( *my_bionics )[i];
}

// Returns true if a bionic was removed.
bool player::remove_random_bionic()
{
    const int numb = num_bionics();
    if( numb ) {
        int rem = rng( 0, num_bionics() - 1 );
        const auto bionic = ( *my_bionics )[rem];
        //Todo: Currently, contained/containing bionics don't get explicitly deactivated when the removal of a linked bionic removes them too
        deactivate_bionic( rem, true );
        remove_bionic( bionic.id );
        add_msg( m_bad, _( "Your %s fails, and is destroyed!" ), bionics[ bionic.id ].name.c_str() );
        recalc_sight_limits();
    }
    return numb;
}

void player::clear_bionics()
{
    my_bionics->clear();
}

void reset_bionics()
{
    bionics.clear();
    faulty_bionics.clear();
}

static bool get_bool_or_flag( JsonObject &jsobj, const std::string &name, const std::string &flag,
                              const bool fallback, const std::string &flags_node = "flags" )
{
    bool value = fallback;
    if( jsobj.has_bool( name ) ) {
        value = jsobj.get_bool( name, fallback );
        debugmsg( "JsonObject contains legacy node `" + name + "`.  Consider replacing it with `" +
                  flag + "` flag in `" + flags_node + "` node." );
    } else {
        const std::set<std::string> flags = jsobj.get_tags( flags_node );
        value = flags.count( flag );
    }
    return value;
}

void load_bionic( JsonObject &jsobj )
{
    bionic_data new_bionic;

    const bionic_id id( jsobj.get_string( "id" ) );
    new_bionic.name = _( jsobj.get_string( "name" ).c_str() );
    new_bionic.description = _( jsobj.get_string( "description" ).c_str() );
    new_bionic.power_activate = jsobj.get_int( "act_cost", 0 );

    new_bionic.toggled = get_bool_or_flag( jsobj, "toggled", "BIONIC_TOGGLED", false );
    // Requires ability to toggle
    new_bionic.power_deactivate = jsobj.get_int( "deact_cost", 0 );

    new_bionic.charge_time = jsobj.get_int( "time", 0 );
    // Requires a non-zero time
    new_bionic.power_over_time = jsobj.get_int( "react_cost", 0 );

    new_bionic.capacity = jsobj.get_int( "capacity", 0 );

    new_bionic.npc_usable = get_bool_or_flag( jsobj, "npc_usable", "BIONIC_NPC_USABLE", false );
    new_bionic.faulty = get_bool_or_flag( jsobj, "faulty", "BIONIC_FAULTY", false );
    new_bionic.power_source = get_bool_or_flag( jsobj, "power_source", "BIONIC_POWER_SOURCE", false );

    new_bionic.gun_bionic = get_bool_or_flag( jsobj, "gun_bionic", "BIONIC_GUN", false );
    new_bionic.weapon_bionic = get_bool_or_flag( jsobj, "weapon_bionic", "BIONIC_WEAPON", false );
    new_bionic.armor_interface = get_bool_or_flag( jsobj, "armor_interface", "BIONIC_ARMOR_INTERFACE",
                                 false );

    if( new_bionic.gun_bionic && new_bionic.weapon_bionic ) {
        debugmsg( "Bionic %s specified as both gun and weapon bionic", id.c_str() );
    }

    new_bionic.fake_item = jsobj.get_string( "fake_item", "" );

    jsobj.read( "canceled_mutations", new_bionic.canceled_mutations );
    jsobj.read( "included_bionics", new_bionic.included_bionics );
    jsobj.read( "upgraded_bionic", new_bionic.upgraded_bionic );

    JsonArray jsarr = jsobj.get_array( "occupied_bodyparts" );
    if( !jsarr.empty() ) {
        while( jsarr.has_more() ) {
            JsonArray ja = jsarr.next_array();
            new_bionic.occupied_bodyparts.emplace( get_body_part_token( ja.get_string( 0 ) ),
                                                   ja.get_int( 1 ) );
        }
    }

    new_bionic.activated = new_bionic.toggled ||
                           new_bionic.power_activate > 0 ||
                           new_bionic.charge_time > 0;

    const auto result = bionics.insert( std::make_pair( id, new_bionic ) );

    if( !result.second ) {
        debugmsg( "duplicate bionic id" );
    } else if( new_bionic.faulty ) {
        faulty_bionics.push_back( id );
    }
}

void check_bionics()
{
    for( const auto &bio : bionics ) {
        if( !bio.second.fake_item.empty() &&
            !item::type_is_defined( bio.second.fake_item ) ) {
            debugmsg( "Bionic %s has unknown fake_item %s",
                      bio.first.c_str(), bio.second.fake_item.c_str() );
        }
        for( const auto &mid : bio.second.canceled_mutations ) {
            if( !mid.is_valid() ) {
                debugmsg( "Bionic %s cancels undefined mutation %s",
                          bio.first.c_str(), mid.c_str() );
            }
        }
        for( const auto &bid : bio.second.included_bionics ) {
            if( !bid.is_valid() ) {
                debugmsg( "Bionic %s includes undefined bionic %s",
                          bio.first.c_str(), bid.c_str() );
            }
            if( !bionics[bid].occupied_bodyparts.empty() ) {
                debugmsg( "Bionic %s (included by %s) consumes slots, those should be part of the containing bionic instead.",
                          bid.c_str(), bio.first.c_str() );
            }
        }
        if( bio.second.upgraded_bionic ) {
            if( bio.second.upgraded_bionic == bio.first ) {
                debugmsg( "Bionic %s is upgraded with itself", bio.first.c_str() );
            } else if( !bio.second.upgraded_bionic.is_valid() ) {
                debugmsg( "Bionic %s upgrades undefined bionic %s",
                          bio.first.c_str(), bio.second.upgraded_bionic.c_str() );
            }
        }
    }
}

void finalize_bionics()
{
    for( const auto &bio : bionics ) {
        if( bio.second.upgraded_bionic ) {
            bionics[ bio.second.upgraded_bionic ].available_upgrades.insert( bio.first );
        }
    }
}

int bionic::get_quality( const quality_id &quality ) const
{
    const auto &i = info();
    if( i.fake_item.empty() ) {
        return INT_MIN;
    }

    return item( i.fake_item ).get_quality( quality );
}

void bionic::serialize( JsonOut &json ) const
{
    json.start_object();
    json.member( "id", id );
    json.member( "invlet", static_cast<int>( invlet ) );
    json.member( "powered", powered );
    json.member( "charge", charge );
    json.end_object();
}

void bionic::deserialize( JsonIn &jsin )
{
    JsonObject jo = jsin.get_object();
    id = bionic_id( jo.get_string( "id" ) );
    invlet = jo.get_int( "invlet" );
    powered = jo.get_bool( "powered" );
    charge = jo.get_int( "charge" );
}

void player::introduce_into_anesthesia( const time_duration &duration, player &installer,
                                        bool anesthetic ) //used by the Autodoc
{
    installer.add_msg_player_or_npc( m_info,
                                     _( "You set up the operation step-by-step, configuring the Autodoc to manipulate a CBM" ),
                                     _( "<npcname> sets up the operation, configuring the Autodoc to manipulate a CBM." ) );

    add_msg_player_or_npc( m_info,
                           _( "You settle into position, sliding your right wrist into the couch's strap." ),
                           _( "<npcname> settles into position, sliding their wrist into the couch's strap." ) );
    if( anesthetic ) {
        //post-threshold medical mutants do not fear operations.
        if( has_trait( trait_THRESH_MEDICAL ) ) {
            add_msg_if_player( m_mixed,
                               _( "You feel excited as the operation starts." ) );
        }

        add_msg_if_player( m_mixed,
                           _( "You feel a tiny pricking sensation in your right arm, and lose all sensation before abruptly blacking out." ) );

        //post-threshold medical mutants with Deadened don't need anesthesia due to their inability to feel pain
    } else {
        //post-threshold medical mutants do not fear operations.
        if( has_trait( trait_THRESH_MEDICAL ) ) {
            add_msg_if_player( m_mixed,
                               _( "You feel excited as the Autodoc slices painlessly into you.  You enjoy the sight of scalpels slicing you apart, but as operation proceeds you suddenly feel tired and pass out." ) );
        } else {
            add_msg_if_player( m_mixed,
                               _( "You stay very, very still, focusing intently on an interesting rock on the ceiling, as the Autodoc slices painlessly into you.  Mercifully, you pass out when the blades reach your line of sight." ) );
        }
    }

    //Pain junkies feel sorry about missed pain from operation.
    if( has_trait( trait_MASOCHIST ) || has_trait( trait_MASOCHIST_MED ) ||
        has_trait( trait_CENOBITE ) ) {
        add_msg_if_player( m_mixed,
                           _( "As your conciousness slips away, you feel regret that you won't be able to enjoy the operation." ) );
    }

    add_effect( effect_narcosis, duration );
    fall_asleep( duration );
}<|MERGE_RESOLUTION|>--- conflicted
+++ resolved
@@ -77,14 +77,12 @@
 static const trait_id trait_PROF_MED( "PROF_MED" );
 static const trait_id trait_PROF_AUTODOC( "PROF_AUTODOC" );
 
-<<<<<<< HEAD
-static const bionic_id bionic_TOOLS_EXTEND( "bio_tools_extend" );
-=======
 static const trait_id trait_THRESH_MEDICAL( "THRESH_MEDICAL" );
 static const trait_id trait_MASOCHIST( "MASOCHIST" );
 static const trait_id trait_MASOCHIST_MED( "MASOCHIST_MED" );
 static const trait_id trait_CENOBITE( "CENOBITE" );
->>>>>>> 37a8bcd4
+
+static const bionic_id bionic_TOOLS_EXTEND( "bio_tools_extend" );
 
 namespace
 {
