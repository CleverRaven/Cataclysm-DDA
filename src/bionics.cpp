--- conflicted
+++ resolved
@@ -1558,17 +1558,6 @@
         ;
     }
     fall_asleep( duration );
-<<<<<<< HEAD
-    if( anesthetic ) {
-        std::vector<item_comp> comps;
-        std::vector<const item *> a_filter = crafting_inventory().items_with( []( const item & it ) {
-            return it.has_flag( "ANESTHESIA" );
-        } );
-        for( const item *anesthesia_item : a_filter ) {
-            comps.push_back( item_comp( anesthesia_item->typeId(), 1 ) );
-        }
-        consume_items( comps );
-    }
 }
 
 int player::calculate_used_license_points()
@@ -1590,6 +1579,4 @@
 void player::upgrade_license( long points_up )
 {
     max_license_points += points_up;
-=======
->>>>>>> a6637cd7
 }