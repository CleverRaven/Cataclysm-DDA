--- conflicted
+++ resolved
@@ -124,14 +124,10 @@
 
     const std::string dir = talk_function::om_simple_dir( omt_pos, new_pos );
     expansions[ dir ] = parse_expansion( terrain, new_pos );
-<<<<<<< HEAD
-    // expensive hack but only for rare legacy camps
     bool by_radio = rl_dist( g->u.global_omt_location(), omt_pos ) > 2;
     resources_updated = false;
     reset_camp_resources( by_radio );
-=======
     update_provides( terrain, expansions[ dir ] );
->>>>>>> 0009a3a8
     directions.push_back( dir );
 }
 
