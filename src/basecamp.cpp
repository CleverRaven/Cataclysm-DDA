--- conflicted
+++ resolved
@@ -286,8 +286,6 @@
 
 }
 
-<<<<<<< HEAD
-=======
 void basecamp::add_resource( const itype_id &camp_resource )
 {
     basecamp_resource bcp_r;
@@ -347,7 +345,6 @@
     form_crafting_inventory( by_radio );
 }
 
->>>>>>> c33633ca
 // available companion list manipulation
 // get all the companions currently performing missions at this camp
 void basecamp::reset_camp_workers()
