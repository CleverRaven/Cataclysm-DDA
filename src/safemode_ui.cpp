#include "safemode_ui.h"

#include <cstdlib>
#include <fstream>
#include <string>
#include <algorithm>
#include <map>
#include <memory>
#include <utility>

#include "avatar.h"
#include "cata_utility.h"
#include "debug.h"
#include "filesystem.h"
#include "game.h"
#include "input.h"
#include "json.h"
#include "monstergenerator.h"
#include "mtype.h"
#include "options.h"
#include "output.h"
#include "path_info.h"
#include "string_formatter.h"
#include "string_input_popup.h"
#include "translations.h"
#include "color.h"
#include "compatibility.h"
#include "cursesdef.h"

safemode &get_safemode()
{
    static safemode single_instance;
    return single_instance;
}

void safemode::show()
{
    show( _( " SAFE MODE MANAGER " ), true );
}

std::string safemode::npc_type_name()
{
    static std::string name = "human";
    return name;
}

void safemode::show( const std::string &custom_name_in, bool is_safemode_in )
{
    auto global_rules_old = global_rules;
    auto character_rules_old = character_rules;

    const int header_height = 4;
    const int content_height = FULL_SCREEN_HEIGHT - 2 - header_height;

    const int offset_x = TERMX > FULL_SCREEN_WIDTH ? ( TERMX - FULL_SCREEN_WIDTH ) / 2 : 0;
    const int offset_y = TERMY > FULL_SCREEN_HEIGHT ? ( TERMY - FULL_SCREEN_HEIGHT ) / 2 : 0;

    enum Columns : int {
        COLUMN_RULE,
        COLUMN_ATTITUDE,
        COLUMN_PROXIMITY,
        COLUMN_WHITE_BLACKLIST,
        COLUMN_CATEGORY
    };

    std::map<int, int> column_pos;
    column_pos[COLUMN_RULE] = 4;
    column_pos[COLUMN_ATTITUDE] = column_pos[COLUMN_RULE] + 38;
    column_pos[COLUMN_PROXIMITY] = column_pos[COLUMN_ATTITUDE] + 10;
    column_pos[COLUMN_WHITE_BLACKLIST] = column_pos[COLUMN_PROXIMITY] + 6;
    column_pos[COLUMN_CATEGORY] = column_pos[COLUMN_WHITE_BLACKLIST] + 11;

    const int num_columns = column_pos.size();

    catacurses::window w_help =
        catacurses::newwin( FULL_SCREEN_HEIGHT / 2 - 2, FULL_SCREEN_WIDTH * 3 / 4,
                            point( offset_x + 19 / 2, 7 + offset_y + FULL_SCREEN_HEIGHT / 2 / 2 ) );
    catacurses::window w_border =
        catacurses::newwin( FULL_SCREEN_HEIGHT, FULL_SCREEN_WIDTH, point( offset_x, offset_y ) );
    catacurses::window w_header =
        catacurses::newwin( header_height, FULL_SCREEN_WIDTH - 2,
                            point( 1 + offset_x, 1 + offset_y ) );
    catacurses::window w =
        catacurses::newwin( content_height, FULL_SCREEN_WIDTH - 2,
                            point( 1 + offset_x, header_height + 1 + offset_y ) );

    /**
     * All of the stuff in this lambda needs to be drawn (1) initially, and
     * (2) after closing the HELP_KEYBINDINGS window (since it mangles the screen)
    */
    const auto initial_draw = [&]() {
        draw_border( w_border, BORDER_COLOR, custom_name_in );

        mvwputch( w_border, point( 0, 3 ), c_light_gray, LINE_XXXO ); // |-
        mvwputch( w_border, point( 79, 3 ), c_light_gray, LINE_XOXX ); // -|

        for( auto &column : column_pos ) {
            // _|_
            mvwputch( w_border, point( column.second + 1, FULL_SCREEN_HEIGHT - 1 ), c_light_gray, LINE_XXOX );
        }

        wrefresh( w_border );

        static const std::vector<std::string> hotkeys = {{
                translate_marker( "<A>dd" ), translate_marker( "<R>emove" ),
                translate_marker( "<C>opy" ), translate_marker( "<M>ove" ),
                translate_marker( "<E>nable" ), translate_marker( "<D>isable" ),
                translate_marker( "<T>est" )
            }
        };

        int tmpx = 0;
        for( auto &hotkey : hotkeys ) {
            tmpx += shortcut_print( w_header, point( tmpx, 0 ), c_white, c_light_green, _( hotkey ) ) + 2;
        }

        tmpx = 0;
        tmpx += shortcut_print( w_header, point( tmpx, 1 ), c_white, c_light_green,
                                _( "<+-> Move up/down" ) ) + 2;
        tmpx += shortcut_print( w_header, point( tmpx, 1 ), c_white, c_light_green,
                                _( "<Enter>-Edit" ) ) + 2;
        shortcut_print( w_header, point( tmpx, 1 ), c_white, c_light_green, _( "<Tab>-Switch Page" ) );

        for( int i = 0; i < 78; i++ ) {
            mvwputch( w_header, point( i, 2 ), c_light_gray, LINE_OXOX ); // Draw line under header
        }

        for( auto &pos : column_pos ) {
            mvwputch( w_header, point( pos.second, 2 ), c_light_gray, LINE_OXXX );
            mvwputch( w_header, point( pos.second, 3 ), c_light_gray, LINE_XOXO );
        }

        mvwprintz( w_header, point( 1, 3 ), c_white, "#" );
        mvwprintz( w_header, point( column_pos[COLUMN_RULE] + 4, 3 ), c_white, _( "Rules" ) );
        mvwprintz( w_header, point( column_pos[COLUMN_ATTITUDE] + 2, 3 ), c_white, _( "Attitude" ) );
        mvwprintz( w_header, point( column_pos[COLUMN_PROXIMITY] + 2, 3 ), c_white, _( "Dist" ) );
        mvwprintz( w_header, point( column_pos[COLUMN_WHITE_BLACKLIST] + 2, 3 ), c_white, _( "B/W" ) );

<<<<<<< HEAD
    mvwprintz( w_header, point( 1, 3 ), c_white, "#" );
    mvwprintz( w_header, point( column_pos[COLUMN_RULE] + 4, 3 ), c_white, _( "Rules" ) );
    mvwprintz( w_header, point( column_pos[COLUMN_ATTITUDE] + 2, 3 ), c_white, _( "Attitude" ) );
    mvwprintz( w_header, point( column_pos[COLUMN_PROXIMITY] + 2, 3 ), c_white, _( "Dist" ) );
    mvwprintz( w_header, point( column_pos[COLUMN_WHITE_BLACKLIST] + 2, 3 ), c_white, _( "B/W" ) );
    mvwprintz( w_header, point( column_pos[COLUMN_CATEGORY] + 2, 3 ), c_white, pgettext( "category",
               "Cat" ) );
=======
        wrefresh( w_header );
    };
>>>>>>> 211d2aa0

    initial_draw();

    int tab = GLOBAL_TAB;
    int line = 0;
    int column = 0;
    int start_pos = 0;
    bool changes_made = false;
    input_context ctxt( "SAFEMODE" );
    ctxt.register_cardinal();
    ctxt.register_action( "CONFIRM" );
    ctxt.register_action( "QUIT" );
    ctxt.register_action( "NEXT_TAB" );
    ctxt.register_action( "PREV_TAB" );
    ctxt.register_action( "ADD_DEFAULT_RULESET" );
    ctxt.register_action( "ADD_RULE" );
    ctxt.register_action( "REMOVE_RULE" );
    ctxt.register_action( "COPY_RULE" );
    ctxt.register_action( "ENABLE_RULE" );
    ctxt.register_action( "DISABLE_RULE" );
    ctxt.register_action( "MOVE_RULE_UP" );
    ctxt.register_action( "MOVE_RULE_DOWN" );
    ctxt.register_action( "TEST_RULE" );
    ctxt.register_action( "HELP_KEYBINDINGS" );

    if( is_safemode_in ) {
        ctxt.register_action( "SWITCH_SAFEMODE_OPTION" );
        ctxt.register_action( "SWAP_RULE_GLOBAL_CHAR" );
    }

    while( true ) {
        int locx = 17;
        locx += shortcut_print( w_header, point( locx, 2 ), c_white,
                                ( tab == GLOBAL_TAB ) ? hilite( c_white ) : c_white, _( "[<Global>]" ) ) + 1;
        shortcut_print( w_header, point( locx, 2 ), c_white,
                        ( tab == CHARACTER_TAB ) ? hilite( c_white ) : c_white, _( "[<Character>]" ) );

        locx = 55;
        mvwprintz( w_header, point( locx, 0 ), c_white, _( "Safe Mode enabled:" ) );
        locx += shortcut_print( w_header, point( locx, 1 ),
                                ( ( get_option<bool>( "SAFEMODE" ) ) ? c_light_green : c_light_red ), c_white,
                                ( ( get_option<bool>( "SAFEMODE" ) ) ? _( "True" ) : _( "False" ) ) );
        locx += shortcut_print( w_header, point( locx, 1 ), c_white, c_light_green, "  " );
        locx += shortcut_print( w_header, point( locx, 1 ), c_white, c_light_green, _( "<S>witch" ) );
        shortcut_print( w_header, point( locx, 1 ), c_white, c_light_green, "  " );

        wrefresh( w_header );

        // Clear the lines
        for( int i = 0; i < content_height; i++ ) {
            for( int j = 0; j < 79; j++ ) {
                mvwputch( w, point( j, i ), c_black, ' ' );
            }

            for( auto &pos : column_pos ) {
                mvwputch( w, point( pos.second, i ), c_light_gray, LINE_XOXO );
            }
        }

        auto &current_tab = ( tab == GLOBAL_TAB ) ? global_rules : character_rules;

        if( tab == CHARACTER_TAB && g->u.name.empty() ) {
            character_rules.clear();
            mvwprintz( w, point( 15, 8 ), c_white, _( "Please load a character first to use this page!" ) );
        } else if( empty() ) {
            mvwprintz( w, point( 15, 8 ), c_white, _( "Safe Mode manager currently inactive." ) );
            mvwprintz( w, point( 15, 9 ), c_white, _( "Default rules are used.  Add a rule to activate." ) );
            mvwprintz( w, point( 15, 10 ), c_white, _( "Press ~ to add a default ruleset to get started." ) );
        }

        draw_scrollbar( w_border, line, content_height, current_tab.size(), point( 0, 5 ) );
        wrefresh( w_border );

        calcStartPos( start_pos, line, content_height, current_tab.size() );

        // display safe mode
        for( int i = start_pos; i < static_cast<int>( current_tab.size() ); i++ ) {
            if( i >= start_pos &&
                i < start_pos + std::min( content_height, static_cast<int>( current_tab.size() ) ) ) {

                auto rule = current_tab[i];

                nc_color line_color = ( rule.active ) ? c_white : c_light_gray;

                mvwprintz( w, point( 1, i - start_pos ), line_color, "%d", i + 1 );
                mvwprintz( w, point( 5, i - start_pos ), c_yellow, ( line == i ) ? ">> " : "   " );

                auto draw_column = [&]( Columns column_in, const std::string & text_in ) {
                    mvwprintz( w, point( column_pos[column_in] + 2, i - start_pos ),
                               ( line == i && column == column_in ) ? hilite( line_color ) : line_color,
                               text_in
                             );
                };

                draw_column( COLUMN_RULE, ( rule.rule.empty() ) ? _( "<empty rule>" ) : rule.rule );
                draw_column( COLUMN_ATTITUDE, ( rule.category == Categories::HOSTILE_SPOTTED ) ?
                             Creature::get_attitude_ui_data( rule.attitude ).first.translated() : "---" );
                draw_column( COLUMN_PROXIMITY, ( ( rule.category == Categories::SOUND ) ||
                                                 !rule.whitelist ) ? to_string( rule.proximity ) : "---" );
                draw_column( COLUMN_WHITE_BLACKLIST, rule.whitelist ? _( "Whitelist" ) : _( "Blacklist" ) );
                draw_column( COLUMN_CATEGORY, ( rule.category == Categories::SOUND ) ? _( "Sound" ) :
                             _( "Hostile" ) );
            }
        }

        wrefresh( w );

        const std::string action = ctxt.handle_input();

        if( action == "NEXT_TAB" ) {
            tab++;
            if( tab >= MAX_TAB ) {
                tab = 0;
                line = 0;
            }
        } else if( action == "PREV_TAB" ) {
            tab--;
            if( tab < 0 ) {
                tab = MAX_TAB - 1;
                line = 0;
            }
        } else if( action == "HELP_KEYBINDINGS" ) {
            // de-mangle parts of the screen
            initial_draw();
        } else if( action == "QUIT" ) {
            break;
        } else if( tab == CHARACTER_TAB && g->u.name.empty() ) {
            //Only allow loaded games to use the char sheet
        } else if( action == "DOWN" ) {
            line++;
            if( line >= static_cast<int>( current_tab.size() ) ) {
                line = 0;
            }
        } else if( action == "UP" ) {
            line--;
            if( line < 0 ) {
                line = current_tab.size() - 1;
            }
        } else if( action == "ADD_DEFAULT_RULESET" ) {
            changes_made = true;
<<<<<<< HEAD
            current_tab.push_back( rules_class( "*", true, false, Creature::A_HOSTILE, 0, HOSTILE_SPOTTED ) );
            current_tab.push_back( rules_class( "*", true, true, Creature::A_HOSTILE, 5, SOUND ) );
=======
            current_tab.push_back( rules_class( "*", true, false, Creature::A_HOSTILE,
                                                get_option<int>( "SAFEMODEPROXIMITY" ) ) );
>>>>>>> 211d2aa0
            line = current_tab.size() - 1;
        } else if( action == "ADD_RULE" ) {
            changes_made = true;
            current_tab.push_back( rules_class( "", true, false, Creature::A_HOSTILE,
                                                get_option<int>( "SAFEMODEPROXIMITY" ), HOSTILE_SPOTTED ) );
            line = current_tab.size() - 1;
        } else if( action == "REMOVE_RULE" && !current_tab.empty() ) {
            changes_made = true;
            current_tab.erase( current_tab.begin() + line );
            if( line > static_cast<int>( current_tab.size() ) - 1 ) {
                line--;
            }
            if( line < 0 ) {
                line = 0;
            }
        } else if( action == "COPY_RULE" && !current_tab.empty() ) {
            changes_made = true;
            current_tab.push_back( current_tab[line] );
            line = current_tab.size() - 1;
        } else if( action == "SWAP_RULE_GLOBAL_CHAR" && !current_tab.empty() ) {
            if( ( tab == GLOBAL_TAB && !g->u.name.empty() ) || tab == CHARACTER_TAB ) {
                changes_made = true;
                //copy over
                auto &temp_rules_from = ( tab == GLOBAL_TAB ) ? global_rules : character_rules;
                auto &temp_rules_to = ( tab == GLOBAL_TAB ) ? character_rules : global_rules;

                temp_rules_to.push_back( temp_rules_from[line] );

                //remove old
                temp_rules_from.erase( temp_rules_from.begin() + line );
                line = temp_rules_to.size() - 1;
                tab = ( tab == GLOBAL_TAB ) ? CHARACTER_TAB : GLOBAL_TAB;
            }
        } else if( action == "CONFIRM" && !current_tab.empty() ) {
            changes_made = true;
            if( column == COLUMN_RULE ) {
                switch( current_tab[line].category ) {
                    case Categories::HOSTILE_SPOTTED:
                        // NOLINTNEXTLINE(cata-use-named-point-constants)
                        fold_and_print( w_help, point( 1, 1 ), 999, c_white,
                                        _(
                                            "* is used as a Wildcard.  A few Examples:\n"
                                            "\n"
                                            "human          matches every NPC\n"
                                            "zombie         matches the monster name exactly\n"
                                            "acidic zo*     matches monsters beginning with 'acidic zo'\n"
                                            "*mbie          matches monsters ending with 'mbie'\n"
                                            "*cid*zo*ie     multiple * are allowed\n"
                                            "AcI*zO*iE      case insensitive search" )
                                      );
                        break;
                    case Categories::SOUND:
                        // NOLINTNEXTLINE(cata-use-named-point-constants)
                        fold_and_print( w_help, point( 1, 1 ), 999, c_white,
                                        _(
                                            "* is used as a Wildcard.  A few Examples:\n"
                                            "\n"
                                            "footsteps      matches the sound name exactly\n"
                                            "a loud ba*     matches sounds beginning with 'a loud ba'\n"
                                            "*losion!       matches sounds ending with 'losion!'\n"
                                            "a *oud*ba*     multiple * are allowed\n"
                                            "*LoU*bA*       case insensitive search" )
                                      );
                        break;
                    default:
                        break;
                }
                draw_border( w_help );
                wrefresh( w_help );
                current_tab[line].rule = wildcard_trim_rule( string_input_popup()
                                         .title( _( "Safe Mode Rule:" ) )
                                         .width( 30 )
                                         .text( current_tab[line].rule )
                                         .query_string() );
            } else if( column == COLUMN_WHITE_BLACKLIST ) {
                current_tab[line].whitelist = !current_tab[line].whitelist;
            } else if( column == COLUMN_CATEGORY ) {
                if( current_tab[line].category == HOSTILE_SPOTTED ) {
                    current_tab[line].category = SOUND;
                } else if( current_tab[line].category == SOUND ) {
                    current_tab[line].category = HOSTILE_SPOTTED;
                }
            } else if( column == COLUMN_ATTITUDE ) {
                auto &attitude = current_tab[line].attitude;
                switch( attitude ) {
                    case Creature::A_HOSTILE:
                        attitude = Creature::A_NEUTRAL;
                        break;
                    case Creature::A_NEUTRAL:
                        attitude = Creature::A_FRIENDLY;
                        break;
                    case Creature::A_FRIENDLY:
                        attitude = Creature::A_ANY;
                        break;
                    case Creature::A_ANY:
                        attitude = Creature::A_HOSTILE;
                }
            } else if( column == COLUMN_PROXIMITY && ( current_tab[line].category == SOUND ||
                       !current_tab[line].whitelist ) ) {
                const auto text = string_input_popup()
                                  .title( _( "Proximity Distance (0=max view distance)" ) )
                                  .width( 4 )
                                  .text( to_string( current_tab[line].proximity ) )
                                  .description( _( "Option: " ) + to_string( get_option<int>( "SAFEMODEPROXIMITY" ) ) +
                                                " " + get_options().get_option( "SAFEMODEPROXIMITY" ).getDefaultText() )
                                  .max_length( 3 )
                                  .only_digits( true )
                                  .query_string();
                if( text.empty() ) {
                    current_tab[line].proximity = get_option<int>( "SAFEMODEPROXIMITY" );
                } else {
                    //Let the options class handle the validity of the new value
                    auto temp_option = get_options().get_option( "SAFEMODEPROXIMITY" );
                    temp_option.setValue( text );
                    current_tab[line].proximity = atoi( temp_option.getValue().c_str() );
                }
            }
        } else if( action == "ENABLE_RULE" && !current_tab.empty() ) {
            changes_made = true;
            current_tab[line].active = true;
        } else if( action == "DISABLE_RULE" && !current_tab.empty() ) {
            changes_made = true;
            current_tab[line].active = false;
        } else if( action == "LEFT" ) {
            column--;
            if( column < 0 ) {
                column = num_columns - 1;
            }
        } else if( action == "RIGHT" ) {
            column++;
            if( column >= num_columns ) {
                column = 0;
            }
        } else if( action == "MOVE_RULE_UP" && !current_tab.empty() ) {
            changes_made = true;
            if( line < static_cast<int>( current_tab.size() ) - 1 ) {
                std::swap( current_tab[line], current_tab[line + 1] );
                line++;
                column = 0;
            }
        } else if( action == "MOVE_RULE_DOWN" && !current_tab.empty() ) {
            changes_made = true;
            if( line > 0 ) {
                std::swap( current_tab[line],  current_tab[line - 1] );
                line--;
                column = 0;
            }
        } else if( action == "TEST_RULE" && !current_tab.empty() ) {
            test_pattern( tab, line );
        } else if( action == "SWITCH_SAFEMODE_OPTION" ) {
            get_options().get_option( "SAFEMODE" ).setNext();
            get_options().save();
        }
    }

    if( !changes_made ) {
        return;
    }

    if( query_yn( _( "Save changes?" ) ) ) {
        if( is_safemode_in ) {
            save_global();
            if( !g->u.name.empty() ) {
                save_character();
            }
        } else {
            create_rules();
        }
    } else {
        global_rules = global_rules_old;
        character_rules = character_rules_old;
    }
}

void safemode::test_pattern( const int tab_in, const int row_in )
{
    std::vector<std::string> creature_list;

    auto &temp_rules = ( tab_in == GLOBAL_TAB ) ? global_rules : character_rules;

    if( temp_rules[row_in].rule.empty() ) {
        return;
    }

    if( g->u.name.empty() ) {
        popup( _( "No monsters loaded.  Please start a game first." ) );
        return;
    }

    //Loop through all monster mtypes
    for( const auto &mtype : MonsterGenerator::generator().get_all_mtypes() ) {
        std::string creature_name = mtype.nname();
        if( wildcard_match( creature_name, temp_rules[row_in].rule ) ) {
            creature_list.push_back( creature_name );
        }
    }

    const int offset_x = 15 + ( TERMX > FULL_SCREEN_WIDTH ? ( TERMX - FULL_SCREEN_WIDTH ) / 2 : 0 );
    const int offset_y = 5 + ( TERMY > FULL_SCREEN_HEIGHT ? ( TERMY - FULL_SCREEN_HEIGHT ) / 2 :
                               0 );

    int start_pos = 0;
    const int content_height = FULL_SCREEN_HEIGHT - 8;
    const int content_width = FULL_SCREEN_WIDTH - 30;

    const catacurses::window w_test_rule_border = catacurses::newwin( content_height + 2, content_width,
            point( offset_x, offset_y ) );
    const catacurses::window w_test_rule_content = catacurses::newwin( content_height,
            content_width - 2,
            point( 1 + offset_x, 1 + offset_y ) );

    int nmatch = creature_list.size();
    const std::string buf = string_format( ngettext( "%1$d monster matches: %2$s",
                                           "%1$d monsters match: %2$s",
                                           nmatch ), nmatch, temp_rules[row_in].rule.c_str() );
    draw_border( w_test_rule_border, BORDER_COLOR, buf, hilite( c_white ) );
    center_print( w_test_rule_border, content_height + 1, red_background( c_white ),
                  _( "Lists monsters regardless of their attitude." ) );

    wrefresh( w_test_rule_border );

    int line = 0;

    input_context ctxt( "SAFEMODE_TEST" );
    ctxt.register_updown();
    ctxt.register_action( "QUIT" );

    while( true ) {
        // Clear the lines
        for( int i = 0; i < content_height; i++ ) {
            for( int j = 0; j < 79; j++ ) {
                mvwputch( w_test_rule_content, point( j, i ), c_black, ' ' );
            }
        }

        calcStartPos( start_pos, line, content_height, creature_list.size() );

        // display safe mode
        for( int i = start_pos; i < static_cast<int>( creature_list.size() ); i++ ) {
            if( i >= start_pos &&
                i < start_pos + std::min( content_height, static_cast<int>( creature_list.size() ) ) ) {
                nc_color line_color = c_white;

                mvwprintz( w_test_rule_content, point( 0, i - start_pos ), line_color, "%d", i + 1 );
                mvwprintz( w_test_rule_content, point( 4, i - start_pos ), line_color, "" );

                wprintz( w_test_rule_content, c_yellow, ( line == i ) ? ">> " : "   " );

                wprintz( w_test_rule_content, ( line == i ) ? hilite( line_color ) : line_color,
                         creature_list[i] );
            }
        }

        wrefresh( w_test_rule_content );

        const std::string action = ctxt.handle_input();
        if( action == "DOWN" ) {
            line++;
            if( line >= static_cast<int>( creature_list.size() ) ) {
                line = 0;
            }
        } else if( action == "UP" ) {
            line--;
            if( line < 0 ) {
                line = creature_list.size() - 1;
            }
        } else {
            break;
        }
    }
}

void safemode::add_rule( const std::string &rule_in, const Creature::Attitude attitude_in,
                         const int proximity_in,
                         const rule_state state_in )
{
    character_rules.push_back( rules_class( rule_in, true, ( state_in == RULE_WHITELISTED ),
                                            attitude_in, proximity_in, HOSTILE_SPOTTED ) );
    create_rules();

    if( !get_option<bool>( "SAFEMODE" ) &&
        query_yn( _( "Safe Mode is not enabled in the options.  Enable it now?" ) ) ) {
        get_options().get_option( "SAFEMODE" ).setNext();
        get_options().save();
    }
}

bool safemode::has_rule( const std::string &rule_in, const Creature::Attitude attitude_in )
{
    for( auto &elem : character_rules ) {
        if( rule_in.length() == elem.rule.length()
            && ci_find_substr( rule_in, elem.rule ) != -1
            && elem.attitude == attitude_in ) {
            return true;
        }
    }
    return false;
}

void safemode::remove_rule( const std::string &rule_in, const Creature::Attitude attitude_in )
{
    for( auto it = character_rules.begin();
         it != character_rules.end(); ++it ) {
        if( rule_in.length() == it->rule.length()
            && ci_find_substr( rule_in, it->rule ) != -1
            && it->attitude == attitude_in ) {
            character_rules.erase( it );
            create_rules();
            break;
        }
    }
}

bool safemode::empty() const
{
    return global_rules.empty() && character_rules.empty();
}

void safemode::create_rules()
{
    safemode_rules_hostile.clear();
    safemode_rules_sound.clear();
    //process include/exclude in order of rules, global first, then character specific
    add_rules( global_rules );
    add_rules( character_rules );
}

void safemode::add_rules( const std::vector<rules_class> &rules_in )
{
    //if a specific monster is being added, all the rules need to be checked now
    //may have some performance issues since exclusion needs to check all monsters also
    for( auto &rule : rules_in ) {
        switch( rule.category ) {
            case HOSTILE_SPOTTED:
                if( !rule.whitelist ) {
                    //Check include patterns against all monster mtypes
                    for( const auto &mtype : MonsterGenerator::generator().get_all_mtypes() ) {
                        set_rule( rule, mtype.nname(), RULE_BLACKLISTED );
                    }
                } else {
                    //exclude monsters from the existing mapping
                    for( const auto &safemode_rule : safemode_rules_hostile ) {
                        set_rule( rule, safemode_rule.first, RULE_WHITELISTED );
                    }
                }
                break;
            case SOUND:
                set_rule( rule, rule.rule, rule.whitelist ? RULE_WHITELISTED : RULE_BLACKLISTED );
                break;
            default:
                break;
        }
    }
}

void safemode::set_rule( const rules_class &rule_in, const std::string &name_in, rule_state rs_in )
{
    static std::vector<Creature::Attitude> attitude_any = { {Creature::A_HOSTILE, Creature::A_NEUTRAL, Creature::A_FRIENDLY} };
    switch( rule_in.category ) {
        case HOSTILE_SPOTTED:
            if( !rule_in.rule.empty() && rule_in.active && wildcard_match( name_in, rule_in.rule ) ) {
                if( rule_in.attitude == Creature::A_ANY ) {
                    for( auto &att : attitude_any ) {
                        safemode_rules_hostile[name_in][att] = rule_state_class( rs_in, rule_in.proximity,
                                                               HOSTILE_SPOTTED );
                    }
                } else {
                    safemode_rules_hostile[name_in][rule_in.attitude] = rule_state_class( rs_in, rule_in.proximity,
                            HOSTILE_SPOTTED );
                }
            }
            break;
        case SOUND:
            safemode_rules_sound.push_back( rule_in );
            break;
        default:
            break;
    }
}

rule_state safemode::check_monster( const std::string &creature_name_in,
                                    const Creature::Attitude attitude_in,
                                    const int proximity_in ) const
{
    const auto iter = safemode_rules_hostile.find( creature_name_in );
    if( iter != safemode_rules_hostile.end() ) {
        const auto &tmp = ( iter->second )[static_cast<int>( attitude_in )];
        if( tmp.state == RULE_BLACKLISTED ) {
            if( tmp.proximity == 0 || proximity_in <= tmp.proximity ) {
                return RULE_BLACKLISTED;
            }

        } else if( tmp.state == RULE_WHITELISTED ) {
            return RULE_WHITELISTED;
        }
    }

    return RULE_NONE;
}

bool safemode::is_sound_safe( const std::string &sound_name_in,
                              const int proximity_in ) const
{
    bool sound_safe = false;
    for( unsigned int i = 0; i < safemode_rules_sound.size(); i++ ) {
        if( wildcard_match( sound_name_in, safemode_rules_sound[i].rule ) &&
            proximity_in >= safemode_rules_sound[i].proximity ) {
            if( safemode_rules_sound[i].whitelist ) {
                sound_safe = true;
            } else {
                return false;
            }
        }
    };
    return sound_safe;
}

void safemode::clear_character_rules()
{
    character_rules.clear();
}

bool safemode::save_character()
{
    return save( true );
}

bool safemode::save_global()
{
    return save( false );
}

bool safemode::save( const bool is_character_in )
{
    is_character = is_character_in;
    auto file = PATH_INFO::safemode();

    if( is_character ) {
        file = g->get_player_base_save_path() + ".sfm.json";
        if( !file_exist( g->get_player_base_save_path() + ".sav" ) ) {
            return true; //Character not saved yet.
        }
    }

    return write_to_file( file, [&]( std::ostream & fout ) {
        JsonOut jout( fout, true );
        serialize( jout );

        if( !is_character ) {
            create_rules();
        }
    }, _( "safemode configuration" ) );
}

void safemode::load_character()
{
    load( true );
}

void safemode::load_global()
{
    load( false );
}

void safemode::load( const bool is_character_in )
{
    is_character = is_character_in;

    std::ifstream fin;
    std::string file = PATH_INFO::safemode();
    if( is_character ) {
        file = g->get_player_base_save_path() + ".sfm.json";
    }

    fin.open( file.c_str(), std::ifstream::in | std::ifstream::binary );

    if( fin.good() ) {
        try {
            JsonIn jsin( fin );
            deserialize( jsin );
        } catch( const JsonError &e ) {
            debugmsg( "Error while loading safemode settings: %s", e.what() );
        }
    }

    fin.close();
    create_rules();
}

void safemode::serialize( JsonOut &json ) const
{
    json.start_array();

    auto &temp_rules = ( is_character ) ? character_rules : global_rules;
    for( auto &elem : temp_rules ) {
        json.start_object();

        json.member( "rule", elem.rule );
        json.member( "active", elem.active );
        json.member( "whitelist", elem.whitelist );
        json.member( "attitude", elem.attitude );
        json.member( "proximity", elem.proximity );
        json.member( "category", elem.category );

        json.end_object();
    }

    json.end_array();
}

void safemode::deserialize( JsonIn &jsin )
{
    auto &temp_rules = ( is_character ) ? character_rules : global_rules;
    temp_rules.clear();

    jsin.start_array();
    while( !jsin.end_array() ) {
        JsonObject jo = jsin.get_object();

        const std::string rule = jo.get_string( "rule" );
        const bool active = jo.get_bool( "active" );
        const bool whitelist = jo.get_bool( "whitelist" );
        const Creature::Attitude attitude = static_cast<Creature::Attitude>( jo.get_int( "attitude" ) );
        const int proximity = jo.get_int( "proximity" );
        const Categories cat = jo.has_member( "category" ) ? static_cast<Categories>
                               ( jo.get_int( "category" ) ) : HOSTILE_SPOTTED;

        temp_rules.push_back(
            rules_class( rule, active, whitelist, attitude, proximity, cat )
        );
    }
}<|MERGE_RESOLUTION|>--- conflicted
+++ resolved
@@ -135,19 +135,11 @@
         mvwprintz( w_header, point( column_pos[COLUMN_ATTITUDE] + 2, 3 ), c_white, _( "Attitude" ) );
         mvwprintz( w_header, point( column_pos[COLUMN_PROXIMITY] + 2, 3 ), c_white, _( "Dist" ) );
         mvwprintz( w_header, point( column_pos[COLUMN_WHITE_BLACKLIST] + 2, 3 ), c_white, _( "B/W" ) );
-
-<<<<<<< HEAD
-    mvwprintz( w_header, point( 1, 3 ), c_white, "#" );
-    mvwprintz( w_header, point( column_pos[COLUMN_RULE] + 4, 3 ), c_white, _( "Rules" ) );
-    mvwprintz( w_header, point( column_pos[COLUMN_ATTITUDE] + 2, 3 ), c_white, _( "Attitude" ) );
-    mvwprintz( w_header, point( column_pos[COLUMN_PROXIMITY] + 2, 3 ), c_white, _( "Dist" ) );
-    mvwprintz( w_header, point( column_pos[COLUMN_WHITE_BLACKLIST] + 2, 3 ), c_white, _( "B/W" ) );
-    mvwprintz( w_header, point( column_pos[COLUMN_CATEGORY] + 2, 3 ), c_white, pgettext( "category",
+        mvwprintz( w_header, point( column_pos[COLUMN_CATEGORY] + 2, 3 ), c_white, pgettext( "category",
                "Cat" ) );
-=======
+      
         wrefresh( w_header );
     };
->>>>>>> 211d2aa0
 
     initial_draw();
 
@@ -288,13 +280,10 @@
             }
         } else if( action == "ADD_DEFAULT_RULESET" ) {
             changes_made = true;
-<<<<<<< HEAD
-            current_tab.push_back( rules_class( "*", true, false, Creature::A_HOSTILE, 0, HOSTILE_SPOTTED ) );
+            current_tab.push_back( rules_class( "*", true, false, Creature::A_HOSTILE, 
+                                               get_option<int>( "SAFEMODEPROXIMITY" )
+                                               , HOSTILE_SPOTTED ) );
             current_tab.push_back( rules_class( "*", true, true, Creature::A_HOSTILE, 5, SOUND ) );
-=======
-            current_tab.push_back( rules_class( "*", true, false, Creature::A_HOSTILE,
-                                                get_option<int>( "SAFEMODEPROXIMITY" ) ) );
->>>>>>> 211d2aa0
             line = current_tab.size() - 1;
         } else if( action == "ADD_RULE" ) {
             changes_made = true;
