#include "melee.h"
#include "player.h"
#include "debug.h"
#include "game.h"
#include "game_inventory.h"
#include "map.h"
#include "debug.h"
#include "rng.h"
#include "martialarts.h"
#include "messages.h"
#include "mutation.h"
#include "sounds.h"
#include "translations.h"
#include "map_iterator.h"
#include "monster.h"
#include "npc.h"
#include "itype.h"
#include "output.h"
#include "string_formatter.h"
#include "line.h"
#include "mtype.h"
#include "field.h"
#include "cata_utility.h"

#include <sstream>
#include <stdlib.h>
#include <algorithm>

#include "cursesdef.h"

static const bionic_id bio_cqb( "bio_cqb" );

static const matec_id tec_none( "tec_none" );
static const matec_id WBLOCK_1( "WBLOCK_1" );
static const matec_id WBLOCK_2( "WBLOCK_2" );
static const matec_id WBLOCK_3( "WBLOCK_3" );

static const skill_id skill_stabbing( "stabbing" );
static const skill_id skill_cutting( "cutting" );
static const skill_id skill_unarmed( "unarmed" );
static const skill_id skill_bashing( "bashing" );
static const skill_id skill_melee( "melee" );
static const skill_id skill_dodge( "dodge" );

const efftype_id effect_badpoison( "badpoison" );
const efftype_id effect_beartrap( "beartrap" );
const efftype_id effect_bouldering( "bouldering" );
const efftype_id effect_contacts( "contacts" );
const efftype_id effect_downed( "downed" );
const efftype_id effect_drunk( "drunk" );
const efftype_id effect_heavysnare( "heavysnare" );
const efftype_id effect_hit_by_player( "hit_by_player" );
const efftype_id effect_lightsnare( "lightsnare" );
const efftype_id effect_poison( "poison" );
const efftype_id effect_stunned( "stunned" );

static const trait_id trait_CLAWS( "CLAWS" );
static const trait_id trait_CLAWS_RAT( "CLAWS_RAT" );
static const trait_id trait_CLAWS_RETRACT( "CLAWS_RETRACT" );
static const trait_id trait_CLAWS_ST( "CLAWS_ST" );
static const trait_id trait_CLAWS_TENTACLE( "CLAWS_TENTACLE" );
static const trait_id trait_CLUMSY( "CLUMSY" );
static const trait_id trait_DEBUG_NIGHTVISION( "DEBUG_NIGHTVISION" );
static const trait_id trait_DEFT( "DEFT" );
static const trait_id trait_DRUNKEN( "DRUNKEN" );
static const trait_id trait_HOLLOW_BONES( "HOLLOW_BONES" );
static const trait_id trait_HYPEROPIC( "HYPEROPIC" );
static const trait_id trait_LIGHT_BONES( "LIGHT_BONES" );
static const trait_id trait_NAILS( "NAILS" );
static const trait_id trait_POISONOUS2( "POISONOUS2" );
static const trait_id trait_POISONOUS( "POISONOUS" );
static const trait_id trait_PROF_SKATER( "PROF_SKATER" );
static const trait_id trait_SLIME_HANDS( "SLIME_HANDS" );
static const trait_id trait_TALONS( "TALONS" );
static const trait_id trait_THORNS( "THORNS" );

void player_hit_message(player* attacker, std::string message,
                        Creature &t, int dam, bool crit = false);
int  stumble( player &u, const item &weap );
std::string melee_message( const ma_technique &tech, player &p, const dealt_damage_instance &ddi );

/* Melee Functions!
 * These all belong to class player.
 *
 * STATE QUERIES
 * bool is_armed() - True if we are armed with any item.
 * bool unarmed_attack() - True if we are attacking with a "fist" weapon
 * (cestus, bionic claws etc.) or no weapon.
 *
 * HIT DETERMINATION
 * int hit_roll() - The player's hit roll, to be compared to a monster's or
 *   player's dodge_roll().  This handles weapon bonuses, weapon-specific
 *   skills, torso encumbrance penalties and drunken master bonuses.
 */

const item &Character::used_weapon() const
{
    return dynamic_cast<const player &>( *this ).get_combat_style().force_unarmed ? null_item_reference() : weapon;
}

item &Character::used_weapon()
{
    return const_cast<item &>( const_cast<const Character *>( this )->used_weapon() );
}

bool Character::is_armed() const
{
    return !weapon.is_null();
}

bool player::unarmed_attack() const
{
    const item &weap = used_weapon();
    return weap.is_null() || weap.has_flag( "UNARMED_WEAPON" );
}

bool player::handle_melee_wear( item &shield, float wear_multiplier )
{
    if( wear_multiplier <= 0.0f ) {
        return false;
    }
    // Here is where we handle wear and tear on things we use as melee weapons or shields.
    if( shield.is_null() ) {
        return false;
    }

    // UNBREAKABLE_MELEE items can't be damaged through melee combat usage.
    if( shield.has_flag("UNBREAKABLE_MELEE") ) {
        return false;
    }

    /** @EFFECT_DEX reduces chance of damaging your melee weapon */

    /** @EFFECT_STR increases chance of damaging your melee weapon (NEGATIVE) */

    /** @EFFECT_MELEE reduces chance of damaging your melee weapon */
    const float stat_factor = dex_cur / 2.0f
        + get_skill_level( skill_melee )
        + ( 64.0f / std::max( str_cur, 4 ) );
    const float material_factor = shield.chip_resistance();
    int damage_chance = static_cast<int>( stat_factor * material_factor / wear_multiplier );
    // DURABLE_MELEE items are made to hit stuff and they do it well, so they're considered to be a lot tougher
    // than other weapons made of the same materials.
    if( shield.has_flag( "DURABLE_MELEE" ) ) {
        damage_chance *= 4;
    }

    if( damage_chance > 0 && !one_in(damage_chance) ) {
        return false;
    }

    auto str = shield.tname(); // save name before we apply damage

    if( !shield.inc_damage() ) {
        add_msg_player_or_npc( m_bad, _("Your %s is damaged by the force of the blow!"),
                                _("<npcname>'s %s is damaged by the force of the blow!"),
                                str.c_str());
        return false;
    }

    add_msg_player_or_npc( m_bad, _("Your %s is destroyed by the blow!"),
                            _("<npcname>'s %s is destroyed by the blow!"),
                            str.c_str());
    // Dump its contents on the ground
    for( auto &elem : shield.contents ) {
        g->m.add_item_or_charges( pos(), elem );
    }

    remove_item( shield );

    return true;
}

float player::get_hit_weapon( const item &weap ) const
{
    /** @EFFECT_UNARMED improves hit chance for unarmed weapons */
    /** @EFFECT_BASHING improves hit chance for bashing weapons */
    /** @EFFECT_CUTTING improves hit chance for cutting weapons */
    /** @EFFECT_STABBING improves hit chance for piercing weapons */
    auto skill = get_skill_level( weap.melee_skill() );

    // CQB bionic acts as a lower bound providing item uses a weapon skill
    if( skill < BIO_CQB_LEVEL && has_active_bionic( bio_cqb ) ) {
        skill = BIO_CQB_LEVEL;
    }

    /** @EFFECT_MELEE improves hit chance for all items (including non-weapons) */
    return ( skill / 3.0f ) + ( get_skill_level( skill_melee ) / 2.0f );
}

float player::get_hit_base() const
{
    // Character::get_hit_base includes stat calculations already
    return Character::get_hit_base() + get_hit_weapon( used_weapon() );
}

float player::hit_roll() const
{
    // Dexterity, skills, weapon and martial arts
    float hit = get_hit();
    // Drunken master makes us hit better
    if( has_trait( trait_DRUNKEN ) ) {
        hit += get_effect_dur( effect_drunk ) / ( used_weapon().is_null() ? 300.0f : 400.0f );
    }

    // Farsightedness makes us hit worse
    if( has_trait( trait_HYPEROPIC ) && !is_wearing( "glasses_reading" )
        && !is_wearing( "glasses_bifocal" ) && !has_effect( effect_contacts ) ) {
        hit -= 2.0f;
    }

    //Unstable ground chance of failure
    if( has_effect( effect_bouldering ) ) {
        hit *= 0.75f;
    }

    hit *= std::max( 0.25f, 1.0f - encumb( bp_torso ) / 100.0f );

    return melee::melee_hit_range( hit );
}

void player::add_miss_reason( const std::string reason, const unsigned int weight )
{
    melee_miss_reasons.add(reason, weight);

}

void player::clear_miss_reasons()
{
    melee_miss_reasons.clear();
}

std::string player::get_miss_reason()
{
    // everything that lowers accuracy in player::hit_roll()
    // adding it in hit_roll() might not be safe if it's called multiple times
    // in one turn
    add_miss_reason(
        _("Your torso encumbrance throws you off-balance."),
        divide_roll_remainder( encumb( bp_torso ), 10.0f ) );
    const int farsightedness = 2 * ( has_trait( trait_HYPEROPIC ) &&
                               !is_wearing("glasses_reading") &&
                               !is_wearing("glasses_bifocal") &&
                               !has_effect( effect_contacts) );
    add_miss_reason(
        _("You can't hit reliably due to your farsightedness."),
        farsightedness);

    const std::string *const reason = melee_miss_reasons.pick();
    if(reason == NULL) {
        return std::string();
    }
    return *reason;
}

void player::roll_all_damage( bool crit, damage_instance &di, bool average, const item &weap ) const
{
    roll_bash_damage( crit, di, average, weap );
    roll_cut_damage ( crit, di, average, weap );
    roll_stab_damage( crit, di, average, weap );
}

static void melee_train( player &p, int lo, int hi, const item &weap ) {
    p.practice( skill_melee, ceil( rng( lo, hi ) / 2.0 ), hi );

    // allocate XP proportional to damage stats
    // Pure unarmed needs a special case because it has 0 weapon damage
    int cut  = weap.damage_melee( DT_CUT );
    int stab = weap.damage_melee( DT_STAB );
    int bash = weap.damage_melee( DT_BASH ) + ( weap.is_null() ? 1 : 0 );

    float total = std::max( cut + stab + bash, 1 );
    p.practice( skill_cutting,  ceil( cut  / total * rng( lo, hi ) ), hi );
    p.practice( skill_stabbing, ceil( stab / total * rng( lo, hi ) ), hi );

    // Unarmed skill scaled bashing damage and so scales with bashing damage
    p.practice( weap.has_flag( "UNARMED_WEAPON" ) ? skill_unarmed : skill_bashing,
                ceil( bash / total * rng( lo, hi ) ), hi );
}

void player::melee_attack( Creature &t, bool allow_special )
{
    static const matec_id no_technique_id( "" );
    melee_attack( t, allow_special, no_technique_id );
}

// Melee calculation is in parts. This sets up the attack, then in deal_melee_attack,
// we calculate if we would hit. In Creature::deal_melee_hit, we calculate if the target dodges.
void player::melee_attack(Creature &t, bool allow_special, const matec_id &force_technique )
{
    int hit_spread = t.deal_melee_attack( this, hit_roll() );
    if( !t.is_player() ) {
        // @todo: Per-NPC tracking? Right now monster hit by either npc or player will draw aggro...
        t.add_effect( effect_hit_by_player, 100 ); // Flag as attacked by us for AI
    }

    item &cur_weapon = used_weapon();
    const bool critical_hit = scored_crit( t.dodge_roll(), cur_weapon );
    int move_cost = attack_speed( cur_weapon );

    if( hit_spread < 0 ) {
        int stumble_pen = stumble( *this, cur_weapon );
        sfx::generate_melee_sound( pos(), t.pos(), 0, 0);
        if( is_player() ) { // Only display messages if this is the player

            if( one_in(2) ) {
                const std::string reason_for_miss = get_miss_reason();
                if( !reason_for_miss.empty() ) {
                    add_msg( reason_for_miss );
                }
            }

            if( has_miss_recovery_tec( cur_weapon ) ) {
                add_msg( _( "You feint." ) );
            } else if( stumble_pen >= 60 ) {
                add_msg( m_bad, _( "You miss and stumble with the momentum." ) );
            } else if( stumble_pen >= 10 ) {
                add_msg( _( "You swing wildly and miss." ) );
            } else {
                add_msg( _( "You miss." ) );
            }
        } else if( g->u.sees( *this ) ) {
            if( stumble_pen >= 60 ) {
                add_msg( _( "%s misses and stumbles with the momentum." ), name.c_str() );
            } else if( stumble_pen >= 10 ) {
                add_msg( _( "%s swings wildly and misses." ), name.c_str());
            } else {
                add_msg( _("%s misses."), name.c_str() );
            }
        }

        t.on_dodge( this, get_melee() );

        // Practice melee and relevant weapon skill (if any) except when using CQB bionic
        if( !has_active_bionic( bio_cqb ) ) {
            melee_train( *this, 2, 5, cur_weapon );
        }

        // Cap stumble penalty, heavy weapons are quite weak already
        move_cost += std::min( 60, stumble_pen );
        if( has_miss_recovery_tec( cur_weapon ) ) {
            move_cost /= 2;
        }
    } else {
        // Remember if we see the monster at start - it may change
        const bool seen = g->u.sees( t );
        // Start of attacks.
        damage_instance d;
        roll_all_damage( critical_hit, d, false, cur_weapon );

        const bool has_force_technique = !force_technique.str().empty();

        // Pick one or more special attacks
        matec_id technique_id;
        if( allow_special && !has_force_technique ) {
            technique_id = pick_technique( t, cur_weapon, critical_hit, false, false );
        } else if ( has_force_technique ) {
            technique_id = force_technique;
        } else {
            technique_id = tec_none;
        }

        const ma_technique &technique = technique_id.obj();

        // Handles effects as well; not done in melee_affect_*
        if( technique.id != tec_none ) {
            perform_technique(technique, t, d, move_cost);
        }

        if( allow_special && !t.is_dead_state() ) {
            perform_special_attacks(t);
        }

        // Proceed with melee attack.
        if( !t.is_dead_state() ) {
            // Handles speed penalties to monster & us, etc
            std::string specialmsg = melee_special_effects( t, d, cur_weapon );

            dealt_damage_instance dealt_dam; // gets overwritten with the dealt damage values
            t.deal_melee_hit(this, hit_spread, critical_hit, d, dealt_dam);

            // Make a rather quiet sound, to alert any nearby monsters
            if (!is_quiet()) { // check martial arts silence
                sounds::sound( pos(), 8, "" );
            }
            std::string material = "flesh";
            if( t.is_monster() ) {
                const monster *m = dynamic_cast<const monster*>( &t );
                if ( m->made_of( material_id( "steel" ) )) {
                    material = "steel";
                }
            }
            sfx::generate_melee_sound( pos(), t.pos(), 1, t.is_monster(), material);
            int dam = dealt_dam.total_damage();

            // Practice melee and relevant weapon skill (if any) except when using CQB bionic
            if( !has_active_bionic( bio_cqb ) ) {
                melee_train( *this, 5, 10, cur_weapon );
            }

            if (dam >= 5 && has_artifact_with(AEP_SAP_LIFE)) {
                healall( rng(dam / 10, dam / 5) );
            }

            // Treat monster as seen if we see it before or after the attack
            if( seen || g->u.sees( t ) ) {
                std::string message = melee_message( technique, *this, dealt_dam );
                player_hit_message( this, message, t, dam, critical_hit );
            } else {
                add_msg_player_or_npc( m_good, _("You hit something."), _("<npcname> hits something.") );
            }

            if (!specialmsg.empty()) {
                add_msg_if_player(specialmsg.c_str());
            }
        }

        t.check_dead_state();
    }

    const int melee = get_skill_level( skill_melee );
    /** @EFFECT_STR reduces stamina cost for melee attack with heavier weapons */
    const int weight_cost = cur_weapon.weight() / ( 20_gram * std::max( 1, str_cur ) );
    const int encumbrance_cost = roll_remainder( ( encumb( bp_arm_l ) + encumb( bp_arm_r ) ) / 5.0f );
    const int deft_bonus = hit_spread < 0 && has_trait( trait_DEFT ) ? 5 : 0;
    /** @EFFECT_MELEE reduces stamina cost of melee attacks */
    const int mod_sta = ( weight_cost + encumbrance_cost - melee - deft_bonus + 10 ) * -1;
    mod_stat( "stamina", std::min( -5, mod_sta ) );

    mod_moves(-move_cost);

    ma_onattack_effects(); // trigger martial arts on-attack effects
    // some things (shattering weapons) can harm the attacking creature.
    check_dead_state();
    return;
}

void player::reach_attack( const tripoint &p )
{
    matec_id force_technique = tec_none;
    /** @EFFECT_MELEE >5 allows WHIP_DISARM technique */
    if( weapon.has_flag( "WHIP" ) && ( get_skill_level( skill_melee ) > 5) && one_in( 3 ) ) {
        force_technique = matec_id( "WHIP_DISARM" );
    }

    Creature *critter = g->critter_at( p );
    // Original target size, used when there are monsters in front of our target
    int target_size = critter != nullptr ? critter->get_size() : 2;

    int move_cost = attack_speed( weapon );
    int skill = std::min( 10, get_skill_level( skill_stabbing ) );
    int t = 0;
    std::vector<tripoint> path = line_to( pos(), p, t, 0 );
    path.pop_back(); // Last point is our critter
    for( const tripoint &p : path ) {
        // Possibly hit some unintended target instead
        Creature *inter = g->critter_at( p );
        /** @EFFECT_STABBING decreases chance of hitting intervening target on reach attack */
        if( inter != nullptr &&
              !x_in_y( ( target_size * target_size + 1 ) * skill,
                       ( inter->get_size() * inter->get_size() + 1 ) * 10 ) ) {
            // Even if we miss here, low roll means weapon is pushed away or something like that
            critter = inter;
            break;
        /** @EFFECT_STABBING increases ability to reach attack through fences */
        } else if( g->m.impassable( p ) &&
                   // Fences etc. Spears can stab through those
                     !( weapon.has_flag( "SPEAR" ) &&
                        g->m.has_flag( "THIN_OBSTACLE", p ) &&
                        x_in_y( skill, 10 ) ) ) {
            /** @EFFECT_STR increases bash effects when reach attacking past something */
            g->m.bash( p, str_cur + weapon.damage_melee( DT_BASH ) );
            handle_melee_wear( weapon );
            mod_moves( -move_cost );
            return;
        }
    }

    if( critter == nullptr ) {
        add_msg_if_player( _("You swing at the air.") );
        if( has_miss_recovery_tec( weapon ) ) {
            move_cost /= 3; // "Probing" is faster than a regular miss
        }

        mod_moves( -move_cost );
        return;
    }

    melee_attack( *critter, false, force_technique );
}

int stumble( player &u, const item &weap )
{
    if( u.has_trait( trait_DEFT ) ) {
        return 0;
    }

    // Examples:
    // 10 str with a hatchet: 4 + 8 = 12
    // 5 str with a battle axe: 26 + 49 = 75
    // Fist: 0

    /** @EFFECT_STR reduces chance of stumbling with heavier weapons */
    return ( weap.volume() / 125_ml ) +
           ( weap.weight() / ( u.str_cur * 10_gram + 13.0_gram ) );
}

bool player::scored_crit( float target_dodge, const item &weap ) const
{
    return rng( 0.0, 1.0 ) < crit_chance( hit_roll(), target_dodge, weap );
}

/**
 * Limits a probability to be between 0.0 and 1.0
 */
inline double limit_probability( double unbounded_probability ) {
    return std::max( std::min( unbounded_probability, 1.0 ), 0.0 );
}

double player::crit_chance( float roll_hit, float target_dodge, const item &weap ) const
{
    // Weapon to-hit roll
    double weapon_crit_chance = 0.5;
    if( weap.has_flag("UNARMED_WEAPON") ) {
        // Unarmed attack: 1/2 of unarmed skill is to-hit
        /** @EFFECT_UNARMED increases critical chance with UNARMED_WEAPON */
        weapon_crit_chance = 0.5 + 0.05 * get_skill_level( skill_unarmed );
    }

    if( weap.type->m_to_hit > 0 ) {
        weapon_crit_chance = std::max( weapon_crit_chance, 0.5 + 0.1 * weap.type->m_to_hit );
    } else if( weap.type->m_to_hit < 0 ) {
        weapon_crit_chance += 0.1 * weap.type->m_to_hit;
    }
    weapon_crit_chance = limit_probability( weapon_crit_chance );

    // Dexterity and perception
    /** @EFFECT_DEX increases chance for critical hits */

    /** @EFFECT_PER increases chance for critical hits */
    const double stat_crit_chance = limit_probability( 0.25 + 0.01 * dex_cur + ( 0.02 * per_cur ) );

    /** @EFFECT_BASHING increases critical chance with bashing weapons */
    /** @EFFECT_CUTTING increases critical chance with cutting weapons */
    /** @EFFECT_STABBING increases critical chance with piercing weapons */
    /** @EFFECT_UNARMED increases critical chance with unarmed weapons */
    int sk = get_skill_level( weap.melee_skill() );
    if( has_active_bionic( bio_cqb ) ) {
        sk = std::max( sk, BIO_CQB_LEVEL );
    }

    /** @EFFECT_MELEE slightly increases critical chance with any item */
    sk += get_skill_level( skill_melee ) / 2.5;

    const double skill_crit_chance = limit_probability( 0.25 + sk * 0.025 );

    // Examples (survivor stats/chances of each critical):
    // Fresh (skill-less) 8/8/8/8, unarmed:
    //  50%, 49%, 25%; ~1/16 guaranteed critical + ~1/8 if roll>dodge*1.5
    // Expert (skills 10) 10/10/10/10, unarmed:
    //  100%, 55%, 60%; ~1/3 guaranteed critical + ~4/10 if roll>dodge*1.5
    // Godlike with combat CBM 20/20/20/20, pipe (+1 accuracy):
    //  60%, 100%, 42%; ~1/4 guaranteed critical + ~3/8 if roll>dodge*1.5

    // Note: the formulas below are only valid if none of the 3 critical chance values go above 1.0
    // It is therefore important to limit them to between 0.0 and 1.0

    // Chance to get all 3 criticals (a guaranteed critical regardless of hit/dodge)
    const double chance_triple = weapon_crit_chance * stat_crit_chance * skill_crit_chance;
    // Only check double critical (one that requires hit/dodge comparison) if we have good hit vs dodge
    if( roll_hit > target_dodge * 3 / 2 ) {
        const double chance_double = 0.5 * (
            weapon_crit_chance * stat_crit_chance +
            stat_crit_chance * skill_crit_chance +
            weapon_crit_chance * skill_crit_chance -
            ( 3 * chance_triple ) );
        // Because chance_double already removed the triples with -( 3 * chance_triple ), chance_triple
        // and chance_double are mutually exclusive probabilities and can just be added together.
        return chance_triple + chance_double;
    }

    return chance_triple;
}

float player::get_dodge_base() const
{
    // @todo: Remove this override?
    return Character::get_dodge_base();
}

float player::get_dodge() const
{
    //If we're asleep or busy we can't dodge
    if( in_sleep_state() ) {
        return 0.0f;
    }

    float ret = Creature::get_dodge();
    // Chop in half if we are unable to move
    if( has_effect( effect_beartrap ) || has_effect( effect_lightsnare ) || has_effect( effect_heavysnare ) ) {
        ret /= 2;
    }

    // @todo: What about the skates?
    if( is_wearing("roller_blades") ) {
        ret /= has_trait( trait_PROF_SKATER ) ? 2 : 5;
    }

    if( has_effect( effect_bouldering ) ) {
        ret /= 4;
    }

    // Each dodge after the first subtracts equivalent of 2 points of dodge skill
    if( dodges_left <= 0 ) {
        ret += dodges_left * 2 - 2;
    }

    // Speed below 100 linearly decreases dodge effectiveness
    int speed_stat = get_speed();
    if( speed_stat < 100 ) {
        ret *= speed_stat / 100.0f;
    }

    return std::max( 0.0f, ret );
}

float player::dodge_roll()
{
    return get_dodge() * 5;
}

float player::bonus_damage( bool random ) const
{
    /** @EFFECT_STR increases bashing damage */
    if( random ) {
        return rng( get_str() / 2.0f, float(get_str()));
    }

    return get_str() * 0.75f;
}

void player::roll_bash_damage( bool crit, damage_instance &di, bool average, const item &weap ) const
{
    float bash_dam = 0.0f;

    const bool unarmed = weap.has_flag("UNARMED_WEAPON");
    int skill = get_skill_level( unarmed ? skill_unarmed : skill_bashing );
    if( has_active_bionic(bio_cqb) ) {
        skill = BIO_CQB_LEVEL;
    }

    if( unarmed && weap.is_null() ) {
        // Pure unarmed doubles the bonuses from unarmed skill
        skill *= 2;
    }

    const int stat = get_str();
    /** @EFFECT_STR increases bashing damage */
    float stat_bonus = bonus_damage( !average );
    stat_bonus += mabuff_damage_bonus( DT_BASH );

    // Drunken Master damage bonuses
    if( has_trait( trait_DRUNKEN ) && has_effect( effect_drunk) ) {
        // Remember, a single drink gives 600 levels of "drunk"
        int mindrunk = 0;
        int maxdrunk = 0;
        const int drunk_dur = get_effect_dur( effect_drunk );
        if( unarmed ) {
            mindrunk = drunk_dur / 600;
            maxdrunk = drunk_dur / 250;
        } else {
            mindrunk = drunk_dur / 900;
            maxdrunk = drunk_dur / 400;
        }

        bash_dam += average ? (mindrunk + maxdrunk) * 0.5f : rng(mindrunk, maxdrunk);
    }

    /** @EFFECT_STR increases bashing damage */
    float weap_dam = weap.damage_melee( DT_BASH ) + stat_bonus;
    /** @EFFECT_UNARMED caps bash damage with unarmed weapons */

    /** @EFFECT_BASHING caps bash damage with bashing weapons */
    float bash_cap = 2 * stat + 2 * skill;
    float bash_mul = 1.0f;

    if( unarmed ) {
        /** @EFFECT_UNARMED increases bashing damage with unarmed weapons */
        weap_dam += skill;
    }

    // 80%, 88%, 96%, 104%, 112%, 116%, 120%, 124%, 128%, 132%
    if( skill < 5 ) {
        bash_mul = 0.8 + 0.08 * skill;
    } else {
        bash_mul = 0.96 + 0.04 * skill;
    }

    if( bash_cap < weap_dam && !weap.is_null() ) {
        // If damage goes over cap due to low stats/skills,
        // scale the post-armor damage down halfway between damage and cap
        bash_mul *= (1.0f + (bash_cap / weap_dam)) / 2.0f;
    }

    /** @EFFECT_STR boosts low cap on bashing damage */
    const float low_cap = std::min( 1.0f, stat / 20.0f );
    const float bash_min = low_cap * weap_dam;
    weap_dam = average ? (bash_min + weap_dam) * 0.5f : rng( bash_min, weap_dam );

    bash_dam += weap_dam;
    bash_mul *= mabuff_damage_mult( DT_BASH );

    float armor_mult = 1.0f;
    // Finally, extra critical effects
    if( crit ) {
        bash_mul *= 1.5f;
        // 50% armor penetration
        armor_mult = 0.5f;
    }

    di.add_damage( DT_BASH, bash_dam, 0, armor_mult, bash_mul );
}

void player::roll_cut_damage( bool crit, damage_instance &di, bool average, const item &weap ) const
{
    float cut_dam = mabuff_damage_bonus( DT_CUT ) + weap.damage_melee( DT_CUT );
    float cut_mul = 1.0f;

    int cutting_skill = get_skill_level( skill_cutting );
    int unarmed_skill = get_skill_level( skill_unarmed );

    if( has_active_bionic(bio_cqb) ) {
        cutting_skill = BIO_CQB_LEVEL;
    }

    if( weap.has_flag("UNARMED_WEAPON") ) {
        // TODO: 1-handed weapons that aren't unarmed attacks
        const bool left_empty = !natural_attack_restricted_on(bp_hand_l);
        const bool right_empty = !natural_attack_restricted_on(bp_hand_r) &&
            weap.is_null();
        if( left_empty || right_empty ) {
            float per_hand = 0.0f;
            if (has_trait( trait_CLAWS ) || (has_active_mutation( trait_CLAWS_RETRACT )) ) {
                per_hand += 3;
            }
            if (has_bionic(bionic_id( "bio_razors" ))) {
                per_hand += 2;
            }
            if (has_trait( trait_TALONS )) {
                /** @EFFECT_UNARMED increases cutting damage with TALONS */
                per_hand += 3 + (unarmed_skill > 8 ? 4 : unarmed_skill / 2);
            }
            // Stainless Steel Claws do stabbing damage, too.
            if (has_trait( trait_CLAWS_RAT ) || has_trait( trait_CLAWS_ST )) {
                /** @EFFECT_UNARMED increases cutting damage with CLAWS_RAT and CLAWS_ST */
                per_hand += 1 + (unarmed_skill > 8 ? 4 : unarmed_skill / 2);
            }
            //TODO: add acidproof check back to slime hands (probably move it elsewhere)
            if (has_trait( trait_SLIME_HANDS )) {
                /** @EFFECT_UNARMED increases cutting damage with SLIME_HANDS */
                per_hand += average ? 2.5f : rng(2, 3);
            }

            cut_dam += per_hand; // First hand
            if( left_empty && right_empty ) {
                // Second hand
                cut_dam += per_hand;
            }
        }
    }

    if( cut_dam <= 0.0f ) {
        return; // No negative damage!
    }

    int arpen = 0;
    float armor_mult = 1.0f;

    // 80%, 88%, 96%, 104%, 112%, 116%, 120%, 124%, 128%, 132%
    /** @EFFECT_CUTTING increases cutting damage multiplier */
    if( cutting_skill < 5 ) {
        cut_mul *= 0.8 + 0.08 * cutting_skill;
    } else {
        cut_mul *= 0.96 + 0.04 * cutting_skill;
    }

    cut_mul *= mabuff_damage_mult( DT_CUT );
    if( crit ) {
        cut_mul *= 1.25f;
        arpen += 5;
        armor_mult = 0.75f; //25% armor penetration
    }

    di.add_damage( DT_CUT, cut_dam, arpen, armor_mult, cut_mul );
}

void player::roll_stab_damage( bool crit, damage_instance &di, bool average, const item &weap ) const
{
    (void)average; // No random rolls in stab damage
    float cut_dam = mabuff_damage_bonus( DT_STAB ) + weap.damage_melee( DT_STAB );

    int unarmed_skill = get_skill_level( skill_unarmed );
    int stabbing_skill = get_skill_level( skill_stabbing );

    if( has_active_bionic( bio_cqb ) ) {
        stabbing_skill = BIO_CQB_LEVEL;
    }

    if( weap.has_flag("UNARMED_WEAPON") ) {
        const bool left_empty = !natural_attack_restricted_on(bp_hand_l);
        const bool right_empty = !natural_attack_restricted_on(bp_hand_r) &&
            weap.is_null();
        if( left_empty || right_empty ) {
            float per_hand = 0.0f;
            if( has_trait( trait_CLAWS ) || has_active_mutation( trait_CLAWS_RETRACT ) ) {
                per_hand += 3;
            }

            if( has_trait( trait_NAILS ) ) {
                per_hand += .5;
            }

            if( has_bionic( bionic_id( "bio_razors" ) ) ) {
                per_hand += 2;
            }

            if( has_trait( trait_THORNS ) ) {
                per_hand += 2;
            }

            if( has_trait( trait_CLAWS_ST ) ) {
                /** @EFFECT_UNARMED increases stabbing damage with CLAWS_ST */
                per_hand += 3 + (unarmed_skill / 2);
            }

            cut_dam += per_hand; // First hand
            if( left_empty && right_empty ) {
                // Second hand
                cut_dam += per_hand;
            }
        }
    }

    if( cut_dam <= 0 ) {
        return; // No negative stabbing!
    }

    float stab_mul = 1.0f;
    // 66%, 76%, 86%, 96%, 106%, 116%, 122%, 128%, 134%, 140%
    /** @EFFECT_STABBING increases stabbing damage multiplier */
    if( stabbing_skill <= 5 ) {
        stab_mul = 0.66 + 0.1 * stabbing_skill;
    } else {
        stab_mul = 0.86 + 0.06 * stabbing_skill;
    }

    stab_mul *= mabuff_damage_mult( DT_STAB );
    float armor_mult = 1.0f;

    if( crit ) {
        // Critical damage bonus for stabbing scales with skill
        stab_mul *= 1.0 + (stabbing_skill / 10.0);
        // Stab criticals have extra %arpen
        armor_mult = 0.66f;
    }

    di.add_damage( DT_STAB, cut_dam, 0, armor_mult, stab_mul );
}

matec_id player::pick_technique( Creature &t, const item &weap,
                                 bool crit, bool dodge_counter, bool block_counter )
{

    std::vector<matec_id> all = get_all_techniques( weap );

    std::vector<matec_id> possible;

    bool downed = t.has_effect( effect_downed);

    // first add non-aoe tecs
    for( auto & tec_id : all ) {
        const ma_technique &tec = tec_id.obj();

        // ignore "dummy" techniques like WBLOCK_1
        if (tec.dummy) {
            continue;
        }

        // skip defensive techniques
        if (tec.defensive) {
            continue;
        }

        // skip normal techniques if looking for a dodge counter
        if (dodge_counter && !tec.dodge_counter) {
            continue;
        }

        // skip normal techniques if looking for a block counter
        if (block_counter && !tec.block_counter) {
            continue;
        }

        // if critical then select only from critical tecs
        // dodge and blocks roll again for their attack, so ignore critical state
        if (!dodge_counter && !block_counter && ((crit && !tec.crit_tec) || (!crit && tec.crit_tec)) ) {
            continue;
        }

        // don't apply downing techniques to someone who's already downed
        if (downed && tec.down_dur > 0) {
            continue;
        }

        // don't apply disarming techniques to someone without a weapon
        // TODO: these are the stat requirements for tec_disarm
        // dice(   dex_cur +    get_skill_level("unarmed"),  8) >
        // dice(p->dex_cur + p->get_skill_level("melee"),   10))
        if (tec.disarms && !t.has_weapon()) {
            continue;
        }

        // if aoe, check if there are valid targets
        if( !tec.aoe.empty() && !valid_aoe_technique(t, tec) ) {
            continue;
        }

        // If we have negative weighting then roll to see if it's valid this time
        if (tec.weighting < 0 && !one_in(abs(tec.weighting))) {
            continue;
        }

        if (tec.is_valid_player(*this)) {
            possible.push_back(tec.id);

            //add weighted options into the list extra times, to increase their chance of being selected
            if (tec.weighting > 1) {
                for (int i = 1; i < tec.weighting; i++) {
                    possible.push_back(tec.id);
                }
            }
        }
    }

    return random_entry( possible, tec_none );
}

bool player::valid_aoe_technique( Creature &t, const ma_technique &technique )
{
    std::vector<Creature*> dummy_targets;
    return valid_aoe_technique( t, technique, dummy_targets );
}

bool player::valid_aoe_technique( Creature &t, const ma_technique &technique,
                                  std::vector<Creature*> &targets )
{
    if( technique.aoe.empty() ) {
        return false;
    }

    //wide hits all targets adjacent to the attacker and the target
    if( technique.aoe == "wide" ) {
        //check if either (or both) of the squares next to our target contain a possible victim
        //offsets are a pre-computed matrix allowing us to quickly lookup adjacent squares
        std::array<int, 9> offset_a = {{0 ,-1,-1,1 ,0 ,-1,1 ,1 ,0 }};
        std::array<int, 9> offset_b = {{-1,-1,0 ,-1,0 ,1 ,0 ,1 ,1 }};

        int lookup = t.posy() - posy() + 1 + (3 * (t.posx() - posx() + 1));

        tripoint left = pos() + tripoint( offset_a[lookup], offset_b[lookup], 0 );
        tripoint right = pos() + tripoint( offset_b[lookup], -offset_a[lookup], 0 );

        monster *const mon_l = g->critter_at<monster>( left );
        if( mon_l && mon_l->friendly == 0 ) {
            targets.push_back( mon_l );
        }
        monster *const mon_r = g->critter_at<monster>( right );
        if( mon_r && mon_r->friendly == 0 ) {
            targets.push_back( mon_r );
        }

        npc * const npc_l = g->critter_at<npc>( left );
        npc * const npc_r = g->critter_at<npc>( right );
        if( npc_l && npc_l->is_enemy() ) {
            targets.push_back( npc_l );
        }
        if( npc_r && npc_r->is_enemy() ) {
            targets.push_back( npc_r );
        }
        if(!targets.empty()) {
            return true;
        }
    }

    if( technique.aoe == "impale" ) {
        // Impale hits the target and a single target behind them
        // Check if the square cardinally behind our target, or to the left / right,
        // contains a possible target.
        // Offsets are a pre-computed matrix allowing us to quickly lookup adjacent squares.
        std::array<int, 9> offset_a = {{0 ,-1,-1,1 ,0 ,-1,1 ,1 ,0 }};
        std::array<int, 9> offset_b = {{-1,-1,0 ,-1,0 ,1 ,0 ,1 ,1 }};

        int lookup = t.posy() - posy() + 1 + (3 * (t.posx() - posx() + 1));

        tripoint left = t.pos() + tripoint( offset_a[lookup], offset_b[lookup], 0 );
        tripoint target_pos = t.pos() + (t.pos() - pos());
        tripoint right = t.pos() + tripoint( offset_b[lookup], -offset_b[lookup], 0 );

        monster *const mon_l = g->critter_at<monster>( left );
        monster *const mon_t = g->critter_at<monster>( target_pos );
        monster *const mon_r = g->critter_at<monster>( right );
        if( mon_l && mon_l->friendly == 0 ) {
            targets.push_back( mon_l );
        }
        if( mon_t && mon_t->friendly == 0 ) {
            targets.push_back( mon_t );
        }
        if( mon_r && mon_r->friendly == 0 ) {
            targets.push_back( mon_r );
        }

        npc * const npc_l = g->critter_at<npc>( left );
        npc * const npc_t = g->critter_at<npc>( target_pos );
        npc * const npc_r = g->critter_at<npc>( right );
        if( npc_l && npc_l->is_enemy() ) {
            targets.push_back( npc_l );
        }
        if( npc_t && npc_t->is_enemy() ) {
            targets.push_back( npc_t );
        }
        if( npc_r && npc_r->is_enemy() ) {
            targets.push_back( npc_r );
        }
        if( !targets.empty() ) {
            return true;
        }
    }

    if( targets.empty() && technique.aoe == "spin" ) {
        for( const tripoint &tmp : g->m.points_in_radius( pos(), 1 ) ) {
            if( tmp == t.pos() ) {
                continue;
            }
            monster *const mon = g->critter_at<monster>( tmp );
            if( mon && mon->friendly == 0 ) {
                targets.push_back( mon );
            }
            npc * const np = g->critter_at<npc>( tmp );
            if( np && np->is_enemy() ) {
                targets.push_back( np );
            }
        }
        //don't trigger circle for fewer than 2 targets
        if( targets.size() < 2 ) {
            targets.clear();
        } else {
            return true;
        }
    }
    return false;
}

bool player::has_technique( const matec_id &id, const item &weap ) const
{
    return weap.has_technique( id ) ||
           style_selected.obj().has_technique( *this, id );
}

damage_unit &get_damage_unit( std::vector<damage_unit> &di, const damage_type dt )
{
    static damage_unit nullunit( DT_NULL, 0, 0, 0, 0 );
    for( auto &du : di ) {
        if( du.type == dt && du.amount > 0 ) {
            return du;
        }
    }

    return nullunit;
}

void print_damage_info( const damage_instance &di )
{
    if( !debug_mode ) {
        return;
    }

    int total = 0;
    std::ostringstream ss;
    for( auto &du : di.damage_units ) {
        int amount = di.type_damage( du.type );
        total += amount;
        ss << name_by_dt( du.type ) << ':' << amount << ',';
    }

    add_msg( m_debug, "%stotal: %d", ss.str().c_str(), total );
}

void player::perform_technique(const ma_technique &technique, Creature &t, damage_instance &di, int &move_cost)
{
    add_msg( m_debug, "dmg before tec:" );
    print_damage_info( di );

    for( damage_unit &du : di.damage_units ) {
        // TODO: Allow techniques to add more damage types to attacks
        if( du.amount <= 0 ) {
            continue;
        }

        du.amount += technique.damage_bonus( *this, du.type );
        du.damage_multiplier *= technique.damage_multiplier( *this, du.type );
        du.res_pen += technique.armor_penetration( *this, du.type );
    }

    add_msg( m_debug, "dmg after tec:" );
    print_damage_info( di );

    move_cost *= technique.move_cost_multiplier( *this );
    move_cost += technique.move_cost_penalty( *this );

    if( technique.down_dur > 0 ) {
        if( t.get_throw_resist() == 0 ) {
            t.add_effect( effect_downed, rng(1, technique.down_dur));
            auto &bash = get_damage_unit( di.damage_units, DT_BASH );
            if( bash.amount > 0 ) {
                bash.amount += 3;
            }
        }
    }

    if (technique.stun_dur > 0) {
        t.add_effect( effect_stunned, rng(1, technique.stun_dur));
    }

    if( technique.knockback_dist > 0 ) {
        const int kb_offset_x = rng( -technique.knockback_spread,
                                     technique.knockback_spread );
        const int kb_offset_y = rng( -technique.knockback_spread,
                                     technique.knockback_spread );
        tripoint kb_point( posx() + kb_offset_x, posy() + kb_offset_y, posz() );
        for( int dist = rng( 1, technique.knockback_dist ); dist > 0; dist-- ) {
            t.knock_back_from( kb_point );
        }
    }

    player *p = dynamic_cast<player*>( &t );
    if( technique.disarms && p != nullptr && p->is_armed() ) {
        g->m.add_item_or_charges( p->pos(), p->remove_weapon() );
        if( p->is_player() ) {
            add_msg_if_npc( _("<npcname> disarms you!") );
        } else {
            add_msg_player_or_npc( _("You disarm %s!"),
                                   _("<npcname> disarms %s!"),
                                   p->name.c_str() );
        }
    }

    //AOE attacks, feel free to skip over this lump
    if (technique.aoe.length() > 0) {
        // Remember out moves and stamina
        // We don't want to consume them for every attack!
        const int temp_moves = moves;
        const int temp_stamina = stamina;

        std::vector<Creature*> targets;

        valid_aoe_technique( t, technique, targets );

        //hit only one valid target (pierce through doesn't spread out)
        if (technique.aoe == "impale") {
<<<<<<< HEAD
            size_t victim = rng(size_t(0), targets.size() - 1);
            const auto v = targets[victim];
=======
            //@todo what if targets is empty
            Creature *const v = random_entry( targets );
>>>>>>> a088cbc4
            targets.clear();
            targets.push_back( v );
        }

        //hit the targets in the lists (all candidates if wide or burst, or just the unlucky sod if deep)
        int count_hit = 0;
        for( Creature *const c : targets ) {
            melee_attack( *c, false );
        }

        t.add_msg_if_player(m_good, ngettext("%d enemy hit!", "%d enemies hit!", count_hit), count_hit);
        // Extra attacks are free of charge (otherwise AoE attacks would SUCK)
        moves = temp_moves;
        stamina = temp_stamina;
    }

    //player has a very small chance, based on their intelligence, to learn a style whilst using the CQB bionic
    if (has_active_bionic(bio_cqb) && !has_martialart(style_selected)) {
        /** @EFFECT_INT slightly increases chance to learn techniques when using CQB bionic */
        if (one_in(1400 - (get_int() * 50))) {
            ma_styles.push_back(style_selected);
            add_msg_if_player(m_good, _("You have learned %s from extensive practice with the CQB Bionic."),
                       style_selected.obj().name.c_str());
        }
    }
}

int blocking_ability( const item &shield )
{
    int block_bonus = 0;
    if (shield.has_technique( WBLOCK_3 )) {
        block_bonus = 10;
    } else if (shield.has_technique( WBLOCK_2 )) {
        block_bonus = 6;
    } else if (shield.has_technique( WBLOCK_1 )) {
        block_bonus = 4;
    }
    return block_bonus;
}

item &player::best_shield()
{
    // Note: wielded weapon, not one used for attacks
    int best_value = blocking_ability( weapon );
    item *best = best_value > 0 ? &weapon : &null_item_reference();
    for( item &shield : worn ) {
        if( shield.has_flag( "BLOCK_WHILE_WORN" ) && blocking_ability( shield ) >= best_value ) {
            best = &shield;
        }
    }

    return *best;
}

bool player::block_hit(Creature *source, body_part &bp_hit, damage_instance &dam) {

    // Shouldn't block if player is asleep; this only seems to be used by player.
    // TODO: It should probably be moved to the section that regenerates blocks
    // and to effects that disallow blocking
    if( blocks_left < 1 || in_sleep_state() ) {
        return false;
    }
    blocks_left--;

    ma_ongethit_effects(); // fire martial arts on-getting-hit-triggered effects
    // these fire even if the attack is blocked (you still got hit)

    // This bonus absorbs damage from incoming attacks before they land,
    // but it still counts as a block even if it absorbs all the damage.
    float total_phys_block = mabuff_block_bonus();
    // Extract this to make it easier to implement shields/multiwield later
    item &shield = best_shield();
    bool conductive_shield = shield.conductive();
    bool unarmed = shield.has_flag( "UNARMED_WEAPON" );

    // This gets us a number between:
    // str ~0 + skill 0 = 0
    // str ~20 + skill 10 + 10(unarmed skill or weapon bonus) = 40
    int block_score = 1;
    // Remember if we're using a weapon or a limb to block.
    // So that we don't suddenly switch that for any reason.
    const bool weapon_blocking = !shield.is_null();
    if( weapon_blocking ) {
        /** @EFFECT_STR increases attack blocking effectiveness with a weapon */

        /** @EFFECT_MELEE increases attack blocking effectiveness with a weapon */
        block_bonus = blocking_ability( shield );
        block_score = str_cur + block_bonus + get_skill_level( skill_melee );
    } else if( can_limb_block() ) {
        /** @EFFECT_STR increases attack blocking effectiveness with a limb */

        /** @EFFECT_UNARMED increases attack blocking effectiveness with a limb */
        block_score = str_cur + get_skill_level( skill_melee ) + get_skill_level( skill_unarmed );
    } else {
        // Can't block with items, can't block with limbs
        // What were we supposed to be blocking with then?
        return false;
    }

    // Map block_score to the logistic curve for a number between 1 and 0.
    // Basic beginner character (str 8, skill 0, basic weapon)
    // Will have a score around 10 and block about %15 of incoming damage.
    // More proficient melee character (str 10, skill 4, wbock_2 weapon)
    // will have a score of 20 and block about 45% of damage.
    // A highly expert character (str 14, skill 8 wblock_2)
    // will have a score in the high 20s and will block about 80% of damage.
    // As the block score approaches 40, damage making it through will dwindle
    // to nothing, at which point we're relying on attackers hitting enough to drain blocks.
    const float physical_block_multiplier = logarithmic_range( 0, 40, block_score );

    float total_damage = 0.0;
    float damage_blocked = 0.0;
    for( auto &elem : dam.damage_units ) {
        total_damage += elem.amount;
        // block physical damage "normally"
        if( elem.type == DT_BASH || elem.type == DT_CUT || elem.type == DT_STAB ) {
            // use up our flat block bonus first
            float block_amount = std::min( total_phys_block, elem.amount );
            total_phys_block -= block_amount;
            elem.amount -= block_amount;
            damage_blocked += block_amount;
            if( elem.amount <= std::numeric_limits<float>::epsilon() ) {
                continue;
            }

            float previous_amount = elem.amount;
            elem.amount *= physical_block_multiplier;
            damage_blocked += previous_amount - elem.amount;
        // non-electrical "elemental" damage types do their full damage if unarmed,
        // but severely mitigated damage if not
        } else if( elem.type == DT_HEAT || elem.type == DT_ACID || elem.type == DT_COLD ) {
            // Unarmed weapons won't block those
            if( weapon_blocking && !unarmed ) {
                float previous_amount = elem.amount;
                elem.amount /= 5;
                damage_blocked += previous_amount - elem.amount;
            }
        // electrical damage deals full damage if unarmed OR wielding a
        // conductive weapon
        } else if( elem.type == DT_ELECTRIC ) {
            // Unarmed weapons and conductive weapons won't block this
            if( weapon_blocking && !unarmed && !conductive_shield ) {
                float previous_amount = elem.amount;
                elem.amount /= 5;
                damage_blocked += previous_amount - elem.amount;
            }
        }
    }

    ma_onblock_effects(); // fire martial arts block-triggered effects

    // weapon blocks are preferred to limb blocks
    std::string thing_blocked_with;
    if( weapon_blocking ) {
        thing_blocked_with = shield.tname();
        // TODO: Change this depending on damage blocked
        float wear_modifier = 1.0f;
        if( source != nullptr && source->is_hallucination() ) {
            wear_modifier = 0.0f;
        }

        handle_melee_wear( shield, wear_modifier );
    } else {
        //Choose which body part to block with, assume left side first
        if (can_leg_block() && can_arm_block()) {
            bp_hit = one_in(2) ? bp_leg_l : bp_arm_l;
        } else if (can_leg_block()) {
            bp_hit = bp_leg_l;
        } else {
            bp_hit = bp_arm_l;
        }

        // Check if we should actually use the right side to block
        if (bp_hit == bp_leg_l) {
            if (hp_cur[hp_leg_r] > hp_cur[hp_leg_l]) {
                bp_hit = bp_leg_r;
            }
        } else {
            if (hp_cur[hp_arm_r] > hp_cur[hp_arm_l]) {
                bp_hit = bp_arm_r;
            }
        }

        thing_blocked_with = body_part_name(bp_hit);
    }

    std::string damage_blocked_description;
    // good/bad/ugly add_msg color code?
    // none, hardly any, a little, some, most, all
    float blocked_ratio = 0.0f;
    if( total_damage > std::numeric_limits<float>::epsilon() ) {
        blocked_ratio = (total_damage - damage_blocked) / total_damage;
    }
    if( blocked_ratio < std::numeric_limits<float>::epsilon() ) {
        //~ Adjective in "You block <adjective> of the damage with your <weapon>.
        damage_blocked_description = _("all");
    } else if( blocked_ratio < 0.2 ) {
        //~ Adjective in "You block <adjective> of the damage with your <weapon>.
        damage_blocked_description = _("nearly all");
    } else if( blocked_ratio < 0.4 ) {
        //~ Adjective in "You block <adjective> of the damage with your <weapon>.
        damage_blocked_description = _("most");
    } else if( blocked_ratio < 0.6 ) {
        //~ Adjective in "You block <adjective> of the damage with your <weapon>.
        damage_blocked_description = _("a lot");
    } else if( blocked_ratio < 0.8 ) {
        //~ Adjective in "You block <adjective> of the damage with your <weapon>.
        damage_blocked_description = _("some");
    } else if( blocked_ratio > std::numeric_limits<float>::epsilon() ){
        //~ Adjective in "You block <adjective> of the damage with your <weapon>.
        damage_blocked_description = _("a little");
    } else {
        //~ Adjective in "You block <adjective> of the damage with your <weapon>.
        damage_blocked_description = _("none");
    }
    add_msg_player_or_npc( _("You block %1$s of the damage with your %2$s!"),
                           _("<npcname> blocks %1$s of the damage with their %2$s!"),
                           damage_blocked_description.c_str(), thing_blocked_with.c_str() );

    // Check if we have any block counters
    matec_id tec = pick_technique( *source, shield, false, false, true );

    if( tec != tec_none ) {
        melee_attack( *source, false, tec );
    }

    return true;
}

void player::perform_special_attacks(Creature &t)
{
    bool can_poison = false;

    std::vector<special_attack> special_attacks = mutation_attacks( t );

    std::string target = t.disp_name();

    bool practiced = false;
    for( const auto &att : special_attacks ) {
        if( t.is_dead_state() ) {
            break;
        }

        dealt_damage_instance dealt_dam;

        // @todo: Make this hit roll use unarmed skill, not weapon skill + weapon to_hit
        int hit_spread = t.deal_melee_attack( this, hit_roll() * 0.8 );
        if( hit_spread >= 0 ) {
            t.deal_melee_hit( this, hit_spread, false, att.damage, dealt_dam );
            if( !practiced ) {
                // Practice unarmed, at most once per combo
                practiced = true;
                practice( skill_unarmed, rng( 0, 10 ) );
            }
        }
        int dam = dealt_dam.total_damage();
        if( dam > 0 ) {
            player_hit_message( this, att.text, t, dam );
        }

        can_poison = can_poison ||
            dealt_dam.type_damage( DT_CUT ) > 0 ||
            dealt_dam.type_damage( DT_STAB ) > 0;
    }

    if( can_poison && (has_trait( trait_POISONOUS ) || has_trait( trait_POISONOUS2 )) ) {
        if( has_trait( trait_POISONOUS ) ) {
            add_msg_if_player(m_good, _("You poison %s!"), target.c_str());
            t.add_effect( effect_poison, 6);
        } else if( has_trait( trait_POISONOUS2 ) ) {
            add_msg_if_player(m_good, _("You inject your venom into %s!"), target.c_str());
            t.add_effect( effect_badpoison, 6);
        }
    }
}

std::string player::melee_special_effects( Creature &t, damage_instance &d, item &weap )
{
    std::stringstream dump;

    std::string target;

    target = t.disp_name();

    if( has_active_bionic( bionic_id( "bio_shock" ) ) && power_level >= 2 &&
        ( !is_armed() || weapon.conductive() ) ) {
        charge_power( -2 );
        d.add_damage( DT_ELECTRIC, rng( 2, 10 ) );

        if( is_player() ) {
            dump << string_format( _("You shock %s."), target.c_str() ) << std::endl;
        } else {
            add_msg_if_npc( _("<npcname> shocks %s."), target.c_str() );
        }
    }

    if( has_active_bionic( bionic_id( "bio_heat_absorb" ) ) && !is_armed() && t.is_warm() ) {
        charge_power( 3 );
        d.add_damage( DT_COLD, 3 );
        if( is_player() ) {
            dump << string_format( _("You drain %s's body heat."), target.c_str() ) << std::endl;
        } else {
            add_msg_if_npc( _("<npcname> drains %s's body heat!"), target.c_str() );
        }
    }

    if( weapon.has_flag( "FLAMING" ) ) {
        d.add_damage( DT_HEAT, rng( 1, 8 ) );

        if( is_player() ) {
            dump << string_format( _("You burn %s."), target.c_str() ) << std::endl;
        } else {
            add_msg_player_or_npc( _("<npcname> burns %s."), target.c_str());
        }
    }

    //Hurting the wielder from poorly-chosen weapons
    if(weap.has_flag("HURT_WHEN_WIELDED") && x_in_y(2, 3)) {
        add_msg_if_player(m_bad, _("The %s cuts your hand!"), weap.tname().c_str());
        deal_damage( nullptr, bp_hand_r, damage_instance::physical(0, weap.damage_melee( DT_CUT ), 0) );
        if( weap.is_two_handed(*this) ) { // Hurt left hand too, if it was big
            deal_damage( nullptr, bp_hand_l, damage_instance::physical(0, weap.damage_melee( DT_CUT ), 0) );
        }
    }

    const int vol = weap.volume() / 250_ml;
    // Glass weapons shatter sometimes
    if (weap.made_of( material_id( "glass" ) ) &&
        /** @EFFECT_STR increases chance of breaking glass weapons (NEGATIVE) */
        rng(0, vol + 8) < vol + str_cur) {
        if (is_player()) {
            dump << string_format(_("Your %s shatters!"), weap.tname().c_str()) << std::endl;
        } else {
            add_msg_player_or_npc(m_bad, _("Your %s shatters!"),
                                     _("<npcname>'s %s shatters!"),
                                     weap.tname().c_str());
        }

        sounds::sound( pos(), 16, "" );
        // Dump its contents on the ground
        for( auto &elem : weap.contents ) {
            g->m.add_item_or_charges( pos(), elem );
        }
        // Take damage
        deal_damage( nullptr, bp_arm_r, damage_instance::physical(0, rng(0, vol * 2), 0) );
        if( weap.is_two_handed(*this) ) {// Hurt left arm too, if it was big
            //redeclare shatter_dam because deal_damage mutates it
            deal_damage( nullptr, bp_arm_l, damage_instance::physical(0, rng(0, vol * 2), 0) );
        }
        d.add_damage(DT_CUT, rng(0, 5 + int(vol * 1.5)));// Hurt the monster extra
        remove_weapon();
    }

    if( !t.is_hallucination() ) {
        handle_melee_wear( weap );
    }

    // on-hit effects for martial arts
    ma_onhit_effects();

    return dump.str();
}

damage_instance hardcoded_mutation_attack( const player &u, const trait_id &id )
{
    if( id == "BEAK_PECK" ) {
        // method open to improvement, please feel free to suggest
        // a better way to simulate target's anti-peck efforts
        /** @EFFECT_DEX increases number of hits with BEAK_PECK */

        /** @EFFECT_UNARMED increases number of hits with BEAK_PECK */
        int num_hits = std::max( 1, std::min<int>( 6, u.get_dex() + u.get_skill_level( skill_unarmed ) - rng( 4, 10 ) ) );
        return damage_instance::physical( 0, 0, num_hits * 10 );
    }

    if( id == "ARM_TENTACLES" || id == "ARM_TENTACLES_4" || id == "ARM_TENTACLES_8" ) {
        int num_attacks = 1;
        if( id == "ARM_TENTACLES_4" ) {
            num_attacks = 3;
        } else if( id == "ARM_TENTACLES_8" ) {
            num_attacks = 7;
        }
        // Note: we're counting arms, so we want wielded item here, not weapon used for attack
        if( u.weapon.is_two_handed( u ) || !u.has_two_arms() || u.worn_with_flag( "RESTRICT_HANDS" ) ) {
            num_attacks--;
        }

        if( num_attacks <= 0 ) {
            return damage_instance();
        }

        const bool rake = u.has_trait( trait_CLAWS_TENTACLE );

        /** @EFFECT_STR increases damage with ARM_TENTACLES* */
        damage_instance ret;
        if( rake ) {
            ret.add_damage( DT_CUT, u.get_str() / 2.0f + 1.0f, 0, 1.0f, num_attacks );
        } else {
            ret.add_damage( DT_BASH, u.get_str() / 3.0f + 1.0f, 0, 1.0f, num_attacks );
        }

        return ret;
    }

    if( id == "VINES2" || id == "VINES3" ) {
        const int num_attacks = id == "VINES2" ? 2 : 3;
        /** @EFFECT_STR increases damage with VINES* */
        damage_instance ret;
        ret.add_damage( DT_BASH, u.get_str() / 2.0f, 0, 1.0f, num_attacks );
        return ret;
    }

    debugmsg( "Invalid hardcoded mutation id: %s", id.c_str() );
    return damage_instance();
}

std::vector<special_attack> player::mutation_attacks(Creature &t) const
{
    std::vector<special_attack> ret;

    std::string target = t.disp_name();

    const auto usable_body_parts = exclusive_flag_coverage( "ALLOWS_NATURAL_ATTACKS" );
    const int unarmed = get_skill_level( skill_unarmed );

    for( const auto &pr : my_mutations ) {
        const auto &branch = pr.first.obj();
        for( const auto &mut_atk : branch.attacks_granted ) {
            // Covered body part
            if( mut_atk.bp != num_bp && !usable_body_parts.test( mut_atk.bp ) ) {
                continue;
            }

            /** @EFFECT_UNARMED increases chance of attacking with mutated body parts */
            /** @EFFECT_DEX increases chance of attacking with mutated body parts */

            // Calculate actor ability value to be compared against mutation attack difficulty and add debug message
            const int proc_value = get_dex() + unarmed;
            add_msg( m_debug, "%s proc chance: %d in %d", pr.first.c_str(), proc_value, mut_atk.chance );
            // If the mutation attack fails to proc, bail out
            if( !x_in_y( proc_value, mut_atk.chance ) ) {
                continue;
            }

            // If player has any blocker, bail out
            if( std::any_of( mut_atk.blocker_mutations.begin(), mut_atk.blocker_mutations.end(),
                [this]( const trait_id &blocker ) {
                    return has_trait( blocker );
                } ) ) {
                add_msg( m_debug, "%s not procing: blocked", pr.first.c_str() );
                continue;
            }

            // Player must have all needed traits
            if( !std::all_of( mut_atk.required_mutations.begin(), mut_atk.required_mutations.end(),
                [this]( const trait_id &need ) {
                    return has_trait( need );
                } ) ) {
                add_msg( m_debug, "%s not procing: unmet req", pr.first.c_str() );
                continue;
            }

            special_attack tmp;
            // Ugly special case: player's strings have only 1 variable, NPC have 2
            // Can't use <npcname> here
            // @todo: Fix
            if( is_player() ) {
                tmp.text = string_format( _( mut_atk.attack_text_u.c_str() ), target.c_str() );
            } else {
                tmp.text = string_format( _( mut_atk.attack_text_npc.c_str() ), name.c_str(), target.c_str() );
            }

            // Attack starts here
            if( mut_atk.hardcoded_effect ) {
                tmp.damage = hardcoded_mutation_attack( *this, pr.first );
            } else {
                damage_instance dam = mut_atk.base_damage;
                damage_instance scaled = mut_atk.strength_damage;
                scaled.mult_damage( std::min<float>( 15.0f, get_str() ), true );
                dam.add( scaled );

                tmp.damage = dam;
            }

            if( tmp.damage.total_damage() > 0.0f ) {
                ret.emplace_back( tmp );
            } else {
                add_msg( m_debug, "%s not procing: zero damage", pr.first.c_str() );
            }
        }
    }

    return ret;
}

std::string melee_message( const ma_technique &tec, player &p, const dealt_damage_instance &ddi )
{
    // Those could be extracted to a json

    // Three last values are for low damage
    static const std::array<std::string, 6> player_stab = {{
        _("You impale %s"), _("You gouge %s"), _("You run %s through"),
        _("You puncture %s"), _("You pierce %s"), _("You poke %s")
    }};
    static const std::array<std::string, 6> npc_stab = {{
        _("<npcname> impales %s"), _("<npcname> gouges %s"), _("<npcname> runs %s through"),
        _("<npcname> punctures %s"), _("<npcname> pierces %s"), _("<npcname> pokes %s")
    }};
    // First 5 are for high damage, next 2 for medium, then for low and then for v. low
    static const std::array<std::string, 9> player_cut = {{
        _("You gut %s"), _("You chop %s"), _("You slash %s"),
        _("You mutilate %s"), _("You maim %s"), _("You stab %s"),
        _("You slice %s"), _("You cut %s"), _("You nick %s")
    }};
    static const std::array<std::string, 9> npc_cut = {{
        _("<npcname> guts %s"), _("<npcname> chops %s"), _("<npcname> slashes %s"),
        _("<npcname> mutilates %s"), _("<npcname> maims %s"), _("<npcname> stabs %s"),
        _("<npcname> slices %s"), _("<npcname> cuts %s"), _("<npcname> nicks %s")
    }};

    // Three last values are for low damage
    static const std::array<std::string, 6> player_bash = {{
        _("You clobber %s"), _("You smash %s"), _("You thrash %s"),
        _("You batter %s"), _("You whack %s"), _("You hit %s")
    }};
    static const std::array<std::string, 6> npc_bash = {{
        _("<npcname> clobbers %s"), _("<npcname> smashes %s"), _("<npcname> thrashes %s"),
        _("<npcname> batters %s"), _("<npcname> whacks %s"), _("<npcname> hits %s")
    }};

    const int bash_dam = ddi.type_damage( DT_BASH );
    const int cut_dam  = ddi.type_damage( DT_CUT );
    const int stab_dam = ddi.type_damage( DT_STAB );

    if( tec.id != tec_none ) {
        std::string message;
        if (p.is_npc()) {
            message = tec.npc_message;
        } else {
            message = tec.player_message;
        }
        if( !message.empty() ) {
            return message;
        }
    }

    damage_type dominant_type = DT_BASH;
    if( cut_dam + stab_dam > bash_dam ) {
        dominant_type = cut_dam >= stab_dam ? DT_CUT : DT_STAB;
    }

    const bool npc = p.is_npc();

    // Cutting has more messages and so needs different handling
    const bool cutting = dominant_type == DT_CUT;
    size_t index;
    const int total_dam = bash_dam + stab_dam + cut_dam;
    if( total_dam > 30 ) {
        index = cutting ? rng( 0, 4 ) : rng( 0, 2 );
    } else if( total_dam > 20 ) {
        index = cutting ? rng( 5, 6 ) : 3;
    } else if( total_dam > 10 ) {
        index = cutting ? 7 : 4;
    } else {
        index = cutting ? 8 : 5;
    }

    if( dominant_type == DT_STAB ) {
        return (npc ? npc_stab[index] : player_stab[index]);
    } else if( dominant_type == DT_CUT ) {
        return (npc ? npc_cut[index] : player_cut[index]);
    } else if( dominant_type == DT_BASH ) {
        return (npc ? npc_bash[index] : player_bash[index]);
    }

    return _("The bugs attack %s");
}

// display the hit message for an attack
void player_hit_message( player* attacker, std::string message,
                        Creature &t, int dam, bool crit )
{
    std::string msg;
    game_message_type msgtype;
    msgtype = m_good;
    std::string sSCTmod = "";
    game_message_type gmtSCTcolor = m_good;

    if( dam <= 0 ) {
        if( attacker->is_npc() ) {
            //~ NPC hits something but does no damage
            msg = string_format( _( "%s but does no damage." ), message.c_str() );
        } else {
            //~ someone hits something but do no damage
            msg = string_format( _( "%s but do no damage." ), message.c_str() );
        }
        msgtype = m_neutral;
    } else if( crit ) { //Player won't see exact numbers of damage dealt by NPC unless player has DEBUG_NIGHTVISION trait
        if( attacker->is_npc() && !g->u.has_trait( trait_DEBUG_NIGHTVISION ) ) {
            //~ NPC hits something (critical)
            msg = string_format( _( "%s. Critical!" ), message.c_str() );
        } else {
            //~ someone hits something for %d damage (critical)
            msg = string_format( _( "%s for %d damage. Critical!" ),
                            message.c_str(), dam );
        }
        sSCTmod = _( "Critical!" );
        gmtSCTcolor = m_critical;
    } else {
        if( attacker->is_npc() && !g->u.has_trait( trait_DEBUG_NIGHTVISION ) ) {
            //~ NPC hits something
            msg = string_format( _( "%s." ), message.c_str() );
        } else {
            //~ someone hits something for %d damage
            msg = string_format( _( "%s for %d damage." ), message.c_str(), dam );
        }
    }

    if( dam > 0 && attacker->is_player() ) {
        //player hits monster melee
        SCT.add( t.posx(),
                t.posy(),
                direction_from( 0, 0, t.posx() - attacker->posx(), t.posy() - attacker->posy() ),
                get_hp_bar( dam, t.get_hp_max(), true ).first, m_good,
                sSCTmod, gmtSCTcolor );

        if( t.get_hp() > 0 ) {
            SCT.add( t.posx(),
                    t.posy(),
                    direction_from( 0, 0, t.posx() - attacker->posx(), t.posy() - attacker->posy() ),
                    get_hp_bar( t.get_hp(), t.get_hp_max(), true ).first, m_good,
                    //~ "hit points", used in scrolling combat text
                    _( "hp" ), m_neutral,
                    "hp" );
        } else {
            SCT.removeCreatureHP();
        }
    }

    // same message is used for player and npc,
    // just using this for the <npcname> substitution.
    attacker->add_msg_player_or_npc( msgtype, msg.c_str(), msg.c_str(),
                                    t.disp_name().c_str() );
}

int player::attack_speed( const item &weap ) const
{
    const int base_move_cost = weap.attack_time() / 2;
    const int melee_skill = has_active_bionic(bionic_id( bio_cqb )) ? BIO_CQB_LEVEL : get_skill_level( skill_melee );
    /** @EFFECT_MELEE increases melee attack speed */
    const int skill_cost = (int)( base_move_cost * ( 15 - melee_skill ) / 15 );
    /** @EFFECT_DEX increases attack speed */
    const int dexbonus = dex_cur / 2;
    const int encumbrance_penalty = encumb( bp_torso ) +
                                    ( encumb( bp_hand_l ) + encumb( bp_hand_r ) ) / 2;
    const int ma_move_cost = mabuff_attack_cost_penalty();
    const float stamina_ratio = (float)stamina / (float)get_stamina_max();
    // Increase cost multiplier linearly from 1.0 to 2.0 as stamina goes from 25% to 0%.
    const float stamina_penalty = 1.0 + std::max( ( 0.25f - stamina_ratio ) * 4.0f, 0.0f );
    const float ma_mult = mabuff_attack_cost_mult();

    int move_cost = base_move_cost;
    // Stamina penalty only affects base/2 and encumbrance parts of the cost
    move_cost += encumbrance_penalty;
    move_cost *= stamina_penalty;
    move_cost += skill_cost;
    move_cost -= dexbonus;
    // Martial arts last. Flat has to be after mult, because comments say so.
    move_cost *= ma_mult;
    move_cost += ma_move_cost;

    if( has_trait( trait_HOLLOW_BONES ) ) {
        move_cost *= 0.8f;
    } else if( has_trait( trait_LIGHT_BONES ) ) {
        move_cost *= 0.9f;
    }

    if( move_cost < 25 ) {
        return 25;
    }

    return move_cost;
}

double player::weapon_value( const item &weap, long ammo ) const
{
    const double val_gun = gun_value( weap, ammo );
    const double val_melee = melee_value( weap );
    const double more = std::max( val_gun, val_melee );
    const double less = std::min( val_gun, val_melee );

    // A small bonus for guns you can also use to hit stuff with (bayonets etc.)
    const double my_val = more + (less / 2.0);
    add_msg( m_debug, "%s (%ld ammo) sum value: %.1f", weap.tname().c_str(), ammo, my_val );
    return my_val;
}

double player::melee_value( const item &weap ) const
{
    double my_value = 0;

    damage_instance non_crit;
    roll_all_damage( false, non_crit, true, weap );
    float avg_dmg = non_crit.total_damage();

    const int accuracy = weap.type->m_to_hit + get_hit_weapon( weap );
    if( accuracy < 0 ) {
        // Heavy penalty
        my_value += accuracy * 5;
    } else if( accuracy <= 5 ) {
        // Big bonus
        my_value += accuracy * 3;
    } else {
        // Small bonus above that
        my_value += 15 + (accuracy - 5);
    }

    int move_cost = attack_speed( weap );
    static const matec_id rapid_strike( "RAPID" );
    if( weap.has_technique( rapid_strike ) ) {
        move_cost /= 2;
        avg_dmg *= 0.66;
    }

    const int arbitrary_dodge_target = 5;
    double crit_ch = crit_chance( accuracy, arbitrary_dodge_target, weap );
    my_value += crit_ch * 10; // Criticals are worth more than just extra damage
    if( crit_ch > 0.1 ) {
        damage_instance crit;
        roll_all_damage( true, crit, true, weap );
        // Note: intentionally doesn't include rapid attack bonus in criticals
        avg_dmg = (1.0 - crit_ch) * avg_dmg + crit.total_damage() * crit_ch;
    }

    my_value += avg_dmg * 100 / move_cost;

    float reach = weap.reach_range( *this );
    if( reach > 1.0f ) {
        my_value *= 1.0f + 0.5f * (sqrtf( reach ) - 1.0f);
    }

    add_msg( m_debug, "%s as melee: %.1f", weap.tname().c_str(), my_value );

    return std::max( 0.0, my_value );
}

double player::unarmed_value() const
{
    // TODO: Martial arts
    return melee_value( item() );
}

void player::disarm( npc &target )
{
    if( !target.is_armed() ) {
        return;
    }

    /** @EFFECT_STR increases chance to disarm, primary stat */
    /** @EFFECT_DEX increases chance to disarm, secondary stat */
    int my_roll = dice( 3, 2 * get_str() + get_dex() );

    /** @EFFECT_MELEE increases chance to disarm */
    my_roll += dice( 3, get_skill_level( skill_melee ) );

    int their_roll = dice( 3, 2 * target.get_str() + target.get_dex() );
    their_roll += dice( 3, target.get_per() );
    their_roll += dice( 3, target.get_skill_level( skill_melee ) );

    item &it = target.weapon;

    // roll your melee and target's dodge skills to check if grab/smash attack succeeds
    int hitspread = target.deal_melee_attack( this, hit_roll() );
    if( hitspread < 0 ) {
        add_msg( _( "You lunge for the %s, but miss!" ), it.tname().c_str() );
        mod_moves( -100 - stumble( *this, weapon ) - attack_speed( weapon ) );
        target.on_attacked( *this );
        return;
    }

    // hitspread >= 0, which means we are going to disarm by grabbing target by their weapon
    if( !is_armed() ) {
        /** @EFFECT_UNARMED increases chance to disarm, bonus when nothing wielded */
        my_roll += dice( 3, get_skill_level( skill_unarmed ) );

        if( my_roll >= their_roll ) {
            add_msg( _( "You grab at %s and pull with all your force!" ), it.tname().c_str() );
            add_msg( _( "You forcefully take %s from %s!" ), it.tname().c_str(), target.name.c_str() );
            // wield() will deduce our moves, consider to deduce more/less moves for balance
            item rem_it = target.i_rem( &it );
            wield( rem_it );
        } else if( my_roll >= their_roll / 2 ) {
            add_msg( _( "You grab at %s and pull with all your force, but it drops nearby!" ), it.tname().c_str() );
            const tripoint tp = target.pos() + tripoint( rng( -1, 1 ), rng( -1, 1 ), 0 );
            g->m.add_item_or_charges( tp, target.i_rem( &it ) );
            mod_moves( -100 );
        } else {
            add_msg( _( "You grab at %s and pull with all your force, but in vain!" ), it.tname().c_str() );
            mod_moves( -100 );
        }

        target.on_attacked( *this );
        return;
    }

    // Make their weapon fall on floor if we've rolled enough.
    mod_moves( -100 - attack_speed( weapon ) );
    if( my_roll >= their_roll ) {
        add_msg( _( "You smash %s with all your might forcing their %s to drop down nearby!" ),
                target.name.c_str(), it.tname().c_str() );
        const tripoint tp = target.pos() + tripoint( rng( -1, 1 ), rng( -1, 1 ), 0 );
        g->m.add_item_or_charges( tp, target.i_rem( &it ) );
    } else {
        add_msg( _( "You smash %s with all your might but %s remains in their hands!" ),
                target.name.c_str(), it.tname().c_str() );
    }

    target.on_attacked( *this );
}

void player::steal( npc &target )
{
    if( target.is_enemy() ) {
        add_msg( _( "%s is hostile!" ), target.name.c_str() );
        return;
    }

    item_location loc = game_menus::inv::steal( *this, target );
    if( !loc ) {
        return;
    }

    /** @EFFECT_DEX defines the chance to steal */
    int my_roll = dice( 3, get_dex() );

    /** @EFFECT_UNARMED adds bonus to stealing when wielding nothing */
    if( !is_armed() ) {
        my_roll += dice( 4, 3 );
    }
    if( has_trait( trait_DEFT ) ) {
        my_roll += dice( 2, 6 );
    }
    if( has_trait( trait_CLUMSY ) ) {
        my_roll -= dice( 4, 6 );
    }

    int their_roll = dice( 5, target.get_per() );

    const item *it = loc.get_item();
    if( my_roll >= their_roll ) {
        add_msg( _( "You sneakily steal %1$s from %2$s!" ),
                it->tname().c_str(), target.name.c_str() );
        i_add( target.i_rem( it ) );
    } else if( my_roll >= their_roll / 2 ) {
        add_msg( _( "You failed to steal %1$s from %2$s, but did not attract attention." ),
                it->tname().c_str(), target.name.c_str() );
    } else  {
        add_msg( _( "You failed to steal %1$s from %2$s." ),
                it->tname().c_str(), target.name.c_str() );
        target.on_attacked ( *this );
    }

    // consider to deduce less/more moves for balance
    mod_moves( -200 );
}

namespace melee
{

/**
 * Once the accuracy (sum of modifiers) of an attack has been determined,
 * this is used to actually roll the "hit value" of the attack to be compared to dodge.
 */
float melee_hit_range( float accuracy )
{
    return normal_roll( accuracy * 5, 25.0f );
}

}<|MERGE_RESOLUTION|>--- conflicted
+++ resolved
@@ -1167,13 +1167,8 @@
 
         //hit only one valid target (pierce through doesn't spread out)
         if (technique.aoe == "impale") {
-<<<<<<< HEAD
-            size_t victim = rng(size_t(0), targets.size() - 1);
-            const auto v = targets[victim];
-=======
             //@todo what if targets is empty
             Creature *const v = random_entry( targets );
->>>>>>> a088cbc4
             targets.clear();
             targets.push_back( v );
         }
