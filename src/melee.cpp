#include "melee.h"

#include <algorithm>
#include <array>
#include <climits>
#include <cmath>
#include <cstdlib>
#include <iosfwd>
#include <limits>
#include <list>
#include <map>
#include <memory>
#include <set>
#include <string>
#include <utility>
#include <vector>

#include "avatar.h"
#include "anatomy.h"
#include "bodypart.h"
#include "bionics.h"
#include "cached_options.h"
#include "calendar.h"
#include "cata_utility.h"
#include "character.h"
#include "character_martial_arts.h"
#include "creature.h"
#include "creature_tracker.h"
#include "damage.h"
#include "debug.h"
#include "effect_on_condition.h"
#include "enum_bitset.h"
#include "enums.h"
#include "event.h"
#include "event_bus.h"
#include "flag.h"
#include "game.h"
#include "game_constants.h"
#include "game_inventory.h"
#include "item.h"
#include "item_location.h"
#include "itype.h"
#include "line.h"
#include "magic_enchantment.h"
#include "map.h"
#include "map_iterator.h"
#include "mapdata.h"
#include "martialarts.h"
#include "memory_fast.h"
#include "messages.h"
#include "monattack.h"
#include "monster.h"
#include "mtype.h"
#include "mutation.h"
#include "npc.h"
#include "optional.h"
#include "output.h"
#include "pimpl.h"
#include "point.h"
#include "popup.h"
#include "projectile.h"
#include "rng.h"
#include "sounds.h"
#include "string_formatter.h"
#include "translations.h"
#include "type_id.h"
#include "units.h"
#include "vehicle.h"
#include "vpart_position.h"
#include "weakpoint.h"
#include "weighted_list.h"

static const anatomy_id anatomy_human_anatomy( "human_anatomy" );

static const bionic_id bio_cqb( "bio_cqb" );
static const bionic_id bio_heat_absorb( "bio_heat_absorb" );
static const bionic_id bio_razors( "bio_razors" );
static const bionic_id bio_shock( "bio_shock" );

static const character_modifier_id
character_modifier_melee_attack_roll_mod( "melee_attack_roll_mod" );
static const character_modifier_id
character_modifier_melee_thrown_move_balance_mod( "melee_thrown_move_balance_mod" );
static const character_modifier_id
character_modifier_melee_thrown_move_lift_mod( "melee_thrown_move_lift_mod" );

static const efftype_id effect_amigara( "amigara" );
static const efftype_id effect_beartrap( "beartrap" );
static const efftype_id effect_bouldering( "bouldering" );
static const efftype_id effect_contacts( "contacts" );
static const efftype_id effect_downed( "downed" );
static const efftype_id effect_drunk( "drunk" );
static const efftype_id effect_grabbed( "grabbed" );
static const efftype_id effect_grabbing( "grabbing" );
static const efftype_id effect_heavysnare( "heavysnare" );
static const efftype_id effect_hit_by_player( "hit_by_player" );
static const efftype_id effect_incorporeal( "incorporeal" );
static const efftype_id effect_lightsnare( "lightsnare" );
static const efftype_id effect_narcosis( "narcosis" );
static const efftype_id effect_stunned( "stunned" );
static const efftype_id effect_venom_dmg( "venom_dmg" );
static const efftype_id effect_venom_player1( "venom_player1" );
static const efftype_id effect_venom_player2( "venom_player2" );
static const efftype_id effect_venom_weaken( "venom_weaken" );
static const efftype_id effect_winded( "winded" );

static const itype_id itype_fur( "fur" );
static const itype_id itype_leather( "leather" );
static const itype_id itype_rag( "rag" );

static const json_character_flag json_flag_CBQ_LEARN_BONUS( "CBQ_LEARN_BONUS" );
static const json_character_flag json_flag_HARDTOHIT( "HARDTOHIT" );
static const json_character_flag json_flag_HYPEROPIC( "HYPEROPIC" );
static const json_character_flag json_flag_NEED_ACTIVE_TO_MELEE( "NEED_ACTIVE_TO_MELEE" );
static const json_character_flag json_flag_NULL( "NULL" );
static const json_character_flag json_flag_UNARMED_BONUS( "UNARMED_BONUS" );

static const limb_score_id limb_score_block( "block" );
static const limb_score_id limb_score_grip( "grip" );
static const limb_score_id limb_score_reaction( "reaction" );

static const matec_id WBLOCK_1( "WBLOCK_1" );
static const matec_id WBLOCK_2( "WBLOCK_2" );
static const matec_id WBLOCK_3( "WBLOCK_3" );
static const matec_id WHIP_DISARM( "WHIP_DISARM" );
static const matec_id tec_none( "tec_none" );

static const material_id material_glass( "glass" );
static const material_id material_steel( "steel" );

static const move_mode_id move_mode_prone( "prone" );

static const skill_id skill_bashing( "bashing" );
static const skill_id skill_cutting( "cutting" );
static const skill_id skill_melee( "melee" );
static const skill_id skill_spellcraft( "spellcraft" );
static const skill_id skill_stabbing( "stabbing" );
static const skill_id skill_unarmed( "unarmed" );

static const species_id species_HUMAN( "HUMAN" );

static const trait_id trait_ARM_TENTACLES( "ARM_TENTACLES" );
static const trait_id trait_ARM_TENTACLES_4( "ARM_TENTACLES_4" );
static const trait_id trait_ARM_TENTACLES_8( "ARM_TENTACLES_8" );
static const trait_id trait_BEAK_PECK( "BEAK_PECK" );
static const trait_id trait_CLAWS_TENTACLE( "CLAWS_TENTACLE" );
static const trait_id trait_CLUMSY( "CLUMSY" );
static const trait_id trait_DEBUG_NIGHTVISION( "DEBUG_NIGHTVISION" );
static const trait_id trait_DEFT( "DEFT" );
static const trait_id trait_DRUNKEN( "DRUNKEN" );
static const trait_id trait_KI_STRIKE( "KI_STRIKE" );
static const trait_id trait_POISONOUS( "POISONOUS" );
static const trait_id trait_POISONOUS2( "POISONOUS2" );
static const trait_id trait_PROF_SKATER( "PROF_SKATER" );
static const trait_id trait_VINES2( "VINES2" );
static const trait_id trait_VINES3( "VINES3" );

static void player_hit_message( Character *attacker, const std::string &message,
                                Creature &t, int dam, bool crit = false, bool technique = false, const std::string &wp_hit = {} );
static int stumble( Character &u, const item_location &weap );
static std::string melee_message( const ma_technique &tec, Character &p,
                                  const dealt_damage_instance &ddi );

/* Melee Functions!
 * These all belong to class player.
 *
 * STATE QUERIES
 * bool is_armed() - True if we are armed with any item.
 * bool unarmed_attack() - True if we are attacking with a "fist" weapon
 * (cestus, bionic claws etc.) or no weapon.
 *
 * HIT DETERMINATION
 * int hit_roll() - The player's hit roll, to be compared to a monster's or
 *   player's dodge_roll().  This handles weapon bonuses, weapon-specific
 *   skills, torso encumbrance penalties and drunken master bonuses.
 */

item_location Character::used_weapon() const
{
    return martial_arts_data->selected_force_unarmed() ? item_location() : get_wielded_item();
}

item_location Character::used_weapon()
{
    return const_cast<const Character *>( this )->used_weapon();
}

bool Character::is_armed() const
{
    return !weapon.is_null();
}

bool Character::unarmed_attack() const
{
    const item_location weap = used_weapon();
    return !weap;
}

bool Character::handle_melee_wear( item_location shield, float wear_multiplier )
{
    if( wear_multiplier <= 0.0f ) {
        return false;
    }
    // Here is where we handle wear and tear on things we use as melee weapons or shields.
    if( !shield ) {
        return false;
    }

    // UNBREAKABLE_MELEE and UNBREAKABLE items can't be damaged through melee combat usage.
    if( shield->has_flag( flag_UNBREAKABLE_MELEE ) || shield->has_flag( flag_UNBREAKABLE ) ) {
        return false;
    }

    /** @EFFECT_DEX reduces chance of damaging your melee weapon */

    /** @ARM_STR increases chance of damaging your melee weapon (NEGATIVE) */

    /** @EFFECT_MELEE reduces chance of damaging your melee weapon */
    const float stat_factor = dex_cur / 2.0f
                              + get_skill_level( skill_melee )
                              + ( 64.0f / std::max( get_arm_str(), 4 ) );

    float material_factor;

    itype_id weak_comp;
    itype_id big_comp = itype_id::NULL_ID();
    // Fragile items that fall apart easily when used as a weapon due to poor construction quality
    if( shield->has_flag( flag_FRAGILE_MELEE ) ) {
        const float fragile_factor = 6.0f;
        int weak_chip = INT_MAX;
        units::volume big_vol = 0_ml;

        // Items that should have no bearing on durability
        const std::set<itype_id> blacklist = { itype_rag, itype_leather, itype_fur };

        for( item &comp : shield->components ) {
            if( blacklist.count( comp.typeId() ) <= 0 ) {
                if( weak_chip > comp.chip_resistance() ) {
                    weak_chip = comp.chip_resistance();
                    weak_comp = comp.typeId();
                }
            }
            if( comp.volume() > big_vol ) {
                big_vol = comp.volume();
                big_comp = comp.typeId();
            }
        }
        material_factor = ( weak_chip < INT_MAX ? weak_chip : shield->chip_resistance() ) / fragile_factor;
    } else {
        material_factor = shield->chip_resistance();
    }
    int damage_chance = static_cast<int>( stat_factor * material_factor / wear_multiplier );
    // DURABLE_MELEE items are made to hit stuff and they do it well, so they're considered to be a lot tougher
    // than other weapons made of the same materials.
    if( shield->has_flag( flag_DURABLE_MELEE ) ) {
        damage_chance *= 4;
    }

    if( damage_chance > 0 && !one_in( damage_chance ) ) {
        return false;
    }

    auto str = shield->tname(); // save name before we apply damage

    if( !shield->inc_damage() ) {
        add_msg_player_or_npc( m_bad, _( "Your %s is damaged by the force of the blow!" ),
                               _( "<npcname>'s %s is damaged by the force of the blow!" ),
                               str );
        return false;
    }

    // Dump its contents on the ground
    // Destroy irremovable mods, if any

    for( item *mod : shield->gunmods() ) {
        if( mod->is_irremovable() ) {
            remove_item( *mod );
        }
    }

    // Preserve item temporarily for component breakdown
    item temp = *shield;

    shield->get_contents().spill_contents( pos() );

    shield.remove_item();

    // Breakdown fragile weapons into components
    if( temp.has_flag( flag_FRAGILE_MELEE ) && !temp.components.empty() ) {
        add_msg_player_or_npc( m_bad, _( "Your %s breaks apart!" ),
                               _( "<npcname>'s %s breaks apart!" ),
                               str );

        for( item &comp : temp.components ) {
            int break_chance = comp.typeId() == weak_comp ? 2 : 8;

            if( one_in( break_chance ) ) {
                add_msg_if_player( m_bad, _( "The %s is destroyed!" ), comp.tname() );
                continue;
            }

            if( comp.typeId() == big_comp && !has_wield_conflicts( comp ) ) {
                wield( comp );
            } else {
                get_map().add_item_or_charges( pos(), comp );
            }
        }
    } else {
        add_msg_player_or_npc( m_bad, _( "Your %s is destroyed by the blow!" ),
                               _( "<npcname>'s %s is destroyed by the blow!" ),
                               str );
    }

    if( is_using_bionic_weapon() && temp.has_flag( flag_NO_UNWIELD ) ) {
        if( cata::optional<bionic *> bio_opt = find_bionic_by_uid( get_weapon_bionic_uid() ) ) {
            bionic &bio = **bio_opt;
            if( bio.get_weapon().typeId() == temp.typeId() ) {
                weapon_bionic_uid = 0;
                bio.set_weapon( item() );
                force_bionic_deactivation( bio );
            }
        }
    }

    return true;
}

float Character::get_hit_weapon( const item &weap ) const
{
    /** @EFFECT_UNARMED improves hit chance for unarmed weapons */
    /** @EFFECT_BASHING improves hit chance for bashing weapons */
    /** @EFFECT_CUTTING improves hit chance for cutting weapons */
    /** @EFFECT_STABBING improves hit chance for piercing weapons */
    int skill = get_skill_level( weap.melee_skill() );

    // CQB bionic acts as a lower bound providing item uses a weapon skill
    if( skill < BIO_CQB_LEVEL && has_active_bionic( bio_cqb ) ) {
        skill = BIO_CQB_LEVEL;
    }

    /** @EFFECT_MELEE improves hit chance for all items (including non-weapons) */
    return ( skill / 3.0f ) + ( get_skill_level( skill_melee ) / 2.0f ) + weap.type->m_to_hit;
}

float Character::get_melee_hit_base() const
{
    float hit_weapon = 0.0f;

    item_location cur_weapon = used_weapon();
    item cur_weap = cur_weapon ? *cur_weapon : null_item_reference();

    hit_weapon = get_hit_weapon( cur_weap );

    // Character::get_hit_base includes stat calculations already
    return Character::get_hit_base() + hit_weapon + mabuff_tohit_bonus();
}

float Character::hit_roll() const
{
    // Dexterity, skills, weapon and martial arts
    float hit = get_melee_hit_base();

    // Farsightedness makes us hit worse
    if( has_flag( json_flag_HYPEROPIC ) && !worn_with_flag( flag_FIX_FARSIGHT ) &&
        !has_effect( effect_contacts ) ) {
        hit -= 2.0f;
    }

    // Difficult to land a hit while prone
    if( is_on_ground() ) {
        hit -= 8.0f;
    } else if( is_crouching() ) {
        hit -= 2.0f;
    }

    //Unstable ground chance of failure
    if( has_effect( effect_bouldering ) ) {
        hit *= 0.75f;
    }

    hit *= get_modifier( character_modifier_melee_attack_roll_mod );

    return melee::melee_hit_range( hit );
}

bool Character::can_attack_high() const
{
    return !is_on_ground();
}

void Character::add_miss_reason( const std::string &reason, const unsigned int weight )
{
    melee_miss_reasons.add( reason, weight );

}

void Character::clear_miss_reasons()
{
    melee_miss_reasons.clear();
}

std::string Character::get_miss_reason()
{
    // everything that lowers accuracy in player::hit_roll()
    // adding it in hit_roll() might not be safe if it's called multiple times
    // in one turn
    add_miss_reason(
        _( "Your torso encumbrance throws you off-balance." ),
        roll_remainder( avg_encumb_of_limb_type( body_part_type::type::torso ) / 10.0 ) );
    const int farsightedness = 2 * ( has_flag( json_flag_HYPEROPIC ) &&
                                     !worn_with_flag( flag_FIX_FARSIGHT ) &&
                                     !has_effect( effect_contacts ) );
    add_miss_reason(
        _( "You can't hit reliably due to your farsightedness." ),
        farsightedness );
    add_miss_reason(
        _( "You struggle to hit reliably while on the ground." ),
        3 * is_on_ground() );

    const std::string *const reason = melee_miss_reasons.pick();
    if( reason == nullptr ) {
        return std::string();
    }
    return *reason;
}

void Character::roll_all_damage( bool crit, damage_instance &di, bool average,
                                 const item &weap, const std::string &attack_vector, const Creature *target,
                                 const bodypart_id &bp ) const
{
    float crit_mod = 1.f;
    if( target != nullptr ) {
        crit_mod = target->get_crit_factor( bp );
    }
    roll_bash_damage( crit, di, average, weap, attack_vector, crit_mod );
    roll_cut_damage( crit, di, average, weap, attack_vector, crit_mod );
    roll_stab_damage( crit, di, average, weap, attack_vector, crit_mod );
    roll_other_damage( crit, di, average, weap, attack_vector, crit_mod );
}

static void melee_train( Character &you, int lo, int hi, const item &weap )
{
    you.practice( skill_melee, std::ceil( rng( lo, hi ) / 2.0 ), hi );

    // allocate XP proportional to damage stats
    // Pure unarmed needs a special case because it has 0 weapon damage
    int cut  = weap.damage_melee( damage_type::CUT );
    int stab = weap.damage_melee( damage_type::STAB );
    int bash = weap.damage_melee( damage_type::BASH ) + ( weap.is_null() ? 1 : 0 );

    float total = std::max( cut + stab + bash, 1 );

    // Unarmed may deal cut, stab, and bash damage depending on the weapon
    if( weap.is_null() ) {
        you.practice( skill_unarmed, std::ceil( 1 * rng( lo, hi ) ), hi );
    } else {
        you.practice( skill_cutting,  std::ceil( cut  / total * rng( lo, hi ) ), hi );
        you.practice( skill_stabbing, std::ceil( stab / total * rng( lo, hi ) ), hi );
        you.practice( skill_bashing, std::ceil( bash / total * rng( lo, hi ) ), hi );
    }
}

bool Character::melee_attack( Creature &t, bool allow_special )
{
    static const matec_id no_technique_id( "" );
    return melee_attack( t, allow_special, no_technique_id );
}

damage_instance Creature::modify_damage_dealt_with_enchantments( const damage_instance &dam ) const
{
    return dam;
}

damage_instance Character::modify_damage_dealt_with_enchantments( const damage_instance &dam ) const
{
    damage_instance modified;

    enum_bitset<damage_type> types_used;
    // ignore the damage types that are not modified by enchantments
    types_used.set( damage_type::NONE, true );

    auto dt_to_ench_dt = []( damage_type dt ) {
        switch( dt ) {
            case damage_type::ACID:
                return enchant_vals::mod::ITEM_DAMAGE_ACID;
            case damage_type::BASH:
                return enchant_vals::mod::ITEM_DAMAGE_BASH;
            case damage_type::BIOLOGICAL:
                return enchant_vals::mod::ITEM_DAMAGE_BIO;
            case damage_type::BULLET:
                return enchant_vals::mod::ITEM_DAMAGE_BULLET;
            case damage_type::COLD:
                return enchant_vals::mod::ITEM_DAMAGE_COLD;
            case damage_type::CUT:
                return enchant_vals::mod::ITEM_DAMAGE_CUT;
            case damage_type::ELECTRIC:
                return enchant_vals::mod::ITEM_DAMAGE_ELEC;
            case damage_type::HEAT:
                return enchant_vals::mod::ITEM_DAMAGE_HEAT;
            case damage_type::STAB:
                return enchant_vals::mod::ITEM_DAMAGE_STAB;
            case damage_type::PURE:
                return enchant_vals::mod::ITEM_DAMAGE_PURE;
            default:
                return enchant_vals::mod::NUM_MOD;
        }
    };

    auto modify_damage_type = [&]( damage_type dt, double val ) {
        const enchant_vals::mod mod_type = dt_to_ench_dt( dt );
        if( mod_type == enchant_vals::mod::NUM_MOD ) {
            return val;
        } else {
            val = enchantment_cache->modify_value( dt_to_ench_dt( dt ), val );
        }
        return enchantment_cache->modify_value( enchant_vals::mod::MELEE_DAMAGE, val );
    };

    for( damage_unit du : dam ) {
        du.amount = modify_damage_type( du.type, du.amount );
        modified.add( du );
        types_used.set( du.type, true );
    }

    for( int i = 0; i < static_cast<int>( damage_type::NUM ); i++ ) {
        const damage_type converted = static_cast<damage_type>( i );
        if( types_used.test( converted ) ) {
            continue;
        }
        modified.add_damage( converted, modify_damage_type( converted, 0.0f ) );
        modified.add_damage( converted, enchantment_cache->modify_value( enchant_vals::mod::MELEE_DAMAGE,
                             0.0f ) );
    }

    return modified;
}

// Melee calculation is in parts. This sets up the attack, then in deal_melee_attack,
// we calculate if we would hit. In Creature::deal_melee_hit, we calculate if the target dodges.
bool Character::melee_attack( Creature &t, bool allow_special, const matec_id &force_technique,
                              bool allow_unarmed )
{
    if( has_effect( effect_incorporeal ) ) {
        add_msg_if_player( m_info, _( "You lack the substance to affect anything." ) );
        return false;
    }
    if( !is_adjacent( &t, fov_3d ) ) {
        return false;
    }

    // Max out recoil & reset aim point
    recoil = MAX_RECOIL;
    last_target_pos = cata::nullopt;

    return melee_attack_abstract( t, allow_special, force_technique, allow_unarmed );
}

bool Character::melee_attack_abstract( Creature &t, bool allow_special,
                                       const matec_id &force_technique,
                                       bool allow_unarmed )
{
    if( get_working_leg_count() < 2 ) {
        if( !movement_mode_is( move_mode_prone ) ) {
            add_msg_if_player( m_bad, _( "Your broken legs cannot hold you and you fall down." ) );
            set_movement_mode( move_mode_prone );
            return false;
        }
    }

    melee::melee_stats.attack_count += 1;
    int hit_spread = t.deal_melee_attack( this, hit_roll() );
    if( !t.is_avatar() ) {
        // TODO: Per-NPC tracking? Right now monster hit by either npc or player will draw aggro...
        t.add_effect( effect_hit_by_player, 10_minutes ); // Flag as attacked by us for AI
    }
    if( is_mounted() ) {
        auto *mons = mounted_creature.get();
        if( mons->has_flag( MF_RIDEABLE_MECH ) ) {
            if( !mons->check_mech_powered() ) {
                add_msg( m_bad, _( "The %s has dead batteries and will not move its arms." ),
                         mons->get_name() );
                return false;
            }
            if( mons->type->has_special_attack( "SMASH" ) && one_in( 3 ) ) {
                add_msg( m_info, _( "The %s hisses as its hydraulic arm pumps forward!" ),
                         mons->get_name() );
                mattack::smash_specific( mons, &t );
            } else {
                mons->use_mech_power( 2_kJ );
                mons->melee_attack( t );
            }
            mod_moves( -mons->type->attack_cost );
            return true;
        }
    }

    // Fighting is hard work
    set_activity_level( EXTRA_EXERCISE );

    item_location cur_weapon = allow_unarmed ? used_weapon() : get_wielded_item();
    item cur_weap = cur_weapon ? *cur_weapon : null_item_reference();

    int move_cost = attack_speed( cur_weap );

    if( cur_weap.attack_time( *this ) > move_cost * 20 ) {
        add_msg( m_bad, _( "This weapon is too unwieldy to attack with!" ) );
        return false;
    }

    if( is_avatar() && move_cost > 1000 && calendar::turn > melee_warning_turn ) {
        const std::string &action = query_popup()
                                    .context( "CANCEL_ACTIVITY_OR_IGNORE_QUERY" )
                                    .message( _( "<color_light_red>Attacking with your %1$s will take a long time.  "
                                              "Are you sure you want to continue?</color>" ),
                                              cur_weap.display_name() )
                                    .option( "YES" )
                                    .option( "NO" )
                                    .option( "IGNORE" )
                                    .query()
                                    .action;

        if( action == "NO" ) {
            return false;
        }
        if( action == "IGNORE" ) {
            if( melee_warning_turn == calendar::turn_zero || melee_warning_turn <= calendar::turn ) {
                melee_warning_turn = calendar::turn + 50_turns;
            }
        }
    }

    const bool hits = hit_spread >= 0;

    if( monster *m = t.as_monster() ) {
        get_event_bus().send<event_type::character_melee_attacks_monster>(
            getID(), cur_weap.typeId(), hits, m->type->id );
    } else if( Character *c = t.as_character() ) {
        get_event_bus().send<event_type::character_melee_attacks_character>(
            getID(), cur_weap.typeId(), hits, c->getID(), c->get_name() );
    }

    const int skill_training_cap = t.is_monster() ? t.as_monster()->type->melee_training_cap :
                                   MAX_SKILL;
    Character &player_character = get_player_character();
    if( !hits ) {
        int stumble_pen = stumble( *this, cur_weapon );
        sfx::generate_melee_sound( pos(), t.pos(), false, false );

        const ma_technique miss_recovery = martial_arts_data->get_miss_recovery( *this );

        if( is_avatar() ) { // Only display messages if this is the player

            if( one_in( 2 ) ) {
                const std::string reason_for_miss = get_miss_reason();
                if( !reason_for_miss.empty() ) {
                    add_msg( reason_for_miss );
                }
            }

            if( miss_recovery.id != tec_none ) {
                add_msg( miss_recovery.avatar_message.translated(), t.disp_name() );
            } else if( stumble_pen >= 60 ) {
                add_msg( m_bad, _( "You miss and stumble with the momentum." ) );
            } else if( stumble_pen >= 10 ) {
                add_msg( _( "You swing wildly and miss." ) );
            } else {
                add_msg( _( "You miss." ) );
            }
        } else if( player_character.sees( *this ) ) {
            if( miss_recovery.id != tec_none ) {
                add_msg( miss_recovery.npc_message.translated(), t.disp_name() );
            } else if( stumble_pen >= 60 ) {
                add_msg( _( "%s misses and stumbles with the momentum." ), get_name() );
            } else if( stumble_pen >= 10 ) {
                add_msg( _( "%s swings wildly and misses." ), get_name() );
            } else {
                add_msg( _( "%s misses." ), get_name() );
            }
        }

        // Practice melee and relevant weapon skill (if any) except when using CQB bionic
        if( !has_active_bionic( bio_cqb ) && !t.is_hallucination() ) {
            melee_train( *this, 2, std::min( 5, skill_training_cap ), cur_weap );
        }

        // Cap stumble penalty, heavy weapons are quite weak already
        move_cost += std::min( 60, stumble_pen );
        if( miss_recovery.id != tec_none ) {
            move_cost /= 2;
        }

        // trigger martial arts on-miss effects
        martial_arts_data->ma_onmiss_effects( *this );
    } else {
        melee::melee_stats.hit_count += 1;
        // Remember if we see the monster at start - it may change
        const bool seen = player_character.sees( t );
        // Start of attacks.
        const bool critical_hit = scored_crit( t.dodge_roll(), cur_weap );
        if( critical_hit ) {
            melee::melee_stats.actual_crit_count += 1;
        }
        // select target body part
        const bodypart_id &target_bp = t.select_body_part( -1, -1, can_attack_high(),
                                       hit_spread );

        const bool has_force_technique = !force_technique.str().empty();

        // Pick one or more special attacks
        matec_id technique_id;
        if( allow_special && !has_force_technique ) {
            technique_id = pick_technique( t, cur_weapon, critical_hit, false, false );
        } else if( has_force_technique ) {
            technique_id = force_technique;
        } else {
            technique_id = tec_none;
        }

        std::string attack_vector;

        // Failsafe for tec_none
        if( technique_id == tec_none ) {
            attack_vector = cur_weapon ? "WEAPON" : "HAND";
        } else {
            attack_vector = martial_arts_data->get_valid_attack_vector( *this,
                            technique_id.obj().attack_vectors );

            if( attack_vector == "NONE" ) {
                std::vector<std::string> shuffled_attack_vectors = technique_id.obj().attack_vectors_random;
                std::shuffle( shuffled_attack_vectors.begin(), shuffled_attack_vectors.end(), rng_get_engine() );
                attack_vector = martial_arts_data->get_valid_attack_vector( *this, shuffled_attack_vectors );
            }
        }

        // If no weapon is selected, use highest layer of clothing for attack vector instead.
        if( attack_vector != "WEAPON" ) {
            // todo: simplify this by using item_location everywhere
            // so only cur_weapon = worn.current_unarmed_weapon remains
            item *worn_weap = worn.current_unarmed_weapon( attack_vector );
            cur_weapon = worn_weap ? item_location( *this, worn_weap ) : item_location();
            cur_weap = cur_weapon ? *cur_weapon : null_item_reference();
        }

        damage_instance d;
        roll_all_damage( critical_hit, d, false, cur_weap, attack_vector, &t, target_bp );

        // your hits are not going to hurt very much if you can't use martial arts due to broken limbs
        if( attack_vector == "HAND" && get_working_arm_count() < 1 ) {
            technique_id = tec_none;
            d.mult_damage( 0.1 );
            add_msg_if_player( m_bad, _( "Your arms are too damaged or encumbered to fight effectively!" ) );
        }
        // polearms and pikes (but not spears) do less damage to adjacent targets
        // In the case of a weapon like a glaive or a naginata, the wielder
        // lacks the room to build up momentum on a slash.
        // In the case of a pike, the mass of the pole behind the wielder
        // should they choose to employ it up close will unbalance them.
        if( cur_weap.reach_range( *this ) > 1 && !reach_attacking &&
            cur_weap.has_flag( flag_POLEARM ) ) {
            d.mult_damage( 0.7 );
        }
        // being prone affects how much leverage you can use to deal damage
        if( is_on_ground() ) {
            d.mult_damage( 0.3 );
        } else if( is_crouching() ) {
            d.mult_damage( 0.8 );
        }

        const ma_technique &technique = technique_id.obj();

        // Handles effects as well; not done in melee_affect_*
        if( technique.id != tec_none ) {
            perform_technique( technique, t, d, move_cost, cur_weapon );
        }

        //player has a very small chance, based on their intelligence, to learn a style whilst using the CQB bionic
        if( has_active_bionic( bio_cqb ) && !martial_arts_data->knows_selected_style() ) {
            /** @EFFECT_INT slightly increases chance to learn techniques when using CQB bionic */
            // Enhanced Memory Banks bionic doubles chance to learn martial art
            const int learn_boost = has_flag( json_flag_CBQ_LEARN_BONUS ) ? 2 : 1;
            if( one_in( ( 1400 - ( get_int() * 50 ) ) / learn_boost ) ) {
                martial_arts_data->learn_current_style_CQB( is_avatar() );
            }
        }

        // Proceed with melee attack.
        if( !t.is_dead_state() ) {

            std::string specialmsg;
            // Handles speed penalties to monster & us, etc
            if( !t.is_hallucination() ) {
                if( technique.attack_override ) {
                    specialmsg = melee_special_effects( t, d, null_item_reference() );
                } else {
                    specialmsg = melee_special_effects( t, d, cur_weap );
                }
            }

            // gets overwritten with the dealt damage values
            dealt_damage_instance dealt_dam;
            dealt_damage_instance dealt_special_dam;
            if( allow_special ) {
                perform_special_attacks( t, dealt_special_dam );
            }
            weakpoint_attack attack;
            attack.weapon = &cur_weap;
            t.deal_melee_hit( this, hit_spread, critical_hit, d, dealt_dam, attack, &target_bp );
            if( dealt_special_dam.type_damage( damage_type::CUT ) > 0 ||
                dealt_special_dam.type_damage( damage_type::STAB ) > 0 ||
                ( !cur_weapon && ( dealt_dam.type_damage( damage_type::CUT ) > 0 ||
                                   dealt_dam.type_damage( damage_type::STAB ) > 0 ) ) ) {
                if( has_trait( trait_POISONOUS ) ) {
                    if( t.is_monster() ) {
                        t.add_effect( effect_venom_player1, 1_minutes );
                    } else {
                        t.add_effect( effect_venom_dmg, 10_minutes );
                    }
                    if( t.is_immune_effect( effect_venom_player1 ) ) {
                        add_msg_if_player( m_bad, _( "The %s is not affected by your venom" ), t.disp_name() );
                    } else {
                        add_msg_if_player( m_good, _( "You poison %s!" ), t.disp_name() );
                        if( x_in_y( 1, 10 ) ) {
                            t.add_effect( effect_stunned, 1_turns );
                        }
                    }
                } else if( has_trait( trait_POISONOUS2 ) ) {
                    if( t.is_monster() ) {
                        t.add_effect( effect_venom_player2, 1_minutes );
                    } else {
                        t.add_effect( effect_venom_dmg, 15_minutes );
                        t.add_effect( effect_venom_weaken, 5_minutes );
                    }
                    if( t.is_immune_effect( effect_venom_player2 ) ) {
                        add_msg_if_player( m_bad, _( "The %s is not affected by your venom" ), t.disp_name() );
                    } else {
                        add_msg_if_player( m_good, _( "You inject your venom into %s!" ), t.disp_name() );
                        if( x_in_y( 1, 4 ) ) {
                            t.add_effect( effect_stunned, 1_turns );
                        }
                    }
                }
            }
            // Make a rather quiet sound, to alert any nearby monsters
            if( !is_quiet() ) { // check martial arts silence
                //sound generated later
                sounds::sound( pos(), 8, sounds::sound_t::combat, _( "whack!" ) );
            }
            std::string material = "flesh";
            if( t.is_monster() ) {
                const monster *m = dynamic_cast<const monster *>( &t );
                if( m->made_of( material_steel ) ) {
                    material = "steel";
                }
            }
            sfx::generate_melee_sound( pos(), t.pos(), true, t.is_monster(), material );
            int dam = dealt_dam.total_damage();
            melee::melee_stats.damage_amount += dam;

            // Practice melee and relevant weapon skill (if any) except when using CQB bionic
            if( !has_active_bionic( bio_cqb ) && cur_weapon && !t.is_hallucination() ) {
                if( technique.attack_override ) {
                    melee_train( *this, 5, std::min( 10, skill_training_cap ), null_item_reference() );
                } else {
                    melee_train( *this, 5, std::min( 10, skill_training_cap ), cur_weap );
                }
            }

            // Treat monster as seen if we see it before or after the attack
            if( seen || player_character.sees( t ) ) {
                std::string message = melee_message( technique, *this, dealt_dam );
                player_hit_message( this, message, t, dam, critical_hit, technique.id != tec_none,
                                    dealt_dam.wp_hit );
            } else {
                add_msg_player_or_npc( m_good, _( "You hit something." ),
                                       _( "<npcname> hits something." ) );
            }

            if( !specialmsg.empty() ) {
                add_msg_if_player( m_neutral, specialmsg );
            }

            if( critical_hit ) {
                // trigger martial arts on-crit effects
                martial_arts_data->ma_oncrit_effects( *this );
            }

        }

        t.check_dead_state();

        if( t.is_dead_state() ) {
            // trigger martial arts on-kill effects
            martial_arts_data->ma_onkill_effects( *this );
        }
    }

    if( !t.is_hallucination() ) {
        handle_melee_wear( cur_weapon );
    }

    /** @EFFECT_MELEE reduces stamina cost of melee attacks */
    const int deft_bonus = !hits && has_trait( trait_DEFT ) ? 50 : 0;
    const int base_stam = get_base_melee_stamina_cost();
    const int total_stam = get_total_melee_stamina_cost();

    mod_stamina( std::min( -50, total_stam + deft_bonus ) );
    add_msg_debug( debugmode::DF_MELEE, "Stamina burn base/total (capped at -50): %d/%d", base_stam,
                   total_stam + deft_bonus );
    // Weariness handling - 1 / the value, because it returns what % of the normal speed
    const float weary_mult = exertion_adjusted_move_multiplier( EXTRA_EXERCISE );
    mod_moves( -move_cost * ( 1 / weary_mult ) );
    // trigger martial arts on-attack effects
    martial_arts_data->ma_onattack_effects( *this );
    // some things (shattering weapons) can harm the attacking creature.
    check_dead_state();
    did_hit( t );
    if( t.as_character() ) {
        dealt_projectile_attack dp = dealt_projectile_attack();
        t.as_character()->on_hit( this, bodypart_id( "bp_null" ), 0.0f, &dp );
    }
    return true;
}

int Character::get_base_melee_stamina_cost( const item *weap ) const
{
    return std::min( -50, get_standard_stamina_cost( weap ) );
}

int Character::get_total_melee_stamina_cost( const item *weap ) const
{
    const int mod_sta = get_standard_stamina_cost( weap );
    const int melee = get_skill_level( skill_melee );
    const int stance_malus = is_on_ground() ? 50 : ( is_crouching() ? 20 : 0 );

    return std::min( -50, mod_sta + melee - stance_malus );
}

void Character::reach_attack( const tripoint &p )
{
    matec_id force_technique = tec_none;
    /** @EFFECT_MELEE >5 allows WHIP_DISARM technique */
    if( weapon.has_flag( flag_WHIP ) && ( get_skill_level( skill_melee ) > 5 ) && one_in( 3 ) ) {
        force_technique = WHIP_DISARM;
    }

    // Fighting is hard work
    set_activity_level( EXTRA_EXERCISE );

    creature_tracker &creatures = get_creature_tracker();
    Creature *critter = creatures.creature_at( p );
    // Original target size, used when there are monsters in front of our target
    const int target_size = critter != nullptr ? static_cast<int>( critter->get_size() ) : 2;
    // Reset last target pos
    last_target_pos = cata::nullopt;
    // Max out recoil
    recoil = MAX_RECOIL;

    // Weariness handling
    // 1 / mult because mult is the percent penalty, in the form 1.0 == 100%
    const float weary_mult = 1.0f / exertion_adjusted_move_multiplier( EXTRA_EXERCISE );
    int move_cost = attack_speed( weapon ) * weary_mult;
    int skill = std::min( 10, get_skill_level( skill_stabbing ) );
    int t = 0;
    map &here = get_map();
    std::vector<tripoint> path = line_to( pos(), p, t, 0 );
    path.pop_back(); // Last point is our critter
    for( const tripoint &path_point : path ) {
        // Possibly hit some unintended target instead
        Creature *inter = creatures.creature_at( path_point );
        /** @EFFECT_STABBING decreases chance of hitting intervening target on reach attack */
        if( inter != nullptr &&
            !x_in_y( ( target_size * target_size + 1 ) * skill,
                     ( inter->get_size() * inter->get_size() + 1 ) * 10 ) ) {
            // Even if we miss here, low roll means weapon is pushed away or something like that
            critter = inter;
            break;
            /** @EFFECT_STABBING increases ability to reach attack through fences */
        } else if( here.impassable( path_point ) &&
                   // Fences etc. Spears can stab through those
                   !( weapon.has_flag( flag_SPEAR ) &&
                      here.has_flag( ter_furn_flag::TFLAG_THIN_OBSTACLE, path_point ) ) ) {
            /** @ARM_STR increases bash effects when reach attacking past something */
            here.bash( path_point, get_arm_str() + weapon.damage_melee( damage_type::BASH ) );
            handle_melee_wear( get_wielded_item() );
            mod_moves( -move_cost );
            return;
        }
    }

    if( critter == nullptr ) {
        add_msg_if_player( _( "You swing at the air." ) );

        const ma_technique miss_recovery = martial_arts_data->get_miss_recovery( *this );

        if( miss_recovery.id != tec_none ) {
            move_cost /= 3; // "Probing" is faster than a regular miss
            // Communicate this with a different message?
        }

        mod_moves( -move_cost );
        return;
    }

    reach_attacking = true;
    melee_attack_abstract( *critter, false, force_technique, false );
    reach_attacking = false;
}

int stumble( Character &u, const item_location &weap )
{
    if( !weap || u.has_trait( trait_DEFT ) ) {
        return 0;
    }

    int str_mod = u.get_arm_str();
    if( u.is_on_ground() ) {
        str_mod /= 4;
    } else if( u.is_crouching() ) {
        str_mod /= 2;
    }

    // Examples:
    // 10 str with a hatchet: 4 + 8 = 12
    // 5 str with a battle axe: 26 + 49 = 75
    // Fist: 0

    /** @EFFECT_STR reduces chance of stumbling with heavier weapons */
    return ( weap->volume() / 125_ml ) +
           ( weap->weight() / ( str_mod * 10_gram + 13.0_gram ) );
}

bool Character::scored_crit( float target_dodge, const item &weap ) const
{
    return rng_float( 0, 1.0 ) < crit_chance( hit_roll(), target_dodge, weap );
}

/**
 * Limits a probability to be between 0.0 and 1.0
 */
static double limit_probability( double unbounded_probability )
{
    return std::max( std::min( unbounded_probability, 1.0 ), 0.0 );
}

double Character::crit_chance( float roll_hit, float target_dodge, const item &weap ) const
{
    // Martial arts buff bonuses
    double ma_buff_crit_chance = mabuff_critical_hit_chance_bonus() / 100;

    // Weapon to-hit roll
    double weapon_crit_chance = 0.5;
    if( weap.is_null() ) {
        // Unarmed attack: 1/2 of unarmed skill is to-hit
        /** @EFFECT_UNARMED increases critical chance */
        weapon_crit_chance = 0.5 + 0.05 * get_skill_level( skill_unarmed );
    }

    if( weap.type->m_to_hit > 0 ) {
        weapon_crit_chance = std::max( weapon_crit_chance, 0.5 + 0.1 * weap.type->m_to_hit );
    } else if( weap.type->m_to_hit < 0 ) {
        weapon_crit_chance += 0.1 * weap.type->m_to_hit;
    }
    weapon_crit_chance = limit_probability( weapon_crit_chance );

    // Dexterity and perception
    /** @EFFECT_DEX increases chance for critical hits */

    /** @EFFECT_PER increases chance for critical hits */
    const double stat_crit_chance = limit_probability( 0.25 + 0.01 * dex_cur + ( 0.02 * per_cur ) );

    /** @EFFECT_BASHING increases critical chance with bashing weapons */
    /** @EFFECT_CUTTING increases critical chance with cutting weapons */
    /** @EFFECT_STABBING increases critical chance with piercing weapons */
    /** @EFFECT_UNARMED increases critical chance with unarmed weapons */
    int sk = get_skill_level( weap.melee_skill() );
    if( has_active_bionic( bio_cqb ) ) {
        sk = std::max( sk, BIO_CQB_LEVEL );
    }

    /** @EFFECT_MELEE slightly increases critical chance with any item */
    sk += get_skill_level( skill_melee ) / 2.5;

    const double skill_crit_chance = limit_probability( 0.25 + sk * 0.025 );

    // Examples (survivor stats/chances of each critical):
    // Fresh (skill-less) 8/8/8/8, unarmed:
    //  50%, 49%, 25%; ~1/16 guaranteed critical + ~1/8 if roll>dodge*1.5
    // Expert (skills 10) 10/10/10/10, unarmed:
    //  100%, 55%, 60%; ~1/3 guaranteed critical + ~4/10 if roll>dodge*1.5
    // Godlike with combat CBM 20/20/20/20, pipe (+1 accuracy):
    //  60%, 100%, 42%; ~1/4 guaranteed critical + ~3/8 if roll>dodge*1.5

    // Note: the formulas below are only valid if none of the 3 critical chance values go above 1.0
    // It is therefore important to limit them to between 0.0 and 1.0

    // Chance to get all 3 criticals (a guaranteed critical regardless of hit/dodge)
    const double chance_triple = weapon_crit_chance * stat_crit_chance * skill_crit_chance;
    // Only check double critical (one that requires hit/dodge comparison) if we have good
    // hit vs dodge
    if( roll_hit > target_dodge * 3 / 2 ) {
        const double chance_double = 0.5 * (
                                         weapon_crit_chance * stat_crit_chance +
                                         stat_crit_chance * skill_crit_chance +
                                         weapon_crit_chance * skill_crit_chance -
                                         ( 3 * chance_triple ) );
        // Because chance_double already removed the triples with -( 3 * chance_triple ),
        // chance_triple and chance_double are mutually exclusive probabilities and can just
        // be added together.
        melee::melee_stats.double_crit_count += 1;
        melee::melee_stats.double_crit_chance += chance_double + chance_triple + ma_buff_crit_chance;
        return chance_triple + chance_double + ma_buff_crit_chance;
    }
    melee::melee_stats.crit_count += 1;
    melee::melee_stats.crit_chance += chance_triple + ma_buff_crit_chance;
    return chance_triple + ma_buff_crit_chance;
}

int Character::get_spell_resist() const
{
    return get_skill_level( skill_spellcraft );
}

float Character::get_dodge() const
{
    //If we're asleep or busy we can't dodge
    if( in_sleep_state() || has_effect( effect_narcosis ) ||
        has_effect( effect_winded ) || is_driving() ) {
        return 0.0f;
    }

    float ret = Creature::get_dodge();
    // Chop in half if we are unable to move
    if( has_effect( effect_beartrap ) || has_effect( effect_lightsnare ) ||
        has_effect( effect_heavysnare ) ) {
        ret /= 2;
    }

    creature_tracker &creatures = get_creature_tracker();
    if( has_effect( effect_grabbed ) ) {
        int zed_number = 0;
        for( const tripoint &dest : get_map().points_in_radius( pos(), 1, 0 ) ) {
            const monster *const mon = creatures.creature_at<monster>( dest );
            if( mon && mon->has_effect( effect_grabbing ) ) {
                zed_number++;
            }
        }
        if( zed_number > 0 ) {
            ret /= zed_number + 1;
        }
    }

    if( worn_with_flag( flag_ROLLER_INLINE ) ||
        worn_with_flag( flag_ROLLER_QUAD ) ||
        worn_with_flag( flag_ROLLER_ONE ) ) {
        ret /= has_trait( trait_PROF_SKATER ) ? 2 : 5;
    }

    if( has_effect( effect_bouldering ) ) {
        ret /= 4;
    }

    // Ensure no attempt to dodge without sources of extra dodges, eg martial arts
    if( dodges_left <= 0 ) {
        return 0.0f;
    }

    // Speed below 100 linearly decreases dodge effectiveness
    int speed_stat = get_speed();
    if( speed_stat < 100 ) {
        ret *= speed_stat / 100.0f;
    }

    //Dodge decreases linearly to 0 when below 50% stamina.
    const float stamina_ratio = static_cast<float>( get_stamina() ) / get_stamina_max();
    if( stamina_ratio <= .5 ) {
        ret *= 2 * stamina_ratio;
    }

    // Reaction score of limbs influences dodge chances
    ret *= get_limb_score( limb_score_reaction );

    // Modify by how much bigger/smaller we got from our limbs
    ret /= anatomy( get_all_body_parts() ).get_size_ratio( anatomy_human_anatomy );

    return std::max( 0.0f, ret );
}

float Character::dodge_roll() const
{
    if( has_flag( json_flag_HARDTOHIT ) ) {
        // two chances at rng!
        return std::max( get_dodge(), get_dodge() ) * 5;
    }
    return get_dodge() * 5;
}

float Character::bonus_damage( bool random ) const
{
    /** @ARM_STR increases bashing damage */
    if( random ) {
        return rng_float( get_arm_str() / 2.0f, get_arm_str() );
    }

    return get_arm_str() * 0.75f;
}

void Character::roll_bash_damage( bool crit, damage_instance &di, bool average,
                                  const item &weap, const std::string &attack_vector, float crit_mod ) const
{
    float bash_dam = 0.0f;
    bool unarmed = attack_vector != "WEAPON";
    int arpen = 0;

    int skill = get_skill_level( unarmed ? skill_unarmed : skill_bashing );
    int melee_bonus = get_skill_level( skill_melee );
    if( has_active_bionic( bio_cqb ) ) {
        skill = BIO_CQB_LEVEL;
    }

    if( has_trait( trait_KI_STRIKE ) && unarmed && weap.is_null() ) {
        // Pure unarmed doubles the bonuses from unarmed skill
        skill *= 2;
    }

    const int stat = get_arm_str();
    /** @ARM_STR increases bashing damage */
    float stat_bonus = bonus_damage( !average );
    stat_bonus += mabuff_damage_bonus( damage_type::BASH );

    // Drunken Master damage bonuses
    if( has_trait( trait_DRUNKEN ) && has_effect( effect_drunk ) ) {
        // Remember, a single drink gives 600 levels of "drunk"
        int mindrunk = 0;
        int maxdrunk = 0;
        const time_duration drunk_dur = get_effect_dur( effect_drunk );
        if( unarmed ) {
            mindrunk = drunk_dur / 1_hours;
            maxdrunk = drunk_dur / 25_minutes;
        } else {
            mindrunk = drunk_dur / 90_minutes;
            maxdrunk = drunk_dur / 40_minutes;
        }

        bash_dam += average ? ( mindrunk + maxdrunk ) * 0.5f : rng( mindrunk, maxdrunk );
    }

    if( unarmed ) {
        bool bp_unrestricted;

        if( attack_vector == "ARM" ) {
            bp_unrestricted = !natural_attack_restricted_on( bodypart_id( "arm_l" ) ) ||
                              ( !natural_attack_restricted_on( bodypart_id( "arm_r" ) ) );
        } else if( attack_vector == "ELBOW" ) {
            bp_unrestricted = !natural_attack_restricted_on( sub_bodypart_id( "arm_elbow_l" ) ) ||
                              ( !natural_attack_restricted_on( sub_bodypart_id( "arm_elbow_r" ) ) );
        } else if( attack_vector == "WRIST" ) {
            bp_unrestricted = !natural_attack_restricted_on( sub_bodypart_id( "hand_wrist_l" ) ) ||
                              ( !natural_attack_restricted_on( sub_bodypart_id( "hand_wrist_r" ) ) );
        } else if( attack_vector == "SHOULDER" ) {
            bp_unrestricted = !natural_attack_restricted_on( sub_bodypart_id( "arm_shoulder_l" ) ) ||
                              ( !natural_attack_restricted_on( sub_bodypart_id( "arm_shoulder_r" ) ) );
        } else if( attack_vector == "FOOT" ) {
            bp_unrestricted = !natural_attack_restricted_on( bodypart_id( "foot_l" ) ) ||
                              ( !natural_attack_restricted_on( bodypart_id( "foot_r" ) ) );
        } else if( attack_vector == "LOWER_LEG" ) {
            bp_unrestricted = !natural_attack_restricted_on( sub_bodypart_id( "leg_lower_l" ) ) ||
                              ( !natural_attack_restricted_on( sub_bodypart_id( "leg_lower_r" ) ) );
        } else if( attack_vector == "KNEE" ) {
            bp_unrestricted = !natural_attack_restricted_on( sub_bodypart_id( "leg_knee_l" ) ) ||
                              ( !natural_attack_restricted_on( sub_bodypart_id( "leg_knee_r" ) ) );
        } else if( attack_vector == "HIP" ) {
            bp_unrestricted = !natural_attack_restricted_on( sub_bodypart_id( "leg_hip_l" ) ) ||
                              ( !natural_attack_restricted_on( sub_bodypart_id( "leg_hip_r" ) ) );
        } else if( attack_vector == "HEAD" ) {
            bp_unrestricted = !natural_attack_restricted_on( bodypart_id( "head" ) );
        } else if( attack_vector == "TORSO" ) {
            bp_unrestricted = !natural_attack_restricted_on( bodypart_id( "torso" ) );
        } else {
            bp_unrestricted = !natural_attack_restricted_on( bodypart_id( "hand_l" ) ) ||
                              ( !natural_attack_restricted_on( bodypart_id( "hand_r" ) ) && weap.is_null() );
        }

        if( bp_unrestricted ) {
            float extra_damage = 0.0f;

            for( const trait_id &mut : get_mutations() ) {
                if( mut->flags.count( json_flag_NEED_ACTIVE_TO_MELEE ) > 0 && !has_active_mutation( mut ) ) {
                    continue;
                }
                float unarmed_bonus = 0.0f;
                const int bash_bonus = mut->bash_dmg_bonus;
                if( mut->flags.count( json_flag_UNARMED_BONUS ) > 0 && bash_bonus > 0 ) {
                    unarmed_bonus += std::min( get_skill_level( skill_unarmed ) / 2, 4 );
                }
                extra_damage += bash_bonus + unarmed_bonus;
                const std::pair<int, int> rand_bash = mut->rand_bash_bonus;
                extra_damage += average ? ( rand_bash.first + rand_bash.second ) / 2.0f : rng( rand_bash.first,
                                rand_bash.second );
            }
            bash_dam += extra_damage;
        }
        float dam = 0.0f;
        float ap = 0.0f;
        for( const bodypart_id &bp : get_all_body_parts() ) {
            if( bp->unarmed_bonus && !natural_attack_restricted_on( bp ) ) {
                dam += bp->unarmed_damage( damage_type::BASH );
                ap += bp->unarmed_arpen( damage_type::BASH );
            }
        }
        bash_dam += dam;
        arpen += ap;

    }

    /** @EFFECT_STR increases bashing damage */
    float weap_dam = weap.damage_melee( damage_type::BASH ) + stat_bonus;
    /** @EFFECT_UNARMED caps bash damage with unarmed weapons */

    /** @EFFECT_BASHING caps bash damage with bashing weapons */
    float bash_cap = 2 * stat + 2 * skill;
    float bash_mul = 1.0f;

    if( is_melee_bash_damage_cap_bonus() ) {
        bash_cap += melee_bonus;
    }

    if( has_trait( trait_KI_STRIKE ) && unarmed ) {
        /** @EFFECT_UNARMED increases bashing damage with unarmed weapons when paired with the Ki Strike trait */
        weap_dam += skill;
    }

    // 80%, 88%, 96%, 104%, 112%, 116%, 120%, 124%, 128%, 132%
    if( skill < 5 ) {
        bash_mul = 0.8 + 0.08 * skill;
    } else {
        bash_mul = 0.96 + 0.04 * skill;
    }

    if( bash_cap < weap_dam && !weap.is_null() ) {
        // If damage goes over cap due to low stats/skills,
        // scale the post-armor damage down halfway between damage and cap
        bash_mul *= ( 1.0f + ( bash_cap / weap_dam ) ) / 2.0f;
    }

    /** @ARM_STR boosts low cap on bashing damage */
    const float low_cap = std::min( 1.0f, stat / 20.0f );
    const float bash_min = low_cap * weap_dam;
    weap_dam = average ? ( bash_min + weap_dam ) * 0.5f : rng_float( bash_min, weap_dam );

    bash_dam += weap_dam;
    bash_mul *= mabuff_damage_mult( damage_type::BASH );

    float armor_mult = 1.0f;
    arpen += mabuff_arpen_bonus( damage_type::BASH );

    // Finally, extra critical effects
    if( crit ) {
        bash_mul *= 1.f + 0.5f * crit_mod;
        // 50% armor penetration
        armor_mult = 0.5f * crit_mod;
    }

    di.add_damage( damage_type::BASH, bash_dam, arpen, armor_mult, bash_mul );
}

void Character::roll_cut_damage( bool crit, damage_instance &di, bool average,
                                 const item &weap, const std::string &attack_vector, float crit_mod ) const
{
    float cut_dam = mabuff_damage_bonus( damage_type::CUT ) + weap.damage_melee( damage_type::CUT );
    float cut_mul = 1.0f;
    bool unarmed = attack_vector != "WEAPON";
    int arpen = 0;

    int skill = get_skill_level( unarmed ? skill_unarmed : skill_cutting );

    if( has_active_bionic( bio_cqb ) ) {
        skill = BIO_CQB_LEVEL;
    }

    if( unarmed ) {
        bool bp_unrestricted;

        if( attack_vector == "ARM" ) {
            bp_unrestricted = !natural_attack_restricted_on( bodypart_id( "arm_l" ) ) ||
                              ( !natural_attack_restricted_on( bodypart_id( "arm_r" ) ) );
        } else if( attack_vector == "ELBOW" ) {
            bp_unrestricted = !natural_attack_restricted_on( sub_bodypart_id( "arm_elbow_l" ) ) ||
                              ( !natural_attack_restricted_on( sub_bodypart_id( "arm_elbow_r" ) ) );
        } else if( attack_vector == "WRIST" ) {
            bp_unrestricted = !natural_attack_restricted_on( sub_bodypart_id( "hand_wrist_l" ) ) ||
                              ( !natural_attack_restricted_on( sub_bodypart_id( "hand_wrist_r" ) ) );
        } else if( attack_vector == "SHOULDER" ) {
            bp_unrestricted = !natural_attack_restricted_on( sub_bodypart_id( "arm_shoulder_l" ) ) ||
                              ( !natural_attack_restricted_on( sub_bodypart_id( "arm_shoulder_r" ) ) );
        } else if( attack_vector == "FOOT" ) {
            bp_unrestricted = !natural_attack_restricted_on( bodypart_id( "foot_l" ) ) ||
                              ( !natural_attack_restricted_on( bodypart_id( "foot_r" ) ) );
        } else if( attack_vector == "LOWER_LEG" ) {
            bp_unrestricted = !natural_attack_restricted_on( sub_bodypart_id( "leg_lower_l" ) ) ||
                              ( !natural_attack_restricted_on( sub_bodypart_id( "leg_lower_r" ) ) );
        } else if( attack_vector == "KNEE" ) {
            bp_unrestricted = !natural_attack_restricted_on( sub_bodypart_id( "leg_knee_l" ) ) ||
                              ( !natural_attack_restricted_on( sub_bodypart_id( "leg_knee_r" ) ) );
        } else if( attack_vector == "HIP" ) {
            bp_unrestricted = !natural_attack_restricted_on( sub_bodypart_id( "leg_hip_l" ) ) ||
                              ( !natural_attack_restricted_on( sub_bodypart_id( "leg_hip_r" ) ) );
        } else if( attack_vector == "HEAD" ) {
            bp_unrestricted = !natural_attack_restricted_on( bodypart_id( "head" ) );
        } else if( attack_vector == "TORSO" ) {
            bp_unrestricted = !natural_attack_restricted_on( bodypart_id( "torso" ) );
        } else {
            bp_unrestricted = !natural_attack_restricted_on( bodypart_id( "hand_l" ) ) ||
                              ( !natural_attack_restricted_on( bodypart_id( "hand_r" ) ) && weap.is_null() );
        }

        if( bp_unrestricted ) {
            float extra_damage = 0.0f;
            for( const trait_id &mut : get_mutations() ) {
                if( mut->flags.count( json_flag_NEED_ACTIVE_TO_MELEE ) > 0 && !has_active_mutation( mut ) ) {
                    continue;
                }
                float unarmed_bonus = 0.0f;
                const int cut_bonus = mut->cut_dmg_bonus;
                if( mut->flags.count( json_flag_UNARMED_BONUS ) > 0 && cut_bonus > 0 ) {
                    unarmed_bonus += std::min( get_skill_level( skill_unarmed ) / 2, 4 );
                }
                extra_damage += cut_bonus + unarmed_bonus;
                const std::pair<int, int> rand_cut = mut->rand_cut_bonus;
                extra_damage += average ? ( rand_cut.first + rand_cut.second ) / 2.0f : rng( rand_cut.first,
                                rand_cut.second );
            }
            cut_dam += extra_damage;
        }

        float dam = 0.0f;
        float ap = 0.0f;
        for( const bodypart_id &bp : get_all_body_parts() ) {
            if( bp->unarmed_bonus && !natural_attack_restricted_on( bp ) ) {
                dam += bp->unarmed_damage( damage_type::CUT );
                ap += bp->unarmed_arpen( damage_type::CUT );
            }
        }
        cut_dam += dam;
        arpen += ap;

    }

    if( cut_dam <= 0.0f ) {
        return; // No negative damage!
    }

    float armor_mult = 1.0f;

    // 80%, 88%, 96%, 104%, 112%, 116%, 120%, 124%, 128%, 132%
    /** @EFFECT_CUTTING increases cutting damage multiplier */
    if( skill < 5 ) {
        cut_mul *= 0.8 + 0.08 * skill;
    } else {
        cut_mul *= 0.96 + 0.04 * skill;
    }

    arpen += mabuff_arpen_bonus( damage_type::CUT );

    cut_mul *= mabuff_damage_mult( damage_type::CUT );
    if( crit ) {
        cut_mul *= 1.f + 0.25f * crit_mod;
        arpen += static_cast<int>( 5.f * crit_mod );
        armor_mult = 1.f - 0.25f * crit_mod; //25% armor penetration
    }

    di.add_damage( damage_type::CUT, cut_dam, arpen, armor_mult, cut_mul );
}

void Character::roll_stab_damage( bool crit, damage_instance &di, bool average,
                                  const item &weap, const std::string &attack_vector, float crit_mod ) const
{
    float stab_dam = mabuff_damage_bonus( damage_type::STAB ) + weap.damage_melee( damage_type::STAB );
    bool unarmed = attack_vector != "WEAPON";
    int arpen = 0;

    int skill = get_skill_level( unarmed ? skill_unarmed : skill_stabbing );

    if( has_active_bionic( bio_cqb ) ) {
        skill = BIO_CQB_LEVEL;
    }

    if( unarmed ) {
        bool bp_unrestricted;

        if( attack_vector == "ARM" ) {
            bp_unrestricted = !natural_attack_restricted_on( bodypart_id( "arm_l" ) ) ||
                              ( !natural_attack_restricted_on( bodypart_id( "arm_r" ) ) );
        } else if( attack_vector == "ELBOW" ) {
            bp_unrestricted = !natural_attack_restricted_on( sub_bodypart_id( "arm_elbow_l" ) ) ||
                              ( !natural_attack_restricted_on( sub_bodypart_id( "arm_elbow_r" ) ) );
        } else if( attack_vector == "WRIST" ) {
            bp_unrestricted = !natural_attack_restricted_on( sub_bodypart_id( "hand_wrist_l" ) ) ||
                              ( !natural_attack_restricted_on( sub_bodypart_id( "hand_wrist_r" ) ) );
        } else if( attack_vector == "SHOULDER" ) {
            bp_unrestricted = !natural_attack_restricted_on( sub_bodypart_id( "arm_shoulder_l" ) ) ||
                              ( !natural_attack_restricted_on( sub_bodypart_id( "arm_shoulder_r" ) ) );
        } else if( attack_vector == "FOOT" ) {
            bp_unrestricted = !natural_attack_restricted_on( bodypart_id( "foot_l" ) ) ||
                              ( !natural_attack_restricted_on( bodypart_id( "foot_r" ) ) );
        } else if( attack_vector == "LOWER_LEG" ) {
            bp_unrestricted = !natural_attack_restricted_on( sub_bodypart_id( "leg_lower_l" ) ) ||
                              ( !natural_attack_restricted_on( sub_bodypart_id( "leg_lower_r" ) ) );
        } else if( attack_vector == "KNEE" ) {
            bp_unrestricted = !natural_attack_restricted_on( sub_bodypart_id( "leg_knee_l" ) ) ||
                              ( !natural_attack_restricted_on( sub_bodypart_id( "leg_knee_r" ) ) );
        } else if( attack_vector == "HIP" ) {
            bp_unrestricted = !natural_attack_restricted_on( sub_bodypart_id( "leg_hip_l" ) ) ||
                              ( !natural_attack_restricted_on( sub_bodypart_id( "leg_hip_r" ) ) );
        } else if( attack_vector == "HEAD" ) {
            bp_unrestricted = !natural_attack_restricted_on( bodypart_id( "head" ) );
        } else if( attack_vector == "TORSO" ) {
            bp_unrestricted = !natural_attack_restricted_on( bodypart_id( "torso" ) );
        } else {
            bp_unrestricted = !natural_attack_restricted_on( bodypart_id( "hand_l" ) ) ||
                              ( !natural_attack_restricted_on( bodypart_id( "hand_r" ) ) && weap.is_null() );
        }

        if( bp_unrestricted ) {
            float extra_damage = 0.0f;
            for( const trait_id &mut : get_mutations() ) {
                if( mut->flags.count( json_flag_NEED_ACTIVE_TO_MELEE ) > 0 && !has_active_mutation( mut ) ) {
                    continue;
                }
                float unarmed_bonus = 0.0f;
                const int pierce_bonus = mut->pierce_dmg_bonus;
                if( mut->flags.count( json_flag_UNARMED_BONUS ) > 0 && pierce_bonus > 0 ) {
                    unarmed_bonus += std::min( get_skill_level( skill_unarmed ) / 2, 4 );
                }
                extra_damage += pierce_bonus + unarmed_bonus;
                const std::pair<int, int> rand_pierce = mut->rand_cut_bonus;
                extra_damage += average ? ( rand_pierce.first + rand_pierce.second ) / 2.0f : rng(
                                    rand_pierce.first,
                                    rand_pierce.second );
            }

            if( attack_vector == "HAND" && has_bionic( bio_razors ) ) {
                extra_damage += 2;
            }

            stab_dam += extra_damage;
        }

        float dam = 0.0f;
        float ap = 0.0f;
        for( const bodypart_id &bp : get_all_body_parts() ) {
            if( bp->unarmed_bonus && !natural_attack_restricted_on( bp ) ) {
                dam += bp->unarmed_damage( damage_type::STAB );
                ap += bp->unarmed_arpen( damage_type::STAB );
            }
        }
        stab_dam += dam;
        arpen += ap;

    }

    if( stab_dam <= 0 ) {
        return; // No negative stabbing!
    }

    float stab_mul = 1.0f;
    // 66%, 76%, 86%, 96%, 106%, 116%, 122%, 128%, 134%, 140%
    /** @EFFECT_STABBING increases stabbing damage multiplier */
    if( skill <= 5 ) {
        stab_mul = 0.66 + 0.1 * skill;
    } else {
        stab_mul = 0.86 + 0.06 * skill;
    }

    stab_mul *= mabuff_damage_mult( damage_type::STAB );
    float armor_mult = 1.0f;
    arpen += mabuff_arpen_bonus( damage_type::STAB );
    if( crit ) {
        // Critical damage bonus for stabbing scales with skill
        stab_mul *= 1.0 + ( skill / 10.0 ) * crit_mod;
        // Stab criticals have extra %arpen
        armor_mult = 1.f - 0.34f * crit_mod;
    }

    di.add_damage( damage_type::STAB, stab_dam, arpen, armor_mult, stab_mul );
}

void Character::roll_other_damage( bool /*crit*/, damage_instance &di, bool /*average*/,
                                   const item &weap, const std::string &attack_vector, float /*crit_mod*/ ) const
{
    std::map<std::string, damage_type> dt_map = get_dt_map();
    bool unarmed = attack_vector != "WEAPON";

    for( const std::pair<const std::string, damage_type> &dt : dt_map ) {
        damage_type type_name = dt.second;

        if( type_name == damage_type::BASH || type_name == damage_type::CUT ||
            type_name == damage_type::STAB ) {
            continue;
        }

        float other_dam = mabuff_damage_bonus( type_name ) + weap.damage_melee( type_name );
        float arpen = 0.0f;
        if( unarmed ) {
            float dam = 0.0f;
            float ap = 0.0f;
            for( const bodypart_id &bp : get_all_body_parts() ) {
                if( bp->unarmed_bonus && !natural_attack_restricted_on( bp ) ) {
                    dam += bp->unarmed_damage( type_name );
                    arpen += bp->unarmed_arpen( type_name );
                }
            }
            other_dam += dam;
            arpen += ap;
        }

        // No negative damage!
        if( other_dam > 0 ) {
            float other_mul = 1.0f * mabuff_damage_mult( type_name );
            float armor_mult = 1.0f;

            di.add_damage( type_name, other_dam, arpen, armor_mult, other_mul );
        }
    }
}

matec_id Character::pick_technique( Creature &t, const item_location &weap, bool crit,
                                    bool dodge_counter, bool block_counter )
{

    const std::vector<matec_id> all = martial_arts_data->get_all_techniques( weap, *this );

    std::vector<matec_id> possible;

    bool downed = t.has_effect( effect_downed );
    bool stunned = t.has_effect( effect_stunned );
    bool wall_adjacent = get_map().is_wall_adjacent( pos() );
    // this could be more robust but for now it should work fine
    bool is_loaded = weap && weap->is_magazine_full();

    // first add non-aoe tecs
    for( const matec_id &tec_id : all ) {
        const ma_technique &tec = tec_id.obj();

        // ignore "dummy" techniques like WBLOCK_1
        if( tec.dummy ) {
            continue;
        }

        // skip defensive techniques
        if( tec.defensive ) {
            continue;
        }

        // skip wall adjacent techniques if not next to a wall
        if( tec.wall_adjacent && !wall_adjacent ) {
            continue;
        }

        // skip dodge counter techniques if it's not a dodge count, and vice versa
        if( dodge_counter != tec.dodge_counter ) {
            continue;
        }
        // likewise for block counters
        if( block_counter != tec.block_counter ) {
            continue;
        }

        // Don't counter if it would exhaust moves.
        if( tec.block_counter || tec.dodge_counter ) {
            item &used_weap = used_weapon() ? *used_weapon() : null_item_reference();
            float move_cost = attack_speed( used_weap );
            move_cost *= tec.move_cost_multiplier( *this );
            move_cost += tec.move_cost_penalty( *this );
            float move_mult = exertion_adjusted_move_multiplier( EXTRA_EXERCISE );
            move_cost *= ( 1.0f / move_mult );
            if( get_moves() + get_speed() - move_cost < 0 ) {
                continue;
            }
        }

        // if critical then select only from critical tecs
        // but allow the technique if its crit ok
        if( !tec.crit_ok && ( crit != tec.crit_tec ) ) {
            continue;
        }

        // if the technique needs a loaded weapon and it isn't loaded skip it
        if( tec.needs_ammo && !is_loaded ) {
            continue;
        }

        // don't apply downing techniques to someone who's already downed
        if( downed && tec.down_dur > 0 ) {
            continue;
        }

        // don't apply "downed only" techniques to someone who's not downed
        if( !downed && tec.downed_target ) {
            continue;
        }

        // don't apply "stunned only" techniques to someone who's not stunned
        if( !stunned && tec.stunned_target ) {
            continue;
        }

        // don't apply disarming techniques to someone without a weapon
        // TODO: these are the stat requirements for tec_disarm
        // dice(   dex_cur +    get_skill_level("unarmed"),  8) >
        // dice(p->dex_cur + p->get_skill_level("melee"),   10))
        if( tec.disarms && !t.has_weapon() ) {
            continue;
        }

        if( tec.take_weapon && ( has_weapon() || !t.has_weapon() ) ) {
            continue;
        }

        // Don't apply humanoid-only techniques to non-humanoids
        if( tec.human_target && !t.in_species( species_HUMAN ) ) {
            continue;
        }
        // if aoe, check if there are valid targets
        if( !tec.aoe.empty() && !valid_aoe_technique( t, tec ) ) {
            continue;
        }

        // If we have negative weighting then roll to see if it's valid this time
        if( tec.weighting < 0 && !one_in( std::abs( tec.weighting ) ) ) {
            continue;
        }

        // Does the player have a functional attack vector to deliver the technique?
        std::vector<std::string> shuffled_attack_vectors = tec.attack_vectors_random;
        std::shuffle( shuffled_attack_vectors.begin(), shuffled_attack_vectors.end(), rng_get_engine() );
        if( martial_arts_data->get_valid_attack_vector( *this, tec.attack_vectors ) == "NONE" &&
            martial_arts_data->get_valid_attack_vector( *this, shuffled_attack_vectors ) == "NONE" ) {
            continue;
        }

        if( tec.is_valid_character( *this ) ) {
            possible.push_back( tec.id );

            //add weighted options into the list extra times, to increase their chance of being selected
            if( tec.weighting > 1 ) {
                for( int i = 1; i < tec.weighting; i++ ) {
                    possible.push_back( tec.id );
                }
            }
        }
    }

    return random_entry( possible, tec_none );
}

bool Character::valid_aoe_technique( Creature &t, const ma_technique &technique )
{
    std::vector<Creature *> dummy_targets;
    return valid_aoe_technique( t, technique, dummy_targets );
}

bool Character::valid_aoe_technique( Creature &t, const ma_technique &technique,
                                     std::vector<Creature *> &targets )
{
    if( technique.aoe.empty() ) {
        return false;
    }

    // pre-computed matrix of adjacent squares
    std::array<int, 9> offset_a = {{0, -1, -1, 1, 0, -1, 1, 1, 0 }};
    std::array<int, 9> offset_b = {{-1, -1, 0, -1, 0, 1, 0, 1, 1 }};

    // filter the values to be between -1 and 1 to avoid indexing the array out of bounds
    int dy = std::max( -1, std::min( 1, t.posy() - posy() ) );
    int dx = std::max( -1, std::min( 1, t.posx() - posx() ) );
    int lookup = dy + 1 + 3 * ( dx + 1 );

    creature_tracker &creatures = get_creature_tracker();
    //wide hits all targets adjacent to the attacker and the target
    if( technique.aoe == "wide" ) {
        //check if either (or both) of the squares next to our target contain a possible victim
        //offsets are a pre-computed matrix allowing us to quickly lookup adjacent squares
        tripoint left = pos() + tripoint( offset_a[lookup], offset_b[lookup], 0 );
        tripoint right = pos() + tripoint( offset_b[lookup], -offset_a[lookup], 0 );

        monster *const mon_l = creatures.creature_at<monster>( left );
        if( mon_l && mon_l->friendly == 0 ) {
            targets.push_back( mon_l );
        }
        monster *const mon_r = creatures.creature_at<monster>( right );
        if( mon_r && mon_r->friendly == 0 ) {
            targets.push_back( mon_r );
        }

        npc *const npc_l = creatures.creature_at<npc>( left );
        npc *const npc_r = creatures.creature_at<npc>( right );
        if( npc_l && npc_l->is_enemy() ) {
            targets.push_back( npc_l );
        }
        if( npc_r && npc_r->is_enemy() ) {
            targets.push_back( npc_r );
        }
        if( !targets.empty() ) {
            return true;
        }
    }

    if( technique.aoe == "impale" ) {
        // Impale hits the target and a single target behind them
        // Check if the square cardinally behind our target, or to the left / right,
        // contains a possible target.
        tripoint left = t.pos() + tripoint( offset_a[lookup], offset_b[lookup], 0 );
        tripoint target_pos = t.pos() + ( t.pos() - pos() );
        tripoint right = t.pos() + tripoint( offset_b[lookup], -offset_b[lookup], 0 );

        monster *const mon_l = creatures.creature_at<monster>( left );
        monster *const mon_t = creatures.creature_at<monster>( target_pos );
        monster *const mon_r = creatures.creature_at<monster>( right );
        if( mon_l && mon_l->friendly == 0 ) {
            targets.push_back( mon_l );
        }
        if( mon_t && mon_t->friendly == 0 ) {
            targets.push_back( mon_t );
        }
        if( mon_r && mon_r->friendly == 0 ) {
            targets.push_back( mon_r );
        }

        npc *const npc_l = creatures.creature_at<npc>( left );
        npc *const npc_t = creatures.creature_at<npc>( target_pos );
        npc *const npc_r = creatures.creature_at<npc>( right );
        if( npc_l && npc_l->is_enemy() ) {
            targets.push_back( npc_l );
        }
        if( npc_t && npc_t->is_enemy() ) {
            targets.push_back( npc_t );
        }
        if( npc_r && npc_r->is_enemy() ) {
            targets.push_back( npc_r );
        }
        if( !targets.empty() ) {
            return true;
        }
    }

    if( targets.empty() && technique.aoe == "spin" ) {
        for( const tripoint &tmp : get_map().points_in_radius( pos(), 1 ) ) {
            if( tmp == t.pos() ) {
                continue;
            }
            monster *const mon = creatures.creature_at<monster>( tmp );
            if( mon && mon->friendly == 0 ) {
                targets.push_back( mon );
            }
            npc *const np = creatures.creature_at<npc>( tmp );
            if( np && np->is_enemy() ) {
                targets.push_back( np );
            }
        }
        //don't trigger circle for fewer than 2 targets
        if( targets.size() < 2 ) {
            targets.clear();
        } else {
            return true;
        }
    }
    return false;
}

bool character_martial_arts::has_technique( const Character &guy, const matec_id &id,
        const item &weap ) const
{
    return weap.has_technique( id ) ||
           style_selected->has_technique( guy, id );
}

static damage_unit &get_damage_unit( std::vector<damage_unit> &di, const damage_type dt )
{
    static damage_unit nullunit( damage_type::NONE, 0, 0, 0, 0 );
    for( damage_unit &du : di ) {
        if( du.type == dt && du.amount > 0 ) {
            return du;
        }
    }

    return nullunit;
}

static void print_damage_info( const damage_instance &di )
{
    if( !debug_mode ) {
        return;
    }

    int total = 0;
    std::string ss;
    for( const damage_unit &du : di.damage_units ) {
        int amount = di.type_damage( du.type );
        total += amount;
        ss += name_by_dt( du.type ) + ":" + std::to_string( amount ) + ",";
    }

    add_msg_debug( debugmode::DF_MELEE, "%stotal: %d", ss, total );
}

void Character::perform_technique( const ma_technique &technique, Creature &t, damage_instance &di,
                                   int &move_cost, item_location &cur_weapon )
{
    add_msg_debug( debugmode::DF_MELEE, "dmg before tec:" );
    print_damage_info( di );
    int rep = rng( technique.repeat_min, technique.repeat_max );
    add_msg_debug( debugmode::DF_MELEE, "Tech repeats %d times", rep );

    // Keep the technique definitions shorter
    if( technique.attack_override ) {
        move_cost = 0;
        di.clear();
    }

    std::map<std::string, damage_type> dt_map = get_dt_map();
    for( const std::pair<const std::string, damage_type> &dt : dt_map ) {
        damage_type type = dt.second;

        float dam = technique.damage_bonus( *this, type );
        float arpen = technique.armor_penetration( *this, type );
        float mult = technique.damage_multiplier( *this, type );

        if( mult != 1 ) {
            di.mult_type_damage( technique.damage_multiplier( *this, type ), type );
        }
        if( dam != 0 || arpen != 0 ) {
            di.add_damage( type, dam, arpen, 1.0f, rep );
        }
    }
    add_msg_debug( debugmode::DF_MELEE, "dmg after attack" );
    print_damage_info( di );

    move_cost *= technique.move_cost_multiplier( *this );
    // Flat movecosts scale with repeating techs
    move_cost += technique.move_cost_penalty( *this ) * rep;

    // Add effects for each repeat of the tech
    for( int i = 0; i < rep; i++ ) {
        for( const tech_effect_data &eff : technique.tech_effects ) {
            // Add the tech's effects if it rolls the chance and either did damage or ignores it
            if( x_in_y( eff.chance, 100 ) && ( di.total_damage() != 0 || !eff.on_damage ) ) {
                if( eff.req_flag == json_flag_NULL || has_flag( eff.req_flag ) ) {
                    t.add_effect( eff.id, time_duration::from_turns( eff.duration ), eff.permanent );
                    add_msg_if_player( m_good, _( eff.message ), t.disp_name() );
                }
            }
        }

        if( technique.down_dur > 0 ) {
            if( t.get_throw_resist() == 0 ) {
                t.add_effect( effect_downed, rng( 1_turns, time_duration::from_turns( technique.down_dur ) ) );
                damage_unit &bash = get_damage_unit( di.damage_units, damage_type::BASH );
                if( bash.amount > 0 ) {
                    bash.amount += 3;
                }
            }
        }

        if( technique.stun_dur > 0 && !technique.powerful_knockback ) {
            t.add_effect( effect_stunned, rng( 1_turns, time_duration::from_turns( technique.stun_dur ) ) );
        }

        for( const effect_on_condition_id &eoc : technique.eocs ) {
            dialogue d( get_talker_for( *this ), get_talker_for( t ) );
            if( eoc->type == eoc_type::ACTIVATION ) {
                eoc->activate( d );
            } else {
                debugmsg( "Must use an activation eoc for a technique activation.  If you don't want the effect_on_condition to happen on its own (without the technique being activated), remove the recurrence min and max.  Otherwise, create a non-recurring effect_on_condition for this technique with its condition and effects, then have a recurring one queue it." );
            }
        }
    }

    if( technique.needs_ammo ) {
        const itype_id current_ammo = cur_weapon.get_item()->ammo_current();
        // if the weapon needs ammo we now expend it
        cur_weapon.get_item()->ammo_consume( 1, pos(), this );
        // thing going off should be as loud as the ammo
        sounds::sound( pos(), current_ammo->ammo->loudness, sounds::sound_t::combat, _( "Crack!" ), true );
        const itype_id casing = *current_ammo->ammo->casing;
        if( cur_weapon.get_item()->has_flag( flag_RELOAD_EJECT ) ) {
            cur_weapon.get_item()->force_insert_item( item( casing ).set_flag( flag_CASING ),
                    item_pocket::pocket_type::MAGAZINE );
            cur_weapon.get_item()->on_contents_changed();
        }
    }

    if( technique.side_switch && !t.has_flag( MF_IMMOBILE ) ) {
        const tripoint b = t.pos();
        point new_;

        if( b.x > posx() ) {
            new_.x = posx() - 1;
        } else if( b.x < posx() ) {
            new_.x = posx() + 1;
        } else {
            new_.x = b.x;
        }

        if( b.y > posy() ) {
            new_.y = posy() - 1;
        } else if( b.y < posy() ) {
            new_.y = posy() + 1;
        } else {
            new_.y = b.y;
        }

        const tripoint &dest = tripoint( new_, b.z );
        if( g->is_empty( dest ) ) {
            t.setpos( dest );
        }
    }
    map &here = get_map();
    if( technique.knockback_dist && !t.has_flag( MF_IMMOBILE ) ) {
        const tripoint prev_pos = t.pos(); // track target startpoint for knockback_follow
        const point kb_offset( rng( -technique.knockback_spread, technique.knockback_spread ),
                               rng( -technique.knockback_spread, technique.knockback_spread ) );
        tripoint kb_point( posx() + kb_offset.x, posy() + kb_offset.y, posz() );
        for( int dist = rng( 1, technique.knockback_dist ); dist > 0; dist-- ) {
            t.knock_back_from( kb_point );
        }

        Character *passenger = t.as_character();
        if( passenger && passenger->in_vehicle ) {
            here.unboard_vehicle( prev_pos );
        }

        // This technique makes the player follow into the tile the target was knocked from
        if( technique.knockback_follow ) {
            const optional_vpart_position vp0 = here.veh_at( pos() );
            vehicle *const veh0 = veh_pointer_or_null( vp0 );
            bool to_swimmable = here.has_flag( ter_furn_flag::TFLAG_SWIMMABLE, prev_pos );
            bool to_deepwater = here.has_flag( ter_furn_flag::TFLAG_DEEP_WATER, prev_pos );

            // Check if it's possible to move to the new tile
            bool move_issue =
                g->is_dangerous_tile( prev_pos ) || // Tile contains fire, etc
                ( to_swimmable && to_deepwater ) || // Dive into deep water
                is_mounted() ||
                ( veh0 != nullptr && std::abs( veh0->velocity ) > 100 ) || // Diving from moving vehicle
                ( veh0 != nullptr && veh0->player_in_control( get_avatar() ) ) || // Player is driving
                has_effect( effect_amigara ) ||
                has_effect( effect_grabbed );

            if( !move_issue ) {
                if( t.pos() != prev_pos ) {
                    g->place_player( prev_pos );
                    g->on_move_effects();
                }
            }
        }
    }

    Character *you = dynamic_cast<Character *>( &t );

    if( technique.take_weapon && !has_weapon() && you != nullptr && you->is_armed() &&
        !you->is_hallucination() ) {
        if( you->is_avatar() ) {
            add_msg_if_npc( _( "<npcname> disarms you and takes your weapon!" ) );
        } else {
            add_msg_player_or_npc( _( "You disarm %s and take their weapon!" ),
                                   _( "<npcname> disarms %s and takes their weapon!" ),
                                   you->get_name() );
        }
        item it = you->remove_weapon();
        wield( it );
    }

    if( technique.disarms && you != nullptr && you->is_armed() && !you->is_hallucination() ) {
        item weap = you->remove_weapon();
        here.add_item_or_charges( you->pos(), weap );
        if( you->is_avatar() ) {
            add_msg_if_npc( _( "<npcname> disarms you!" ) );
        } else {
            add_msg_player_or_npc( _( "You disarm %s!" ),
                                   _( "<npcname> disarms %s!" ),
                                   you->get_name() );
        }
    }

    //AOE attacks, feel free to skip over this lump
    if( !technique.aoe.empty() ) {
        // Remember out moves and stamina
        // We don't want to consume them for every attack!
        const int temp_moves = moves;
        const int temp_stamina = get_stamina();

        std::vector<Creature *> targets;

        valid_aoe_technique( t, technique, targets );

        //hit only one valid target (pierce through doesn't spread out)
        if( technique.aoe == "impale" ) {
            // TODO: what if targets is empty
            Creature *const v = random_entry( targets );
            targets.clear();
            targets.push_back( v );
        }

        //hit the targets in the lists (all candidates if wide or burst, or just the unlucky sod if deep)
        int count_hit = 0;
        for( Creature *const c : targets ) {
            melee_attack( *c, false );
        }

        t.add_msg_if_player( m_good, n_gettext( "%d enemy hit!", "%d enemies hit!", count_hit ),
                             count_hit );
        // Extra attacks are free of charge (otherwise AoE attacks would SUCK)
        moves = temp_moves;
        set_stamina( temp_stamina );
    }
}

int melee::blocking_ability( const item &shield )
{
    int block_bonus = 0;
    if( shield.has_technique( WBLOCK_3 ) ) {
        block_bonus = 10;
    } else if( shield.has_technique( WBLOCK_2 ) ) {
        block_bonus = 6;
    } else if( shield.has_technique( WBLOCK_1 ) ) {
        block_bonus = 4;
    } else if( shield.has_flag( flag_BLOCK_WHILE_WORN ) ) {
        block_bonus = 2;
    }
    return block_bonus;
}

item_location Character::best_shield()
{
    // Note: wielded weapon, not one used for attacks
    int best_value = melee::blocking_ability( weapon );
    // "BLOCK_WHILE_WORN" without a blocking tech need to be worn for the bonus
    best_value = best_value == 2 ? 0 : best_value;
    item_location best = best_value > 0 ? get_wielded_item() : item_location();
    item *best_worn = worn.best_shield();
    if( best_worn && melee::blocking_ability( *best_worn ) >= best_value ) {
        best = item_location( *this, best_worn );
    }

    return best;
}

bool Character::block_hit( Creature *source, bodypart_id &bp_hit, damage_instance &dam )
{

    // Shouldn't block if player is asleep or winded
    if( in_sleep_state() || has_effect( effect_narcosis ) ||
        has_effect( effect_winded ) || is_driving() ) {
        return false;
    }

    // fire martial arts on-getting-hit-triggered effects
    // these fire even if the attack is blocked (you still got hit)
    martial_arts_data->ma_ongethit_effects( *this );

    if( blocks_left < 1 ) {
        return false;
    }

    // Melee skill and reaction score governs if you can react in time
    // Skill of 5 without relevant encumbrance guarantees a block attempt
    int melee_skill = has_active_bionic( bio_cqb ) ? 5 : get_skill_level( skill_melee );
    if( !x_in_y( melee_skill * 20.0 * get_limb_score( limb_score_reaction ), 100 ) ) {
        add_msg_debug( debugmode::DF_MELEE, "Block roll failed" );
        return false;
    }

    blocks_left--;

    // This bonus absorbs damage from incoming attacks before they land,
    // but it still counts as a block even if it absorbs all the damage.
    float total_phys_block = mabuff_block_bonus();

    // Extract this to make it easier to implement shields/multiwield later
    item_location shield = best_shield();

    // Check if we are going to block with an item. This could
    // be worn equipment with the BLOCK_WHILE_WORN flag.
    const bool has_shield = !!shield;
    bool worn_shield = has_shield && shield->has_flag( flag_BLOCK_WHILE_WORN );

    bool conductive_shield = false;
    bool unarmed = !is_armed();
    bool force_unarmed = martial_arts_data->is_force_unarmed();
    bool allow_weapon_blocking = martial_arts_data->can_weapon_block();
    bool armed_body_block = weapon.has_flag( flag_ALLOWS_BODY_BLOCK );

    // boolean check if blocking is being done with unarmed or not
    const bool item_blocking = allow_weapon_blocking && has_shield && !unarmed && !armed_body_block;

    bool arm_block = false;
    bool leg_block = false;
    bool nonstandard_block = false;

    int unarmed_skill = get_skill_level( skill_unarmed );

    int block_score = 1;

    if( has_shield ) {
        block_bonus = melee::blocking_ability( *shield );
        conductive_shield = shield->conductive();
    }

    /** @ARM_STR increases attack blocking effectiveness with a limb or worn/wielded item */
    /** @EFFECT_UNARMED increases attack blocking effectiveness with a limb or worn item */
<<<<<<< HEAD
    if( unarmed || force_unarmed || worn_shield || armed_body_block ) {
=======
    if( unarmed || force_unarmed || worn_shield || ( has_shield && !allow_weapon_blocking ) ) {
>>>>>>> f0973464
        arm_block = martial_arts_data->can_arm_block( *this );
        leg_block = martial_arts_data->can_leg_block( *this );
        nonstandard_block = martial_arts_data->can_nonstandard_block( *this );
        if( arm_block || leg_block || nonstandard_block ) {
            // block_bonus for limb blocks will be added when the limb is decided
            block_score = get_arm_str() + unarmed_skill;
        } else {
            // We don't have a shield or a technique. How are we blocking?
            return false;
        }
        // Do we block with a weapon? Worn shields are already filtered out
        // And weapon blocks are preferred by best_shield
    } else if( has_shield ) {
        block_score = get_arm_str() + block_bonus + melee_skill;
    } else {
        // Can't block with limbs or items (do not block)
        return false;
    }

    // add martial arts block effectiveness bonus
    block_score += mabuff_block_effectiveness_bonus();

    // weapon blocks are preferred to limb blocks
    std::string thing_blocked_with;
    // Do we block with a weapon? Handle melee wear but leave bp the same
    if( !( unarmed || force_unarmed || worn_shield || armed_body_block ) && allow_weapon_blocking ) {
        thing_blocked_with = shield->tname();
        // TODO: Change this depending on damage blocked
        float wear_modifier = 1.0f;
        if( source != nullptr && source->is_hallucination() ) {
            wear_modifier = 0.0f;
        }

        handle_melee_wear( shield, wear_modifier );
    }  else {
        // Select part to block with, preferring worn blocking armor if applicable
        bp_hit = select_blocking_part( arm_block, leg_block, nonstandard_block );
        block_score *= get_part( bp_hit )->get_limb_score( limb_score_block );
        add_msg_debug( debugmode::DF_MELEE, "Block score after multiplier %d", block_score );
        if( worn_shield && shield->covers( bp_hit ) ) {
            thing_blocked_with = shield->tname();

            if( source != nullptr && !source->is_hallucination() ) {
                for( damage_unit &du : dam.damage_units ) {
                    shield->damage_armor_durability( du, bp_hit );
                }
            }

            block_score += block_bonus;

        } else {
            thing_blocked_with = body_part_name( bp_hit );
        }
    }

    // Map block_score to the logistic curve for a number between 1 and 0.
    // Basic beginner character (str 8, skill 0, basic weapon)
    // Will have a score around 10 and block about %15 of incoming damage.
    // More proficient melee character (str 10, skill 4, wbock_2 weapon)
    // will have a score of 20 and block about 45% of damage.
    // A highly expert character (str 14, skill 8 wblock_2)
    // will have a score in the high 20s and will block about 80% of damage.
    // As the block score approaches 40, damage making it through will dwindle
    // to nothing, at which point we're relying on attackers hitting enough to drain blocks.
    const float physical_block_multiplier = logarithmic_range( 0, 40, block_score );

    add_msg_debug( debugmode::DF_MELEE, "Physical block multiplier %.1f", physical_block_multiplier );
    float total_damage = 0.0f;
    float damage_blocked = 0.0f;

    for( damage_unit &elem : dam.damage_units ) {
        total_damage += elem.amount;

        // block physical damage "normally"
        if( elem.type == damage_type::BASH || elem.type == damage_type::CUT ||
            elem.type == damage_type::STAB ) {
            // use up our flat block bonus first
            float block_amount = std::min( total_phys_block, elem.amount );
            total_phys_block -= block_amount;
            elem.amount -= block_amount;
            damage_blocked += block_amount;

            if( elem.amount <= std::numeric_limits<float>::epsilon() ) {
                continue;
            }

            float previous_amount = elem.amount;
            elem.amount *= physical_block_multiplier;
            damage_blocked += previous_amount - elem.amount;
        }

        // non-electrical "elemental" damage types do their full damage if unarmed,
        // but severely mitigated damage if not
        else if( elem.type == damage_type::HEAT || elem.type == damage_type::ACID ||
                 elem.type == damage_type::COLD ) {
            // Unarmed weapons won't block those
            if( item_blocking ) {
                float previous_amount = elem.amount;
                elem.amount /= 5;
                damage_blocked += previous_amount - elem.amount;
            }
            // electrical damage deals full damage if unarmed OR wielding a
            // conductive weapon
        } else if( elem.type == damage_type::ELECTRIC ) {
            // Unarmed weapons and conductive weapons won't block this
            if( item_blocking && !conductive_shield ) {
                float previous_amount = elem.amount;
                elem.amount /= 5;
                damage_blocked += previous_amount - elem.amount;
            }
        }
    }

    std::string damage_blocked_description;
    // good/bad/ugly add_msg color code?
    // none, hardly any, a little, some, most, all
    float blocked_ratio = 0.0f;
    if( total_damage > std::numeric_limits<float>::epsilon() ) {
        blocked_ratio = ( total_damage - damage_blocked ) / total_damage;
    }
    if( blocked_ratio < std::numeric_limits<float>::epsilon() ) {
        //~ Adjective in "You block <adjective> of the damage with your <weapon>.
        damage_blocked_description = _( "all" );
    } else if( blocked_ratio < 0.2 ) {
        //~ Adjective in "You block <adjective> of the damage with your <weapon>.
        damage_blocked_description = _( "nearly all" );
    } else if( blocked_ratio < 0.4 ) {
        //~ Adjective in "You block <adjective> of the damage with your <weapon>.
        damage_blocked_description = _( "most" );
    } else if( blocked_ratio < 0.6 ) {
        //~ Adjective in "You block <adjective> of the damage with your <weapon>.
        damage_blocked_description = _( "a lot" );
    } else if( blocked_ratio < 0.8 ) {
        //~ Adjective in "You block <adjective> of the damage with your <weapon>.
        damage_blocked_description = _( "some" );
    } else if( blocked_ratio > std::numeric_limits<float>::epsilon() ) {
        //~ Adjective in "You block <adjective> of the damage with your <weapon>.
        damage_blocked_description = _( "a little" );
    } else {
        //~ Adjective in "You block <adjective> of the damage with your <weapon>.
        damage_blocked_description = _( "none" );
    }
    add_msg_player_or_npc( _( "You block %1$s of the damage with your %2$s!" ),
                           _( "<npcname> blocks %1$s of the damage with their %2$s!" ),
                           damage_blocked_description, thing_blocked_with );
    add_msg_debug( debugmode::DF_MELEE, "Blocked damage %.1f / %.1f", total_damage, damage_blocked );

    // fire martial arts block-triggered effects
    martial_arts_data->ma_onblock_effects( *this );

    // Check if we have any block counters
    matec_id tec = pick_technique( *source, shield, false, false, true );

    if( tec != tec_none && !is_dead_state() ) {
        int twenty_percent = std::round( ( 20 * weapon.type->mat_portion_total ) / 100.0f );
        if( get_stamina() < get_stamina_max() / 3 ) {
            add_msg( m_bad, _( "You try to counterattack but you are too exhausted!" ) );
        } else if( weapon.made_of( material_glass ) > twenty_percent ) {
            add_msg( m_bad, _( "The item you are wielding is too fragile to counterattack with!" ) );
        } else {
            melee_attack( *source, false, tec );
        }
    }

    return true;
}

void Character::perform_special_attacks( Creature &t, dealt_damage_instance &dealt_dam )
{
    std::vector<special_attack> special_attacks = mutation_attacks( t );

    bool practiced = false;
    for( const special_attack &att : special_attacks ) {
        if( t.is_dead_state() ) {
            break;
        }

        // TODO: Make this hit roll use unarmed skill, not weapon skill + weapon to_hit
        int hit_spread = t.deal_melee_attack( this, hit_roll() * 0.8 );
        if( hit_spread >= 0 ) {
            weakpoint_attack attack;
            t.deal_melee_hit( this, hit_spread, false, att.damage, dealt_dam, attack );
            if( !practiced ) {
                // Practice unarmed, at most once per combo
                practiced = true;
                practice( skill_unarmed, rng( 0, 10 ) );
            }
        }
        int dam = dealt_dam.total_damage();
        if( dam > 0 ) {
            player_hit_message( this, att.text, t, dam );
        }
    }
}

std::string Character::melee_special_effects( Creature &t, damage_instance &d, item &weap )
{
    std::string dump;

    std::string target = t.disp_name();

    if( has_active_bionic( bio_shock ) && get_power_level() >= bio_shock->power_trigger &&
        ( weap.is_null() || weapon.conductive() ) ) {
        mod_power_level( -bio_shock->power_trigger );
        d.add_damage( damage_type::ELECTRIC, rng( 2, 10 ) );

        if( is_avatar() ) {
            dump += string_format( _( "You shock %s." ), target ) + "\n";
        } else {
            add_msg_if_npc( _( "<npcname> shocks %s." ), target );
        }
    }

    if( has_active_bionic( bio_heat_absorb ) && weap.is_null() && t.is_warm() ) {
        mod_power_level( bio_heat_absorb->power_trigger );
        d.add_damage( damage_type::COLD, 3 );
        if( is_avatar() ) {
            dump += string_format( _( "You drain %s's body heat." ), target ) + "\n";
        } else {
            add_msg_if_npc( _( "<npcname> drains %s's body heat!" ), target );
        }
    }

    if( weap.has_flag( flag_FLAMING ) ) {
        d.add_damage( damage_type::HEAT, rng( 1, 8 ) );

        if( is_avatar() ) {
            dump += string_format( _( "You burn %s." ), target ) + "\n";
        } else {
            add_msg_player_or_npc( _( "<npcname> burns %s." ), target );
        }
    }

    //Hurting the wielder from poorly-chosen weapons
    if( weap.has_flag( flag_HURT_WHEN_WIELDED ) && x_in_y( 2, 3 ) ) {
        add_msg_if_player( m_bad, _( "The %s cuts your hand!" ), weap.tname() );
        deal_damage( nullptr, bodypart_id( "hand_r" ), damage_instance::physical( 0,
                     weap.damage_melee( damage_type::CUT ), 0 ) );
        if( weap.is_two_handed( *this ) ) { // Hurt left hand too, if it was big
            deal_damage( nullptr, bodypart_id( "hand_l" ), damage_instance::physical( 0,
                         weap.damage_melee( damage_type::CUT ), 0 ) );
        }
    }

    // Glass weapons shatter sometimes
    const int glass_portion = weap.made_of( material_glass );
    float glass_fraction = glass_portion / static_cast<float>( weap.type->mat_portion_total );
    if( std::isnan( glass_fraction ) || glass_fraction > 1.f ) {
        glass_fraction = 0.f;
    }
    // only consider portion of weapon made of glass
    const int vol = weap.volume() * glass_fraction / 250_ml;
    if( glass_portion &&
        /** @ARM_STR increases chance of breaking glass weapons (NEGATIVE) */
        rng_float( 0.0f, vol + 8 ) < vol + get_arm_str() ) {
        if( is_avatar() ) {
            dump += string_format( _( "Your %s shatters!" ), weap.tname() ) + "\n";
        } else {
            add_msg_player_or_npc( m_bad, _( "Your %s shatters!" ),
                                   _( "<npcname>'s %s shatters!" ),
                                   weap.tname() );
        }

        sounds::sound( pos(), 16, sounds::sound_t::combat, "Crack!", true, "smash_success",
                       "smash_glass_contents" );
        // Dump its contents on the ground
        weap.spill_contents( pos() );
        // Take damage
        deal_damage( nullptr, bodypart_id( "arm_r" ), damage_instance::physical( 0, rng( 0, vol * 2 ),
                     0 ) );
        if( weap.is_two_handed( *this ) ) { // Hurt left arm too, if it was big
            //redeclare shatter_dam because deal_damage mutates it
            deal_damage( nullptr, bodypart_id( "arm_l" ), damage_instance::physical( 0, rng( 0, vol * 2 ),
                         0 ) );
        }
        d.add_damage( damage_type::CUT, rng( 0,
                                             5 + static_cast<int>( vol * 1.5 ) ) ); // Hurt the monster extra
        remove_weapon();
    }

    // on-hit effects for martial arts
    martial_arts_data->ma_onhit_effects( *this );

    return dump;
}

static damage_instance hardcoded_mutation_attack( const Character &u, const trait_id &id )
{
    if( id == trait_BEAK_PECK ) {
        // method open to improvement, please feel free to suggest
        // a better way to simulate target's anti-peck efforts
        /** @EFFECT_DEX increases number of hits with BEAK_PECK */

        /** @EFFECT_UNARMED increases number of hits with BEAK_PECK */
        int num_hits = std::max( 1, std::min<int>( 6,
                                 u.get_dex() + u.get_skill_level( skill_unarmed ) - rng( 4, 10 ) ) );
        return damage_instance::physical( 0, 0, num_hits * 10 );
    }

    if( id == trait_ARM_TENTACLES || id == trait_ARM_TENTACLES_4 || id == trait_ARM_TENTACLES_8 ) {
        int num_attacks = 1;
        if( id == trait_ARM_TENTACLES_4 ) {
            num_attacks = 3;
        } else if( id == trait_ARM_TENTACLES_8 ) {
            num_attacks = 7;
        }
        // Note: we're counting arms, so we want wielded item here, not weapon used for attack
        if( ( u.get_wielded_item() && u.get_wielded_item()->is_two_handed( u ) ) ||
            !u.has_two_arms_lifting() || u.worn_with_flag( flag_RESTRICT_HANDS ) ) {
            num_attacks--;
        }

        if( num_attacks <= 0 ) {
            return damage_instance();
        }

        const bool rake = u.has_trait( trait_CLAWS_TENTACLE );

        /** @EFFECT_STR increases damage with ARM_TENTACLES* */
        damage_instance ret;
        if( rake ) {
            ret.add_damage( damage_type::CUT, u.get_str() / 2.0f + 1.0f, 0, 1.0f, num_attacks );
        } else {
            ret.add_damage( damage_type::BASH, u.get_str() / 3.0f + 1.0f, 0, 1.0f, num_attacks );
        }

        return ret;
    }

    if( id == trait_VINES2 || id == trait_VINES3 ) {
        const int num_attacks = id == trait_VINES2 ? 2 : 3;
        /** @EFFECT_STR increases damage with VINES* */
        damage_instance ret;
        ret.add_damage( damage_type::BASH, u.get_str() / 2.0f, 0, 1.0f, num_attacks );
        return ret;
    }

    debugmsg( "Invalid hardcoded mutation id: %s", id.c_str() );
    return damage_instance();
}

std::vector<special_attack> Character::mutation_attacks( Creature &t ) const
{
    std::vector<special_attack> ret;

    std::string target = t.disp_name();

    const body_part_set usable_body_parts = exclusive_flag_coverage( flag_ALLOWS_NATURAL_ATTACKS );
    const int unarmed = get_skill_level( skill_unarmed );

    for( const trait_id &pr : get_mutations() ) {
        const mutation_branch &branch = pr.obj();
        for( const mut_attack &mut_atk : branch.attacks_granted ) {
            // Covered body part
            if( !mut_atk.bp.is_empty() && !usable_body_parts.test( mut_atk.bp ) ) {
                continue;
            }

            /** @EFFECT_UNARMED increases chance of attacking with mutated body parts */
            /** @EFFECT_DEX increases chance of attacking with mutated body parts */

            // Calculate actor ability value to be compared against mutation attack difficulty and add debug message
            const int proc_value = get_dex() + unarmed;
            add_msg_debug( debugmode::DF_MELEE, "%s proc chance: %d in %d", pr.c_str(), proc_value,
                           mut_atk.chance );
            // If the mutation attack fails to proc, bail out
            if( !x_in_y( proc_value, mut_atk.chance ) ) {
                continue;
            }

            // If player has any blocker, bail out
            if( std::any_of( mut_atk.blocker_mutations.begin(), mut_atk.blocker_mutations.end(),
            [this]( const trait_id & blocker ) {
            return has_trait( blocker );
            } ) ) {
                add_msg_debug( debugmode::DF_MELEE, "%s not procing: blocked", pr.c_str() );
                continue;
            }

            // Player must have all needed traits
            if( !std::all_of( mut_atk.required_mutations.begin(), mut_atk.required_mutations.end(),
            [this]( const trait_id & need ) {
            return has_trait( need );
            } ) ) {
                add_msg_debug( debugmode::DF_MELEE, "%s not procing: unmet req", pr.c_str() );
                continue;
            }

            special_attack tmp;
            // Ugly special case: player's strings have only 1 variable, NPC have 2
            // Can't use <npcname> here
            // TODO: Fix
            if( is_avatar() ) {
                tmp.text = string_format( mut_atk.attack_text_u.translated(), target );
            } else {
                tmp.text = string_format( mut_atk.attack_text_npc.translated(), get_name(), target );
            }

            // Attack starts here
            if( mut_atk.hardcoded_effect ) {
                tmp.damage = hardcoded_mutation_attack( *this, pr );
            } else {
                damage_instance dam = mut_atk.base_damage;
                damage_instance scaled = mut_atk.strength_damage;
                scaled.mult_damage( std::min<float>( 15.0f, get_str() ), true );
                dam.add( scaled );

                tmp.damage = dam;
            }

            if( tmp.damage.total_damage() > 0.0f ) {
                ret.emplace_back( tmp );
            } else {
                add_msg_debug( debugmode::DF_MELEE, "%s not procing: zero damage", pr.c_str() );
            }
        }
    }

    return ret;
}

std::string melee_message( const ma_technique &tec, Character &p, const dealt_damage_instance &ddi )
{
    // Those could be extracted to a json

    // Three last values are for low damage
    static const std::array<std::string, 6> player_stab = {{
            translate_marker( "You impale %s" ),
            translate_marker( "You gouge %s" ),
            translate_marker( "You run %s through" ),
            translate_marker( "You puncture %s" ),
            translate_marker( "You pierce %s" ),
            translate_marker( "You poke %s" )
        }
    };
    static const std::array<std::string, 6> npc_stab = {{
            translate_marker( "<npcname> impales %s" ),
            translate_marker( "<npcname> gouges %s" ),
            translate_marker( "<npcname> runs %s through" ),
            translate_marker( "<npcname> punctures %s" ),
            translate_marker( "<npcname> pierces %s" ),
            translate_marker( "<npcname> pokes %s" )
        }
    };
    // First 5 are for high damage, next 2 for medium, then for low and then for v. low
    static const std::array<std::string, 9> player_cut = {{
            translate_marker( "You gut %s" ),
            translate_marker( "You chop %s" ),
            translate_marker( "You slash %s" ),
            translate_marker( "You mutilate %s" ),
            translate_marker( "You maim %s" ),
            translate_marker( "You stab %s" ),
            translate_marker( "You slice %s" ),
            translate_marker( "You cut %s" ),
            translate_marker( "You nick %s" )
        }
    };
    static const std::array<std::string, 9> npc_cut = {{
            translate_marker( "<npcname> guts %s" ),
            translate_marker( "<npcname> chops %s" ),
            translate_marker( "<npcname> slashes %s" ),
            translate_marker( "<npcname> mutilates %s" ),
            translate_marker( "<npcname> maims %s" ),
            translate_marker( "<npcname> stabs %s" ),
            translate_marker( "<npcname> slices %s" ),
            translate_marker( "<npcname> cuts %s" ),
            translate_marker( "<npcname> nicks %s" )
        }
    };

    // Three last values are for low damage
    static const std::array<std::string, 6> player_bash = {{
            translate_marker( "You clobber %s" ),
            translate_marker( "You smash %s" ),
            translate_marker( "You thrash %s" ),
            translate_marker( "You batter %s" ),
            translate_marker( "You whack %s" ),
            translate_marker( "You hit %s" )
        }
    };
    static const std::array<std::string, 6> npc_bash = {{
            translate_marker( "<npcname> clobbers %s" ),
            translate_marker( "<npcname> smashes %s" ),
            translate_marker( "<npcname> thrashes %s" ),
            translate_marker( "<npcname> batters %s" ),
            translate_marker( "<npcname> whacks %s" ),
            translate_marker( "<npcname> hits %s" )
        }
    };

    const int bash_dam = ddi.type_damage( damage_type::BASH );
    const int cut_dam  = ddi.type_damage( damage_type::CUT );
    const int stab_dam = ddi.type_damage( damage_type::STAB );

    if( tec.id != tec_none ) {
        std::string message;
        if( p.is_npc() ) {
            message = tec.npc_message.translated();
        } else {
            message = tec.avatar_message.translated();
        }
        if( !message.empty() ) {
            return message;
        }
    }

    damage_type dominant_type = damage_type::BASH;
    if( cut_dam + stab_dam > bash_dam ) {
        dominant_type = cut_dam >= stab_dam ? damage_type::CUT : damage_type::STAB;
    }

    const bool npc = p.is_npc();

    // Cutting has more messages and so needs different handling
    const bool cutting = dominant_type == damage_type::CUT;
    size_t index;
    const int total_dam = bash_dam + stab_dam + cut_dam;
    if( total_dam > 30 ) {
        index = cutting ? rng( 0, 4 ) : rng( 0, 2 );
    } else if( total_dam > 20 ) {
        index = cutting ? rng( 5, 6 ) : 3;
    } else if( total_dam > 10 ) {
        index = cutting ? 7 : 4;
    } else {
        index = cutting ? 8 : 5;
    }

    std::string message;
    if( dominant_type == damage_type::STAB ) {
        message = npc ? _( npc_stab[index] ) : _( player_stab[index] );
    } else if( dominant_type == damage_type::CUT ) {
        message = npc ? _( npc_cut[index] ) : _( player_cut[index] );
    } else if( dominant_type == damage_type::BASH ) {
        message = npc ? _( npc_bash[index] ) : _( player_bash[index] );
    }
    if( ddi.wp_hit.empty() ) {
        return message;
    } else {
        //~ %1$s: "Somone hit something", %2$s: the weakpoint that was hit
        return string_format( _( "%1$s in %2$s" ), message, ddi.wp_hit );
    }

    return _( "The bugs attack %s" );
}

// display the hit message for an attack
void player_hit_message( Character *attacker, const std::string &message,
                         Creature &t, int dam, bool crit, bool technique, const std::string &wp_hit )
{
    std::string msg;
    game_message_type msgtype = m_good;
    std::string sSCTmod;
    game_message_type gmtSCTcolor = m_good;

    Character &player_character = get_player_character();
    if( dam <= 0 ) {
        if( attacker->is_npc() ) {
            //~ NPC hits something but does no damage
            msg = string_format( _( "%s but does no damage." ), message );
        } else {
            //~ someone hits something but do no damage
            msg = string_format( _( "%s but do no damage." ), message );
        }
        msgtype = m_neutral;
    } else if( crit ) {
        //Player won't see exact numbers of damage dealt by NPC unless player has DEBUG_NIGHTVISION trait
        if( attacker->is_npc() && !player_character.has_trait( trait_DEBUG_NIGHTVISION ) ) {
            //~ NPC hits something (critical)
            msg = string_format( _( "%s. Critical!" ), message );
        } else if( technique && !wp_hit.empty() ) {
            //~ %1$s: "someone hits something", %2$d: damage dealt, %3$s: the weakpoint hit
            msg = string_format( _( "%1$s for %2$d damage, and hit it in %3$s.  Critical!" ), message, dam,
                                 wp_hit );
        } else {
            //~ someone hits something for %d damage (critical)
            msg = string_format( _( "%s for %d damage.  Critical!" ), message, dam );
        }
        sSCTmod = _( "Critical!" );
        gmtSCTcolor = m_critical;
    } else {
        if( attacker->is_npc() && !player_character.has_trait( trait_DEBUG_NIGHTVISION ) ) {
            //~ NPC hits something
            msg = string_format( _( "%s." ), message );
        } else if( technique && !wp_hit.empty() ) {
            //~ %1$s: "someone hits something", %2$d: damage dealt, %3$s: the weakpoint hit
            msg = string_format( _( "%1$s for %2$d damage, and hit it in %3$s." ), message, dam, wp_hit );
        } else {
            //~ someone hits something for %d damage
            msg = string_format( _( "%s for %d damage." ), message, dam );
        }
    }

    if( dam > 0 && attacker->is_avatar() ) {
        //player hits monster melee
        SCT.add( point( t.posx(), t.posy() ),
                 direction_from( point_zero, point( t.posx() - attacker->posx(), t.posy() - attacker->posy() ) ),
                 get_hp_bar( dam, t.get_hp_max(), true ).first, m_good,
                 sSCTmod, gmtSCTcolor );

        if( t.get_hp() > 0 ) {
            SCT.add( point( t.posx(), t.posy() ),
                     direction_from( point_zero, point( t.posx() - attacker->posx(), t.posy() - attacker->posy() ) ),
                     get_hp_bar( t.get_hp(), t.get_hp_max(), true ).first, m_good,
                     //~ "hit points", used in scrolling combat text
                     _( "hp" ), m_neutral,
                     "hp" );
        } else {
            SCT.removeCreatureHP();
        }
    }

    // same message is used for player and npc,
    // just using this for the <npcname> substitution.
    attacker->add_msg_player_or_npc( msgtype, msg, msg, t.disp_name() );
}

int Character::attack_speed( const item &weap ) const
{
    const int base_move_cost = weap.attack_time( *this ) / 2;
    const int melee_skill = has_active_bionic( bionic_id( bio_cqb ) ) ? BIO_CQB_LEVEL : get_skill_level(
                                skill_melee );
    /** @EFFECT_MELEE increases melee attack speed */
    const int skill_cost = static_cast<int>( ( base_move_cost * ( 15 - melee_skill ) / 15 ) );
    /** @EFFECT_DEX increases attack speed */
    const int dexbonus = dex_cur / 2;
    const int ma_move_cost = mabuff_attack_cost_penalty();
    const float stamina_ratio = static_cast<float>( get_stamina() ) / static_cast<float>
                                ( get_stamina_max() );
    // Increase cost multiplier linearly from 1.0 to 2.0 as stamina goes from 25% to 0%.
    const float stamina_penalty = 1.0 + std::max( ( 0.25f - stamina_ratio ) * 4.0f, 0.0f );
    const float ma_mult = mabuff_attack_cost_mult();

    double move_cost = base_move_cost;
    move_cost *= get_modifier( character_modifier_melee_thrown_move_lift_mod );
    move_cost *= get_modifier( character_modifier_melee_thrown_move_balance_mod );
    move_cost *= stamina_penalty;
    move_cost += skill_cost;
    move_cost -= dexbonus;

    move_cost = calculate_by_enchantment( move_cost, enchant_vals::mod::ATTACK_SPEED, true );
    // Martial arts last. Flat has to be after mult, because comments say so.
    move_cost *= ma_mult;
    move_cost += ma_move_cost;

    move_cost *= mutation_value( "attackcost_modifier" );

    if( is_on_ground() ) {
        move_cost *= 4.0;
    } else if( is_crouching() ) {
        move_cost *= 1.5;
    }

    if( move_cost < 25.0 ) {
        return 25;
    }

    return std::round( move_cost );
}

double Character::weapon_value( const item &weap, int ammo ) const
{
    if( is_wielding( weap ) ) {
        auto cached_value = cached_info.find( "weapon_value" );
        if( cached_value != cached_info.end() ) {
            return cached_value->second;
        }
    }
    const double val_gun = gun_value( weap, ammo );
    const double val_melee = melee_value( weap );
    const double more = std::max( val_gun, val_melee );
    const double less = std::min( val_gun, val_melee );

    // A small bonus for guns you can also use to hit stuff with (bayonets etc.)
    const double my_val = more + ( less / 2.0 );
    add_msg_debug( debugmode::DF_MELEE, "%s (%ld ammo) sum value: %.1f", weap.type->get_id().str(),
                   ammo, my_val );
    if( is_wielding( weap ) ) {
        cached_info.emplace( "weapon_value", my_val );
    }
    return my_val;
}

double Character::melee_value( const item &weap ) const
{
    // start with average effective dps against a range of enemies
    double my_value = weap.average_dps( *this );

    float reach = weap.reach_range( *this );
    // value reach weapons more
    if( reach > 1.0f ) {
        my_value *= 1.0f + 0.5f * ( std::sqrt( reach ) - 1.0f );
    }
    // value polearms less to account for the trickiness of keeping the right range
    if( weapon.has_flag( flag_POLEARM ) ) {
        my_value *= 0.8;
    }

    // value style weapons more
    if( !martial_arts_data->enumerate_known_styles( weap.type->get_id() ).empty() ) {
        my_value *= 1.5;
    }

    add_msg_debug( debugmode::DF_MELEE, "%s as melee: %.1f", weap.type->get_id().str(), my_value );

    return std::max( 0.0, my_value );
}

double Character::unarmed_value() const
{
    // TODO: Martial arts
    return melee_value( item() );
}

void avatar::disarm( npc &target )
{
    if( !target.is_armed() ) {
        return;
    }

    if( target.is_hallucination() ) {
        target.on_attacked( *this );
        return;
    }

    /** @ARM_STR increases chance to disarm, primary stat */
    /** @EFFECT_DEX increases chance to disarm, secondary stat */
    /** Grip strength modifies all disarm rolls */
    int my_roll = dice( 3, get_limb_score( limb_score_grip ) * get_arm_str() + get_dex() );

    /** @EFFECT_MELEE increases chance to disarm */
    my_roll += dice( 3, get_skill_level( skill_melee ) );

    int their_roll = dice( 3, target.get_limb_score( limb_score_grip ) * target.get_arm_str() +
                           target.get_dex() );
    their_roll *= target.get_limb_score( limb_score_reaction );
    their_roll += dice( 3, target.get_skill_level( skill_melee ) );

    item_location it = target.get_wielded_item();
    const item_location weapon = get_wielded_item();
    // roll your melee and target's dodge skills to check if grab/smash attack succeeds
    int hitspread = target.deal_melee_attack( this, hit_roll() );
    if( hitspread < 0 ) {
        add_msg( _( "You lunge for the %s, but miss!" ), it->tname() );
        item weap = get_wielded_item() ? *get_wielded_item() : null_item_reference();
        mod_moves( -100 - stumble( *this, weapon ) - attack_speed( weap ) );
        target.on_attacked( *this );
        return;
    }

    map &here = get_map();
    // hitspread >= 0, which means we are going to disarm by grabbing target by their weapon
    if( !is_armed() ) {
        /** @EFFECT_UNARMED increases chance to disarm, bonus when nothing wielded */
        my_roll += dice( 3, get_skill_level( skill_unarmed ) );

        if( my_roll >= their_roll ) {
            //~ %s: weapon name
            add_msg( _( "You grab at %s and pull with all your force!" ), it->tname() );
            //~ %1$s: weapon name, %2$s: NPC name
            add_msg( _( "You forcefully take %1$s from %2$s!" ), it->tname(), target.get_name() );
            // wield() will deduce our moves, consider to deduce more/less moves for balance
            item rem_it = target.i_rem( &*it );
            wield( rem_it );
        } else if( my_roll >= their_roll / 2 ) {
            add_msg( _( "You grab at %s and pull with all your force, but it drops nearby!" ),
                     it->tname() );
            const tripoint tp = target.pos() + tripoint( rng( -1, 1 ), rng( -1, 1 ), 0 );
            here.add_item_or_charges( tp, target.i_rem( &*it ) );
            mod_moves( -100 );
        } else {
            add_msg( _( "You grab at %s and pull with all your force, but in vain!" ), it->tname() );
            mod_moves( -100 );
        }

        target.on_attacked( *this );
    } else {
        // Make their weapon fall on floor if we've rolled enough.
        mod_moves( -100 - attack_speed( *get_wielded_item() ) );
        if( my_roll >= their_roll ) {
            add_msg( _( "You smash %s with all your might forcing their %s to drop down nearby!" ),
                     target.get_name(), it->tname() );
            const tripoint tp = target.pos() + tripoint( rng( -1, 1 ), rng( -1, 1 ), 0 );
            here.add_item_or_charges( tp, target.i_rem( &*it ) );
        } else {
            add_msg( _( "You smash %s with all your might but %s remains in their hands!" ),
                     target.get_name(), it->tname() );
        }

        target.on_attacked( *this );
    }
}

void avatar::steal( npc &target )
{
    if( target.is_enemy() ) {
        add_msg( _( "%s is hostile!" ), target.get_name() );
        return;
    }

    item_location loc = game_menus::inv::steal( *this, target );
    if( !loc ) {
        return;
    }

    /** @EFFECT_DEX defines the chance to steal */
    int my_roll = dice( 3, get_dex() );

    /** @EFFECT_UNARMED adds bonus to stealing when wielding nothing */
    if( !is_armed() ) {
        my_roll += dice( 4, 3 );
    }
    if( has_trait( trait_DEFT ) ) {
        my_roll += dice( 2, 6 );
    }
    if( has_trait( trait_CLUMSY ) ) {
        my_roll -= dice( 4, 6 );
    }

    int their_roll = dice( 5, target.get_per() );

    const item *it = loc.get_item();
    if( my_roll >= their_roll && !target.is_hallucination() ) {
        add_msg( _( "You sneakily steal %1$s from %2$s!" ),
                 it->tname(), target.get_name() );
        i_add( target.i_rem( it ) );
    } else if( my_roll >= their_roll / 2 ) {
        add_msg( _( "You failed to steal %1$s from %2$s, but did not attract attention." ),
                 it->tname(), target.get_name() );
    } else  {
        add_msg( _( "You failed to steal %1$s from %2$s." ),
                 it->tname(), target.get_name() );
        target.on_attacked( *this );
    }

    // consider to deduce less/more moves for balance
    mod_moves( -200 );
}

/**
 * Once the accuracy (sum of modifiers) of an attack has been determined,
 * this is used to actually roll the "hit value" of the attack to be compared to dodge.
 */
float melee::melee_hit_range( float accuracy )
{
    return normal_roll( accuracy * 5, 25.0f );
}

melee_statistic_data melee::get_stats()
{
    return melee_stats;
}

void melee::clear_stats()
{
    melee_stats = melee_statistic_data{};
}

namespace melee
{
melee_statistic_data melee_stats;
} // namespace melee<|MERGE_RESOLUTION|>--- conflicted
+++ resolved
@@ -2208,11 +2208,7 @@
 
     /** @ARM_STR increases attack blocking effectiveness with a limb or worn/wielded item */
     /** @EFFECT_UNARMED increases attack blocking effectiveness with a limb or worn item */
-<<<<<<< HEAD
-    if( unarmed || force_unarmed || worn_shield || armed_body_block ) {
-=======
-    if( unarmed || force_unarmed || worn_shield || ( has_shield && !allow_weapon_blocking ) ) {
->>>>>>> f0973464
+    if( unarmed || force_unarmed || worn_shield || armed_body_block || ( has_shield && !allow_weapon_blocking ) ) {
         arm_block = martial_arts_data->can_arm_block( *this );
         leg_block = martial_arts_data->can_leg_block( *this );
         nonstandard_block = martial_arts_data->can_nonstandard_block( *this );
