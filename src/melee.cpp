#include "player.h"
#include "bionics.h"
#include "debug.h"
#include "game.h"
#include "martialarts.h"
#include "messages.h"
#include <sstream>
#include <stdlib.h>
#include <algorithm>

#include "cursesdef.h"

void player_hit_message(player* attacker, std::string message,
                        Creature &t, int dam, bool crit);
void melee_practice( player &u, bool hit, bool unarmed, bool bashing, bool cutting, bool stabbing);
int  attack_speed(player &u);
int  stumble(player &u);
std::string melee_message(matec_id tech, player &p, int bash_dam, int cut_dam, int stab_dam);

/* Melee Functions!
 * These all belong to class player.
 *
 * STATE QUERIES
 * bool is_armed() - True if we are armed with any weapon.
 * bool unarmed_attack() - True if we are NOT armed with any weapon, but still
 *  true if we're wielding a bionic weapon (at this point, just "bio_claws").
 *
 * HIT DETERMINATION
 * int base_to_hit() - The base number of sides we get in hit_roll().
 *                     Dexterity / 2 + sk_melee
 * int hit_roll() - The player's hit roll, to be compared to a monster's or
 *   player's dodge_roll().  This handles weapon bonuses, weapon-specific
 *   skills, torso encumbrance penalties and drunken master bonuses.
 */

bool player::is_armed()
{
 return (weapon.typeId() != "null");
}

bool player::handle_melee_wear() {
// Here is where we handle wear and tear on things we use as melee weapons or shields.
    std::stringstream dump;
    int material_factor = 1;
    int damage_chance = dex_cur + ( 2 * skillLevel("melee") ) + ( 128 / std::max(str_cur,1) );
  // UNBREAKABLE_MELEE items can't be damaged through melee combat usage.
  if ((!weapon.has_flag("UNBREAKABLE_MELEE")) && (is_armed())) {
    // Here we're checking the weapon's material(s) and using the best one to determine how durable it is.
    if (weapon.made_of("plastic")) {
                material_factor = 2;
    }
    if (weapon.made_of("leather")) {
                material_factor = 3;
    }
    if (weapon.made_of("bone") || weapon.made_of("chitin") || weapon.made_of("wood")) {
                material_factor = 4;
    }
    if (weapon.made_of("stone") || weapon.made_of("silver") || weapon.made_of("gold") || weapon.made_of("lead")) {
                material_factor = 6;
    }
    if (weapon.made_of("iron") || weapon.made_of("kevlar") || weapon.made_of("aluminum")) {
                material_factor = 8;
    }
    if (weapon.made_of("steel") ) {
                material_factor = 10;
    }
    if (weapon.made_of("hardsteel")) {
                material_factor = 12;
    }
    if (weapon.made_of("ceramic")) {
                material_factor = 40;
    }
    if (weapon.made_of("superalloy") || weapon.made_of("diamond")){
                material_factor = 100;
    }
    // DURABLE_MELEE items are made to hit stuff and they do it well, so they're considered to be a lot tougher
    // than other weapons made of the same materials.
    if (weapon.has_flag("DURABLE_MELEE")) {
                material_factor *= 4;
    }
    // The weapon's current state of damage can make it more susceptible to further damage.
    damage_chance -= weapon.damage * 6;

    if (damage_chance < 2) {
        damage_chance = 2;
    }

    damage_chance *= material_factor;

    if (weapon.damage < 4 && one_in(damage_chance) && (!weapon.has_flag("UNBREAKABLE_MELEE"))){
     weapon.damage++;
     add_msg_player_or_npc( m_bad, _("Your %s is damaged by the force of the blow!"),
                                   _("<npcname>'s %s is damaged by the force of the blow!"),
                                   weapon.tname().c_str());
    } else if (weapon.damage >= 4 && one_in(damage_chance) && (!weapon.has_flag("UNBREAKABLE_MELEE"))){
      add_msg_player_or_npc( m_bad, _("Your %s is destroyed by the blow!"),
      _("<npcname>'s %s is destroyed by the blow!"),
      weapon.tname().c_str());
  // Dump its contents on the ground
  for (size_t i = 0; i < weapon.contents.size(); i++)
   g->m.add_item_or_charges(posx, posy, weapon.contents[i]);
   remove_weapon();
      }
  }
  return true;
}

bool player::unarmed_attack() {
 return (weapon.typeId() == "null" || weapon.has_flag("UNARMED_WEAPON"));
}

// TODO: this is here for newcharacter.cpp only, swap it out when possible
int player::base_to_hit(bool real_life, int stat)
{
 if (stat == -999)
  stat = (real_life ? dex_cur : dex_max);
 return 1 + int(stat / 2) + skillLevel("melee");
}


int player::get_hit_base()
{
    int best_bonus = 0;

    int unarmed_skill = skillLevel("unarmed");
    int bashing_skill = skillLevel("bashing");
    int cutting_skill = skillLevel("cutting");
    int stabbing_skill = skillLevel("stabbing");
    int melee_skill = skillLevel("melee");

    if (has_active_bionic("bio_cqb")) {
        unarmed_skill = 5;
        bashing_skill = 5;
        cutting_skill = 5;
        stabbing_skill = 5;
        melee_skill = 5;
    }

    // Are we unarmed?
    if (unarmed_attack()) {
        best_bonus = unarmed_skill;
        if (unarmed_skill > 4)
            best_bonus += unarmed_skill - 4; // Extra bonus for high levels
    }

    // Using a bashing weapon?
    if (weapon.is_bashing_weapon()) {
        int bash_bonus = int(bashing_skill / 3);
        if (bash_bonus > best_bonus)
            best_bonus = bash_bonus;
    }

    // Using a cutting weapon?
    if (weapon.is_cutting_weapon()) {
        int cut_bonus = int(cutting_skill / 2);
        if (cut_bonus > best_bonus)
            best_bonus = cut_bonus;
    }

    // Using a spear?
    if (weapon.has_flag("SPEAR") || weapon.has_flag("STAB")) {
        int stab_bonus = int(stabbing_skill / 2);
        if (stab_bonus > best_bonus)
            best_bonus = stab_bonus;
    }

    // Creature::get_hit_base includes stat calculations already
    return Creature::get_hit_base() + melee_skill + best_bonus;
}

int player::hit_roll()
{
// apply martial arts bonuses

 int numdice = get_hit();

 int sides = 10 - encumb(bp_torso);
 int best_bonus = 0;
 if (sides < 2)
  sides = 2;

 numdice += best_bonus; // Use whichever bonus is best.

// Drunken master makes us hit better
 if (has_trait("DRUNKEN")) {
  if (unarmed_attack())
   numdice += int(disease_duration("drunk") / 300);
  else
   numdice += int(disease_duration("drunk") / 400);
 }

// Farsightedness makes us hit worse
 if (has_trait("HYPEROPIC") && !is_wearing("glasses_reading")
     && !is_wearing("glasses_bifocal")) {
  numdice -= 2;
 }

 if (numdice < 1) {
  numdice = 1;
  sides = 8 - encumb(bp_torso);
 }

 return dice(numdice, sides);
}

// Melee calculation is in parts. This sets up the attack, then in deal_melee_attack,
// we calculate if we would hit. In Creature::deal_melee_hit, we calculate if the target dodges.
void player::melee_attack(Creature &t, bool allow_special, matec_id force_technique) {
    bool is_u = (this == &(g->u)); // Affects how we'll display messages
    if (!t.is_player()) {
        // @todo Per-NPC tracking? Right now monster hit by either npc or player will draw aggro...
        t.add_effect("hit_by_player", 100); // Flag as attacked by us for AI
    }

    std::string message = is_u ? _("You hit %s") : _("<npcname> hits %s");

    int move_cost = attack_speed(*this);

    bool critical_hit = scored_crit(t.dodge_roll());

    // Pick one or more special attacks
    ma_technique technique;
    if (allow_special && force_technique == "") {
        technique = ma_techniques[pick_technique(t, critical_hit, false, false)];
    } else if (allow_special && force_technique != "") {
        technique = ma_techniques[force_technique];
    } else
        technique = ma_techniques["tec_none"];

    int hit_spread = t.deal_melee_attack(this, hit_roll());
    if (hit_spread < 0) {
        int stumble_pen = stumble(*this);
        if (is_player()) { // Only display messages if this is the player
            if (has_miss_recovery_tec())
                add_msg(_("You feint."));
            else if (stumble_pen >= 60)
                add_msg(m_bad, _("You miss and stumble with the momentum."));
            else if (stumble_pen >= 10)
                add_msg(_("You swing wildly and miss."));
            else
                add_msg(_("You miss."));
        }

        if (!has_active_bionic("bio_cqb")) //no practice if you're relying on bio_cqb to fight for you
            melee_practice( *this, false, unarmed_attack(),
                            weapon.is_bashing_weapon(), weapon.is_cutting_weapon(),
                            (weapon.has_flag("SPEAR") || weapon.has_flag("STAB")));
        move_cost += stumble_pen;
        if (has_miss_recovery_tec()) {
            move_cost = rng(move_cost / 3, move_cost);
        }
    } else {
        int bash_dam = roll_bash_damage(false);
        int cut_dam  = roll_cut_damage(false);
        int stab_dam = roll_stab_damage(false);

        // multiply damage by style damage_mults
        bash_dam *= mabuff_bash_mult();
        cut_dam *= mabuff_cut_mult();
        stab_dam *= mabuff_cut_mult();

        // Handles effects as well; not done in melee_affect_*
        if (technique.id != "tec_none" && technique.id != "")
            perform_technique(technique, t, bash_dam, cut_dam, stab_dam, move_cost);

        damage_instance d;
        if (critical_hit) // criticals have extra %arpen
            d.add_damage(DT_BASH, bash_dam * 1.5, 0, 0.5);
        else
            d.add_damage(DT_BASH, bash_dam);
        if (cut_dam > stab_dam)
            if (critical_hit) // criticals have extra flat arpen
                d.add_damage(DT_CUT, cut_dam, 5);
            else
                d.add_damage(DT_CUT, cut_dam);
        else {
            if (critical_hit) // stab criticals have extra extra %arpen
                d.add_damage(DT_STAB, stab_dam, 0, 0.33);
            else
                d.add_damage(DT_STAB, stab_dam);
        }

        // Handles speed penalties to monster & us, etc
        std::string specialmsg = melee_special_effects(t, d, technique);

        perform_special_attacks(t);

        dealt_damage_instance dealt_dam; // gets overwritten with the dealt damage values
        t.deal_melee_hit(this, hit_spread, critical_hit, d, dealt_dam);

        // Make a rather quiet sound, to alert any nearby monsters
        if (!is_quiet()) // check martial arts silence
            g->sound(posx, posy, 8, "");

        int dam = dealt_dam.total_damage();

        bool bashing = (d.type_damage(DT_BASH) >= 10 && !unarmed_attack());
        bool cutting = (d.type_damage(DT_CUT) >= 10);
        bool stabbing = (d.type_damage(DT_STAB) >= 10);

        if (!has_active_bionic("bio_cqb")) {
            //no practice if you're relying on bio_cqb to fight for you
            melee_practice( *this, true, unarmed_attack(), bashing, cutting, stabbing );
        }

        if (dam >= 5 && has_artifact_with(AEP_SAP_LIFE)) {
            healall( rng(dam / 10, dam / 5) );
        }

        message = melee_message(technique.id, *this, bash_dam, cut_dam, stab_dam);
        player_hit_message(this, message, t, dam, critical_hit);

        if (!specialmsg.empty()) {
            add_msg_if_player(specialmsg.c_str());
        }
    }

    mod_moves(-move_cost);

    ma_onattack_effects(); // trigger martial arts on-attack effects

    return;
}

int stumble(player &u)
{
 int stumble_pen = 2 * u.weapon.volume() + (u.weapon.weight() / 113);
 if (u.has_trait("DEFT"))
  stumble_pen = int(stumble_pen * .3) - 10;
 if (stumble_pen < 0)
  stumble_pen = 0;
// TODO: Reflect high strength bonus in newcharacter.cpp
 if (stumble_pen > 0 && (u.str_cur >= 15 || u.dex_cur >= 21 ||
                         one_in(16 - u.str_cur) || one_in(22 - u.dex_cur)))
  stumble_pen = rng(0, stumble_pen);

 return stumble_pen;
}

bool player::scored_crit(int target_dodge)
{
 int num_crits = 0;

 int unarmed_skill = skillLevel("unarmed");
 int bashing_skill = skillLevel("bashing");
 int cutting_skill = skillLevel("cutting");
 int stabbing_skill = skillLevel("stabbing");
 int melee_skill = skillLevel("melee");

 if (has_active_bionic("bio_cqb")) {
     unarmed_skill = 5;
     bashing_skill = 5;
     cutting_skill = 5;
     stabbing_skill = 5;
     melee_skill = 5;
 }
// Weapon to-hit roll
 int chance = 25;
 if (unarmed_attack()) { // Unarmed attack: 1/2 of unarmed skill is to-hit
  for (int i = 1; i <= int(unarmed_skill * .5); i++)
   chance += (50 / (2 + i));
 }
 if (weapon.type->m_to_hit > 0) {
  for (int i = 1; i <= weapon.type->m_to_hit; i++)
   chance += (50 / (2 + i));
 } else if (weapon.type->m_to_hit < 0) {
  for (int i = 0; i > weapon.type->m_to_hit; i--)
   chance /= 2;
 }
 if (rng(0, 99) < chance + 4 * disease_intensity("attack_boost") + 4 * mabuff_tohit_bonus())
  num_crits++;

// Dexterity to-hit roll
// ... except sometimes we don't use dexteiry!
 int stat = dex_cur;

 chance = 25;
 if (stat > 8) {
  for (int i = 9; i <= stat; i++)
   chance += (21 - i); // 12, 11, 10...
 } else {
  int decrease = 5;
  for (int i = 7; i >= stat; i--) {
   chance -= decrease;
   if (i % 2 == 0)
    decrease--;
  }
 }
 if (rng(0, 99) < chance)
  num_crits++;

// Skill level roll
 int best_skill = 0;

 if (weapon.is_bashing_weapon() && bashing_skill > best_skill)
  best_skill = bashing_skill;
 if (weapon.is_cutting_weapon() && cutting_skill > best_skill)
  best_skill = cutting_skill;
 if ((weapon.has_flag("SPEAR") || weapon.has_flag("STAB")) &&
     stabbing_skill > best_skill)
  best_skill = stabbing_skill;
 if (unarmed_attack() && unarmed_skill > best_skill)
  best_skill = unarmed_skill;

 best_skill += int(melee_skill / 2.5);

 chance = 25;
 if (best_skill > 3) {
  for (int i = 3; i < best_skill; i++)
   chance += (50 / (2 + i));
 } else if (best_skill < 3) {
  for (int i = 3; i > best_skill; i--)
   chance /= 2;
 }
 if (rng(0, 99) < chance + 4 * disease_intensity("attack_boost") + 4 * mabuff_tohit_bonus())
  num_crits++;

 if (num_crits == 3)
  return true;
 else if (num_crits == 2)
  return (hit_roll() >= target_dodge * 1.5 && !one_in(4));

 return false;
}

int player::get_dodge_base() {
    // Creature::get_dodge_base includes stat calculations already
    return Creature::get_dodge_base() + skillLevel("dodge");
}

int player::get_dodge()
//Returns 1/2*DEX + dodge skill level + static bonuses from mutations
//Return numbers range from around 4 (starting player, no boosts) to 29 (20 DEX, 10 dodge, +9 mutations)
{
    //If we're asleep or busy we can't dodge
    if (has_disease("sleep") || has_disease("lying_down")) {return 0;}
    if (activity.type != ACT_NULL) {return 0;}

    return Creature::get_dodge();
}

int player::dodge_roll()
{
<<<<<<< HEAD
    if ( (is_wearing("roller_blades")) && one_in((get_dex() + skillLevel("dodging")) / 3 ) ) {
=======
    if ( (is_wearing("roller_blades")) && one_in((get_dex() + skillLevel("dodge")) / 3 ) ) {
>>>>>>> 8879b8b3
        if (!has_disease("downed")) {
            add_msg("Fighting on wheels is hard!");
        }
        add_disease("downed", 3);
    }
    int dodge_stat = get_dodge();

    if (dodges_left <= 0) { // We already dodged this turn
        if (rng(0, skillLevel("dodge") + dex_cur + 15) <= skillLevel("dodge") + dex_cur) {
            dodge_stat = rng(dodge_stat/2, dodge_stat); //Penalize multiple dodges per turn
        } else {
            dodge_stat = 0;
        }
    }

    return dice(dodge_stat, 10); //Matches NPC and monster dodge_roll functions
}

int player::base_damage(bool real_life, int stat)
{
 if (stat == -999)
  stat = (real_life ? str_cur : str_max);
 int dam = (real_life ? rng(0, stat / 2) : stat / 2);
// Bonus for statong characters
 if (stat > 10)
  dam += int((stat - 9) / 2);
// Big bonus for super-human characters
 if (stat > 20)
  dam += int((stat - 20) * 1.5);

 return dam;
}

int player::roll_bash_damage(bool crit)
{
    int ret = 0;
    int stat = str_cur; // Which stat determines damage?

    int bashing_skill = skillLevel("bashing");
    int unarmed_skill = skillLevel("unarmed");

    if (has_active_bionic("bio_cqb")) {
        bashing_skill = 5;
        unarmed_skill = 5;
    }

    int skill = bashing_skill; // Which skill determines damage?

    stat += mabuff_bash_bonus();

    if (unarmed_attack())
        skill = unarmed_skill;

    ret = base_damage(true, stat);

    // Drunken Master damage bonuses
    if (has_trait("DRUNKEN") && has_disease("drunk")) {
        // Remember, a single drink gives 600 levels of "drunk"
        int mindrunk, maxdrunk;
        if (unarmed_attack()) {
            mindrunk = disease_duration("drunk") / 600;
            maxdrunk = disease_duration("drunk") / 250;
        } else {
            mindrunk = disease_duration("drunk") / 900;
            maxdrunk = disease_duration("drunk") / 400;
        }
        ret += rng(mindrunk, maxdrunk);
    }

    int bash_dam = int(stat / 2) + weapon.damage_bash(),
        bash_cap = 5 + stat + skill;

    if (unarmed_attack())
        bash_dam = rng(0, int(stat / 2) + unarmed_skill);
    else
        // 80%, 88%, 96%, 104%, 112%, 116%, 120%, 124%, 128%, 132%
        if (bashing_skill <= 5)
            ret *= 0.8 + 0.08 * bashing_skill;
        else
            ret *= 0.92 + 0.04 * bashing_skill;

    if (crit) {
        bash_dam *= 1.5;
        bash_cap *= 2;
    }

    if (bash_dam > bash_cap)// Cap for weak characters
        bash_dam = (bash_cap * 3 + bash_dam) / 4;

    /* TODO: handle this in deal_damage
    if (z != NULL && z->has_flag(MF_PLASTIC))
    bash_dam /= rng(2, 4);
    */

    int bash_min = bash_dam / 4;

    bash_dam = rng(bash_min, bash_dam);

    if (bash_dam < skill + int(stat / 2))
        bash_dam = rng(bash_dam, skill + int(stat / 2));

    ret += bash_dam;

    ret += disease_intensity("damage_boost");

    // Finally, extra crit effects
    if (crit) {
        ret += int(stat / 2);
        ret += skill;
    }

    return (ret < 0 ? 0 : ret);
}

int player::roll_cut_damage(bool crit)
{
    if (weapon.has_flag("SPEAR"))
        return 0;  // Stabs, doesn't cut!

    double ret = mabuff_cut_bonus() + weapon.damage_cut();

    int cutting_skill = skillLevel("cutting");
    int unarmed_skill = skillLevel("unarmed");

    if (has_active_bionic("bio_cqb"))
    {
        cutting_skill = 5;
        unarmed_skill = 5;
    }

    if (unarmed_attack() && !wearing_something_on(bp_hands)) {
        if (has_trait("CLAWS") || has_trait("CLAWS_RETRACT"))
            ret += 6;
        if (has_bionic("bio_razors"))
            ret += 4;
        if (has_trait("TALONS"))
            ret += 6 + (unarmed_skill > 8 ? 8 : unarmed_skill);
        //TODO: add acidproof check back to slime hands (probably move it elsewhere)
        if (has_trait("SLIME_HANDS"))
            ret += rng(4, 6);
    }

    if (ret <= 0)
        return 0; // No negative damage!


    // 80%, 88%, 96%, 104%, 112%, 116%, 120%, 124%, 128%, 132%
    if (cutting_skill <= 5)
        ret *= 0.8 + 0.08 * cutting_skill;
    else
        ret *= 0.92 + 0.04 * cutting_skill;

    if (crit)
        ret *= 1.0 + (cutting_skill / 12.0);

    return ret;
}

int player::roll_stab_damage(bool crit)
{
    double ret = 0;
    //TODO: armor formula is z->get_armor_cut() - 3 * skillLevel("stabbing")

    if (unarmed_attack() && !wearing_something_on(bp_hands)) {
        ret = 0;
        if (has_trait("CLAWS") || has_trait("CLAWS_RETRACT"))
            ret += 6;
        if (has_trait("NAILS"))
            ret++;
        if (has_bionic("bio_razors"))
            ret += 4;
        if (has_trait("THORNS"))
            ret += 4;
    } else if (weapon.has_flag("SPEAR") || weapon.has_flag("STAB"))
        ret = weapon.damage_cut();
    else
        return 0; // Can't stab at all!

    /* TODO: add this bonus back in
    if (z != NULL && z->speed > 100) { // Bonus against fast monsters
    int speed_min = (z->speed - 100) / 10, speed_max = (z->speed - 100) / 5;
    int speed_dam = rng(speed_min, speed_max);
    if (speed_dam > ret * 2)
    speed_dam = ret * 2;
    if (speed_dam > 0)
    ret += speed_dam;
    }
    */

    if (ret <= 0)
        return 0; // No negative stabbing!

    int stabbing_skill = skillLevel("stabbing");

    if (has_active_bionic("bio_cqb"))
        stabbing_skill = 5;

    // 76%, 86%, 96%, 106%, 116%, 122%, 128%, 134%, 140%, 146%
    if (stabbing_skill <= 5)
        ret *= 0.66 + 0.1 * stabbing_skill;
    else
        ret *= 0.86 + 0.06 * stabbing_skill;

    if (crit)
        ret *= 1.0 + (stabbing_skill / 10.0);

    return ret;
}

// Chance of a weapon sticking is based on weapon attack type.
// Only an issue for cutting and piercing weapons.
// Attack modes are "CHOP", "STAB", and "SLICE".
// "SPEAR" is synonymous with "STAB".
// Weapons can have a "low_stick" flag indicating they
// Have a feature to prevent sticking, such as a spear with a crossbar,
// Or a stabbing blade designed to resist sticking.
int player::roll_stuck_penalty(bool stabbing, ma_technique &tec)
{
    // The cost of the weapon getting stuck, in units of move points.
    const int weapon_speed = attack_speed(*this);
    int stuck_cost = weapon_speed;
    int attack_skill = stabbing ? skillLevel("stabbing") : skillLevel("cutting");

    if (has_active_bionic("bio_cqb"))
        attack_skill = 5;

    const float cut_damage = weapon.damage_cut();
    const float bash_damage = weapon.damage_bash();
    float cut_bash_ratio = 0.0;

    // Scale cost along with the ratio between cutting and bashing damage of the weapon.
    if( cut_damage > 0.0 || bash_damage > 0.0 )
    {
        cut_bash_ratio = cut_damage / ( cut_damage + bash_damage );
    }
    stuck_cost *= cut_bash_ratio;

    if (tec.aoe == "impale") {
        // Impaling attacks should almost always stick
        stuck_cost *= 5.00;
    }
    else if( weapon.has_flag("SLICE") )
    {
        // Slicing weapons assumed to have a very low chance of sticking.
        stuck_cost *= 0.25;
    }
    else if( weapon.has_flag("STAB") || weapon.has_flag("SPEAR") )
    {
        // Stabbing has a moderate change of sticking.
        stuck_cost *= 0.50;
    }
    else if( weapon.has_flag("CHOP") )
    {
        // Chopping has a high chance of sticking.
        stuck_cost *= 1.00;
    }
    else
    {
        // Items with no attack type are assumed to be improvised weapons,
        // and get a very high stick cost.
        stuck_cost *= 2.00;
    }

    if( weapon.has_flag("NON_STUCK") )
    {
        // Greatly reduce sticking frequency/severity if the weapon has an anti-sticking feature.
        stuck_cost /= 4;
    }

    // Reduce cost based on player skill, by 10.5 move/level on average.
    stuck_cost -= dice( attack_skill, 20 );

    // Make sure cost doesn't go negative.
    stuck_cost = std::max( stuck_cost, 0 );
    // Cap stuck penalty at 2x weapon speed under normal circumstances
    if (tec.aoe != "impale") {
        stuck_cost = std::min( stuck_cost, 2*weapon_speed );
    }

    return stuck_cost;
}

matec_id player::pick_technique(Creature &t,
                                bool crit, bool dodge_counter, bool block_counter)
{

    std::vector<matec_id> all = get_all_techniques();

    std::vector<matec_id> possible;

    bool downed = t.has_effect("downed");

    // first add non-aoe tecs
    for (std::vector<matec_id>::const_iterator it = all.begin();
         it != all.end(); ++it) {
        ma_technique tec = ma_techniques[*it];

        // ignore "dummy" techniques like WBLOCK_1
        if (tec.dummy) {
            continue;
        }

        // skip defensive techniques
        if (tec.defensive) {
            continue;
        }

        // skip normal techniques if looking for a dodge counter
        if (dodge_counter && !tec.dodge_counter) {
            continue;
        }

        // skip normal techniques if looking for a block counter
        if (block_counter && !tec.block_counter) {
            continue;
        }

        // if crit then select only from crit tecs
        // dodge and blocks roll again for their attack, so ignore crit state
        if (!dodge_counter && !block_counter && ((crit && !tec.crit_tec) || (!crit && tec.crit_tec)) ) {
            continue;
        }

        // don't apply downing techniques to someone who's already downed
        if (downed && tec.down_dur > 0) {
            continue;
        }

        // don't apply disarming techniques to someone without a weapon
        // TODO: these are the stat reqs for tec_disarm
        // dice(   dex_cur +    skillLevel("unarmed"),  8) >
        // dice(p->dex_cur + p->skillLevel("melee"),   10))
        if (tec.disarms && !t.has_weapon()) {
            continue;
        }

        // if aoe, check if there are valid targets
        if (tec.aoe.length() > 0 && !valid_aoe_technique(t, tec)) {
            continue;
        }

        if (tec.is_valid_player(*this)) {
            possible.push_back(tec.id);

            //add weighted options into the list extra times, to increase their chance of being selected
            if (tec.weighting > 1) {
                for (int i = 1; i < tec.weighting; i++) {
                    possible.push_back(tec.id);
                }
            }
        }
    }

    if (possible.empty()) {
        return "tec_none";
    }

    return possible[ rng(0, possible.size() - 1) ];
}

bool player::valid_aoe_technique( Creature &t, ma_technique &technique )
{
    std::vector<int> dummy_mon_targets;
    std::vector<int> dummy_npc_targets;
    return valid_aoe_technique( t, technique, dummy_mon_targets, dummy_npc_targets );
}

bool player::valid_aoe_technique( Creature &t, ma_technique &technique,
                                  std::vector<int> &mon_targets, std::vector<int> &npc_targets )
{
    if (technique.aoe.length() == 0) {
        return false;
    }

    //wide hits all targets adjacent to the attacker and the target
    if( technique.aoe == "wide" ) {
        //check if either (or both) of the squares next to our target contain a possible victim
        //offsets are a pre-computed matrix allowing us to quickly lookup adjacent squares
        int offset_a[] = {0 ,-1,-1,1 ,0 ,-1,1 ,1 ,0 };
        int offset_b[] = {-1,-1,0 ,-1,0 ,1 ,0 ,1 ,1 };

        int lookup = t.ypos() - posy + 1 + (3 * (t.xpos() - posx + 1));

        int left_x = posx + offset_a[lookup];
        int left_y = posy + offset_b[lookup];
        int right_x = posx + offset_b[lookup];
        int right_y = posy - offset_a[lookup];

        int mondex_l = g->mon_at(left_x, left_y);
        int mondex_r = g->mon_at(right_x, right_y);
        if (mondex_l != -1 && g->zombie(mondex_l).friendly == 0) {
            mon_targets.push_back(mondex_l);
        }
        if (mondex_r != -1 && g->zombie(mondex_r).friendly == 0) {
            mon_targets.push_back(mondex_r);
        }

        int npcdex_l = g->npc_at(left_x, left_y);
        int npcdex_r = g->npc_at(right_x, right_y);
        if (npcdex_l != -1 && g->active_npc[npcdex_l]->attitude == NPCATT_KILL) {
            npc_targets.push_back(npcdex_l);
        }
        if (npcdex_r != -1 && g->active_npc[npcdex_r]->attitude == NPCATT_KILL) {
            npc_targets.push_back(npcdex_r);
        }
        if(!(npc_targets.empty() && mon_targets.empty())) {
            return true;
        }
    }

    if( technique.aoe == "impale" ) {
        // Impale hits the target and a single target behind them
        // Check if the square cardinally behind our target, or to the left / right,
        // contains a possible target.
        // Offsets are a pre-computed matrix allowing us to quickly lookup adjacent squares.
        int offset_a[] = {0 ,-1,-1,1 ,0 ,-1,1 ,1 ,0 };
        int offset_b[] = {-1,-1,0 ,-1,0 ,1 ,0 ,1 ,1 };

        int lookup = t.ypos() - posy + 1 + (3 * (t.xpos() - posx + 1));

        int left_x = t.xpos() + offset_a[lookup];
        int left_y = t.ypos() + offset_b[lookup];
        int target_x = t.xpos() + (t.xpos() - posx);
        int target_y = t.ypos() + (t.ypos() - posy);
        int right_x = t.xpos() + offset_b[lookup];
        int right_y = t.ypos() - offset_a[lookup];

        int mondex_l = g->mon_at(left_x, left_y);
        int mondex_t = g->mon_at(target_x, target_y);
        int mondex_r = g->mon_at(right_x, right_y);
        if (mondex_l != -1 && g->zombie(mondex_l).friendly == 0) {
            mon_targets.push_back(mondex_l);
        }
        if (mondex_t != -1 && g->zombie(mondex_t).friendly == 0) {
            mon_targets.push_back(mondex_t);
        }
        if (mondex_r != -1 && g->zombie(mondex_r).friendly == 0) {
            mon_targets.push_back(mondex_r);
        }

        int npcdex_l = g->npc_at(left_x, left_y);
        int npcdex_t = g->npc_at(target_x, target_y);
        int npcdex_r = g->npc_at(right_x, right_y);
        if (npcdex_l != -1 && g->active_npc[npcdex_l]->attitude == NPCATT_KILL) {
            npc_targets.push_back(npcdex_l);
        }
        if (npcdex_t != -1 && g->active_npc[npcdex_t]->attitude == NPCATT_KILL) {
            npc_targets.push_back(npcdex_t);
        }
        if (npcdex_r != -1 && g->active_npc[npcdex_r]->attitude == NPCATT_KILL) {
            npc_targets.push_back(npcdex_r);
        }
        if(!(npc_targets.empty() && mon_targets.empty())) {
            return true;
        }
    }

    if( npc_targets.empty() && mon_targets.empty() && technique.aoe == "spin" ) {
        for (int x = posx - 1; x <= posx + 1; x++) {
            for (int y = posy - 1; y <= posy + 1; y++) {
                if (x == t.xpos() && y == t.ypos()) {
                    continue;
                }
                int mondex = g->mon_at(x, y);
                if (mondex != -1 && g->zombie(mondex).friendly == 0) {
                    mon_targets.push_back(mondex);
                }
                int npcdex = g->npc_at(x, y);
                if (npcdex != -1 && g->active_npc[npcdex]->attitude == NPCATT_KILL) {
                    npc_targets.push_back(npcdex);
                }
            }
        }
        //don't trigger circle for fewer than 4 targets
        if( npc_targets.size() + mon_targets.size() < 4 ) {
            npc_targets.clear();
            mon_targets.clear();
        } else {
            return true;
        }
    }
    return false;
}

bool player::has_technique(matec_id id) {
  return weapon.has_technique(id) ||
    martialarts[style_selected].has_technique(*this, id);
}

void player::perform_technique(ma_technique technique, Creature &t, int &bash_dam, int &cut_dam,
                               int &stab_dam, int &move_cost)
{
    std::string target = t.disp_name();

    bash_dam += technique.bash;
    if (cut_dam > stab_dam) { // cut affects stab damage too since only one of cut/stab is used
        cut_dam += technique.cut;
    } else {
        stab_dam += technique.cut;
    }

    bash_dam *= technique.bash_mult;
    cut_dam *= technique.cut_mult;
    stab_dam *= technique.cut_mult;

    move_cost *= technique.speed_mult;

    int tarx = t.xpos(), tary = t.ypos();

    (void) tarx;
    (void) tary;

    if (technique.down_dur > 0) {
        if (t.get_throw_resist() == 0) {
            t.add_effect("downed", rng(1, technique.down_dur));
            bash_dam += 3;
        }
    }

    if (technique.stun_dur > 0) {
        t.add_effect("stunned", rng(1, technique.stun_dur));
    }

    if (technique.knockback_dist > 0) {
        int kb_offset = rng(
                            -technique.knockback_spread,
                            technique.knockback_spread
                        );
        t.knock_back_from(posx + kb_offset, posy + kb_offset);
    }

    if (technique.pain > 0) {
        t.pain += rng(technique.pain / 2, technique.pain);
    }

    /* TODO: put all this in when disease/effects merging is done
    if (technique.disarms) {
        g->m.add_item_or_charges(p->posx, p->posy, p->remove_weapon());
        if (you) {
            g->add_msg_if_npc(this, _("<npcname> disarms you!"));
        } else {
            g->add_msg_player_or_npc(this, _("You disarm %s!"),
                                     _("<npcname> disarms %s!"),
                                     target.c_str() );
        }
    }
    */

    //AOE attacks, feel free to skip over this lump
    if (technique.aoe.length() > 0) {
        int temp_moves = moves;

        std::vector<int> mon_targets = std::vector<int>();
        std::vector<int> npc_targets = std::vector<int>();

        valid_aoe_technique( t, technique, mon_targets, npc_targets );

        //hit only one valid target (pierce through doesn't spread out)
        if (technique.aoe == "impale") {
            int victim = rng(0, mon_targets.size() + npc_targets.size() - 1);
            if (victim > mon_targets.size()) {
                victim -= mon_targets.size();
                mon_targets.clear();
                int npc_id = npc_targets[victim];
                npc_targets.clear();
                npc_targets.push_back(npc_id);
            } else {
                npc_targets.clear();
                int mon_id = mon_targets[victim];
                mon_targets.clear();
                mon_targets.push_back(mon_id);
            }
        }

        //hit the targets in the lists (all candidates if wide or burst, or just the unlucky sod if deep)
        int count_hit = 0;
        for (int i = 0; i < mon_targets.size(); i++) {
            if (hit_roll() >= rng(0, 5) + g->zombie(mon_targets[i]).dodge_roll()) {
                count_hit++;
                melee_attack(g->zombie(mon_targets[i]), false);

                std::string temp_target = string_format(_("the %s"), g->zombie(mon_targets[i]).name().c_str());
                add_msg_player_or_npc( m_good, _("You hit %s!"), _("<npcname> hits %s!"), temp_target.c_str() );
            }
        }
        for (int i = 0; i < npc_targets.size(); i++) {
            if (hit_roll() >= rng(0, 5) + g->active_npc[npc_targets[i]]->dodge_roll()) {
                count_hit++;
                melee_attack(*g->active_npc[npc_targets[i]], false);

                add_msg_player_or_npc( m_good, _("You hit %s!"), _("<npcname> hits %s!"),
                                          g->active_npc[npc_targets[i]]->name.c_str() );
            }
        }

        t.add_msg_if_player(m_good, ngettext("%d enemy hit!", "%d enemies hit!", count_hit), count_hit);

        //AOE attacks should take longer than normal, but less than individual attacks.
        moves = temp_moves - ((temp_moves - moves) / 4);
    }

    //player has a very small chance, based on their intelligence, to learn a style whilst using the cqb bionic
    if (has_active_bionic("bio_cqb") && !has_martialart(style_selected)) {
        if (one_in(1400 - (get_int() * 50))) {
            ma_styles.push_back(style_selected);
            add_msg_if_player(m_good, _("You have learnt %s from extensive practice with the CQB Bionic."),
                       martialarts[style_selected].name.c_str());
        }
    }
}

// this would be i2amroy's fix, but it's kinda handy
bool player::can_weapon_block()
{
    return (weapon.has_technique("WBLOCK_1") ||
            weapon.has_technique("WBLOCK_2") ||
            weapon.has_technique("WBLOCK_3"));
}

void player::dodge_hit(Creature *source, int) {
    if (dodges_left < 1)
        return;

    ma_ondodge_effects(); // fire martial arts block-triggered effects

    dodges_left--;

    // check if we have any dodge counters
    matec_id tec = pick_technique(*source, false, true, false);

    if (tec != "tec_none") {
        melee_attack(*source, true, tec);
    }
}

bool player::block_hit(Creature *source, body_part &bp_hit, int &side,
                       damage_instance &dam) {

    //Shouldn't block if player is asleep; this only seems to be used by player.
    //g->u.has_disease("sleep") would work as well from looking at other block functions.

    if (blocks_left < 1 || this->has_disease("sleep")) {
        return false;
    }
    blocks_left--;

    ma_ongethit_effects(); // fire martial arts on-getting-hit-triggered effects
    // these fire even if the attack is blocked (you still got hit)

    // This bonus absorbs damage from incoming attacks before they land,
    // but it still counts as a block even if it absorbs all the damage.
    float total_phys_block = mabuff_block_bonus();
    bool conductive_weapon = weapon.conductive();

    // This gets us a number between:
    // str ~0 + skill 0 = 0
    // str ~20 + skill 10 + 10(unarmed skill or weapon bonus) = 40
    int block_score = 1;
    if (can_weapon_block()) {
        int block_bonus = 2;
        if (weapon.has_technique("WBLOCK_3")) {
            block_bonus = 10;
        } else if (weapon.has_technique("WBLOCK_2")) {
            block_bonus = 6;
        } else if (weapon.has_technique("WBLOCK_1")) {
            block_bonus = 4;
        }
        block_score = str_cur + block_bonus + (int)skillLevel("melee");
    } else if (can_limb_block()) {
        block_score = str_cur + (int)skillLevel("melee") + (int)skillLevel("unarmed");
    }

    // Map block_score to the logistic curve for a number between 1 and 0.
    // Basic beginner character (str 8, skill 0, basic weapon)
    // Will have a score around 10 and block about %15 of incoming damage.
    // More proficient melee character (str 10, skill 4, wbock_2 weapon)
    // will have a score of 20 and block about 45% of damage.
    // A highly expert character (str 14, skill 8 wblock_2)
    // will have a score in the high 20s and will block about 80% of damage.
    // As the block score approaches 40, damage making it through will dwindle
    // to nothing, at which point we're relying on attackers hitting enough to drain blocks.
    const float physical_block_multiplier = player::logistic_range( 0, 40, block_score );

    float total_damage = 0.0;
    float damage_blocked = 0.0;
    for (std::vector<damage_unit>::iterator it = dam.damage_units.begin();
            it != dam.damage_units.end(); ++it) {
        total_damage += it->amount;
        // block physical damage "normally"
        if( it->type == DT_BASH || it->type == DT_CUT || it->type == DT_STAB ) {
            // use up our flat block bonus first
            float block_amount = std::min(total_phys_block, it->amount);
            total_phys_block -= block_amount;
            it->amount -= block_amount;
            damage_blocked += block_amount;
            if( it->amount <= std::numeric_limits<float>::epsilon() ) {
                continue;
            }

            float previous_amount = it->amount;
            it->amount *= physical_block_multiplier;
            damage_blocked += previous_amount - it->amount;
        // non-electrical "elemental" damage types do their full damage if unarmed,
        // but severely mitigated damage if not
        } else if (it->type == DT_HEAT || it->type == DT_ACID || it->type == DT_COLD) {
            //TODO: should damage weapons if blocked
            if (!unarmed_attack() && can_weapon_block()) {
                float previous_amount = it->amount;
                it->amount /= 5;
                damage_blocked += previous_amount - it->amount;
            }
        // electrical damage deals full damage if unarmed OR wielding a
        // conductive weapon
        } else if (it->type == DT_ELECTRIC) {
            if (!unarmed_attack() && can_weapon_block() && !conductive_weapon) {
                float previous_amount = it->amount;
                it->amount /= 5;
                damage_blocked += previous_amount - it->amount;
            }
        }
    }

    ma_onblock_effects(); // fire martial arts block-triggered effects

    //weapon blocks are prefered to arm blocks
    std::string thing_blocked_with;
    if (can_weapon_block()) {
        thing_blocked_with = weapon.tname();
        handle_melee_wear();
    } else if (can_limb_block()) {
        //Choose which body part to block with
        if (can_leg_block() && can_arm_block()) {
            bp_hit = one_in(2) ? bp_legs : bp_arms;
        } else if (can_leg_block()) {
            bp_hit = bp_legs;
        } else {
            bp_hit = bp_arms;
        }

        // Choose what side to block with.
        if (bp_hit == bp_legs) {
            side = hp_cur[hp_leg_r] > hp_cur[hp_leg_l];
        } else {
            side = hp_cur[hp_arm_r] > hp_cur[hp_arm_l];
        }

        thing_blocked_with = body_part_name(bp_hit, side);
    }

    std::string damage_blocked_description;
    // good/bad/ugly add_msg color code?
    // none, hardly any, a little, some, most, all
    float blocked_ratio = (total_damage - damage_blocked) / total_damage;
    if( blocked_ratio < std::numeric_limits<float>::epsilon() ) {
        //~ Ajective in "You block <adjective> of the damage with your <weapon>.
        damage_blocked_description = _("all");
    } else if( blocked_ratio < 0.2 ) {
        //~ Ajective in "You block <adjective> of the damage with your <weapon>.
        damage_blocked_description = _("nearly all");
    } else if( blocked_ratio < 0.4 ) {
        //~ Ajective in "You block <adjective> of the damage with your <weapon>.
        damage_blocked_description = _("most");
    } else if( blocked_ratio < 0.6 ) {
        //~ Ajective in "You block <adjective> of the damage with your <weapon>.
        damage_blocked_description = _("a lot");
    } else if( blocked_ratio < 0.8 ) {
        //~ Ajective in "You block <adjective> of the damage with your <weapon>.
        damage_blocked_description = _("some");
    } else if( blocked_ratio > std::numeric_limits<float>::epsilon() ){
        //~ Ajective in "You block <adjective> of the damage with your <weapon>.
        damage_blocked_description = _("a little");
    } else {
        //~ Ajective in "You block <adjective> of the damage with your <weapon>.
        damage_blocked_description = _("none");
    }
    add_msg_player_or_npc( _("You block %s of the damage with your %s!"),
                           _("<npcname> blocks %s of the damage with their %s!"),
                           damage_blocked_description.c_str(), thing_blocked_with.c_str() );

    // check if we have any dodge counters
    matec_id tec = pick_technique(*source, false, false, true);

    if (tec != "tec_none") {
        melee_attack(*source, true, tec);
    }

    return true;
}

void player::perform_special_attacks(Creature &t)
{
 bool can_poison = false;

 std::vector<special_attack> special_attacks = mutation_attacks(t);

 std::string target = t.disp_name();

 for (size_t i = 0; i < special_attacks.size(); i++) {
  dealt_damage_instance dealt_dam;

  int hit_spread = t.deal_melee_attack(this, hit_roll() * 0.8);
  if (hit_spread >= 0)
      t.deal_melee_hit(this, hit_spread, false, damage_instance::physical(
            special_attacks[i].bash,
            special_attacks[i].cut,
            special_attacks[i].stab
        ), dealt_dam);
  if (dealt_dam.total_damage() > 0)
      add_msg_if_player(m_good, special_attacks[i].text.c_str());

  if (!can_poison && (dealt_dam.type_damage(DT_CUT) > 0 ||
        dealt_dam.type_damage(DT_STAB) > 0 ))
   can_poison = true;
 }

 if (can_poison && ((has_trait("POISONOUS")) || (has_trait("POISONOUS2")))) {
    if ((has_trait("POISONOUS")) && !t.has_effect("poisoned")) {
        t.add_msg_if_player(m_good, _("You poison %s!"), target.c_str());
        t.add_effect("poisoned", 6);
    }
    else if ((has_trait("POISONOUS2")) && (!(t.has_effect("nasty_poisoned")))) {
        t.add_msg_if_player(m_good, _("You inject your venom into %s!"), target.c_str());
        t.add_effect("nasty_poisoned", 6);
    }
 }
}

std::string player::melee_special_effects(Creature &t, damage_instance &d, ma_technique &tec)
{
    std::stringstream dump;

    std::string target;

    target = t.disp_name();

    int tarposx = t.xpos(), tarposy = t.ypos();

    (void)tarposx;
    (void)tarposy;

    // Bonus attacks!
    bool shock_them = (has_active_bionic("bio_shock") && power_level >= 2 &&
                       (unarmed_attack() || weapon.made_of("iron") ||
                        weapon.made_of("steel") || weapon.made_of("silver") ||
                        weapon.made_of("gold") || weapon.made_of("superalloy")) && one_in(3));

    bool drain_them = (has_active_bionic("bio_heat_absorb") && power_level >= 1 &&
                       !is_armed() && t.is_warm());
    drain_them &= one_in(2); // Only works half the time

    bool burn_them = weapon.has_flag("FLAMING");


    if (shock_them) { // bionics only
        power_level -= 2;
        int shock = rng(2, 5);
        d.add_damage(DT_ELECTRIC, shock * rng(1, 3));

        if (is_player()) {
            dump << string_format(_("You shock %s."), target.c_str()) << std::endl;
        } else
            add_msg_player_or_npc(m_good, _("You shock %s."),
                                          _("<npcname> shocks %s."),
                                          target.c_str());
    }

    if (drain_them) { // bionics only
        power_level--;
        charge_power(rng(0, 2));
        d.add_damage(DT_COLD, 1);
        if (t.is_player()) {
            add_msg_if_npc(m_bad, _("<npcname> drains your body heat!"));
        } else {
            if (is_player()) {
                dump << string_format(_("You drain %s's body heat."), target.c_str()) << std::endl;
            } else
                add_msg_player_or_npc(m_good, _("You drain %s's body heat!"),
                                              _("<npcname> drains %s's body heat!"),
                                              target.c_str());
        }
    }

    if (burn_them) { // for flaming weapons
        d.add_damage(DT_HEAT, rng(1, 8));

        if (is_player()) {
            dump << string_format(_("You burn %s."), target.c_str()) << std::endl;
        } else
            add_msg_player_or_npc(m_good, _("You burn %s."),
                                     _("<npcname> burns %s."),
                                     target.c_str());
    }

    //Hurting the wielder from poorly-chosen weapons
    if(weapon.has_flag("HURT_WHEN_WIELDED") && x_in_y(2, 3)) {
        add_msg_if_player(m_bad, _("The %s cuts your hand!"), weapon.tname().c_str());
        deal_damage(NULL, bp_hands, 0, damage_instance::physical(0, weapon.damage_cut(), 0));
        if (weapon.is_two_handed(this)) { // Hurt left hand too, if it was big
            deal_damage(NULL, bp_hands, 1, damage_instance::physical(0, weapon.damage_cut(), 0));
        }
    }

    // Glass weapons shatter sometimes
    if (weapon.made_of("glass") &&
        rng(0, weapon.volume() + 8) < weapon.volume() + str_cur) {
        if (is_player()) {
            dump << string_format(_("Your %s shatters!"), weapon.tname().c_str()) << std::endl;
        } else {
            add_msg_player_or_npc(m_bad, _("Your %s shatters!"),
                                     _("<npcname>'s %s shatters!"),
                                     weapon.tname().c_str());
        }

        g->sound(posx, posy, 16, "");
        // Dump its contents on the ground
        for (size_t i = 0; i < weapon.contents.size(); i++) {
            g->m.add_item_or_charges(posx, posy, weapon.contents[i]);
        }
        // Take damage
        deal_damage(this, bp_arms, 1, damage_instance::physical(0, rng(0, weapon.volume() * 2), 0));
        if (weapon.is_two_handed(this)) {// Hurt left arm too, if it was big
            //redeclare shatter_dam because deal_damage mutates it
            deal_damage(this, bp_arms, 0, damage_instance::physical(0, rng(0, weapon.volume() * 2), 0));
        }
        d.add_damage(DT_CUT, rng(0, 5 + int(weapon.volume() * 1.5)));// Hurt the monster extra
        remove_weapon();
    }

    handle_melee_wear();

    bool is_hallucination = false; //Check if the target is an hallucination.
    if(monster *m = dynamic_cast<monster *>(&t)) { //Cast fails if the t is an NPC or the player.
        is_hallucination = m->is_hallucination();
    }

    int cutting_penalty = roll_stuck_penalty(d.type_damage(DT_STAB) > d.type_damage(DT_CUT), tec);
    // Some weapons splatter a lot of blood around.
    // TODO: this function shows total damage done by this attack, not final damage inflicted.
    if (d.total_damage() > 10) { //Check if you do non minor damage
        if (weapon.has_flag("MESSY")) { // e.g. chainsaws
            cutting_penalty /= 6; // Harder to get stuck
            //Get blood type.
            field_id type_blood = fd_blood;
            if(!is_hallucination || t.has_flag(MF_VERMIN)) {
                type_blood = t.bloodType();
            } else {
                type_blood = fd_null;
            }
            if(type_blood != fd_null) {
                for (int x = tarposx - 1; x <= tarposx + 1; x++) {
                    for (int y = tarposy - 1; y <= tarposy + 1; y++) {
                        if (!one_in(3)) {
                            g->m.add_field(x, y, type_blood, 1);
                        }
                    }
                } //it all
            } //comes
        } //tumbling down
    }
    // Getting your weapon stuck
    if (!unarmed_attack() && cutting_penalty > dice(str_cur * 2, 20) && !is_hallucination) {
        dump << string_format(_("Your %s gets stuck in %s, pulling it out of your hands!"),
                              weapon.tname().c_str(), target.c_str());
        // TODO: better speed debuffs for target, possibly through effects
        if (monster *m = dynamic_cast<monster *>(&t)) {
            m->add_item(remove_weapon());
        } else {
            // Happens if 't' is not of 'monster' origin (this shouldn't happen)
            g->m.add_item_or_charges(tarposx, tarposy, remove_weapon(), 1);
        }
        t.mod_moves(-30);
        if (weapon.has_flag("HURT_WHEN_PULLED") && one_in(3)) {
            //Sharp objects that injure wielder when pulled from hands (so cutting damage only)
            dump << std::endl << string_format(_("You are hurt by the %s being pulled from your hands!"),
                                               weapon.tname().c_str());
            deal_damage( this, bp_hands, random_side(bp_hands),
                         damage_instance::physical( 0, weapon.damage_cut() / 2, 0) );
        }
    } else {
        if (d.total_damage() > 20) { // TODO: change this back to "if it would kill the monster"
            cutting_penalty /= 2;
            int cutting_skill = has_active_bionic("bio_cqb") ? 5 : (int)skillLevel("cutting");
            cutting_penalty -= rng(cutting_skill, cutting_skill * 2 + 2);
        }
        if (cutting_penalty >= 50 && !is_hallucination) {
            dump << string_format(_("Your %s gets stuck in %s but you yank it free!"), weapon.tname().c_str(),
                                  target.c_str());
        }
        if (weapon.has_flag("SPEAR") || weapon.has_flag("STAB")) {
            t.mod_moves(-30);
        }
    }
    if (cutting_penalty > 0) {
        mod_moves(-cutting_penalty);
    }

    // on-hit effects for martial arts
    ma_onhit_effects();

    return dump.str();
}

std::vector<special_attack> player::mutation_attacks(Creature &t)
{
    std::vector<special_attack> ret;

    std::string target = t.disp_name();

    if ( (has_trait("SABER_TEETH")) && !wearing_something_on(bp_mouth) &&
         one_in(20 - dex_cur - skillLevel("unarmed")) ) {
        special_attack tmp;
        tmp.stab = (25 + str_cur);
        if (is_player()) {
            tmp.text = string_format(_("You tear into %s with your saber teeth!"),
                                     target.c_str());
        } else if (male) {
            tmp.text = string_format(_("%s tears into %s with his saber teeth!"),
                                     name.c_str(), target.c_str());
        } else {
            tmp.text = string_format(_("%s tears into %s with her saber teeth!"),
                                     name.c_str(), target.c_str());
        }
        ret.push_back(tmp);
    }

    //Having lupine or croc jaws makes it much easier to sink your fangs into people; Ursine/Feline, not so much
    if (has_trait("FANGS") && (!wearing_something_on(bp_mouth)) &&
        ((!has_trait("MUZZLE") && !has_trait("MUZZLE_LONG") &&
          one_in(20 - dex_cur - skillLevel("unarmed"))) ||
         (has_trait("MUZZLE") && one_in(18 - dex_cur - skillLevel("unarmed"))) ||
         (has_trait("MUZZLE_LONG") && one_in(15 - dex_cur - skillLevel("unarmed"))))) {
        special_attack tmp;
        tmp.stab = 20;
        if (is_player()) {
            tmp.text = string_format(_("You sink your fangs into %s!"),
                                     target.c_str());
        } else if (male) {
            tmp.text = string_format(_("%s sinks his fangs into %s!"),
                                     name.c_str(), target.c_str());
        } else {
            tmp.text = string_format(_("%s sinks her fangs into %s!"),
                                     name.c_str(), target.c_str());
        }
        ret.push_back(tmp);
    }

    if (!has_trait("FANGS") && has_trait("MUZZLE") &&
        one_in(18 - dex_cur - skillLevel("unarmed")) &&
        (!wearing_something_on(bp_mouth))) {
        special_attack tmp;
        tmp.cut = 4;
        if (is_player()) {
            tmp.text = string_format(_("You nip at %s!"),
                                     target.c_str());
        } else if (male) {
            tmp.text = string_format(_("%s nips and harries %s!"),
                                     name.c_str(), target.c_str());
        } else {
            tmp.text = string_format(_("%s nips and harries %s!"),
                                     name.c_str(), target.c_str());
        }
        ret.push_back(tmp);
    }

    if (!has_trait("FANGS") && has_trait("MUZZLE_BEAR") &&
        one_in(20 - dex_cur - skillLevel("unarmed")) &&
        (!wearing_something_on(bp_mouth))) {
        special_attack tmp;
        tmp.cut = 5;
        if (is_player()) {
            tmp.text = string_format(_("You bite %s!"),
                                     target.c_str());
        } else if (male) {
            tmp.text = string_format(_("%s bites %s!"),
                                     name.c_str(), target.c_str());
        } else {
            tmp.text = string_format(_("%s bites %s!"),
                                     name.c_str(), target.c_str());
        }
        ret.push_back(tmp);
    }

    if (!has_trait("FANGS") && has_trait("MUZZLE_LONG") &&
        one_in(18 - dex_cur - skillLevel("unarmed")) &&
        (!wearing_something_on(bp_mouth))) {
        special_attack tmp;
        tmp.stab = 18;
        if (is_player()) {
            tmp.text = string_format(_("You bite a chunk out of %s!"),
                                     target.c_str());
        } else if (male) {
            tmp.text = string_format(_("%s bites a chunk out of %s!"),
                                     name.c_str(), target.c_str());
        } else {
            tmp.text = string_format(_("%s bites a chunk out of %s!"),
                                     name.c_str(), target.c_str());
        }
        ret.push_back(tmp);
    }

    if (has_trait("MANDIBLES") && one_in(22 - dex_cur - skillLevel("unarmed")) &&
        (!wearing_something_on(bp_mouth))) {
        special_attack tmp;
        tmp.cut = 12;
        if (is_player()) {
            tmp.text = string_format(_("You slice %s with your mandibles!"),
                                     target.c_str());
        } else if (male) {
            tmp.text = string_format(_("%s slices %s with his mandibles!"),
                                     name.c_str(), target.c_str());
        } else {
            tmp.text = string_format(_("%s slices %s with her mandibles!"),
                                     name.c_str(), target.c_str());
        }
        ret.push_back(tmp);
    }

    if (has_trait("BEAK") && one_in(15 - dex_cur - skillLevel("unarmed")) &&
        (!wearing_something_on(bp_mouth))) {
        special_attack tmp;
        tmp.stab = 15;
        if (is_player()) {
            tmp.text = string_format(_("You peck %s!"),
                                     target.c_str());
        } else {
            tmp.text = string_format(_("%s pecks %s!"),
                                     name.c_str(), target.c_str());
        }
        ret.push_back(tmp);
    }

    if (has_trait("BEAK_PECK") && one_in(15 - dex_cur - skillLevel("unarmed")) &&
        (!wearing_something_on(bp_mouth))) {
        // method open to improvement, please feel free to suggest
        // a better way to simulate target's anti-peck efforts
        int num_hits = (dex_cur + skillLevel("unarmed") - rng(4, 10));
        if (num_hits <= 0) {
            num_hits = 1;
        }
        // Yeah, arbitrary balance cap of Unfunness. :-(
        // Though this is a 6-second turn, so only so much
        // time to peck your target.
        if (num_hits >= 5) {
            num_hits = 5;
        }
        special_attack tmp;
        tmp.stab = (num_hits *= 10 );
        if (num_hits == 1) {
            if (is_player()) {
                tmp.text = string_format(_("You peck %s!"),
                                         target.c_str());
            } else {
                tmp.text = string_format(_("%s pecks %s!"),
                                         name.c_str(), target.c_str());
            }
        }
        //~"jackhammering" with the beak is metaphor for the rapid-peck
        //~commonly employed by a woodpecker drilling into wood
        else {
            if (is_player()) {
                tmp.text = string_format(_("You jackhammer into %s with your beak!"),
                                         target.c_str());
            } else if (male) {
                tmp.text = string_format(_("%s jackhammers into %s with his beak!"),
                                         name.c_str(), target.c_str());
            } else {
                tmp.text = string_format(_("%s jackhammers into %s with her beak!"),
                                         name.c_str(), target.c_str());
            }
        }
        ret.push_back(tmp);
    }

    if (has_trait("HOOVES") && one_in(25 - dex_cur - 2 * skillLevel("unarmed"))) {
        special_attack tmp;
        tmp.bash = str_cur * 3;
        if (tmp.bash > 40) {
            tmp.bash = 40;
        }
        if (is_player()) {
            tmp.text = string_format(_("You kick %s with your hooves!"),
                                     target.c_str());
        } else if (male) {
            tmp.text = string_format(_("%s kicks %s with his hooves!"),
                                     name.c_str(), target.c_str());
        } else {
            tmp.text = string_format(_("%s kicks %s with her hooves!"),
                                     name.c_str(), target.c_str());
        }
        ret.push_back(tmp);
    }

    if (has_trait("RAP_TALONS") && one_in(30 - dex_cur - 2 * skillLevel("unarmed"))) {
        special_attack tmp;
        tmp.cut = str_cur * 4;
        if (tmp.cut > 60) {
            tmp.cut = 60;
        }
        if (is_player()) {
            tmp.text = string_format(_("You slash %s with a talon!"),
                                     target.c_str());
        } else if (male) {
            tmp.text = string_format(_("%s slashes %s with a talon!"),
                                     name.c_str(), target.c_str());
        } else {
            tmp.text = string_format(_("%s slashes %s with a talon!"),
                                     name.c_str(), target.c_str());
        }
        ret.push_back(tmp);
    }

    if (has_trait("HORNS") && one_in(20 - dex_cur - skillLevel("unarmed"))) {
        special_attack tmp;
        tmp.bash = 3;
        tmp.stab = 3;
        if (is_player()) {
            tmp.text = string_format(_("You headbutt %s with your horns!"),
                                     target.c_str());
        } else if (male) {
            tmp.text = string_format(_("%s headbutts %s with his horns!"),
                                     name.c_str(), target.c_str());
        } else {
            tmp.text = string_format(_("%s headbutts %s with her horns!"),
                                     name.c_str(), target.c_str());
        }
        ret.push_back(tmp);
    }

    if (has_trait("HORNS_CURLED") && one_in(20 - dex_cur - skillLevel("unarmed"))) {
        special_attack tmp;
        tmp.bash = 14;
        if (is_player()) {
            tmp.text = string_format(_("You headbutt %s with your curled horns!"),
                                     target.c_str());
        } else if (male) {
            tmp.text = string_format(_("%s headbutts %s with his curled horns!"),
                                     name.c_str(), target.c_str());
        } else {
            tmp.text = string_format(_("%s headbutts %s with her curled horns!"),
                                     name.c_str(), target.c_str());
        }
        ret.push_back(tmp);
    }

    if (has_trait("HORNS_POINTED") && one_in(22 - dex_cur - skillLevel("unarmed"))) {
        special_attack tmp;
        tmp.stab = 24;
        if (is_player()) {
            tmp.text = string_format(_("You stab %s with your pointed horns!"),
                                     target.c_str());
        } else {
            tmp.text = string_format(_("%s stabs %s with their pointed horns!"),
                                     name.c_str(), target.c_str());
        }
        ret.push_back(tmp);
    }

    if (has_trait("ANTLERS") && one_in(20 - dex_cur - skillLevel("unarmed"))) {
        special_attack tmp;
        tmp.bash = 4;
        if (is_player()) {
            tmp.text = string_format(_("You butt %s with your antlers!"),
                                     target.c_str());
        } else if (male) {
            tmp.text = string_format(_("%s butts %s with his antlers!"),
                                     name.c_str(), target.c_str());
        } else {
            tmp.text = string_format(_("%s butts %s with her antlers!"),
                                     name.c_str(), target.c_str());
        }
        ret.push_back(tmp);
    }

    if (has_trait("TAIL_STING") && one_in(3) && one_in(10 - dex_cur)) {
        special_attack tmp;
        tmp.stab = 20;
        if (is_player()) {
            tmp.text = string_format(_("You sting %s with your tail!"),
                                     target.c_str());
        } else if (male) {
            tmp.text = string_format(_("%s stings %s with his tail!"),
                                     name.c_str(), target.c_str());
        } else {
            tmp.text = string_format(_("%s stings %s with her tail!"),
                                     name.c_str(), target.c_str());
        }
        ret.push_back(tmp);
    }

    if (has_trait("TAIL_CLUB") && one_in(3) && one_in(10 - dex_cur)) {
        special_attack tmp;
        tmp.bash = 18;
        if (is_player()) {
            tmp.text = string_format(_("You club %s with your tail!"),
                                     target.c_str());
        } else if (male) {
            tmp.text = string_format(_("%s clubs %s with his tail!"),
                                     name.c_str(), target.c_str());
        } else {
            tmp.text = string_format(_("%s clubs %s with her tail!"),
                                     name.c_str(), target.c_str());
        }
        ret.push_back(tmp);
    }

    if (has_trait("TAIL_THICK") && one_in(3) && one_in(10 - dex_cur)) {
        special_attack tmp;
        tmp.bash = 8;
        if (is_player()) {
            tmp.text = string_format(_("You whap %s with your tail!"),
                                     target.c_str());
        } else if (male) {
            tmp.text = string_format(_("%s whaps %s with his tail!"),
                                     name.c_str(), target.c_str());
        } else {
            tmp.text = string_format(_("%s whaps %s with her tail!"),
                                     name.c_str(), target.c_str());
        }
        ret.push_back(tmp);
    }

    if (has_trait("ARM_TENTACLES") || has_trait("ARM_TENTACLES_4") ||
        has_trait("ARM_TENTACLES_8")) {
        int num_attacks = 1;
        if (has_trait("ARM_TENTACLES_4")) {
            num_attacks = 3;
        }
        if (has_trait("ARM_TENTACLES_8")) {
            num_attacks = 7;
        }
        if (weapon.is_two_handed(this)) {
            num_attacks--;
        }

        for (int i = 0; i < num_attacks; i++) {
            special_attack tmp;
            // Tentacle Rakes add additional cutting damage
            if (is_player()) {
                if (has_trait("CLAWS_TENTACLE")) {
                    tmp.text = string_format(_("You rake %s with your tentacle!"),
                                             target.c_str());
                } else tmp.text = string_format(_("You slap %s with your tentacle!"),
                                                    target.c_str());
            } else if (male) {
                if (has_trait("CLAWS_TENTACLE")) {
                    tmp.text = string_format(_("%s rakes %s with his tentacle!"),
                                             name.c_str(), target.c_str());
                } else tmp.text = string_format(_("%s slaps %s with his tentacle!"),
                                                    name.c_str(), target.c_str());
            } else {
                if (has_trait("CLAWS_TENTACLE")) {
                    tmp.text = string_format(_("%s rakes %s with her tentacle!"),
                                             name.c_str(), target.c_str());
                } else tmp.text = string_format(_("%s slaps %s with her tentacle!"),
                                                    name.c_str(), target.c_str());
            }
            if (has_trait("CLAWS_TENTACLE")) {
                tmp.cut = str_cur / 2 + 1;
            } else {
                tmp.bash = str_cur / 3 + 1;
            }
            ret.push_back(tmp);
        }
    }

    if (has_trait("VINES2") || has_trait("VINES3")) {
        int num_attacks = 2;
        if (has_trait("VINES3")) {
            num_attacks = 3;
        }
        for (int i = 0; i < num_attacks; i++) {
            special_attack tmp;
            if (is_player()) {
                tmp.text = string_format(_("You lash %s with a vine!"),
                                         target.c_str());
            } else if (male) {
                tmp.text = string_format(_("%s lashes %s with his vines!"),
                                         name.c_str(), target.c_str());
            } else {
                tmp.text = string_format(_("%s lashes %s with her vines!"),
                                         name.c_str(), target.c_str());
            }
            tmp.bash = str_cur / 2;
            ret.push_back(tmp);
        }
    }
    return ret;
}

std::string melee_message(matec_id tec_id, player &p, int bash_dam, int cut_dam, int stab_dam)
{
    if (ma_techniques.find(tec_id) != ma_techniques.end()) {
        if (ma_techniques[tec_id].messages.size() < 2) {
            return "The bugs nibble %s";
        } else if (p.is_npc()) {
            return ma_techniques[tec_id].messages[1];
        } else {
            return ma_techniques[tec_id].messages[0];
        }
    }

    // message should be based on how the weapon is used, and the total damage inflicted

    const bool npc = p.is_npc();
    // stabbing weapon or a spear
    if (p.weapon.has_flag("SPEAR") || (p.weapon.has_flag("STAB") && stab_dam > cut_dam)) {
        if (bash_dam + stab_dam + cut_dam >= 30) {
          // More variety.
          switch(rng(0, 2)) {
            case 0:
             return npc ? _("<npcname> impales %s") : _("You impale %s");
           case 1:
             return npc ? _("<npcname> gouges %s") : _("You gouge %s");
           case 2:
             return npc ? _("<npcname> runs %s through") : _("You run %s through");
          }
        } else if (bash_dam + stab_dam + cut_dam >= 20) {
            return npc ? _("<npcname> punctures %s") : _("You puncture %s");
        } else if (bash_dam + stab_dam + cut_dam >= 10) {
            return npc ? _("<npcname> pierces %s") : _("You pierce %s");
        } else {
            return npc ? _("<npcname> pokes %s") : _("You poke %s");
        }
    } else if (p.weapon.is_cutting_weapon()) {  // cutting weapon
        if (bash_dam + stab_dam + cut_dam >= 30) {
            switch(rng(0, 2)) {
              case 0:
                if (p.weapon.has_flag("STAB"))
                  return npc ? _("<npcname> guts %s") : _("You gut %s");
                else
                  return npc ? _("<npcname> chops %s") : _("You chop %s");
              case 1:
                return npc ? _("<npcname> slashes %s") : _("You slash %s");
              case 2:
                if (p.weapon.has_flag("STAB"))
                  return npc ? _("<npcname> mutilates %s") : _("You mutilate %s");
                else
                  return npc ? _("<npcname> maims %s") : _("You maim %s");
            }
        } else if (bash_dam + stab_dam + cut_dam >= 20) {
            if (p.weapon.has_flag("STAB"))
              return npc ? _("<npcname> stabs %s") : _("You stab %s");
            else
              return npc ? _("<npcname> slices %s") : _("You slice %s");
        } else if (bash_dam + stab_dam + cut_dam >= 10) {
            return npc ? _("<npcname> cuts %s") : _("You cut %s");
        } else {
            return npc ? _("<npcname> nicks %s") : _("You nick %s");
        }
    } else {  // bashing weapon (default)
        if (bash_dam + stab_dam + cut_dam >= 30) {
          switch(rng(0, 2)) {
           case 0:
             return npc ? _("<npcname> clobbers %s") : _("You clobber %s");
           case 1:
             return npc ? _("<npcname> smashes %s") : _("You smash %s");
           case 2:
             return npc ? _("<npcname> thrashes %s") : _("You thrash %s");
          }
        } else if (bash_dam + stab_dam + cut_dam >= 20) {
            return npc ? _("<npcname> batters %s") : _("You batter %s");
        } else if (bash_dam + stab_dam + cut_dam >= 10) {
            return npc ? _("<npcname> whacks %s") : _("You whack %s");
        } else {
            return npc ? _("<npcname> hits %s") : _("You hit %s");
        }
    }

    return "The bugs attack %s";
}

// display the hit message for an attack
void player_hit_message(player* attacker, std::string message,
                        Creature &t, int dam, bool crit)
{
    std::string msg;
    game_message_type msgtype;
    msgtype = m_good;
    std::string sSCTmod = "";
    game_message_type gmtSCTcolor = m_good;

    if (dam <= 0) {
        if (attacker->is_npc()) {
            //~ NPC hits something but does no damage
            msg = string_format(_("%s but does no damage."), message.c_str());
        } else {
            //~ you hit something but do no damage
            msg = string_format(_("%s but do no damage."), message.c_str());
        }
        msgtype = m_neutral;
    } else if (crit) {
        //~ someone hits something for %d damage (critical)
        msg = string_format(_("%s for %d damage. Critical!"),
                            message.c_str(), dam);
        sSCTmod = _("Critical!");
        gmtSCTcolor = m_critical;
        if (!attacker->is_npc()) {
            msgtype = m_good;
        }
    } else {
        //~ someone hits something for %d damage
        msg = string_format(_("%s for %d damage."), message.c_str(), dam);
        if (!attacker->is_npc()) {
            msgtype = m_good;
        }
    }

    if (dam > 0) {
        //player hits monster melee
        nc_color color;
        std::string health_bar = "";
        get_HP_Bar(dam, t.get_hp_max(), color, health_bar, true);

        SCT.add(t.xpos(),
                t.ypos(),
                direction_from(0, 0, t.xpos() - attacker->posx, t.ypos() - attacker->posy),
                health_bar, m_good,
                sSCTmod, gmtSCTcolor);

        if (t.get_hp() > 0) {
            get_HP_Bar(t.get_hp(), t.get_hp_max(), color, health_bar, true);

            SCT.add(t.xpos(),
                    t.ypos(),
                    direction_from(0, 0, t.xpos() - attacker->posx, t.ypos() - attacker->posy),
                    health_bar, m_good,
                    "hp", m_neutral,
                    "hp");
        } else {
            SCT.removeCreatureHP();
        }
    }

    // same message is used for player and npc,
    // just using this for the <npcname> substitution.
    attacker->add_msg_player_or_npc(msgtype, msg.c_str(), msg.c_str(),
                                    t.disp_name().c_str());
}

void melee_practice( player &u, bool hit, bool unarmed,
                     bool bashing, bool cutting, bool stabbing )
{
    int min = 2;
    int max = 2;
    std::string first = "";
    std::string second = "";
    std::string third = "";

    if (hit)
    {
        min = 5;
        max = 10;
        u.practice( "melee", rng(5, 10) );
    } else {
        u.practice( "melee", rng(2, 5) );
    }

    // type of weapon used determines order of practice
    if (u.weapon.has_flag("SPEAR"))
    {
        if (stabbing) first  = "stabbing";
        if (bashing)  second = "bashing";
        if (cutting)  third  = "cutting";
    }
    else if (u.weapon.has_flag("STAB"))
    {
        // stabbity weapons have a 50-50 chance of raising either stabbing or cutting first
        if (one_in(2))
        {
            if (stabbing) first  = "stabbing";
            if (cutting)  second = "cutting";
            if (bashing)  third  = "bashing";
        } else
        {
            if (cutting)  first  = "cutting";
            if (stabbing) second = "stabbing";
            if (bashing)  third  = "bashing";
        }
    }
    else if (u.weapon.is_cutting_weapon()) // cutting weapon
    {
        if (cutting)  first  = "cutting";
        if (bashing)  second = "bashing";
        if (stabbing) third  = "stabbing";
    }
    else // bashing weapon
    {
        if (bashing)  first  = "bashing";
        if (cutting)  second = "cutting";
        if (stabbing) third  = "stabbing";
    }

    if (unarmed) u.practice( "unarmed", rng(min, max) );
    if (!first.empty())  u.practice( first, rng(min, max) );
    if (!second.empty()) u.practice( second, rng(min, max) );
    if (!third.empty())  u.practice( third, rng(min, max) );
}

int attack_speed(player &u)
{
 int move_cost = u.weapon.attack_time() / 2;
 int melee_skill = u.has_active_bionic("bio_cqb") ? 5 : (int)u.skillLevel("melee");
 int skill_cost = (int)(move_cost / (std::pow(melee_skill, 3.0f)/400.0 + 1.0));
 int dexbonus = (int)( std::pow(std::max(u.dex_cur - 8, 0), 0.8) * 3 );

 move_cost += skill_cost;
 move_cost += 20 * u.encumb(bp_torso);
 move_cost -= dexbonus;

 if (u.has_trait("LIGHT_BONES"))
  move_cost *= .9;
 if (u.has_trait("HOLLOW_BONES"))
  move_cost *= .8;

 move_cost -= u.disease_intensity("speed_boost");

 if (move_cost < 25)
  return 25;

 return move_cost;
}<|MERGE_RESOLUTION|>--- conflicted
+++ resolved
@@ -441,11 +441,7 @@
 
 int player::dodge_roll()
 {
-<<<<<<< HEAD
-    if ( (is_wearing("roller_blades")) && one_in((get_dex() + skillLevel("dodging")) / 3 ) ) {
-=======
     if ( (is_wearing("roller_blades")) && one_in((get_dex() + skillLevel("dodge")) / 3 ) ) {
->>>>>>> 8879b8b3
         if (!has_disease("downed")) {
             add_msg("Fighting on wheels is hard!");
         }
