#include "player.h"
#include "bionics.h"
#include "debug.h"
#include "game.h"
#include "map.h"
#include "debug.h"
#include "rng.h"
#include "martialarts.h"
#include "messages.h"
#include "mutation.h"
#include "sounds.h"
#include "translations.h"
#include "monster.h"
#include "npc.h"
#include "itype.h"
#include "line.h"
#include "mtype.h"
#include "field.h"
#include "cata_utility.h"

#include <sstream>
#include <stdlib.h>
#include <algorithm>

#include "cursesdef.h"

using namespace units::literals;

static const matec_id tec_none( "tec_none" );
static const matec_id WBLOCK_1( "WBLOCK_1" );
static const matec_id WBLOCK_2( "WBLOCK_2" );
static const matec_id WBLOCK_3( "WBLOCK_3" );

static const skill_id skill_stabbing( "stabbing" );
static const skill_id skill_cutting( "cutting" );
static const skill_id skill_unarmed( "unarmed" );
static const skill_id skill_bashing( "bashing" );
static const skill_id skill_melee( "melee" );
static const skill_id skill_dodge( "dodge" );

const efftype_id effect_badpoison( "badpoison" );
const efftype_id effect_beartrap( "beartrap" );
const efftype_id effect_bouldering( "bouldering" );
const efftype_id effect_contacts( "contacts" );
const efftype_id effect_downed( "downed" );
const efftype_id effect_drunk( "drunk" );
const efftype_id effect_heavysnare( "heavysnare" );
const efftype_id effect_hit_by_player( "hit_by_player" );
const efftype_id effect_lightsnare( "lightsnare" );
const efftype_id effect_poison( "poison" );
const efftype_id effect_stunned( "stunned" );

void player_hit_message(player* attacker, std::string message,
                        Creature &t, int dam, bool crit = false);
void melee_practice( player &u, bool hit, bool unarmed, bool bashing, bool cutting, bool stabbing);
int  stumble(player &u);
std::string melee_message( const ma_technique &tech, player &p, const dealt_damage_instance &ddi );

/* Melee Functions!
 * These all belong to class player.
 *
 * STATE QUERIES
 * bool is_armed() - True if we are armed with any weapon.
 * bool unarmed_attack() - True if we are NOT armed with any weapon, but still
 *  true if we're wielding a "fist" weapon (cestus, bionic claws etc.).
 *
 * HIT DETERMINATION
 * int hit_roll() - The player's hit roll, to be compared to a monster's or
 *   player's dodge_roll().  This handles weapon bonuses, weapon-specific
 *   skills, torso encumbrance penalties and drunken master bonuses.
 */

bool player::is_armed() const
{
    return !weapon.is_null();
}

bool player::unarmed_attack() const
{
    return !is_armed() || weapon.has_flag( "UNARMED_WEAPON" );
}

bool player::handle_melee_wear( float wear_multiplier )
{
    return handle_melee_wear( weapon, wear_multiplier );
}

bool player::handle_melee_wear( item &shield, float wear_multiplier )
{
    if( wear_multiplier <= 0.0f ) {
        return false;
    }
    // Here is where we handle wear and tear on things we use as melee weapons or shields.
    if( shield.is_null() ) {
        return false;
    }

    // UNBREAKABLE_MELEE items can't be damaged through melee combat usage.
    if( shield.has_flag("UNBREAKABLE_MELEE") ) {
        return false;
    }

    ///\EFFECT_DEX reduces chance of damaging your melee weapon

    ///\EFFECT_STR increases chance of damaging your melee weapon (NEGATIVE)

    ///\EFFECT_MELEE reduces chance of damaging your melee weapon
    const float stat_factor = dex_cur / 2.0f
        + get_skill_level( skill_melee )
        + ( 64.0f / std::max( str_cur, 4 ) );
    const float material_factor = shield.chip_resistance();
    int damage_chance = static_cast<int>( stat_factor * material_factor / wear_multiplier );
    // DURABLE_MELEE items are made to hit stuff and they do it well, so they're considered to be a lot tougher
    // than other weapons made of the same materials.
    if( shield.has_flag( "DURABLE_MELEE" ) ) {
        damage_chance *= 4;
    }

    if( damage_chance > 0 && !one_in(damage_chance) ) {
        return false;
    }

    auto str = shield.tname(); // save name before we apply damage

    if( !shield.inc_damage() ) {
        add_msg_player_or_npc( m_bad, _("Your %s is damaged by the force of the blow!"),
                                _("<npcname>'s %s is damaged by the force of the blow!"),
                                str.c_str());
        return false;
    }

    add_msg_player_or_npc( m_bad, _("Your %s is destroyed by the blow!"),
                            _("<npcname>'s %s is destroyed by the blow!"),
                            str.c_str());
    // Dump its contents on the ground
    for( auto &elem : shield.contents ) {
        g->m.add_item_or_charges( pos(), elem );
    }

    if( &shield == &weapon ) {
        // TODO: Make this work with non-wielded items
        remove_weapon();
    }

    return true;
}

float player::get_hit_weapon( const item &weap ) const
{
    ///\EFFECT_UNARMED improves hit chance for unarmed weapons
    ///\EFFECT_BASHING improves hit chance for bashing weapons
    ///\EFFECT_CUTTING improves hit chance for cutting weapons
    ///\EFFECT_STABBING improves hit chance for piercing weapons
    auto bonus = get_skill_level( is_armed() ? weap.melee_skill() : skill_unarmed );

    // CQB bionic acts as a lower bound providing item uses a weapon skill
    if( bonus < BIO_CQB_LEVEL && has_active_bionic( "bio_cqb" ) ) {
        bonus = BIO_CQB_LEVEL;
    }

<<<<<<< HEAD
    ///\EFFECT_MELEE improves hit chance for all items (including non-weapons)
    return bonus + ( get_skill_level( skill_melee ) / 2.0f );
=======
    ///\EFFECT_MELEE adds to other weapon bonuses
    return melee_skill / 2.0f + best_bonus;
>>>>>>> 49a654a0
}

float player::get_hit_base() const
{
    // Character::get_hit_base includes stat calculations already
    return Character::get_hit_base() + get_hit_weapon( weapon );
}

float player::hit_roll() const
{
    // Dexterity, skills, weapon and martial arts
    float hit = get_hit();
    // Drunken master makes us hit better
    if( has_trait( "DRUNKEN" ) ) {
        hit += get_effect_dur( effect_drunk ) / ( is_armed() ? 300.0f : 400.0f );
    }

    // Farsightedness makes us hit worse
    if( has_trait( "HYPEROPIC" ) && !is_wearing( "glasses_reading" )
        && !is_wearing( "glasses_bifocal" ) && !has_effect( effect_contacts ) ) {
        hit -= 2.0f;
    }

    //Unstable ground chance of failure
    if( has_effect( effect_bouldering ) ) {
        hit *= 0.75f;
    }

    hit *= std::max( 0.25f, 1.0f - encumb( bp_torso ) / 100.0f );

    return normal_roll( hit * 5, 25.0f );
}

void player::add_miss_reason(const char *reason, unsigned int weight)
{
    melee_miss_reasons.add(reason, weight);

}

void player::clear_miss_reasons()
{
    melee_miss_reasons.clear();
}

const char *player::get_miss_reason()
{
    // everything that lowers accuracy in player::hit_roll()
    // adding it in hit_roll() might not be safe if it's called multiple times
    // in one turn
    add_miss_reason(
        _("Your torso encumbrance throws you off-balance."),
        divide_roll_remainder( encumb( bp_torso ), 10.0f ) );
    const int farsightedness = 2 * ( has_trait("HYPEROPIC") &&
                               !is_wearing("glasses_reading") &&
                               !is_wearing("glasses_bifocal") &&
                               !has_effect( effect_contacts) );
    add_miss_reason(
        _("You can't hit reliably due to your farsightedness."),
        farsightedness);

    const char** reason = melee_miss_reasons.pick();
    if(reason == NULL) {
        return NULL;
    }
    return *reason;
}

void player::roll_all_damage( bool crit, damage_instance &di ) const
{
    roll_all_damage( crit, di, false, weapon );
}

void player::roll_all_damage( bool crit, damage_instance &di, bool average, const item &weap ) const
{
    roll_bash_damage( crit, di, average, weap );
    roll_cut_damage ( crit, di, average, weap );
    roll_stab_damage( crit, di, average, weap );
}

static void melee_train( player &p, int lo, int hi ) {
    p.practice( skill_melee, ceil( rng( lo, hi ) / 2.0 ) );

    if( !p.is_armed() ) {
        p.practice( skill_unarmed, rng( lo, hi ) );

    } else {
        // when using a weapon allocate XP proportional to damage stats
        int cut  = p.weapon.damage_melee( DT_CUT );
        int stab = p.weapon.damage_melee( DT_STAB );
        int bash = p.weapon.damage_melee( DT_BASH );

        double total = std::max( cut + stab + bash, 1 );
        p.practice( skill_cutting,  ceil( cut  / total * rng( lo, hi ) ) );
        p.practice( skill_stabbing, ceil( stab / total * rng( lo, hi ) ) );

        // unarmed weapons deal bashing damage but train unarmed skill
        p.practice( p.unarmed_attack() ? skill_unarmed : skill_bashing,
                    ceil( bash / total * rng( lo, hi ) ) );
    }
}

// Melee calculation is in parts. This sets up the attack, then in deal_melee_attack,
// we calculate if we would hit. In Creature::deal_melee_hit, we calculate if the target dodges.
void player::melee_attack(Creature &t, bool allow_special, const matec_id &force_technique)
{
    if( !t.is_player() ) {
        // @todo Per-NPC tracking? Right now monster hit by either npc or player will draw aggro...
        t.add_effect( effect_hit_by_player, 100 ); // Flag as attacked by us for AI
    }

    const bool critical_hit = scored_crit( t.dodge_roll() );

    int move_cost = attack_speed( weapon );

    const float hit_spread = t.deal_melee_attack( this, hit_roll() );
    if( hit_spread < 0 ) {
        int stumble_pen = stumble(*this);
        sfx::generate_melee_sound( pos(), t.pos(), 0, 0);
        if( is_player() ) { // Only display messages if this is the player

            if( one_in(2) ) {
                const char* reason_for_miss = get_miss_reason();
                if (reason_for_miss != NULL)
                    add_msg(reason_for_miss);
            }

            if( has_miss_recovery_tec( )) {
                add_msg( _( "You feint." ) );
            } else if( stumble_pen >= 60 ) {
                add_msg( m_bad, _( "You miss and stumble with the momentum." ) );
            } else if( stumble_pen >= 10 ) {
                add_msg( _( "You swing wildly and miss." ) );
            } else {
                add_msg( _( "You miss." ) );
            }
        } else if( g->u.sees( *this ) ) {
            if( stumble_pen >= 60 ) {
                add_msg( _( "%s misses and stumbles with the momentum." ), name.c_str() );
            } else if( stumble_pen >= 10 ) {
                add_msg( _( "%s swings wildly and misses." ), name.c_str());
            } else {
                add_msg( _("%s misses."), name.c_str() );
            }
        }

        t.on_dodge( this, get_melee() );

        // Practice melee and relevant weapon skill (if any) except when using CQB bionic
        if( !has_active_bionic( "bio_cqb" ) ) {
            melee_train( *this, 5, 10 );
        }

        // Cap stumble penalty, heavy weapons are quite weak already
        move_cost += std::min( 60, stumble_pen );
        if( has_miss_recovery_tec() ) {
            move_cost = rng(move_cost / 3, move_cost);
        }
    } else {
        // Remember if we see the monster at start - it may change
        const bool seen = g->u.sees( t );
        // Start of attacks.
        damage_instance d;
        roll_all_damage( critical_hit, d );

        const bool has_force_technique = !force_technique.str().empty();

        // Pick one or more special attacks
        matec_id technique_id;
        if( allow_special && !has_force_technique ) {
            technique_id = pick_technique(t, critical_hit, false, false);
        } else if ( has_force_technique ) {
            technique_id = force_technique;
        } else {
            technique_id = tec_none;
        }

        const ma_technique &technique = technique_id.obj();

        // Handles effects as well; not done in melee_affect_*
        if( technique.id != tec_none ) {
            perform_technique(technique, t, d, move_cost);
        }

        if( allow_special && !t.is_dead_state() ) {
            perform_special_attacks(t);
        }

        // Proceed with melee attack.
        if( !t.is_dead_state() ) {
            // Handles speed penalties to monster & us, etc
            std::string specialmsg = melee_special_effects(t, d, technique);

            dealt_damage_instance dealt_dam; // gets overwritten with the dealt damage values
            t.deal_melee_hit(this, hit_spread, critical_hit, d, dealt_dam);

            // Make a rather quiet sound, to alert any nearby monsters
            if (!is_quiet()) { // check martial arts silence
                sounds::sound( pos(), 8, "" );
            }
            std::string material = "flesh";
            if( t.is_monster() ) {
                const monster *m = dynamic_cast<const monster*>( &t );
                if ( m->made_of( material_id( "steel" ) )) {
                    material = "steel";
                }
            }
            sfx::generate_melee_sound( pos(), t.pos(), 1, t.is_monster(), material);
            int dam = dealt_dam.total_damage();

            bool bashing = (d.type_damage(DT_BASH) >= 10 && !unarmed_attack());
            bool cutting = (d.type_damage(DT_CUT) >= 10);
            bool stabbing = (d.type_damage(DT_STAB) >= 10);

            // Set the highest damage type to true.
            if( !unarmed_attack() ) {
                if( d.type_damage(DT_BASH) > d.type_damage(DT_CUT) ) {
                    if( d.type_damage(DT_BASH) > d.type_damage(DT_STAB) ) {
                        bashing = true;
                    } else {
                        stabbing = true;
                    }
                } else {
                    if( d.type_damage(DT_CUT) > d.type_damage(DT_STAB) ) {
                        cutting = true;
                    } else {
                        stabbing = true;
                    }
                }
            }

            // Practice melee and relevant weapon skill (if any) except when using CQB bionic
            if( !has_active_bionic( "bio_cqb" ) ) {
                melee_train( *this, 2, 5 );
            }

            if (dam >= 5 && has_artifact_with(AEP_SAP_LIFE)) {
                healall( rng(dam / 10, dam / 5) );
            }

            // Treat monster as seen if we see it before or after the attack
            if( seen || g->u.sees( t ) ) {
                std::string message = melee_message( technique, *this, dealt_dam );
                player_hit_message( this, message, t, dam, critical_hit );
            } else {
                add_msg_player_or_npc( m_good, _("You hit something."), _("<npcname> hits something.") );
            }

            if (!specialmsg.empty()) {
                add_msg_if_player(specialmsg.c_str());
            }
        }

        t.check_dead_state();
    }

    const int melee = get_skill_level( skill_melee );
    ///\EFFECT_STR reduces stamina cost for melee attack with heavier weapons
    const int weight_cost = weapon.weight() / ( 20 * std::max( 1, str_cur ) );
    const int encumbrance_cost =
        divide_roll_remainder( encumb( bp_arm_l ) + encumb( bp_arm_r ), 5.0f );
    ///\EFFECT_MELEE reduces stamina cost of melee attacks
    const int mod_sta = ( weight_cost + encumbrance_cost - melee + 20 ) * -1;
    mod_stat("stamina", mod_sta);

    mod_moves(-move_cost);

    ma_onattack_effects(); // trigger martial arts on-attack effects
    // some things (shattering weapons) can harm the attacking creature.
    check_dead_state();
    return;
}

void player::reach_attack( const tripoint &p )
{
    matec_id force_technique = tec_none;
    ///\EFFECT_MELEE >5 allows WHIP_DISARM technique
    if( weapon.has_flag( "WHIP" ) && ( get_skill_level( skill_melee ) > 5) && one_in( 3 ) ) {
        force_technique = matec_id( "WHIP_DISARM" );
    }

    Creature *critter = g->critter_at( p );
    // Original target size, used when there are monsters in front of our target
    int target_size = critter != nullptr ? critter->get_size() : 2;

    int move_cost = attack_speed( weapon );
    int skill = std::min( 10, (int)get_skill_level( skill_stabbing ) );
    int t = 0;
    std::vector<tripoint> path = line_to( pos(), p, t, 0 );
    path.pop_back(); // Last point is our critter
    for( const tripoint &p : path ) {
        // Possibly hit some unintended target instead
        Creature *inter = g->critter_at( p );
        ///\EFFECT_STABBING decreases chance of hitting intervening target on reach attack
        if( inter != nullptr &&
              !x_in_y( ( target_size * target_size + 1 ) * skill,
                       ( inter->get_size() * inter->get_size() + 1 ) * 10 ) ) {
            // Even if we miss here, low roll means weapon is pushed away or something like that
            critter = inter;
            break;
        ///\EFFECT_STABBING increases ability to reach attack through fences
        } else if( g->m.impassable( p ) &&
                   // Fences etc. Spears can stab through those
                     !( weapon.has_flag( "SPEAR" ) &&
                        g->m.has_flag( "THIN_OBSTACLE", p ) &&
                        x_in_y( skill, 10 ) ) ) {
            ///\EFFECT_STR increases bash effects when reach attacking past something
            g->m.bash( p, str_cur + weapon.damage_melee( DT_BASH ) );
            handle_melee_wear();
            mod_moves( -move_cost );
            return;
        }
    }

    if( critter == nullptr ) {
        add_msg_if_player( _("You swing at the air.") );
        if( has_miss_recovery_tec() ) {
            move_cost /= 3; // "Probing" is faster than a regular miss
        }

        mod_moves( -move_cost );
        return;
    }

    melee_attack( *critter, false, force_technique );
}

int stumble(player &u)
{
    if( u.has_trait("DEFT") ) {
        return 0;
    }

    // Examples:
    // 10 str with a hatchet: 4 + 8 = 12
    // 5 str with a battle axe: 26 + 49 = 75
    // Fist: 0

    ///\EFFECT_STR reduces chance of stumbling with heavier weapons
    return ( u.weapon.volume() / 125_ml ) +
           ( u.weapon.weight() / ( u.str_cur * 10 + 13.0f ) );
}

bool player::scored_crit( float target_dodge ) const
{
    return rng_float( 0, 1.0 ) < crit_chance( hit_roll(), target_dodge, weapon );
}

/**
 * Limits a probability to be between 0.0 and 1.0
 */
inline double limit_probability( double unbounded_probability ) {
    return std::max( std::min( unbounded_probability, 1.0 ), 0.0 );
}

double player::crit_chance( float roll_hit, float target_dodge, const item &weap ) const
{
    // Weapon to-hit roll
    double weapon_crit_chance = 0.5;
    if( weap.has_flag("UNARMED_WEAPON") ) {
        // Unarmed attack: 1/2 of unarmed skill is to-hit
        ///\EFFECT_UNARMED increases crit chance with UNARMED_WEAPON
        weapon_crit_chance = 0.5 + 0.05 * get_skill_level( skill_unarmed );
    }

    if( weap.type->m_to_hit > 0 ) {
        weapon_crit_chance = std::max( weapon_crit_chance, 0.5 + 0.1 * weap.type->m_to_hit );
    } else if( weap.type->m_to_hit < 0 ) {
        weapon_crit_chance += 0.1 * weap.type->m_to_hit;
    }
    weapon_crit_chance = limit_probability( weapon_crit_chance );

    // Dexterity and perception
    ///\EFFECT_DEX increases chance for critical hits

    ///\EFFECT_PER increases chance for critical hits
    const double stat_crit_chance = limit_probability( 0.25 + 0.01 * dex_cur + ( 0.02 * per_cur ) );

    ///\EFFECT_BASHING increases crit chance with bashing weapons
    ///\EFFECT_CUTTING increases crit chance with cutting weapons
    ///\EFFECT_STABBING increases crit chance with piercing weapons
    ///\EFFECT_UNARMED increases crit chance with unarmed weapons
    int sk = get_skill_level( is_armed() ? weap.melee_skill() : skill_unarmed );
    if( has_active_bionic( "bio_cqb" ) ) {
        sk = std::max( sk, BIO_CQB_LEVEL );
    }

    ///\EFFECT_MELEE slightly increases crit chance with any item
    sk += get_skill_level( skill_melee ) / 2.5;

    const double skill_crit_chance = limit_probability( 0.25 + sk * 0.025 );

    // Examples (survivor stats/chances of each crit):
    // Fresh (skill-less) 8/8/8/8, unarmed:
    //  50%, 49%, 25%; ~1/16 guaranteed crit + ~1/8 if roll>dodge*1.5
    // Expert (skills 10) 10/10/10/10, unarmed:
    //  100%, 55%, 60%; ~1/3 guaranteed crit + ~4/10 if roll>dodge*1.5
    // Godlike with combat CBM 20/20/20/20, pipe (+1 accuracy):
    //  60%, 100%, 42%; ~1/4 guaranteed crit + ~3/8 if roll>dodge*1.5

    // Note: the formulas below are only valid if none of the 3 crit chance values go above 1.0
    // It is therefore important to limit them to between 0.0 and 1.0

    // Chance to get all 3 crits (a guaranteed crit regardless of hit/dodge)
    const double chance_triple = weapon_crit_chance * stat_crit_chance * skill_crit_chance;
    // Only check double crit (one that requries hit/dodge comparison) if we have good hit vs dodge
    if( roll_hit > target_dodge * 3 / 2 ) {
        const double chance_double = 0.5 * (
            weapon_crit_chance * stat_crit_chance +
            stat_crit_chance * skill_crit_chance +
            weapon_crit_chance * skill_crit_chance -
            ( 3 * chance_triple ) );
        // Because chance_double already removed the triples with -( 3 * chance_triple ), chance_triple
        // and chance_double are mutually exclusive probabilities and can just be added together.
        return chance_triple + chance_double;
    }

    return chance_triple;
}

float player::get_dodge_base() const
{
    // @todo Remove this override?
    return Character::get_dodge_base();
}

float player::get_dodge() const
{
    //If we're asleep or busy we can't dodge
    if( in_sleep_state() ) {
        return 0.0f;
    }

    float ret = Creature::get_dodge();
    // Chop in half if we are unable to move
    if( has_effect( effect_beartrap ) || has_effect( effect_lightsnare ) || has_effect( effect_heavysnare ) ) {
        ret /= 2;
    }

    // @todo What about the skates?
    if( is_wearing("roller_blades") ) {
        ret /= has_trait( "PROF_SKATER" ) ? 2 : 5;
    }

    if( has_effect( effect_bouldering ) ) {
        ret /= 4;
    }

    // Each dodge after the first subtracts equivalent of 2 points of dodge skill
    if( dodges_left <= 0 ) {
        ret += dodges_left * 2 - 2;
    }

    // Speed below 100 linearly decreases dodge effectiveness
    int speed_stat = get_speed();
    if( speed_stat < 100 ) {
        ret *= speed_stat / 100.0f;
    }

    return std::max( 0.0f, ret );
}

float player::dodge_roll()
{
    return get_dodge() * 5;
}

float player::bonus_damage( bool random ) const
{
    ///\EFFECT_STR increases bashing damage
    if( random ) {
        return rng_float( get_str() / 2.0f, get_str() );
    }

    return get_str() * 0.75f;
}

void player::roll_bash_damage( bool crit, damage_instance &di, bool average, const item &weap ) const
{
    float bash_dam = 0.0f;

    const bool unarmed = weap.has_flag("UNARMED_WEAPON");
    int bashing_skill = get_skill_level( skill_bashing );
    int unarmed_skill = get_skill_level( skill_unarmed );

    if( has_active_bionic("bio_cqb") ) {
        bashing_skill = BIO_CQB_LEVEL;
        unarmed_skill = BIO_CQB_LEVEL;
    }

    const int stat = get_str();
    ///\EFFECT_STR increases bashing damage
    float stat_bonus = bonus_damage( !average );
    stat_bonus += mabuff_damage_bonus( DT_BASH );

    const int skill = unarmed ? unarmed_skill : bashing_skill;

    // Drunken Master damage bonuses
    if( has_trait("DRUNKEN") && has_effect( effect_drunk) ) {
        // Remember, a single drink gives 600 levels of "drunk"
        int mindrunk = 0;
        int maxdrunk = 0;
        const int drunk_dur = get_effect_dur( effect_drunk );
        if( unarmed ) {
            mindrunk = drunk_dur / 600;
            maxdrunk = drunk_dur / 250;
        } else {
            mindrunk = drunk_dur / 900;
            maxdrunk = drunk_dur / 400;
        }

        bash_dam += average ? (mindrunk + maxdrunk) * 0.5f : rng(mindrunk, maxdrunk);
    }

    ///\EFFECT_STR increases bashing damage
    float weap_dam = weap.damage_melee( DT_BASH ) + stat_bonus;
    ///\EFFECT_UNARMED caps bash damage with unarmed weapons

    ///\EFFECT_BASHING caps bash damage with bashing weapons
    float bash_cap = 2 * stat + 2 * skill;
    float bash_mul = 1.0f;

    if( unarmed ) {
        ///\EFFECT_UNARMED increases bashing damage with unarmed weapons
        weap_dam += unarmed_skill;
    }

    // 80%, 88%, 96%, 104%, 112%, 116%, 120%, 124%, 128%, 132%
    if( skill < 5 ) {
        bash_mul = 0.8 + 0.08 * skill;
    } else {
        bash_mul = 0.96 + 0.04 * skill;
    }

    if( bash_cap < weap_dam ) {
        // If damage goes over cap due to low stats/skills,
        // scale the post-armor damage down halfway between damage and cap
        bash_mul *= (1.0f + (bash_cap / weap_dam)) / 2.0f;
    }

    ///\EFFECT_STR boosts low cap on bashing damage
    const float low_cap = std::min( 1.0f, stat / 20.0f );
    const float bash_min = low_cap * weap_dam;
    weap_dam = average ? (bash_min + weap_dam) * 0.5f : rng_float(bash_min, weap_dam);

    bash_dam += weap_dam;
    bash_mul *= mabuff_damage_mult( DT_BASH );

    float armor_mult = 1.0f;
    // Finally, extra crit effects
    if( crit ) {
        bash_mul *= 1.5f;
        // 50% arpen
        armor_mult = 0.5f;
    }

    di.add_damage( DT_BASH, bash_dam, 0, armor_mult, bash_mul );
}

void player::roll_cut_damage( bool crit, damage_instance &di, bool average, const item &weap ) const
{
    float cut_dam = mabuff_damage_bonus( DT_CUT ) + weap.damage_melee( DT_CUT );
    float cut_mul = 1.0f;

    int cutting_skill = get_skill_level( skill_cutting );
    int unarmed_skill = get_skill_level( skill_unarmed );

    if( has_active_bionic("bio_cqb") ) {
        cutting_skill = BIO_CQB_LEVEL;
    }

    if( weap.has_flag("UNARMED_WEAPON") ) {
        // TODO: 1-handed weapons that aren't unarmed attacks
        const bool left_empty = !natural_attack_restricted_on(bp_hand_l);
        const bool right_empty = !natural_attack_restricted_on(bp_hand_r) &&
            weap.is_null();
        if( left_empty || right_empty ) {
            float per_hand = 0.0f;
            if (has_trait("CLAWS") || (has_active_mutation("CLAWS_RETRACT")) ) {
                per_hand += 3;
            }
            if (has_bionic("bio_razors")) {
                per_hand += 2;
            }
            if (has_trait("TALONS")) {
                ///\EFFECT_UNARMED increases cutting damage with TALONS
                per_hand += 3 + (unarmed_skill > 8 ? 4 : unarmed_skill / 2);
            }
            // Stainless Steel Claws do stabbing damage, too.
            if (has_trait("CLAWS_RAT") || has_trait("CLAWS_ST")) {
                ///\EFFECT_UNARMED increases cutting damage with CLAWS_RAT and CLAWS_ST
                per_hand += 1 + (unarmed_skill > 8 ? 4 : unarmed_skill / 2);
            }
            //TODO: add acidproof check back to slime hands (probably move it elsewhere)
            if (has_trait("SLIME_HANDS")) {
                ///\EFFECT_UNARMED increases cutting damage with SLIME_HANDS
                per_hand += average ? 2.5f : rng(2, 3);
            }

            cut_dam += per_hand; // First hand
            if( left_empty && right_empty ) {
                // Second hand
                cut_dam += per_hand;
            }
        }
    }

    if( cut_dam <= 0.0f ) {
        return; // No negative damage!
    }

    int arpen = 0;
    float armor_mult = 1.0f;

    // 80%, 88%, 96%, 104%, 112%, 116%, 120%, 124%, 128%, 132%
    ///\EFFECT_CUTTING increases cutting damage multiplier
    if( cutting_skill < 5 ) {
        cut_mul *= 0.8 + 0.08 * cutting_skill;
    } else {
        cut_mul *= 0.96 + 0.04 * cutting_skill;
    }

    cut_mul *= mabuff_damage_mult( DT_CUT );
    if( crit ) {
        cut_mul *= 1.25f;
        arpen += 5;
        armor_mult = 0.75f; //25% arpen
    }

    di.add_damage( DT_CUT, cut_dam, arpen, armor_mult, cut_mul );
}

void player::roll_stab_damage( bool crit, damage_instance &di, bool average, const item &weap ) const
{
    (void)average; // No random rolls in stab damage
    float cut_dam = mabuff_damage_bonus( DT_STAB ) + weap.damage_melee( DT_STAB );

    int unarmed_skill = get_skill_level( skill_unarmed );
    int stabbing_skill = get_skill_level( skill_stabbing );

    if( has_active_bionic( "bio_cqb" ) ) {
        stabbing_skill = BIO_CQB_LEVEL;
    }

    if( weap.has_flag("UNARMED_WEAPON") ) {
        const bool left_empty = !natural_attack_restricted_on(bp_hand_l);
        const bool right_empty = !natural_attack_restricted_on(bp_hand_r) &&
            weap.is_null();
        if( left_empty || right_empty ) {
            float per_hand = 0.0f;
            if( has_trait("CLAWS") || has_active_mutation("CLAWS_RETRACT") ) {
                per_hand += 3;
            }

            if( has_trait("NAILS") ) {
                per_hand += .5;
            }

            if( has_bionic("bio_razors") ) {
                per_hand += 2;
            }

            if( has_trait("THORNS") ) {
                per_hand += 2;
            }

            if( has_trait("CLAWS_ST") ) {
                ///\EFFECT_UNARMED increases stabbing damage with CLAWS_ST
                per_hand += 3 + (unarmed_skill / 2);
            }

            cut_dam += per_hand; // First hand
            if( left_empty && right_empty ) {
                // Second hand
                cut_dam += per_hand;
            }
        }
    }

    if( cut_dam <= 0 ) {
        return; // No negative stabbing!
    }

    float stab_mul = 1.0f;
    // 66%, 76%, 86%, 96%, 106%, 116%, 122%, 128%, 134%, 140%
    ///\EFFECT_STABBING increases stabbing damage multiplier
    if( stabbing_skill <= 5 ) {
        stab_mul = 0.66 + 0.1 * stabbing_skill;
    } else {
        stab_mul = 0.86 + 0.06 * stabbing_skill;
    }

    stab_mul *= mabuff_damage_mult( DT_STAB );
    float armor_mult = 1.0f;

    if( crit ) {
        // Crit damage bonus for stabbing scales with skill
        stab_mul *= 1.0 + (stabbing_skill / 10.0);
        // Stab criticals have extra extra %arpen
        armor_mult = 0.66f;
    }

    di.add_damage( DT_STAB, cut_dam, 0, armor_mult, stab_mul );
}

// Chance of a weapon sticking is based on weapon attack type.
// Only an issue for cutting and piercing weapons.
// Attack modes are "CHOP", "STAB", and "SLICE".
// "SPEAR" is synonymous with "STAB".
// Weapons can have a "low_stick" flag indicating they
// Have a feature to prevent sticking, such as a spear with a crossbar,
// Or a stabbing blade designed to resist sticking.
int player::roll_stuck_penalty(bool stabbing, const ma_technique &tec) const
{
    (void)tec;
    // The cost of the weapon getting stuck, in units of move points.
    const int weapon_speed = attack_speed( weapon );
    int stuck_cost = weapon_speed;
    int attack_skill = stabbing ? get_skill_level( skill_stabbing ) : get_skill_level( skill_cutting );

    if( has_active_bionic("bio_cqb") ) {
        attack_skill = BIO_CQB_LEVEL;
    }

    const float cut_damage = weapon.damage_melee( stabbing ? DT_STAB : DT_CUT );
    const float bash_damage = weapon.damage_melee( DT_BASH );
    float cut_bash_ratio = 0.0;

    // Scale cost along with the ratio between cutting and bashing damage of the weapon.
    if( cut_damage > 0.0f || bash_damage > 0.0f ) {
        cut_bash_ratio = cut_damage / ( cut_damage + bash_damage );
    }
    stuck_cost *= cut_bash_ratio;

    if( weapon.has_flag("SLICE") ) {
        // Slicing weapons assumed to have a very low chance of sticking.
        stuck_cost *= 0.25;
    } else if( weapon.has_flag("STAB") ) {
        // Stabbing has a moderate change of sticking.
        stuck_cost *= 0.50;
    } else if( weapon.has_flag("SPEAR") ) {
        // Spears should be a bit easier to manage
        stuck_cost *= 0.25;
    } else if( weapon.has_flag("CHOP") ) {
        // Chopping has a high chance of sticking.
        stuck_cost *= 1.00;
    } else {
        // Items with no attack type are assumed to be improvised weapons,
        // and get a very high stick cost.
        stuck_cost *= 2.00;
    }

    if( weapon.has_flag("NON_STUCK") ) {
        // Greatly reduce sticking frequency/severity if the weapon has an anti-sticking feature.
        stuck_cost /= 4;
    }

    // Reduce cost based on player skill, by 10.5 move/level on average.
    ///\EFFECT_STABBING reduces duration of stuck stabbing weapon

    ///\EFFECT_CUTTING reduces duration of stuck cutting weapon
    stuck_cost -= dice( attack_skill, 20 );
    // And also strength. This time totally reliable 5 moves per point
    ///\EFFECT_STR reduce duration of weapon getting stuck
    stuck_cost -= 5 * str_cur;
    // Make sure cost doesn't go negative.
    stuck_cost = std::max( stuck_cost, 0 );

    // Cap stuck penalty at 2x weapon speed
    stuck_cost = std::min( stuck_cost, 2 * weapon_speed );

    return stuck_cost;
}

matec_id player::pick_technique(Creature &t,
                                bool crit, bool dodge_counter, bool block_counter)
{

    std::vector<matec_id> all = get_all_techniques();

    std::vector<matec_id> possible;

    bool downed = t.has_effect( effect_downed);

    // first add non-aoe tecs
    for( auto & tec_id : all ) {
        const ma_technique &tec = tec_id.obj();

        // ignore "dummy" techniques like WBLOCK_1
        if (tec.dummy) {
            continue;
        }

        // skip defensive techniques
        if (tec.defensive) {
            continue;
        }

        // skip normal techniques if looking for a dodge counter
        if (dodge_counter && !tec.dodge_counter) {
            continue;
        }

        // skip normal techniques if looking for a block counter
        if (block_counter && !tec.block_counter) {
            continue;
        }

        // if crit then select only from crit tecs
        // dodge and blocks roll again for their attack, so ignore crit state
        if (!dodge_counter && !block_counter && ((crit && !tec.crit_tec) || (!crit && tec.crit_tec)) ) {
            continue;
        }

        // don't apply downing techniques to someone who's already downed
        if (downed && tec.down_dur > 0) {
            continue;
        }

        // don't apply disarming techniques to someone without a weapon
        // TODO: these are the stat reqs for tec_disarm
        // dice(   dex_cur +    get_skill_level("unarmed"),  8) >
        // dice(p->dex_cur + p->get_skill_level("melee"),   10))
        if (tec.disarms && !t.has_weapon()) {
            continue;
        }

        // if aoe, check if there are valid targets
        if( !tec.aoe.empty() && !valid_aoe_technique(t, tec) ) {
            continue;
        }

        // If we have negative weighting then roll to see if it's valid this time
        if (tec.weighting < 0 && !one_in(abs(tec.weighting))) {
            continue;
        }

        if (tec.is_valid_player(*this)) {
            possible.push_back(tec.id);

            //add weighted options into the list extra times, to increase their chance of being selected
            if (tec.weighting > 1) {
                for (int i = 1; i < tec.weighting; i++) {
                    possible.push_back(tec.id);
                }
            }
        }
    }

    return random_entry( possible, tec_none );
}

bool player::valid_aoe_technique( Creature &t, const ma_technique &technique )
{
    std::vector<int> dummy_mon_targets;
    std::vector<int> dummy_npc_targets;
    return valid_aoe_technique( t, technique, dummy_mon_targets, dummy_npc_targets );
}

bool player::valid_aoe_technique( Creature &t, const ma_technique &technique,
                                  std::vector<int> &mon_targets, std::vector<int> &npc_targets )
{
    if( technique.aoe.empty() ) {
        return false;
    }

    //wide hits all targets adjacent to the attacker and the target
    if( technique.aoe == "wide" ) {
        //check if either (or both) of the squares next to our target contain a possible victim
        //offsets are a pre-computed matrix allowing us to quickly lookup adjacent squares
        int offset_a[] = {0 ,-1,-1,1 ,0 ,-1,1 ,1 ,0 };
        int offset_b[] = {-1,-1,0 ,-1,0 ,1 ,0 ,1 ,1 };

        int lookup = t.posy() - posy() + 1 + (3 * (t.posx() - posx() + 1));

        tripoint left = pos() + tripoint( offset_a[lookup], offset_b[lookup], 0 );
        tripoint right = pos() + tripoint( offset_b[lookup], -offset_a[lookup], 0 );

        int mondex_l = g->mon_at( left );
        int mondex_r = g->mon_at( right );
        if (mondex_l != -1 && g->zombie(mondex_l).friendly == 0) {
            mon_targets.push_back(mondex_l);
        }
        if (mondex_r != -1 && g->zombie(mondex_r).friendly == 0) {
            mon_targets.push_back(mondex_r);
        }

        int npcdex_l = g->npc_at( left );
        int npcdex_r = g->npc_at( right );
        if (npcdex_l != -1 && g->active_npc[npcdex_l]->attitude == NPCATT_KILL) {
            npc_targets.push_back(npcdex_l);
        }
        if (npcdex_r != -1 && g->active_npc[npcdex_r]->attitude == NPCATT_KILL) {
            npc_targets.push_back(npcdex_r);
        }
        if(!(npc_targets.empty() && mon_targets.empty())) {
            return true;
        }
    }

    if( technique.aoe == "impale" ) {
        // Impale hits the target and a single target behind them
        // Check if the square cardinally behind our target, or to the left / right,
        // contains a possible target.
        // Offsets are a pre-computed matrix allowing us to quickly lookup adjacent squares.
        int offset_a[] = {0 ,-1,-1,1 ,0 ,-1,1 ,1 ,0 };
        int offset_b[] = {-1,-1,0 ,-1,0 ,1 ,0 ,1 ,1 };

        int lookup = t.posy() - posy() + 1 + (3 * (t.posx() - posx() + 1));

        tripoint left = t.pos() + tripoint( offset_a[lookup], offset_b[lookup], 0 );
        tripoint target_pos = t.pos() + (t.pos() - pos());
        tripoint right = t.pos() + tripoint( offset_b[lookup], -offset_b[lookup], 0 );

        int mondex_l = g->mon_at( left );
        int mondex_t = g->mon_at( target_pos );
        int mondex_r = g->mon_at( right );
        if (mondex_l != -1 && g->zombie(mondex_l).friendly == 0) {
            mon_targets.push_back(mondex_l);
        }
        if (mondex_t != -1 && g->zombie(mondex_t).friendly == 0) {
            mon_targets.push_back(mondex_t);
        }
        if (mondex_r != -1 && g->zombie(mondex_r).friendly == 0) {
            mon_targets.push_back(mondex_r);
        }

        int npcdex_l = g->npc_at( left );
        int npcdex_t = g->npc_at( target_pos );
        int npcdex_r = g->npc_at( right );
        if (npcdex_l != -1 && g->active_npc[npcdex_l]->attitude == NPCATT_KILL) {
            npc_targets.push_back(npcdex_l);
        }
        if (npcdex_t != -1 && g->active_npc[npcdex_t]->attitude == NPCATT_KILL) {
            npc_targets.push_back(npcdex_t);
        }
        if (npcdex_r != -1 && g->active_npc[npcdex_r]->attitude == NPCATT_KILL) {
            npc_targets.push_back(npcdex_r);
        }
        if(!(npc_targets.empty() && mon_targets.empty())) {
            return true;
        }
    }

    if( npc_targets.empty() && mon_targets.empty() && technique.aoe == "spin" ) {
        tripoint tmp;
        tmp.z = posz();
        for ( tmp.x = posx() - 1; tmp.x <= posx() + 1; tmp.x++) {
            for ( tmp.y = posy() - 1; tmp.y <= posy() + 1; tmp.y++) {
                if( tmp == t.pos() ) {
                    continue;
                }
                int mondex = g->mon_at( tmp );
                if (mondex != -1 && g->zombie(mondex).friendly == 0) {
                    mon_targets.push_back(mondex);
                }
                int npcdex = g->npc_at( tmp );
                if (npcdex != -1 && g->active_npc[npcdex]->attitude == NPCATT_KILL) {
                    npc_targets.push_back(npcdex);
                }
            }
        }
        //don't trigger circle for fewer than 2 targets
        if( npc_targets.size() + mon_targets.size() < 2 ) {
            npc_targets.clear();
            mon_targets.clear();
        } else {
            return true;
        }
    }
    return false;
}

bool player::has_technique( const matec_id &id ) const
{
    return weapon.has_technique( id ) ||
           style_selected.obj().has_technique( *this, id );
}

damage_unit &get_damage_unit( std::vector<damage_unit> &di, const damage_type dt )
{
    static damage_unit nullunit( DT_NULL, 0, 0, 0, 0 );
    for( auto &du : di ) {
        if( du.type == dt && du.amount > 0 ) {
            return du;
        }
    }

    return nullunit;
}

void print_damage_info( const damage_instance &di )
{
    if( !debug_mode ) {
        return;
    }

    int total = 0;
    std::ostringstream ss;
    for( auto &du : di.damage_units ) {
        int amount = di.type_damage( du.type );
        total += amount;
        ss << name_by_dt( du.type ) << ':' << amount << ',';
    }

    add_msg( m_debug, "%stotal: %d", ss.str().c_str(), total );
}

void player::perform_technique(const ma_technique &technique, Creature &t, damage_instance &di, int &move_cost)
{
    add_msg( m_debug, "dmg before tec:" );
    print_damage_info( di );

    for( damage_unit &du : di.damage_units ) {
        // TODO: Allow techniques to add more damage types to attacks
        if( du.amount <= 0 ) {
            continue;
        }

        du.amount += technique.damage_bonus( *this, du.type );
        du.damage_multiplier *= technique.damage_multiplier( *this, du.type );
        du.res_pen += technique.armor_penetration( *this, du.type );
    }

    add_msg( m_debug, "dmg after tec:" );
    print_damage_info( di );

    move_cost *= technique.move_cost_multiplier( *this );
    move_cost += technique.move_cost_penalty( *this );

    if( technique.down_dur > 0 ) {
        if( t.get_throw_resist() == 0 ) {
            t.add_effect( effect_downed, rng(1, technique.down_dur));
            auto &bash = get_damage_unit( di.damage_units, DT_BASH );
            if( bash.amount > 0 ) {
                bash.amount += 3;
            }
        }
    }

    if (technique.stun_dur > 0) {
        t.add_effect( effect_stunned, rng(1, technique.stun_dur));
    }

    if( technique.knockback_dist > 0 ) {
        const int kb_offset_x = rng( -technique.knockback_spread,
                                     technique.knockback_spread );
        const int kb_offset_y = rng( -technique.knockback_spread,
                                     technique.knockback_spread );
        tripoint kb_point( posx() + kb_offset_x, posy() + kb_offset_y, posz() );
        for( int dist = rng( 1, technique.knockback_dist ); dist > 0; dist-- ) {
            t.knock_back_from( kb_point );
        }
    }

    player *p = dynamic_cast<player*>( &t );
    if( technique.disarms && p != nullptr && p->is_armed() ) {
        g->m.add_item_or_charges( p->pos(), p->remove_weapon() );
        if( p->is_player() ) {
            add_msg_if_npc( _("<npcname> disarms you!") );
        } else {
            add_msg_player_or_npc( _("You disarm %s!"),
                                   _("<npcname> disarms %s!"),
                                   p->name.c_str() );
        }
    }

    //AOE attacks, feel free to skip over this lump
    if (technique.aoe.length() > 0) {
        // Remember out moves and stamina
        // We don't want to consume them for every attack!
        const int temp_moves = moves;
        const int temp_stamina = stamina;

        std::vector<int> mon_targets = std::vector<int>();
        std::vector<int> npc_targets = std::vector<int>();

        valid_aoe_technique( t, technique, mon_targets, npc_targets );

        //hit only one valid target (pierce through doesn't spread out)
        if (technique.aoe == "impale") {
            size_t victim = rng(0, mon_targets.size() + npc_targets.size() - 1);
            if (victim >= mon_targets.size()) {
                victim -= mon_targets.size();
                mon_targets.clear();
                int npc_id = npc_targets[victim];
                npc_targets.clear();
                npc_targets.push_back(npc_id);
            } else {
                npc_targets.clear();
                int mon_id = mon_targets[victim];
                mon_targets.clear();
                mon_targets.push_back(mon_id);
            }
        }

        //hit the targets in the lists (all candidates if wide or burst, or just the unlucky sod if deep)
        int count_hit = 0;
        for (auto &i : mon_targets) {
            if (hit_roll() >= rng(0, 5) + g->zombie(i).dodge_roll()) {
                count_hit++;
                melee_attack(g->zombie(i), false);

                std::string temp_target = string_format(_("the %s"), g->zombie(i).name().c_str());
                add_msg_player_or_npc( m_good, _("You hit %s!"), _("<npcname> hits %s!"), temp_target.c_str() );
            }
        }
        for (auto &i : npc_targets) {
            if (hit_roll() >= rng(0, 5) + g->active_npc[i]->dodge_roll()) {
                count_hit++;
                melee_attack(*g->active_npc[i], false);

                add_msg_player_or_npc( m_good, _("You hit %s!"), _("<npcname> hits %s!"),
                                          g->active_npc[i]->name.c_str() );
            }
        }

        t.add_msg_if_player(m_good, ngettext("%d enemy hit!", "%d enemies hit!", count_hit), count_hit);
        // Extra attacks are free of charge (otherwise AoE attacks would SUCK)
        moves = temp_moves;
        stamina = temp_stamina;
    }

    //player has a very small chance, based on their intelligence, to learn a style whilst using the cqb bionic
    if (has_active_bionic("bio_cqb") && !has_martialart(style_selected)) {
        ///\EFFECT_INT slightly increases chance to learn techniques when using CQB bionic
        if (one_in(1400 - (get_int() * 50))) {
            ma_styles.push_back(style_selected);
            add_msg_if_player(m_good, _("You have learnt %s from extensive practice with the CQB Bionic."),
                       style_selected.obj().name.c_str());
        }
    }
}

// this would be i2amroy's fix, but it's kinda handy
bool player::can_weapon_block() const
{
    return (weapon.has_technique( WBLOCK_1 ) ||
            weapon.has_technique( WBLOCK_2 ) ||
            weapon.has_technique( WBLOCK_3 ));
}

int blocking_ability( const item &shield )
{
    int block_bonus = 2;
    if (shield.has_technique( WBLOCK_3 )) {
        block_bonus = 10;
    } else if (shield.has_technique( WBLOCK_2 )) {
        block_bonus = 6;
    } else if (shield.has_technique( WBLOCK_1 )) {
        block_bonus = 4;
    }
    return block_bonus;
}

item &player::best_shield()
{
    int weapon_block = blocking_ability( weapon );
    for( item &shield : worn ) {
        if( shield.has_flag( "BLOCK_WHILE_WORN" ) && blocking_ability( shield ) >= weapon_block ) {
            return shield;
        }
    }
    if( can_weapon_block() ) {
        return weapon;
    }
    return ret_null;
}

bool player::block_hit(Creature *source, body_part &bp_hit, damage_instance &dam) {

    // Shouldn't block if player is asleep; this only seems to be used by player.
    // TODO: It should probably be moved to the section that regenerates blocks
    // and to effects that disallow blocking
    if( blocks_left < 1 || in_sleep_state() ) {
        return false;
    }
    blocks_left--;

    ma_ongethit_effects(); // fire martial arts on-getting-hit-triggered effects
    // these fire even if the attack is blocked (you still got hit)

    // This bonus absorbs damage from incoming attacks before they land,
    // but it still counts as a block even if it absorbs all the damage.
    float total_phys_block = mabuff_block_bonus();
    // Extract this to make it easier to implement shields/multiwield later
    item &shield = best_shield();
    bool conductive_shield = shield.conductive();
    bool unarmed = unarmed_attack();

    // This gets us a number between:
    // str ~0 + skill 0 = 0
    // str ~20 + skill 10 + 10(unarmed skill or weapon bonus) = 40
    int block_score = 1;
    // Remember if we're using a weapon or a limb to block.
    // So that we don't suddenly switch that for any reason.
    const bool weapon_blocking = !shield.is_null();
    if( weapon_blocking ) {
        ///\EFFECT_STR increases attack blocking effectiveness with a weapon

        ///\EFFECT_MELEE increases attack blocking effectiveness with a weapon
        block_bonus = blocking_ability( shield );
        block_score = str_cur + block_bonus + (int)get_skill_level( skill_melee );
    } else if( can_limb_block() ) {
        ///\EFFECT_STR increases attack blocking effectiveness with a limb

        ///\EFFECT_UNARMED increases attack blocking effectivness with a limb
        block_score = str_cur + (int)get_skill_level( skill_melee ) + (int)get_skill_level( skill_unarmed );
    } else {
        // Can't block with items, can't block with limbs
        // What were we supposed to be blocking with then?
        return false;
    }

    // Map block_score to the logistic curve for a number between 1 and 0.
    // Basic beginner character (str 8, skill 0, basic weapon)
    // Will have a score around 10 and block about %15 of incoming damage.
    // More proficient melee character (str 10, skill 4, wbock_2 weapon)
    // will have a score of 20 and block about 45% of damage.
    // A highly expert character (str 14, skill 8 wblock_2)
    // will have a score in the high 20s and will block about 80% of damage.
    // As the block score approaches 40, damage making it through will dwindle
    // to nothing, at which point we're relying on attackers hitting enough to drain blocks.
    const float physical_block_multiplier = logarithmic_range( 0, 40, block_score );

    float total_damage = 0.0;
    float damage_blocked = 0.0;
    for( auto &elem : dam.damage_units ) {
        total_damage += elem.amount;
        // block physical damage "normally"
        if( elem.type == DT_BASH || elem.type == DT_CUT || elem.type == DT_STAB ) {
            // use up our flat block bonus first
            float block_amount = std::min( total_phys_block, elem.amount );
            total_phys_block -= block_amount;
            elem.amount -= block_amount;
            damage_blocked += block_amount;
            if( elem.amount <= std::numeric_limits<float>::epsilon() ) {
                continue;
            }

            float previous_amount = elem.amount;
            elem.amount *= physical_block_multiplier;
            damage_blocked += previous_amount - elem.amount;
        // non-electrical "elemental" damage types do their full damage if unarmed,
        // but severely mitigated damage if not
        } else if( elem.type == DT_HEAT || elem.type == DT_ACID || elem.type == DT_COLD ) {
            // Unarmed weapons won't block those
            if( weapon_blocking && !unarmed ) {
                float previous_amount = elem.amount;
                elem.amount /= 5;
                damage_blocked += previous_amount - elem.amount;
            }
        // electrical damage deals full damage if unarmed OR wielding a
        // conductive weapon
        } else if( elem.type == DT_ELECTRIC ) {
            // Unarmed weapons and conductive weapons won't block this
            if( weapon_blocking && !unarmed && !conductive_shield ) {
                float previous_amount = elem.amount;
                elem.amount /= 5;
                damage_blocked += previous_amount - elem.amount;
            }
        }
    }

    ma_onblock_effects(); // fire martial arts block-triggered effects

    // weapon blocks are preferred to limb blocks
    std::string thing_blocked_with;
    if( weapon_blocking ) {
        thing_blocked_with = shield.tname();
        // TODO: Change this depending on damage blocked
        float wear_modifier = 1.0f;
        if( source != nullptr && source->is_hallucination() ) {
            wear_modifier = 0.0f;
        }

        handle_melee_wear( shield, wear_modifier );
    } else {
        //Choose which body part to block with, assume left side first
        if (can_leg_block() && can_arm_block()) {
            bp_hit = one_in(2) ? bp_leg_l : bp_arm_l;
        } else if (can_leg_block()) {
            bp_hit = bp_leg_l;
        } else {
            bp_hit = bp_arm_l;
        }

        // Check if we should actually use the right side to block
        if (bp_hit == bp_leg_l) {
            if (hp_cur[hp_leg_r] > hp_cur[hp_leg_l]) {
                bp_hit = bp_leg_r;
            }
        } else {
            if (hp_cur[hp_arm_r] > hp_cur[hp_arm_l]) {
                bp_hit = bp_arm_r;
            }
        }

        thing_blocked_with = body_part_name(bp_hit);
    }

    std::string damage_blocked_description;
    // good/bad/ugly add_msg color code?
    // none, hardly any, a little, some, most, all
    float blocked_ratio = 0.0f;
    if( total_damage > std::numeric_limits<float>::epsilon() ) {
        blocked_ratio = (total_damage - damage_blocked) / total_damage;
    }
    if( blocked_ratio < std::numeric_limits<float>::epsilon() ) {
        //~ Adjective in "You block <adjective> of the damage with your <weapon>.
        damage_blocked_description = _("all");
    } else if( blocked_ratio < 0.2 ) {
        //~ Adjective in "You block <adjective> of the damage with your <weapon>.
        damage_blocked_description = _("nearly all");
    } else if( blocked_ratio < 0.4 ) {
        //~ Adjective in "You block <adjective> of the damage with your <weapon>.
        damage_blocked_description = _("most");
    } else if( blocked_ratio < 0.6 ) {
        //~ Adjective in "You block <adjective> of the damage with your <weapon>.
        damage_blocked_description = _("a lot");
    } else if( blocked_ratio < 0.8 ) {
        //~ Adjective in "You block <adjective> of the damage with your <weapon>.
        damage_blocked_description = _("some");
    } else if( blocked_ratio > std::numeric_limits<float>::epsilon() ){
        //~ Adjective in "You block <adjective> of the damage with your <weapon>.
        damage_blocked_description = _("a little");
    } else {
        //~ Adjective in "You block <adjective> of the damage with your <weapon>.
        damage_blocked_description = _("none");
    }
    add_msg_player_or_npc( _("You block %1$s of the damage with your %2$s!"),
                           _("<npcname> blocks %1$s of the damage with their %2$s!"),
                           damage_blocked_description.c_str(), thing_blocked_with.c_str() );

    // Check if we have any block counters
    matec_id tec = pick_technique( *source, false, false, true );

    if( tec != tec_none ) {
        melee_attack( *source, false, tec );
    }

    return true;
}

void player::perform_special_attacks(Creature &t)
{
    bool can_poison = false;

    std::vector<special_attack> special_attacks = mutation_attacks( t );

    std::string target = t.disp_name();

    bool practiced = false;
    for( const auto &att : special_attacks ) {
        if( t.is_dead_state() ) {
            break;
        }

        dealt_damage_instance dealt_dam;

        // @todo Make this hit roll use unarmed skill, not weapon skill + weapon to_hit
        int hit_spread = t.deal_melee_attack( this, hit_roll() * 0.8 );
        if( hit_spread >= 0 ) {
            t.deal_melee_hit( this, hit_spread, false, att.damage, dealt_dam );
            if( !practiced ) {
                // Practice unarmed, at most once per combo
                practiced = true;
                practice( skill_unarmed, rng( 0, 10 ) );
            }
        }
        int dam = dealt_dam.total_damage();
        if( dam > 0 ) {
            player_hit_message( this, att.text, t, dam );
        }

        can_poison = can_poison ||
            dealt_dam.type_damage( DT_CUT ) > 0 ||
            dealt_dam.type_damage( DT_STAB ) > 0;
    }

    if( can_poison && (has_trait("POISONOUS") || has_trait("POISONOUS2")) ) {
        if( has_trait("POISONOUS") ) {
            add_msg_if_player(m_good, _("You poison %s!"), target.c_str());
            t.add_effect( effect_poison, 6);
        } else if( has_trait("POISONOUS2") ) {
            add_msg_if_player(m_good, _("You inject your venom into %s!"), target.c_str());
            t.add_effect( effect_badpoison, 6);
        }
    }
}

std::string player::melee_special_effects(Creature &t, damage_instance &d, const ma_technique &tec)
{
    std::stringstream dump;

    std::string target;

    target = t.disp_name();

    tripoint tarpos = t.pos();

    // Bonus attacks!
    bool shock_them = (has_active_bionic("bio_shock") && power_level >= 2 &&
                       (unarmed_attack() || weapon.made_of( material_id( "iron" ) ) ||
                        weapon.made_of( material_id( "steel" ) ) || weapon.made_of( material_id( "silver" ) ) ||
                        weapon.made_of( material_id( "gold" ) ) || weapon.made_of( material_id( "superalloy" ) )) && one_in(3));

    bool drain_them = (has_active_bionic("bio_heat_absorb") && power_level >= 1 &&
                       !is_armed() && t.is_warm());
    drain_them &= one_in(2); // Only works half the time

    bool burn_them = weapon.has_flag("FLAMING");


    if (shock_them) { // bionics only
        charge_power(-2);
        int shock = rng(2, 5);
        d.add_damage(DT_ELECTRIC, shock * rng(1, 3));

        if (is_player()) {
            dump << string_format(_("You shock %s."), target.c_str()) << std::endl;
        } else
            add_msg_player_or_npc(m_good, _("You shock %s."),
                                          _("<npcname> shocks %s."),
                                          target.c_str());
    }

    if (drain_them) { // bionics only
        power_level--;
        charge_power(rng(0, 2));
        d.add_damage(DT_COLD, 1);
        if (t.is_player()) {
            add_msg_if_npc(m_bad, _("<npcname> drains your body heat!"));
        } else {
            if (is_player()) {
                dump << string_format(_("You drain %s's body heat."), target.c_str()) << std::endl;
            } else
                add_msg_player_or_npc(m_good, _("You drain %s's body heat!"),
                                              _("<npcname> drains %s's body heat!"),
                                              target.c_str());
        }
    }

    if (burn_them) { // for flaming weapons
        d.add_damage(DT_HEAT, rng(1, 8));

        if (is_player()) {
            dump << string_format(_("You burn %s."), target.c_str()) << std::endl;
        } else
            add_msg_player_or_npc(m_good, _("You burn %s."),
                                     _("<npcname> burns %s."),
                                     target.c_str());
    }

    //Hurting the wielder from poorly-chosen weapons
    if(weapon.has_flag("HURT_WHEN_WIELDED") && x_in_y(2, 3)) {
        add_msg_if_player(m_bad, _("The %s cuts your hand!"), weapon.tname().c_str());
        deal_damage( nullptr, bp_hand_r, damage_instance::physical(0, weapon.damage_melee( DT_CUT ), 0) );
        if( weapon.is_two_handed(*this) ) { // Hurt left hand too, if it was big
            deal_damage( nullptr, bp_hand_l, damage_instance::physical(0, weapon.damage_melee( DT_CUT ), 0) );
        }
    }

    const int vol = weapon.volume() / 250_ml;
    // Glass weapons shatter sometimes
    if (weapon.made_of( material_id( "glass" ) ) &&
        ///\EFFECT_STR increases chance of breaking glass weapons (NEGATIVE)
        rng(0, vol + 8) < vol + str_cur) {
        if (is_player()) {
            dump << string_format(_("Your %s shatters!"), weapon.tname().c_str()) << std::endl;
        } else {
            add_msg_player_or_npc(m_bad, _("Your %s shatters!"),
                                     _("<npcname>'s %s shatters!"),
                                     weapon.tname().c_str());
        }

        sounds::sound( pos(), 16, "" );
        // Dump its contents on the ground
        for( auto &elem : weapon.contents ) {
            g->m.add_item_or_charges( pos(), elem );
        }
        // Take damage
        deal_damage( nullptr, bp_arm_r, damage_instance::physical(0, rng(0, vol * 2), 0) );
        if( weapon.is_two_handed(*this) ) {// Hurt left arm too, if it was big
            //redeclare shatter_dam because deal_damage mutates it
            deal_damage( nullptr, bp_arm_l, damage_instance::physical(0, rng(0, vol * 2), 0) );
        }
        d.add_damage(DT_CUT, rng(0, 5 + int(vol * 1.5)));// Hurt the monster extra
        remove_weapon();
    }

    const float wear_modifier = !t.is_hallucination() ? 1.0f : 0.0f;
    handle_melee_wear( weapon, wear_modifier );

    // The skill used to counter stuck penalty
    const bool stab = d.type_damage(DT_STAB) > d.type_damage(DT_CUT);
    int used_skill = stab ? get_skill_level( skill_stabbing ) : get_skill_level( skill_cutting );
    if( has_active_bionic("bio_cqb") ) {
        used_skill = BIO_CQB_LEVEL;
    }

    int cutting_penalty = roll_stuck_penalty( stab, tec );
    // Some weapons splatter a lot of blood around.
    // TODO: this function shows total damage done by this attack, not final damage inflicted.
    if (d.total_damage() > 10 && weapon.has_flag("MESSY") ) { //Check if you do non minor damage
        cutting_penalty /= 6; // Harder to get stuck
        g->m.add_splash( t.bloodType(), tarpos, 1, 3 );
    }
    // Getting your weapon stuck
    ///\EFFECT_STR decreases chance of getting weapon stuck
    if (!unarmed_attack() && cutting_penalty > dice(str_cur * 2, 20) && !t.is_hallucination()) {
        dump << string_format(_("Your %1$s gets stuck in %2$s, pulling it out of your hands!"),
                              weapon.tname().c_str(), target.c_str());
        // TODO: better speed debuffs for target, possibly through effects
        if (monster *m = dynamic_cast<monster *>(&t)) {
            m->add_item(remove_weapon());
        } else {
            // Happens if 't' is not of 'monster' origin (attacking an NPC)
            g->m.add_item_or_charges( tarpos, remove_weapon(), 1 );
        }

        t.mod_moves(-30);
        if (weapon.has_flag("HURT_WHEN_PULLED") && one_in(3)) {
            //Sharp objects that injure wielder when pulled from hands (so cutting damage only)
            dump << std::endl << string_format(_("You are hurt by the %s being pulled from your hands!"),
                                               weapon.tname().c_str());
            auto hand_hurt = one_in(2) ? bp_hand_l : bp_hand_r;
            deal_damage( this, hand_hurt, damage_instance::physical( 0, weapon.damage_melee( DT_CUT ) / 2, 0) );
        }
    } else {
        // Approximately "this would kill the target". Unless the target has limb-based hp.
        if( d.total_damage() > t.get_hp() ) {
            cutting_penalty /= 2;
            ///\EFFECT_STABBING reduces chance of weapon getting stuck, if STABBING>CUTTING

            ///\EFFECT_CUTTING reduces chance of weapon getting stuck, if CUTTING>STABBING
            cutting_penalty -= rng( used_skill, used_skill * 2 + 2 );
        }
        if( cutting_penalty >= 50 && !t.is_hallucination() ) {
            dump << string_format(_("Your %1$s gets stuck in %2$s but you yank it free!"), weapon.tname().c_str(),
                                  target.c_str());
        }

        if( weapon.has_flag("SPEAR") ) {
            ///\EFFECT_STABBING increases damage when pulling out a stuck spear
            const int stabbing_skill = get_skill_level( skill_stabbing );
            d.add_damage( DT_CUT, rng( 1, stabbing_skill ) ); //add some extra damage for pulling out a spear
            t.mod_moves(-30);
        }
    }
    if( cutting_penalty > 0 && !t.is_hallucination() ) {
        // Don't charge more than 1 turn of stuck penalty
        // It scales with attack time and low attack time is bad enough on its own
        mod_moves( std::max( -100, -cutting_penalty ) );
    }

    // on-hit effects for martial arts
    ma_onhit_effects();

    return dump.str();
}

damage_instance hardcoded_mutation_attack( const player &u, const std::string &id )
{
    if( id == "BEAK_PECK" ) {
        // method open to improvement, please feel free to suggest
        // a better way to simulate target's anti-peck efforts
        ///\EFFECT_DEX increases number of hits with BEAK_PECK

        ///\EFFECT_UNARMED increases number of hits with BEAK_PECK
        int num_hits = std::max( 1, std::min<int>( 6, u.get_dex() + u.get_skill_level( skill_unarmed ) - rng( 4, 10 ) ) );
        return damage_instance::physical( 0, 0, num_hits * 10 );
    }

    if( id == "ARM_TENTACLES" || id == "ARM_TENTACLES_4" || id == "ARM_TENTACLES_8" ) {
        int num_attacks = 1;
        if( id == "ARM_TENTACLES_4" ) {
            num_attacks = 3;
        } else if( id == "ARM_TENTACLES_8" ) {
            num_attacks = 7;
        }
        if( u.weapon.is_two_handed( u ) || !u.has_two_arms() || u.worn_with_flag( "RESTRICT_HANDS" ) ) {
            num_attacks--;
        }

        if( num_attacks <= 0 ) {
            return damage_instance();
        }

        const bool rake = u.has_trait( "CLAWS_TENTACLE" );

        ///\EFFECT_STR increases damage with ARM_TENTACLES*
        damage_instance ret;
        if( rake ) {
            ret.add_damage( DT_CUT, u.get_str() / 2.0f + 1.0f, 0, 1.0f, num_attacks );
        } else {
            ret.add_damage( DT_BASH, u.get_str() / 3.0f + 1.0f, 0, 1.0f, num_attacks );
        }

        return ret;
    }

    if( id == "VINES2" || id == "VINES3" ) {
        const int num_attacks = id == "VINES2" ? 2 : 3;
        ///\EFFECT_STR increases damage with VINES*
        damage_instance ret;
        ret.add_damage( DT_BASH, u.get_str() / 2.0f, 0, 1.0f, num_attacks );
        return ret;
    }

    debugmsg( "Invalid hardcoded mutation id: %s", id.c_str() );
    return damage_instance();
}

std::vector<special_attack> player::mutation_attacks(Creature &t) const
{
    std::vector<special_attack> ret;

    std::string target = t.disp_name();

    const auto usable_body_parts = exclusive_flag_coverage( "ALLOWS_NATURAL_ATTACKS" );
    const auto &unarmed = (int)get_skill_level( skill_unarmed );

    for( const auto &pr : my_mutations ) {
        const auto &branch = mutation_branch::get( pr.first );
        for( const auto &mut_atk : branch.attacks_granted ) {
            // Covered body part
            if( mut_atk.bp != num_bp && !usable_body_parts[ mut_atk.bp ] ) {
                continue;
            }

            ///\EFFECT_UNARMED increases chance of attacking with mutated body parts
            ///\EFFECT_DEX increases chance of attacking with mutated body parts

            // Calculate actor ability value to be compared against mutation attack difficulty and add debug message
            const int proc_value = get_dex() + unarmed;
            add_msg( m_debug, "%s proc chance: %d in %d", pr.first.c_str(), proc_value, mut_atk.chance );
            // If the mutation attack fails to proc, bail out
            if( !x_in_y( proc_value, mut_atk.chance ) ) {
                continue;
            }

            // If player has any blocker, bail out
            if( std::any_of( mut_atk.blocker_mutations.begin(), mut_atk.blocker_mutations.end(),
                [this]( const std::string &blocker ) {
                    return has_trait( blocker );
                } ) ) {
                add_msg( m_debug, "%s not procing: blocked", pr.first.c_str() );
                continue;
            }

            // Player must have all needed traits
            if( !std::all_of( mut_atk.required_mutations.begin(), mut_atk.required_mutations.end(),
                [this]( const std::string &need ) {
                    return has_trait( need );
                } ) ) {
                add_msg( m_debug, "%s not procing: unmet req", pr.first.c_str() );
                continue;
            }

            special_attack tmp;
            // Ugly special case: player's strings have only 1 variable, NPC have 2
            // Can't use <npcname> here
            // @todo Fix
            if( is_player() ) {
                tmp.text = string_format( _( mut_atk.attack_text_u.c_str() ), target.c_str() );
            } else {
                tmp.text = string_format( _( mut_atk.attack_text_npc.c_str() ), name.c_str(), target.c_str() );
            }

            // Attack starts here
            if( mut_atk.hardcoded_effect ) {
                tmp.damage = hardcoded_mutation_attack( *this, pr.first );
            } else {
                damage_instance dam = mut_atk.base_damage;
                damage_instance scaled = mut_atk.strength_damage;
                scaled.mult_damage( std::min<float>( 15.0f, get_str() ), true );
                dam.add( scaled );

                tmp.damage = dam;
            }

            if( tmp.damage.total_damage() > 0.0f ) {
                ret.emplace_back( tmp );
            } else {
                add_msg( m_debug, "%s not procing: zero damage", pr.first.c_str() );
            }
        }
    }

    return ret;
}

std::string melee_message( const ma_technique &tec, player &p, const dealt_damage_instance &ddi )
{
    // Those could be extracted to a json

    // Three last values are for low damage
    static const std::array<std::string, 6> player_stab = {{
        _("You impale %s"), _("You gouge %s"), _("You run %s through"),
        _("You puncture %s"), _("You pierce %s"), _("You poke %s")
    }};
    static const std::array<std::string, 6> npc_stab = {{
        _("<npcname> impales %s"), _("<npcname> gouges %s"), _("<npcname> runs %s through"),
        _("<npcname> punctures %s"), _("<npcname> pierces %s"), _("<npcname> pokes %s")
    }};
    // First 5 are for high damage, next 2 for medium, then for low and then for v. low
    static const std::array<std::string, 9> player_cut = {{
        _("You gut %s"), _("You chop %s"), _("You slash %s"),
        _("You mutilate %s"), _("You maim %s"), _("You stab %s"),
        _("You slice %s"), _("You cut %s"), _("You nick %s")
    }};
    static const std::array<std::string, 9> npc_cut = {{
        _("<npcname> guts %s"), _("<npcname> chops %s"), _("<npcname> slashes %s"),
        _("<npcname> mutilates %s"), _("<npcname> maims %s"), _("<npcname> stabs %s"),
        _("<npcname> slices %s"), _("<npcname> cuts %s"), _("<npcname> nicks %s")
    }};

    // Three last values are for low damage
    static const std::array<std::string, 6> player_bash = {{
        _("You clobber %s"), _("You smash %s"), _("You thrash %s"),
        _("You batter %s"), _("You whack %s"), _("You hit %s")
    }};
    static const std::array<std::string, 6> npc_bash = {{
        _("<npcname> clobbers %s"), _("<npcname> smashes %s"), _("<npcname> thrashes %s"),
        _("<npcname> batters %s"), _("<npcname> whacks %s"), _("<npcname> hits %s")
    }};

    const int bash_dam = ddi.type_damage( DT_BASH );
    const int cut_dam  = ddi.type_damage( DT_CUT );
    const int stab_dam = ddi.type_damage( DT_STAB );

    if( tec.id != tec_none ) {
        std::string message;
        if (p.is_npc()) {
            message = tec.npc_message;
        } else {
            message = tec.player_message;
        }
        if( !message.empty() ) {
            return message;
        }
    }

    damage_type dominant_type = DT_BASH;
    if( cut_dam + stab_dam > bash_dam ) {
        dominant_type = cut_dam >= stab_dam ? DT_CUT : DT_STAB;
    }

    const bool npc = p.is_npc();

    // Cutting has more messages and so needs different handling
    const bool cutting = dominant_type == DT_CUT;
    size_t index;
    const int total_dam = bash_dam + stab_dam + cut_dam;
    if( total_dam > 30 ) {
        index = cutting ? rng( 0, 4 ) : rng( 0, 2 );
    } else if( total_dam > 20 ) {
        index = cutting ? rng( 5, 6 ) : 3;
    } else if( total_dam > 10 ) {
        index = cutting ? 7 : 4;
    } else {
        index = cutting ? 8 : 5;
    }

    if( dominant_type == DT_STAB ) {
        return (npc ? npc_stab[index] : player_stab[index]).c_str();
    } else if( dominant_type == DT_CUT ) {
        return (npc ? npc_cut[index] : player_cut[index]).c_str();
    } else if( dominant_type == DT_BASH ) {
        return (npc ? npc_bash[index] : player_bash[index]).c_str();
    }

    return _("The bugs attack %s");
}

// display the hit message for an attack
void player_hit_message(player* attacker, std::string message,
                        Creature &t, int dam, bool crit)
{
    std::string msg;
    game_message_type msgtype;
    msgtype = m_good;
    std::string sSCTmod = "";
    game_message_type gmtSCTcolor = m_good;

    if (dam <= 0) {
        if (attacker->is_npc()) {
            //~ NPC hits something but does no damage
            msg = string_format(_("%s but does no damage."), message.c_str());
        } else {
            //~ you hit something but do no damage
            msg = string_format(_("%s but do no damage."), message.c_str());
        }
        msgtype = m_neutral;
    } else if (crit) {
        //~ someone hits something for %d damage (critical)
        msg = string_format(_("%s for %d damage. Critical!"),
                            message.c_str(), dam);
        sSCTmod = _("Critical!");
        gmtSCTcolor = m_critical;
    } else {
        //~ someone hits something for %d damage
        msg = string_format(_("%s for %d damage."), message.c_str(), dam);
    }

    if (dam > 0 && attacker->is_player()) {
        //player hits monster melee
        SCT.add(t.posx(),
                t.posy(),
                direction_from(0, 0, t.posx() - attacker->posx(), t.posy() - attacker->posy()),
                get_hp_bar(dam, t.get_hp_max(), true).first, m_good,
                sSCTmod, gmtSCTcolor);

        if (t.get_hp() > 0) {
            SCT.add(t.posx(),
                    t.posy(),
                    direction_from(0, 0, t.posx() - attacker->posx(), t.posy() - attacker->posy()),
                    get_hp_bar(t.get_hp(), t.get_hp_max(), true).first, m_good,
                    //~ "hit points", used in scrolling combat text
                    _("hp"), m_neutral,
                    "hp");
        } else {
            SCT.removeCreatureHP();
        }
    }

    // same message is used for player and npc,
    // just using this for the <npcname> substitution.
    attacker->add_msg_player_or_npc(msgtype, msg.c_str(), msg.c_str(),
                                    t.disp_name().c_str());
}

int player::attack_speed( const item &weap, const bool average ) const
{
    const int base_move_cost = weap.attack_time() / 2;
    const int melee_skill = has_active_bionic("bio_cqb") ? BIO_CQB_LEVEL : (int)get_skill_level( skill_melee );
    ///\EFFECT_MELEE increases melee attack speed
    const int skill_cost = (int)( base_move_cost / (std::pow(melee_skill, 3.0f)/400.0 + 1.0));
    ///\EFFECT_DEX increases attack speed
    const int dexbonus = average ? dex_cur / 2 : rng( 0, dex_cur );
    const int encumbrance_penalty = encumb( bp_torso ) +
                                    ( encumb( bp_hand_l ) + encumb( bp_hand_r ) ) / 2;
    const float stamina_ratio = (float)stamina / (float)get_stamina_max();
    // Increase cost multiplier linearly from 1.0 to 2.0 as stamina goes from 25% to 0%.
    const float stamina_penalty = 1.0 + ( (stamina_ratio < 0.25) ?
                                          ((0.25 - stamina_ratio) * 4.0) : 0.0 );

    int move_cost = base_move_cost;
    move_cost += skill_cost;
    move_cost += encumbrance_penalty;
    move_cost -= dexbonus;
    move_cost *= stamina_penalty;

    if( has_trait("HOLLOW_BONES") ) {
        move_cost *= .8;
    } else if( has_trait("LIGHT_BONES") ) {
        move_cost *= .9;
    }

    if( move_cost < 25 ) {
        return 25;
    }

    return move_cost;
}

double player::weapon_value( const item &weap, long ammo ) const
{
    const double val_gun = gun_value( weap, ammo );
    const double val_melee = melee_value( weap );
    const double more = std::max( val_gun, val_melee );
    const double less = std::min( val_gun, val_melee );

    // A small bonus for guns you can also use to hit stuff with (bayonets etc.)
    const double my_val = more + (less / 2.0);
    add_msg( m_debug, "%s (%ld ammo) sum value: %.1f", weap.tname().c_str(), ammo, my_val );
    return my_val;
}

double player::melee_value( const item &weap ) const
{
    double my_value = 0;

    damage_instance non_crit;
    roll_all_damage( false, non_crit, true, weap );
    float avg_dmg = non_crit.total_damage();

    const int accuracy = weap.type->m_to_hit + get_hit_weapon( weap );
    if( accuracy < 0 ) {
        // Heavy penalty
        my_value += accuracy * 5;
    } else if( accuracy <= 5 ) {
        // Big bonus
        my_value += accuracy * 3;
    } else {
        // Small bonus above that
        my_value += 15 + (accuracy - 5);
    }

    int move_cost = attack_speed( weap, true );
    static const matec_id rapid_strike( "RAPID" );
    if( weap.has_technique( rapid_strike ) ) {
        move_cost /= 2;
        avg_dmg *= 0.66;
    }

    const int arbitrary_dodge_target = 5;
    double crit_ch = crit_chance( accuracy, arbitrary_dodge_target, weap );
    my_value += crit_ch * 10; // Crits are worth more than just extra damage
    if( crit_ch > 0.1 ) {
        damage_instance crit;
        roll_all_damage( true, crit, true, weap );
        // Note: intentionally doesn't include rapid attack bonus in crits
        avg_dmg = (1.0 - crit_ch) * avg_dmg + crit.total_damage() * crit_ch;
    }

    my_value += avg_dmg * 100 / move_cost;

    float reach = weap.reach_range( *this );
    if( reach > 1.0f ) {
        my_value *= 1.0f + 0.5f * (sqrtf( reach ) - 1.0f);
    }

    add_msg( m_debug, "%s as melee: %.1f", weap.tname().c_str(), my_value );

    return std::max( 0.0, my_value );
}

double player::unarmed_value() const
{
    // TODO: Martial arts
    return melee_value( ret_null );
}<|MERGE_RESOLUTION|>--- conflicted
+++ resolved
@@ -158,13 +158,8 @@
         bonus = BIO_CQB_LEVEL;
     }
 
-<<<<<<< HEAD
     ///\EFFECT_MELEE improves hit chance for all items (including non-weapons)
     return bonus + ( get_skill_level( skill_melee ) / 2.0f );
-=======
-    ///\EFFECT_MELEE adds to other weapon bonuses
-    return melee_skill / 2.0f + best_bonus;
->>>>>>> 49a654a0
 }
 
 float player::get_hit_base() const
