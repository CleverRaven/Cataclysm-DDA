--- conflicted
+++ resolved
@@ -152,7 +152,6 @@
          * @throw std::string if the json object contains invalid data.
          */
         /*@{*/
-<<<<<<< HEAD
         void load_ammo( JsonObject &jo );
         void load_gun( JsonObject &jo );
         void load_armor( JsonObject &jo );
@@ -162,24 +161,10 @@
         void load_comestible( JsonObject &jo );
         void load_container( JsonObject &jo );
         void load_gunmod( JsonObject &jo );
+        void load_magazine( JsonObject &jo );
         void load_generic( JsonObject &jo );
         void load_bionic( JsonObject &jo );
         void load_veh_part( JsonObject &jo );
-=======
-        void load_ammo      (JsonObject &jo);
-        void load_gun       (JsonObject &jo);
-        void load_armor     (JsonObject &jo);
-        void load_tool      (JsonObject &jo);
-        void load_tool_armor(JsonObject &jo);
-        void load_book      (JsonObject &jo);
-        void load_comestible(JsonObject &jo);
-        void load_container (JsonObject &jo);
-        void load_gunmod    (JsonObject &jo);
-        void load_magazine  (JsonObject &jo);
-        void load_generic   (JsonObject &jo);
-        void load_bionic    (JsonObject &jo);
-        void load_veh_part  (JsonObject &jo);
->>>>>>> 49943845
         /*@}*/
 
 
