--- conflicted
+++ resolved
@@ -101,13 +101,7 @@
 
     const auto &list = all_scenarios.get_all();
     while( true ) {
-<<<<<<< HEAD
-        auto iter = list.begin();
-        std::advance( iter, rng( size_t(0), list.size() - 1 ) );
-        const scenario &scen = *iter;
-=======
         const scenario &scen = random_entry_ref( list );
->>>>>>> a088cbc4
 
         if( x_in_y( 2, abs( scen.point_cost() ) + 2 ) ) {
             return &scen;
