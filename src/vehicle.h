--- conflicted
+++ resolved
@@ -1739,12 +1739,8 @@
         mutable point mount_min;
         mutable point mass_center_precalc;
         mutable point mass_center_no_precalc;
-<<<<<<< HEAD
         tripoint autodrive_local_target = tripoint_zero; // currrent node the autopilot is aiming for
         int desired_altitude = 0;
-=======
-        tripoint autodrive_local_target = tripoint_zero; // current node the autopilot is aiming for
->>>>>>> b6cc66a1
 
     public:
         // Subtract from parts.size() to get the real part count.
