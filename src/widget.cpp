--- conflicted
+++ resolved
@@ -1470,10 +1470,7 @@
             // Store the (potentially) multi-row text for each column
             std::vector<std::vector<std::string>> cols;
             std::vector<int> widths;
-<<<<<<< HEAD
-=======
             unsigned int total_width = 0;
->>>>>>> 3a8799db
             for( const widget_id &wid : _widgets ) {
                 widget cur_child = wid.obj();
                 int cur_width = child_width;
@@ -1485,15 +1482,12 @@
                     cur_width += 1;
                     remainder -= 1;
                 }
-<<<<<<< HEAD
-=======
                 if( cur_width > 0 ) {
                     total_width += cur_width;
                 }
                 if( total_width > max_width ) {
                     debugmsg( "widget layout is wider than sidebar allows." );
                 }
->>>>>>> 3a8799db
                 const bool skip_pad_this = skip_pad || wid->has_flag( json_flag_W_NO_PADDING );
                 // Layout child in this column
                 const std::string txt = cur_child.layout( ava, skip_pad_this ? 0 : cur_width,
