--- conflicted
+++ resolved
@@ -1471,11 +1471,7 @@
                 debugmsg( "widget layout has no widgets" );
             }
             // Number of spaces between columns
-<<<<<<< HEAD
             const int col_padding = _padding;
-=======
-            const int col_padding = std::stoi( pgettext( "Override padding count for the sidebar", "2" ) );
->>>>>>> 0f84aec2
             // Subtract column padding to get space available for widgets
             const int avail_width = max_width - col_padding * ( num_widgets - 1 );
             // Divide available width equally among all widgets
@@ -1490,7 +1486,6 @@
             // Total widget width with padding
             const int total_widget_padded_width = total_widget_width + col_padding * ( num_widgets - 1 );
             // Keep remainder to distribute
-<<<<<<< HEAD
             const int total_widget_width = std::accumulate( _widgets.begin(), _widgets.end(), 0,
             [child_width]( int sum, const widget_id & wid ) {
                 widget cur_child = wid.obj();
@@ -1499,8 +1494,6 @@
             } );
             // Total widget width with padding
             const int total_widget_padded_width = total_widget_width + col_padding * ( num_widgets - 1 );
-=======
->>>>>>> 0f84aec2
             int remainder = max_width - total_widget_padded_width;
             // Store the (potentially) multi-row text for each column
             std::vector<std::vector<std::string>> cols;
