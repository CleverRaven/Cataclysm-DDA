#ifndef NPC_H
#define NPC_H

#include "player.h"
#include "faction.h"
#include "json.h"
#include "copyable_unique_ptr.h"

#include <vector>
#include <string>
#include <map>

class item;
class overmap;
class player;
class field_entry;
class npc_class;
<<<<<<< HEAD
struct mission_type;
=======
class auto_pickup;
>>>>>>> f890e4e7
enum game_message_type : int;

using npc_class_id = string_id<npc_class>;
using mission_type_id = string_id<mission_type>;

void parse_tags( std::string &phrase, const player &u, const npc &me );

/*
 * Talk:   Trust midlow->high, fear low->mid, need doesn't matter
 * Trade:  Trust mid->high, fear low->midlow, need is a bonus
 * Follow: Trust high, fear mid->high, need low->mid
 * Defend: Trust mid->high, fear + need high
 * Kill:   Trust low->midlow, fear low->midlow, need low
 * Flee:   Trust low, fear mid->high, need low
 */

// Attitude is how we feel about the player, what we do around them
enum npc_attitude : int {
 NPCATT_NULL = 0, // Don't care/ignoring player The places this is assigned is on shelter NPC generation, and when you order a NPC to stay in a location, and after talking to a NPC that wanted to talk to you.
 NPCATT_TALK,  // Move to and talk to player
 NPCATT_LEGACY_1,
 NPCATT_FOLLOW,  // Follow the player
 NPCATT_LEGACY_2,
 NPCATT_LEAD,  // Lead the player, wait for them if they're behind
 NPCATT_WAIT,  // Waiting for the player
 NPCATT_LEGACY_6,
 NPCATT_MUG,  // Mug the player
 NPCATT_WAIT_FOR_LEAVE, // Attack the player if our patience runs out
 NPCATT_KILL,  // Kill the player
 NPCATT_FLEE,  // Get away from the player
 NPCATT_LEGACY_3,
 NPCATT_HEAL,  // Get to the player and heal them

 NPCATT_LEGACY_4,
 NPCATT_LEGACY_5,
 NPCATT_MAX
};

std::string npc_attitude_name(npc_attitude);

enum npc_mission : int {
    NPC_MISSION_NULL = 0, // Nothing in particular
    NPC_MISSION_LEGACY_1,
    NPC_MISSION_SHELTER, // Stay in shelter, introduce player to game
    NPC_MISSION_SHOPKEEP, // Stay still unless combat or something and sell stuff

    NPC_MISSION_LEGACY_2,
    NPC_MISSION_LEGACY_3,

    NPC_MISSION_BASE, // Base Mission: unassigned (Might be used for assigning a npc to stay in a location).
    NPC_MISSION_GUARD, // Similar to Base Mission, for use outside of camps

    NUM_NPC_MISSIONS
};

//std::string npc_mission_name(npc_mission);

std::string npc_class_name( const npc_class_id & );
std::string npc_class_name_str( const npc_class_id & );

enum npc_action : int;

enum npc_need {
 need_none,
 need_ammo, need_weapon, need_gun,
 need_food, need_drink,
 num_needs
};

// @todo Turn the personality struct into a vector/map?
enum npc_personality_type : int {
    NPE_AGGRESSION,
    NPE_BRAVERY,
    NPE_COLLECTOR,
    NPE_ALTRUISM,
    NUM_NPE
};

struct npc_personality : public JsonSerializer, public JsonDeserializer
{
// All values should be in the -10 to 10 range.
 signed char aggression;
 signed char bravery;
 signed char collector;
 signed char altruism;
 npc_personality() {
  aggression = 0;
  bravery    = 0;
  collector  = 0;
  altruism   = 0;
 };

    using JsonSerializer::serialize;
    void serialize(JsonOut &jsout) const override;
    using JsonDeserializer::deserialize;
    void deserialize(JsonIn &jsin) override;
};

struct npc_opinion : public JsonSerializer, public JsonDeserializer
{
    int trust;
    int fear;
    int value;
    int anger;
    int owed;

    npc_opinion() {
        trust = 0;
        fear  = 0;
        value = 0;
        anger = 0;
        owed = 0;
    }

    npc_opinion( int T, int F, int V, int A, int O ) :
                 trust( T ), fear( F ), value ( V ), anger( A ), owed ( O )
    {
    }

    npc_opinion& operator+=( const npc_opinion &rhs )
    {
        trust += rhs.trust;
        fear  += rhs.fear;
        value += rhs.value;
        anger += rhs.anger;
        owed  += rhs.owed;
        return *this;
    }

    npc_opinion& operator+( const npc_opinion &rhs )
    {
        return (npc_opinion(*this) += rhs);
    }

    using JsonSerializer::serialize;
    void serialize(JsonOut &jsout) const override;
    using JsonDeserializer::deserialize;
    void deserialize(JsonIn &jsin) override;
};

enum combat_engagement {
    ENGAGE_NONE = 0,
    ENGAGE_CLOSE,
    ENGAGE_WEAK,
    ENGAGE_HIT,
    ENGAGE_ALL,
    ENGAGE_NO_MOVE
};

enum aim_rule {
    // Aim some
    AIM_WHEN_CONVENIENT = 0,
    // No concern for ammo efficiency
    AIM_SPRAY,
    // Aim when possible, then shoot
    AIM_PRECISE,
    // If you can't aim, don't shoot
    AIM_STRICTLY_PRECISE
};


struct npc_follower_rules : public JsonSerializer, public JsonDeserializer
{
    combat_engagement engagement;
    aim_rule aim;
    bool use_guns;
    bool use_grenades;
    bool use_silent;

    bool allow_pick_up;
    bool allow_bash;
    bool allow_sleep;
    bool allow_complain;
    bool allow_pulp;

    bool close_doors;

    copyable_unique_ptr<auto_pickup> pickup_whitelist;

    npc_follower_rules();
    ~npc_follower_rules();

    using JsonSerializer::serialize;
    void serialize(JsonOut &jsout) const override;
    using JsonDeserializer::deserialize;
    void deserialize(JsonIn &jsin) override;
};

struct npc_target {
    private:
        enum target_type : int {
            TARGET_PLAYER,
            TARGET_MONSTER,
            TARGET_NPC,
            TARGET_NONE
        };

        target_type type;
        size_t index;

        npc_target( target_type, size_t );

    public:
        npc_target();

        Creature *get();
        const Creature *get() const;

        static npc_target monster( size_t index );
        static npc_target npc( size_t index );
        static npc_target player();
        static npc_target none();
};

// Data relevant only for this action
struct npc_short_term_cache
{
    float danger;
    float total_danger;
    float danger_assessment;
    npc_target target;

    double my_weapon_value;

    std::vector<npc_target> friends;
};

// DO NOT USE! This is old, use strings as talk topic instead, e.g. "TALK_AGREE_FOLLOW" instead of
// TALK_AGREE_FOLLOW. There is also convert_talk_topic which can convert the enumeration values to
// the new string values (used to load old saves).
enum talk_topic_enum {
 TALK_NONE = 0, // Used to go back to last subject
 TALK_DONE, // Used to end the conversation
 TALK_GUARD, // End conversation, nothing to be said
 TALK_MISSION_LIST, // List available missions. Intentionally placed above START
 TALK_MISSION_LIST_ASSIGNED, // Same, but for assigned missions.

 TALK_MISSION_START, // NOT USED; start of mission topics
 TALK_MISSION_DESCRIBE, // Describe a mission
 TALK_MISSION_OFFER, // Offer a mission
 TALK_MISSION_ACCEPTED,
 TALK_MISSION_REJECTED,
 TALK_MISSION_ADVICE,
 TALK_MISSION_INQUIRE,
 TALK_MISSION_SUCCESS,
 TALK_MISSION_SUCCESS_LIE, // Lie caught!
 TALK_MISSION_FAILURE,
 TALK_MISSION_END, // NOT USED: end of mission topics

 TALK_MISSION_REWARD, // Intentionally placed below END

 TALK_EVAC_MERCHANT, //17, Located in Refugee Center
 TALK_EVAC_MERCHANT_NEW,
 TALK_EVAC_MERCHANT_PLANS,
 TALK_EVAC_MERCHANT_PLANS2,
 TALK_EVAC_MERCHANT_PLANS3,
 TALK_EVAC_MERCHANT_WORLD,
 TALK_EVAC_MERCHANT_HORDES,
 TALK_EVAC_MERCHANT_PRIME_LOOT,
 TALK_EVAC_MERCHANT_ASK_JOIN,
 TALK_EVAC_MERCHANT_NO,
 TALK_EVAC_MERCHANT_HELL_NO,

 TALK_FREE_MERCHANT_STOCKS,//28, Located in Refugee Center
 TALK_FREE_MERCHANT_STOCKS_NEW,
 TALK_FREE_MERCHANT_STOCKS_WHY,
 TALK_FREE_MERCHANT_STOCKS_ALL,
 TALK_FREE_MERCHANT_STOCKS_JERKY,
 TALK_FREE_MERCHANT_STOCKS_CORNMEAL,
 TALK_FREE_MERCHANT_STOCKS_FLOUR,
 TALK_FREE_MERCHANT_STOCKS_SUGAR,
 TALK_FREE_MERCHANT_STOCKS_WINE,
 TALK_FREE_MERCHANT_STOCKS_BEER,
 TALK_FREE_MERCHANT_STOCKS_SMMEAT,
 TALK_FREE_MERCHANT_STOCKS_SMFISH,
 TALK_FREE_MERCHANT_STOCKS_OIL,
 TALK_FREE_MERCHANT_STOCKS_DELIVERED,

 TALK_EVAC_GUARD1,//42, Located in Refugee Center
 TALK_EVAC_GUARD1_PLACE,
 TALK_EVAC_GUARD1_GOVERNMENT,
 TALK_EVAC_GUARD1_TRADE,
 TALK_EVAC_GUARD1_JOIN,
 TALK_EVAC_GUARD1_JOIN2,
 TALK_EVAC_GUARD1_JOIN3,
 TALK_EVAC_GUARD1_ATTITUDE,
 TALK_EVAC_GUARD1_JOB,
 TALK_EVAC_GUARD1_OLDGUARD,
 TALK_EVAC_GUARD1_BYE,

 TALK_EVAC_GUARD2,//53, Located in Refugee Center
 TALK_EVAC_GUARD2_NEW,
 TALK_EVAC_GUARD2_RULES,
 TALK_EVAC_GUARD2_RULES_BASEMENT,
 TALK_EVAC_GUARD2_WHO,
 TALK_EVAC_GUARD2_TRADE,

 TALK_EVAC_GUARD3,//59, Located in Refugee Center
 TALK_EVAC_GUARD3_NEW,
 TALK_EVAC_GUARD3_RULES,
 TALK_EVAC_GUARD3_HIDE1,
 TALK_EVAC_GUARD3_HIDE2,
 TALK_EVAC_GUARD3_WASTE,
 TALK_EVAC_GUARD3_DEAD,
 TALK_EVAC_GUARD3_HOSTILE,
 TALK_EVAC_GUARD3_INSULT,

 TALK_EVAC_HUNTER,//68, Located in Refugee Center
 TALK_EVAC_HUNTER_SMELL,
 TALK_EVAC_HUNTER_DO,
 TALK_EVAC_HUNTER_LIFE,
 TALK_EVAC_HUNTER_HUNT,
 TALK_EVAC_HUNTER_SALE,
 TALK_EVAC_HUNTER_ADVICE,
 TALK_EVAC_HUNTER_BYE,

 TALK_OLD_GUARD_REP,//76, Located in Refugee Center
 TALK_OLD_GUARD_REP_NEW,
 TALK_OLD_GUARD_REP_NEW_DOING,
 TALK_OLD_GUARD_REP_NEW_DOWNSIDE,
 TALK_OLD_GUARD_REP_WORLD,
 TALK_OLD_GUARD_REP_WORLD_2NDFLEET,
 TALK_OLD_GUARD_REP_WORLD_FOOTHOLDS,
 TALK_OLD_GUARD_REP_ASK_JOIN,

 TALK_ARSONIST,//84, Located in Refugee Center
 TALK_ARSONIST_NEW,
 TALK_ARSONIST_DOING,
 TALK_ARSONIST_DOING_REBAR,
 TALK_ARSONIST_WORLD,
 TALK_ARSONIST_WORLD_OPTIMISTIC,
 TALK_ARSONIST_JOIN,
 TALK_ARSONIST_MUTATION,
 TALK_ARSONIST_MUTATION_INSULT,

 TALK_SCAVENGER_MERC,//93, Located in Refugee Center
 TALK_SCAVENGER_MERC_NEW,
 TALK_SCAVENGER_MERC_TIPS,
 TALK_SCAVENGER_MERC_HIRE,
 TALK_SCAVENGER_MERC_HIRE_SUCCESS,

 TALK_OLD_GUARD_SOLDIER,//98, Generic Old Guard

 TALK_OLD_GUARD_NEC_CPT,//99, Main mission source in Necropolis
 TALK_OLD_GUARD_NEC_CPT_GOAL,
 TALK_OLD_GUARD_NEC_CPT_VAULT,

 TALK_OLD_GUARD_NEC_COMMO,//102, Mission source/destination in Necropolis
 TALK_OLD_GUARD_NEC_COMMO_GOAL,
 TALK_OLD_GUARD_NEC_COMMO_FREQ,

 TALK_RANCH_FOREMAN,//105, Mission source/critical to building up the ranch camp
 TALK_RANCH_FOREMAN_PROSPECTUS,
 TALK_RANCH_FOREMAN_OUTPOST,
 TALK_RANCH_FOREMAN_REFUGEES,
 TALK_RANCH_FOREMAN_JOB,

 TALK_RANCH_CONSTRUCTION_1,//110

 TALK_RANCH_CONSTRUCTION_2,//111
 TALK_RANCH_CONSTRUCTION_2_JOB,
 TALK_RANCH_CONSTRUCTION_2_HIRE,

 TALK_RANCH_WOODCUTTER,//114
 TALK_RANCH_WOODCUTTER_JOB,
 TALK_RANCH_WOODCUTTER_HIRE,

 TALK_RANCH_WOODCUTTER_2,//117
 TALK_RANCH_WOODCUTTER_2_JOB,
 TALK_RANCH_WOODCUTTER_2_HIRE,

 TALK_RANCH_FARMER_1,//120
 TALK_RANCH_FARMER_1_JOB,
 TALK_RANCH_FARMER_1_HIRE,

 TALK_RANCH_FARMER_2,//123
 TALK_RANCH_FARMER_2_JOB,
 TALK_RANCH_FARMER_2_HIRE,

 TALK_RANCH_CROP_OVERSEER,//126
 TALK_RANCH_CROP_OVERSEER_JOB,

 TALK_RANCH_ILL_1,//128
 TALK_RANCH_ILL_1_JOB,
 TALK_RANCH_ILL_1_HIRE,
 TALK_RANCH_ILL_1_SICK,

 TALK_RANCH_NURSE,//132
 TALK_RANCH_NURSE_JOB,
 TALK_RANCH_NURSE_HIRE,
 TALK_RANCH_NURSE_AID,
 TALK_RANCH_NURSE_AID_DONE,

 TALK_RANCH_DOCTOR,//137

 TALK_RANCH_SCRAPPER,//138
 TALK_RANCH_SCRAPPER_JOB,
 TALK_RANCH_SCRAPPER_HIRE,

 TALK_RANCH_SCAVENGER_1,//141
 TALK_RANCH_SCAVENGER_1_JOB,
 TALK_RANCH_SCAVENGER_1_HIRE,

 TALK_RANCH_BARKEEP,//144
 TALK_RANCH_BARKEEP_JOB,
 TALK_RANCH_BARKEEP_INFORMATION,
 TALK_RANCH_BARKEEP_TAP,

 TALK_RANCH_BARBER,//148
 TALK_RANCH_BARBER_JOB,
 TALK_RANCH_BARBER_HIRE,
 TALK_RANCH_BARBER_CUT,

 TALK_RANCH_STOCKS_BANDAGES,

 TALK_SHELTER,
 TALK_SHELTER_PLANS,
 TALK_SHARE_EQUIPMENT,
 TALK_GIVE_EQUIPMENT,
 TALK_DENY_EQUIPMENT,

 TALK_TRAIN,
 TALK_TRAIN_START,
 TALK_TRAIN_FORCE,

 TALK_SUGGEST_FOLLOW,
 TALK_AGREE_FOLLOW,
 TALK_DENY_FOLLOW,

 TALK_SHOPKEEP,

 TALK_LEADER,
 TALK_LEAVE,
 TALK_PLAYER_LEADS,
 TALK_LEADER_STAYS,
 TALK_HOW_MUCH_FURTHER,

 TALK_FRIEND,
 TALK_FRIEND_GUARD,
 TALK_DENY_GUARD,
 TALK_DENY_TRAIN,
 TALK_DENY_PERSONAL,
 TALK_FRIEND_UNCOMFORTABLE,
 TALK_COMBAT_COMMANDS,
 TALK_COMBAT_ENGAGEMENT,

 TALK_STRANGER_NEUTRAL,
 TALK_STRANGER_WARY,
 TALK_STRANGER_SCARED,
 TALK_STRANGER_FRIENDLY,
 TALK_STRANGER_AGGRESSIVE,
 TALK_MUG,

 TALK_DESCRIBE_MISSION,

 TALK_WEAPON_DROPPED,
 TALK_DEMAND_LEAVE,

 TALK_SIZE_UP,
 TALK_LOOK_AT,
 TALK_OPINION,

 NUM_TALK_TOPICS
};

struct npc_chatbin : public JsonSerializer, public JsonDeserializer
{
    /**
     * Add a new mission to the available missions (@ref missions). For compatibility it silently
     * ignores null pointers passed to it.
     */
    void add_new_mission( mission *miss );
    /**
     * Check that assigned missions are still assigned if not move them back to the
     * unassigned vector. This is called directly before talking.
     */
    void check_missions();
    /**
     * Missions that the NPC can give out. All missions in this vector should be unassigned,
     * when given out, they should be moved to @ref missions_assigned.
     */
    std::vector<mission*> missions;
    /**
     * Mission that have been assigned by this NPC to a player character.
     */
    std::vector<mission*> missions_assigned;
    /**
     * The mission (if any) that we talk about right now. Can be null. Should be one of the
     * missions in @ref missions or @ref missions_assigned.
     */
    mission *mission_selected = nullptr;
    /**
     * The skill this NPC offers to train.
     */
    skill_id skill = skill_id( NULL_ID );
    /**
     * The martial art style this NPC offers to train.
     */
    matype_id style;
    std::string first_topic = "TALK_NONE";

    npc_chatbin() = default;

    using JsonSerializer::serialize;
    void serialize(JsonOut &jsout) const override;
    using JsonDeserializer::deserialize;
    void deserialize(JsonIn &jsin) override;
};

class npc;
struct epilogue;

typedef std::map<std::string, npc> npc_map;
typedef std::map<std::string, epilogue> epilogue_map;

class npc : public player
{
public:

 npc();
 npc(const npc &);
 npc(npc &&);
 npc &operator=(const npc &);
 npc &operator=(npc &&);
 ~npc() override;

 bool is_player() const override { return false; }
 bool is_npc() const override { return true; }

 static void load_npc(JsonObject &jsobj);
 npc* find_npc(std::string ident);
 void load_npc_template(std::string ident);

    // Generating our stats, etc.
    void randomize( const npc_class_id &type = NULL_ID );
 void randomize_from_faction(faction *fac);
 void set_fac(std::string fac_name);
    /**
     * Set @ref mapx and @ref mapx and @ref pos.
     * @param mx,my,mz are global submap coordinates.
     * This function also adds the npc object to the overmap.
     */
    void spawn_at(int mx, int my, int mz);
    /**
     * Calls @ref spawn_at, spawns in a random city in
     * the given overmap on z-level 0.
     */
    void spawn_at_random_city(overmap *o);
    /**
     * Places the NPC on the @ref map. This update its
     * posx,posy and mapx,mapy values to fit the current offset of
     * map (g->levx, g->levy).
     * If the square on the map where the NPC would go is not empty
     * a spiral search for an empty square around it is performed.
     */
    void place_on_map();
    /**
     * See @ref npc_chatbin::add_new_mission
     */
    void add_new_mission( mission *miss );
    skill_id best_skill() const;
 void starting_weapon( const npc_class_id &type );

// Save & load
    void load_info(std::string data) override;// Overloaded from player
    virtual std::string save_info() const override;

    using player::deserialize;
    void deserialize(JsonIn &jsin) override;
    using player::serialize;
    void serialize(JsonOut &jsout) const override;

// Display
    nc_color basic_symbol_color() const override;
 int print_info(WINDOW* w, int vStart, int vLines, int column) const override;
 std::string short_description() const;
 std::string opinion_text() const;

// Goal / mission functions
 void pick_long_term_goal();
 bool fac_has_value(faction_value value) const;
 bool fac_has_job(faction_job job) const;

// Interaction with the player
 void form_opinion( const player &u );
    std::string pick_talk_topic( const player &u );
    float character_danger( const Character &u ) const;
    float vehicle_danger(int radius) const;
 bool turned_hostile() const; // True if our anger is at least equal to...
 int hostile_anger_level() const; // ... this value!
 void make_angry(); // Called if the player attacks us
 int assigned_missions_value();
    /**
     * @return Skills of which this NPC has a higher level than the given player. In other
     * words: skills this NPC could teach the player.
     */
    std::vector<skill_id> skills_offered_to( const player &p ) const;
    /**
     * Martial art styles that we known, but the player p doesn't.
     */
    std::vector<matype_id> styles_offered_to( const player &p ) const;
// State checks
 bool is_enemy() const; // We want to kill/mug/etc the player
 bool is_following() const; // Traveling w/ player (whether as a friend or a slave)
 bool is_friend() const; // Allies with the player
 bool is_leader() const; // Leading the player
    /** Standing in one spot, moving back if removed from it. */
    bool is_guarding() const;
    /** Trusts you a lot. */
    bool is_minion() const;
        Attitude attitude_to( const Creature &other ) const override;
// What happens when the player makes a request
 int  follow_distance() const; // How closely do we follow the player?


// Dialogue and bartering--see npctalk.cpp
 void talk_to_u();
// Re-roll the inventory of a shopkeeper
 void shop_restock();
// Use and assessment of items
 int  minimum_item_value() const; // The minimum value to want to pick up an item
 void update_worst_item_value(); // Find the worst value in our inventory
    int value( const item &it ) const;
    int value( const item &it, int market_price ) const;
    bool wear_if_wanted( const item &it );
    bool wield( item& it ) override;
    bool adjust_worn();
    bool has_healing_item( bool bleed = false, bool bite = false, bool infect = false);
    item &get_healing_item( bool bleed = false, bool bite = false, bool infect = false,
                            bool first_best = false );
 bool has_painkiller();
 bool took_painkiller() const;
 void use_painkiller();
 void activate_item(int position);
    /** Is the item safe or does the NPC trust you enough? */
    bool will_accept_from_player( const item &it ) const;

    bool wants_to_sell( const item &it ) const;
    bool wants_to_sell( const item &it, int at_price, int market_price ) const;
    bool wants_to_buy( const item &it ) const;
    bool wants_to_buy( const item &it, int at_price, int market_price ) const;

    // AI helpers
    void regen_ai_cache();
    const Creature *current_target() const;
    Creature *current_target();

// Interaction and assessment of the world around us
    float danger_assessment();
    float average_damage_dealt(); // Our guess at how much damage we can deal
    bool bravery_check(int diff);
    bool emergency() const;
    bool emergency( float danger ) const;
    bool is_active() const;
    void say( const std::string line, ...) const;
    void decide_needs();
    void die(Creature* killer) override;
    bool is_dead() const;
    int smash_ability() const; // How well we smash terrain (not corpses!)
    bool complain(); // Finds something to complain about and complains. Returns if complained.
/* shift() works much like monster::shift(), and is called when the player moves
 * from one submap to an adjacent submap.  It updates our position (shifting by
 * 12 tiles), as well as our plans.
 */
 void shift(int sx, int sy);


// Movement; the following are defined in npcmove.cpp
 void move(); // Picks an action & a target and calls execute_action
 void execute_action( npc_action action ); // Performs action
    void process_turn() override;

    /** rates how dangerous a target is from 0 (harmless) to 1 (max danger) */
    float evaluate_enemy( const Creature &target ) const;

    void choose_target();
    void assess_danger();
    // Functions which choose an action for a particular goal
    npc_action method_of_fleeing();
    npc_action method_of_attack();
    npc_action address_needs();
    npc_action address_needs( float danger );
    npc_action address_player();
    npc_action long_term_goal_action();
    // Returns true if did something and we should end turn
    bool scan_new_items();
    // Returns true if did wield it
    bool wield_better_weapon();

// Helper functions for ranged combat
    // Multiplier for acceptable angle of inaccuracy
    double confidence_mult() const;
    int confident_shoot_range( const item &it ) const;
    int confident_gun_mode_range( const item::gun_mode &gun, int at_recoil = -1 ) const;
    int confident_throw_range( const item & ) const;
    bool wont_hit_friend( const tripoint &p, const item &it, bool throwing ) const;
    bool enough_time_to_reload( const item &gun ) const;
    /** Can reload currently wielded gun? */
    bool can_reload_current();
    /** Has a gun or magazine that can be reloaded */
    const item &find_reloadable() const;
    item &find_reloadable();
    /** Finds ammo the NPC could use to reload a given object */
    item_location find_usable_ammo( const item &weap );
    const item_location find_usable_ammo( const item &weap ) const;

    bool dispose_item( item_location &&obj, const std::string& prompt = std::string() ) override;

    void aim();
    void do_reload( item &what );

// Physical movement from one tile to the next
    /**
     * Tries to find path to p. If it can, updates path to it.
     * @param no_bashing Don't allow pathing through tiles that require bashing.
     * @param force If there is no valid path, empty the current path.
     * @returns If it updated the path.
     */
    bool update_path( const tripoint &p, bool no_bashing = false, bool force = true );
 bool can_move_to( const tripoint &p, bool no_bashing = false ) const;
 void move_to    ( const tripoint &p, bool no_bashing = false );
 void move_to_next(); // Next in <path>
 void avoid_friendly_fire(); // Maneuver so we won't shoot u
 void move_away_from( const tripoint &p, bool no_bashing = false );
 void move_pause(); // Same as if the player pressed '.'

// Item discovery and fetching
 void find_item  (); // Look around and pick an item
 void pick_up_item (); // Move to, or grab, our targeted item
 void drop_items (int weight, int volume); // Drop wgt and vol

    /** Picks up items and returns a list of them. */
    std::list<item> pick_up_item_map( const tripoint &where );
    std::list<item> pick_up_item_vehicle( vehicle &veh, int part_index );

    bool has_item_whitelist() const;
    bool item_whitelisted( const item &it );

    /** Returns true if it finds one. */
    bool find_corpse_to_pulp();
    /** Returns true if it handles the turn. */
    bool do_pulp();

// Combat functions and player interaction functions
 void wield_best_melee ();
 bool alt_attack(); // Returns true if did something
 void heal_player (player &patient);
 void heal_self  ();
 void take_painkiller ();
 void mug_player (player &mark);
 void look_for_player (player &sought);
 bool saw_player_recently() const;// Do we have an idea of where u are?
    /** Returns true if food was consumed, false otherwise. */
    bool consume_food();

// Movement on the overmap scale
 bool has_destination() const; // Do we have a long-term destination?
 void set_destination(); // Pick a place to go
 void go_to_destination(); // Move there; on the micro scale
 void reach_destination(); // We made it!

    void guard_current_pos();

 //message related stuff
 void add_msg_if_npc(const char* msg, ...) const override;
 void add_msg_player_or_npc(const char* player_str, const char* npc_str, ...) const override;
 void add_msg_if_npc(game_message_type type, const char* msg, ...) const override;
 void add_msg_player_or_npc(game_message_type type, const char* player_str, const char* npc_str, ...) const override;
 void add_msg_if_player(const char *, ...) const override{};
 void add_msg_if_player(game_message_type, const char *, ...) const override{};
 void add_memorial_log(const char*, const char*, ...) override {};
 virtual void add_miss_reason(const char *, unsigned int) {};
    void add_msg_player_or_say( const char *, const char *, ... ) const override;
    void add_msg_player_or_say( game_message_type, const char *, const char *, ... ) const override;

// The preceding are in npcmove.cpp

    bool query_yn( const char *mes, ... ) const override;

    // Note: NPCs use a different speed rating than players
    // Because they can't run yet
    float speed_rating() const override;

// #############   VALUES   ################

 npc_attitude attitude; // What we want to do to the player
    npc_class_id myclass; // What's our archetype?
 std::string idz; // A temp variable used to inform the game which npc json to use as a template
    mission_type_id miss_id; // A temp variable used to link to the correct mission

private:
    /**
     * Global submap coordinates of the npc (minus the position on the map:
     * posx,posy). Use global_*_location to get the global position.
     * You should not change mapx,mapy directly, use posx,posy instead,
     * @ref shift will update mapx,mapy and move the npc to a different
     * overmap if needed.
     * (mapx,mapy) defines the overmap the npc is stored on.
     */
    int mapx, mapy;
    // Type of complaint->last time we complainted about this type
    std::map<std::string, int> complaints;

    npc_short_term_cache ai_cache;
public:

    static npc_map _all_npc;
    /**
     * Global position, expressed in map square coordinate system
     * (the most detailed coordinate system), used by the @ref map.
     *
     * The (global) position of an NPC is always:
     * point(
     *     mapx * SEEX + posx,
     *     mapy * SEEY + posy,
     *     pos.z)
     * (Expressed in map squares, the system that @ref map uses.)
     * Any of om, map, pos can be in any range.
     * For active NPCs pos would be in the valid range required by
     * the map. But pos, map, and om can be changed without the NPC
     * actual moving as long as the position stays the same:
     * posx += SEEX; mapx -= 1;
     * This does not change the global position of the NPC.
     */
    tripoint global_square_location() const override;
    tripoint last_player_seen_pos; // Where we last saw the player
    int last_seen_player_turn; // Timeout to forgetting
    tripoint wanted_item_pos; // The square containing an item we want
    tripoint guard_pos;  // These are the local coordinates that a guard will return to inside of their goal tripoint
    /**
     * Global overmap terrain coordinate, where we want to get to
     * if no goal exist, this is no_goal_point.
     */
    tripoint goal;

    tripoint wander_pos; // Not actually used (should be: wander there when you hear a sound)
    int wander_time;

    /**
     * Location and index of the corpse we'd like to pulp (if any).
     */
    tripoint pulp_location;

 int restock;
 bool fetching_item;
 bool has_new_items; // If true, we have something new and should re-equip
 int  worst_item_value; // The value of our least-wanted item

 std::vector<tripoint> path; // Our movement plans

// Personality & other defining characteristics
 std::string fac_id; // A temp variable used to inform the game which faction to link
 faction *my_fac;
 std::string companion_mission;
 int companion_mission_time;
 npc_mission mission;
 npc_personality personality;
 npc_opinion op_of_u;
 npc_chatbin chatbin;
 int patience; // Used when we expect the player to leave the area
    npc_follower_rules rules;
 bool marked_for_death; // If true, we die as soon as we respawn!
 bool hit_by_player;
 std::vector<npc_need> needs;
 // Dummy point that indicates that the goal is invalid.
 static const tripoint no_goal_point;

    int last_updated;
    /**
     * Do some cleanup and caching as npc is being unloaded from map.
     */
    void on_unload();
    /**
     * Retroactively update npc.
     */
    void on_load();

    protected:
        void store(JsonOut &jsout) const;
        void load(JsonObject &jsin);

private:
    void setID (int id);
    bool dead;  // If true, we need to be cleaned up

    bool sees_dangerous_field( const tripoint &p ) const;
    bool could_move_onto( const tripoint &p ) const;
};

/** An NPC with standard stats */
class standard_npc : public npc {
    public:
        standard_npc() : npc() {
          str_cur = 8;
          dex_cur = 8;
          per_cur = 8;
          int_cur = 8;
        }
};

struct epilogue {
    epilogue();

    std::string id; //Unique name for declaring an ending for a given individual
    std::string group; //Male/female (dog/cyborg/mutant... whatever you want)
    bool is_unique; //If true, will not occur in random endings
    //The lines you with to draw
    std::vector<std::string> lines;

    static epilogue_map _all_epilogue;

    static void load_epilogue(JsonObject &jsobj);
    epilogue* find_epilogue(std::string ident);
    void random_by_group(std::string group, std::string name);
};

std::ostream& operator<< (std::ostream & os, npc_need need);

/** Opens a menu and allows player to select a friendly NPC. */
npc *pick_follower();

#endif<|MERGE_RESOLUTION|>--- conflicted
+++ resolved
@@ -15,11 +15,8 @@
 class player;
 class field_entry;
 class npc_class;
-<<<<<<< HEAD
+class auto_pickup;
 struct mission_type;
-=======
-class auto_pickup;
->>>>>>> f890e4e7
 enum game_message_type : int;
 
 using npc_class_id = string_id<npc_class>;
