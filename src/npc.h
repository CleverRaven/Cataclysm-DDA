#pragma once
#ifndef NPC_H
#define NPC_H

#include <map>
#include <memory>
#include <set>
#include <string>
#include <vector>

#include "calendar.h"
#include "faction.h"
#include "line.h"
#include "optional.h"
#include "pimpl.h"
#include "player.h"
#include "simple_pathfinding.h"

class JsonObject;
class JsonIn;
class JsonOut;
class item;
class overmap;
class player;
class field_entry;
class npc_class;
class auto_pickup;
class monfaction;
struct mission_type;
struct npc_companion_mission;
struct overmap_location;

enum game_message_type : int;
class gun_mode;
using npc_class_id = string_id<npc_class>;
using mission_type_id = string_id<mission_type>;
using mfaction_id = int_id<monfaction>;
using overmap_location_str_id = string_id<overmap_location>;

void parse_tags( std::string &phrase, const player &u, const player &me );

/*
 * Talk:   Trust midlow->high, fear low->mid, need doesn't matter
 * Trade:  Trust mid->high, fear low->midlow, need is a bonus
 * Follow: Trust high, fear mid->high, need low->mid
 * Defend: Trust mid->high, fear + need high
 * Kill:   Trust low->midlow, fear low->midlow, need low
 * Flee:   Trust low, fear mid->high, need low
 */

// Attitude is how we feel about the player, what we do around them
enum npc_attitude : int {
    NPCATT_NULL = 0, // Don't care/ignoring player The places this is assigned is on shelter NPC generation, and when you order a NPC to stay in a location, and after talking to a NPC that wanted to talk to you.
    NPCATT_TALK,  // Move to and talk to player
    NPCATT_LEGACY_1,
    NPCATT_FOLLOW,  // Follow the player
    NPCATT_LEGACY_2,
    NPCATT_LEAD,  // Lead the player, wait for them if they're behind
    NPCATT_WAIT,  // Waiting for the player
    NPCATT_LEGACY_6,
    NPCATT_MUG,  // Mug the player
    NPCATT_WAIT_FOR_LEAVE, // Attack the player if our patience runs out
    NPCATT_KILL,  // Kill the player
    NPCATT_FLEE,  // Get away from the player; deprecated
    NPCATT_LEGACY_3,
    NPCATT_HEAL,  // Get to the player and heal them

    NPCATT_LEGACY_4,
    NPCATT_LEGACY_5,
    NPCATT_ACTIVITY, // Perform a mission activity
    NPCATT_FLEE_TEMP, // Get away from the player for a while
    NPCATT_END
};

std::string npc_attitude_name( npc_attitude );

// Attitudes are grouped by overall behavior towards player
enum class attitude_group : int {
    neutral = 0, // Doesn't particularly mind the player
    hostile, // Not necessarily attacking, but also mugging, exploiting etc.
    fearful, // Run
    friendly // Follow, defend, listen
};

enum npc_mission : int {
    NPC_MISSION_NULL = 0, // Nothing in particular
    NPC_MISSION_LEGACY_1,
    NPC_MISSION_SHELTER, // Stay in shelter, introduce player to game
    NPC_MISSION_SHOPKEEP, // Stay still unless combat or something and sell stuff

    NPC_MISSION_LEGACY_2,
    NPC_MISSION_LEGACY_3,

    NPC_MISSION_GUARD_ALLY, // Assigns an allied NPC to guard a position
    NPC_MISSION_GUARD, // Assigns an non-allied NPC to remain in place
    NPC_MISSION_GUARD_PATROL, // Assigns a non-allied NPC to guard and investigate
    NPC_MISSION_ACTIVITY, // Perform a player_activity until it is complete
    NPC_MISSION_TRAVELLING,
};

struct npc_companion_mission {
    std::string mission_id;
    tripoint position;
    std::string role_id;
    cata::optional<tripoint> destination;
};

std::string npc_class_name( const npc_class_id & );
std::string npc_class_name_str( const npc_class_id & );

enum npc_action : int;

enum npc_need {
    need_none,
    need_ammo, need_weapon, need_gun,
    need_food, need_drink,
    num_needs
};

// TODO: Turn the personality struct into a vector/map?
enum npc_personality_type : int {
    NPE_AGGRESSION,
    NPE_BRAVERY,
    NPE_COLLECTOR,
    NPE_ALTRUISM,
    NUM_NPE
};

struct npc_personality {
    // All values should be in the -10 to 10 range.
    signed char aggression;
    signed char bravery;
    signed char collector;
    signed char altruism;
    npc_personality() {
        aggression = 0;
        bravery    = 0;
        collector  = 0;
        altruism   = 0;
    }

    void serialize( JsonOut &jsout ) const;
    void deserialize( JsonIn &jsin );
};

struct npc_opinion {
    int trust;
    int fear;
    int value;
    int anger;
    int owed;

    npc_opinion() {
        trust = 0;
        fear  = 0;
        value = 0;
        anger = 0;
        owed = 0;
    }

    npc_opinion( int T, int F, int V, int A, int O ) :
        trust( T ), fear( F ), value( V ), anger( A ), owed( O ) {
    }

    npc_opinion &operator+=( const npc_opinion &rhs ) {
        trust += rhs.trust;
        fear  += rhs.fear;
        value += rhs.value;
        anger += rhs.anger;
        owed  += rhs.owed;
        return *this;
    }

    npc_opinion operator+( const npc_opinion &rhs ) {
        return ( npc_opinion( *this ) += rhs );
    }

    void serialize( JsonOut &jsout ) const;
    void deserialize( JsonIn &jsin );
};

enum combat_engagement {
    ENGAGE_NONE = 0,
    ENGAGE_CLOSE,
    ENGAGE_WEAK,
    ENGAGE_HIT,
    ENGAGE_ALL,
    ENGAGE_NO_MOVE
};
const std::unordered_map<std::string, combat_engagement> combat_engagement_strs = { {
        { "ENGAGE_NONE", ENGAGE_NONE },
        { "ENGAGE_CLOSE", ENGAGE_CLOSE },
        { "ENGAGE_WEAK", ENGAGE_WEAK },
        { "ENGAGE_HIT", ENGAGE_HIT },
        { "ENGAGE_ALL", ENGAGE_ALL },
        { "ENGAGE_NO_MOVE", ENGAGE_NO_MOVE }
    }
};

enum aim_rule {
    // Aim some
    AIM_WHEN_CONVENIENT = 0,
    // No concern for ammo efficiency
    AIM_SPRAY,
    // Aim when possible, then shoot
    AIM_PRECISE,
    // If you can't aim, don't shoot
    AIM_STRICTLY_PRECISE
};
const std::unordered_map<std::string, aim_rule> aim_rule_strs = { {
        { "AIM_WHEN_CONVENIENT", AIM_WHEN_CONVENIENT },
        { "AIM_SPRAY", AIM_SPRAY },
        { "AIM_PRECISE", AIM_PRECISE },
        { "AIM_STRICTLY_PRECISE", AIM_STRICTLY_PRECISE }
    }
};

enum class ally_rule {
    DEFAULT = 0,
    use_guns = 1,
    use_grenades = 2,
    use_silent = 4,
    avoid_friendly_fire = 8,
    allow_pick_up = 16,
    allow_bash = 32,
    allow_sleep = 64,
    allow_complain = 128,
    allow_pulp = 256,
    close_doors = 512,
    avoid_combat = 1024,
    avoid_doors = 2048,
    hold_the_line = 4096,
    ignore_noise = 8192
};
const std::unordered_map<std::string, ally_rule> ally_rule_strs = { {
        { "use_guns", ally_rule::use_guns },
        { "use_grenades", ally_rule::use_grenades },
        { "use_silent", ally_rule::use_silent },
        { "avoid_friendly_fire", ally_rule::avoid_friendly_fire },
        { "allow_pick_up", ally_rule::allow_pick_up },
        { "allow_bash", ally_rule::allow_bash },
        { "allow_sleep", ally_rule::allow_sleep },
        { "allow_complain", ally_rule::allow_complain },
        { "allow_pulp", ally_rule::allow_pulp },
        { "close_doors", ally_rule::close_doors },
        { "avoid_combat", ally_rule::avoid_combat },
        { "avoid_doors", ally_rule::avoid_doors },
        { "hold_the_line", ally_rule::hold_the_line },
        { "ignore_noise", ally_rule::ignore_noise }
    }
};

struct npc_follower_rules {
    combat_engagement engagement;
    aim_rule aim = AIM_WHEN_CONVENIENT;
    ally_rule flags;
    ally_rule override_enable;
    ally_rule overrides;

    pimpl<auto_pickup> pickup_whitelist;

    npc_follower_rules();

    void serialize( JsonOut &jsout ) const;
    void deserialize( JsonIn &jsin );

    bool has_flag( ally_rule test, bool check_override = true ) const;
    void set_flag( ally_rule setit );
    void clear_flag( ally_rule clearit );
    void toggle_flag( ally_rule toggle );
    bool has_override_enable( ally_rule test ) const;
    void enable_override( ally_rule setit );
    void disable_override( ally_rule setit );
    bool has_override( ally_rule test ) const;
    void set_override( ally_rule setit );
    void clear_override( ally_rule setit );

    void set_danger_overrides();
    void clear_danger_overrides();
};

struct dangerous_sound {
    tripoint pos;
    int type;
    int volume;
};

const direction npc_threat_dir[8] = { NORTHWEST, NORTH, NORTHEAST, EAST,
                                      SOUTHEAST, SOUTH, SOUTHWEST, WEST
                                    };

struct healing_options {
    bool bandage;
    bool bleed;
    bool bite;
    bool infect;
    void clear_all();
    void set_all();
};


// Data relevant only for this action
struct npc_short_term_cache {
    float danger;
    float total_danger;
    float danger_assessment;
    // Use weak_ptr to avoid circular references between Creatures
    std::weak_ptr<Creature> target;
    // target is hostile, ally is for aiding actions
    std::weak_ptr<Creature> ally;
    healing_options can_heal;
    // map of positions / type / volume of suspicious sounds
    std::vector<dangerous_sound> sound_alerts;
    // current sound position being investigated
    tripoint spos;
    // Position to return to guarding
    cata::optional<tripoint> guard_pos;
    double my_weapon_value;

    // Use weak_ptr to avoid circular references between Creatures
    std::vector<std::weak_ptr<Creature>> friends;
    std::vector<sphere> dangerous_explosives;

    std::map<direction, float> threat_map;
};

// DO NOT USE! This is old, use strings as talk topic instead, e.g. "TALK_AGREE_FOLLOW" instead of
// TALK_AGREE_FOLLOW. There is also convert_talk_topic which can convert the enumeration values to
// the new string values (used to load old saves).
enum talk_topic_enum {
    TALK_NONE = 0, // Used to go back to last subject
    TALK_DONE, // Used to end the conversation
    TALK_GUARD, // End conversation, nothing to be said
    TALK_MISSION_LIST, // List available missions. Intentionally placed above START
    TALK_MISSION_LIST_ASSIGNED, // Same, but for assigned missions.

    TALK_MISSION_START, // NOT USED; start of mission topics
    TALK_MISSION_DESCRIBE, // Describe a mission
    TALK_MISSION_OFFER, // Offer a mission
    TALK_MISSION_ACCEPTED,
    TALK_MISSION_REJECTED,
    TALK_MISSION_ADVICE,
    TALK_MISSION_INQUIRE,
    TALK_MISSION_SUCCESS,
    TALK_MISSION_SUCCESS_LIE, // Lie caught!
    TALK_MISSION_FAILURE,
    TALK_MISSION_END, // NOT USED: end of mission topics

    TALK_MISSION_REWARD, // Intentionally placed below END

    TALK_EVAC_MERCHANT, //17, Located in Refugee Center
    TALK_EVAC_MERCHANT_NEW,
    TALK_EVAC_MERCHANT_PLANS,
    TALK_EVAC_MERCHANT_PLANS2,
    TALK_EVAC_MERCHANT_PLANS3,
    TALK_EVAC_MERCHANT_WORLD,
    TALK_EVAC_MERCHANT_HORDES,
    TALK_EVAC_MERCHANT_PRIME_LOOT,
    TALK_EVAC_MERCHANT_ASK_JOIN,
    TALK_EVAC_MERCHANT_NO,
    TALK_EVAC_MERCHANT_HELL_NO,

    TALK_FREE_MERCHANT_STOCKS,//28, Located in Refugee Center
    TALK_FREE_MERCHANT_STOCKS_NEW,
    TALK_FREE_MERCHANT_STOCKS_WHY,
    TALK_FREE_MERCHANT_STOCKS_ALL,
    TALK_FREE_MERCHANT_STOCKS_JERKY,
    TALK_FREE_MERCHANT_STOCKS_CORNMEAL,
    TALK_FREE_MERCHANT_STOCKS_FLOUR,
    TALK_FREE_MERCHANT_STOCKS_SUGAR,
    TALK_FREE_MERCHANT_STOCKS_WINE,
    TALK_FREE_MERCHANT_STOCKS_BEER,
    TALK_FREE_MERCHANT_STOCKS_SMMEAT,
    TALK_FREE_MERCHANT_STOCKS_SMFISH,
    TALK_FREE_MERCHANT_STOCKS_OIL,
    TALK_FREE_MERCHANT_STOCKS_DELIVERED,

    TALK_EVAC_GUARD1,//42, Located in Refugee Center
    TALK_EVAC_GUARD1_PLACE,
    TALK_EVAC_GUARD1_GOVERNMENT,
    TALK_EVAC_GUARD1_TRADE,
    TALK_EVAC_GUARD1_JOIN,
    TALK_EVAC_GUARD1_JOIN2,
    TALK_EVAC_GUARD1_JOIN3,
    TALK_EVAC_GUARD1_ATTITUDE,
    TALK_EVAC_GUARD1_JOB,
    TALK_EVAC_GUARD1_OLDGUARD,
    TALK_EVAC_GUARD1_BYE,

    TALK_EVAC_GUARD2,//53, Located in Refugee Center
    TALK_EVAC_GUARD2_NEW,
    TALK_EVAC_GUARD2_RULES,
    TALK_EVAC_GUARD2_RULES_BASEMENT,
    TALK_EVAC_GUARD2_WHO,
    TALK_EVAC_GUARD2_TRADE,

    TALK_EVAC_GUARD3,//59, Located in Refugee Center
    TALK_EVAC_GUARD3_NEW,
    TALK_EVAC_GUARD3_RULES,
    TALK_EVAC_GUARD3_HIDE1,
    TALK_EVAC_GUARD3_HIDE2,
    TALK_EVAC_GUARD3_WASTE,
    TALK_EVAC_GUARD3_DEAD,
    TALK_EVAC_GUARD3_HOSTILE,
    TALK_EVAC_GUARD3_INSULT,

    TALK_EVAC_HUNTER,//68, Located in Refugee Center
    TALK_EVAC_HUNTER_SMELL,
    TALK_EVAC_HUNTER_DO,
    TALK_EVAC_HUNTER_LIFE,
    TALK_EVAC_HUNTER_HUNT,
    TALK_EVAC_HUNTER_SALE,
    TALK_EVAC_HUNTER_ADVICE,
    TALK_EVAC_HUNTER_BYE,

    TALK_OLD_GUARD_REP,//76, Located in Refugee Center
    TALK_OLD_GUARD_REP_NEW,
    TALK_OLD_GUARD_REP_NEW_DOING,
    TALK_OLD_GUARD_REP_NEW_DOWNSIDE,
    TALK_OLD_GUARD_REP_WORLD,
    TALK_OLD_GUARD_REP_WORLD_2NDFLEET,
    TALK_OLD_GUARD_REP_WORLD_FOOTHOLDS,
    TALK_OLD_GUARD_REP_ASK_JOIN,

    TALK_ARSONIST,//84, Located in Refugee Center
    TALK_ARSONIST_NEW,
    TALK_ARSONIST_DOING,
    TALK_ARSONIST_DOING_REBAR,
    TALK_ARSONIST_WORLD,
    TALK_ARSONIST_WORLD_OPTIMISTIC,
    TALK_ARSONIST_JOIN,
    TALK_ARSONIST_MUTATION,
    TALK_ARSONIST_MUTATION_INSULT,

    TALK_SCAVENGER_MERC,//93, Located in Refugee Center
    TALK_SCAVENGER_MERC_NEW,
    TALK_SCAVENGER_MERC_TIPS,
    TALK_SCAVENGER_MERC_HIRE,
    TALK_SCAVENGER_MERC_HIRE_SUCCESS,

    TALK_SHELTER,
    TALK_SHELTER_PLANS,
    TALK_SHARE_EQUIPMENT,
    TALK_GIVE_EQUIPMENT,
    TALK_DENY_EQUIPMENT,

    TALK_TRAIN,
    TALK_TRAIN_START,
    TALK_TRAIN_FORCE,

    TALK_SUGGEST_FOLLOW,
    TALK_AGREE_FOLLOW,
    TALK_DENY_FOLLOW,

    TALK_SHOPKEEP,

    TALK_LEADER,
    TALK_LEAVE,
    TALK_PLAYER_LEADS,
    TALK_LEADER_STAYS,
    TALK_HOW_MUCH_FURTHER,

    TALK_FRIEND,
    TALK_FRIEND_GUARD,
    TALK_DENY_GUARD,
    TALK_DENY_TRAIN,
    TALK_DENY_PERSONAL,
    TALK_FRIEND_UNCOMFORTABLE,
    TALK_COMBAT_COMMANDS,
    TALK_COMBAT_ENGAGEMENT,

    TALK_STRANGER_NEUTRAL,
    TALK_STRANGER_WARY,
    TALK_STRANGER_SCARED,
    TALK_STRANGER_FRIENDLY,
    TALK_STRANGER_AGGRESSIVE,
    TALK_MUG,

    TALK_DESCRIBE_MISSION,

    TALK_WEAPON_DROPPED,
    TALK_DEMAND_LEAVE,

    TALK_SIZE_UP,
    TALK_LOOK_AT,
    TALK_OPINION,

    NUM_TALK_TOPICS
};

struct npc_chatbin {
    /**
     * Add a new mission to the available missions (@ref missions). For compatibility it silently
     * ignores null pointers passed to it.
     */
    void add_new_mission( mission *miss );
    /**
     * Check that assigned missions are still assigned if not move them back to the
     * unassigned vector. This is called directly before talking.
     */
    void check_missions();
    /**
     * Missions that the NPC can give out. All missions in this vector should be unassigned,
     * when given out, they should be moved to @ref missions_assigned.
     */
    std::vector<mission *> missions;
    /**
     * Mission that have been assigned by this NPC to a player character.
     */
    std::vector<mission *> missions_assigned;
    /**
     * The mission (if any) that we talk about right now. Can be null. Should be one of the
     * missions in @ref missions or @ref missions_assigned.
     */
    mission *mission_selected = nullptr;
    /**
     * The skill this NPC offers to train.
     */
    skill_id skill = skill_id::NULL_ID();
    /**
     * The martial art style this NPC offers to train.
     */
    matype_id style;
    std::string first_topic = "TALK_NONE";

    npc_chatbin() = default;

    void serialize( JsonOut &jsout ) const;
    void deserialize( JsonIn &jsin );
};

class npc;
class npc_template;
struct epilogue;

typedef std::map<std::string, epilogue> epilogue_map;

class npc : public player
{
    public:

        npc();
        npc( const npc & ) = delete;
        npc( npc && );
        npc &operator=( const npc & ) = delete;
        npc &operator=( npc && );
        ~npc() override;

        bool is_player() const override {
            return false;
        }
        bool is_npc() const override {
            return true;
        }

        void load_npc_template( const string_id<npc_template> &ident );

        // Generating our stats, etc.
        void randomize( const npc_class_id &type = npc_class_id::NULL_ID() );
        void randomize_from_faction( faction *fac );
        void set_fac( const string_id<faction> &id );
        /**
         * Set @ref submap_coords and @ref pos.
         * @param mx,my,mz are global submap coordinates.
         */
        void spawn_at_sm( int mx, int my, int mz );
        /**
         * As spawn_at, but also sets position within the submap.
         * Note: final submap may differ from submap_offset if @ref square has
         * x/y values outside [0, SEEX-1]/[0, SEEY-1] range.
         */
        void spawn_at_precise( const point &submap_offset, const tripoint &square );
        /**
         * Places the NPC on the @ref map. This update its
         * pos values to fit the current offset of
         * map (g->levx, g->levy).
         * If the square on the map where the NPC would go is not empty
         * a spiral search for an empty square around it is performed.
         */
        void place_on_map();
        /**
         * See @ref npc_chatbin::add_new_mission
         */
        void add_new_mission( mission *miss );
        skill_id best_skill() const;
        int best_skill_level() const;
        void starting_weapon( const npc_class_id &type );

        // Save & load
        void load_info( std::string data ) override; // Overloaded from player
        std::string save_info() const override;

        void deserialize( JsonIn &jsin ) override;
        void serialize( JsonOut &jsout ) const override;

        // Display
        nc_color basic_symbol_color() const override;
        int print_info( const catacurses::window &w, int vStart, int vLines, int column ) const override;
        std::string opinion_text() const;
        int faction_display( const catacurses::window &fac_w, const int width ) const;

        // Interaction with the player
        void form_opinion( const player &u );
        std::string pick_talk_topic( const player &u );
        float character_danger( const Character &u ) const;
        float vehicle_danger( int radius ) const;
        bool turned_hostile() const; // True if our anger is at least equal to...
        int hostile_anger_level() const; // ... this value!
        void make_angry(); // Called if the player attacks us
        /*
        * Angers and makes the NPC consider the creature an attacker
        * if the creature is a player and the NPC is not already hostile
        * towards the player.
        */
        void on_attacked( const Creature &attacker );
        int assigned_missions_value();
        /**
         * @return Skills of which this NPC has a higher level than the given player. In other
         * words: skills this NPC could teach the player.
         */
        std::vector<skill_id> skills_offered_to( const player &p ) const;
        /**
         * Martial art styles that we known, but the player p doesn't.
         */
        std::vector<matype_id> styles_offered_to( const player &p ) const;
        // State checks
        bool is_enemy() const; // We want to kill/mug/etc the player
        bool is_following() const; // Traveling w/ player (whether as a friend or a slave)
        bool is_friend() const; // Allies with the player
        bool is_leader() const; // Leading the player
        bool is_assigned_to_camp() const;
        /** is performing a player_activity */
        bool has_player_activity() const;
        /** Standing in one spot, moving back if removed from it. */
        bool is_guarding() const;
        bool is_travelling() const;
        /** Trusts you a lot. */
        bool is_minion() const;
        /** Is enemy or will turn into one (can't be convinced not to attack). */
        bool guaranteed_hostile() const;
        Attitude attitude_to( const Creature &other ) const override;

        /** For mutant NPCs. Returns how monsters perceive said NPC. Doesn't imply NPC sees them the same. */
        mfaction_id get_monster_faction() const;
        // What happens when the player makes a request
        int  follow_distance() const; // How closely do we follow the player?

        // Dialogue and bartering--see npctalk.cpp
        void talk_to_u( bool text_only = false, bool radio_contact = false );
        // Re-roll the inventory of a shopkeeper
        void shop_restock();
        // Use and assessment of items
        int  minimum_item_value() const; // The minimum value to want to pick up an item
        void update_worst_item_value(); // Find the worst value in our inventory
        int value( const item &it ) const;
        int value( const item &it, int market_price ) const;
        bool wear_if_wanted( const item &it );
        void stow_item( item &it );
        bool wield( item &it ) override;
        bool adjust_worn();
        bool has_healing_item( healing_options try_to_fix );
        healing_options has_healing_options();
        healing_options has_healing_options( healing_options try_to_fix );
        item &get_healing_item( healing_options try_to_fix, bool first_best = false );
        bool has_painkiller();
        bool took_painkiller() const;
        void use_painkiller();
        void activate_item( int position );
        /** Is the item safe or does the NPC trust you enough? */
        bool will_accept_from_player( const item &it ) const;

        bool wants_to_sell( const item &it ) const;
        bool wants_to_sell( const item &it, int at_price, int market_price ) const;
        bool wants_to_buy( const item &it ) const;
        bool wants_to_buy( const item &it, int at_price, int market_price ) const;

        // AI helpers
        void regen_ai_cache();
        const Creature *current_target() const;
        Creature *current_target();
        const Creature *current_ally() const;
        Creature *current_ally();
        tripoint good_escape_direction( bool include_pos = true );

        // Interaction and assessment of the world around us
        float danger_assessment();
        float average_damage_dealt(); // Our guess at how much damage we can deal
        bool need_heal( const player &n );
        bool bravery_check( int diff );
        bool emergency() const;
        bool emergency( float danger ) const;
        bool is_active() const;
        template<typename ...Args>
        void say( const char *const line, Args &&... args ) const {
            return say( string_format( line, std::forward<Args>( args )... ) );
        }
        void say( const std::string &line, const bool shout = false ) const;
        void decide_needs();
        void die( Creature *killer ) override;
        bool is_dead() const;
        int smash_ability() const; // How well we smash terrain (not corpses!)

        // complain about a specific issue if enough time has passed
        // @param issue string identifier of the issue
        // @param dur time duration between complaints
        // @param force true if the complaint should happen even if not enough time has elapsed since last complaint
        // @param speech words of this complaint
        bool complain_about( const std::string &issue, const time_duration &dur,
                             const std::string &speech, const bool force = false, const bool alert = false );
        // wrapper for complain_about that warns about a specific type of threat, with
        // different warnings for hostile or friendly NPCs and hostile NPCs always complaining
        void warn_about( const std::string &type, const time_duration &d = 10_minutes,
                         const std::string &name = "" );
        bool complain(); // Finds something to complain about and complains. Returns if complained.

        void handle_sound( int priority, const std::string &description, int heard_volume,
                           const tripoint &spos );

        /* shift() works much like monster::shift(), and is called when the player moves
         * from one submap to an adjacent submap.  It updates our position (shifting by
         * 12 tiles), as well as our plans.
         */
        void shift( int sx, int sy );

        // Movement; the following are defined in npcmove.cpp
        void move(); // Picks an action & a target and calls execute_action
        void execute_action( npc_action action ); // Performs action
        void process_turn() override;

        /** rates how dangerous a target is from 0 (harmless) to 1 (max danger) */
        float evaluate_enemy( const Creature &target ) const;

        void assess_danger();
        // Functions which choose an action for a particular goal
        npc_action method_of_fleeing();
        npc_action method_of_attack();

        static std::array<std::pair<std::string, overmap_location_str_id>, npc_need::num_needs> need_data;

        static std::string get_need_str_id( const npc_need &need );

        static overmap_location_str_id get_location_for( const npc_need &need );

        npc_action address_needs();
        npc_action address_needs( float danger );
        npc_action address_player();
        npc_action long_term_goal_action();
        // Returns true if did something and we should end turn
        bool scan_new_items();
        // Returns true if did wield it
        bool wield_better_weapon();

        // Helper functions for ranged combat
        // Multiplier for acceptable angle of inaccuracy
        double confidence_mult() const;
        int confident_shoot_range( const item &it, int at_recoil ) const;
        int confident_gun_mode_range( const gun_mode &gun, int at_recoil ) const;
        int confident_throw_range( const item &, Creature * ) const;
        bool wont_hit_friend( const tripoint &p, const item &it, bool throwing ) const;
        bool enough_time_to_reload( const item &gun ) const;
        /** Can reload currently wielded gun? */
        bool can_reload_current();
        /** Has a gun or magazine that can be reloaded */
        const item &find_reloadable() const;
        item &find_reloadable();
        /** Finds ammo the NPC could use to reload a given object */
        item_location find_usable_ammo( const item &weap );
        const item_location find_usable_ammo( const item &weap ) const;

        bool dispose_item( item_location &&obj, const std::string &prompt = std::string() ) override;

        void aim();
        void do_reload( const item &what );

        // Physical movement from one tile to the next
        /**
         * Tries to find path to p. If it can, updates path to it.
         * @param p Destination of pathing
         * @param no_bashing Don't allow pathing through tiles that require bashing.
         * @param force If there is no valid path, empty the current path.
         * @returns If it updated the path.
         */
        bool update_path( const tripoint &p, bool no_bashing = false, bool force = true );
        bool can_open_door( const tripoint &p, const bool inside ) const;
        bool can_move_to( const tripoint &p, bool no_bashing = false ) const;

        // nomove is used to resolve recursive invocation
        void move_to( const tripoint &p, bool no_bashing = false, std::set<tripoint> *nomove = nullptr );
        void move_to_next(); // Next in <path>
        void avoid_friendly_fire(); // Maneuver so we won't shoot u
        void escape_explosion();
        // nomove is used to resolve recursive invocation
        void move_away_from( const tripoint &p, bool no_bashing = false,
                             std::set<tripoint> *nomove = nullptr );
        void move_away_from( const std::vector<sphere> &spheres, bool no_bashing = false );
        void move_pause(); // Same as if the player pressed '.'

        const pathfinding_settings &get_pathfinding_settings() const override;
        const pathfinding_settings &get_pathfinding_settings( bool no_bashing ) const;
        std::set<tripoint> get_path_avoid() const override;

        // Item discovery and fetching
        void find_item();   // Look around and pick an item
        void pick_up_item();  // Move to, or grab, our targeted item
        void drop_items( int weight, int volume ); // Drop wgt and vol

        /** Picks up items and returns a list of them. */
        std::list<item> pick_up_item_map( const tripoint &where );
        std::list<item> pick_up_item_vehicle( vehicle &veh, int part_index );

        bool has_item_whitelist() const;
        bool item_name_whitelisted( const std::string &name );
        bool item_whitelisted( const item &it );

        /** Returns true if it finds one. */
        bool find_corpse_to_pulp();
        /** Returns true if it handles the turn. */
        bool do_pulp();
        /** perform a player activity, returning true if it took up the turn */
        bool do_player_activity();

        // Combat functions and player interaction functions
        bool alt_attack(); // Returns true if did something
        void heal_player( player &patient );
        void heal_self();
        void mug_player( player &mark );
        void look_for_player( const player &sought );
        bool saw_player_recently() const;// Do we have an idea of where u are?
        /** Returns true if food was consumed, false otherwise. */
        bool consume_food();

        // Movement on the overmap scale
        bool has_omt_destination() const; // Do we have a long-term destination?
        void set_omt_destination(); // Pick a place to go
        void go_to_omt_destination(); // Move there; on the micro scale
        void reach_omt_destination(); // We made it!

        void guard_current_pos();

        //message related stuff
        using player::add_msg_if_npc;
        void add_msg_if_npc( const std::string &msg ) const override;
        void add_msg_if_npc( game_message_type type, const std::string &msg ) const override;
        using player::add_msg_player_or_npc;
        void add_msg_player_or_npc( const std::string &player_msg,
                                    const std::string &npc_msg ) const override;
        void add_msg_player_or_npc( game_message_type type, const std::string &player_msg,
                                    const std::string &npc_msg ) const override;
        using player::add_msg_if_player;
        void add_msg_if_player( const std::string &/*msg*/ ) const override {}
        void add_msg_if_player( game_message_type /*type*/, const std::string &/*msg*/ ) const override {}
        using player::add_memorial_log;
        void add_memorial_log( const std::string &/*male_msg*/,
                               const std::string &/*female_msg*/ ) override {}
        using player::add_msg_player_or_say;
        void add_msg_player_or_say( const std::string &player_msg,
                                    const std::string &npc_speech ) const override;
        void add_msg_player_or_say( game_message_type type, const std::string &player_msg,
                                    const std::string &npc_speech ) const override;

        // The preceding are in npcmove.cpp

        bool query_yn( const std::string &mes ) const override;

        std::string extended_description() const override;

        std::pair<std::string, nc_color> hp_description() const;

        // Note: NPCs use a different speed rating than players
        // Because they can't run yet
        float speed_rating() const override;

        /**
         * Note: this places NPC on a given position in CURRENT MAP coordinates.
         * Do not use when placing a NPC in mapgen.
         */
        void setpos( const tripoint &pos ) override;
        void travel_overmap( const tripoint &pos );
        npc_attitude get_attitude() const;
        void set_attitude( npc_attitude new_attitude );

        // #############   VALUES   ################

        npc_class_id myclass; // What's our archetype?
<<<<<<< HEAD
        std::string idz; // A temp variable used to inform the game which npc json to use as a template
        mission_type_id miss_id; // A temp variable used to link to the correct mission
        tripoint prev_pos;// record position before hiding, returns to that positon when unhiding
=======
        // A temp variable used to inform the game which npc json to use as a template
        std::string idz;
        // A temp variable used to link to the correct mission
        std::vector<mission_type_id> miss_ids;

>>>>>>> fff17267
    private:

        npc_attitude attitude; // What we want to do to the player
        /**
         * Global submap coordinates of the submap containing the npc.
         * Use global_*_location to get the global position.
         * You should not change submap_coords directly, use pos instead,
         * @ref shift will update submap_coords and move the npc to a different
         * overmap if needed.
         * submap_coords defines the overmap the npc is stored on.
         */
        point submap_coords;
        // Type of complaint->last time we complained about this type
        std::map<std::string, time_point> complaints;

        npc_short_term_cache ai_cache;
    public:
        /**
         * Global position, expressed in map square coordinate system
         * (the most detailed coordinate system), used by the @ref map.
         *
         * The (global) position of an NPC is always:
         * point(
         *     submap_coords.x * SEEX + posx() % SEEX,
         *     submap_coords.y * SEEY + posy() % SEEY,
         *     pos.z)
         * (Expressed in map squares, the system that @ref map uses.)
         * Any of om, map, pos can be in any range.
         * For active NPCs pos would be in the valid range required by
         * the map. But pos, map, and om can be changed without the NPC
         * actual moving as long as the position stays the same:
         * pos() += SEEX; submap_coords.x -= 1;
         * This does not change the global position of the NPC.
         */
        tripoint global_square_location() const override;
        cata::optional<tripoint> last_player_seen_pos; // Where we last saw the player
        int last_seen_player_turn; // Timeout to forgetting
        tripoint wanted_item_pos; // The square containing an item we want
        tripoint guard_pos;  // These are the local coordinates that a guard will return to inside of their goal tripoint
        /**
         * Global overmap terrain coordinate, where we want to get to
         * if no goal exist, this is no_goal_point.
         */
        tripoint goal;
        std::vector<tripoint> omt_path;
        tripoint wander_pos; // Not actually used (should be: wander there when you hear a sound)
        int wander_time;

        /**
         * Location and index of the corpse we'd like to pulp (if any).
         */
        cata::optional<tripoint> pulp_location;

        time_point restock;
        bool fetching_item;
        bool has_new_items; // If true, we have something new and should re-equip
        int  worst_item_value; // The value of our least-wanted item

        std::vector<tripoint> path; // Our movement plans

        // Personality & other defining characteristics
        string_id<faction> fac_id; // A temp variable used to inform the game which faction to link
        faction *my_fac;

        std::string companion_mission_role_id; //Set mission source or squad leader for a patrol
        std::vector<tripoint>
        companion_mission_points; //Mission leader use to determine item sorting, patrols use for points
        time_point companion_mission_time; //When you left for ongoing/repeating missions
        time_point
        companion_mission_time_ret; //When you are expected to return for calculated/variable mission returns
        inventory companion_mission_inv; //Inventory that is added and dropped on mission
        npc_mission mission;
        npc_personality personality;
        npc_opinion op_of_u;
        npc_chatbin chatbin;
        int patience; // Used when we expect the player to leave the area
        npc_follower_rules rules;
        bool marked_for_death; // If true, we die as soon as we respawn!
        bool hit_by_player;
        std::vector<npc_need> needs;
        // Dummy point that indicates that the goal is invalid.
        static constexpr tripoint no_goal_point = tripoint_min;

        time_point last_updated;
        /**
         * Do some cleanup and caching as npc is being unloaded from map.
         */
        void on_unload();
        /**
         * Retroactively update npc.
         */
        void on_load();

        /// Set up (start) a companion mission.
        void set_companion_mission( npc &p, const std::string &mission_id );
        void set_companion_mission( const tripoint &omt_pos, const std::string &role_id,
                                    const std::string &mission_id );
        void set_companion_mission( const tripoint &omt_pos, const std::string &role_id,
                                    const std::string &mission_id, const tripoint &destination );
        /// Unset a companion mission. Precondition: `!has_companion_mission()`
        void reset_companion_mission();
        cata::optional<tripoint> get_mission_destination() const;
        bool has_companion_mission() const;
        npc_companion_mission get_companion_mission() const;
        attitude_group get_attitude_group( npc_attitude att );

    protected:
        void store( JsonOut &jsout ) const;
        void load( JsonObject &jsin );

    private:
        void setID( int id );
        bool dead;  // If true, we need to be cleaned up

        bool sees_dangerous_field( const tripoint &p ) const;
        bool could_move_onto( const tripoint &p ) const;

        std::vector<sphere> find_dangerous_explosives() const;

        npc_companion_mission comp_mission;
};

/** An NPC with standard stats */
class standard_npc : public npc
{
    public:
        standard_npc( const std::string &name = "", const std::vector<itype_id> &clothing = {},
                      int skill = 4, int s_str = 8, int s_dex = 8, int s_int = 8, int s_per = 8 );
};

// instances of this can be accessed via string_id<npc_template>.
class npc_template
{
    public:
        npc_template() {}

        npc guy;

        static void load( JsonObject &jsobj );
        static void reset();
        static void check_consistency();
};

struct epilogue {
    epilogue();

    std::string id; //Unique name for declaring an ending for a given individual
    std::string group; //Male/female (dog/cyborg/mutant... whatever you want)
    std::string text;

    static epilogue_map _all_epilogue;

    static void load_epilogue( JsonObject &jsobj );
    epilogue *find_epilogue( const std::string &ident );
    void random_by_group( std::string group );
};

std::ostream &operator<< ( std::ostream &os, const npc_need &need );

/** Opens a menu and allows player to select a friendly NPC. */
npc *pick_follower();

#endif<|MERGE_RESOLUTION|>--- conflicted
+++ resolved
@@ -882,17 +882,12 @@
         // #############   VALUES   ################
 
         npc_class_id myclass; // What's our archetype?
-<<<<<<< HEAD
-        std::string idz; // A temp variable used to inform the game which npc json to use as a template
-        mission_type_id miss_id; // A temp variable used to link to the correct mission
         tripoint prev_pos;// record position before hiding, returns to that positon when unhiding
-=======
         // A temp variable used to inform the game which npc json to use as a template
         std::string idz;
         // A temp variable used to link to the correct mission
         std::vector<mission_type_id> miss_ids;
 
->>>>>>> fff17267
     private:
 
         npc_attitude attitude; // What we want to do to the player
