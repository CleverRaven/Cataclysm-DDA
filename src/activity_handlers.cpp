#include "activity_handlers.h"

#include <algorithm>
#include <cmath>

#include "action.h"
#include "advanced_inv.h"
#include "clzones.h"
#include "construction.h"
#include "craft_command.h"
#include "debug.h"
#include "fault.h"
#include "field.h"
#include "game.h"
#include "gates.h"
#include "harvest.h"
#include "iexamine.h"
#include "itype.h"
#include "iuse_actor.h"
#include "map.h"
#include "map_iterator.h"
#include "mapdata.h"
#include "martialarts.h"
#include "messages.h"
#include "mongroup.h"
#include "morale_types.h"
#include "mtype.h"
#include "output.h"
#include "player.h"
#include "requirements.h"
#include "rng.h"
#include "skill.h"
#include "sounds.h"
#include "string_formatter.h"
#include "translations.h"
#include "ui.h"
#include "veh_interact.h"
#include "vehicle.h"
#include "vpart_position.h"
#include "map_selector.h"

#define dbg(x) DebugLog((DebugLevel)(x),D_GAME) << __FILE__ << ":" << __LINE__ << ": "

const skill_id skill_survival( "survival" );
const skill_id skill_firstaid( "firstaid" );
const skill_id skill_electronics( "electronics" );

const species_id HUMAN( "HUMAN" );
const species_id ZOMBIE( "ZOMBIE" );

const efftype_id effect_milked( "milked" );
const efftype_id effect_sleep( "sleep" );

using namespace activity_handlers;

const std::map< activity_id, std::function<void( player_activity *, player * )> >
activity_handlers::do_turn_functions = {
    { activity_id( "ACT_BURROW" ), burrow_do_turn },
    { activity_id( "ACT_CRAFT" ), craft_do_turn },
    { activity_id( "ACT_LONGCRAFT" ), craft_do_turn },
    { activity_id( "ACT_FILL_LIQUID" ), fill_liquid_do_turn },
    { activity_id( "ACT_PICKAXE" ), pickaxe_do_turn },
    { activity_id( "ACT_DROP" ), drop_do_turn },
    { activity_id( "ACT_STASH" ), stash_do_turn },
    { activity_id( "ACT_PULP" ), pulp_do_turn },
    { activity_id( "ACT_GAME" ), game_do_turn },
    { activity_id( "ACT_START_FIRE" ), start_fire_do_turn },
    { activity_id( "ACT_VIBE" ), vibe_do_turn },
    { activity_id( "ACT_OXYTORCH" ), oxytorch_do_turn },
    { activity_id( "ACT_AIM" ), aim_do_turn },
    { activity_id( "ACT_PICKUP" ), pickup_do_turn },
    { activity_id( "ACT_WEAR" ), wear_do_turn },
    { activity_id( "ACT_MOVE_ITEMS" ), move_items_do_turn },
    { activity_id( "ACT_MOVE_LOOT" ), move_loot_do_turn },
    { activity_id( "ACT_ADV_INVENTORY" ), adv_inventory_do_turn },
    { activity_id( "ACT_ARMOR_LAYERS" ), armor_layers_do_turn },
    { activity_id( "ACT_ATM" ), atm_do_turn },
    { activity_id( "ACT_CRACKING" ), cracking_do_turn },
    { activity_id( "ACT_REPAIR_ITEM" ), repair_item_do_turn },
    { activity_id( "ACT_BUTCHER" ), butcher_do_turn },
    { activity_id( "ACT_BUTCHER_FULL" ), butcher_do_turn },
    { activity_id( "ACT_FIELD_DRESS" ), butcher_do_turn },
    { activity_id( "ACT_SKIN" ), butcher_do_turn },
    { activity_id( "ACT_QUARTER" ), butcher_do_turn },
    { activity_id( "ACT_DISMEMBER" ), butcher_do_turn },
    { activity_id( "ACT_DISSECT" ), butcher_do_turn },
    { activity_id( "ACT_HACKSAW" ), hacksaw_do_turn },
    { activity_id( "ACT_CHOP_TREE" ), chop_tree_do_turn },
    { activity_id( "ACT_CHOP_LOGS" ), chop_tree_do_turn },
    { activity_id( "ACT_JACKHAMMER" ), jackhammer_do_turn },
    { activity_id( "ACT_DIG" ), dig_do_turn },
    { activity_id( "ACT_DIG_CHANNEL" ), dig_channel_do_turn },
    { activity_id( "ACT_FILL_PIT" ), fill_pit_do_turn },
    { activity_id( "ACT_TILL_PLOT" ), till_plot_do_turn },
    { activity_id( "ACT_HARVEST_PLOT" ), harvest_plot_do_turn },
    { activity_id( "ACT_PLANT_PLOT" ), plant_plot_do_turn },
    { activity_id( "ACT_FERTILIZE_PLOT" ), fertilize_plot_do_turn },
    { activity_id( "ACT_TRY_SLEEP" ), try_sleep_do_turn },
    { activity_id( "ACT_ROBOT_CONTROL" ), robot_control_do_turn }
};

const std::map< activity_id, std::function<void( player_activity *, player * )> >
activity_handlers::finish_functions = {
    { activity_id( "ACT_BURROW" ), burrow_finish },
    { activity_id( "ACT_BUTCHER" ), butcher_finish },
    { activity_id( "ACT_BUTCHER_FULL" ), butcher_finish },
    { activity_id( "ACT_FIELD_DRESS" ), butcher_finish },
    { activity_id( "ACT_SKIN" ), butcher_finish },
    { activity_id( "ACT_QUARTER" ), butcher_finish },
    { activity_id( "ACT_DISMEMBER" ), butcher_finish },
    { activity_id( "ACT_DISSECT" ), butcher_finish },
    { activity_id( "ACT_FIRSTAID" ), firstaid_finish },
    { activity_id( "ACT_FISH" ), fish_finish },
    { activity_id( "ACT_FORAGE" ), forage_finish },
    { activity_id( "ACT_HOTWIRE_CAR" ), hotwire_finish },
    { activity_id( "ACT_LONGSALVAGE" ), longsalvage_finish },
    { activity_id( "ACT_MAKE_ZLAVE" ), make_zlave_finish },
    { activity_id( "ACT_PICKAXE" ), pickaxe_finish },
    { activity_id( "ACT_RELOAD" ), reload_finish },
    { activity_id( "ACT_START_FIRE" ), start_fire_finish },
    { activity_id( "ACT_TRAIN" ), train_finish },
    { activity_id( "ACT_VEHICLE" ), vehicle_finish },
    { activity_id( "ACT_START_ENGINES" ), start_engines_finish },
    { activity_id( "ACT_OXYTORCH" ), oxytorch_finish },
    { activity_id( "ACT_CRACKING" ), cracking_finish },
    { activity_id( "ACT_OPEN_GATE" ), open_gate_finish },
    { activity_id( "ACT_REPAIR_ITEM" ), repair_item_finish },
    { activity_id( "ACT_MEND_ITEM" ), mend_item_finish },
    { activity_id( "ACT_GUNMOD_ADD" ), gunmod_add_finish },
    { activity_id( "ACT_TOOLMOD_ADD" ), toolmod_add_finish },
    { activity_id( "ACT_CLEAR_RUBBLE" ), clear_rubble_finish },
    { activity_id( "ACT_MEDITATE" ), meditate_finish },
    { activity_id( "ACT_READ" ), read_finish },
    { activity_id( "ACT_WAIT" ), wait_finish },
    { activity_id( "ACT_WAIT_WEATHER" ), wait_weather_finish },
    { activity_id( "ACT_WAIT_NPC" ), wait_npc_finish },
    { activity_id( "ACT_SOCIALIZE" ), socialize_finish },
    { activity_id( "ACT_TRY_SLEEP" ), try_sleep_finish },
    { activity_id( "ACT_CRAFT" ), craft_finish },
    { activity_id( "ACT_LONGCRAFT" ), longcraft_finish },
    { activity_id( "ACT_DISASSEMBLE" ), disassemble_finish },
    { activity_id( "ACT_BUILD" ), build_finish },
    { activity_id( "ACT_VIBE" ), vibe_finish },
    { activity_id( "ACT_ATM" ), atm_finish },
    { activity_id( "ACT_AIM" ), aim_finish },
    { activity_id( "ACT_WASH" ), washing_finish },
    { activity_id( "ACT_HACKSAW" ), hacksaw_finish },
    { activity_id( "ACT_CHOP_TREE" ), chop_tree_finish },
    { activity_id( "ACT_CHOP_LOGS" ), chop_logs_finish },
    { activity_id( "ACT_JACKHAMMER" ), jackhammer_finish },
    { activity_id( "ACT_DIG" ), dig_finish },
    { activity_id( "ACT_DIG_CHANNEL" ), dig_channel_finish },
    { activity_id( "ACT_FILL_PIT" ), fill_pit_finish },
    { activity_id( "ACT_PLAY_WITH_PET" ), play_with_pet_finish },
    { activity_id( "ACT_SHAVE" ), shaving_finish },
    { activity_id( "ACT_HAIRCUT" ), haircut_finish },
    { activity_id( "ACT_UNLOAD_MAG" ), unload_mag_finish },
    { activity_id( "ACT_ROBOT_CONTROL" ), robot_control_finish }
};

void messages_in_process( const player_activity &act, const player &p )
{
    if( act.moves_left <= 91000 && act.moves_left > 89000 ) {
        p.add_msg_if_player( m_info, _( "You figure it'll take about an hour and a half at this rate." ) );
        return;
    }
    if( act.moves_left <= 61000 && act.moves_left > 59000 ) {
        p.add_msg_if_player( m_info, _( "About an hour left to go." ) );
        return;
    }
    if( act.moves_left <= 31000 && act.moves_left > 29000 ) {
        p.add_msg_if_player( m_info, _( "Shouldn't be more than half an hour or so now!" ) );
        return;
    }
    if( act.moves_left <= 11000 && act.moves_left > 9000 ) {
        p.add_msg_if_player( m_info, _( "Almost there! Ten more minutes of work and you'll be through." ) );
        return;
    }
}

void activity_handlers::burrow_do_turn( player_activity *act, player *p )
{
    if( calendar::once_every( 1_minutes ) ) {
        //~ Sound of a Rat mutant burrowing!
        sounds::sound( act->placement, 10, sounds::sound_t::movement,
                       _( "ScratchCrunchScrabbleScurry." ) );
        messages_in_process( *act, *p );
    }
}

void activity_handlers::burrow_finish( player_activity *act, player *p )
{
    const tripoint &pos = act->placement;
    if( g->m.is_bashable( pos ) && g->m.has_flag( "SUPPORTS_ROOF", pos ) &&
        g->m.ter( pos ) != t_tree ) {
        // Tunneling through solid rock is hungry, sweaty, tiring, backbreaking work
        // Not quite as bad as the pickaxe, though
        p->mod_hunger( 10 );
        p->mod_thirst( 10 );
        p->mod_fatigue( 15 );
        p->mod_pain( 3 * rng( 1, 3 ) );
    } else if( g->m.move_cost( pos ) == 2 && g->get_levz() == 0 &&
               g->m.ter( pos ) != t_dirt && g->m.ter( pos ) != t_grass ) {
        //Breaking up concrete on the surface? not nearly as bad
        p->mod_hunger( 5 );
        p->mod_thirst( 5 );
        p->mod_fatigue( 10 );
    }
    p->add_msg_if_player( m_good, _( "You finish burrowing." ) );
    g->m.destroy( pos, true );

    act->set_to_null();
}

bool check_butcher_cbm( const int roll )
{
    // 2/3 chance of failure with a roll of 0, 2/6 with a roll of 1, 2/9 etc.
    // The roll is usually b/t 0 and first_aid-3, so first_aid 4 will succeed
    // 50%, first_aid 5 will succeed 61%, first_aid 6 will succeed 67%, etc.
    const bool failed = x_in_y( 2, 3 + roll * 3 );
    return !failed;
}

void butcher_cbm_item( const std::string &what, const tripoint &pos,
                       const time_point &age, const int roll )
{
    if( roll < 0 ) {
        return;
    }

    item cbm( check_butcher_cbm( roll ) ? what : "burnt_out_bionic", age );
    add_msg( m_good, _( "You discover a %s!" ), cbm.tname().c_str() );
    g->m.add_item( pos, cbm );
}

void butcher_cbm_group( const std::string &group, const tripoint &pos,
                        const time_point &age, const int roll )
{
    if( roll < 0 ) {
        return;
    }

    //To see if it spawns a random additional CBM
    if( check_butcher_cbm( roll ) ) {
        //The CBM works
        const auto spawned = g->m.put_items_from_loc( group, pos, age );
        for( const auto &it : spawned ) {
            add_msg( m_good, _( "You discover a %s!" ), it->tname().c_str() );
        }
    } else {
        //There is a burnt out CBM
        item cbm( "burnt_out_bionic", age );
        add_msg( m_good, _( "You discover a %s!" ), cbm.tname().c_str() );
        g->m.add_item( pos, cbm );
    }
}

void set_up_butchery( player_activity &act, player &u, butcher_type action )
{
    if( !act.values.empty() ) {
        act.index = act.values.back();
        act.values.pop_back();
    } else {
        debugmsg( "Invalid butchery item index %d", act.index );
        act.set_to_null();
        return;
    }

    const int factor = u.max_quality( action == DISSECT ? quality_id( "CUT_FINE" ) :
                                      quality_id( "BUTCHER" ) );
    auto items = g->m.i_at( u.pos() );
    if( static_cast<size_t>( act.index ) >= items.size() ) {
        // Let it print a msg for lack of corpses
        act.index = INT_MAX;
        return;
    }

    item corpse_item = items[act.index];
    const mtype *corpse_ptr = corpse_item.get_mtype();
    if( corpse_ptr == nullptr ) {
        debugmsg( "Tried to butcher a non-corpse item, %s",
                  corpse_item.tname( corpse_item.count() ) );
        act.set_to_null();
        return;
    }
    const mtype &corpse = *corpse_ptr;

    if( action != DISSECT ) {
        if( factor == INT_MIN ) {
            u.add_msg_if_player( m_info,
                                 _( "None of your cutting tools are suitable for butchering." ) );
            act.set_to_null();
            return;
        } else if( factor < 0 && one_in( 3 ) ) {
            u.add_msg_if_player( m_bad,
                                 _( "You don't trust the quality of your tools, but carry on anyway." ) );
        }
    }

    if( action == DISSECT ) {
        switch( factor ) {
            case INT_MIN:
                u.add_msg_if_player( m_info, _( "None of your tools are sharp and precise enough to do that." ) );
                act.set_to_null();
                return;
            case 1:
                u.add_msg_if_player( m_info, _( "You could use a better tool, but this will do." ) );
                break;
            case 2:
                u.add_msg_if_player( m_info, _( "This tool is great, but you still would like a scalpel." ) );
                break;
            case 3:
                u.add_msg_if_player( m_info, _( "You dissect the corpse with a trusty scalpel." ) );
                break;
            case 5:
                u.add_msg_if_player( m_info,
                                     _( "You dissect the corpse with a sophisticated system of surgical grade scalpels." ) );
                break;
        }
    }

    bool has_table_nearby = false;
    for( const tripoint &pt : g->m.points_in_radius( u.pos(), 2 ) ) {
        if( g->m.has_flag_furn( "FLAT_SURF", pt ) || g->m.has_flag( "FLAT_SURF", pt ) ||
            ( ( g->m.veh_at( pt ) && ( g->m.veh_at( pt )->vehicle().has_part( "KITCHEN" ) ||
                                       g->m.veh_at( pt )->vehicle().has_part( "FLAT_SURF" ) ) ) ) ) {
            has_table_nearby = true;
        }
    }
    bool has_tree_nearby = false;
    for( const tripoint &pt : g->m.points_in_radius( u.pos(), 2 ) ) {
        if( g->m.has_flag( "TREE", pt ) ) {
            has_tree_nearby = true;
        }
    }
    bool b_rack_present = false;
    for( const tripoint &pt : g->m.points_in_radius( u.pos(), 2 ) ) {
        if( g->m.has_flag_furn( "BUTCHER_EQ", pt ) ) {
            b_rack_present = true;
        }
    }
    // workshop butchery (full) prequisites
    if( action == BUTCHER_FULL ) {
        const bool has_rope = u.has_amount( "rope_30", 1 ) || u.has_amount( "rope_makeshift_30", 1 ) ||
                              u.has_amount( "vine_30", 1 ) || u.has_amount( "grapnel", 1 );
        const bool big_corpse = corpse.size >= MS_MEDIUM;

        if( big_corpse && has_rope && !has_tree_nearby && !b_rack_present ) {
            u.add_msg_if_player( m_info,
                                 _( "You need to suspend this corpse to butcher it, you have a rope to lift the corpse but there is no tree nearby." ) );
            act.index = -1;
            return;
        } else if( big_corpse && !has_rope && !b_rack_present ) {
            u.add_msg_if_player( m_info,
                                 _( "For a corpse this big you need a rope and a nearby tree or a butchering rack to perform a full butchery." ) );
            act.index = -1;
            return;
        }
        if( big_corpse && !has_table_nearby ) {
            u.add_msg_if_player( m_info,
                                 _( "For a corpse this big you need a table nearby or something else with a flat surface to perform a full butchery." ) );
            act.index = -1;
            return;
        }
        if( !u.has_quality( quality_id( "CUT" ) ) ) {
            u.add_msg_if_player( m_info, _( "You need a cutting tool to perform a full butchery." ) );
            act.index = -1;
            return;
        }
        if( big_corpse && !( u.has_quality( quality_id( "SAW_W" ) ) ||
                             u.has_quality( quality_id( "SAW_M" ) ) ) ) {
            u.add_msg_if_player( m_info,
                                 _( "For a corpse this big you need a saw to perform a full butchery." ) );
            act.index = -1;
            return;
        }
    }

    if( action == DISSECT && ( corpse_item.has_flag( "QUARTERED" ) ||
                               corpse_item.has_flag( "FIELD_DRESS_FAILED" ) ) ) {
        u.add_msg_if_player( m_info,
                             _( "It would be futile to search for implants inside this badly damaged corpse." ) );
        act.index = -1;
        return;
    }

    if( action == F_DRESS && ( corpse_item.has_flag( "FIELD_DRESS" ) ||
                               corpse_item.has_flag( "FIELD_DRESS_FAILED" ) ) ) {
        u.add_msg_if_player( m_info, _( "This corpse is already field dressed." ) );
        act.index = -1;
        return;
    }

    if( action == SKIN && corpse_item.has_flag( "SKINNED" ) ) {
        u.add_msg_if_player( m_info, _( "This corpse is already skinned." ) );
        act.index = -1;
        return;
    }

    if( action == QUARTER ) {
        if( corpse.size == MS_TINY ) {
            u.add_msg_if_player( m_bad, _( "This corpse is too small to quarter without damaging." ),
                                 corpse.nname().c_str() );
            act.index = -1;
            return;
        }
        if( corpse_item.has_flag( "QUARTERED" ) ) {
            u.add_msg_if_player( m_bad, _( "This is already quartered." ), corpse.nname().c_str() );
            act.index = -1;
            return;
        }
        if( !( corpse_item.has_flag( "FIELD_DRESS" ) || corpse_item.has_flag( "FIELD_DRESS_FAILED" ) ) ) {
            u.add_msg_if_player( m_bad, _( "You need to perform field dressing before quartering." ),
                                 corpse.nname().c_str() );
            act.index = -1;
            return;
        }
    }

    // applies to all butchery actions
    const bool is_human = corpse.id == mtype_id::NULL_ID() || ( corpse.in_species( HUMAN ) &&
                          !corpse.in_species( ZOMBIE ) );
    if( is_human && !( u.has_trait_flag( "CANNIBAL" ) || u.has_trait_flag( "PSYCHOPATH" ) ||
                       u.has_trait_flag( "SAPIOVORE" ) ) ) {

        if( query_yn( _( "Would you dare desecrate the mortal remains of a fellow human being?" ) ) ) {
            g->u.add_morale( MORALE_BUTCHER, -50, 0, 2_days, 3_hours );
            switch( rng( 1, 3 ) ) {
                case 1:
                    u.add_msg_if_player( m_bad, _( "You clench your teeth at the prospect of this gruesome job." ) );
                    break;
                case 2:
                    u.add_msg_if_player( m_bad, _( "This will haunt you in your dreams." ) );
                    break;
                case 3:
                    u.add_msg_if_player( m_bad,
                                         _( "You try to look away, but this gruesome image will stay on your mind for some time." ) );
                    break;
            }
        } else {
            u.add_msg_if_player( m_good, _( "It needs a coffin, not a knife." ) );
            act.index = -1;
            return;
        }
    }

    act.moves_left = butcher_time_to_cut( u, corpse_item, action );
}

int butcher_time_to_cut( const player &u, const item &corpse_item, const butcher_type action )
{
    const mtype &corpse = *corpse_item.get_mtype();
    const int factor = u.max_quality( action == DISSECT ? quality_id( "CUT_FINE" ) :
                                      quality_id( "BUTCHER" ) );

    int time_to_cut = 0;
    switch( corpse.size ) {
        // Time (roughly) in turns to cut up the corpse
        case MS_TINY:
            time_to_cut = 25;
            break;
        case MS_SMALL:
            time_to_cut = 50;
            break;
        case MS_MEDIUM:
            time_to_cut = 75;
            break;
        case MS_LARGE:
            time_to_cut = 100;
            break;
        case MS_HUGE:
            time_to_cut = 300;
            break;
    }

    // At factor 0, 10 time_to_cut is 10 turns. At factor 50, it's 5 turns, at 75 it's 2.5
    time_to_cut *= std::max( 25, 100 - factor );
    if( time_to_cut < 500 ) {
        time_to_cut = 500;
    }

    switch( action ) {
        case BUTCHER:
            break;
        case BUTCHER_FULL:
            if( !corpse_item.has_flag( "FIELD_DRESS" ) || corpse_item.has_flag( "FIELD_DRESS_FAILED" ) ) {
                time_to_cut *= 6;
            } else {
                time_to_cut *= 4;
            }
            break;
        case F_DRESS:
            time_to_cut *= 2;
            break;
        case SKIN:
            time_to_cut *= 2;
            break;
        case QUARTER:
            time_to_cut /= 4;
            if( time_to_cut < 200 ) {
                time_to_cut = 200;
            }
            break;
        case DISMEMBER:
            time_to_cut /= 10;
            if( time_to_cut < 100 ) {
                time_to_cut = 100;
            }
            break;
        case DISSECT:
            time_to_cut *= 6;
            break;
    }

    if( corpse_item.has_flag( "QUARTERED" ) ) {
        time_to_cut /= 4;
    }
    const std::vector<npc *> helpers = g->u.get_crafting_helpers();
    time_to_cut = time_to_cut * ( 1 - ( g->u.get_num_crafting_helpers( 3 ) / 10 ) );
    return time_to_cut;
}
// The below function exists to allow mods to migrate their content fully to the new harvest system. This function should be removed eventually.
harvest_id butchery_flags_deprecate( const mtype &mt )
{
    std::string harvest_id_name = "null";
    if( mt.has_flag( MF_CBM_CIV ) ) {
        harvest_id_name = "CBM_CIV";
    } else if( mt.has_flag( MF_CBM_SCI ) ) {
        harvest_id_name = "CBM_SCI";
    } else if( mt.has_flag( MF_CBM_TECH ) ) {
        harvest_id_name = "CBM_TECH";
    } else if( mt.has_flag( MF_CBM_SUBS ) ) {
        harvest_id_name = "CBM_SUBS";
    } else if( mt.has_flag( MF_CBM_OP ) ) {
        harvest_id_name = "CBM_OP";
    } else if( mt.has_flag( MF_POISON ) ) { // POISON tag means tainted meat
        if( mt.made_of( material_id( "veggy" ) ) ) {
            harvest_id_name = "fungaloid";
        } else if( mt.made_of( material_id( "bone" ) ) ) {
            harvest_id_name = "mr_bones";
        } else if( mt.has_flag( MF_CHITIN ) ) { // only arachnids drop chitin
            harvest_id_name = "arachnid_tainted";
            // acid ants have ACIDPROOF and do not have the CHITIN flag
        } else if( mt.has_flag( MF_ACIDPROOF ) ) {
            harvest_id_name = "arachnid_acid";
        } else if( mt.has_flag( MF_LEATHER ) ) {
            harvest_id_name = "zombie_leather";
        } else if( mt.has_flag( MF_FUR ) ) {
            harvest_id_name = "zombie_fur";
        } else if( mt.has_flag( MF_BONES ) ) {
            harvest_id_name = "zombie";
        } else {
            harvest_id_name = "zombie_meatslug";
        }
    } else { // drops regular edible meat
        if( mt.made_of( material_id( "veggy" ) ) ) {
            harvest_id_name = "triffid_small";
        } else if( mt.size == MS_TINY ) {
            if( mt.has_flag( MF_FEATHER ) ) {
                harvest_id_name = "bird_tiny";
            } else if( mt.has_flag( MF_AQUATIC ) ) {
                harvest_id_name = "fish_small";
            } else {
                harvest_id_name = "mammal_tiny";
            }
        } else if( mt.has_flag( MF_HUMAN ) ) {
            harvest_id_name = "human";
        } else if( mt.size >= MS_SMALL && mt.size <= MS_MEDIUM ) {
            if( mt.has_flag( MF_LEATHER ) ) {
                harvest_id_name = "mammal_leather";
            } else if( mt.has_flag( MF_FUR ) ) {
                harvest_id_name = "mammal_fur";
            } else if( mt.has_flag( MF_WOOL ) ) {
                harvest_id_name = "mammal_wool";
            } else if( mt.has_flag( MF_FEATHER ) ) {
                harvest_id_name = "bird_small";
            } else if( mt.has_flag( MF_AQUATIC ) ) {
                harvest_id_name = "fish_large";
            } else if( mt.has_flag( MF_CHITIN ) ) {
                harvest_id_name = "arachnid";
            } else if( mt.has_flag( MF_BONES ) ) {
                harvest_id_name = "animal_noskin";
            } else {
                harvest_id_name = "meatslug";
            }
        } else if( mt.size >= MS_LARGE ) {
            if( mt.has_flag( MF_LEATHER ) ) {
                harvest_id_name = "mammal_large_leather";
            } else if( mt.has_flag( MF_FUR ) ) {
                harvest_id_name = "mammal_large_fur";
            } else if( mt.has_flag( MF_WOOL ) ) {
                harvest_id_name = "mammal_large_wool";
            } else if( mt.has_flag( MF_FEATHER ) ) {
                harvest_id_name = "bird_large";
            } else if( mt.has_flag( MF_AQUATIC ) ) {
                harvest_id_name = "fish_large";
            } else if( mt.has_flag( MF_CHITIN ) ) {
                harvest_id_name = "arachnid";
            } else if( mt.has_flag( MF_BONES ) ) {
                harvest_id_name = "animal_large_noskin";
            } else {
                harvest_id_name = "meatslug";
            }
        }
    }

    return harvest_id( harvest_id_name );
}

// this function modifies the input weight by its damage level, depending on the bodypart
int corpse_damage_effect( int weight, const std::string &entry_type, int damage_level )
{
    const float slight_damage = 0.9;
    const float damage = 0.75;
    const float high_damage = 0.5;
    const int destroyed = 0;

    switch( damage_level ) {
        case 2: // "damaged"
            if( entry_type == "offal" ) {
                return round( weight * damage );
            }
            if( entry_type == "skin" ) {
                return round( weight * damage );
            }
            if( entry_type == "flesh" ) {
                return round( weight * slight_damage );
            }
            break;
        case 3: // "mangled"
            if( entry_type == "offal" ) {
                return destroyed;
            }
            if( entry_type == "skin" ) {
                return round( weight * high_damage );
            }
            if( entry_type == "bone" ) {
                return round( weight * slight_damage );
            }
            if( entry_type == "flesh" ) {
                return round( weight * damage );
            }
            break;
        case 4: // "pulped"
            if( entry_type == "offal" ) {
                return destroyed;
            }
            if( entry_type == "skin" ) {
                return destroyed;
            }
            if( entry_type == "bone" ) {
                return round( weight * damage );
            }
            if( entry_type == "flesh" ) {
                return round( weight * high_damage );
            }
            break;
        default: // "bruised" modifier is almost impossible to avoid; also includes no modifier (zero damage)
            break;
    }
    return weight;
}

void butchery_drops_harvest( item *corpse_item, const mtype &mt, player &p, const time_point &bday,
                             const std::function<int()> &roll_butchery, butcher_type action,
                             const std::function<double()> &roll_drops )
{
    p.add_msg_if_player( m_neutral, _( mt.harvest->message().c_str() ) );
    int monster_weight = to_gram( mt.weight );
    monster_weight += round( monster_weight * rng_float( -0.1, 0.1 ) );
    if( corpse_item->has_flag( "QUARTERED" ) ) {
        monster_weight /= 4;
    }
    if( corpse_item->has_flag( "GIBBED" ) ) {
        monster_weight = round( 0.85 * monster_weight );
        if( action != F_DRESS ) {
            p.add_msg_if_player( m_bad,
                                 _( "You salvage what you can from the corpse, but it is badly damaged." ) );
        }
    }
    if( corpse_item->has_flag( "SKINNED" ) ) {
        monster_weight = round( 0.85 * monster_weight );
    }
    int monster_weight_remaining = monster_weight;
    int practice = 4 + roll_butchery();

    const harvest_id hid = mt.harvest.is_null() ? butchery_flags_deprecate( mt ) : mt.harvest;
    const harvest_list &harvest = *hid;

    for( const auto &entry : harvest ) {
        const int butchery = roll_butchery();
        const float min_num = entry.base_num.first + butchery * entry.scale_num.first;
        const float max_num = entry.base_num.second + butchery * entry.scale_num.second;
        int roll = 0;
        // mass_ratio will override the use of base_num, scale_num, and max
        if( entry.mass_ratio != 0.00f ) {
            roll = static_cast<int>( round( entry.mass_ratio * monster_weight ) );
            roll = corpse_damage_effect( roll, entry.type, corpse_item->damage_level( 4 ) );
        } else if( entry.type != "bionic" && entry.type != "bionic_group" ) {
            roll = std::min<int>( entry.max, round( rng_float( min_num, max_num ) ) );
            // will not give less than min_num defined in the JSON
            roll = std::max<int>( corpse_damage_effect( roll, entry.type, corpse_item->damage_level( 4 ) ),
                                  entry.base_num.first );
        }
        const itype *drop = nullptr;
        if( entry.type != "bionic_group" ) {
            drop = item::find_type( entry.drop );
        }

        // BIONIC handling - no code for DISSECT to let the bionic drop fall through
        if( entry.type == "bionic" || entry.type == "bionic_group" ) {
            if( action == F_DRESS ) {
                p.add_msg_if_player( m_bad,
                                     _( "You suspect there might be bionics implanted in this corpse, that careful dissection might reveal." ) );
                continue;
            }
            if( action == BUTCHER || action == BUTCHER_FULL || action == DISMEMBER ) {
                switch( rng( 1, 3 ) ) {
                    case 1:
                        p.add_msg_if_player( m_bad,
                                             _( "Your butchering tool encounters something implanted in this corpse, but your rough cuts destroy it." ) );
                        break;
                    case 2:
                        p.add_msg_if_player( m_bad,
                                             _( "You find traces of implants in the body, but you care only for the flesh." ) );
                        break;
                    case 3:
                        p.add_msg_if_player( m_bad,
                                             _( "You found some bionics in the body, but harvesting them would require more surgical approach." ) );
                        break;
                }
                continue;
            }
        }
        if( action == DISSECT ) {
            if( entry.type == "bionic" ) {
                butcher_cbm_item( entry.drop, p.pos(), bday, roll_butchery() );
            } else if( entry.type == "bionic_group" ) {
                butcher_cbm_group( entry.drop, p.pos(), bday, roll_butchery() );
            }
            continue;
        }

        // Check if monster was gibbed, and handle accordingly
        if( corpse_item->has_flag( "GIBBED" ) && ( entry.type == "flesh" || entry.type == "bone" ) ) {
            roll /= 2;
        }

        if( corpse_item->has_flag( "SKINNED" ) && entry.type == "skin" ) {
            roll = 0;
        }

        // QUICK BUTCHERY
        if( action == BUTCHER ) {
            if( entry.type == "flesh" ) {
                roll = roll / 4;
            } else if( entry.type == "bone" ) {
                roll /= 2;
            } else if( corpse_item->get_mtype()->size >= MS_MEDIUM && ( entry.type == "skin" ) ) {
                roll /= 2;
            } else if( entry.type == "offal" ) {
                roll /= 5;
            } else {
                continue;
            }
        }
        // RIP AND TEAR
        if( action == DISMEMBER ) {
            if( entry.type == "flesh" ) {
                roll /= 6;
            } else {
                continue;
            }
        }
        // field dressing ignores everything outside below list
        if( action == F_DRESS ) {
            if( entry.type == "bone" ) {
                roll = rng( 0, roll / 2 );
            }
            if( entry.type == "flesh" ) {
                continue;
            }
            if( entry.type == "skin" ) {
                continue;
            }
        }

        // you only get the skin from skinning
        if( action == SKIN ) {
            if( entry.type != "skin" ) {
                continue;
            }
        }

        // field dressing removed innards and bones from meatless limbs
        if( ( action == BUTCHER_FULL || action == BUTCHER ) && corpse_item->has_flag( "FIELD_DRESS" ) ) {
            if( entry.type == "offal" ) {
                continue;
            }
            if( entry.type == "bone" ) {
                roll = ( roll / 2 ) + rng( roll / 2, roll );
            }
        }
        // unskillfull field dressing may damage the skin, meat, and other parts
        if( ( action == BUTCHER_FULL || action == BUTCHER ) &&
            corpse_item->has_flag( "FIELD_DRESS_FAILED" ) ) {
            if( entry.type == "offal" ) {
                continue;
            }
            if( entry.type == "bone" ) {
                roll = ( roll / 2 ) + rng( roll / 2, roll );
            }
            if( entry.type == "flesh" || entry.type == "skin" ) {
                roll = rng( 0, roll );
            }
        }
        // quartering ruins skin
        if( corpse_item->has_flag( "QUARTERED" ) ) {
            if( entry.type == "skin" ) {
                roll = 0; //not continue to show fail effect
            } else {
                roll /= 4;
            }
        }

        if( action != DISSECT && entry.type != "bionic_group" ) {
            // divide total dropped weight by drop's weight to get amount
            if( entry.mass_ratio != 0.00f ) {
                // apply skill before converting to items, but only if mass_ratio is defined
                roll *= roll_drops();
                monster_weight_remaining -= roll;
                roll = ceil( roll / to_gram( ( item::find_type( entry.drop ) )->weight ) );
            } else {
                monster_weight_remaining -= roll * to_gram( ( item::find_type( entry.drop ) )->weight );
            }

            if( roll <= 0 ) {
                p.add_msg_if_player( m_bad, _( "You fail to harvest: %s" ), drop->nname( 1 ) );
                continue;
            }

            if( drop->phase == LIQUID ) {
                g->handle_all_liquid( item( drop, bday, roll ), 1 );

            } else if( drop->stackable ) {
                g->m.add_item_or_charges( p.pos(), item( drop, bday, roll ) );

            } else {
                item obj( drop, bday );
                obj.set_mtype( &mt );
                for( int i = 0; i != roll; ++i ) {
                    g->m.add_item_or_charges( p.pos(), obj );
                }
            }

            p.add_msg_if_player( m_good, _( "You harvest: %s" ), drop->nname( roll ) );
        }
        practice++;
    }
    // 20% of the original corpse weight is not an item, but liquid gore
    monster_weight_remaining -= monster_weight / 5;
    // add the remaining unusable weight as rotting garbage
    if( monster_weight_remaining > 0 ) {
        if( action == F_DRESS ) {
            // 25% of the corpse weight is what's removed during field dressing
            monster_weight_remaining -= monster_weight * 3 / 4;
        } else if( action == SKIN ) {
            monster_weight_remaining -= monster_weight * 0.85;
        } else {
            // a carcass is 75% of the weight of the unmodified creature's weight
            if( ( corpse_item->has_flag( "FIELD_DRESS" ) || corpse_item->has_flag( "FIELD_DRESS_FAILED" ) ) &&
                !corpse_item->has_flag( "QUARTERED" ) ) {
                monster_weight_remaining -= monster_weight / 4;
            } else if( corpse_item->has_flag( "QUARTERED" ) ) {
                monster_weight_remaining -= ( monster_weight - ( monster_weight * 3 / 4 / 4 ) );
            }
            if( corpse_item->has_flag( "SKINNED" ) ) {
                monster_weight_remaining -= monster_weight * 0.15;
            }
        }
        const int item_charges = monster_weight_remaining / to_gram( (
                                     item::find_type( "ruined_chunks" ) )->weight );
        if( item_charges > 0 ) {
            item ruined_parts( "ruined_chunks", bday, item_charges );
            ruined_parts.set_mtype( &mt );
            g->m.add_item_or_charges( p.pos(), ruined_parts );
        }
    }

    if( action == DISSECT ) {
        p.practice( skill_firstaid, std::max( 0, practice ), std::max( mt.size - MS_MEDIUM, 0 ) + 4 );
    } else {
        p.practice( skill_survival, std::max( 0, practice ), std::max( mt.size - MS_MEDIUM, 0 ) + 4 );
    }
}

void butchery_quarter( item *corpse_item, player &p )
{
    corpse_item->set_flag( "QUARTERED" );
    p.add_msg_if_player( m_good,
                         _( "You roughly slice the corpse of %s into four parts and set them aside." ),
                         corpse_item->get_mtype()->nname().c_str() );
    for( int i = 1; i <= 3; i++ ) { // 4 quarters (one exists, add 3, flag does the rest)
        g->m.add_item_or_charges( p.pos(), *corpse_item, true );
    }
}

void activity_handlers::butcher_finish( player_activity *act, player *p )
{
    butcher_type action = BUTCHER;
    if( act->id() == activity_id( "ACT_BUTCHER" ) ) {
        action = BUTCHER;
    } else if( act->id() == activity_id( "ACT_BUTCHER_FULL" ) ) {
        action = BUTCHER_FULL;
    } else if( act->id() == activity_id( "ACT_FIELD_DRESS" ) ) {
        action = F_DRESS;
    } else if( act->id() == activity_id( "ACT_QUARTER" ) ) {
        action = QUARTER;
    } else if( act->id() == activity_id( "ACT_DISSECT" ) ) {
        action = DISSECT;
    } else if( act->id() == activity_id( "ACT_SKIN" ) ) {
        action = SKIN;
    } else if( act->id() == activity_id( "ACT_DISMEMBER" ) ) {
        action = DISMEMBER;
    }

    //Negative index means try to start next item
    if( act->index < 0 ) {
        //No values means no items left to try
        if( act->values.empty() ) {
            act->set_to_null();
            return;
        }
        set_up_butchery( *act, *p, action );
        return;
    }
    // Corpses can disappear (rezzing!), so check for that
    auto items_here = g->m.i_at( p->pos() );
    if( static_cast<int>( items_here.size() ) <= act->index ||
        !( items_here[act->index].is_corpse() ) ) {
        p->add_msg_if_player( m_info, _( "There's no corpse to butcher!" ) );
        act->set_to_null();
        return;
    }

    item &corpse_item = items_here[act->index];
    auto contents = corpse_item.contents;
    const mtype *corpse = corpse_item.get_mtype();
    time_point bday = corpse_item.birthday();
    const field_id type_blood = corpse->bloodType();
    const field_id type_gib = corpse->gibType();

    // corpse decays at 75% factor, but meat shares birthday and not relative_rot so this takes care of it
    // no FIELD_DRESS_FAILED here as it gets no benefit
    if( corpse_item.has_flag( "FIELD_DRESS" ) && !corpse_item.is_going_bad() ) {
        bday += corpse_item.age() * 3 / 4;
    }

    if( action == QUARTER ) {
        butchery_quarter( &corpse_item, *p );
        act->index = -1;
        return;
    }

    int skill_level = p->get_skill_level( skill_survival );
    int factor = p->max_quality( action == DISSECT ? quality_id( "CUT_FINE" ) :
                                 quality_id( "BUTCHER" ) );

    // DISSECT has special case factor calculation and results.
    if( action == DISSECT ) {
        skill_level = p->get_skill_level( skill_firstaid );
        skill_level += p->max_quality( quality_id( "CUT_FINE" ) );
        skill_level += p->get_skill_level( skill_electronics ) / 2;
    }

    const auto roll_butchery = [&]() {
        double skill_shift = 0.0;
        ///\EFFECT_SURVIVAL randomly increases butcher rolls
        skill_shift += rng_float( 0, skill_level - 3 );
        ///\EFFECT_DEX >8 randomly increases butcher rolls, slightly, <8 decreases
        skill_shift += rng_float( 0, p->dex_cur - 8 ) / 4.0;

        if( factor < 0 ) {
            skill_shift -= rng_float( 0, -factor / 5.0 );
        }

        return static_cast<int>( round( skill_shift ) );
    };

    if( action == DISMEMBER ) {
        g->m.add_splatter( type_gib, p->pos(), rng( corpse->size + 2, ( corpse->size + 1 ) * 2 ) );
    }

    //all BUTCHERY types - FATAL FAILURE
    if( action != DISSECT && roll_butchery() <= ( -15 ) && one_in( 2 ) ) {
        switch( rng( 1, 3 ) ) {
            case 1:
                p->add_msg_if_player( m_warning,
                                      _( "You hack up the corpse so unskillfully, that there is nothing left to salvage from this bloody mess." ) );
                break;
            case 2:
                p->add_msg_if_player( m_warning,
                                      _( "You wanted to cut the corpse, but instead you hacked the meat, spilled the guts all over it, and made a bloody mess." ) );
                break;
            case 3:
                p->add_msg_if_player( m_warning,
                                      _( "You made so many mistakes during the process that you doubt even vultures will be interested in what's left of it." ) );
                break;
        }
        g->m.i_rem( p->pos(), act->index );
        g->m.add_splatter( type_gib, p->pos(), rng( corpse->size + 2, ( corpse->size + 1 ) * 2 ) );
        g->m.add_splatter( type_blood, p->pos(), rng( corpse->size + 2, ( corpse->size + 1 ) * 2 ) );
        for( int i = 1; i <= corpse->size; i++ ) {
            g->m.add_splatter_trail( type_gib, p->pos(), random_entry( g->m.points_in_radius( p->pos(),
                                     corpse->size + 1 ) ) );
            g->m.add_splatter_trail( type_blood, p->pos(), random_entry( g->m.points_in_radius( p->pos(),
                                     corpse->size + 1 ) ) );
        }
        act->index = -1;
        return;
    }
    // function just for drop yields
    const auto roll_drops = [&]() {
        factor = std::max( factor, -50 );
        return 0.5 * skill_level / 10 + 0.3 * ( factor + 50 ) / 100 + 0.2 * p->dex_cur / 20;
    };
    // all action types - yields
    butchery_drops_harvest( &corpse_item, *corpse, *p, bday, roll_butchery, action, roll_drops );

    // reveal hidden items / hidden content
    if( action != F_DRESS && action != SKIN ) {
        for( auto &content : contents ) {
            if( ( roll_butchery() + 10 ) * 5 > rng( 0, 100 ) ) {
                //~ %1$s - item name, %2$s - monster name
                p->add_msg_if_player( m_good, _( "You discover a %1$s in the %2$s!" ), content.tname().c_str(),
                                      corpse->nname().c_str() );
                g->m.add_item_or_charges( p->pos(), content );
            } else if( content.is_bionic() ) {
                g->m.spawn_item( p->pos(), "burnt_out_bionic", 1, 0, bday );
            }
        }
    }

    //end messages and effects
    switch( action ) {
        case QUARTER:
            break;
        case BUTCHER:
            p->add_msg_if_player( m_good,
                                  _( "You apply few quick cuts to the %s and leave what's left of it for scavengers." ),
                                  corpse_item.tname().c_str() );
            g->m.i_rem( p->pos(), act->index );
            break; //no set_to_null here, for multibutchering
        case BUTCHER_FULL:
            p->add_msg_if_player( m_good, _( "You finish butchering the %s." ), corpse_item.tname().c_str() );
            g->m.i_rem( p->pos(), act->index );
            break;
        case F_DRESS:
            if( roll_butchery() < 0 ) {  // partial failure
                switch( rng( 1, 3 ) ) {
                    case 1:
                        p->add_msg_if_player( m_warning,
                                              _( "You unskillfully hack up the corpse and chop off some excess body parts.  You're left wondering how you did so poorly." ) );
                        break;
                    case 2:
                        p->add_msg_if_player( m_warning,
                                              _( "Your unskilled hands slip and damage the corpse.  You still hope it's not a total waste though." ) );
                        break;
                    case 3:
                        p->add_msg_if_player( m_warning,
                                              _( "You did something wrong and hacked the corpse badly.  Maybe it's still recoverable." ) );
                        break;
                }
                corpse_item.set_flag( "FIELD_DRESS_FAILED" );

                g->m.add_splatter( type_gib, p->pos(), rng( corpse->size + 2, ( corpse->size + 1 ) * 2 ) );
                g->m.add_splatter( type_blood, p->pos(), rng( corpse->size + 2, ( corpse->size + 1 ) * 2 ) );
                for( int i = 1; i <= corpse->size; i++ ) {
                    g->m.add_splatter_trail( type_gib, p->pos(), random_entry( g->m.points_in_radius( p->pos(),
                                             corpse->size + 1 ) ) );
                    g->m.add_splatter_trail( type_blood, p->pos(), random_entry( g->m.points_in_radius( p->pos(),
                                             corpse->size + 1 ) ) );
                }

            } else { // success

                switch( rng( 1, 3 ) ) {
                    case 1:
                        p->add_msg_if_player( m_good, _( "You field dress the %s." ), corpse->nname().c_str() );
                        break;
                    case 2:
                        p->add_msg_if_player( m_good,
                                              _( "You slice the corpse's belly and remove intestines and organs, until you're confident that it will not rot from inside." ) );
                        break;
                    case 3:
                        p->add_msg_if_player( m_good,
                                              _( "You remove guts and excess parts, preparing the corpse for later use." ) );
                        break;
                }
                corpse_item.set_flag( "FIELD_DRESS" );

                g->m.add_splatter( type_gib, p->pos(), rng( corpse->size + 2, ( corpse->size + 1 ) * 2 ) );
                g->m.add_splatter( type_blood, p->pos(), rng( corpse->size + 2, ( corpse->size + 1 ) * 2 ) );
                for( int i = 1; i <= corpse->size; i++ ) {
                    g->m.add_splatter_trail( type_gib, p->pos(), random_entry( g->m.points_in_radius( p->pos(),
                                             corpse->size + 1 ) ) );
                    g->m.add_splatter_trail( type_blood, p->pos(), random_entry( g->m.points_in_radius( p->pos(),
                                             corpse->size + 1 ) ) );
                }

            }
            break;
        case SKIN:
            switch( rng( 1, 4 ) ) {
                case 1:
                    p->add_msg_if_player( m_good, _( "You skin the %s." ), corpse->nname().c_str() );
                    break;
                case 2:
                    p->add_msg_if_player( m_good, _( "You carefully remove the hide from the %s" ),
                                          corpse->nname().c_str() );
                    break;
                case 3:
                    p->add_msg_if_player( m_good,
                                          _( "The %s is challenging to skin, but you get a good hide from it." ),
                                          corpse->nname().c_str() );
                    break;
                case 4:
                    p->add_msg_if_player( m_good, _( "With a few deft slices you take the skin from the %s" ),
                                          corpse->nname().c_str() );
                    break;
            }
            corpse_item.set_flag( "SKINNED" );
            break;
        case DISMEMBER:
            switch( rng( 1, 3 ) ) {
                case 1:
                    p->add_msg_if_player( m_good, _( "You hack the %s apart." ), corpse_item.tname() );
                    break;
                case 2:
                    p->add_msg_if_player( m_good, _( "You lop the limbs off the %s." ), corpse_item.tname() );
                    break;
                case 3:
                    p->add_msg_if_player( m_good, _( "You cleave the %s into pieces." ), corpse_item.tname() );
            }
            g->m.i_rem( p->pos(), act->index );
            break;
        case DISSECT:
            p->add_msg_if_player( m_good, _( "You finish dissecting the %s." ), corpse_item.tname().c_str() );
            g->m.i_rem( p->pos(), act->index );
            break;
    }
    // multibutchering
    act->index = -1;
}

enum liquid_source_type { LST_INFINITE_MAP = 1, LST_MAP_ITEM = 2, LST_VEHICLE = 3, LST_MONSTER = 4};

// All serialize_liquid_source functions should add the same number of elements to the vectors of
// the activity. This makes it easier to distinguish the values of the source and the values of the target.
void serialize_liquid_source( player_activity &act, const vehicle &veh, const int part_num,
                              const item &liquid )
{
    act.values.push_back( LST_VEHICLE );
    act.values.push_back( part_num );
    act.coords.push_back( veh.global_pos3() );
    act.str_values.push_back( serialize( liquid ) );
}

void serialize_liquid_source( player_activity &act, const monster &mon, const item &liquid )
{
    act.values.push_back( LST_MONSTER );
    act.values.push_back( 0 ); // dummy
    act.coords.push_back( mon.pos() );
    act.str_values.push_back( serialize( liquid ) );
}

void serialize_liquid_source( player_activity &act, const tripoint &pos, const item &liquid )
{
    const auto stack = g->m.i_at( pos );
    // Need to store the *index* of the item on the ground, but it may be a virtual item from
    // an infinite liquid source.
    const auto iter = std::find_if( stack.begin(), stack.end(), [&]( const item & i ) {
        return &i == &liquid;
    } );
    if( iter == stack.end() ) {
        act.values.push_back( LST_INFINITE_MAP );
        act.values.push_back( 0 ); // dummy
    } else {
        act.values.push_back( LST_MAP_ITEM );
        act.values.push_back( std::distance( stack.begin(), iter ) );
    }
    act.coords.push_back( pos );
    act.str_values.push_back( serialize( liquid ) );
}

enum liquid_target_type { LTT_CONTAINER = 1, LTT_VEHICLE = 2, LTT_MAP = 3, LTT_MONSTER = 4 };

void serialize_liquid_target( player_activity &act, const vehicle &veh )
{
    act.values.push_back( LTT_VEHICLE );
    act.values.push_back( 0 ); // dummy
    act.coords.push_back( veh.global_pos3() );
}

void serialize_liquid_target( player_activity &act, int container_item_pos )
{
    act.values.push_back( LTT_CONTAINER );
    act.values.push_back( container_item_pos );
    act.coords.push_back( tripoint() ); // dummy
}

void serialize_liquid_target( player_activity &act, const tripoint &pos )
{
    act.values.push_back( LTT_MAP );
    act.values.push_back( 0 ); // dummy
    act.coords.push_back( pos );
}

void serialize_liquid_target( player_activity &act, const monster &mon )
{
    act.values.push_back( LTT_MAP );
    act.values.push_back( 0 ); // dummy
    act.coords.push_back( mon.pos() );
}

void activity_handlers::fill_liquid_do_turn( player_activity *act, player *p )
{
    player_activity &act_ref = *act;
    try {
        // 1. Gather the source item.
        vehicle *source_veh = nullptr;
        const tripoint source_pos = act_ref.coords.at( 0 );
        map_stack source_stack = g->m.i_at( source_pos );
        std::list<item>::iterator on_ground;
        monster *source_mon = nullptr;
        item liquid;
        const auto source_type = static_cast<liquid_source_type>( act_ref.values.at( 0 ) );
        int part_num = -1;
        long veh_charges = 0;
        switch( source_type ) {
            case LST_VEHICLE:
                source_veh = veh_pointer_or_null( g->m.veh_at( source_pos ) );
                if( source_veh == nullptr ) {
                    throw std::runtime_error( "could not find source vehicle for liquid transfer" );
                }
                deserialize( liquid, act_ref.str_values.at( 0 ) );
                part_num = static_cast<int>( act_ref.values.at( 1 ) );
                veh_charges = liquid.charges;
                break;
            case LST_INFINITE_MAP:
                deserialize( liquid, act_ref.str_values.at( 0 ) );
                liquid.charges = item::INFINITE_CHARGES;
                break;
            case LST_MAP_ITEM:
                if( static_cast<size_t>( act_ref.values.at( 1 ) ) >= source_stack.size() ) {
                    throw std::runtime_error( "could not find source item on ground for liquid transfer" );
                }
                on_ground = source_stack.begin();
                std::advance( on_ground, act_ref.values.at( 1 ) );
                liquid = *on_ground;
                break;
            case LST_MONSTER:
                Creature *c = g->critter_at( source_pos );
                source_mon = dynamic_cast<monster *>( c );
                if( source_mon == nullptr ) {
                    debugmsg( "could not find source creature for liquid transfer" );
                    act_ref.set_to_null();
                }
                deserialize( liquid, act_ref.str_values.at( 0 ) );
                liquid.charges = 1;
                break;
        }

        static const auto volume_per_turn = units::from_liter( 4 );
        const long charges_per_turn = std::max( 1l, liquid.charges_per_volume( volume_per_turn ) );
        liquid.charges = std::min( charges_per_turn, liquid.charges );
        const long original_charges = liquid.charges;
        if( liquid.is_food() && liquid.specific_energy < 0 ) {
            liquid.set_item_temperature( std::max( temp_to_kelvin( g->get_temperature( p->pos() ) ), 277.15 ) );
        }

        // 2. Transfer charges.
        switch( static_cast<liquid_target_type>( act_ref.values.at( 2 ) ) ) {
            case LTT_VEHICLE:
                if( const optional_vpart_position vp = g->m.veh_at( act_ref.coords.at( 1 ) ) ) {
                    p->pour_into( vp->vehicle(), liquid );
                } else {
                    throw std::runtime_error( "could not find target vehicle for liquid transfer" );
                }
                break;
            case LTT_CONTAINER:
                p->pour_into( p->i_at( act_ref.values.at( 3 ) ), liquid );
                break;
            case LTT_MAP:
                if( iexamine::has_keg( act_ref.coords.at( 1 ) ) ) {
                    iexamine::pour_into_keg( act_ref.coords.at( 1 ), liquid );
                } else {
                    g->m.add_item_or_charges( act_ref.coords.at( 1 ), liquid );
                    p->add_msg_if_player( _( "You pour %1$s onto the ground." ), liquid.tname().c_str() );
                    liquid.charges = 0;
                }
                break;
            case LTT_MONSTER:
                liquid.charges = 0;
                break;
        }

        const long removed_charges = original_charges - liquid.charges;
        if( removed_charges == 0 ) {
            // Nothing has been transferred, target must be full.
            act_ref.set_to_null();
            return;
        }

        // 3. Remove charges from source.
        switch( source_type ) {
            case LST_VEHICLE:
                if( part_num != -1 ) {
                    source_veh->drain( part_num, removed_charges );
                    liquid.charges = veh_charges - removed_charges;
                    // If there's no liquid left in this tank we're done, otherwise
                    // we need to update our liquid serialization to reflect how
                    // many charges are actually left for the next time we come
                    // around this loop.
                    if( !liquid.charges ) {
                        act_ref.set_to_null();
                    } else {
                        act_ref.str_values.at( 0 ) = serialize( liquid );
                    }
                } else {
                    source_veh->drain( liquid.typeId(), removed_charges );
                }
                if( source_veh->fuel_left( liquid.typeId() ) <= 0 ) {
                    act_ref.set_to_null();
                }
                break;
            case LST_MAP_ITEM:
                on_ground->charges -= removed_charges;
                if( on_ground->charges <= 0 ) {
                    source_stack.erase( on_ground );
                    if( g->m.ter( source_pos ).obj().examine == &iexamine::gaspump ) {
                        add_msg( _( "With a clang and a shudder, the %s pump goes silent." ),
                                 liquid.type_name( 1 ).c_str() );
                    } else if( g->m.furn( source_pos ).obj().examine == &iexamine::fvat_full ) {
                        g->m.furn_set( source_pos, f_fvat_empty );
                        add_msg( _( "You squeeze the last drops of %s from the vat." ),
                                 liquid.type_name( 1 ).c_str() );
                    }
                    act_ref.set_to_null();
                }
                break;
            case LST_INFINITE_MAP:
                // nothing, the liquid source is infinite
                break;
            case LST_MONSTER:
                // liquid source charges handled in monexamine::milk_source
                if( liquid.charges == 0 ) {
                    act_ref.set_to_null();
                }
                break;
        }

        if( removed_charges < original_charges ) {
            // Transferred less than the available charges -> target must be full
            act_ref.set_to_null();
        }

    } catch( const std::runtime_error &err ) {
        debugmsg( "error in activity data: \"%s\"", err.what() );
        act_ref.set_to_null();
        return;
    }
}

void activity_handlers::firstaid_finish( player_activity *act, player *p )
{
    static const std::string iuse_name_string( "heal" );

    item &it = p->i_at( act->position );
    item *used_tool = it.get_usable_item( iuse_name_string );
    if( used_tool == nullptr ) {
        debugmsg( "Lost tool used for healing" );
        act->set_to_null();
        return;
    }

    const auto use_fun = used_tool->get_use( iuse_name_string );
    const auto *actor = dynamic_cast<const heal_actor *>( use_fun->get_actor_ptr() );
    if( actor == nullptr ) {
        debugmsg( "iuse_actor type descriptor and actual type mismatch" );
        act->set_to_null();
        return;
    }

    // TODO: Store the patient somehow, retrieve here
    player &patient = *p;
    const hp_part healed = static_cast<hp_part>( act->values[0] );
    const long charges_consumed = actor->finish_using( *p, patient, *used_tool, healed );
    p->consume_charges( it, charges_consumed );

    // Erase activity and values.
    act->set_to_null();
    act->values.clear();
}

// fish-with-rod fish catching function.
static void rod_fish( player *p, int sSkillLevel, int fishChance, const tripoint &fish_point )
{
    if( sSkillLevel > fishChance ) {
        std::vector<monster *> fishables = g->get_fishable( 60, fish_point ); //get the nearby fish list.
        //if the vector is empty (no fish around) the player is still given a small chance to get a (let us say it was hidden) fish
        if( fishables.empty() ) {
            if( one_in( 20 ) ) {
                item fish;
                const std::vector<mtype_id> fish_group = MonsterGroupManager::GetMonstersFromGroup(
                            mongroup_id( "GROUP_FISH" ) );
                const mtype_id &fish_mon = random_entry_ref( fish_group );
                g->m.add_item_or_charges( p->pos(), item::make_corpse( fish_mon ) );
                p->add_msg_if_player( m_good, _( "You caught a %s." ), fish_mon.obj().nname().c_str() );
            } else {
                p->add_msg_if_player( _( "You didn't catch anything." ) );
            }
        } else {
            g->catch_a_monster( fishables, p->pos(), p, 50_hours );
        }

    } else {
        p->add_msg_if_player( _( "You didn't catch anything." ) );
    }
}

void activity_handlers::fish_finish( player_activity *act, player *p )
{
    item &it = p->i_at( act->position );
    int sSkillLevel = 0;
    int fishChance = 20;
    if( it.has_flag( "FISH_POOR" ) ) {
        sSkillLevel = p->get_skill_level( skill_survival ) + dice( 1, 6 );
        fishChance = dice( 1, 20 );
    } else if( it.has_flag( "FISH_GOOD" ) ) {
        // Much better chances with a good fishing implement.
        sSkillLevel = p->get_skill_level( skill_survival ) * 1.5 + dice( 1, 6 ) + 3;
        fishChance = dice( 1, 20 );
    }
    const tripoint fish_pos = act->placement;
    ///\EFFECT_SURVIVAL increases chance of fishing success
    rod_fish( p, sSkillLevel, fishChance, fish_pos );
    p->practice( skill_survival, rng( 5, 15 ) );
    act->set_to_null();
}

void activity_handlers::forage_finish( player_activity *act, player *p )
{
    const int veggy_chance = rng( 1, 100 );
    bool found_something = false;

    items_location loc;
    ter_str_id next_ter;

    switch( season_of_year( calendar::turn ) ) {
        case SPRING:
            loc = "forage_spring";
            next_ter = ter_str_id( "t_underbrush_harvested_spring" );
            break;
        case SUMMER:
            loc = "forage_summer";
            next_ter = ter_str_id( "t_underbrush_harvested_summer" );
            break;
        case AUTUMN:
            loc = "forage_autumn";
            next_ter = ter_str_id( "t_underbrush_harvested_autumn" );
            break;
        case WINTER:
            loc = "forage_winter";
            next_ter = ter_str_id( "t_underbrush_harvested_winter" );
            break;
    }

    g->m.ter_set( act->placement, next_ter );

    // Survival gives a bigger boost, and Perception is leveled a bit.
    // Both survival and perception affect time to forage
    ///\EFFECT_SURVIVAL increases forage success chance

    ///\EFFECT_PER slightly increases forage success chance
    if( veggy_chance < p->get_skill_level( skill_survival ) * 3 + p->per_cur - 2 ) {
        const auto dropped = g->m.put_items_from_loc( loc, p->pos(), calendar::turn );
        for( const auto &it : dropped ) {
            add_msg( m_good, _( "You found: %s!" ), it->tname().c_str() );
            found_something = true;
        }
    }
    // 10% to drop a item/items from this group.
    if( one_in( 10 ) ) {
        const auto dropped = g->m.put_items_from_loc( "trash_forest", p->pos(), calendar::turn );
        for( const auto &it : dropped ) {
            add_msg( m_good, _( "You found: %s!" ), it->tname().c_str() );
            found_something = true;
            if( it->typeId() == "mushroom" ) {
                if( one_in( 10 ) ) {
                    it->item_tags.insert( "HIDDEN_POISON" );
                    it->poison = rng( 2, 7 );
                    break;
                } else if( one_in( 10 ) ) {
                    it->item_tags.insert( "HIDDEN_HALLU" );
                    break;
                }
            }
        }
    }

    if( !found_something ) {
        add_msg( _( "You didn't find anything." ) );
    }

    ///\EFFECT_INT Intelligence caps survival skill gains from foraging
    const int max_forage_skill = p->int_cur / 3 + 1;
    ///\EFFECT_SURVIVAL decreases survival skill gain from foraging (NEGATIVE)
    const int max_exp = 2 * ( max_forage_skill - p->get_skill_level( skill_survival ) );
    // Award experience for foraging attempt regardless of success
    p->practice( skill_survival, rng( 1, max_exp ), max_forage_skill );

    act->set_to_null();
}

void activity_handlers::game_do_turn( player_activity *act, player *p )
{
    //Gaming takes time, not speed
    act->moves_left -= 100;

    item &game_item = p->i_at( act->position );

    //Deduct 1 battery charge for every minute spent playing
    if( calendar::once_every( 1_minutes ) ) {
        game_item.ammo_consume( 1, p->pos() );
        p->add_morale( MORALE_GAME, 1, 100 ); //1 points/min, almost 2 hours to fill
    }
    if( game_item.ammo_remaining() == 0 ) {
        act->moves_left = 0;
        add_msg( m_info, _( "The %s runs out of batteries." ), game_item.tname().c_str() );
    }
}

void activity_handlers::hotwire_finish( player_activity *act, player *p )
{
    //Grab this now, in case the vehicle gets shifted
    if( const optional_vpart_position vp = g->m.veh_at( tripoint( act->values[0], act->values[1],
                                           p->posz() ) ) ) {
        vehicle *const veh = &vp->vehicle();
        const int mech_skill = act->values[2];
        if( mech_skill > static_cast<int>( rng( 1, 6 ) ) ) {
            //success
            veh->is_locked = false;
            add_msg( _( "This wire will start the engine." ) );
        } else if( mech_skill > static_cast<int>( rng( 0, 4 ) ) ) {
            //soft fail
            veh->is_locked = false;
            veh->is_alarm_on = veh->has_security_working();
            add_msg( _( "This wire will probably start the engine." ) );
        } else if( veh->is_alarm_on ) {
            veh->is_locked = false;
            add_msg( _( "By process of elimination, this wire will start the engine." ) );
        } else {
            //hard fail
            veh->is_alarm_on = veh->has_security_working();
            add_msg( _( "The red wire always starts the engine, doesn't it?" ) );
        }
    } else {
        dbg( D_ERROR ) << "game:process_activity: ACT_HOTWIRE_CAR: vehicle not found";
        debugmsg( "process_activity ACT_HOTWIRE_CAR: vehicle not found" );
    }
    act->set_to_null();
}

void activity_handlers::longsalvage_finish( player_activity *act, player *p )
{
    static const std::string salvage_string = "salvage";
    item &main_tool = p->i_at( act->index );
    auto items = g->m.i_at( p->pos() );
    item *salvage_tool = main_tool.get_usable_item( salvage_string );
    if( salvage_tool == nullptr ) {
        debugmsg( "Lost tool used for long salvage" );
        act->set_to_null();
        return;
    }

    const auto use_fun = salvage_tool->get_use( salvage_string );
    const auto actor = dynamic_cast<const salvage_actor *>( use_fun->get_actor_ptr() );
    if( actor == nullptr ) {
        debugmsg( "iuse_actor type descriptor and actual type mismatch" );
        act->set_to_null();
        return;
    }

    for( auto &item : items ) {
        if( actor->valid_to_cut_up( item ) ) {
            item_location item_loc( map_cursor( p->pos() ), &item );
            actor->cut_up( *p, *salvage_tool, item_loc );
            return;
        }
    }

    add_msg( _( "You finish salvaging." ) );
    act->set_to_null();
}

void activity_handlers::make_zlave_finish( player_activity *act, player *p )
{
    act->set_to_null();
    auto items = g->m.i_at( p->pos() );
    const std::string corpse_name = act->str_values[0];
    item *body = nullptr;

    for( auto &item : items ) {
        if( item.display_name() == corpse_name ) {
            body = &item;
        }
    }

    if( body == nullptr ) {
        add_msg( m_info, _( "There's no corpse to make into a zombie slave!" ) );
        return;
    }

    int success = act->values[0];

    if( success > 0 ) {

        p->practice( skill_firstaid, rng( 2, 5 ) );
        p->practice( skill_survival, rng( 2, 5 ) );

        p->add_msg_if_player( m_good,
                              _( "You slice muscles and tendons, and remove body parts until you're confident the zombie won't be able to attack you when it reanimates." ) );

        body->set_var( "zlave", "zlave" );
        //take into account the chance that the body yet can regenerate not as we need.
        if( one_in( 10 ) ) {
            body->set_var( "zlave", "mutilated" );
        }

    } else {

        if( success > -20 ) {

            p->practice( skill_firstaid, rng( 3, 6 ) );
            p->practice( skill_survival, rng( 3, 6 ) );

            p->add_msg_if_player( m_warning,
                                  _( "You hack into the corpse and chop off some body parts.  You think the zombie won't be able to attack when it reanimates." ) );

            success += rng( 1, 20 );

            if( success > 0 && !one_in( 5 ) ) {
                body->set_var( "zlave", "zlave" );
            } else {
                body->set_var( "zlave", "mutilated" );
            }

        } else {

            p->practice( skill_firstaid, rng( 1, 8 ) );
            p->practice( skill_survival, rng( 1, 8 ) );

            body->mod_damage( rng( 0, body->max_damage() - body->damage() ), DT_STAB );
            if( body->damage() == body->max_damage() ) {
                body->active = false;
                p->add_msg_if_player( m_warning, _( "You cut up the corpse too much, it is thoroughly pulped." ) );
            } else {
                p->add_msg_if_player( m_warning,
                                      _( "You cut into the corpse trying to make it unable to attack, but you don't think you have it right." ) );
            }
        }
    }
}

void activity_handlers::pickaxe_do_turn( player_activity *act, player *p )
{
    const tripoint &pos = act->placement;
    if( calendar::once_every( 1_minutes ) ) { // each turn is too much
        //~ Sound of a Pickaxe at work!
        sounds::sound( pos, 30, sounds::sound_t::destructive_activity, _( "CHNK! CHNK! CHNK!" ) );
        messages_in_process( *act, *p );
    }
}

void activity_handlers::pickaxe_finish( player_activity *act, player *p )
{
    const tripoint pos( act->placement );
    item &it = p->i_at( act->position );
    act->set_to_null(); // Invalidate the activity early to prevent a query from mod_pain()
    const std::vector<npc *> helpers = g->u.get_crafting_helpers();
    const int helpersize = g->u.get_num_crafting_helpers( 3 );
    if( g->m.is_bashable( pos ) && g->m.has_flag( "SUPPORTS_ROOF", pos ) &&
        g->m.ter( pos ) != t_tree ) {
        // Tunneling through solid rock is hungry, sweaty, tiring, backbreaking work
        // Betcha wish you'd opted for the J-Hammer ;P
        p->mod_hunger( 15 - ( helpersize  * 3 ) );
        p->mod_thirst( 15 - ( helpersize  * 3 ) );
        if( p->has_trait( trait_id( "STOCKY_TROGLO" ) ) ) {
            p->mod_fatigue( 20 - ( helpersize  * 3 ) ); // Yep, dwarves can dig longer before tiring
        } else {
            p->mod_fatigue( 30 - ( helpersize  * 3 ) );
        }
        p->mod_pain( std::max( 0, ( 2 * static_cast<int>( rng( 1, 3 ) ) ) - helpersize ) );
    } else if( g->m.move_cost( pos ) == 2 && g->get_levz() == 0 &&
               g->m.ter( pos ) != t_dirt && g->m.ter( pos ) != t_grass ) {
        //Breaking up concrete on the surface? not nearly as bad
        p->mod_hunger( 5 - ( helpersize ) );
        p->mod_thirst( 5 - ( helpersize ) );
        p->mod_fatigue( 10 - ( helpersize  * 2 ) );
    }
    p->add_msg_if_player( m_good, _( "You finish digging." ) );
    g->m.destroy( pos, true );
    it.charges = std::max( static_cast<long>( 0 ), it.charges - it.type->charges_to_use() );
    if( it.charges == 0 && it.destroyed_at_zero_charges() ) {
        p->i_rem( &it );
    }
}

void activity_handlers::pulp_do_turn( player_activity *act, player *p )
{
    const tripoint &pos = act->placement;

    // Stabbing weapons are a lot less effective at pulping
    const int cut_power = std::max( p->weapon.damage_melee( DT_CUT ),
                                    p->weapon.damage_melee( DT_STAB ) / 2 );

    ///\EFFECT_STR increases pulping power, with diminishing returns
    float pulp_power = sqrt( ( p->str_cur + p->weapon.damage_melee( DT_BASH ) ) *
                             ( cut_power + 1.0f ) );
    // Multiplier to get the chance right + some bonus for survival skill
    pulp_power *= 40 + p->get_skill_level( skill_survival ) * 5;

    const int mess_radius = p->weapon.has_flag( "MESSY" ) ? 2 : 1;

    int moves = 0;
    int &num_corpses = act->index; // use this to collect how many corpse are pulped
    auto corpse_pile = g->m.i_at( pos );
    for( auto &corpse : corpse_pile ) {
        const mtype *corpse_mtype = corpse.get_mtype();
        if( !corpse.is_corpse() || !corpse_mtype->has_flag( MF_REVIVES ) ||
            ( std::find( act->str_values.begin(), act->str_values.end(), "auto_pulp_no_acid" ) !=
              act->str_values.end() && corpse_mtype->bloodType() == fd_acid ) ) {
            // Don't smash non-rezing corpses //don't smash acid zombies when auto pulping
            continue;
        }

        if( corpse.damage() >= corpse.max_damage() ) {
            // Deactivate already-pulped corpses that weren't properly deactivated
            corpse.active = false;
            continue;
        }

        while( corpse.damage() < corpse.max_damage() ) {
            // Increase damage as we keep smashing ensuring we eventually smash the target.
            if( x_in_y( pulp_power, corpse.volume() / units::legacy_volume_factor ) ) {
                corpse.inc_damage( DT_BASH );
                if( corpse.damage() == corpse.max_damage() ) {
                    corpse.active = false;
                    num_corpses++;
                }
            }

            if( x_in_y( pulp_power, corpse.volume() /
                        units::legacy_volume_factor ) ) { // Splatter some blood around
                // Splatter a bit more randomly, so that it looks cooler
                const int radius = mess_radius + x_in_y( pulp_power, 500 ) + x_in_y( pulp_power, 1000 );
                const tripoint dest( pos.x + rng( -radius, radius ), pos.y + rng( -radius, radius ), pos.z );
                const field_id type_blood = ( mess_radius > 1 && x_in_y( pulp_power, 10000 ) ) ?
                                            corpse.get_mtype()->gibType() :
                                            corpse.get_mtype()->bloodType();
                g->m.add_splatter_trail( type_blood, pos, dest );
            }

            float stamina_ratio = static_cast<float>( p->stamina ) / p->get_stamina_max();
            p->mod_stat( "stamina", stamina_ratio * -40 );

            moves += 100 / std::max( 0.25f, stamina_ratio );
            if( one_in( 4 ) ) {
                // Smashing may not be butchery, but it involves some zombie anatomy
                p->practice( skill_survival, 2, 2 );
            }

            if( moves >= p->moves ) {
                // Enough for this turn;
                p->moves -= moves;
                return;
            }
        }
    }

    // If we reach this, all corpses have been pulped, finish the activity
    act->moves_left = 0;
    if( num_corpses == 0 ) {
        p->add_msg_if_player( m_bad, _( "The corpse moved before you could finish smashing it!" ) );
        return;
    }
    // TODO: Factor in how long it took to do the smashing.
    p->add_msg_player_or_npc( ngettext( "The corpse is thoroughly pulped.",
                                        "The corpses are thoroughly pulped.", num_corpses ),
                              ngettext( "<npcname> finished pulping the corpse.",
                                        "<npcname> finished pulping the corpses.", num_corpses ) );
}

void activity_handlers::reload_finish( player_activity *act, player *p )
{
    act->set_to_null();

    if( act->targets.size() != 2 || act->index <= 0 ) {
        debugmsg( "invalid arguments to ACT_RELOAD" );
        return;
    }

    if( !act->targets[0] ) {
        debugmsg( "reload target is null, failed to reload" );
        return;
    }

    if( !act->targets[1] ) {
        debugmsg( "ammo target is null, failed to reload" );
        return;
    }

    item &reloadable = *act->targets[ 0 ];
    const int qty = act->index;
    const bool is_speedloader = act->targets[ 1 ]->has_flag( "SPEEDLOADER" );

    if( !reloadable.reload( *p, std::move( act->targets[ 1 ] ), qty ) ) {
        add_msg( m_info, _( "Can't reload the %s." ), reloadable.tname().c_str() );
        return;
    }

    std::string msg = _( "You reload the %s." );

    if( reloadable.is_gun() ) {
        p->recoil = MAX_RECOIL;

        if( reloadable.has_flag( "RELOAD_ONE" ) && !is_speedloader ) {
            for( int i = 0; i != qty; ++i ) {
                if( reloadable.ammo_type() == ammotype( "bolt" ) ) {
                    msg = _( "You insert a bolt into the %s." );
                } else {
                    msg = _( "You insert a cartridge into the %s." );
                }
            }
        }
        if( reloadable.type->gun->reload_noise_volume > 0 ) {
            sfx::play_variant_sound( "reload", reloadable.typeId(), sfx::get_heard_volume( p->pos() ) );
            sounds::ambient_sound( p->pos(), reloadable.type->gun->reload_noise_volume,
                                   sounds::sound_t::activity, reloadable.type->gun->reload_noise );
        }
    } else if( reloadable.is_watertight_container() ) {
        msg = _( "You refill the %s." );
    }
    add_msg( msg.c_str(), reloadable.tname().c_str() );
}

void activity_handlers::start_fire_finish( player_activity *act, player *p )
{
    firestarter_actor::resolve_firestarter_use( *p, act->placement );
    act->set_to_null();
}

void activity_handlers::start_fire_do_turn( player_activity *act, player *p )
{
    if( !g->m.is_flammable( act->placement ) ) {
        try_fuel_fire( *act, *p, true );
        if( !g->m.is_flammable( act->placement ) ) {
            p->add_msg_if_player( m_info, _( "There's nothing to light there." ) );
            p->cancel_activity();
        }
        return;
    }
    item &lens_item = p->i_at( act->position );
    const auto usef = lens_item.type->get_use( "firestarter" );
    if( usef == nullptr || usef->get_actor_ptr() == nullptr ) {
        add_msg( m_bad, _( "You have lost the item you were using to start the fire." ) );
        p->cancel_activity();
        return;
    }

    p->mod_moves( -p->moves );
    const auto actor = dynamic_cast<const firestarter_actor *>( usef->get_actor_ptr() );
    const float light = actor->light_mod( p->pos() );
    act->moves_left -= light * 100;
    if( light < 0.1 ) {
        add_msg( m_bad, _( "There is not enough sunlight to start a fire now.  You stop trying." ) );
        p->cancel_activity();
    }
}

void activity_handlers::train_finish( player_activity *act, player *p )
{
    const skill_id sk( act->name );
    if( sk.is_valid() ) {
        const Skill &skill = sk.obj();
        std::string skill_name = skill.name();
        int new_skill_level = p->get_skill_level( sk ) + 1;
        p->set_skill_level( sk, new_skill_level );
        add_msg( m_good, _( "You finish training %s to level %d." ), skill_name, new_skill_level );
        if( new_skill_level % 4 == 0 ) {
            //~ %d is skill level %s is skill name
            p->add_memorial_log( pgettext( "memorial_male", "Reached skill level %1$d in %2$s." ),
                                 pgettext( "memorial_female", "Reached skill level %1$d in %2$s." ),
                                 new_skill_level, skill_name );
        }
        act->set_to_null();
        return;
    }

    const auto &ma_id = matype_id( act->name );
    if( ma_id.is_valid() ) {
        const auto &mastyle = ma_id.obj();
        // Trained martial arts,
        add_msg( m_good, _( "You learn %s." ), mastyle.name.c_str() );
        //~ %s is martial art
        p->add_memorial_log( pgettext( "memorial_male", "Learned %s." ),
                             pgettext( "memorial_female", "Learned %s." ),
                             mastyle.name.c_str() );
        p->add_martialart( mastyle.id );
    } else {
        debugmsg( "train_finish without a valid skill or style name" );
    }

    act->set_to_null();
    return;
}

void activity_handlers::vehicle_finish( player_activity *act, player *p )
{
    //Grab this now, in case the vehicle gets shifted
    const optional_vpart_position vp = g->m.veh_at( tripoint( act->values[0], act->values[1],
                                       p->posz() ) );
    veh_interact::complete_vehicle();
    // complete_vehicle set activity type to NULL if the vehicle
    // was completely dismantled, otherwise the vehicle still exist and
    // is to be examined again.
    if( act->is_null() ) {
        return;
    }
    act->set_to_null();
    if( act->values.size() < 7 ) {
        dbg( D_ERROR ) << "game:process_activity: invalid ACT_VEHICLE values: "
                       << act->values.size();
        debugmsg( "process_activity invalid ACT_VEHICLE values:%d",
                  act->values.size() );
    } else {
        if( vp ) {
            g->refresh_all();
            // TODO: Z (and also where the activity is queued)
            // Or not, because the vehicle coordinates are dropped anyway
            g->exam_vehicle( vp->vehicle(), act->values[ 2 ], act->values[ 3 ] );
            return;
        } else {
            dbg( D_ERROR ) << "game:process_activity: ACT_VEHICLE: vehicle not found";
            debugmsg( "process_activity ACT_VEHICLE: vehicle not found" );
        }
    }
}

void activity_handlers::vibe_do_turn( player_activity *act, player *p )
{
    //Using a vibrator takes time (10 minutes), not speed
    //Linear increase in morale during action with a small boost at end
    //Deduct 1 battery charge for every minute in use, or vibrator is much less effective
    act->moves_left -= 100;

    item &vibrator_item = p->i_at( act->position );

    if( ( p->is_wearing( "rebreather" ) ) || ( p->is_wearing( "rebreather_xl" ) ) ||
        ( p->is_wearing( "mask_h20survivor" ) ) ) {
        act->moves_left = 0;
        add_msg( m_bad, _( "You have trouble breathing, and stop." ) );
    }

    if( calendar::once_every( 1_minutes ) ) {
        p->mod_fatigue( 1 );
        if( vibrator_item.ammo_remaining() > 0 ) {
            vibrator_item.ammo_consume( 1, p->pos() );
            p->add_morale( MORALE_FEELING_GOOD, 3, 40 );
            if( vibrator_item.ammo_remaining() == 0 ) {
                add_msg( m_info, _( "The %s runs out of batteries." ), vibrator_item.tname().c_str() );
            }
        } else {
            p->add_morale( MORALE_FEELING_GOOD, 1, 40 ); //twenty minutes to fill
        }
    }
    if( p->get_fatigue() >= DEAD_TIRED ) { // Dead Tired: different kind of relaxation needed
        act->moves_left = 0;
        add_msg( m_info, _( "You're too tired to continue." ) );
    }

    // Vibrator requires that you be able to move around, stretch, etc, so doesn't play
    // well with roots.  Sorry.  :-(

    p->pause();
}

void activity_handlers::start_engines_finish( player_activity *act, player *p )
{
    act->set_to_null();
    // Find the vehicle by looking for a remote vehicle first, then by player relative coordinates
    vehicle *veh = g->remoteveh();
    if( !veh ) {
        const tripoint pos = act->placement + g->u.pos();
        veh = veh_pointer_or_null( g->m.veh_at( pos ) );
        if( !veh ) {
            return;
        }
    }

    int attempted = 0;
    int non_muscle_attempted = 0;
    int started = 0;
    int non_muscle_started = 0;
    const bool take_control = act->values[0];

    for( size_t e = 0; e < veh->engines.size(); ++e ) {
        if( veh->is_engine_on( e ) ) {
            attempted++;
            if( !veh->is_engine_type( e, "muscle" ) ) {
                non_muscle_attempted++;
            }
            if( veh->start_engine( e ) ) {
                started++;
                if( !veh->is_engine_type( e, "muscle" ) ) {
                    non_muscle_started++;
                }
            }
        }
    }

    //Did any engines start?
    veh->engine_on = started;

    if( attempted == 0 ) {
        add_msg( m_info, _( "The %s doesn't have an engine!" ), veh->name.c_str() );
    } else if( non_muscle_attempted > 0 ) {
        //Some non-muscle engines tried to start
        if( non_muscle_attempted == non_muscle_started ) {
            //All of the non-muscle engines started
            add_msg( ngettext( "The %s's engine starts up.",
                               "The %s's engines start up.", non_muscle_started ), veh->name.c_str() );
        } else if( non_muscle_started > 0 ) {
            //Only some of the non-muscle engines started
            add_msg( ngettext( "One of the %s's engines start up.",
                               "Some of the %s's engines start up.", non_muscle_started ), veh->name.c_str() );
        } else {
            //All of the non-muscle engines failed
            add_msg( m_bad, ngettext( "The %s's engine fails to start.",
                                      "The %s's engines fail to start.", non_muscle_attempted ), veh->name.c_str() );
        }
    }

    if( take_control && !veh->engine_on && !veh->velocity ) {
        p->controlling_vehicle = false;
        add_msg( _( "You let go of the controls." ) );
    }
}

void activity_handlers::oxytorch_do_turn( player_activity *act, player *p )
{
    if( act->values[0] <= 0 ) {
        return;
    }

    item &it = p->i_at( act->position );
    // act->values[0] is the number of charges yet to be consumed
    const long charges_used = std::min( static_cast<long>( act->values[0] ), it.ammo_required() );

    it.ammo_consume( charges_used, p->pos() );
    act->values[0] -= static_cast<int>( charges_used );

    if( calendar::once_every( 2_turns ) ) {
        sounds::sound( act->placement, 10, sounds::sound_t::destructive_activity, _( "hissssssssss!" ) );
    }
}

void activity_handlers::oxytorch_finish( player_activity *act, player *p )
{
    act->set_to_null();
    const tripoint &pos = act->placement;
    const ter_id ter = g->m.ter( pos );

    // fast players might still have some charges left to be consumed
    p->i_at( act->position ).ammo_consume( act->values[0], p->pos() );

    if( g->m.furn( pos ) == f_rack ) {
        g->m.furn_set( pos, f_null );
        g->m.spawn_item( p->pos(), "steel_chunk", rng( 2, 6 ) );
    } else if( ter == t_chainfence || ter == t_chaingate_c || ter == t_chaingate_l ) {
        g->m.ter_set( pos, t_dirt );
        g->m.spawn_item( pos, "pipe", rng( 1, 4 ) );
        g->m.spawn_item( pos, "wire", rng( 4, 16 ) );
    } else if( ter == t_chainfence_posts ) {
        g->m.ter_set( pos, t_dirt );
        g->m.spawn_item( pos, "pipe", rng( 1, 4 ) );
    } else if( ter == t_door_metal_locked || ter == t_door_metal_c || ter == t_door_bar_c ||
               ter == t_door_bar_locked || ter == t_door_metal_pickable ) {
        g->m.ter_set( pos, t_mdoor_frame );
        g->m.spawn_item( pos, "steel_plate", rng( 0, 1 ) );
        g->m.spawn_item( pos, "steel_chunk", rng( 3, 8 ) );
    } else if( ter == t_window_enhanced || ter == t_window_enhanced_noglass ) {
        g->m.ter_set( pos, t_window_empty );
        g->m.spawn_item( pos, "steel_plate", rng( 0, 1 ) );
        g->m.spawn_item( pos, "sheet_metal", rng( 1, 3 ) );
    } else if( ter == t_reb_cage ) {
        g->m.ter_set( pos, t_pit );
        g->m.spawn_item( pos, "spike", rng( 1, 19 ) );
        g->m.spawn_item( pos, "scrap", rng( 1, 8 ) );
    } else if( ter == t_bars ) {
        if( g->m.ter( {pos.x + 1, pos.y, pos.z} ) == t_sewage || g->m.ter( {pos.x, pos.y + 1, pos.z} ) ==
            t_sewage ||
            g->m.ter( {pos.x - 1, pos.y, pos.z} ) == t_sewage || g->m.ter( {pos.x, pos.y - 1, pos.z} ) ==
            t_sewage ) {
            g->m.ter_set( pos, t_sewage );
            g->m.spawn_item( p->pos(), "pipe", rng( 1, 2 ) );
        } else {
            g->m.ter_set( pos, t_floor );
            g->m.spawn_item( p->pos(), "pipe", rng( 1, 2 ) );
        }
    } else if( ter == t_window_bars_alarm ) {
        g->m.ter_set( pos, t_window_alarm );
        g->m.spawn_item( p->pos(), "pipe", rng( 1, 2 ) );
    } else if( ter == t_window_bars ) {
        g->m.ter_set( pos, t_window_empty );
        g->m.spawn_item( p->pos(), "pipe", rng( 1, 2 ) );
    }
}

void activity_handlers::cracking_finish( player_activity *act, player *p )
{
    p->add_msg_if_player( m_good, _( "With a satisfying click, the lock on the safe opens!" ) );
    g->m.furn_set( act->placement, f_safe_c );
    act->set_to_null();
}

void activity_handlers::open_gate_finish( player_activity *act, player * )
{
    const tripoint pos = act->placement; // Don't use reference and don't inline, because act can change
    gates::open_gate( pos );
    act->set_to_null();
}

enum repeat_type : int {
    // REPEAT_INIT should be zero. In some scenarios (veh welder), activity value default to zero.
    REPEAT_INIT = 0,    // Haven't found repeat value yet.
    REPEAT_ONCE,        // Repeat just once
    REPEAT_FOREVER,     // Repeat for as long as possible
    REPEAT_FULL,        // Repeat until damage==0
    REPEAT_EVENT,       // Repeat until something interesting happens
    REPEAT_CANCEL,      // Stop repeating
};

repeat_type repeat_menu( const std::string &title, repeat_type last_selection )
{
    uilist rmenu;
    rmenu.text = title;

    rmenu.addentry( REPEAT_ONCE, true, '1', _( "Repeat once" ) );
    rmenu.addentry( REPEAT_FOREVER, true, '2', _( "Repeat until reinforced" ) );
    rmenu.addentry( REPEAT_FULL, true, '3', _( "Repeat until fully repaired, but don't reinforce" ) );
    rmenu.addentry( REPEAT_EVENT, true, '4', _( "Repeat until success/failure/level up" ) );
    rmenu.addentry( REPEAT_INIT, true, '5', _( "Back to item selection" ) );

    rmenu.selected = last_selection - REPEAT_ONCE;
    rmenu.query();

    if( rmenu.ret >= REPEAT_INIT && rmenu.ret <= REPEAT_EVENT ) {
        return static_cast<repeat_type>( rmenu.ret );
    }

    return REPEAT_CANCEL;
}

// This is a part of a hack to provide pseudo items for long repair activity
// Note: similar hack could be used to implement all sorts of vehicle pseudo-items
//  and possibly CBM pseudo-items too.
struct weldrig_hack {
    vehicle *veh;
    int part;
    item pseudo;

    weldrig_hack()
        : veh( nullptr )
        , part( -1 )
        , pseudo( "welder", calendar::turn )
    { }

    bool init( const player_activity &act ) {
        if( act.coords.empty() || act.values.size() < 2 ) {
            return false;
        }

        part = act.values[1];
        veh = veh_pointer_or_null( g->m.veh_at( act.coords[0] ) );
        if( veh == nullptr || veh->parts.size() <= static_cast<size_t>( part ) ) {
            part = -1;
            return false;
        }

        part = veh->part_with_feature( part, "WELDRIG", true );
        return part >= 0;
    }

    item &get_item() {
        if( veh != nullptr && part >= 0 ) {
            pseudo.charges = veh->drain( "battery", 1000 - pseudo.charges );
            return pseudo;
        }

        // null item should be handled just fine
        return null_item_reference();
    }

    void clean_up() {
        // Return unused charges
        if( veh == nullptr || part < 0 ) {
            return;
        }

        veh->charge_battery( pseudo.charges );
        pseudo.charges = 0;
    }

    ~weldrig_hack() {
        clean_up();
    }
};

void activity_handlers::repair_item_finish( player_activity *act, player *p )
{
    const std::string iuse_name_string = act->get_str_value( 0, "repair_item" );
    repeat_type repeat = static_cast<repeat_type>( act->get_value( 0, REPEAT_INIT ) );
    weldrig_hack w_hack;
    item_location *ploc = nullptr;

    if( !act->targets.empty() ) {
        ploc = &act->targets[0];
    }

    item &main_tool = !w_hack.init( *act ) ?
                      ploc ?
                      **ploc : p->i_at( act->index ) : w_hack.get_item();

    item *used_tool = main_tool.get_usable_item( iuse_name_string );
    if( used_tool == nullptr ) {
        debugmsg( "Lost tool used for long repair" );
        act->set_to_null();
        return;
    }

    const auto use_fun = used_tool->get_use( iuse_name_string );
    // TODO: De-uglify this block. Something like get_use<iuse_actor_type>() maybe?
    const auto *actor = dynamic_cast<const repair_item_actor *>( use_fun->get_actor_ptr() );
    if( actor == nullptr ) {
        debugmsg( "iuse_actor type descriptor and actual type mismatch" );
        act->set_to_null();
        return;
    }

    // Valid Repeat choice and target, attempt repair.
    if( repeat != REPEAT_INIT && act->position != INT_MIN ) {
        item &fix = p->i_at( act->position );

        // Remember our level: we want to stop retrying on level up
        const int old_level = p->get_skill_level( actor->used_skill );
        const auto attempt = actor->repair( *p, *used_tool, fix );
        if( attempt != repair_item_actor::AS_CANT ) {
            if( ploc && ploc->where() == item_location::type::map ) {
                used_tool->ammo_consume( used_tool->ammo_required(), ploc->position() );
            } else {
                p->consume_charges( *used_tool, used_tool->ammo_required() );
            }
        }

        // TODO: Allow setting this in the actor
        // TODO: Don't use charges_to_use: welder has 50 charges per use, soldering iron has 1
        if( !used_tool->ammo_sufficient() ) {
            p->add_msg_if_player( _( "Your %s ran out of charges" ), used_tool->tname() );
            act->set_to_null();
            return;
        }

        // Print message explaining why we stopped
        // But only if we didn't destroy the item (because then it's obvious)
        const bool destroyed = attempt == repair_item_actor::AS_DESTROYED;
        if( attempt == repair_item_actor::AS_CANT ||
            destroyed ||
            !actor->can_repair_target( *p, fix, !destroyed ) ) {
            // Cannot continue to repair target, select another target.
            act->position = INT_MIN;
        }

        const bool event_happened =
            attempt == repair_item_actor::AS_FAILURE ||
            attempt == repair_item_actor::AS_SUCCESS ||
            old_level != p->get_skill_level( actor->used_skill );

        const bool need_input =
            repeat == REPEAT_ONCE ||
            ( repeat == REPEAT_EVENT && event_happened ) ||
            ( repeat == REPEAT_FULL && fix.damage() <= 0 );
        if( need_input ) {
            repeat = REPEAT_INIT;
        }
    }
    // Check tool is valid before we query target and Repeat choice.
    if( !actor->can_use_tool( *p, *used_tool, true ) ) {
        act->set_to_null();
        return;
    }

    // target selection and validation.
    while( act->position == INT_MIN ) {
        const int pos = g->inv_for_filter( _( "Repair what?" ), [&actor, &main_tool]( const item & itm ) {
            return itm.made_of_any( actor->materials ) && !itm.count_by_charges() && !itm.is_firearm() &&
                   &itm != &main_tool;
        }, string_format( _( "You have no items that could be repaired with a %s." ),
                          main_tool.type_name( 1 ) ) );

        if( pos == INT_MIN ) {
            p->add_msg_if_player( m_info, _( "Never mind." ) );
            act->set_to_null();
            return;
        }
        if( actor->can_repair_target( *p, p->i_at( pos ), true ) ) {
            act->position = pos;
            repeat = REPEAT_INIT;
        }
    }

    const item &fix = p->i_at( act->position );

    if( repeat == REPEAT_INIT ) {
        g->draw();
        const int level = p->get_skill_level( actor->used_skill );
        auto action_type = actor->default_action( fix, level );
        if( action_type == repair_item_actor::RT_NOTHING ) {
            p->add_msg_if_player( _( "You won't learn anything more by doing that." ) );
        }

        const auto chance = actor->repair_chance( *p, fix, action_type );
        if( chance.first <= 0.0f ) {
            action_type = repair_item_actor::RT_PRACTICE;
        }

        std::string title = string_format( _( "%s %s\n" ),
                                           repair_item_actor::action_description( action_type ),
                                           fix.tname() );
        title += string_format( _( "Charges: <color_light_blue>%s/%s</color> %s (%s per use)\n" ),
                                used_tool->ammo_remaining(), used_tool->ammo_capacity(),
                                item::nname( used_tool->ammo_current() ),
                                used_tool->ammo_required() );
        title += string_format( _( "Skill used: <color_light_blue>%s (%s)</color>\n" ),
                                actor->used_skill.obj().name(), level );
        title += string_format( _( "Success chance: <color_light_blue>%.1f</color>%%\n" ),
                                100.0f * chance.first );
        title += string_format( _( "Damage chance: <color_light_blue>%.1f</color>%%" ),
                                100.0f * chance.second );

        if( act->values.empty() ) {
            act->values.resize( 1 );
        }
        do {
            repeat = repeat_menu( title, repeat );

            if( repeat == REPEAT_CANCEL ) {
                act->set_to_null();
                return;
            }
            act->values[0] = static_cast<int>( repeat );
            if( repeat == REPEAT_INIT ) {       // BACK selected, redo target selection next.
                p->activity.position = INT_MIN;
                return;
            }
            if( repeat == REPEAT_FULL && fix.damage() <= 0 ) {
                p->add_msg_if_player( m_info, _( "Your %s is already fully repaired." ), fix.tname() );
                repeat = REPEAT_INIT;
            }
        } while( repeat == REPEAT_INIT );
    }

    // Otherwise keep retrying
    act->moves_left = actor->move_cost;
}

void activity_handlers::mend_item_finish( player_activity *act, player *p )
{
    act->set_to_null();
    if( act->targets.size() != 1 ) {
        debugmsg( "invalid arguments to ACT_MEND_ITEM" );
        return;
    }

    item_location &target = act->targets[ 0 ];

    const auto f = target->faults.find( fault_id( act->name ) );
    if( f == target->faults.end() ) {
        debugmsg( "item %s does not have fault %s", target->tname().c_str(), act->name.c_str() );
        return;
    }

    const auto inv = p->crafting_inventory();
    const auto &reqs = f->obj().requirements();
    if( !reqs.can_make_with_inventory( inv ) ) {
        add_msg( m_info, _( "You are currently unable to mend the %s." ), target->tname().c_str() );
    }
    for( const auto &e : reqs.get_components() ) {
        p->consume_items( e );
    }
    for( const auto &e : reqs.get_tools() ) {
        p->consume_tools( e );
    }
    p->invalidate_crafting_inventory();

    target->faults.erase( *f );
    add_msg( m_good, _( "You successfully mended the %s." ), target->tname().c_str() );
}

void activity_handlers::gunmod_add_finish( player_activity *act, player *p )
{
    act->set_to_null();
    // first unpack all of our arguments
    if( act->values.size() != 4 ) {
        debugmsg( "Insufficient arguments to ACT_GUNMOD_ADD" );
        return;
    }

    item &gun = p->i_at( act->position );
    item &mod = p->i_at( act->values[0] );

    const int roll = act->values[1]; // chance of success (%)
    const int risk = act->values[2]; // chance of damage (%)

    // any tool charges used during installation
    const std::string tool = act->name;
    const int qty = act->values[3];

    if( !gun.is_gunmod_compatible( mod ).success() ) {
        debugmsg( "Invalid arguments in ACT_GUNMOD_ADD" );
        return;
    }

    if( !tool.empty() && qty > 0 ) {
        p->use_charges( tool, qty );
    }

    if( rng( 0, 100 ) <= roll ) {
        add_msg( m_good, _( "You successfully attached the %1$s to your %2$s." ), mod.tname().c_str(),
                 gun.tname().c_str() );
        gun.contents.push_back( p->i_rem( &mod ) );

    } else if( rng( 0, 100 ) <= risk ) {
        if( gun.inc_damage() ) {
            // Remove irremovable mods prior to destroying the gun
            for( auto mod : gun.gunmods() ) {
                if( mod->is_irremovable() ) {
                    p->remove_item( *mod );
                }
            }
            add_msg( m_bad, _( "You failed at installing the %s and destroyed your %s!" ), mod.tname().c_str(),
                     gun.tname().c_str() );
            p->i_rem( &gun );
        } else {
            add_msg( m_bad, _( "You failed at installing the %s and damaged your %s!" ), mod.tname().c_str(),
                     gun.tname().c_str() );
        }

    } else {
        add_msg( m_info, _( "You failed at installing the %s." ), mod.tname().c_str() );
    }
}

void activity_handlers::toolmod_add_finish( player_activity *act, player *p )
{
    act->set_to_null();
    if( act->targets.size() != 2 || !act->targets[0] || !act->targets[1] ) {
        debugmsg( "Incompatible arguments to ACT_TOOLMOD_ADD" );
        return;
    }
    item &tool = *act->targets[0];
    item &mod = *act->targets[1];
    p->add_msg_if_player( m_good, _( "You successfully attached the %1$s to your %2$s." ),
                          mod.tname().c_str(),
                          tool.tname().c_str() );
    mod.item_tags.insert( "IRREMOVABLE" );
    tool.contents.push_back( mod );
    act->targets[1].remove_item();
}

void activity_handlers::clear_rubble_finish( player_activity *act, player *p )
{
    const tripoint &pos = act->placement;
    p->add_msg_if_player( m_info, _( "You clear up the %s." ),
                          g->m.furnname( pos ).c_str() );
    g->m.furn_set( pos, f_null );

    act->set_to_null();
}

void activity_handlers::meditate_finish( player_activity *act, player *p )
{
    p->add_msg_if_player( m_good, _( "You pause to engage in spiritual contemplation." ) );
    p->add_morale( MORALE_FEELING_GOOD, 5, 10 );
    act->set_to_null();
}

void activity_handlers::aim_do_turn( player_activity *act, player * )
{
    if( act->index == 0 ) {
        g->m.build_map_cache( g->get_levz() );
        g->plfire();
    }
}

void activity_handlers::pickup_do_turn( player_activity *, player * )
{
    activity_on_turn_pickup();
}

void activity_handlers::wear_do_turn( player_activity *, player * )
{
    activity_on_turn_wear();
}

void activity_handlers::move_items_do_turn( player_activity *, player * )
{
    activity_on_turn_move_items();
}

void activity_handlers::move_loot_do_turn( player_activity *act, player *p )
{
    activity_on_turn_move_loot( *act, *p );
}

void activity_handlers::adv_inventory_do_turn( player_activity *, player *p )
{
    p->cancel_activity();
    advanced_inv();
}

void activity_handlers::armor_layers_do_turn( player_activity *, player *p )
{
    p->cancel_activity();
    p->sort_armor();
}

void activity_handlers::atm_do_turn( player_activity *, player *p )
{
    iexamine::atm( *p, p->pos() );
}

void activity_handlers::cracking_do_turn( player_activity *act, player *p )
{
    if( !( p->has_amount( "stethoscope", 1 ) || p->has_bionic( bionic_id( "bio_ears" ) ) ) ) {
        // We lost our cracking tool somehow, bail out.
        act->set_to_null();
        return;
    }
}

void activity_handlers::repair_item_do_turn( player_activity *act, player *p )
{
    // Moves are decremented based on a combination of speed and good vision (not in the dark, farsighted, etc)
    const int effective_moves = p->moves / p->fine_detail_vision_mod();
    if( effective_moves <= act->moves_left ) {
        act->moves_left -= effective_moves;
        p->moves = 0;
    } else {
        p->moves -= act->moves_left * p->fine_detail_vision_mod();
        act->moves_left = 0;
    }
}

void activity_handlers::butcher_do_turn( player_activity *, player *p )
{
    p->mod_stat( "stamina", -20.0f * p->stamina / p->get_stamina_max() );
}

void activity_handlers::read_finish( player_activity *act, player *p )
{
    p->do_read( *act->targets.front().get_item() );
    if( !act ) {
        p->add_msg_if_player( m_info, _( "You finish reading." ) );
    }
}

void activity_handlers::wait_finish( player_activity *act, player *p )
{
    p->add_msg_if_player( _( "You finish waiting." ) );
    act->set_to_null();
}

void activity_handlers::wait_weather_finish( player_activity *act, player *p )
{
    p->add_msg_if_player( _( "You finish waiting." ) );
    act->set_to_null();
}

void activity_handlers::wait_npc_finish( player_activity *act, player *p )
{
    p->add_msg_if_player( _( "%s finishes with you..." ), act->str_values[0].c_str() );
    act->set_to_null();
}

void activity_handlers::socialize_finish( player_activity *act, player *p )
{
    p->add_msg_if_player( _( "%s finishes chatting with you." ), act->str_values[0].c_str() );
    act->set_to_null();
}

void activity_handlers::try_sleep_do_turn( player_activity *act, player *p )
{
    if( !p->has_effect( effect_sleep ) ) {
        if( p->can_sleep() ) {
            act->set_to_null();
            p->fall_asleep();
        } else if( one_in( 1000 ) ) {
            p->add_msg_if_player( _( "You toss and turn..." ) );
        }
    }
}

void activity_handlers::try_sleep_finish( player_activity *act, player *p )
{
    if( !p->has_effect( effect_sleep ) ) {
        p->add_msg_if_player( _( "You try to sleep, but can't..." ) );
    }
    act->set_to_null();
}

void activity_handlers::craft_do_turn( player_activity *act, player *p )
{
    const recipe &rec = recipe_id( act->name ).obj();
    const float crafting_speed = p->crafting_speed_multiplier( rec, true );
    if( crafting_speed <= 0.0f ) {
        if( p->lighting_craft_speed_multiplier( rec ) <= 0.0f ) {
            p->add_msg_if_player( m_bad, _( "You can no longer see well enough to keep crafting." ) );
        } else {
            p->add_msg_if_player( m_bad, _( "You are too frustrated to continue and just give up." ) );
        }
        p->cancel_activity();
        return;
    }
    act->moves_left -= crafting_speed * p->get_moves();
    p->set_moves( 0 );
    if( calendar::once_every( 1_hours ) && crafting_speed < 0.75f ) {
        // TODO: Describe the causes of slowdown
        p->add_msg_if_player( m_bad, _( "You can't focus and are working slowly." ) );
    }
}

void activity_handlers::craft_finish( player_activity *act, player *p )
{
    p->complete_craft();
    act->set_to_null();
}

void activity_handlers::longcraft_finish( player_activity *act, player *p )
{
    const int batch_size = act->values.front();
    p->complete_craft();
    act->set_to_null();
    // Workaround for a bug where longcraft can be unset in complete_craft().
    if( p->making_would_work( p->lastrecipe, batch_size ) ) {
        p->last_craft->execute();
    }
}

void activity_handlers::disassemble_finish( player_activity *, player *p )
{
    p->complete_disassemble();
}

void activity_handlers::build_finish( player_activity *, player * )
{
    complete_construction();
}

void activity_handlers::vibe_finish( player_activity *act, player *p )
{
    p->add_msg_if_player( m_good, _( "You feel much better." ) );
    p->add_morale( MORALE_FEELING_GOOD, 10, 40 );
    act->set_to_null();
}

void activity_handlers::atm_finish( player_activity *act, player * )
{
    // ATM sets index to 0 to indicate it's finished.
    if( !act->index ) {
        act->set_to_null();
    }
}

void activity_handlers::aim_finish( player_activity *, player * )
{
    // Aim bails itself by resetting itself every turn,
    // you only re-enter if it gets set again.
    return;
}

void activity_handlers::hacksaw_do_turn( player_activity *act, player *p )
{
    if( calendar::once_every( 1_minutes ) ) {
        //~ Sound of a metal sawing tool at work!
        sounds::sound( act->placement, 15, sounds::sound_t::destructive_activity, _( "grnd grnd grnd" ) );
        messages_in_process( *act, *p );
    }
}

void activity_handlers::hacksaw_finish( player_activity *act, player *p )
{
    const tripoint &pos = act->placement;
    const ter_id ter = g->m.ter( pos );

    if( g->m.furn( pos ) == f_rack ) {
        g->m.furn_set( pos, f_null );
        g->m.spawn_item( pos, "pipe", rng( 1, 3 ) );
        g->m.spawn_item( pos, "steel_chunk" );
    } else if( ter == t_chainfence || ter == t_chaingate_c || ter == t_chaingate_l ) {
        g->m.ter_set( pos, t_dirt );
        g->m.spawn_item( pos, "pipe", 6 );
        g->m.spawn_item( pos, "wire", 20 );
    } else if( ter == t_chainfence_posts ) {
        g->m.ter_set( pos, t_dirt );
        g->m.spawn_item( pos, "pipe", 6 );
    } else if( ter == t_window_bars_alarm ) {
        g->m.ter_set( pos, t_window_alarm );
        g->m.spawn_item( pos, "pipe", 6 );
    } else if( ter == t_window_bars ) {
        g->m.ter_set( pos, t_window_empty );
        g->m.spawn_item( pos, "pipe", 6 );
    } else if( ter == t_window_enhanced ) {
        g->m.ter_set( pos, t_window_reinforced );
        g->m.spawn_item( pos, "spike", rng( 1, 4 ) );
    } else if( ter == t_window_enhanced_noglass ) {
        g->m.ter_set( pos, t_window_reinforced_noglass );
        g->m.spawn_item( pos, "spike", rng( 1, 4 ) );
    } else if( ter == t_reb_cage ) {
        g->m.ter_set( pos, t_pit );
        g->m.spawn_item( pos, "spike", 19 );
        g->m.spawn_item( pos, "scrap", 8 );
    } else if( ter == t_bars ) {
        if( g->m.ter( { pos.x + 1, pos.y, pos.z } ) == t_sewage || g->m.ter( { pos.x, pos.y + 1, pos.z } )
            == t_sewage ||
            g->m.ter( { pos.x - 1, pos.y, pos.z } ) == t_sewage || g->m.ter( { pos.x, pos.y - 1, pos.z } ) ==
            t_sewage ) {
            g->m.ter_set( pos, t_sewage );
            g->m.spawn_item( pos, "pipe", 3 );
        } else {
            g->m.ter_set( pos, t_floor );
            g->m.spawn_item( pos, "pipe", 3 );
        }
    } else if( ter == t_door_bar_c || ter == t_door_bar_locked ) {
        g->m.ter_set( pos, t_mdoor_frame );
        g->m.spawn_item( pos, "pipe", 12 );
    }

    p->mod_hunger( 5 );
    p->mod_thirst( 5 );
    p->mod_fatigue( 10 );
    p->add_msg_if_player( m_good, _( "You finish cutting the metal." ) );

    act->set_to_null();
}

void activity_handlers::chop_tree_do_turn( player_activity *act, player *p )
{
    if( calendar::once_every( 1_minutes ) ) {
        //~ Sound of a wood chopping tool at work!
        sounds::sound( act->placement, 15, sounds::sound_t::activity, _( "CHK!" ) );
        messages_in_process( *act, *p );
    }
}

void activity_handlers::chop_tree_finish( player_activity *act, player *p )
{
    const tripoint &pos = act->placement;

    tripoint direction;
    while( true ) {
        if( const cata::optional<tripoint> dir = choose_direction(
                    _( "Select a direction for the tree to fall in." ) ) ) {
            direction = *dir;
            break;
        }
        // try again
    }

    const tripoint to = pos + point( 3 * direction.x + rng( -1, 1 ), 3 * direction.y + rng( -1, 1 ) );
    std::vector<tripoint> tree = line_to( pos, to, rng( 1, 8 ) );
    for( auto &elem : tree ) {
        g->m.destroy( elem );
        g->m.ter_set( elem, t_trunk );
    }

    g->m.ter_set( pos, t_stump );
    const std::vector<npc *> helpers = g->u.get_crafting_helpers();
    const int helpersize = g->u.get_num_crafting_helpers( 3 );
    p->mod_hunger( 5 - helpersize );
    p->mod_thirst( 5 - helpersize );
    p->mod_fatigue( 10 - ( helpersize * 2 ) );
    p->add_msg_if_player( m_good, _( "You finish chopping down a tree." ) );

    act->set_to_null();
}

void activity_handlers::chop_logs_finish( player_activity *act, player *p )
{
    const tripoint &pos = act->placement;

    if( g->m.ter( pos ) == t_trunk ) {
        g->m.spawn_item( pos.x, pos.y, "log", rng( 2, 3 ), 0, calendar::turn );
        g->m.spawn_item( pos.x, pos.y, "stick_long", rng( 0, 1 ), 0, calendar::turn );
    } else if( g->m.ter( pos ) == t_stump ) {
        g->m.spawn_item( pos.x, pos.y, "log", rng( 0, 2 ), 0, calendar::turn );
        g->m.spawn_item( pos.x, pos.y, "splinter", rng( 5, 15 ), 0, calendar::turn );
    }

    g->m.ter_set( pos, t_dirt );
    const std::vector<npc *> helpers = g->u.get_crafting_helpers();
    const int helpersize = g->u.get_num_crafting_helpers( 3 );
    p->mod_hunger( 5 - helpersize );
    p->mod_thirst( 5 - helpersize );
    p->mod_fatigue( 10 - ( helpersize * 2 ) );
    p->add_msg_if_player( m_good, _( "You finish chopping wood." ) );

    act->set_to_null();
}

void activity_handlers::jackhammer_do_turn( player_activity *act, player *p )
{
    if( calendar::once_every( 1_minutes ) ) {
        //~ Sound of a jackhammer at work!
        sounds::sound( act->placement, 15, sounds::sound_t::destructive_activity, _( "TATATATATATATAT!" ) );
        messages_in_process( *act, *p );
    }
}

void activity_handlers::jackhammer_finish( player_activity *act, player *p )
{
    const tripoint &pos = act->placement;

    g->m.destroy( pos, true );

    const std::vector<npc *> helpers = g->u.get_crafting_helpers();
    const int helpersize = g->u.get_num_crafting_helpers( 3 );
    p->mod_hunger( 5 - helpersize );
    p->mod_thirst( 5 - helpersize );
    p->mod_fatigue( 10 - ( helpersize * 2 ) );
    p->add_msg_if_player( m_good, _( "You finish drilling." ) );

    act->set_to_null();
}

void activity_handlers::dig_do_turn( player_activity *act, player *p )
{
    if( calendar::once_every( 1_minutes ) ) {
        //~ Sound of a shovel digging a pit at work!
        sounds::sound( act->placement, 10, sounds::sound_t::activity, _( "hsh!" ) );
        messages_in_process( *act, *p );
    }
}

void activity_handlers::dig_channel_do_turn( player_activity *act, player *p )
{
    if( calendar::once_every( 1_minutes ) ) {
        //~ Sound of a shovel digging a pit at work!
        sounds::sound( act->placement, 10, sounds::sound_t::activity, _( "hsh!" ) );
        messages_in_process( *act, *p );
    }
}

void activity_handlers::dig_finish( player_activity *act, player *p )
{
<<<<<<< HEAD
    const tripoint &pos = act->placement;
    const bool grave = g->m.ter( pos ) == t_grave;
    if( g->m.ter( pos ) == t_pit_shallow || grave ) {
        g->m.ter_set( pos, t_pit );
    } else {
        g->m.ter_set( pos, t_pit_shallow );
    }
    if( grave ) {
        if( one_in( 10 ) ) {
            static const std::array<mtype_id, 5> monids = { {
                    mtype_id( "mon_zombie" ), mtype_id( "mon_zombie_fat" ),
                    mtype_id( "mon_zombie_rot" ), mtype_id( "mon_skeleton" ),
                    mtype_id( "mon_zombie_crawler" )
                }
            };

            g->summon_mon( random_entry( monids ), pos );
            g->m.furn_set( pos, f_coffin_o );
            p->add_msg_if_player( m_bad, _( "Something crawls out of the coffin!" ) );
        } else {
            g->m.spawn_item( pos, "bone_human", rng( 5, 15 ) );
            g->m.furn_set( pos, f_coffin_c );
        }
        std::vector<item *> dropped;
        g->m.place_items( "grave", 25, pos, pos, false, calendar::turn );
        g->m.place_items( "jewelry_front", 20, pos, pos, false, calendar::turn );
        dropped = g->m.place_items( "allclothes", 50, pos, pos, false, calendar::turn );
        for( const auto &it : dropped ) {
            if( it->is_armor() ) {
                it->item_tags.insert( "FILTHY" );
                it->set_damage( rng( 1, it->max_damage() - 1 ) );
            }
        }
        g->u.add_memorial_log( pgettext( "memorial_male", "Exhumed a grave." ),
                               pgettext( "memorial_female", "Exhumed a grave." ) );
        g->m.ter_set( pos, t_pit );
    } else {
        g->m.ter_set( pos, t_pit_shallow );
    }

    const std::vector<npc *> helpers = g->u.get_crafting_helpers();
    const int helpersize = g->u.get_num_crafting_helpers( 3 );
    p->mod_hunger( 5 - helpersize );
    p->mod_thirst( 5 - helpersize );
    p->mod_fatigue( 10 - ( helpersize * 2 ) );
    if( grave ) {
        p->add_msg_if_player( m_good, _( "You finish exhuming a grave." ) );
    } else {
        p->add_msg_if_player( m_good, _( "You finish digging up the %s." ), g->m.ter( pos ).obj().name() );
    }

    act->set_to_null();
}
=======
    const ter_id result_terrain( act->str_values[1] );
    const std::string byproducts_item_group = act->str_values[0];
    const int byproducts_count = act->values[0];
    const tripoint dump_loc = act->coords[0];
>>>>>>> 239712a7

    g->m.ter_set( act->placement, result_terrain );

    for( int i = 0; i < byproducts_count; i++ ) {
        g->m.spawn_items( dump_loc, item_group::items_from( byproducts_item_group, calendar::turn ) );
    }

    const std::vector<npc *> helpers = g->u.get_crafting_helpers();
    const int helpersize = g->u.get_num_crafting_helpers( 3 );
    p->mod_hunger( 5 - helpersize );
    p->mod_thirst( 5 - helpersize );
    p->mod_fatigue( 10 - ( helpersize * 2 ) );
    p->add_msg_if_player( m_good, _( "You finish digging the %s." ),
                          g->m.ter( act->placement ).obj().name() );

    act->set_to_null();
}

void activity_handlers::dig_channel_finish( player_activity *act, player *p )
{
    const ter_id result_terrain( act->str_values[1] );
    const std::string byproducts_item_group = act->str_values[0];
    const int byproducts_count = act->values[0];
    const tripoint dump_loc = act->coords[0];

    g->m.ter_set( act->placement, result_terrain );

    for( int i = 0; i < byproducts_count; i++ ) {
        g->m.spawn_items( dump_loc, item_group::items_from( byproducts_item_group, calendar::turn ) );
    }

    p->mod_hunger( 5 );
    p->mod_thirst( 5 );
    p->mod_fatigue( 10 );
    p->add_msg_if_player( m_good, _( "You finish digging up %s." ),
                          g->m.ter( act->placement ).obj().name() );

    act->set_to_null();
}

void activity_handlers::fill_pit_do_turn( player_activity *act, player *p )
{
    if( calendar::once_every( 1_minutes ) ) {
        //~ Sound of a shovel filling a pit or mound at work!
        sounds::sound( act->placement, 10, sounds::sound_t::activity, _( "hsh!" ) );
        messages_in_process( *act, *p );
    }
}

void activity_handlers::fill_pit_finish( player_activity *act, player *p )
{
    const tripoint &pos = act->placement;
    const ter_id ter = g->m.ter( pos );
    const ter_id old_ter = ter;

    if( ter == t_pit || ter == t_pit_spiked || ter == t_pit_glass ||
        ter == t_pit_corpsed ) {
        g->m.ter_set( pos, t_pit_shallow );
    } else {
        g->m.ter_set( pos, t_dirt );
    }
    const std::vector<npc *> helpers = g->u.get_crafting_helpers();
    const int helpersize = g->u.get_num_crafting_helpers( 3 );
    p->mod_hunger( 5 - helpersize );
    p->mod_thirst( 5 - helpersize );
    p->mod_fatigue( 10 - ( helpersize * 2 ) );
    p->add_msg_if_player( m_good, _( "You finish filling up %s." ), old_ter.obj().name() );

    act->set_to_null();
}

void activity_handlers::play_with_pet_finish( player_activity *act, player *p )
{
    p->add_morale( MORALE_PLAY_WITH_PET, rng( 3, 10 ), 10, 5_hours, 25_minutes );
    p->add_msg_if_player( m_good, _( "Playing with your %s has lifted your spirits a bit." ),
                          act->str_values[0].c_str() );
    act->set_to_null();
}

void activity_handlers::shaving_finish( player_activity *act, player *p )
{
    p->add_msg_if_player( _( "You open up your kit and shave." ) );
    p->add_morale( MORALE_SHAVE, 8, 8, 240_minutes, 3_minutes );
    act->set_to_null();
}

void activity_handlers::haircut_finish( player_activity *act, player *p )
{
    p->add_msg_if_player( _( "You give your hair a trim." ) );
    p->add_morale( MORALE_HAIRCUT, 3, 3, 480_minutes, 3_minutes );
    act->set_to_null();
}

void activity_handlers::unload_mag_finish( player_activity *act, player *p )
{
    long qty = 0;
    item &it = *act->targets[ 0 ];

    // remove the ammo leads in the belt
    it.contents.erase( std::remove_if( it.contents.begin(),
    it.contents.end(), [&]( item & e ) {
        if( !p->add_or_drop_with_msg( e, true ) ) {
            return false;
        }
        qty += e.charges;
        return true;
    } ), it.contents.end() );

    // remove the belt linkage
    if( it.is_ammo_belt() ) {
        if( it.type->magazine->linkage ) {
            item link( *it.type->magazine->linkage, calendar::turn, qty );
            p->add_or_drop_with_msg( link, true );
        }
        add_msg( _( "You disassemble your %s." ), it.tname().c_str() );
    } else {
        add_msg( _( "You unload your %s." ), it.tname().c_str() );
    }

    if( it.has_flag( "MAG_DESTROY" ) && it.ammo_remaining() == 0 ) {
        act->targets[ 0 ].remove_item();
    }

    act->set_to_null();
}

std::vector<tripoint> get_sorted_tiles_by_distance( const tripoint &abspos,
        const std::unordered_set<tripoint> &tiles )
{
    const auto cmp = [abspos]( tripoint a, tripoint b ) {
        const int da = rl_dist( abspos, a );
        const int db = rl_dist( abspos, b );

        return da < db;
    };

    std::vector<tripoint> sorted( tiles.begin(), tiles.end() );
    std::sort( sorted.begin(), sorted.end(), cmp );

    return sorted;
}

template<typename fn>
static void cleanup_tiles( std::unordered_set<tripoint> &tiles, fn &cleanup )
{
    auto it = tiles.begin();
    while( it != tiles.end() ) {
        auto current = it++;

        const auto &tile_loc = g->m.getlocal( *current );

        if( cleanup( tile_loc ) ) {
            tiles.erase( current );
        }
    }
}

static void perform_zone_activity_turn( player *p,
                                        const zone_type_id &ztype,
                                        const std::function<bool( const tripoint & )> &tile_filter,
                                        const std::function<void ( player &p, const tripoint & )> &tile_action,
                                        const std::string &finished_msg )
{
    const auto &mgr = zone_manager::get_manager();
    const auto abspos = g->m.getabs( p->pos() );
    auto unsorted_tiles = mgr.get_near( ztype, abspos );

    cleanup_tiles( unsorted_tiles, tile_filter );

    // sort remaining tiles by distance
    const auto &tiles = get_sorted_tiles_by_distance( abspos, unsorted_tiles );

    for( auto &tile : tiles ) {
        const auto &tile_loc = g->m.getlocal( tile );

        auto route = g->m.route( p->pos(), tile_loc, p->get_pathfinding_settings(), p->get_path_avoid() );
        if( route.size() > 1 ) {
            route.pop_back();

            p->set_destination( route, p->activity );
            p->activity.set_to_null();
            return;
        } else { // we are at destination already
            /* Perform action */
            tile_action( *p, tile_loc );

            if( p->moves <= 0 ) {
                return;
            }
        }
    }

    add_msg( m_info, finished_msg );
    p->activity.set_to_null();
}

void activity_handlers::harvest_plot_do_turn( player_activity *, player *p )
{
    const auto reject_tile = [p]( const tripoint & tile ) {
        return !p->sees( tile ) || g->m.furn( tile ) != f_plant_harvest;
    };
    perform_zone_activity_turn( p,
                                zone_type_id( "FARM_PLOT" ),
                                reject_tile,
                                iexamine::harvest_plant,
                                _( "You harvested all the plots you could." ) );

}

void activity_handlers::till_plot_do_turn( player_activity *, player *p )
{
    const auto reject_tile = [p]( const tripoint & tile ) {
        return !p->sees( tile ) || !g->m.has_flag( "PLOWABLE", tile ) || g->m.has_flag( "PLANT", tile ) ||
               g->m.ter( tile ) == t_dirtmound;
    };

    const auto dig = []( player & p, const tripoint & tile_loc ) {
        p.add_msg_if_player( _( "You churn up the earth here." ) );
        p.mod_moves( -300 );
        g->m.ter_set( tile_loc, t_dirtmound );
    };

    perform_zone_activity_turn( p,
                                zone_type_id( "FARM_PLOT" ),
                                reject_tile,
                                dig,
                                _( "You tilled every tile you could." ) );
}

void activity_handlers::fertilize_plot_do_turn( player_activity *act, player *p )
{
    itype_id fertilizer;
    auto check_fertilizer = [&]( bool ask_user = true ) -> void {
        if( act->str_values.empty() )
        {
            act->str_values.push_back( "" );
        }
        fertilizer = act->str_values[0];

        /* If unspecified, or if we're out of what we used before, ask */
        if( ask_user && ( fertilizer.empty() || !p->has_charges( fertilizer, 1 ) ) )
        {
            fertilizer = iexamine::choose_fertilizer( *p, "plant",
                    false /* Don't confirm action with player */ );
            act->str_values[0] = fertilizer;
        }
    };

    auto have_fertilizer = [&]() {
        return !fertilizer.empty() && p->has_charges( fertilizer, 1 );
    };

    const auto reject_tile = [&]( const tripoint & tile ) {
        check_fertilizer();
        ret_val<bool> can_fert = iexamine::can_fertilize( *p, tile, fertilizer );
        return !p->sees( tile ) || !can_fert.success();
    };

    const auto fertilize = [&]( player & p, const tripoint & tile ) {
        check_fertilizer();
        if( have_fertilizer() ) {
            iexamine::fertilize_plant( p, tile, fertilizer );
            if( !have_fertilizer() ) {
                add_msg( m_info, _( "You have run out of %s" ), fertilizer );
            }
        }
    };

    check_fertilizer();
    if( !have_fertilizer() ) {
        act->set_to_null();
        return;
    }

    perform_zone_activity_turn( p,
                                zone_type_id( "FARM_PLOT" ),
                                reject_tile,
                                fertilize,
                                _( "You fertilized every plot you could." ) );
}

void activity_handlers::plant_plot_do_turn( player_activity *, player *p )
{
    const auto &mgr = zone_manager::get_manager();
    std::vector<item *> seed_inv = p->items_with( []( const item & itm ) {
        return itm.is_seed();
    } );

    // get seeds requested by zones on the tile (local coords)
    auto get_seeds = [&]( const tripoint & tile ) {
        auto seeds = std::vector<std::string>();
        const auto &zones = mgr.get_zones( zone_type_id( "FARM_PLOT" ), g->m.getabs( tile ) );
        for( const auto &zone : zones ) {
            const auto options = dynamic_cast<const plot_options &>( zone.get_options() );
            const auto seed = options.get_seed();

            if( !seed.empty() && std::find( seeds.begin(), seeds.end(), seed ) == seeds.end() ) {
                seeds.emplace_back( seed );
            }
        }

        return seeds;
    };

    // cleanup unwanted tiles (local coords)
    const auto reject_tiles = [&]( const tripoint & tile ) {
        if( !p->sees( tile ) || g->m.ter( tile ) != t_dirtmound || !g->m.i_at( tile ).empty() ) {
            return true;
        }

        const auto seeds = get_seeds( tile );

        return std::all_of( seeds.begin(), seeds.end(), [&]( std::string seed ) {
            return std::all_of( seed_inv.begin(), seed_inv.end(), [seed]( item * it ) {
                return it->typeId() != itype_id( seed );
            } );
        } );
    };

    const auto plant_appropriate_seed = [&]( player & p, const tripoint & tile_loc ) {
        const auto seeds = get_seeds( tile_loc );
        std::vector<item *> seed_inv = p.items_with( [seeds]( const item & itm ) {
            return itm.is_seed() && std::any_of( seeds.begin(), seeds.end(), [itm]( std::string seed ) {
                return itm.typeId() == itype_id( seed );
            } );
        } );
        if( !seed_inv.empty() ) {
            const auto it = seed_inv.front();
            iexamine::plant_seed( p, tile_loc, it->typeId() );
        }
    };

    perform_zone_activity_turn( p,
                                zone_type_id( "FARM_PLOT" ),
                                reject_tiles,
                                plant_appropriate_seed,
                                _( "You planted all seeds you could." ) );
}

void activity_handlers::robot_control_do_turn( player_activity *act, player *p )
{
    if( act->monsters.empty() ) {
        debugmsg( "No monster assigned in ACT_ROBOT_CONTROL" );
        act->set_to_null();
        return;
    }
    const std::shared_ptr<monster> z = act->monsters[0].lock();

    if( !z || !iuse::robotcontrol_can_target( p, *z ) ) {
        p->add_msg_if_player( _( "Target lost. IFF override failed." ) );
        act->set_to_null();
        return;
    }

    // TODO: Add some kind of chance of getting the target's attention

    // Allow time to pass
    p->pause();
}

void activity_handlers::robot_control_finish( player_activity *act, player *p )
{
    act->set_to_null();

    if( act->monsters.empty() ) {
        debugmsg( "No monster assigned in ACT_ROBOT_CONTROL" );
        return;
    }

    std::shared_ptr<monster> z = act->monsters[0].lock();
    act->monsters.clear();

    if( !z || !iuse::robotcontrol_can_target( p, *z ) ) {
        p->add_msg_if_player( _( "Target lost. IFF override failed." ) );
        return;
    }

    p->add_msg_if_player( _( "You unleash your override attack on the %s." ), z->name().c_str() );

    /** @EFFECT_INT increases chance of successful robot reprogramming, vs difficulty */
    /** @EFFECT_COMPUTER increases chance of successful robot reprogramming, vs difficulty */
    const float success = p->get_skill_level( skill_id( "computer" ) ) - 1.5 * ( z->type->difficulty ) /
                          ( ( rng( 2, p->int_cur ) / 2 ) + ( p->get_skill_level( skill_id( "computer" ) ) / 2 ) );
    if( success >= 0 ) {
        p->add_msg_if_player( _( "You successfully override the %s's IFF protocols!" ),
                              z->name().c_str() );
        z->friendly = -1;
    } else if( success >= -2 ) { //A near success
        p->add_msg_if_player( _( "The %s short circuits as you attempt to reprogram it!" ),
                              z->name().c_str() );
        z->apply_damage( p, bp_torso, rng( 1, 10 ) ); //damage it a little
        if( z->is_dead() ) {
            p->practice( skill_id( "computer" ), 10 );
            return; // Do not do the other effects if the robot died
        }
        if( one_in( 3 ) ) {
            p->add_msg_if_player( _( "...and turns friendly!" ) );
            if( one_in( 3 ) ) { //did the robot became friendly permanently?
                z->friendly = -1; //it did
            } else {
                z->friendly = rng( 5, 40 ); // it didn't
            }
        }
    } else {
        p->add_msg_if_player( _( "...but the robot refuses to acknowledge you as an ally!" ) );
    }
    p->practice( skill_id( "computer" ), 10 );
}<|MERGE_RESOLUTION|>--- conflicted
+++ resolved
@@ -2874,14 +2874,15 @@
 
 void activity_handlers::dig_finish( player_activity *act, player *p )
 {
-<<<<<<< HEAD
+
+
+    const ter_id result_terrain( act->str_values[1] );
+    const std::string byproducts_item_group = act->str_values[0];
+    const int byproducts_count = act->values[0];
+    const tripoint dump_loc = act->coords[0];
     const tripoint &pos = act->placement;
     const bool grave = g->m.ter( pos ) == t_grave;
-    if( g->m.ter( pos ) == t_pit_shallow || grave ) {
-        g->m.ter_set( pos, t_pit );
-    } else {
-        g->m.ter_set( pos, t_pit_shallow );
-    }
+
     if( grave ) {
         if( one_in( 10 ) ) {
             static const std::array<mtype_id, 5> monids = { {
@@ -2893,7 +2894,7 @@
 
             g->summon_mon( random_entry( monids ), pos );
             g->m.furn_set( pos, f_coffin_o );
-            p->add_msg_if_player( m_bad, _( "Something crawls out of the coffin!" ) );
+            p->add_msg_if_player( m_warning, _( "Something crawls out of the coffin!" ) );
         } else {
             g->m.spawn_item( pos, "bone_human", rng( 5, 15 ) );
             g->m.furn_set( pos, f_coffin_c );
@@ -2910,9 +2911,12 @@
         }
         g->u.add_memorial_log( pgettext( "memorial_male", "Exhumed a grave." ),
                                pgettext( "memorial_female", "Exhumed a grave." ) );
-        g->m.ter_set( pos, t_pit );
-    } else {
-        g->m.ter_set( pos, t_pit_shallow );
+    }
+
+    g->m.ter_set( pos, result_terrain );
+
+    for( int i = 0; i < byproducts_count; i++ ) {
+        g->m.spawn_items( dump_loc, item_group::items_from( byproducts_item_group, calendar::turn ) );
     }
 
     const std::vector<npc *> helpers = g->u.get_crafting_helpers();
@@ -2923,31 +2927,9 @@
     if( grave ) {
         p->add_msg_if_player( m_good, _( "You finish exhuming a grave." ) );
     } else {
-        p->add_msg_if_player( m_good, _( "You finish digging up the %s." ), g->m.ter( pos ).obj().name() );
-    }
-
-    act->set_to_null();
-}
-=======
-    const ter_id result_terrain( act->str_values[1] );
-    const std::string byproducts_item_group = act->str_values[0];
-    const int byproducts_count = act->values[0];
-    const tripoint dump_loc = act->coords[0];
->>>>>>> 239712a7
-
-    g->m.ter_set( act->placement, result_terrain );
-
-    for( int i = 0; i < byproducts_count; i++ ) {
-        g->m.spawn_items( dump_loc, item_group::items_from( byproducts_item_group, calendar::turn ) );
-    }
-
-    const std::vector<npc *> helpers = g->u.get_crafting_helpers();
-    const int helpersize = g->u.get_num_crafting_helpers( 3 );
-    p->mod_hunger( 5 - helpersize );
-    p->mod_thirst( 5 - helpersize );
-    p->mod_fatigue( 10 - ( helpersize * 2 ) );
-    p->add_msg_if_player( m_good, _( "You finish digging the %s." ),
-                          g->m.ter( act->placement ).obj().name() );
+        p->add_msg_if_player( m_good, _( "You finish digging the %s." ),
+                              g->m.ter( act->placement ).obj().name() );
+    }
 
     act->set_to_null();
 }
