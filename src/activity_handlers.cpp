--- conflicted
+++ resolved
@@ -187,18 +187,12 @@
     const int skill_level = p->skillLevel( skill_survival );
 
     auto roll_butchery = [&] () {
-<<<<<<< HEAD
-        double skill_shift = 0.;
-        ///\xrefitem Skill_Effects_Survival "" "" Survival above 3 randomly increases Butcher rolls
-        skill_shift += rng( 0, sSkillLevel - 3 );
-        ///\xrefitem Stat_Effects_Dexterity "" "" Dexterity above 8 randomly increases Butcher rolls, slightly
-        skill_shift += rng( 0, p->dex_cur - 8 ) / 4;
+        double skill_shift = 0.0;
+        ///\xrefitem Skill_Effects_Survival "" "" Survival above 3 randomly increases Butcher rolls, below 3 decreases
+        skill_shift += rng_float( 0, skill_level - 3 );
+        ///\xrefitem Stat_Effects_Dexterity "" "" Dexterity above 8 randomly increases Butcher rolls, slightly, below 8 decreases
+        skill_shift += rng_float( 0, p->dex_cur - 8 ) / 4.0;
         ///\xrefitem Stat_Effects_Strength "" "" Strength below 4 randomly decreases Butcher rolls, slightly
-=======
-        double skill_shift = 0.0;
-        skill_shift += rng_float( 0, skill_level - 3 );
-        skill_shift += rng_float( 0, p->dex_cur - 8 ) / 4.0;
->>>>>>> 31f857d5
         if( p->str_cur < 4 ) {
             skill_shift -= rng_float( 0, 5 * ( 4 - p->str_cur ) ) / 4.0;
         }
@@ -519,38 +513,12 @@
         add_msg(_("You didn't find anything."));
     }
 
-<<<<<<< HEAD
-    //Determinate maximum level of skill attained by foraging using ones intelligence score
-    int max_forage_skill = 0;
-    ///\xrefitem Stat_Effects_Intelligence "" "" Intelligence caps max forage skill
-    if( p->int_cur < 4 ) {
-        max_forage_skill = 1;
-    } else if( p->int_cur < 6 ) {
-        max_forage_skill = 2;
-    } else if( p->int_cur < 8 ) {
-        max_forage_skill = 3;
-    } else if( p->int_cur < 11 ) {
-        max_forage_skill = 4;
-    } else if( p->int_cur < 15 ) {
-        max_forage_skill = 5;
-    } else if( p->int_cur < 20 ) {
-        max_forage_skill = 6;
-    } else if( p->int_cur < 26 ) {
-        max_forage_skill = 7;
-    } else if( p->int_cur > 25 ) {
-        max_forage_skill = 8;
-    }
-
-    const int max_exp {(max_forage_skill * 2) - (p->skillLevel("survival") * 2)};
-    //Award experience for foraging attempt regardless of success
-    p->practice("survival", rng(1, max_exp), max_forage_skill);
-=======
+    ///\xrefitem Stat_Effects_Intelligence "" "" Intelligence caps survival skill gains from foraging
     // Intelligence limits the forage exp gain
     const int max_forage_skill = p->int_cur / 3 + 1;
     const int max_exp = 2 * ( max_forage_skill - p->skillLevel( skill_survival ) );
     // Award experience for foraging attempt regardless of success
     p->practice( skill_survival, rng(1, max_exp), max_forage_skill );
->>>>>>> 31f857d5
 }
 
 
