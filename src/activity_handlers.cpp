--- conflicted
+++ resolved
@@ -2822,7 +2822,6 @@
     act->set_to_null();
 }
 
-<<<<<<< HEAD
 void activity_handlers::unload_mag_finish( player_activity *act, player *p )
 {
     long qty = 0;
@@ -2856,10 +2855,7 @@
     act->set_to_null();
 }
 
-std::vector<tripoint> get_sorted_tiles_by_distance( const tripoint abspos,
-=======
 std::vector<tripoint> get_sorted_tiles_by_distance( const tripoint &abspos,
->>>>>>> a6d647a8
         const std::unordered_set<tripoint> &tiles )
 {
     auto cmp = [abspos]( tripoint a, tripoint b ) {
