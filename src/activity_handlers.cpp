#include "activity_handlers.h"

#include "game.h"
#include "map.h"
#include "player.h"
#include "action.h"
#include "veh_interact.h"
#include "debug.h"
#include "translations.h"
#include "sounds.h"
#include "iuse_actor.h"
#include "rng.h"
#include "requirements.h"
#include "mongroup.h"
#include "morale_types.h"
#include "string_formatter.h"
#include "messages.h"
#include "martialarts.h"
#include "itype.h"
#include "vehicle.h"
#include "mapdata.h"
#include "iexamine.h"
#include "mtype.h"
#include "field.h"
#include "weather.h"
#include "ui.h"
#include "map_iterator.h"
#include "gates.h"
#include "catalua.h"
#include "fault.h"
#include "construction.h"
#include "harvest.h"

#include <math.h>
#include <sstream>
#include <algorithm>

#define dbg(x) DebugLog((DebugLevel)(x),D_GAME) << __FILE__ << ":" << __LINE__ << ": "

const skill_id skill_survival( "survival" );
const skill_id skill_firstaid( "firstaid" );

const efftype_id effect_milked( "milked" );

using namespace activity_handlers;

const std::map< activity_id, std::function<void( player_activity *, player *)> > activity_handlers::do_turn_functions =
{
    { activity_id( "ACT_BURROW" ), burrow_do_turn },
    { activity_id( "ACT_FILL_LIQUID" ), fill_liquid_do_turn },
    { activity_id( "ACT_PICKAXE" ), pickaxe_do_turn },
    { activity_id( "ACT_DROP" ), drop_do_turn },
    { activity_id( "ACT_STASH" ), stash_do_turn },
    { activity_id( "ACT_PULP" ), pulp_do_turn },
    { activity_id( "ACT_GAME" ), game_do_turn },
    { activity_id( "ACT_START_FIRE" ), start_fire_do_turn },
    { activity_id( "ACT_VIBE" ), vibe_do_turn },
    { activity_id( "ACT_OXYTORCH" ), oxytorch_do_turn },
    { activity_id( "ACT_AIM" ), aim_do_turn },
    { activity_id( "ACT_PICKUP" ), pickup_do_turn },
    { activity_id( "ACT_MOVE_ITEMS" ), move_items_do_turn },
    { activity_id( "ACT_ADV_INVENTORY" ), adv_inventory_do_turn },
    { activity_id( "ACT_ARMOR_LAYERS" ), armor_layers_do_turn },
    { activity_id( "ACT_ATM" ), atm_do_turn },
    { activity_id( "ACT_CRACKING" ), cracking_do_turn },
    { activity_id( "ACT_REPAIR_ITEM" ), repair_item_do_turn },
    { activity_id( "ACT_BUTCHER" ), butcher_do_turn },
    { activity_id( "ACT_HACKSAW" ), hacksaw_do_turn },
    { activity_id( "ACT_CHOP_TREE" ), chop_tree_do_turn }
};

const std::map< activity_id, std::function<void( player_activity *, player *)> > activity_handlers::finish_functions =
{
    { activity_id( "ACT_BURROW" ), burrow_finish },
    { activity_id( "ACT_BUTCHER" ), butcher_finish },
    { activity_id( "ACT_FIRSTAID" ), firstaid_finish },
    { activity_id( "ACT_FISH" ), fish_finish },
    { activity_id( "ACT_FORAGE" ), forage_finish },
    { activity_id( "ACT_HOTWIRE_CAR" ), hotwire_finish },
    { activity_id( "ACT_LONGSALVAGE" ), longsalvage_finish },
    { activity_id( "ACT_MAKE_ZLAVE" ), make_zlave_finish },
    { activity_id( "ACT_PICKAXE" ), pickaxe_finish },
    { activity_id( "ACT_PICKUP" ), pickup_finish },
    { activity_id( "ACT_RELOAD" ), reload_finish },
    { activity_id( "ACT_START_FIRE" ), start_fire_finish },
    { activity_id( "ACT_TRAIN" ), train_finish },
    { activity_id( "ACT_VEHICLE" ), vehicle_finish },
    { activity_id( "ACT_START_ENGINES" ), start_engines_finish },
    { activity_id( "ACT_OXYTORCH" ), oxytorch_finish },
    { activity_id( "ACT_CRACKING" ), cracking_finish },
    { activity_id( "ACT_OPEN_GATE" ), open_gate_finish },
    { activity_id( "ACT_REPAIR_ITEM" ), repair_item_finish },
    { activity_id( "ACT_MEND_ITEM" ), mend_item_finish },
    { activity_id( "ACT_GUNMOD_ADD" ), gunmod_add_finish },
    { activity_id( "ACT_TOOLMOD_ADD" ), toolmod_add_finish },
    { activity_id( "ACT_CLEAR_RUBBLE" ), clear_rubble_finish },
    { activity_id( "ACT_MEDITATE" ), meditate_finish },
    { activity_id( "ACT_READ" ), read_finish },
    { activity_id( "ACT_WAIT" ), wait_finish },
    { activity_id( "ACT_WAIT_WEATHER" ), wait_weather_finish },
    { activity_id( "ACT_WAIT_NPC" ), wait_npc_finish },
    { activity_id( "ACT_CRAFT" ), craft_finish },
    { activity_id( "ACT_LONGCRAFT" ), longcraft_finish },
    { activity_id( "ACT_DISASSEMBLE" ), disassemble_finish },
    { activity_id( "ACT_BUILD" ), build_finish },
    { activity_id( "ACT_VIBE" ), vibe_finish },
    { activity_id( "ACT_MOVE_ITEMS" ), move_items_finish },
    { activity_id( "ACT_ATM" ), atm_finish },
    { activity_id( "ACT_AIM" ), aim_finish },
    { activity_id( "ACT_WASH" ), washing_finish },
    { activity_id( "ACT_HACKSAW" ), hacksaw_finish },
    { activity_id( "ACT_CHOP_TREE" ), chop_tree_finish }
};

void messages_in_process( const player_activity &act, const player &p ) {
    if( act.moves_left <= 91000 && act.moves_left > 89000 ) {
        p.add_msg_if_player( m_info, _( "You figure it'll take about an hour and a half at this rate." ) );
        return;
    }
    if( act.moves_left <= 61000 && act.moves_left > 59000 ) {
        p.add_msg_if_player( m_info, _( "About an hour left to go." ) );
        return;
    }
    if( act.moves_left <= 31000 && act.moves_left > 29000 ) {
        p.add_msg_if_player( m_info, _( "Shouldn't be more than half an hour or so now!" ) );
        return;
    }
    if( act.moves_left <= 11000 && act.moves_left > 9000 ) {
        p.add_msg_if_player( m_info, _( "Almost there! Ten more minutes of work and you'll be through." ) );
        return;
    }
}

void activity_handlers::burrow_do_turn( player_activity *act, player *p )
{
<<<<<<< HEAD
    if( calendar::once_every( MINUTES( 1 ) ) ) {
=======
    if( calendar::once_every( 1_minutes ) ) {
>>>>>>> 5ece3bb5
        //~ Sound of a Rat mutant burrowing!
        sounds::sound( act->placement, 10, _( "ScratchCrunchScrabbleScurry." ) );
        messages_in_process( *act, *p );
    }
}

void activity_handlers::burrow_finish( player_activity *act, player *p )
{
    const tripoint &pos = act->placement;
    if( g->m.is_bashable( pos ) && g->m.has_flag( "SUPPORTS_ROOF", pos ) &&
        g->m.ter( pos ) != t_tree ) {
        // Tunneling through solid rock is hungry, sweaty, tiring, backbreaking work
        // Not quite as bad as the pickaxe, though
        p->mod_hunger( 10 );
        p->mod_thirst( 10 );
        p->mod_fatigue( 15 );
        p->mod_pain( 3 * rng( 1, 3 ) );
    } else if( g->m.move_cost( pos ) == 2 && g->get_levz() == 0 &&
               g->m.ter( pos ) != t_dirt && g->m.ter( pos ) != t_grass ) {
        //Breaking up concrete on the surface? not nearly as bad
        p->mod_hunger( 5 );
        p->mod_thirst( 5 );
        p->mod_fatigue( 10 );
    }
    p->add_msg_if_player( m_good, _( "You finish burrowing." ) );
    g->m.destroy( pos, true );

    act->set_to_null();
}

bool check_butcher_cbm( const int roll )
{
    // 2/3 chance of failure with a roll of 0, 2/6 with a roll of 1, 2/9 etc.
    // The roll is usually b/t 0 and survival-3, so survival 4 will succeed
    // 50%, survival 5 will succeed 61%, survival 6 will succeed 67%, etc.
    bool failed = x_in_y( 2, 3 + roll * 3 );
    return !failed;
}

void butcher_cbm_item( const std::string &what, const tripoint &pos,
                       const time_point &age, const int roll )
{
    if( roll < 0 ) {
        return;
    }

    item cbm( check_butcher_cbm( roll ) ? what : "burnt_out_bionic", age );
    add_msg( m_good, _( "You discover a %s!" ), cbm.tname().c_str() );
    g->m.add_item( pos, cbm );
}

void butcher_cbm_group( const std::string &group, const tripoint &pos,
                        const time_point &age, const int roll )
{
    if( roll < 0 ) {
        return;
    }

    //To see if it spawns a random additional CBM
    if( check_butcher_cbm( roll ) ) {
        //The CBM works
        const auto spawned = g->m.put_items_from_loc( group, pos, age );
        for( const auto &it : spawned ) {
            add_msg( m_good, _( "You discover a %s!" ), it->tname().c_str() );
        }
    } else {
        //There is a burnt out CBM
        item cbm( "burnt_out_bionic", age );
        add_msg( m_good, _( "You discover a %s!" ), cbm.tname().c_str() );
        g->m.add_item( pos, cbm );
    }
}

void set_up_butchery( player_activity &act, player &u )
{
    if( !act.values.empty() ) {
        act.index = act.values.back();
        act.values.pop_back();
    } else {
        debugmsg( "Invalid butchery item index %d", act.index );
        act.set_to_null();
        return;
    }

    const int factor = u.max_quality( quality_id( "BUTCHER" ) );
    auto items = g->m.i_at( u.pos() );
    if( ( size_t )act.index >= items.size() || factor == INT_MIN ) {
        // Let it print a msg for lack of corpses
        act.index = INT_MAX;
        return;
    }

    const mtype *corpse = items[act.index].get_mtype();
    int time_to_cut = 0;
    switch( corpse->size ) {
        // Time (roughly) in turns to cut up the corpse
        case MS_TINY:
            time_to_cut = 25;
            break;
        case MS_SMALL:
            time_to_cut = 50;
            break;
        case MS_MEDIUM:
            time_to_cut = 75;
            break;
        case MS_LARGE:
            time_to_cut = 100;
            break;
        case MS_HUGE:
            time_to_cut = 300;
            break;
    }

    // At factor 0, 10 time_to_cut is 10 turns. At factor 50, it's 5 turns, at 75 it's 2.5
    time_to_cut *= std::max( 25, 100 - factor );
    if( time_to_cut < 500 ) {
        time_to_cut = 500;
    }

    act.moves_left = time_to_cut;
}

void butchery_drops_hardcoded( const mtype *corpse, player *p, const time_point &age, const std::function<int(void)> &roll_butchery )
{
    itype_id meat = corpse->get_meat_itype();
    if( corpse->made_of( material_id( "bone" ) ) ) {
        //For butchering yield purposes, we treat it as bones, not meat
        meat = "null";
    }

    int pieces = corpse->get_meat_chunks_count();
    int skins = 0;
    int bones = 0;
    int fats = 0;
    int sinews = 0;
    int feathers = 0;
    int wool = 0;
    bool stomach = false;

    int max_practice = 4;
    switch( corpse->size ) {
        case MS_TINY:
            skins = 1;
            bones = 1;
            fats = 1;
            sinews = 1;
            feathers = 2;
            wool = 1;
            break;
        case MS_SMALL:
            skins = 2;
            bones = 4;
            fats = 2;
            sinews = 4;
            feathers = 6;
            wool = 2;
            break;
        case MS_MEDIUM:
            skins = 4;
            bones = 9;
            fats = 4;
            sinews = 9;
            feathers = 11;
            wool = 4;
            break;
        case MS_LARGE:
            skins = 8;
            bones = 14;
            fats = 8;
            sinews = 14;
            feathers = 17;
            wool = 8;
            max_practice = 5;
            break;
        case MS_HUGE:
            skins = 16;
            bones = 21;
            fats = 16;
            sinews = 21;
            feathers = 24;
            wool = 16;
            max_practice = 6;
            break;
    }

    // Lose some meat, skins, etc if the rolls are low
    pieces +=   std::min( 0, roll_butchery() );
    skins +=    std::min( 0, roll_butchery() - 4 );
    bones +=    std::min( 0, roll_butchery() - 2 );
    fats +=     std::min( 0, roll_butchery() - 4 );
    sinews +=   std::min( 0, roll_butchery() - 8 );
    feathers += std::min( 0, roll_butchery() - 1 );
    wool +=     std::min( 0, roll_butchery() );
    stomach = roll_butchery() >= 0;

    int practice = std::max( 0, 4 + pieces + roll_butchery() );

    p->practice( skill_survival, practice, max_practice );

    if( bones > 0 ) {
        if( corpse->made_of( material_id( "veggy" ) ) ) {
            g->m.spawn_item( p->pos(), "plant_sac", bones, 0, age );
            p->add_msg_if_player( m_good, _( "You harvest some fluid bladders!" ) );
        } else if( corpse->has_flag( MF_BONES ) && corpse->has_flag( MF_POISON ) ) {
            g->m.spawn_item( p->pos(), "bone_tainted", bones / 2, 0, age );
            p->add_msg_if_player( m_good, _( "You harvest some salvageable bones!" ) );
        } else if( corpse->has_flag( MF_BONES ) && corpse->has_flag( MF_HUMAN ) ) {
            g->m.spawn_item( p->pos(), "bone_human", bones, 0, age );
            p->add_msg_if_player( m_good, _( "You harvest some salvageable bones!" ) );
        } else if( corpse->has_flag( MF_BONES ) ) {
            g->m.spawn_item( p->pos(), "bone", bones, 0, age );
            p->add_msg_if_player( m_good, _( "You harvest some usable bones!" ) );
        }
    } else if( meat == "null" && corpse->has_flag( MF_BONES ) ) {
        //print a failure message only if the corpse doesn't have meat and has bones
        p->add_msg_if_player( m_bad, _( "Your clumsy butchering destroys the bones!" ) );
    }

    if( sinews > 0 ) {
        if( corpse->has_flag( MF_BONES ) && !corpse->has_flag( MF_POISON ) ) {
            g->m.spawn_item( p->pos(), "sinew", sinews, 0, age );
            p->add_msg_if_player( m_good, _( "You harvest some usable sinews!" ) );
        } else if( corpse->made_of( material_id( "veggy" ) ) ) {
            g->m.spawn_item( p->pos(), "plant_fibre", sinews, 0, age );
            p->add_msg_if_player( m_good, _( "You harvest some plant fibers!" ) );
        }
    }

    if( stomach ) {
        const itype_id meat = corpse->get_meat_itype();
        if( meat == "meat" ) {
            if( corpse->size == MS_SMALL || corpse->size == MS_MEDIUM ) {
                g->m.spawn_item( p->pos(), "stomach", 1, 0, age );
                p->add_msg_if_player( m_good, _( "You harvest the stomach!" ) );
            } else if( corpse->size == MS_LARGE || corpse->size == MS_HUGE ) {
                g->m.spawn_item( p->pos(), "stomach_large", 1, 0, age );
                p->add_msg_if_player( m_good, _( "You harvest the stomach!" ) );
            }
        } else if( meat == "human_flesh" ) {
            if( corpse->size == MS_SMALL || corpse->size == MS_MEDIUM ) {
                g->m.spawn_item( p->pos(), "hstomach", 1, 0, age );
                p->add_msg_if_player( m_good, _( "You harvest the stomach!" ) );
            } else if( corpse->size == MS_LARGE || corpse->size == MS_HUGE ) {
                g->m.spawn_item( p->pos(), "hstomach_large", 1, 0, age );
                p->add_msg_if_player( m_good, _( "You harvest the stomach!" ) );
            }
        }
    }

    if( ( corpse->has_flag( MF_FUR ) || corpse->has_flag( MF_LEATHER ) ||
          corpse->has_flag( MF_CHITIN ) ) && skins > 0 ) {
        p->add_msg_if_player( m_good, _( "You manage to skin the %s!" ), corpse->nname().c_str() );
        int fur = 0;
        int tainted_fur = 0;
        int leather = 0;
        int tainted_leather = 0;
        int human_leather = 0;
        int chitin = 0;

        while( skins > 0 ) {
            if( corpse->has_flag( MF_CHITIN ) ) {
                chitin = rng( 0, skins );
                skins -= chitin;
                skins = std::max( skins, 0 );
            }
            if( corpse->has_flag( MF_FUR ) ) {
                if( corpse->has_flag( MF_POISON ) ) {
                    tainted_fur = rng( 0, skins );
                    skins -= tainted_fur;
                } else {
                    fur = rng( 0, skins );
                    skins -= fur;
                }
                skins = std::max( skins, 0 );
            }
            if( corpse->has_flag( MF_LEATHER ) ) {
                if( corpse->has_flag( MF_POISON ) ) {
                    tainted_leather = rng( 0, skins );
                    skins -= tainted_leather;
                } else if( corpse->has_flag( MF_HUMAN ) ) {
                    human_leather = rng( 0, skins );
                    skins -= human_leather;
                } else {
                    leather = rng( 0, skins );
                    skins -= leather;
                }
                skins = std::max( skins, 0 );
            }
        }

        if( chitin > 0 ) {
            g->m.spawn_item( p->pos(), "chitin_piece", chitin, 0, age );
        }
        if( fur > 0 ) {
            g->m.spawn_item( p->pos(), "raw_fur", fur, 0, age );
        }
        if( tainted_fur > 0 ) {
            g->m.spawn_item( p->pos(), "raw_tainted_fur", fur, 0, age );
        }
        if( leather > 0 ) {
            g->m.spawn_item( p->pos(), "raw_leather", leather, 0, age );
        }
        if( human_leather > 0 ) {
            g->m.spawn_item( p->pos(), "raw_hleather", leather, 0, age );
        }
        if( tainted_leather > 0 ) {
            g->m.spawn_item( p->pos(), "raw_tainted_leather", leather, 0, age );
        }
    }

    if( feathers > 0 ) {
        if( corpse->has_flag( MF_FEATHER ) ) {
            g->m.spawn_item( p->pos(), "feather", feathers, 0, age );
            p->add_msg_if_player( m_good, _( "You harvest some feathers!" ) );
        }
    }

    if( wool > 0 ) {
        if( corpse->has_flag( MF_WOOL ) ) {
            g->m.spawn_item( p->pos(), "wool_staple", wool, 0, age );
            p->add_msg_if_player( m_good, _( "You harvest some wool staples!" ) );
        }
    }

    if( fats > 0 ) {
        if( corpse->has_flag( MF_FAT ) && corpse->has_flag( MF_POISON ) ) {
            g->m.spawn_item( p->pos(), "fat_tainted", fats, 0, age );
            p->add_msg_if_player( m_good, _( "You harvest some gooey fat!" ) );
        } else if( corpse->has_flag( MF_FAT ) ) {
            g->m.spawn_item( p->pos(), "fat", fats, 0, age );
            p->add_msg_if_player( m_good, _( "You harvest some fat!" ) );
        }
    }

    //Add a chance of CBM recovery. For shocker and cyborg corpses.
    //As long as the factor is above -4 (the sinew cutoff), you will be able to extract cbms
    if( corpse->has_flag( MF_CBM_CIV ) ) {
        butcher_cbm_item( "bio_power_storage", p->pos(), age, roll_butchery() );
        butcher_cbm_group( "bionics_common", p->pos(), age, roll_butchery() );
    }

    // Zombie scientist bionics
    if( corpse->has_flag( MF_CBM_SCI ) ) {
        butcher_cbm_item( "bio_power_storage", p->pos(), age, roll_butchery() );
        butcher_cbm_group( "bionics_sci", p->pos(), age, roll_butchery() );
    }

    // Zombie technician bionics
    if( corpse->has_flag( MF_CBM_TECH ) ) {
        butcher_cbm_item( "bio_power_storage", p->pos(), age, roll_butchery() );
        butcher_cbm_group( "bionics_tech", p->pos(), age, roll_butchery() );
    }

    // Substation mini-boss bionics
    if( corpse->has_flag( MF_CBM_SUBS ) ) {
        butcher_cbm_item( "bio_power_storage", p->pos(), age, roll_butchery() );
        butcher_cbm_group( "bionics_subs", p->pos(), age, roll_butchery() );
        butcher_cbm_group( "bionics_subs", p->pos(), age, roll_butchery() );
    }

    // Payoff for butchering the zombie bio-op
    if( corpse->has_flag( MF_CBM_OP ) ) {
        butcher_cbm_item( "bio_power_storage_mkII", p->pos(), age, roll_butchery() );
        butcher_cbm_group( "bionics_op", p->pos(), age, roll_butchery() );
    }

    //Add a chance of CBM power storage recovery.
    if( corpse->has_flag( MF_CBM_POWER ) ) {
        butcher_cbm_item( "bio_power_storage", p->pos(), age, roll_butchery() );
    }

    //now handle the meat, if there is any
    if( meat!= "null" ) {
        if( pieces <= 0 ) {
            p->add_msg_if_player( m_bad, _( "Your clumsy butchering destroys the flesh!" ) );
        } else {
            p->add_msg_if_player( m_good, _( "You harvest some flesh." ) );

            item chunk( meat, age );
            chunk.set_mtype( corpse );

            // for now don't drop tainted or cannibal. parts overhaul of taint system to not require excessive item duplication
            bool make_offal = !chunk.is_tainted() && !chunk.has_flag( "CANNIBALISM" ) &&
                              !chunk.made_of ( material_id ( "veggy" ) );
            item parts( make_offal ? "offal" : meat, age );
            parts.set_mtype( corpse );

            g->m.add_item_or_charges( p->pos(), chunk );
            for( int i = 1; i <= pieces; ++i ) {
                g->m.add_item_or_charges( p->pos(), one_in( 3 ) ? parts : chunk );
            }
        }
    }
}

void butchery_drops_harvest( const mtype &mt, player &p, const time_point &age, const std::function<int(void)> &roll_butchery )
{
    int practice = 4 + roll_butchery();
    for( const auto &entry : *mt.harvest ) {
        int butchery = roll_butchery();
        float min_num = entry.base_num.first + butchery * entry.scale_num.first;
        float max_num = entry.base_num.second + butchery * entry.scale_num.second;
        int roll = std::min<int>( entry.max, round( rng_float( min_num, max_num ) ) );

        const itype *drop = item::find_type( entry.drop );

        if( roll <= 0 ) {
            p.add_msg_if_player( m_bad, _( "You fail to harvest: %s" ), drop->nname( 1 ).c_str() );
            continue;
        }

        if( drop->phase == LIQUID ) {
            g->handle_all_liquid( item( drop, age, roll ), 1 );

        } else if( drop->stackable ) {
            g->m.add_item_or_charges( p.pos(), item( drop, age, roll ) );

        } else {
            item obj( drop, age );
            obj.set_mtype( &mt );
            for( int i = 0; i != roll; ++i ) {
                g->m.add_item_or_charges( p.pos(), obj );
            }
        }

        p.add_msg_if_player( m_good, _( "You harvest: %s" ), drop->nname( roll ).c_str() );
        practice++;
    }

    p.practice( skill_survival, std::max( 0, practice ), std::max( mt.size - MS_MEDIUM, 0 ) + 4 );
}

void activity_handlers::butcher_finish( player_activity *act, player *p )
{
    if( act->index < 0 ) {
        set_up_butchery( *act, *p );
        return;
    }
    // Corpses can disappear (rezzing!), so check for that
    auto items_here = g->m.i_at( p->pos() );
    if( static_cast<int>( items_here.size() ) <= act->index ||
        !( items_here[act->index].is_corpse() ) ) {
        p->add_msg_if_player( m_info, _( "There's no corpse to butcher!" ) );
        act->set_to_null();
        return;
    }

    item &corpse_item = items_here[act->index];
    auto contents = corpse_item.contents;
    const mtype *corpse = corpse_item.get_mtype();
    const time_point &age = corpse_item.birthday();
    g->m.i_rem( p->pos(), act->index );

    const int skill_level = p->get_skill_level( skill_survival );
    const int factor = p->max_quality( quality_id( "BUTCHER" ) );

    auto roll_butchery = [&]() {
        double skill_shift = 0.0;
        ///\EFFECT_SURVIVAL randomly increases butcher rolls
        skill_shift += rng_float( 0, skill_level - 3 );
        ///\EFFECT_DEX >8 randomly increases butcher rolls, slightly, <8 decreases
        skill_shift += rng_float( 0, p->dex_cur - 8 ) / 4.0;

        if( factor < 0 ) {
            skill_shift -= rng_float( 0, -factor / 5.0 );
        }

        return static_cast<int>( round( skill_shift ) );
    };

    if( corpse->harvest.is_null() ) {
        butchery_drops_hardcoded( corpse, p, age, roll_butchery );
    } else {
        butchery_drops_harvest( *corpse, *p, age, roll_butchery );
    }

    // Recover hidden items
    for( auto &content : contents  ) {
        if( ( roll_butchery() + 10 ) * 5 > rng( 0, 100 ) ) {
            //~ %1$s - item name, %2$s - monster name
            p->add_msg_if_player( m_good, _( "You discover a %1$s in the %2$s!" ), content.tname().c_str(),
                     corpse->nname().c_str() );
            g->m.add_item_or_charges( p->pos(), content );
        } else if( content.is_bionic()  ) {
            g->m.spawn_item(p->pos(), "burnt_out_bionic", 1, 0, age);
        }
    }

    p->add_msg_if_player( m_good, _("You finish butchering the %s."), corpse->nname().c_str() );

    if( act->values.empty() ) {
        act->set_to_null();
    } else {
        set_up_butchery( *act, *p );
    }
}

enum liquid_source_type { LST_INFINITE_MAP = 1, LST_MAP_ITEM = 2, LST_VEHICLE = 3, LST_MONSTER = 4};

// All serialize_liquid_source functions should add the same number of elements to the vectors of
// the activity. This makes it easier to distinguish the values of the source and the values of the target.
void serialize_liquid_source( player_activity &act, const vehicle &veh, const itype_id &ftype )
{
    act.values.push_back( LST_VEHICLE );
    act.values.push_back( 0 ); // dummy
    act.coords.push_back( veh.global_pos3() );
    act.str_values.push_back( ftype );
}

void serialize_liquid_source( player_activity &act, const monster &mon, const item &liquid )
{
    act.values.push_back( LST_MONSTER );
    act.values.push_back( 0 ); // dummy
    act.coords.push_back( mon.pos() );
    act.str_values.push_back( serialize( liquid ) );
}

void serialize_liquid_source( player_activity &act, const tripoint &pos, const item &liquid )
{
    const auto stack = g->m.i_at( pos );
    // Need to store the *index* of the item on the ground, but it may be a virtual item from
    // an infinite liquid source.
    const auto iter = std::find_if( stack.begin(), stack.end(), [&]( const item &i ) { return &i == &liquid; } );
    if( iter == stack.end() ) {
        act.values.push_back( LST_INFINITE_MAP );
        act.values.push_back( 0 ); // dummy
    } else {
        act.values.push_back( LST_MAP_ITEM );
        act.values.push_back( std::distance( stack.begin(), iter ) );
    }
    act.coords.push_back( pos );
    act.str_values.push_back( serialize( liquid ) );
}

enum liquid_target_type { LTT_CONTAINER = 1, LTT_VEHICLE = 2, LTT_MAP = 3, LTT_MONSTER = 4 };

void serialize_liquid_target( player_activity &act, const vehicle &veh )
{
    act.values.push_back( LTT_VEHICLE );
    act.values.push_back( 0 ); // dummy
    act.coords.push_back( veh.global_pos3() );
}

void serialize_liquid_target( player_activity &act, int container_item_pos )
{
    act.values.push_back( LTT_CONTAINER );
    act.values.push_back( container_item_pos );
    act.coords.push_back( tripoint() ); // dummy
}

void serialize_liquid_target( player_activity &act, const tripoint &pos )
{
    act.values.push_back( LTT_MAP );
    act.values.push_back( 0 ); // dummy
    act.coords.push_back( pos );
}

void serialize_liquid_target( player_activity &act, const monster &mon )
{
    act.values.push_back( LTT_MAP );
    act.values.push_back( 0 ); // dummy
    act.coords.push_back( mon.pos() );
}

void activity_handlers::fill_liquid_do_turn( player_activity *act_, player *p )
{
    player_activity &act = *act_;
    try {
        // 1. Gather the source item.
        vehicle *source_veh = nullptr;
        const tripoint source_pos = act.coords.at( 0 );
        map_stack source_stack = g->m.i_at( source_pos );
        std::list<item>::iterator on_ground;
        monster *source_mon = nullptr;
        item liquid;
        const auto source_type = static_cast<liquid_source_type>( act.values.at( 0 ) );
        switch( source_type ) {
        case LST_VEHICLE:
            source_veh = g->m.veh_at( source_pos );
            if( source_veh == nullptr ) {
                throw std::runtime_error( "could not find source vehicle for liquid transfer" );
            }
            liquid = item( act.str_values.at( 0 ), calendar::turn, source_veh->fuel_left( act.str_values.at( 0 ) ) );
            break;
        case LST_INFINITE_MAP:
            deserialize( liquid, act.str_values.at( 0 ) );
            liquid.charges = item::INFINITE_CHARGES;
            break;
        case LST_MAP_ITEM:
            if( static_cast<size_t>( act.values.at( 1 ) ) >= source_stack.size() ) {
                throw std::runtime_error( "could not find source item on ground for liquid transfer" );
            }
            on_ground = source_stack.begin();
            std::advance( on_ground, act.values.at( 1 ) );
            liquid = *on_ground;
            break;
        case LST_MONSTER:
            Creature *c = g->critter_at( source_pos );
            source_mon = dynamic_cast<monster *>( c );
            if( source_mon == nullptr ) {
                debugmsg( "could not find source creature for liquid transfer" );
                act.set_to_null();
            }
            deserialize( liquid, act.str_values.at( 0 ) );
            liquid.charges = 1;
            break;
        }

        static const auto volume_per_turn = units::from_liter( 4 );
        const long charges_per_turn = std::max( 1l, liquid.charges_per_volume( volume_per_turn ) );
        liquid.charges = std::min( charges_per_turn, liquid.charges );
        const long original_charges = liquid.charges;

        // 2. Transfer charges.
        switch( static_cast<liquid_target_type>( act.values.at( 2 ) ) ) {
        case LTT_VEHICLE:
            if( auto veh = g->m.veh_at( act.coords.at( 1 ) ) ) {
                p->pour_into( *veh, liquid );
            } else {
                throw std::runtime_error( "could not find target vehicle for liquid transfer" );
            }
            break;
        case LTT_CONTAINER:
            p->pour_into( p->i_at( act.values.at( 3 ) ), liquid );
            break;
        case LTT_MAP:
            if( iexamine::has_keg( act.coords.at( 1 ) ) ) {
                iexamine::pour_into_keg( act.coords.at( 1 ), liquid );
            } else {
                g->m.add_item_or_charges( act.coords.at( 1 ), liquid );
                p->add_msg_if_player( _( "You pour %1$s onto the ground." ), liquid.tname().c_str() );
                liquid.charges = 0;
            }
            break;
        case LTT_MONSTER:
            liquid.charges = 0;
            break;
        }

        const long removed_charges = original_charges - liquid.charges;
        if( removed_charges == 0 ) {
            // Nothing has been transferred, target must be full.
            act.set_to_null();
            return;
        }

        // 3. Remove charges from source.
        switch( source_type ) {
        case LST_VEHICLE:
            source_veh->drain( liquid.typeId(), removed_charges );
            if( source_veh->fuel_left( liquid.typeId() ) <= 0 ) {
                act.set_to_null();
            }
            break;
        case LST_MAP_ITEM:
            on_ground->charges -= removed_charges;
            if( on_ground->charges <= 0 ) {
                source_stack.erase( on_ground );
                if( g->m.ter( source_pos ).obj().examine == &iexamine::gaspump ) {
                    add_msg( _( "With a clang and a shudder, the %s pump goes silent."),
                             liquid.type_name( 1 ).c_str() );
                } else if( g->m.furn( source_pos ).obj().examine == &iexamine::fvat_full ) {
                    g->m.furn_set( source_pos, f_fvat_empty );
                    add_msg( _( "You squeeze the last drops of %s from the vat." ),
                             liquid.type_name( 1 ).c_str() );
                }
                act.set_to_null();
            }
            break;
        case LST_INFINITE_MAP:
            // nothing, the liquid source is infinite
            break;
        case LST_MONSTER:
            // liquid source charges handled in monexamine::milk_source
            if( liquid.charges == 0 ) {
                act.set_to_null();
            }
            break;
        }

        if( removed_charges < original_charges ) {
            // Transferred less than the available charges -> target must be full
            act.set_to_null();
        }

    } catch( const std::runtime_error &err ) {
        debugmsg( "error in activity data: \"%s\"", err.what() );
        act.set_to_null();
        return;
    }
}

// handles equipping an item on ACT_PICKUP, if requested
void activity_handlers::pickup_finish(player_activity *act, player *p)
{
    // loop through all the str_values, and if we find equip, do so.
    // if no str_values present, carry on
    for(auto &elem : act->str_values) {
        if(elem == "equip") {
            item &it = p->i_at(act->position);
            p->wear_item(it);
        }
    }
}

void activity_handlers::move_items_finish( player_activity *act, player *p )
{
    pickup_finish( act, p );
}

void activity_handlers::firstaid_finish( player_activity *act, player *p )
{
    static const std::string iuse_name_string( "heal" );

    item &it = p->i_at( act->position );
    item *used_tool = it.get_usable_item( iuse_name_string );
    if( used_tool == nullptr ) {
        debugmsg( "Lost tool used for healing" );
        act->set_to_null();
        return;
    }

    const auto use_fun = used_tool->get_use( iuse_name_string );
    const auto *actor = dynamic_cast<const heal_actor *>( use_fun->get_actor_ptr() );
    if( actor == nullptr ) {
        debugmsg( "iuse_actor type descriptor and actual type mismatch" );
        act->set_to_null();
        return;
    }

    // TODO: Store the patient somehow, retrieve here
    player &patient = *p;
    hp_part healed = (hp_part)act->values[0];
    long charges_consumed = actor->finish_using( *p, patient, *used_tool, healed );
    p->consume_charges( it, charges_consumed );

    // Erase activity and values.
    act->set_to_null();
    act->values.clear();
}

// fish-with-rod fish catching function.
static void rod_fish( player *p, int sSkillLevel, int fishChance )
{
   if( sSkillLevel > fishChance ) {
        std::vector<monster *> fishables = g->get_fishable(60); //get the nearby fish list.
        //if the vector is empty (no fish around) the player is still given a small chance to get a (let us say it was hidden) fish
        if( fishables.size() < 1 ) {
            if( one_in(20) ) {
                item fish;
                const std::vector<mtype_id> fish_group = MonsterGroupManager::GetMonstersFromGroup( mongroup_id( "GROUP_FISH" ) );
                const mtype_id& fish_mon = fish_group[rng(1, fish_group.size()) - 1];
                g->m.add_item_or_charges(p->pos(), item::make_corpse( fish_mon ) );
                p->add_msg_if_player(m_good, _("You caught a %s."), fish_mon.obj().nname().c_str());
            } else {
                p->add_msg_if_player(_("You didn't catch anything."));
            }
        } else {
            g->catch_a_monster(fishables, p->pos(), p, 30000);
        }

    } else {
        p->add_msg_if_player(_("You didn't catch anything."));
    }
}

void activity_handlers::fish_finish( player_activity *act, player *p )
{
    item &it = p->i_at(act->position);
    int sSkillLevel = 0;
    int fishChance = 20;
    if( it.has_flag("FISH_POOR") ) {
        sSkillLevel = p->get_skill_level( skill_survival ) + dice(1, 6);
        fishChance = dice(1, 20);
    } else if( it.has_flag("FISH_GOOD") ) {
        // Much better chances with a good fishing implement.
        sSkillLevel = p->get_skill_level( skill_survival ) * 1.5 + dice(1, 6) + 3;
        fishChance = dice(1, 20);
    }
    ///\EFFECT_SURVIVAL increases chance of fishing success
    rod_fish( p, sSkillLevel, fishChance );
    p->practice( skill_survival, rng(5, 15) );
    act->set_to_null();
}

void activity_handlers::forage_finish( player_activity *act, player *p )
{
    int veggy_chance = rng(1, 100);
    bool found_something = false;

    items_location loc;
    ter_str_id next_ter;

    switch( season_of_year( calendar::turn ) ) {
    case SPRING:
        loc = "forage_spring";
        next_ter = ter_str_id( "t_underbrush_harvested_spring" );
        break;
    case SUMMER:
        loc = "forage_summer";
        next_ter = ter_str_id( "t_underbrush_harvested_summer" );
        break;
    case AUTUMN:
        loc = "forage_autumn";
        next_ter = ter_str_id( "t_underbrush_harvested_autumn" );
        break;
    case WINTER:
        loc = "forage_winter";
        next_ter = ter_str_id( "t_underbrush_harvested_winter" );
        break;
    }

    g->m.ter_set( act->placement, next_ter );

    // Survival gives a bigger boost, and Peception is leveled a bit.
    // Both survival and perception affect time to forage
    ///\EFFECT_SURVIVAL increases forage success chance

    ///\EFFECT_PER slightly increases forage success chance
    if( veggy_chance < p->get_skill_level( skill_survival ) * 3 + p->per_cur - 2 ) {
        const auto dropped = g->m.put_items_from_loc( loc, p->pos(), calendar::turn );
        for( const auto &it : dropped ) {
            add_msg( m_good, _( "You found: %s!" ), it->tname().c_str() );
            found_something = true;
        }
    }
    // 10% to drop a item/items from this group.
    if( one_in(10) ) {
        const auto dropped = g->m.put_items_from_loc( "trash_forest", p->pos(), calendar::turn );
        for( const auto &it : dropped ) {
            add_msg( m_good, _( "You found: %s!" ), it->tname().c_str() );
            found_something = true;
        }
    }

    if( !found_something ) {
        add_msg(_("You didn't find anything."));
    }

    ///\EFFECT_INT Intelligence caps survival skill gains from foraging
    const int max_forage_skill = p->int_cur / 3 + 1;
    ///\EFFECT_SURVIVAL decreases survival skill gain from foraging (NEGATIVE)
    const int max_exp = 2 * ( max_forage_skill - p->get_skill_level( skill_survival ) );
    // Award experience for foraging attempt regardless of success
    p->practice( skill_survival, rng(1, max_exp), max_forage_skill );

    act->set_to_null();
}


void activity_handlers::game_do_turn( player_activity *act, player *p )
{
    //Gaming takes time, not speed
    act->moves_left -= 100;

    item &game_item = p->i_at(act->position);

    //Deduct 1 battery charge for every minute spent playing
    if( calendar::once_every( 1_minutes ) ) {
        game_item.ammo_consume( 1, p->pos() );
        p->add_morale(MORALE_GAME, 1, 100); //1 points/min, almost 2 hours to fill
    }
    if( game_item.ammo_remaining() == 0 ) {
        act->moves_left = 0;
        add_msg(m_info, _("The %s runs out of batteries."), game_item.tname().c_str());
    }
}


void activity_handlers::hotwire_finish( player_activity *act, player *pl )
{
    //Grab this now, in case the vehicle gets shifted
    vehicle *veh = g->m.veh_at( tripoint( act->values[0], act->values[1], pl->posz() ) );
    if( veh ) {
        int mech_skill = act->values[2];
        if( mech_skill > (int)rng(1, 6) ) {
            //success
            veh->is_locked = false;
            add_msg(_("This wire will start the engine."));
        } else if( mech_skill > (int)rng(0, 4) ) {
            //soft fail
            veh->is_locked = false;
            veh->is_alarm_on = veh->has_security_working();
            add_msg(_("This wire will probably start the engine."));
        } else if( veh->is_alarm_on ) {
            veh->is_locked = false;
            add_msg(_("By process of elimination, this wire will start the engine."));
        } else {
            //hard fail
            veh->is_alarm_on = veh->has_security_working();
            add_msg(_("The red wire always starts the engine, doesn't it?"));
        }
    } else {
        dbg(D_ERROR) << "game:process_activity: ACT_HOTWIRE_CAR: vehicle not found";
        debugmsg("process_activity ACT_HOTWIRE_CAR: vehicle not found");
    }
    act->set_to_null();
}


void activity_handlers::longsalvage_finish( player_activity *act, player *p )
{
    const static std::string salvage_string = "salvage";
    item &main_tool = p->i_at( act->index );
    auto items = g->m.i_at( p->pos() );
    item *salvage_tool = main_tool.get_usable_item( salvage_string );
    if( salvage_tool == nullptr ) {
        debugmsg( "Lost tool used for long salvage" );
        act->set_to_null();
        return;
    }

    const auto use_fun = salvage_tool->get_use( salvage_string );
    const auto actor = dynamic_cast<const salvage_actor *>( use_fun->get_actor_ptr() );
    if( actor == nullptr ) {
        debugmsg( "iuse_actor type descriptor and actual type mismatch" );
        act->set_to_null();
        return;
    }

    for( auto it = items.begin(); it != items.end(); ++it ) {
        if( actor->valid_to_cut_up( *it ) ) {
            actor->cut_up( *p, *salvage_tool, *it );
            return;
        }
    }

    add_msg( _( "You finish salvaging." ) );
    act->set_to_null();
}


void activity_handlers::make_zlave_finish( player_activity *act, player *p )
{
    act->set_to_null();
    auto items = g->m.i_at(p->pos());
    std::string corpse_name = act->str_values[0];
    item *body = NULL;

    for( auto it = items.begin(); it != items.end(); ++it ) {
        if( it->display_name() == corpse_name ) {
            body = &*it;
        }
    }

    if( body == NULL ) {
        add_msg(m_info, _("There's no corpse to make into a zombie slave!"));
        return;
    }

    int success = act->values[0];

    if( success > 0 ) {

        p->practice( skill_firstaid, rng(2, 5) );
        p->practice( skill_survival, rng(2, 5) );

        p->add_msg_if_player(m_good,
                             _("You slice muscles and tendons, and remove body parts until you're confident the zombie won't be able to attack you when it reainmates."));

        body->set_var( "zlave", "zlave" );
        //take into account the chance that the body yet can regenerate not as we need.
        if( one_in(10) ) {
            body->set_var( "zlave", "mutilated" );
        }

    } else {

        if( success > -20 ) {

            p->practice( skill_firstaid, rng(3, 6) );
            p->practice( skill_survival, rng(3, 6) );

            p->add_msg_if_player(m_warning,
                                 _("You hack into the corpse and chop off some body parts.  You think the zombie won't be able to attack when it reanimates."));

            success += rng(1, 20);

            if( success > 0 && !one_in(5) ) {
                body->set_var( "zlave", "zlave" );
            } else {
                body->set_var( "zlave", "mutilated" );
            }

        } else {

            p->practice( skill_firstaid, rng(1, 8) );
            p->practice( skill_survival, rng(1, 8) );

            body->mod_damage( rng( 0, body->max_damage() - body->damage() ), DT_STAB );
            if( body->damage() == body->max_damage() ) {
                body->active = false;
                p->add_msg_if_player(m_warning, _("You cut up the corpse too much, it is thoroughly pulped."));
            } else {
                p->add_msg_if_player(m_warning,
                                     _("You cut into the corpse trying to make it unable to attack, but you don't think you have it right."));
            }
        }
    }
}

void activity_handlers::pickaxe_do_turn( player_activity *act, player *p )
{
    const tripoint &pos = act->placement;
<<<<<<< HEAD
    if( calendar::once_every( MINUTES( 1 ) ) ) { // each turn is too much
=======
    if( calendar::once_every( 1_minutes ) ) { // each turn is too much
>>>>>>> 5ece3bb5
        //~ Sound of a Pickaxe at work!
        sounds::sound( pos, 30, _( "CHNK! CHNK! CHNK!" ) );
        messages_in_process( *act, *p );
    }
}

void activity_handlers::pickaxe_finish( player_activity *act, player *p )
{
    const tripoint pos( act->placement );
    item *it = &p->i_at( act->position );

    act->set_to_null(); // Invalidate the activity early to prevent a query from mod_pain()

    if( g->m.is_bashable( pos ) && g->m.has_flag( "SUPPORTS_ROOF", pos ) &&
        g->m.ter(pos) != t_tree ) {
        // Tunneling through solid rock is hungry, sweaty, tiring, backbreaking work
        // Betcha wish you'd opted for the J-Hammer ;P
        p->mod_hunger( 15 );
        p->mod_thirst( 15 );
        if( p->has_trait( trait_id( "STOCKY_TROGLO" ) ) ) {
            p->mod_fatigue( 20 ); // Yep, dwarves can dig longer before tiring
        } else {
            p->mod_fatigue( 30 );
        }
        p->mod_pain( 2 * rng( 1, 3 ) );
    } else if( g->m.move_cost(pos) == 2 && g->get_levz() == 0 &&
               g->m.ter(pos) != t_dirt && g->m.ter(pos) != t_grass ) {
        //Breaking up concrete on the surface? not nearly as bad
        p->mod_hunger( 5 );
        p->mod_thirst( 5 );
        p->mod_fatigue( 10 );
    }
    p->add_msg_if_player( m_good, _( "You finish digging." ) );
    g->m.destroy( pos, true );
    it->charges = std::max(long(0), it->charges - it->type->charges_to_use());
    if( it->charges == 0 && it->destroyed_at_zero_charges() ) {
        p->i_rem( it );
    }
}

void activity_handlers::pulp_do_turn( player_activity *act, player *p )
{
    const tripoint &pos = act->placement;

    // Stabbing weapons are a lot less effective at pulping
    int cut_power = std::max( p->weapon.damage_melee( DT_CUT ), p->weapon.damage_melee( DT_STAB ) / 2 );

    ///\EFFECT_STR increases pulping power, with diminishing returns
    float pulp_power = sqrt( ( p->str_cur + p->weapon.damage_melee( DT_BASH ) ) * ( cut_power + 1.0f ) );
    // Multiplier to get the chance right + some bonus for survival skill
    pulp_power *= 40 + p->get_skill_level( skill_survival ) * 5;

    const int mess_radius = p->weapon.has_flag("MESSY") ? 2 : 1;

    int moves = 0;
    int &num_corpses = act->index; // use this to collect how many corpse are pulped
    auto corpse_pile = g->m.i_at( pos );
    for( auto &corpse : corpse_pile ) {
        if( !corpse.is_corpse() || !corpse.get_mtype()->has_flag( MF_REVIVES )  ) {
            // Don't smash non-rezing corpses
            continue;
        }

        if( corpse.damage() >= corpse.max_damage() ) {
            // Deactivate already-pulped corpses that weren't properly deactivated
            corpse.active = false;
            continue;
        }

        while( corpse.damage() < corpse.max_damage() ) {
            // Increase damage as we keep smashing ensuring we eventually smash the target.
            if( x_in_y( pulp_power, corpse.volume() / units::legacy_volume_factor ) ) {
                corpse.inc_damage( DT_BASH );
                if( corpse.damage() == corpse.max_damage() ) {
                    corpse.active = false;
                    num_corpses++;
                }
            }

            if( x_in_y( pulp_power, corpse.volume() / units::legacy_volume_factor ) ) { // Splatter some blood around
                // Splatter a bit more randomly, so that it looks cooler
                const int radius = mess_radius + x_in_y( pulp_power, 500 ) + x_in_y( pulp_power, 1000 );
                const tripoint dest( pos.x + rng( -radius, radius ), pos.y + rng( -radius, radius ), pos.z );
                const field_id type_blood = ( mess_radius > 1 && x_in_y( pulp_power, 10000 ) ) ?
                                            corpse.get_mtype()->gibType() :
                                            corpse.get_mtype()->bloodType();
                g->m.add_splatter_trail( type_blood, pos, dest );
            }

            float stamina_ratio = (float)p->stamina / p->get_stamina_max();
            p->mod_stat( "stamina", stamina_ratio * -40 );

            moves += 100 / std::max( 0.25f, stamina_ratio );
            if( one_in( 4 ) ) {
                // Smashing may not be butchery, but it involves some zombie anatomy
                p->practice( skill_survival, 2, 2 );
            }

            if( moves >= p->moves ) {
                // Enough for this turn;
                p->moves -= moves;
                return;
            }
        }
    }

    // If we reach this, all corpses have been pulped, finish the activity
    act->moves_left = 0;
    if( num_corpses == 0 ) {
        p->add_msg_if_player(m_bad, _("The corpse moved before you could finish smashing it!"));
        return;
    }
    // TODO: Factor in how long it took to do the smashing.
    p->add_msg_player_or_npc( ngettext( "The corpse is thoroughly pulped.",
                                        "The corpses are thoroughly pulped.", num_corpses ),
                              ngettext( "<npcname> finished pulping the corpse.",
                                        "<npcname> finished pulping the corpses.", num_corpses ) );
}

void activity_handlers::reload_finish( player_activity *act, player *p )
{
    act->set_to_null();

    if( act->targets.size() != 2 || act->index <= 0 ) {
        debugmsg( "invalid arguments to ACT_RELOAD" );
        return;
    }

    item *reloadable = &*act->targets[ 0 ];
    int qty = act->index;

    if( !reloadable->reload( *p, std::move( act->targets[ 1 ] ), qty ) ) {
        add_msg( m_info, _( "Can't reload the %s." ), reloadable->tname().c_str() );
        return;
    }

    std::string msg = _( "You reload the %s." );

    if( reloadable->is_gun() ) {
        p->recoil -= act->moves_total;
        p->recoil = MAX_RECOIL;

        if( reloadable->has_flag( "RELOAD_ONE" ) ) {
            for( int i = 0; i != qty; ++i ) {
                if( reloadable->ammo_type() == ammotype( "bolt" ) ) {
                    msg = _( "You insert a bolt into the %s." );
                } else {
                    msg = _( "You insert a cartridge into the %s." );
                }
            }
        }
        if( reloadable->type->gun->reload_noise_volume > 0 ) {
            sfx::play_variant_sound( "reload", reloadable->typeId(), sfx::get_heard_volume( p->pos() ) );
            sounds::ambient_sound( p->pos(), reloadable->type->gun->reload_noise_volume, reloadable->type->gun->reload_noise );
        }
    } else if( reloadable->is_watertight_container() ) {
        msg = _( "You refill the %s." );
    }
    add_msg( msg.c_str(), reloadable->tname().c_str() );
}

void activity_handlers::start_fire_finish( player_activity *act, player *p )
{
    firestarter_actor::resolve_firestarter_use( *p, act->placement );
    act->set_to_null();
}

void activity_handlers::start_fire_do_turn( player_activity *act, player *p )
{
    item &lens_item = p->i_at(act->position);
    const auto usef = lens_item.type->get_use( "firestarter" );
    if( usef == nullptr || usef->get_actor_ptr() == nullptr ) {
        add_msg( m_bad, _( "You have lost the item you were using to start the fire." ) );
        p->cancel_activity();
        return;
    }

    p->mod_moves( -p->moves );
    const auto actor = dynamic_cast<const firestarter_actor*>( usef->get_actor_ptr() );
    float light = actor->light_mod( p->pos() );
    act->moves_left -= light * 100;
    if( light < 0.1 ) {
        add_msg( m_bad, _("There is not enough sunlight to start a fire now. You stop trying.") );
        p->cancel_activity();
    }
}

void activity_handlers::train_finish( player_activity *act, player *p )
{
    const skill_id sk( act->name );
    if( sk.is_valid() ) {
        const Skill &skill = sk.obj();
        int new_skill_level = p->get_skill_level( sk ) + 1;
        p->set_skill_level( sk, new_skill_level );
        add_msg(m_good, _("You finish training %s to level %d."),
                skill.name().c_str(),
                new_skill_level);
        if( new_skill_level % 4 == 0 ) {
            //~ %d is skill level %s is skill name
            p->add_memorial_log(pgettext("memorial_male", "Reached skill level %1$d in %2$s."),
                                pgettext("memorial_female", "Reached skill level %1$d in %2$s."),
                                new_skill_level, skill.name().c_str());
        }

        lua_callback("on_skill_increased");
        act->set_to_null();
        return;
    }

    const auto &ma_id = matype_id( act->name );
    if( ma_id.is_valid() ) {
        const auto &mastyle = ma_id.obj();
        // Trained martial arts,
        add_msg(m_good, _("You learn %s."), mastyle.name.c_str());
        //~ %s is martial art
        p->add_memorial_log(pgettext("memorial_male", "Learned %s."),
                            pgettext("memorial_female", "Learned %s."),
                            mastyle.name.c_str());
        p->add_martialart( mastyle.id );
    } else {
        debugmsg( "train_finish without a valid skill or style name" );
    }

    act->set_to_null();
    return;
}

void activity_handlers::vehicle_finish( player_activity *act, player *pl )
{
    //Grab this now, in case the vehicle gets shifted
    vehicle *veh = g->m.veh_at( tripoint( act->values[0], act->values[1], pl->posz() ) );
    veh_interact::complete_vehicle();
    // complete_vehicle set activity type to NULL if the vehicle
    // was completely dismantled, otherwise the vehicle still exist and
    // is to be examined again.
    if( act->is_null() ) {
        return;
    }
    act->set_to_null();
    if( act->values.size() < 7 ) {
        dbg(D_ERROR) << "game:process_activity: invalid ACT_VEHICLE values: "
                     << act->values.size();
        debugmsg("process_activity invalid ACT_VEHICLE values:%d",
                 act->values.size());
    } else {
        if( veh ) {
            g->refresh_all();
            // TODO: Z (and also where the activity is queued)
            // Or not, because the vehicle coords are dropped anyway
            g->exam_vehicle( *veh, act->values[ 2 ], act->values[ 3 ] );
            return;
        } else {
            dbg(D_ERROR) << "game:process_activity: ACT_VEHICLE: vehicle not found";
            debugmsg("process_activity ACT_VEHICLE: vehicle not found");
        }
    }
}

void activity_handlers::vibe_do_turn( player_activity *act, player *p )
{
    //Using a vibrator takes time (10 minutes), not speed
    //Linear increase in morale during action with a small boost at end
    //Deduct 1 battery charge for every minute in use, or vibrator is much less effective
    act->moves_left -= 100;

    item &vibrator_item = p->i_at(act->position);

    if( (p->is_wearing("rebreather")) || (p->is_wearing("rebreather_xl")) ||
        (p->is_wearing("mask_h20survivor")) ) {
        act->moves_left = 0;
        add_msg(m_bad, _("You have trouble breathing, and stop."));
    }

    if( calendar::once_every( 1_minutes ) ) {
        p->mod_fatigue(1);
        if( vibrator_item.ammo_remaining() > 0 ) {
            vibrator_item.ammo_consume( 1, p->pos() );
            p->add_morale(MORALE_FEELING_GOOD, 3, 40);
            if( vibrator_item.ammo_remaining() == 0 ) {
                add_msg(m_info, _("The %s runs out of batteries."), vibrator_item.tname().c_str());
            }
        }
        else {
            p->add_morale(MORALE_FEELING_GOOD, 1, 40); //twenty minutes to fill
        }
    }
    if( p->get_fatigue() >= DEAD_TIRED ) { // Dead Tired: different kind of relaxation needed
        act->moves_left = 0;
        add_msg(m_info, _("You're too tired to continue."));
    }

    // Vibrator requires that you be able to move around, stretch, etc, so doesn't play
    // well with roots.  Sorry.  :-(

    p->pause();
}

void activity_handlers::start_engines_finish( player_activity *act, player *p )
{
    act->set_to_null();
    // Find the vehicle by looking for a remote vehicle first, then by player relative coords
    vehicle *veh = g->remoteveh();
    if( !veh ) {
        const tripoint pos = act->placement + g->u.pos();
        veh = g->m.veh_at( pos );
        if( !veh ) { return; }
    }

    int attempted = 0;
    int started = 0;
    int not_muscle = 0;
    const bool take_control = act->values[0];

    for( size_t e = 0; e < veh->engines.size(); ++e ) {
        if( veh->is_engine_on( e ) ) {
            attempted++;
            if( veh->start_engine( e ) ) { started++; }
            if( !veh->is_engine_type( e, "muscle" ) ) { not_muscle++; }
        }
    }

    veh->engine_on = attempted > 0 && started == attempted;

    if( attempted == 0 ) {
        add_msg( m_info, _("The %s doesn't have an engine!"), veh->name.c_str() );
    } else if( not_muscle > 0 ) {
        if( started == attempted ) {
            add_msg( ngettext("The %s's engine starts up.",
                "The %s's engines start up.", not_muscle), veh->name.c_str() );
        } else {
            add_msg( m_bad, ngettext("The %s's engine fails to start.",
                "The %s's engines fail to start.", not_muscle), veh->name.c_str() );
        }
    }

    if( take_control && !veh->engine_on && !veh->velocity ) {
        p->controlling_vehicle = false;
        add_msg(_("You let go of the controls."));
    }
}

void activity_handlers::oxytorch_do_turn( player_activity *act, player *p )
{
    if( act->values[0] <= 0 ) {
        return;
    }

    item &it = p->i_at( act->position );
    // act->values[0] is the number of charges yet to be consumed
    const long charges_used = std::min( long( act->values[0] ), it.ammo_required() );

    it.ammo_consume( charges_used, p->pos() );
    act->values[0] -= int( charges_used );

    if( calendar::once_every( 2_turns ) ) {
        sounds::sound( act->placement, 10, _("hissssssssss!") );
    }
}

void activity_handlers::oxytorch_finish( player_activity *act, player *p )
{
    act->set_to_null();
    const tripoint &pos = act->placement;
    const ter_id ter = g->m.ter( pos );

    // fast players might still have some charges left to be consumed
    p->i_at( act->position ).ammo_consume( act->values[0], p->pos() );

    if( g->m.furn( pos ) == f_rack ) {
        g->m.furn_set( pos, f_null );
        g->m.spawn_item( p->pos(), "steel_chunk", rng(2, 6) );
    } else if( ter == t_chainfence_v || ter == t_chainfence_h || ter == t_chaingate_c ||
        ter == t_chaingate_l ) {
        g->m.ter_set( pos, t_dirt );
        g->m.spawn_item( pos, "pipe", rng(1, 4) );
        g->m.spawn_item( pos, "wire", rng(4, 16) );
    } else if( ter == t_chainfence_posts ) {
        g->m.ter_set( pos, t_dirt );
        g->m.spawn_item( pos, "pipe", rng(1, 4) );
    } else if( ter == t_door_metal_locked || ter == t_door_metal_c || ter == t_door_bar_c ||
               ter == t_door_bar_locked || ter == t_door_metal_pickable ) {
        g->m.ter_set( pos, t_mdoor_frame );
        g->m.spawn_item( pos, "steel_plate", rng(0, 1) );
        g->m.spawn_item( pos, "steel_chunk", rng(3, 8) );
    } else if( ter == t_window_enhanced || ter == t_window_enhanced_noglass ) {
        g->m.ter_set( pos, t_window_empty );
        g->m.spawn_item( pos, "steel_plate", rng(0, 1) );
        g->m.spawn_item( pos, "sheet_metal", rng(1, 3) );
    } else if( ter == t_reb_cage ) {
        g->m.ter_set( pos, t_pit );
        g->m.spawn_item( pos, "spike", rng(1, 19) );
        g->m.spawn_item( pos, "scrap", rng(1, 8) );
    } else if( ter == t_bars ) {
        if (g->m.ter( {pos.x + 1, pos.y, pos.z} ) == t_sewage || g->m.ter( {pos.x, pos.y + 1, pos.z} ) == t_sewage ||
            g->m.ter( {pos.x - 1, pos.y, pos.z} ) == t_sewage || g->m.ter( {pos.x, pos.y - 1, pos.z} ) == t_sewage) {
            g->m.ter_set( pos, t_sewage );
            g->m.spawn_item( p->pos(), "pipe", rng(1, 2) );
        } else {
            g->m.ter_set( pos, t_floor );
            g->m.spawn_item( p->pos(), "pipe", rng(1, 2) );
        }
    } else if( ter == t_window_bars_alarm ) {
        g->m.ter_set( pos, t_window_alarm );
        g->m.spawn_item( p->pos(), "pipe", rng(1, 2) );
    } else if( ter == t_window_bars ) {
        g->m.ter_set( pos, t_window_empty );
        g->m.spawn_item( p->pos(), "pipe", rng(1, 2) );
    }
}

void activity_handlers::cracking_finish( player_activity *act, player *p )
{
    p->add_msg_if_player( m_good, _( "The safe opens!" ) );
    g->m.furn_set( act->placement, f_safe_o );
    act->set_to_null();
}

void activity_handlers::open_gate_finish( player_activity *act, player * )
{
    const tripoint pos = act->placement; // Don't use reference and don't inline, becuase act can change
    gates::open_gate( pos );
    act->set_to_null();
}

enum repeat_type : int {
    REPEAT_ONCE = 0,    // Repeat just once
    REPEAT_FOREVER,     // Repeat for as long as possible
    REPEAT_FULL,        // Repeat until damage==0
    REPEAT_EVENT,       // Repeat until something interesting happens
    REPEAT_CANCEL,      // Stop repeating
    REPEAT_INIT         // Haven't found repeat value yet.
};

repeat_type repeat_menu( const std::string &title, repeat_type last_selection )
{
    uimenu rmenu;
    rmenu.text = title;
    rmenu.return_invalid = true;

    rmenu.addentry( REPEAT_ONCE, true, '1', _("Repeat once") );
    rmenu.addentry( REPEAT_FOREVER, true, '2', _("Repeat as long as you can") );
    rmenu.addentry( REPEAT_FULL, true, '3', _("Repeat until fully repaired, but don't reinforce") );
    rmenu.addentry( REPEAT_EVENT, true, '4', _("Repeat until success/failure/level up") );

    rmenu.selected = last_selection;

    rmenu.query();
    if( rmenu.ret >= REPEAT_ONCE && rmenu.ret <= REPEAT_EVENT ) {
        return ( repeat_type )rmenu.ret;
    }

    return REPEAT_CANCEL;
}

// This is a part of a hack to provide pseudo items for long repair activity
// Note: similar hack could be used to implement all sorts of vehicle pseudo-items
//  and possibly CBM pseudo-items too.
struct weldrig_hack {
    vehicle *veh;
    int part;
    item pseudo;

    weldrig_hack()
        : veh( nullptr )
        , part( -1 )
        , pseudo( "welder", calendar::turn )
    { }

    bool init( const player_activity &act )
    {
        if( act.coords.empty() || act.values.size() < 2 ) {
            return false;
        }

        part = act.values[1];
        veh = g->m.veh_at( act.coords[0] );
        if( veh == nullptr || veh->parts.size() <= ( size_t )part ) {
            part = -1;
            return false;
        }

        part = veh->part_with_feature( part, "WELDRIG" );
        return part >= 0;
    }

    item &get_item()
    {
        if( veh != nullptr && part >= 0 ) {
            pseudo.charges = veh->drain( "battery", 1000 - pseudo.charges );
            return pseudo;
        }

        static item nulitem;
        // null item should be handled just fine
        return nulitem;
    }

    void clean_up()
    {
        // Return unused charges
        if( veh == nullptr || part < 0 ) {
            return;
        }

        veh->charge_battery( pseudo.charges );
        pseudo.charges = 0;
    }
};

void activity_handlers::repair_item_finish( player_activity *act, player *p )
{
    const std::string iuse_name_string = act->get_str_value( 0, "repair_item" );
    repeat_type repeat = ( repeat_type )act->get_value( 0, REPEAT_INIT );
    weldrig_hack w_hack;
    item &main_tool = !w_hack.init( *act ) ?
                      p->i_at( act->index ) : w_hack.get_item();

    item *used_tool = main_tool.get_usable_item( iuse_name_string );
    if( used_tool == nullptr ) {
        debugmsg( "Lost tool used for long repair" );
        act->set_to_null();
        return;
    }
    bool event_happened = false;

    const auto use_fun = used_tool->get_use( iuse_name_string );
    // TODO: De-uglify this block. Something like get_use<iuse_actor_type>() maybe?
    const auto *actor = dynamic_cast<const repair_item_actor *>( use_fun->get_actor_ptr() );
    if( actor == nullptr ) {
        debugmsg( "iuse_actor type descriptor and actual type mismatch" );
        act->set_to_null();
        return;
    }

    // TODO: Allow setting this in the actor
    // TODO: Don't use charges_to_use: welder has 50 charges per use, soldering iron has 1
    if( !used_tool->ammo_sufficient() ) {
        p->add_msg_if_player( _( "Your %s ran out of charges" ), used_tool->tname().c_str() );
        act->set_to_null();
        return;
    }

    item &fix = p->i_at( act->position );

    // The first time through we just find out how many times the player wants to repeat the action.
    if( repeat != REPEAT_INIT ) {
        // Remember our level: we want to stop retrying on level up
        const int old_level = p->get_skill_level( actor->used_skill );
        const auto attempt = actor->repair( *p, *used_tool, fix );
        if( attempt != repair_item_actor::AS_CANT ) {
            p->consume_charges( *used_tool, used_tool->ammo_required() );
        }

        // Print message explaining why we stopped
        // But only if we didn't destroy the item (because then it's obvious)
        const bool destroyed = attempt == repair_item_actor::AS_DESTROYED;
        if( attempt == repair_item_actor::AS_CANT ||
            destroyed ||
            !actor->can_repair( *p, *used_tool, fix, !destroyed ) ) {
            // Can't repeat any more
            act->set_to_null();
            w_hack.clean_up();
            return;
        }

        event_happened =
            attempt == repair_item_actor::AS_FAILURE ||
            attempt == repair_item_actor::AS_SUCCESS ||
            old_level != p->get_skill_level( actor->used_skill );
    } else {
        repeat = REPEAT_ONCE;
    }

    w_hack.clean_up();
    const bool need_input =
        repeat == REPEAT_ONCE ||
        ( repeat == REPEAT_EVENT && event_happened ) ||
        ( repeat == REPEAT_FULL && fix.damage() <= 0 );

    if( need_input ) {
        g->draw();
        const int level = p->get_skill_level( actor->used_skill );
        auto action_type = actor->default_action( fix, level );
        if( action_type == repair_item_actor::RT_NOTHING ) {
            p->add_msg_if_player( _( "You won't learn anything more by doing that." ) );
        }

        const auto chance = actor->repair_chance( *p, fix, action_type );
        if( chance.first <= 0.0f ) {
            action_type = repair_item_actor::RT_PRACTICE;
        }

        const std::string title = string_format(
                                      _( "%s\nSuccess chance: %.1f%%\nDamage chance: %.1f%%" ),
                                      repair_item_actor::action_description( action_type ).c_str(),
                                      100.0f * chance.first, 100.0f * chance.second );
        repeat_type answer = repeat_menu( title, repeat );
        if( answer == REPEAT_CANCEL ) {
            act->set_to_null();
            return;
        }

        if( act->values.empty() ) {
            act->values.resize( 1 );
        }

        act->values[0] = ( int )answer;
    }

    // Otherwise keep retrying
    act->moves_left = actor->move_cost;
}

void activity_handlers::mend_item_finish( player_activity *act, player *p )
{
    act->set_to_null();
    if( act->targets.size() != 1 ) {
        debugmsg( "invalid arguments to ACT_MEND_ITEM" );
        return;
    }

    item_location &target = act->targets[ 0 ];

    auto f = target->faults.find( fault_id( act->name ) );
    if( f == target->faults.end() ) {
        debugmsg( "item %s does not have fault %s", target->tname().c_str(), act->name.c_str() );
        return;
    }

    auto inv = p->crafting_inventory();
    const auto& reqs = f->obj().requirements();
    if( !reqs.can_make_with_inventory( inv ) ) {
        add_msg( m_info, _( "You are currently unable to mend the %s." ), target->tname().c_str() );
    }
    for( const auto& e : reqs.get_components() ) {
        p->consume_items( e );
    }
    for( const auto& e : reqs.get_tools() ) {
        p->consume_tools( e );
    }
    p->invalidate_crafting_inventory();

    target->faults.erase( *f );
    add_msg( m_good, _( "You successfully mended the %s." ), target->tname().c_str() );
}

void activity_handlers::gunmod_add_finish( player_activity *act, player *p )
{
    act->set_to_null();
    // first unpack all of our arguments
    if( act->values.size() != 4 ) {
        debugmsg( "Insufficient arguments to ACT_GUNMOD_ADD" );
        return;
    }

    item &gun = p->i_at( act->position );
    item &mod = p->i_at( act->values[0] );

    int roll = act->values[1]; // chance of success (%)
    int risk = act->values[2]; // chance of damage (%)

    // any tool charges used during installation
    std::string tool = act->name;
    int qty = act->values[3];

    if( !gun.is_gunmod_compatible( mod ).success() ) {
        debugmsg( "Invalid arguments in ACT_GUNMOD_ADD" );
        return;
    }

    if( !tool.empty() && qty > 0 ) {
        p->use_charges( tool, qty );
    }

    if( rng( 0, 100 ) <= roll ) {
        add_msg( m_good, _( "You successfully attached the %1$s to your %2$s." ), mod.tname().c_str(),
                 gun.tname().c_str() );
        gun.contents.push_back( p->i_rem( &mod ) );

    } else if( rng( 0, 100 ) <= risk ) {
        if( gun.inc_damage() ) {
            p->i_rem( &gun );
            add_msg( m_bad, _( "You failed at installing the %s and destroyed your %s!" ), mod.tname().c_str(),
                     gun.tname().c_str() );
        } else {
            add_msg( m_bad, _( "You failed at installing the %s and damaged your %s!" ), mod.tname().c_str(),
                     gun.tname().c_str() );
        }

    } else {
        add_msg( m_info, _( "You failed at installing the %s." ), mod.tname().c_str() );
    }
}

void activity_handlers::toolmod_add_finish( player_activity *act, player *p )
{
    act->set_to_null();
    if( act->targets.size() != 2 || !act->targets[0] || !act->targets[1] ) {
        debugmsg( "Incompatible arguments to ACT_TOOLMOD_ADD" );
        return;
    }
    item &tool = *act->targets[0];
    item &mod = *act->targets[1];
    p->add_msg_if_player( m_good, _( "You successfully attached the %1$s to your %2$s." ), mod.tname().c_str(),
                tool.tname().c_str() );
    tool.contents.push_back( mod );
    act->targets[1].remove_item();
}

void activity_handlers::clear_rubble_finish( player_activity *act, player *p )
{
    const tripoint &target = act->coords[0];
    if( target == p->pos() ) {
        p->add_msg_if_player( m_info, _( "You clear up the %s at your feet." ),
                              g->m.furnname( target ).c_str() );
    } else {
        const std::string direction = direction_name( direction_from( p->pos(), target ) );
        p->add_msg_if_player( m_info, _( "You clear up the %s to your %s." ),
                              g->m.furnname( target ).c_str(), direction.c_str() );
    }
    g->m.furn_set( target, f_null );

    act->set_to_null();
}

void activity_handlers::meditate_finish( player_activity *act, player *p )
{
    p->add_msg_if_player( m_good, _( "You pause to engage in spiritual contemplation." ) );
    p->add_morale( MORALE_FEELING_GOOD, 5, 10 );
    act->set_to_null();
}

void activity_handlers::aim_do_turn( player_activity *act, player * )
{
    if( act->index == 0 ) {
        g->m.build_map_cache( g->get_levz() );
        g->plfire();
    }
}

void activity_handlers::pickup_do_turn( player_activity *, player * )
{
    activity_on_turn_pickup();
}

void activity_handlers::move_items_do_turn( player_activity *, player * )
{
    activity_on_turn_move_items();
}

void activity_handlers::adv_inventory_do_turn( player_activity *, player *p )
{
    p->cancel_activity();
    advanced_inv();
}

void activity_handlers::armor_layers_do_turn( player_activity *, player *p )
{
    p->cancel_activity();
    p->sort_armor();
}

void activity_handlers::atm_do_turn( player_activity *, player *p )
{
    iexamine::atm( *p, p->pos() );
}

void activity_handlers::cracking_do_turn( player_activity *act, player *p )
{
    if( !( p->has_amount( "stethoscope", 1 ) || p->has_bionic( bionic_id( "bio_ears" ) ) ) ) {
        // We lost our cracking tool somehow, bail out.
        act->set_to_null();
        return;
    }
}

void activity_handlers::repair_item_do_turn( player_activity *act, player *p )
{
    // Moves are decremented based on a combination of speed and good vision (not in the dark, farsighted, etc)
    const int effective_moves = p->moves / p->fine_detail_vision_mod();
    if( effective_moves <= act->moves_left ) {
        act->moves_left -= effective_moves;
        p->moves = 0;
    } else {
        p->moves -= act->moves_left * p->fine_detail_vision_mod();
        act->moves_left = 0;
    }
}

void activity_handlers::butcher_do_turn( player_activity *, player *p )
{
    p->mod_stat( "stamina", -20.0f * p->stamina / p->get_stamina_max() );
}

void activity_handlers::read_finish( player_activity *act, player *p )
{
    p->do_read( act->targets[0].get_item() );
    if( !act ) {
        p->add_msg_if_player( m_info, _( "You finish reading." ) );
    }
}

void activity_handlers::wait_finish( player_activity *act, player *p )
{
    p->add_msg_if_player( _( "You finish waiting." ) );
    act->set_to_null();
}

void activity_handlers::wait_weather_finish( player_activity *act, player *p )
{
    p->add_msg_if_player( _( "You finish waiting." ) );
    act->set_to_null();
}

void activity_handlers::wait_npc_finish( player_activity *act, player *p )
{
    p->add_msg_if_player( _( "%s finishes with you..." ), act->str_values[0].c_str() );
    act->set_to_null();
}

void activity_handlers::craft_finish( player_activity *act, player *p )
{
    p->complete_craft();
    act->set_to_null();
}

void activity_handlers::longcraft_finish( player_activity *act, player *p )
{
    int batch_size = act->values.front();
    p->complete_craft();
    act->set_to_null();
    // Workaround for a bug where longcraft can be unset in complete_craft().
    if( p->making_would_work( p->lastrecipe, batch_size ) ) {
        p->last_craft->execute();
    }
}

void activity_handlers::disassemble_finish( player_activity *, player *p )
{
    p->complete_disassemble();
}

void activity_handlers::build_finish( player_activity *, player * )
{
    complete_construction();
}

void activity_handlers::vibe_finish( player_activity *act, player *p )
{
    p->add_msg_if_player( m_good, _( "You feel much better." ) );
    p->add_morale(MORALE_FEELING_GOOD, 10, 40);
    act->set_to_null();
}

void activity_handlers::atm_finish( player_activity *act, player * )
{
    // ATM sets index to 0 to indicate it's finished.
    if( !act->index ) {
        act->set_to_null();
    }
}

void activity_handlers::aim_finish( player_activity *, player * )
{
    // Aim bails itself by resetting itself every turn,
    // you only re-enter if it gets set again.
    return;
}

void activity_handlers::washing_finish( player_activity *act, player *p )
{
    item &filthy_item = p->i_at( act->position );

    if( p->is_worn( filthy_item ) ) {
        filthy_item.on_takeoff( *p );
        filthy_item.item_tags.erase( "FILTHY" );
        filthy_item.on_wear( *p );
    }
    filthy_item.item_tags.erase( "FILTHY" );

    p->add_msg_if_player( m_good, _( "You washed your clothing." ) );
    act->set_to_null();
}

void activity_handlers::hacksaw_do_turn( player_activity *act, player *p ) {
<<<<<<< HEAD
    if( calendar::once_every( MINUTES( 1 ) ) ) {
        //~ Sound of a metal sawing tool at work!
=======
    if( calendar::once_every( 1_minutes ) ) {
>>>>>>> 5ece3bb5
        sounds::sound( act->placement, 15, _( "grnd grnd grnd" ) );
        messages_in_process( *act, *p );
    }
}

void activity_handlers::hacksaw_finish( player_activity *act, player *p ) {
    const tripoint &pos = act->placement;
    const ter_id ter = g->m.ter( pos );

    if( g->m.furn( pos ) == f_rack ) {
        g->m.furn_set( pos, f_null );
        g->m.spawn_item( pos, "pipe", rng( 1, 3 ) );
        g->m.spawn_item( pos, "steel_chunk" );
    } else if( ter == t_chainfence_v || ter == t_chainfence_h || ter == t_chaingate_c ||
        ter == t_chaingate_l ) {
        g->m.ter_set( pos, t_dirt );
        g->m.spawn_item( pos, "pipe", 6 );
        g->m.spawn_item( pos, "wire", 20 );
    } else if( ter == t_chainfence_posts ) {
        g->m.ter_set( pos, t_dirt );
        g->m.spawn_item( pos, "pipe", 6);
    } else if( ter == t_window_bars_alarm ) {
        g->m.ter_set( pos, t_window_alarm );
        g->m.spawn_item( pos, "pipe", 6 );
    } else if( ter == t_window_bars ) {
        g->m.ter_set( pos, t_window_empty );
        g->m.spawn_item( pos, "pipe", 6 );
    } else if( ter == t_window_enhanced ) {
        g->m.ter_set( pos, t_window_reinforced );
        g->m.spawn_item( pos, "spike", rng( 1, 4 ) );
    } else if( ter == t_window_enhanced_noglass ) {
        g->m.ter_set( pos, t_window_reinforced_noglass );
        g->m.spawn_item( pos, "spike", rng( 1, 4 ) );
    } else if( ter == t_reb_cage ) {
        g->m.ter_set( pos, t_pit );
        g->m.spawn_item( pos, "spike", 19);
        g->m.spawn_item( pos, "scrap", 8);
    } else if( ter == t_bars ) {
        if( g->m.ter( { pos.x + 1, pos.y, pos.z } ) == t_sewage || g->m.ter( { pos.x, pos.y + 1, pos.z } ) == t_sewage ||
            g->m.ter( { pos.x - 1, pos.y, pos.z } ) == t_sewage || g->m.ter( { pos.x, pos.y - 1, pos.z } ) == t_sewage ) {
            g->m.ter_set( pos, t_sewage );
            g->m.spawn_item( pos, "pipe", 3 );
        } else {
            g->m.ter_set( pos, t_floor );
            g->m.spawn_item( pos, "pipe", 3 );
        }
    } else if( ter == t_door_bar_c || ter == t_door_bar_locked ) {
        g->m.ter_set( pos, t_mdoor_frame );
        g->m.spawn_item( pos, "pipe", 12 );
    }

    p->mod_hunger( 5 );
    p->mod_thirst( 5 );
    p->mod_fatigue( 10 );
    p->add_msg_if_player( m_good, _( "You finish cutting the metal." ) );

    act->set_to_null();
}

void activity_handlers::chop_tree_do_turn( player_activity *act, player *p ) {
<<<<<<< HEAD
    if( calendar::once_every( MINUTES( 1 ) ) ) {
        //~ Sound of a wood chopping tool at work!
=======
    if( calendar::once_every( 1_minutes ) ) {
>>>>>>> 5ece3bb5
        sounds::sound( act->placement, 15, _( "CHK!" ) );
        messages_in_process( *act, *p );
    }
}

void activity_handlers::chop_tree_finish( player_activity *act, player *p ) {
    const tripoint &pos = act->placement;

    tripoint direction;
    while( !choose_direction( _( "Select a direction for the tree to fall in." ), direction ) ) {
        // try again
    }

    tripoint to = pos + point( 3 * direction.x + rng( -1, 1 ), 3 * direction.y + rng( -1, 1 ) );
    std::vector<tripoint> tree = line_to( pos, to, rng( 1, 8 ) );
    for( auto &elem : tree ) {
        g->m.destroy( elem );
        g->m.ter_set( elem, t_trunk );
    }

    g->m.ter_set( pos, t_dirt );

    p->mod_hunger( 5 );
    p->mod_thirst( 5 );
    p->mod_fatigue( 10 );
    p->add_msg_if_player( m_good, _( "You finish chopping down a tree." ) );

    act->set_to_null();
}<|MERGE_RESOLUTION|>--- conflicted
+++ resolved
@@ -133,11 +133,7 @@
 
 void activity_handlers::burrow_do_turn( player_activity *act, player *p )
 {
-<<<<<<< HEAD
-    if( calendar::once_every( MINUTES( 1 ) ) ) {
-=======
     if( calendar::once_every( 1_minutes ) ) {
->>>>>>> 5ece3bb5
         //~ Sound of a Rat mutant burrowing!
         sounds::sound( act->placement, 10, _( "ScratchCrunchScrabbleScurry." ) );
         messages_in_process( *act, *p );
@@ -1142,11 +1138,7 @@
 void activity_handlers::pickaxe_do_turn( player_activity *act, player *p )
 {
     const tripoint &pos = act->placement;
-<<<<<<< HEAD
-    if( calendar::once_every( MINUTES( 1 ) ) ) { // each turn is too much
-=======
     if( calendar::once_every( 1_minutes ) ) { // each turn is too much
->>>>>>> 5ece3bb5
         //~ Sound of a Pickaxe at work!
         sounds::sound( pos, 30, _( "CHNK! CHNK! CHNK!" ) );
         messages_in_process( *act, *p );
@@ -2032,12 +2024,8 @@
 }
 
 void activity_handlers::hacksaw_do_turn( player_activity *act, player *p ) {
-<<<<<<< HEAD
-    if( calendar::once_every( MINUTES( 1 ) ) ) {
+    if( calendar::once_every( 1_minutes ) ) {
         //~ Sound of a metal sawing tool at work!
-=======
-    if( calendar::once_every( 1_minutes ) ) {
->>>>>>> 5ece3bb5
         sounds::sound( act->placement, 15, _( "grnd grnd grnd" ) );
         messages_in_process( *act, *p );
     }
@@ -2098,12 +2086,8 @@
 }
 
 void activity_handlers::chop_tree_do_turn( player_activity *act, player *p ) {
-<<<<<<< HEAD
-    if( calendar::once_every( MINUTES( 1 ) ) ) {
+    if( calendar::once_every( 1_minutes ) ) {
         //~ Sound of a wood chopping tool at work!
-=======
-    if( calendar::once_every( 1_minutes ) ) {
->>>>>>> 5ece3bb5
         sounds::sound( act->placement, 15, _( "CHK!" ) );
         messages_in_process( *act, *p );
     }
