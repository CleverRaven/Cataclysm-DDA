#include "activity_handlers.h"

#include <climits>
#include <cstddef>
#include <algorithm>
#include <cmath>
#include <queue>
#include <array>
#include <iterator>
#include <memory>

#include <ostream>
#include <set>
#include <stdexcept>
#include <string>
#include <utility>

#include "action.h"
#include "advanced_inv.h"
#include "avatar.h"
#include "avatar_action.h"
#include "clzones.h"
#include "construction.h"
#include "coordinate_conversions.h"
#include "craft_command.h"
#include "debug.h"
#include "fault.h"
#include "field.h"
#include "game.h"
#include "game_inventory.h"
#include "gates.h"
#include "handle_liquid.h"
#include "harvest.h"
#include "iexamine.h"
#include "itype.h"
#include "iuse_actor.h"
#include "magic.h"
#include "map.h"
#include "map_iterator.h"
#include "mapdata.h"
#include "martialarts.h"
#include "messages.h"
#include "mongroup.h"
#include "morale_types.h"
#include "mtype.h"
#include "npc.h"
#include "output.h"
#include "overmapbuffer.h"
#include "player.h"
#include "ranged.h"
#include "recipe.h"
#include "requirements.h"
#include "rng.h"
#include "skill.h"
#include "sounds.h"
#include "string_formatter.h"
#include "text_snippets.h"
#include "translations.h"
#include "ui.h"
#include "veh_interact.h"
#include "vehicle.h"
#include "vpart_position.h"
#include "map_selector.h"
#include "bodypart.h"
#include "calendar.h"
#include "cata_utility.h"
#include "character.h"
#include "creature.h"
#include "damage.h"
#include "enums.h"
#include "int_id.h"
#include "inventory.h"
#include "item.h"
#include "item_group.h"
#include "item_location.h"
#include "item_stack.h"
#include "iuse.h"
#include "line.h"
#include "monster.h"
#include "omdata.h"
#include "optional.h"
#include "pimpl.h"
#include "pldata.h"
#include "ret_val.h"
#include "string_id.h"
#include "units.h"
#include "type_id.h"
#include "timed_event.h"
#include "options.h"
#include "colony.h"
#include "color.h"
#include "flat_set.h"
#include "game_constants.h"
#include "point.h"
#include "weather.h"

#define dbg(x) DebugLog((x),D_GAME) << __FILE__ << ":" << __LINE__ << ": "

const skill_id skill_survival( "survival" );
const skill_id skill_firstaid( "firstaid" );
const skill_id skill_electronics( "electronics" );

const species_id HUMAN( "HUMAN" );
const species_id ZOMBIE( "ZOMBIE" );

const efftype_id effect_bleed( "bleed" );
const efftype_id effect_blind( "blind" );
const efftype_id effect_narcosis( "narcosis" );
const efftype_id effect_milked( "milked" );
const efftype_id effect_sleep( "sleep" );
const efftype_id effect_under_op( "under_operation" );
const efftype_id effect_pet( "pet" );

using namespace activity_handlers;

const std::map< activity_id, std::function<void( player_activity *, player * )> >
activity_handlers::do_turn_functions = {
    { activity_id( "ACT_BURROW" ), burrow_do_turn },
    { activity_id( "ACT_CRAFT" ), craft_do_turn },
    { activity_id( "ACT_FILL_LIQUID" ), fill_liquid_do_turn },
    { activity_id( "ACT_PICKAXE" ), pickaxe_do_turn },
    { activity_id( "ACT_DROP" ), drop_do_turn },
    { activity_id( "ACT_STASH" ), stash_do_turn },
    { activity_id( "ACT_PULP" ), pulp_do_turn },
    { activity_id( "ACT_GAME" ), game_do_turn },
    { activity_id( "ACT_START_FIRE" ), start_fire_do_turn },
    { activity_id( "ACT_VIBE" ), vibe_do_turn },
    { activity_id( "ACT_HAND_CRANK" ), hand_crank_do_turn },
    { activity_id( "ACT_OXYTORCH" ), oxytorch_do_turn },
    { activity_id( "ACT_AIM" ), aim_do_turn },
    { activity_id( "ACT_PICKUP" ), pickup_do_turn },
    { activity_id( "ACT_WEAR" ), wear_do_turn },
    { activity_id( "ACT_MULTIPLE_CONSTRUCTION" ), multiple_construction_do_turn },
    { activity_id( "ACT_MULTIPLE_FARM" ), multiple_farm_do_turn },
    { activity_id( "ACT_FETCH_REQUIRED" ), fetch_do_turn },
    { activity_id( "ACT_BUILD" ), build_do_turn },
    { activity_id( "ACT_EAT_MENU" ), eat_menu_do_turn },
    { activity_id( "ACT_CONSUME_FOOD_MENU" ), consume_food_menu_do_turn },
    { activity_id( "ACT_CONSUME_DRINK_MENU" ), consume_drink_menu_do_turn },
    { activity_id( "ACT_CONSUME_MEDS_MENU" ), consume_meds_menu_do_turn },
    { activity_id( "ACT_MOVE_ITEMS" ), move_items_do_turn },
    { activity_id( "ACT_MOVE_LOOT" ), move_loot_do_turn },
    { activity_id( "ACT_ADV_INVENTORY" ), adv_inventory_do_turn },
    { activity_id( "ACT_ARMOR_LAYERS" ), armor_layers_do_turn },
    { activity_id( "ACT_ATM" ), atm_do_turn },
    { activity_id( "ACT_CRACKING" ), cracking_do_turn },
    { activity_id( "ACT_FISH" ), fish_do_turn },
    { activity_id( "ACT_REPAIR_ITEM" ), repair_item_do_turn },
    { activity_id( "ACT_BUTCHER" ), butcher_do_turn },
    { activity_id( "ACT_BUTCHER_FULL" ), butcher_do_turn },
    { activity_id( "ACT_TRAVELLING" ), travel_do_turn },
    { activity_id( "ACT_AUTODRIVE" ), drive_do_turn },
    { activity_id( "ACT_CHURN" ), churn_do_turn },
    { activity_id( "ACT_FIELD_DRESS" ), butcher_do_turn },
    { activity_id( "ACT_SKIN" ), butcher_do_turn },
    { activity_id( "ACT_QUARTER" ), butcher_do_turn },
    { activity_id( "ACT_DISMEMBER" ), butcher_do_turn },
    { activity_id( "ACT_DISSECT" ), butcher_do_turn },
    { activity_id( "ACT_HACKSAW" ), hacksaw_do_turn },
    { activity_id( "ACT_CHOP_TREE" ), chop_tree_do_turn },
    { activity_id( "ACT_CHOP_LOGS" ), chop_tree_do_turn },
<<<<<<< HEAD
    { activity_id( "ACT_TIDY_UP" ), tidy_up_do_turn },
=======
    { activity_id( "ACT_CHOP_PLANKS" ), chop_tree_do_turn },
>>>>>>> 141974c7
    { activity_id( "ACT_JACKHAMMER" ), jackhammer_do_turn },
    { activity_id( "ACT_DIG" ), dig_do_turn },
    { activity_id( "ACT_DIG_CHANNEL" ), dig_channel_do_turn },
    { activity_id( "ACT_FILL_PIT" ), fill_pit_do_turn },
    { activity_id( "ACT_TILL_PLOT" ), till_plot_do_turn },
    { activity_id( "ACT_HARVEST_PLOT" ), harvest_plot_do_turn },
    { activity_id( "ACT_PLANT_PLOT" ), plant_plot_do_turn },
    { activity_id( "ACT_FERTILIZE_PLOT" ), fertilize_plot_do_turn },
    { activity_id( "ACT_TRY_SLEEP" ), try_sleep_do_turn },
    { activity_id( "ACT_OPERATION" ), operation_do_turn },
    { activity_id( "ACT_ROBOT_CONTROL" ), robot_control_do_turn },
    { activity_id( "ACT_TREE_COMMUNION" ), tree_communion_do_turn },
    { activity_id( "ACT_STUDY_SPELL" ), study_spell_do_turn},
    { activity_id( "ACT_READ" ), read_do_turn},
    { activity_id( "ACT_WAIT_STAMINA" ), wait_stamina_do_turn }
};

const std::map< activity_id, std::function<void( player_activity *, player * )> >
activity_handlers::finish_functions = {
    { activity_id( "ACT_BURROW" ), burrow_finish },
    { activity_id( "ACT_BUTCHER" ), butcher_finish },
    { activity_id( "ACT_BUTCHER_FULL" ), butcher_finish },
    { activity_id( "ACT_FIELD_DRESS" ), butcher_finish },
    { activity_id( "ACT_SKIN" ), butcher_finish },
    { activity_id( "ACT_QUARTER" ), butcher_finish },
    { activity_id( "ACT_DISMEMBER" ), butcher_finish },
    { activity_id( "ACT_DISSECT" ), butcher_finish },
    { activity_id( "ACT_FIRSTAID" ), firstaid_finish },
    { activity_id( "ACT_FISH" ), fish_finish },
    { activity_id( "ACT_FORAGE" ), forage_finish },
    { activity_id( "ACT_HOTWIRE_CAR" ), hotwire_finish },
    { activity_id( "ACT_LONGSALVAGE" ), longsalvage_finish },
    { activity_id( "ACT_MAKE_ZLAVE" ), make_zlave_finish },
    { activity_id( "ACT_PICKAXE" ), pickaxe_finish },
    { activity_id( "ACT_RELOAD" ), reload_finish },
    { activity_id( "ACT_START_FIRE" ), start_fire_finish },
    { activity_id( "ACT_TRAIN" ), train_finish },
    { activity_id( "ACT_CHURN" ), churn_finish },
    { activity_id( "ACT_VEHICLE" ), vehicle_finish },
    { activity_id( "ACT_START_ENGINES" ), start_engines_finish },
    { activity_id( "ACT_OXYTORCH" ), oxytorch_finish },
    { activity_id( "ACT_CRACKING" ), cracking_finish },
    { activity_id( "ACT_OPEN_GATE" ), open_gate_finish },
    { activity_id( "ACT_REPAIR_ITEM" ), repair_item_finish },
    { activity_id( "ACT_MEND_ITEM" ), mend_item_finish },
    { activity_id( "ACT_GUNMOD_ADD" ), gunmod_add_finish },
    { activity_id( "ACT_TOOLMOD_ADD" ), toolmod_add_finish },
    { activity_id( "ACT_CLEAR_RUBBLE" ), clear_rubble_finish },
    { activity_id( "ACT_MEDITATE" ), meditate_finish },
    { activity_id( "ACT_READ" ), read_finish },
    { activity_id( "ACT_WAIT" ), wait_finish },
    { activity_id( "ACT_WAIT_WEATHER" ), wait_weather_finish },
    { activity_id( "ACT_WAIT_NPC" ), wait_npc_finish },
    { activity_id( "ACT_WAIT_STAMINA" ), wait_stamina_finish },
    { activity_id( "ACT_SOCIALIZE" ), socialize_finish },
    { activity_id( "ACT_TRY_SLEEP" ), try_sleep_finish },
    { activity_id( "ACT_OPERATION" ), operation_finish },
    { activity_id( "ACT_DISASSEMBLE" ), disassemble_finish },
    { activity_id( "ACT_VIBE" ), vibe_finish },
    { activity_id( "ACT_ATM" ), atm_finish },
    { activity_id( "ACT_AIM" ), aim_finish },
    { activity_id( "ACT_EAT_MENU" ), eat_menu_finish },
    { activity_id( "ACT_CONSUME_FOOD_MENU" ), eat_menu_finish },
    { activity_id( "ACT_CONSUME_DRINK_MENU" ), eat_menu_finish },
    { activity_id( "ACT_CONSUME_MEDS_MENU" ), eat_menu_finish },
    { activity_id( "ACT_WASH" ), washing_finish },
    { activity_id( "ACT_HACKSAW" ), hacksaw_finish },
    { activity_id( "ACT_CHOP_TREE" ), chop_tree_finish },
    { activity_id( "ACT_CHOP_LOGS" ), chop_logs_finish },
    { activity_id( "ACT_CHOP_PLANKS" ), chop_planks_finish },
    { activity_id( "ACT_JACKHAMMER" ), jackhammer_finish },
    { activity_id( "ACT_DIG" ), dig_finish },
    { activity_id( "ACT_DIG_CHANNEL" ), dig_channel_finish },
    { activity_id( "ACT_FILL_PIT" ), fill_pit_finish },
    { activity_id( "ACT_PLAY_WITH_PET" ), play_with_pet_finish },
    { activity_id( "ACT_SHAVE" ), shaving_finish },
    { activity_id( "ACT_HAIRCUT" ), haircut_finish },
    { activity_id( "ACT_UNLOAD_MAG" ), unload_mag_finish },
    { activity_id( "ACT_ROBOT_CONTROL" ), robot_control_finish },
    { activity_id( "ACT_MIND_SPLICER" ), mind_splicer_finish },
    { activity_id( "ACT_HACK_DOOR" ), hack_door_finish },
    { activity_id( "ACT_HACK_SAFE" ), hack_safe_finish },
    { activity_id( "ACT_SPELLCASTING" ), spellcasting_finish },
    { activity_id( "ACT_STUDY_SPELL" ), study_spell_finish }
};

static void messages_in_process( const player_activity &act, const player &p )
{
    if( act.moves_left <= 91000 && act.moves_left > 89000 ) {
        p.add_msg_if_player( m_info, _( "You figure it'll take about an hour and a half at this rate." ) );
        return;
    }
    if( act.moves_left <= 61000 && act.moves_left > 59000 ) {
        p.add_msg_if_player( m_info, _( "About an hour left to go." ) );
        return;
    }
    if( act.moves_left <= 31000 && act.moves_left > 29000 ) {
        p.add_msg_if_player( m_info, _( "Shouldn't be more than half an hour or so now!" ) );
        return;
    }
    if( act.moves_left <= 11000 && act.moves_left > 9000 ) {
        p.add_msg_if_player( m_info, _( "Almost there! Ten more minutes of work and you'll be through." ) );
        return;
    }
}

void activity_handlers::burrow_do_turn( player_activity *act, player *p )
{
    sfx::play_activity_sound( "activity", "burrow", sfx::get_heard_volume( act->placement ) );
    if( calendar::once_every( 1_minutes ) ) {
        //~ Sound of a Rat mutant burrowing!
        sounds::sound( act->placement, 10, sounds::sound_t::movement,
                       _( "ScratchCrunchScrabbleScurry." ) );
        messages_in_process( *act, *p );
    }
}

void activity_handlers::burrow_finish( player_activity *act, player *p )
{
    const tripoint &pos = act->placement;
    if( g->m.is_bashable( pos ) && g->m.has_flag( "SUPPORTS_ROOF", pos ) &&
        g->m.ter( pos ) != t_tree ) {
        // Tunneling through solid rock is hungry, sweaty, tiring, backbreaking work
        // Not quite as bad as the pickaxe, though
        p->mod_stored_nutr( 10 );
        p->mod_thirst( 10 );
        p->mod_fatigue( 15 );
        p->mod_pain( 3 * rng( 1, 3 ) );
    } else if( g->m.move_cost( pos ) == 2 && g->get_levz() == 0 &&
               g->m.ter( pos ) != t_dirt && g->m.ter( pos ) != t_grass ) {
        //Breaking up concrete on the surface? not nearly as bad
        p->mod_stored_nutr( 5 );
        p->mod_thirst( 5 );
        p->mod_fatigue( 10 );
    }
    p->add_msg_if_player( m_good, _( "You finish burrowing." ) );
    g->m.destroy( pos, true );

    act->set_to_null();
}

static bool check_butcher_cbm( const int roll )
{
    // Failure rates for dissection rolls
    // 90% at roll 0, 72% at roll 1, 60% at roll 2, 51% @ 3, 45% @ 4, 40% @ 5, ... , 25% @ 10
    // Roll is roughly a rng(0, -3 + 1st_aid + fine_cut_quality + 1/2 electronics + small_dex_bonus)
    // Roll is reduced by corpse damage level, but to no less then 0
    add_msg( m_debug, _( "Roll = %i" ), roll );
    add_msg( m_debug, _( "Failure chance = %f%%" ), ( 9.0f / ( 10.0f + roll * 2.5f ) ) * 100.0f );
    const bool failed = x_in_y( 9, ( 10 + roll * 2.5 ) );
    return !failed;
}

static void butcher_cbm_item( const std::string &what, const tripoint &pos,
                              const time_point &age, const int roll, const std::vector<std::string> &flags,
                              const std::vector<fault_id> &faults )
{
    if( roll < 0 ) {
        return;
    }
    if( item::find_type( itype_id( what ) )->bionic.has_value() ) {
        item cbm( check_butcher_cbm( roll ) ? what : "burnt_out_bionic", age );
        for( const std::string &flg : flags ) {
            cbm.set_flag( flg );
        }
        for( const fault_id &flt : faults ) {
            cbm.faults.emplace( flt );
        }
        add_msg( m_good, _( "You discover a %s!" ), cbm.tname() );
        g->m.add_item( pos, cbm );
    } else if( check_butcher_cbm( roll ) ) {
        item something( what, age );
        for( const std::string &flg : flags ) {
            something.set_flag( flg );
        }
        for( const fault_id &flt : faults ) {
            something.faults.emplace( flt );
        }
        add_msg( m_good, _( "You discover a %s!" ), something.tname() );
        g->m.add_item( pos, something );
    } else {
        add_msg( m_bad, _( "You discover only damaged organs." ) );
    }
}

static void butcher_cbm_group( const std::string &group, const tripoint &pos,
                               const time_point &age, const int roll, const std::vector<std::string> flags,
                               const std::vector<fault_id> faults )
{
    if( roll < 0 ) {
        return;
    }

    //To see if it spawns a random additional CBM
    if( check_butcher_cbm( roll ) ) {
        //The CBM works
        const auto spawned = g->m.put_items_from_loc( group, pos, age );
        for( item *it : spawned ) {
            for( const std::string &flg : flags ) {
                it->set_flag( flg );
            }
            for( const fault_id &flt : faults ) {
                it->faults.emplace( flt );
            }
            add_msg( m_good, _( "You discover a %s!" ), it->tname() );
        }
    } else {
        //There is a burnt out CBM
        item cbm( "burnt_out_bionic", age );
        for( const std::string &flg : flags ) {
            cbm.set_flag( flg );
        }
        for( const fault_id &flt : faults ) {
            cbm.faults.emplace( flt );
        }
        add_msg( m_good, _( "You discover a %s!" ), cbm.tname() );
        g->m.add_item( pos, cbm );
    }
}

static void set_up_butchery( player_activity &act, player &u, butcher_type action )
{
    const int factor = u.max_quality( action == DISSECT ? quality_id( "CUT_FINE" ) :
                                      quality_id( "BUTCHER" ) );

    const item &corpse_item = *act.targets.back();
    const mtype &corpse = *corpse_item.get_mtype();

    if( action != DISSECT ) {
        if( factor == INT_MIN ) {
            u.add_msg_if_player( m_info,
                                 _( "None of your cutting tools are suitable for butchering." ) );
            act.set_to_null();
            return;
        } else if( factor < 0 && one_in( 3 ) ) {
            u.add_msg_if_player( m_bad,
                                 _( "You don't trust the quality of your tools, but carry on anyway." ) );
        }
    }

    if( action == DISSECT ) {
        switch( factor ) {
            case INT_MIN:
                u.add_msg_if_player( m_info, _( "None of your tools are sharp and precise enough to do that." ) );
                act.set_to_null();
                return;
            case 1:
                u.add_msg_if_player( m_info, _( "You could use a better tool, but this will do." ) );
                break;
            case 2:
                u.add_msg_if_player( m_info, _( "This tool is great, but you still would like a scalpel." ) );
                break;
            case 3:
                u.add_msg_if_player( m_info, _( "You dissect the corpse with a trusty scalpel." ) );
                break;
            case 5:
                u.add_msg_if_player( m_info,
                                     _( "You dissect the corpse with a sophisticated system of surgical grade scalpels." ) );
                break;
        }
    }

    bool has_table_nearby = false;
    for( const tripoint &pt : g->m.points_in_radius( u.pos(), 2 ) ) {
        if( g->m.has_flag_furn( "FLAT_SURF", pt ) || g->m.has_flag( "FLAT_SURF", pt ) ||
            ( ( g->m.veh_at( pt ) && ( g->m.veh_at( pt )->vehicle().has_part( "KITCHEN" ) ||
                                       g->m.veh_at( pt )->vehicle().has_part( "FLAT_SURF" ) ) ) ) ) {
            has_table_nearby = true;
        }
    }
    bool has_tree_nearby = false;
    for( const tripoint &pt : g->m.points_in_radius( u.pos(), 2 ) ) {
        if( g->m.has_flag( "TREE", pt ) ) {
            has_tree_nearby = true;
        }
    }
    bool b_rack_present = false;
    for( const tripoint &pt : g->m.points_in_radius( u.pos(), 2 ) ) {
        if( g->m.has_flag_furn( "BUTCHER_EQ", pt ) ) {
            b_rack_present = true;
        }
    }
    // workshop butchery (full) prequisites
    if( action == BUTCHER_FULL ) {
        const bool has_rope = u.has_amount( "rope_30", 1 ) || u.has_amount( "rope_makeshift_30", 1 ) ||
                              u.has_amount( "vine_30", 1 ) || u.has_amount( "grapnel", 1 );
        const bool big_corpse = corpse.size >= MS_MEDIUM;

        if( !u.has_quality( quality_id( "CUT" ) ) ) {
            u.add_msg_if_player( m_info, _( "You need a cutting tool to perform a full butchery." ) );
            act.targets.pop_back();
            return;
        }
        if( big_corpse ) {
            if( has_rope && !has_tree_nearby && !b_rack_present ) {
                u.add_msg_if_player( m_info,
                                     _( "You need to suspend this corpse to butcher it. While you have a rope to lift the corpse, there is no tree nearby to hang it from." ) );
                act.targets.pop_back();
                return;
            }
            if( !has_rope && !b_rack_present ) {
                u.add_msg_if_player( m_info,
                                     _( "To perform a full butchery on a corpse this big, you need either a butchering rack, a nearby hanging meathook, or both a long rope in your inventory and a nearby tree to hang the corpse from." ) );
                act.targets.pop_back();
                return;
            }
            if( !has_table_nearby ) {
                u.add_msg_if_player( m_info,
                                     _( "To perform a full butchery on a corpse this big, you need a table nearby or something else with a flat surface. A leather tarp spread out on the ground could suffice." ) );
                act.targets.pop_back();
                return;
            }
            if( !( u.has_quality( quality_id( "SAW_W" ) ) || u.has_quality( quality_id( "SAW_M" ) ) ) ) {
                u.add_msg_if_player( m_info,
                                     _( "For a corpse this big you need a saw to perform a full butchery." ) );
                act.targets.pop_back();
                return;
            }
        }
    }

    if( action == DISSECT && ( corpse_item.has_flag( "QUARTERED" ) ||
                               corpse_item.has_flag( "FIELD_DRESS_FAILED" ) ) ) {
        u.add_msg_if_player( m_info,
                             _( "It would be futile to search for implants inside this badly damaged corpse." ) );
        act.targets.pop_back();
        return;
    }

    if( action == F_DRESS && ( corpse_item.has_flag( "FIELD_DRESS" ) ||
                               corpse_item.has_flag( "FIELD_DRESS_FAILED" ) ) ) {
        u.add_msg_if_player( m_info, _( "This corpse is already field dressed." ) );
        act.targets.pop_back();
        return;
    }

    if( action == SKIN && corpse_item.has_flag( "SKINNED" ) ) {
        u.add_msg_if_player( m_info, _( "This corpse is already skinned." ) );
        act.targets.pop_back();
        return;
    }

    if( action == QUARTER ) {
        if( corpse.size == MS_TINY ) {
            u.add_msg_if_player( m_bad, _( "This corpse is too small to quarter without damaging." ),
                                 corpse.nname() );
            act.targets.pop_back();
            return;
        }
        if( corpse_item.has_flag( "QUARTERED" ) ) {
            u.add_msg_if_player( m_bad, _( "This is already quartered." ), corpse.nname() );
            act.targets.pop_back();
            return;
        }
        if( !( corpse_item.has_flag( "FIELD_DRESS" ) || corpse_item.has_flag( "FIELD_DRESS_FAILED" ) ) ) {
            u.add_msg_if_player( m_bad, _( "You need to perform field dressing before quartering." ),
                                 corpse.nname() );
            act.targets.pop_back();
            return;
        }
    }

    // applies to all butchery actions
    const bool is_human = corpse.id == mtype_id::NULL_ID() || ( corpse.in_species( HUMAN ) &&
                          !corpse.in_species( ZOMBIE ) );
    if( is_human && !( u.has_trait_flag( "CANNIBAL" ) || u.has_trait_flag( "PSYCHOPATH" ) ||
                       u.has_trait_flag( "SAPIOVORE" ) ) ) {

        if( query_yn( _( "Would you dare desecrate the mortal remains of a fellow human being?" ) ) ) {
            g->u.add_morale( MORALE_BUTCHER, -50, 0, 2_days, 3_hours );
            switch( rng( 1, 3 ) ) {
                case 1:
                    u.add_msg_if_player( m_bad, _( "You clench your teeth at the prospect of this gruesome job." ) );
                    break;
                case 2:
                    u.add_msg_if_player( m_bad, _( "This will haunt you in your dreams." ) );
                    break;
                case 3:
                    u.add_msg_if_player( m_bad,
                                         _( "You try to look away, but this gruesome image will stay on your mind for some time." ) );
                    break;
            }
        } else {
            u.add_msg_if_player( m_good, _( "It needs a coffin, not a knife." ) );
            act.targets.pop_back();
            return;
        }
    }

    act.moves_left = butcher_time_to_cut( u, corpse_item, action );

    // We have a valid target, so preform the full finish function
    // instead of just selecting the next valid target
    act.index = false;
}

int butcher_time_to_cut( const player &u, const item &corpse_item, const butcher_type action )
{
    const mtype &corpse = *corpse_item.get_mtype();
    const int factor = u.max_quality( action == DISSECT ? quality_id( "CUT_FINE" ) :
                                      quality_id( "BUTCHER" ) );

    int time_to_cut = 0;
    switch( corpse.size ) {
        // Time (roughly) in turns to cut up the corpse
        case MS_TINY:
            time_to_cut = 150;
            break;
        case MS_SMALL:
            time_to_cut = 300;
            break;
        case MS_MEDIUM:
            time_to_cut = 450;
            break;
        case MS_LARGE:
            time_to_cut = 600;
            break;
        case MS_HUGE:
            time_to_cut = 1800;
            break;
    }

    // At factor 0, base 100 time_to_cut remains 100. At factor 50, it's 50 , at factor 75 it's 25
    time_to_cut *= std::max( 25, 100 - factor );
    if( time_to_cut < 3000 ) {
        time_to_cut = 3000;
    }

    switch( action ) {
        case BUTCHER:
            break;
        case BUTCHER_FULL:
            if( !corpse_item.has_flag( "FIELD_DRESS" ) || corpse_item.has_flag( "FIELD_DRESS_FAILED" ) ) {
                time_to_cut *= 6;
            } else {
                time_to_cut *= 4;
            }
            break;
        case F_DRESS:
        case SKIN:
            time_to_cut *= 2;
            break;
        case QUARTER:
            time_to_cut /= 4;
            if( time_to_cut < 1200 ) {
                time_to_cut = 1200;
            }
            break;
        case DISMEMBER:
            time_to_cut /= 10;
            if( time_to_cut < 600 ) {
                time_to_cut = 600;
            }
            break;
        case DISSECT:
            time_to_cut *= 6;
            break;
    }

    if( corpse_item.has_flag( "QUARTERED" ) ) {
        time_to_cut /= 4;
    }
    time_to_cut = time_to_cut * ( 1 - ( g->u.get_num_crafting_helpers( 3 ) / 10 ) );
    return time_to_cut;
}

// The below function exists to allow mods to migrate their content fully to the new harvest system. This function should be removed eventually.
static harvest_id butchery_flags_deprecate( const mtype &mt )
{
    std::string harvest_id_name = "null";
    if( mt.has_flag( MF_CBM_CIV ) ) {
        harvest_id_name = "CBM_CIV";
    } else if( mt.has_flag( MF_CBM_SCI ) ) {
        harvest_id_name = "CBM_SCI";
    } else if( mt.has_flag( MF_CBM_TECH ) ) {
        harvest_id_name = "CBM_TECH";
    } else if( mt.has_flag( MF_CBM_SUBS ) ) {
        harvest_id_name = "CBM_SUBS";
    } else if( mt.has_flag( MF_CBM_OP ) ) {
        harvest_id_name = "CBM_OP";
    } else if( mt.has_flag( MF_POISON ) ) { // POISON tag means tainted meat
        if( mt.made_of( material_id( "veggy" ) ) ) {
            harvest_id_name = "fungaloid";
        } else if( mt.made_of( material_id( "bone" ) ) ) {
            harvest_id_name = "mr_bones";
        } else if( mt.has_flag( MF_CHITIN ) ) { // only arachnids drop chitin
            harvest_id_name = "arachnid_tainted";
            // acid ants have ACIDPROOF and do not have the CHITIN flag
        } else if( mt.has_flag( MF_ACIDPROOF ) ) {
            harvest_id_name = "arachnid_acid";
        } else if( mt.has_flag( MF_LEATHER ) ) {
            harvest_id_name = "zombie_leather";
        } else if( mt.has_flag( MF_FUR ) ) {
            harvest_id_name = "zombie_fur";
        } else if( mt.has_flag( MF_BONES ) ) {
            harvest_id_name = "zombie";
        } else {
            harvest_id_name = "zombie_meatslug";
        }
    } else { // drops regular edible meat
        if( mt.made_of( material_id( "veggy" ) ) ) {
            harvest_id_name = "triffid_small";
        } else if( mt.size == MS_TINY ) {
            if( mt.has_flag( MF_FEATHER ) ) {
                harvest_id_name = "bird_tiny";
            } else if( mt.has_flag( MF_AQUATIC ) ) {
                harvest_id_name = "fish_small";
            } else {
                harvest_id_name = "mammal_tiny";
            }
        } else if( mt.has_flag( MF_HUMAN ) ) {
            harvest_id_name = "human";
        } else if( mt.size >= MS_SMALL && mt.size <= MS_MEDIUM ) {
            if( mt.has_flag( MF_LEATHER ) ) {
                harvest_id_name = "mammal_leather";
            } else if( mt.has_flag( MF_FUR ) ) {
                harvest_id_name = "mammal_fur";
            } else if( mt.has_flag( MF_WOOL ) ) {
                harvest_id_name = "mammal_wool";
            } else if( mt.has_flag( MF_FEATHER ) ) {
                harvest_id_name = "bird_small";
            } else if( mt.has_flag( MF_AQUATIC ) ) {
                harvest_id_name = "fish_large";
            } else if( mt.has_flag( MF_CHITIN ) ) {
                harvest_id_name = "arachnid";
            } else if( mt.has_flag( MF_BONES ) ) {
                harvest_id_name = "animal_noskin";
            } else {
                harvest_id_name = "meatslug";
            }
        } else if( mt.size >= MS_LARGE ) {
            if( mt.has_flag( MF_LEATHER ) ) {
                harvest_id_name = "mammal_large_leather";
            } else if( mt.has_flag( MF_FUR ) ) {
                harvest_id_name = "mammal_large_fur";
            } else if( mt.has_flag( MF_WOOL ) ) {
                harvest_id_name = "mammal_large_wool";
            } else if( mt.has_flag( MF_FEATHER ) ) {
                harvest_id_name = "bird_large";
            } else if( mt.has_flag( MF_AQUATIC ) ) {
                harvest_id_name = "fish_large";
            } else if( mt.has_flag( MF_CHITIN ) ) {
                harvest_id_name = "arachnid";
            } else if( mt.has_flag( MF_BONES ) ) {
                harvest_id_name = "animal_large_noskin";
            } else {
                harvest_id_name = "meatslug";
            }
        }
    }

    return harvest_id( harvest_id_name );
}

// this function modifies the input weight by its damage level, depending on the bodypart
static int corpse_damage_effect( int weight, const std::string &entry_type, int damage_level )
{
    const float slight_damage = 0.9;
    const float damage = 0.75;
    const float high_damage = 0.5;
    const int destroyed = 0;

    switch( damage_level ) {
        case 2: // "damaged"
            if( entry_type == "offal" ) {
                return round( weight * damage );
            }
            if( entry_type == "skin" ) {
                return round( weight * damage );
            }
            if( entry_type == "flesh" ) {
                return round( weight * slight_damage );
            }
            break;
        case 3: // "mangled"
            if( entry_type == "offal" ) {
                return destroyed;
            }
            if( entry_type == "skin" ) {
                return round( weight * high_damage );
            }
            if( entry_type == "bone" ) {
                return round( weight * slight_damage );
            }
            if( entry_type == "flesh" ) {
                return round( weight * damage );
            }
            break;
        case 4: // "pulped"
            if( entry_type == "offal" ) {
                return destroyed;
            }
            if( entry_type == "skin" ) {
                return destroyed;
            }
            if( entry_type == "bone" ) {
                return round( weight * damage );
            }
            if( entry_type == "flesh" ) {
                return round( weight * high_damage );
            }
            break;
        default: // "bruised" modifier is almost impossible to avoid; also includes no modifier (zero damage)
            break;
    }
    return weight;
}

static void butchery_drops_harvest( item *corpse_item, const mtype &mt, player &p,
                                    const std::function<int()> &roll_butchery, butcher_type action,
                                    const std::function<double()> &roll_drops )
{
    p.add_msg_if_player( m_neutral, _( mt.harvest->message() ) );
    int monster_weight = to_gram( mt.weight );
    monster_weight += round( monster_weight * rng_float( -0.1, 0.1 ) );
    if( corpse_item->has_flag( "QUARTERED" ) ) {
        monster_weight /= 4;
    }
    if( corpse_item->has_flag( "GIBBED" ) ) {
        monster_weight = round( 0.85 * monster_weight );
        if( action != F_DRESS ) {
            p.add_msg_if_player( m_bad,
                                 _( "You salvage what you can from the corpse, but it is badly damaged." ) );
        }
    }
    if( corpse_item->has_flag( "SKINNED" ) ) {
        monster_weight = round( 0.85 * monster_weight );
    }
    int monster_weight_remaining = monster_weight;
    int practice = 4 + roll_butchery();

    const harvest_id hid = mt.harvest.is_null() ? butchery_flags_deprecate( mt ) : mt.harvest;
    const harvest_list &harvest = *hid;

    for( const auto &entry : harvest ) {
        const int butchery = roll_butchery();
        const float min_num = entry.base_num.first + butchery * entry.scale_num.first;
        const float max_num = entry.base_num.second + butchery * entry.scale_num.second;
        int roll = 0;
        // mass_ratio will override the use of base_num, scale_num, and max
        if( entry.mass_ratio != 0.00f ) {
            roll = static_cast<int>( round( entry.mass_ratio * monster_weight ) );
            roll = corpse_damage_effect( roll, entry.type, corpse_item->damage_level( 4 ) );
        } else if( entry.type != "bionic" && entry.type != "bionic_group" ) {
            roll = std::min<int>( entry.max, round( rng_float( min_num, max_num ) ) );
            // will not give less than min_num defined in the JSON
            roll = std::max<int>( corpse_damage_effect( roll, entry.type, corpse_item->damage_level( 4 ) ),
                                  entry.base_num.first );
        }
        const itype *drop = nullptr;
        if( entry.type != "bionic_group" ) {
            drop = item::find_type( entry.drop );
        }

        // BIONIC handling - no code for DISSECT to let the bionic drop fall through
        if( entry.type == "bionic" || entry.type == "bionic_group" ) {
            if( action == F_DRESS ) {
                if( drop != nullptr && !drop->bionic ) {
                    if( one_in( 3 ) ) {
                        p.add_msg_if_player( m_bad,
                                             _( "You notice some strange organs, perhaps harvestable via careful dissection." ) );
                    }
                    continue;
                }
                p.add_msg_if_player( m_bad,
                                     _( "You suspect there might be bionics implanted in this corpse, that careful dissection might reveal." ) );
                continue;
            }
            if( action == BUTCHER || action == BUTCHER_FULL || action == DISMEMBER ) {
                if( drop != nullptr && !drop->bionic ) {
                    if( one_in( 3 ) ) {
                        p.add_msg_if_player( m_bad,
                                             _( "Your butchering tool destroys a strange organ.  Perhaps a more surgical approach would allow harvesting it." ) );
                    }
                    continue;
                }
                switch( rng( 1, 3 ) ) {
                    case 1:
                        p.add_msg_if_player( m_bad,
                                             _( "Your butchering tool encounters something implanted in this corpse, but your rough cuts destroy it." ) );
                        break;
                    case 2:
                        p.add_msg_if_player( m_bad,
                                             _( "You find traces of implants in the body, but you care only for the flesh." ) );
                        break;
                    case 3:
                        p.add_msg_if_player( m_bad,
                                             _( "You found some bionics in the body, but harvesting them would require more surgical approach." ) );
                        break;
                }
                continue;
            }
        }
        if( action == DISSECT ) {
            int roll = roll_butchery() - corpse_item->damage_level( 4 );
            roll = roll < 0 ? 0 : roll;
            roll = std::min( entry.max, roll );
            add_msg( m_debug, _( "Roll penalty for corpse damage = %s" ), 0 - corpse_item->damage_level( 4 ) );
            if( entry.type == "bionic" ) {
                butcher_cbm_item( entry.drop, p.pos(), calendar::turn, roll, entry.flags, entry.faults );
            } else if( entry.type == "bionic_group" ) {
                butcher_cbm_group( entry.drop, p.pos(), calendar::turn, roll, entry.flags, entry.faults );
            }
            continue;
        }

        // Check if monster was gibbed, and handle accordingly
        if( corpse_item->has_flag( "GIBBED" ) && ( entry.type == "flesh" || entry.type == "bone" ) ) {
            roll /= 2;
        }

        if( corpse_item->has_flag( "SKINNED" ) && entry.type == "skin" ) {
            roll = 0;
        }

        // QUICK BUTCHERY
        if( action == BUTCHER ) {
            if( entry.type == "flesh" ) {
                roll = roll / 4;
            } else if( entry.type == "bone" ) {
                roll /= 2;
            } else if( corpse_item->get_mtype()->size >= MS_MEDIUM && ( entry.type == "skin" ) ) {
                roll /= 2;
            } else if( entry.type == "offal" ) {
                roll /= 5;
            } else {
                continue;
            }
        }
        // RIP AND TEAR
        if( action == DISMEMBER ) {
            if( entry.type == "flesh" ) {
                roll /= 6;
            } else {
                continue;
            }
        }
        // field dressing ignores everything outside below list
        if( action == F_DRESS ) {
            if( entry.type == "bone" ) {
                roll = rng( 0, roll / 2 );
            }
            if( entry.type == "flesh" ) {
                continue;
            }
            if( entry.type == "skin" ) {
                continue;
            }
        }

        // you only get the skin from skinning
        if( action == SKIN ) {
            if( entry.type != "skin" ) {
                continue;
            }
            if( corpse_item->has_flag( "FIELD_DRESS_FAILED" ) ) {
                roll = rng( 0, roll );
            }
        }

        // field dressing removed innards and bones from meatless limbs
        if( ( action == BUTCHER_FULL || action == BUTCHER ) && corpse_item->has_flag( "FIELD_DRESS" ) ) {
            if( entry.type == "offal" ) {
                continue;
            }
            if( entry.type == "bone" ) {
                roll = ( roll / 2 ) + rng( roll / 2, roll );
            }
        }
        // unskillfull field dressing may damage the skin, meat, and other parts
        if( ( action == BUTCHER_FULL || action == BUTCHER ) &&
            corpse_item->has_flag( "FIELD_DRESS_FAILED" ) ) {
            if( entry.type == "offal" ) {
                continue;
            }
            if( entry.type == "bone" ) {
                roll = ( roll / 2 ) + rng( roll / 2, roll );
            }
            if( entry.type == "flesh" || entry.type == "skin" ) {
                roll = rng( 0, roll );
            }
        }
        // quartering ruins skin
        if( corpse_item->has_flag( "QUARTERED" ) ) {
            if( entry.type == "skin" ) {
                roll = 0; //not continue to show fail effect
            } else {
                roll /= 4;
            }
        }

        if( action != DISSECT && entry.type != "bionic_group" ) {
            // divide total dropped weight by drop's weight to get amount
            if( entry.mass_ratio != 0.00f ) {
                // apply skill before converting to items, but only if mass_ratio is defined
                roll *= roll_drops();
                monster_weight_remaining -= roll;
                roll = ceil( roll / to_gram( ( item::find_type( entry.drop ) )->weight ) );
            } else {
                monster_weight_remaining -= roll * to_gram( ( item::find_type( entry.drop ) )->weight );
            }

            if( roll <= 0 ) {
                p.add_msg_if_player( m_bad, _( "You fail to harvest: %s" ), drop->nname( 1 ) );
                continue;
            }
            if( drop->phase == LIQUID ) {
                item obj( drop, calendar::turn, roll );
                if( obj.has_temperature() ) {
                    obj.set_item_temperature( 0.00001 * corpse_item->temperature );
                }
                if( obj.goes_bad() ) {
                    obj.set_rot( corpse_item->get_rot() );
                }
                for( const std::string &flg : entry.flags ) {
                    obj.set_flag( flg );
                }
                for( const fault_id &flt : entry.faults ) {
                    obj.faults.emplace( flt );
                }
                liquid_handler::handle_all_liquid( obj, 1 );
            } else if( drop->count_by_charges() ) {
                item obj( drop, calendar::turn, roll );
                if( obj.has_temperature() ) {
                    obj.set_item_temperature( 0.00001 * corpse_item->temperature );
                }
                if( obj.goes_bad() ) {
                    obj.set_rot( corpse_item->get_rot() );
                }
                for( const std::string &flg : entry.flags ) {
                    obj.set_flag( flg );
                }
                for( const fault_id &flt : entry.faults ) {
                    obj.faults.emplace( flt );
                }
                g->m.add_item_or_charges( p.pos(), obj );
            } else {
                item obj( drop, calendar::turn );
                obj.set_mtype( &mt );
                if( obj.has_temperature() ) {
                    obj.set_item_temperature( 0.00001 * corpse_item->temperature );
                }
                if( obj.goes_bad() ) {
                    obj.set_rot( corpse_item->get_rot() );
                }
                for( const std::string &flg : entry.flags ) {
                    obj.set_flag( flg );
                }
                for( const fault_id &flt : entry.faults ) {
                    obj.faults.emplace( flt );
                }
                for( int i = 0; i != roll; ++i ) {
                    g->m.add_item_or_charges( p.pos(), obj );
                }
            }
            p.add_msg_if_player( m_good, _( "You harvest: %s" ), drop->nname( roll ) );
        }
        practice++;
    }
    // 20% of the original corpse weight is not an item, but liquid gore
    monster_weight_remaining -= monster_weight / 5;
    // add the remaining unusable weight as rotting garbage
    if( monster_weight_remaining > 0 ) {
        if( action == F_DRESS ) {
            // 25% of the corpse weight is what's removed during field dressing
            monster_weight_remaining -= monster_weight * 3 / 4;
        } else if( action == SKIN ) {
            monster_weight_remaining -= monster_weight * 0.85;
        } else {
            // a carcass is 75% of the weight of the unmodified creature's weight
            if( ( corpse_item->has_flag( "FIELD_DRESS" ) || corpse_item->has_flag( "FIELD_DRESS_FAILED" ) ) &&
                !corpse_item->has_flag( "QUARTERED" ) ) {
                monster_weight_remaining -= monster_weight / 4;
            } else if( corpse_item->has_flag( "QUARTERED" ) ) {
                monster_weight_remaining -= ( monster_weight - ( monster_weight * 3 / 4 / 4 ) );
            }
            if( corpse_item->has_flag( "SKINNED" ) ) {
                monster_weight_remaining -= monster_weight * 0.15;
            }
        }
        const int item_charges = monster_weight_remaining / to_gram( (
                                     item::find_type( "ruined_chunks" ) )->weight );
        if( item_charges > 0 ) {
            item ruined_parts( "ruined_chunks", calendar::turn, item_charges );
            ruined_parts.set_mtype( &mt );
            ruined_parts.set_item_temperature( 0.00001 * corpse_item->temperature );
            ruined_parts.set_rot( corpse_item->get_rot() );
            g->m.add_item_or_charges( p.pos(), ruined_parts );
        }
    }

    if( action == DISSECT ) {
        p.practice( skill_firstaid, std::max( 0, practice ), std::max( mt.size - MS_MEDIUM, 0 ) + 4 );
    } else {
        p.practice( skill_survival, std::max( 0, practice ), std::max( mt.size - MS_MEDIUM, 0 ) + 4 );
    }
}

static void butchery_quarter( item *corpse_item, player &p )
{
    corpse_item->set_flag( "QUARTERED" );
    p.add_msg_if_player( m_good,
                         _( "You roughly slice the corpse of %s into four parts and set them aside." ),
                         corpse_item->get_mtype()->nname() );
    for( int i = 1; i <= 3; i++ ) { // 4 quarters (one exists, add 3, flag does the rest)
        g->m.add_item_or_charges( p.pos(), *corpse_item, true );
    }
}

void activity_handlers::butcher_finish( player_activity *act, player *p )
{
    // No targets means we are done
    if( act->targets.empty() ) {
        act->set_to_null();
        return;
    }

    item_location &target = act->targets.back();

    // Corpses can disappear (rezzing!), so check for that
    if( !target || !target->is_corpse() ) {
        p->add_msg_if_player( m_info, _( "There's no corpse to butcher!" ) );
        act->set_to_null();
        return;
    }

    butcher_type action = BUTCHER;
    if( act->id() == activity_id( "ACT_BUTCHER" ) ) {
        action = BUTCHER;
    } else if( act->id() == activity_id( "ACT_BUTCHER_FULL" ) ) {
        action = BUTCHER_FULL;
    } else if( act->id() == activity_id( "ACT_FIELD_DRESS" ) ) {
        action = F_DRESS;
    } else if( act->id() == activity_id( "ACT_QUARTER" ) ) {
        action = QUARTER;
    } else if( act->id() == activity_id( "ACT_DISSECT" ) ) {
        action = DISSECT;
    } else if( act->id() == activity_id( "ACT_SKIN" ) ) {
        action = SKIN;
    } else if( act->id() == activity_id( "ACT_DISMEMBER" ) ) {
        action = DISMEMBER;
    }

    // index is a bool that determines if we are ready to start the next target
    if( act->index ) {
        set_up_butchery( *act, *p, action );
        return;
    }

    item &corpse_item = *target;
    std::list<item> contents = corpse_item.contents;
    const mtype *corpse = corpse_item.get_mtype();
    const field_type_id type_blood = corpse->bloodType();
    const field_type_id type_gib = corpse->gibType();

    if( action == QUARTER ) {
        butchery_quarter( &corpse_item, *p );
        act->index = true;
        return;
    }

    int skill_level = p->get_skill_level( skill_survival );
    int factor = p->max_quality( action == DISSECT ? quality_id( "CUT_FINE" ) :
                                 quality_id( "BUTCHER" ) );

    // DISSECT has special case factor calculation and results.
    if( action == DISSECT ) {
        skill_level = p->get_skill_level( skill_firstaid );
        skill_level += p->max_quality( quality_id( "CUT_FINE" ) );
        skill_level += p->get_skill_level( skill_electronics ) / 2;
        add_msg( m_debug, _( "Skill: %s" ), skill_level );
    }

    const auto roll_butchery = [&]() {
        double skill_shift = 0.0;
        ///\EFFECT_SURVIVAL randomly increases butcher rolls
        skill_shift += rng_float( 0, skill_level - 3 );
        ///\EFFECT_DEX >8 randomly increases butcher rolls, slightly, <8 decreases
        skill_shift += rng_float( 0, p->dex_cur - 8 ) / 4.0;

        if( factor < 0 ) {
            skill_shift -= rng_float( 0, -factor / 5.0 );
        }

        return static_cast<int>( round( skill_shift ) );
    };

    if( action == DISMEMBER ) {
        g->m.add_splatter( type_gib, p->pos(), rng( corpse->size + 2, ( corpse->size + 1 ) * 2 ) );
    }

    //all BUTCHERY types - FATAL FAILURE
    if( action != DISSECT && roll_butchery() <= ( -15 ) && one_in( 2 ) ) {
        switch( rng( 1, 3 ) ) {
            case 1:
                p->add_msg_if_player( m_warning,
                                      _( "You hack up the corpse so unskillfully, that there is nothing left to salvage from this bloody mess." ) );
                break;
            case 2:
                p->add_msg_if_player( m_warning,
                                      _( "You wanted to cut the corpse, but instead you hacked the meat, spilled the guts all over it, and made a bloody mess." ) );
                break;
            case 3:
                p->add_msg_if_player( m_warning,
                                      _( "You made so many mistakes during the process that you doubt even vultures will be interested in what's left of it." ) );
                break;
        }

        // Remove the target from the map
        target.remove_item();
        act->targets.pop_back();

        g->m.add_splatter( type_gib, p->pos(), rng( corpse->size + 2, ( corpse->size + 1 ) * 2 ) );
        g->m.add_splatter( type_blood, p->pos(), rng( corpse->size + 2, ( corpse->size + 1 ) * 2 ) );
        for( int i = 1; i <= corpse->size; i++ ) {
            g->m.add_splatter_trail( type_gib, p->pos(), random_entry( g->m.points_in_radius( p->pos(),
                                     corpse->size + 1 ) ) );
            g->m.add_splatter_trail( type_blood, p->pos(), random_entry( g->m.points_in_radius( p->pos(),
                                     corpse->size + 1 ) ) );
        }

        // Ready to move on to the next item, if there is one
        act->index = true;
        return;
    }
    // function just for drop yields
    const auto roll_drops = [&]() {
        factor = std::max( factor, -50 );
        return 0.5 * skill_level / 10 + 0.3 * ( factor + 50 ) / 100 + 0.2 * p->dex_cur / 20;
    };
    // all action types - yields
    butchery_drops_harvest( &corpse_item, *corpse, *p, roll_butchery, action, roll_drops );

    // reveal hidden items / hidden content
    if( action != F_DRESS && action != SKIN ) {
        for( auto &content : contents ) {
            if( ( roll_butchery() + 10 ) * 5 > rng( 0, 100 ) ) {
                //~ %1$s - item name, %2$s - monster name
                p->add_msg_if_player( m_good, _( "You discover a %1$s in the %2$s!" ), content.tname(),
                                      corpse->nname() );
                g->m.add_item_or_charges( p->pos(), content );
            } else if( content.is_bionic() ) {
                g->m.spawn_item( p->pos(), "burnt_out_bionic", 1, 0, calendar::turn );
            }
        }
    }

    //end messages and effects
    switch( action ) {
        case QUARTER:
            break;
        case BUTCHER:
            p->add_msg_if_player( m_good,
                                  _( "You apply few quick cuts to the %s and leave what's left of it for scavengers." ),
                                  corpse_item.tname() );

            // Remove the target from the map
            target.remove_item();
            act->targets.pop_back();
            break;
        case BUTCHER_FULL:
            p->add_msg_if_player( m_good, _( "You finish butchering the %s." ), corpse_item.tname() );

            // Remove the target from the map
            target.remove_item();
            act->targets.pop_back();
            break;
        case F_DRESS:
            if( roll_butchery() < 0 ) {  // partial failure
                switch( rng( 1, 3 ) ) {
                    case 1:
                        p->add_msg_if_player( m_warning,
                                              _( "You unskillfully hack up the corpse and chop off some excess body parts.  You're left wondering how you did so poorly." ) );
                        break;
                    case 2:
                        p->add_msg_if_player( m_warning,
                                              _( "Your unskilled hands slip and damage the corpse.  You still hope it's not a total waste though." ) );
                        break;
                    case 3:
                        p->add_msg_if_player( m_warning,
                                              _( "You did something wrong and hacked the corpse badly.  Maybe it's still recoverable." ) );
                        break;
                }
                corpse_item.set_flag( "FIELD_DRESS_FAILED" );

                g->m.add_splatter( type_gib, p->pos(), rng( corpse->size + 2, ( corpse->size + 1 ) * 2 ) );
                g->m.add_splatter( type_blood, p->pos(), rng( corpse->size + 2, ( corpse->size + 1 ) * 2 ) );
                for( int i = 1; i <= corpse->size; i++ ) {
                    g->m.add_splatter_trail( type_gib, p->pos(), random_entry( g->m.points_in_radius( p->pos(),
                                             corpse->size + 1 ) ) );
                    g->m.add_splatter_trail( type_blood, p->pos(), random_entry( g->m.points_in_radius( p->pos(),
                                             corpse->size + 1 ) ) );
                }

            } else { // success

                switch( rng( 1, 3 ) ) {
                    case 1:
                        p->add_msg_if_player( m_good, _( "You field dress the %s." ), corpse->nname() );
                        break;
                    case 2:
                        p->add_msg_if_player( m_good,
                                              _( "You slice the corpse's belly and remove intestines and organs, until you're confident that it will not rot from inside." ) );
                        break;
                    case 3:
                        p->add_msg_if_player( m_good,
                                              _( "You remove guts and excess parts, preparing the corpse for later use." ) );
                        break;
                }
                corpse_item.set_flag( "FIELD_DRESS" );

                g->m.add_splatter( type_gib, p->pos(), rng( corpse->size + 2, ( corpse->size + 1 ) * 2 ) );
                g->m.add_splatter( type_blood, p->pos(), rng( corpse->size + 2, ( corpse->size + 1 ) * 2 ) );
                for( int i = 1; i <= corpse->size; i++ ) {
                    g->m.add_splatter_trail( type_gib, p->pos(), random_entry( g->m.points_in_radius( p->pos(),
                                             corpse->size + 1 ) ) );
                    g->m.add_splatter_trail( type_blood, p->pos(), random_entry( g->m.points_in_radius( p->pos(),
                                             corpse->size + 1 ) ) );
                }

            }
            break;
        case SKIN:
            switch( rng( 1, 4 ) ) {
                case 1:
                    p->add_msg_if_player( m_good, _( "You skin the %s." ), corpse->nname() );
                    break;
                case 2:
                    p->add_msg_if_player( m_good, _( "You carefully remove the hide from the %s" ),
                                          corpse->nname() );
                    break;
                case 3:
                    p->add_msg_if_player( m_good,
                                          _( "The %s is challenging to skin, but you get a good hide from it." ),
                                          corpse->nname() );
                    break;
                case 4:
                    p->add_msg_if_player( m_good, _( "With a few deft slices you take the skin from the %s" ),
                                          corpse->nname() );
                    break;
            }
            corpse_item.set_flag( "SKINNED" );
            break;
        case DISMEMBER:
            switch( rng( 1, 3 ) ) {
                case 1:
                    p->add_msg_if_player( m_good, _( "You hack the %s apart." ), corpse_item.tname() );
                    break;
                case 2:
                    p->add_msg_if_player( m_good, _( "You lop the limbs off the %s." ), corpse_item.tname() );
                    break;
                case 3:
                    p->add_msg_if_player( m_good, _( "You cleave the %s into pieces." ), corpse_item.tname() );
            }

            // Remove the target from the map
            target.remove_item();
            act->targets.pop_back();
            break;
        case DISSECT:
            p->add_msg_if_player( m_good, _( "You finish dissecting the %s." ), corpse_item.tname() );

            // Remove the target from the map
            target.remove_item();
            act->targets.pop_back();
            break;
    }

    // Ready to move on to the next item, if there is one (for example if multibutchering)
    act->index = true;
}

void activity_handlers::fill_liquid_do_turn( player_activity *act, player *p )
{
    player_activity &act_ref = *act;
    try {
        // 1. Gather the source item.
        vehicle *source_veh = nullptr;
        const tripoint source_pos = act_ref.coords.at( 0 );
        map_stack source_stack = g->m.i_at( source_pos );
        map_stack::iterator on_ground;
        monster *source_mon = nullptr;
        item liquid;
        const auto source_type = static_cast<liquid_source_type>( act_ref.values.at( 0 ) );
        int part_num = -1;
        int veh_charges = 0;
        switch( source_type ) {
            case LST_VEHICLE:
                source_veh = veh_pointer_or_null( g->m.veh_at( source_pos ) );
                if( source_veh == nullptr ) {
                    throw std::runtime_error( "could not find source vehicle for liquid transfer" );
                }
                deserialize( liquid, act_ref.str_values.at( 0 ) );
                part_num = static_cast<int>( act_ref.values.at( 1 ) );
                veh_charges = liquid.charges;
                break;
            case LST_INFINITE_MAP:
                deserialize( liquid, act_ref.str_values.at( 0 ) );
                liquid.charges = item::INFINITE_CHARGES;
                break;
            case LST_MAP_ITEM:
                if( static_cast<size_t>( act_ref.values.at( 1 ) ) >= source_stack.size() ) {
                    throw std::runtime_error( "could not find source item on ground for liquid transfer" );
                }
                on_ground = source_stack.begin();
                std::advance( on_ground, act_ref.values.at( 1 ) );
                liquid = *on_ground;
                break;
            case LST_MONSTER:
                Creature *c = g->critter_at( source_pos );
                source_mon = dynamic_cast<monster *>( c );
                if( source_mon == nullptr ) {
                    debugmsg( "could not find source creature for liquid transfer" );
                    act_ref.set_to_null();
                }
                deserialize( liquid, act_ref.str_values.at( 0 ) );
                liquid.charges = 1;
                break;
        }

        static const auto volume_per_turn = units::from_liter( 4 );
        const int charges_per_turn = std::max( 1, liquid.charges_per_volume( volume_per_turn ) );
        liquid.charges = std::min( charges_per_turn, liquid.charges );
        const int original_charges = liquid.charges;
        if( liquid.has_temperature() && liquid.specific_energy < 0 ) {
            liquid.set_item_temperature( std::max( temp_to_kelvin( g->weather.get_temperature( p->pos() ) ),
                                                   277.15 ) );
        }

        // 2. Transfer charges.
        switch( static_cast<liquid_target_type>( act_ref.values.at( 2 ) ) ) {
            case LTT_VEHICLE:
                if( const optional_vpart_position vp = g->m.veh_at( act_ref.coords.at( 1 ) ) ) {
                    p->pour_into( vp->vehicle(), liquid );
                } else {
                    throw std::runtime_error( "could not find target vehicle for liquid transfer" );
                }
                break;
            case LTT_CONTAINER:
                p->pour_into( p->i_at( act_ref.values.at( 3 ) ), liquid );
                break;
            case LTT_MAP:
                if( iexamine::has_keg( act_ref.coords.at( 1 ) ) ) {
                    iexamine::pour_into_keg( act_ref.coords.at( 1 ), liquid );
                } else {
                    g->m.add_item_or_charges( act_ref.coords.at( 1 ), liquid );
                    p->add_msg_if_player( _( "You pour %1$s onto the ground." ), liquid.tname() );
                    liquid.charges = 0;
                }
                break;
            case LTT_MONSTER:
                liquid.charges = 0;
                break;
        }

        const int removed_charges = original_charges - liquid.charges;
        if( removed_charges == 0 ) {
            // Nothing has been transferred, target must be full.
            act_ref.set_to_null();
            return;
        }

        // 3. Remove charges from source.
        switch( source_type ) {
            case LST_VEHICLE:
                if( part_num != -1 ) {
                    source_veh->drain( part_num, removed_charges );
                    liquid.charges = veh_charges - removed_charges;
                    // If there's no liquid left in this tank we're done, otherwise
                    // we need to update our liquid serialization to reflect how
                    // many charges are actually left for the next time we come
                    // around this loop.
                    if( !liquid.charges ) {
                        act_ref.set_to_null();
                    } else {
                        if( act_ref.str_values.empty() ) {
                            act_ref.str_values.push_back( std::string() );
                        }
                        act_ref.str_values.at( 0 ) = serialize( liquid );
                    }
                } else {
                    source_veh->drain( liquid.typeId(), removed_charges );
                }
                if( source_veh->fuel_left( liquid.typeId() ) <= 0 ) {
                    act_ref.set_to_null();
                }
                break;
            case LST_MAP_ITEM:
                on_ground->charges -= removed_charges;
                if( on_ground->charges <= 0 ) {
                    source_stack.erase( on_ground );
                    if( g->m.ter( source_pos ).obj().examine == &iexamine::gaspump ) {
                        add_msg( _( "With a clang and a shudder, the %s pump goes silent." ),
                                 liquid.type_name( 1 ) );
                    } else if( g->m.furn( source_pos ).obj().examine == &iexamine::fvat_full ) {
                        add_msg( _( "You squeeze the last drops of %s from the vat." ),
                                 liquid.type_name( 1 ) );
                        map_stack items_here = g->m.i_at( source_pos );
                        if( items_here.empty() ) {
                            g->m.furn_set( source_pos, f_fvat_empty );
                        }
                    }
                    act_ref.set_to_null();
                }
                break;
            case LST_INFINITE_MAP:
                // nothing, the liquid source is infinite
                break;
            case LST_MONSTER:
                // liquid source charges handled in monexamine::milk_source
                if( liquid.charges == 0 ) {
                    act_ref.set_to_null();
                }
                break;
        }

        if( removed_charges < original_charges ) {
            // Transferred less than the available charges -> target must be full
            act_ref.set_to_null();
        }

    } catch( const std::runtime_error &err ) {
        debugmsg( "error in activity data: \"%s\"", err.what() );
        act_ref.set_to_null();
        return;
    }
}

void activity_handlers::firstaid_finish( player_activity *act, player *p )
{
    static const std::string iuse_name_string( "heal" );

    item &it = p->i_at( act->position );
    item *used_tool = it.get_usable_item( iuse_name_string );
    if( used_tool == nullptr ) {
        debugmsg( "Lost tool used for healing" );
        act->set_to_null();
        return;
    }

    const auto use_fun = used_tool->get_use( iuse_name_string );
    const auto *actor = dynamic_cast<const heal_actor *>( use_fun->get_actor_ptr() );
    if( actor == nullptr ) {
        debugmsg( "iuse_actor type descriptor and actual type mismatch" );
        act->set_to_null();
        return;
    }

    // TODO: Store the patient somehow, retrieve here
    player &patient = *p;
    const hp_part healed = static_cast<hp_part>( act->values[0] );
    const int charges_consumed = actor->finish_using( *p, patient, *used_tool, healed );
    p->consume_charges( it, charges_consumed );

    // Erase activity and values.
    act->set_to_null();
    act->values.clear();
}

void activity_handlers::forage_finish( player_activity *act, player *p )
{
    const int veggy_chance = rng( 1, 100 );
    bool found_something = false;

    items_location loc;
    ter_str_id next_ter;

    switch( season_of_year( calendar::turn ) ) {
        case SPRING:
            loc = "forage_spring";
            next_ter = ter_str_id( "t_underbrush_harvested_spring" );
            break;
        case SUMMER:
            loc = "forage_summer";
            next_ter = ter_str_id( "t_underbrush_harvested_summer" );
            break;
        case AUTUMN:
            loc = "forage_autumn";
            next_ter = ter_str_id( "t_underbrush_harvested_autumn" );
            break;
        case WINTER:
            loc = "forage_winter";
            next_ter = ter_str_id( "t_underbrush_harvested_winter" );
            break;
    }

    g->m.ter_set( act->placement, next_ter );

    // Survival gives a bigger boost, and Perception is leveled a bit.
    // Both survival and perception affect time to forage

    ///\EFFECT_PER slightly increases forage success chance
    ///\EFFECT_SURVIVAL increases forage success chance
    if( veggy_chance < p->get_skill_level( skill_survival ) * 3 + p->per_cur - 2 ) {
        const auto dropped = g->m.put_items_from_loc( loc, p->pos(), calendar::turn );
        for( const auto &it : dropped ) {
            add_msg( m_good, _( "You found: %s!" ), it->tname() );
            found_something = true;
            if( it->has_flag( "FORAGE_POISON" ) && one_in( 10 ) ) {
                it->set_flag( "HIDDEN_POISON" );
                it->poison = rng( 2, 7 );
            }
            if( it->has_flag( "FORAGE_HALLU" ) && !it->has_flag( "HIDDEN_POISON" ) && one_in( 10 ) ) {
                it->set_flag( "HIDDEN_HALLU" );
            }
        }
    }
    // 10% to drop a item/items from this group.
    if( one_in( 10 ) ) {
        const auto dropped = g->m.put_items_from_loc( "trash_forest", p->pos(), calendar::turn );
        for( const auto &it : dropped ) {
            add_msg( m_good, _( "You found: %s!" ), it->tname() );
            found_something = true;
        }
    }

    if( !found_something ) {
        add_msg( _( "You didn't find anything." ) );
    }

    ///\EFFECT_INT Intelligence caps survival skill gains from foraging
    const int max_forage_skill = p->int_cur / 3 + 1;
    ///\EFFECT_SURVIVAL decreases survival skill gain from foraging (NEGATIVE)
    const int max_exp = 2 * ( max_forage_skill - p->get_skill_level( skill_survival ) );
    // Award experience for foraging attempt regardless of success
    p->practice( skill_survival, rng( 1, max_exp ), max_forage_skill );

    act->set_to_null();
}

void activity_handlers::game_do_turn( player_activity *act, player *p )
{
    //Gaming takes time, not speed
    act->moves_left -= 100;

    item &game_item = p->i_at( act->position );

    //Deduct 1 battery charge for every minute spent playing
    if( calendar::once_every( 1_minutes ) ) {
        game_item.ammo_consume( 1, p->pos() );
        p->add_morale( MORALE_GAME, 1, 100 ); //1 points/min, almost 2 hours to fill
    }
    if( game_item.ammo_remaining() == 0 ) {
        act->moves_left = 0;
        add_msg( m_info, _( "The %s runs out of batteries." ), game_item.tname() );
    }
}

void activity_handlers::hotwire_finish( player_activity *act, player *p )
{
    //Grab this now, in case the vehicle gets shifted
    if( const optional_vpart_position vp = g->m.veh_at( tripoint( act->values[0], act->values[1],
                                           p->posz() ) ) ) {
        vehicle *const veh = &vp->vehicle();
        const int mech_skill = act->values[2];
        if( mech_skill > static_cast<int>( rng( 1, 6 ) ) ) {
            //success
            veh->is_locked = false;
            add_msg( _( "This wire will start the engine." ) );
        } else if( mech_skill > static_cast<int>( rng( 0, 4 ) ) ) {
            //soft fail
            veh->is_locked = false;
            veh->is_alarm_on = veh->has_security_working();
            add_msg( _( "This wire will probably start the engine." ) );
        } else if( veh->is_alarm_on ) {
            veh->is_locked = false;
            add_msg( _( "By process of elimination, this wire will start the engine." ) );
        } else {
            //hard fail
            veh->is_alarm_on = veh->has_security_working();
            add_msg( _( "The red wire always starts the engine, doesn't it?" ) );
        }
    } else {
        dbg( D_ERROR ) << "game:process_activity: ACT_HOTWIRE_CAR: vehicle not found";
        debugmsg( "process_activity ACT_HOTWIRE_CAR: vehicle not found" );
    }
    act->set_to_null();
}

void activity_handlers::longsalvage_finish( player_activity *act, player *p )
{
    static const std::string salvage_string = "salvage";
    item &main_tool = p->i_at( act->index );
    auto items = g->m.i_at( p->pos() );
    item *salvage_tool = main_tool.get_usable_item( salvage_string );
    if( salvage_tool == nullptr ) {
        debugmsg( "Lost tool used for long salvage" );
        act->set_to_null();
        return;
    }

    const auto use_fun = salvage_tool->get_use( salvage_string );
    const auto actor = dynamic_cast<const salvage_actor *>( use_fun->get_actor_ptr() );
    if( actor == nullptr ) {
        debugmsg( "iuse_actor type descriptor and actual type mismatch" );
        act->set_to_null();
        return;
    }

    for( auto &item : items ) {
        if( actor->valid_to_cut_up( item ) ) {
            item_location item_loc( map_cursor( p->pos() ), &item );
            actor->cut_up( *p, *salvage_tool, item_loc );
            return;
        }
    }

    add_msg( _( "You finish salvaging." ) );
    act->set_to_null();
}

void activity_handlers::make_zlave_finish( player_activity *act, player *p )
{
    act->set_to_null();
    auto items = g->m.i_at( p->pos() );
    const std::string corpse_name = act->str_values[0];
    item *body = nullptr;

    for( auto &item : items ) {
        if( item.display_name() == corpse_name ) {
            body = &item;
        }
    }

    if( body == nullptr ) {
        add_msg( m_info, _( "There's no corpse to make into a zombie slave!" ) );
        return;
    }

    int success = act->values[0];

    if( success > 0 ) {

        p->practice( skill_firstaid, rng( 2, 5 ) );
        p->practice( skill_survival, rng( 2, 5 ) );

        p->add_msg_if_player( m_good,
                              _( "You slice muscles and tendons, and remove body parts until you're confident the zombie won't be able to attack you when it reanimates." ) );

        body->set_var( "zlave", "zlave" );
        //take into account the chance that the body yet can regenerate not as we need.
        if( one_in( 10 ) ) {
            body->set_var( "zlave", "mutilated" );
        }

    } else {

        if( success > -20 ) {

            p->practice( skill_firstaid, rng( 3, 6 ) );
            p->practice( skill_survival, rng( 3, 6 ) );

            p->add_msg_if_player( m_warning,
                                  _( "You hack into the corpse and chop off some body parts.  You think the zombie won't be able to attack when it reanimates." ) );

            success += rng( 1, 20 );

            if( success > 0 && !one_in( 5 ) ) {
                body->set_var( "zlave", "zlave" );
            } else {
                body->set_var( "zlave", "mutilated" );
            }

        } else {

            p->practice( skill_firstaid, rng( 1, 8 ) );
            p->practice( skill_survival, rng( 1, 8 ) );

            body->mod_damage( rng( 0, body->max_damage() - body->damage() ), DT_STAB );
            if( body->damage() == body->max_damage() ) {
                body->active = false;
                p->add_msg_if_player( m_warning, _( "You cut up the corpse too much, it is thoroughly pulped." ) );
            } else {
                p->add_msg_if_player( m_warning,
                                      _( "You cut into the corpse trying to make it unable to attack, but you don't think you have it right." ) );
            }
        }
    }
}

void activity_handlers::pickaxe_do_turn( player_activity *act, player *p )
{
    const tripoint &pos = act->placement;
    sfx::play_activity_sound( "tool", "pickaxe", sfx::get_heard_volume( pos ) );
    if( calendar::once_every( 1_minutes ) ) { // each turn is too much
        //~ Sound of a Pickaxe at work!
        sounds::sound( pos, 30, sounds::sound_t::destructive_activity, _( "CHNK! CHNK! CHNK!" ) );
        messages_in_process( *act, *p );
    }
}

void activity_handlers::pickaxe_finish( player_activity *act, player *p )
{
    const tripoint pos( act->placement );
    item &it = p->i_at( act->position );
    act->set_to_null(); // Invalidate the activity early to prevent a query from mod_pain()
    const int helpersize = g->u.get_num_crafting_helpers( 3 );
    if( g->m.is_bashable( pos ) && g->m.has_flag( "SUPPORTS_ROOF", pos ) &&
        g->m.ter( pos ) != t_tree ) {
        // Tunneling through solid rock is hungry, sweaty, tiring, backbreaking work
        // Betcha wish you'd opted for the J-Hammer ;P
        p->mod_stored_nutr( 15 - ( helpersize * 3 ) );
        p->mod_thirst( 15 - ( helpersize * 3 ) );
        if( p->has_trait( trait_id( "STOCKY_TROGLO" ) ) ) {
            p->mod_fatigue( 20 - ( helpersize  * 3 ) ); // Yep, dwarves can dig longer before tiring
        } else {
            p->mod_fatigue( 30 - ( helpersize  * 3 ) );
        }
        p->mod_pain( std::max( 0, ( 2 * static_cast<int>( rng( 1, 3 ) ) ) - helpersize ) );
    } else if( g->m.move_cost( pos ) == 2 && g->get_levz() == 0 &&
               g->m.ter( pos ) != t_dirt && g->m.ter( pos ) != t_grass ) {
        //Breaking up concrete on the surface? not nearly as bad
        p->mod_stored_nutr( 5 - ( helpersize ) );
        p->mod_thirst( 5 - ( helpersize ) );
        p->mod_fatigue( 10 - ( helpersize  * 2 ) );
    }
    p->add_msg_if_player( m_good, _( "You finish digging." ) );
    g->m.destroy( pos, true );
    it.charges = std::max( 0, it.charges - it.type->charges_to_use() );
    if( it.charges == 0 && it.destroyed_at_zero_charges() ) {
        p->i_rem( &it );
    }
}

void activity_handlers::pulp_do_turn( player_activity *act, player *p )
{
    const tripoint &pos = act->placement;

    // Stabbing weapons are a lot less effective at pulping
    const int cut_power = std::max( p->weapon.damage_melee( DT_CUT ),
                                    p->weapon.damage_melee( DT_STAB ) / 2 );

    ///\EFFECT_STR increases pulping power, with diminishing returns
    float pulp_power = sqrt( ( p->str_cur + p->weapon.damage_melee( DT_BASH ) ) *
                             ( cut_power + 1.0f ) );
    float pulp_effort = p->str_cur + p->weapon.damage_melee( DT_BASH );
    // Multiplier to get the chance right + some bonus for survival skill
    pulp_power *= 40 + p->get_skill_level( skill_survival ) * 5;

    const int mess_radius = p->weapon.has_flag( "MESSY" ) ? 2 : 1;

    int moves = 0;
    int &num_corpses = act->index; // use this to collect how many corpse are pulped
    auto corpse_pile = g->m.i_at( pos );
    for( auto &corpse : corpse_pile ) {
        const mtype *corpse_mtype = corpse.get_mtype();
        if( !corpse.is_corpse() || !corpse_mtype->has_flag( MF_REVIVES ) ||
            ( std::find( act->str_values.begin(), act->str_values.end(), "auto_pulp_no_acid" ) !=
              act->str_values.end() && corpse_mtype->bloodType().obj().has_acid ) ) {
            // Don't smash non-rezing corpses //don't smash acid zombies when auto pulping
            continue;
        }

        while( corpse.damage() < corpse.max_damage() ) {
            // Increase damage as we keep smashing ensuring we eventually smash the target.
            if( x_in_y( pulp_power, corpse.volume() / units::legacy_volume_factor ) ) {
                corpse.inc_damage( DT_BASH );
                if( corpse.damage() == corpse.max_damage() ) {
                    num_corpses++;
                }
            }

            if( x_in_y( pulp_power, corpse.volume() /
                        units::legacy_volume_factor ) ) { // Splatter some blood around
                // Splatter a bit more randomly, so that it looks cooler
                const int radius = mess_radius + x_in_y( pulp_power, 500 ) + x_in_y( pulp_power, 1000 );
                const tripoint dest( pos.x + rng( -radius, radius ), pos.y + rng( -radius, radius ), pos.z );
                const field_type_id type_blood = ( mess_radius > 1 && x_in_y( pulp_power, 10000 ) ) ?
                                                 corpse.get_mtype()->gibType() :
                                                 corpse.get_mtype()->bloodType();
                g->m.add_splatter_trail( type_blood, pos, dest );
            }

            p->mod_stat( "stamina", -pulp_effort );

            if( one_in( 4 ) ) {
                // Smashing may not be butchery, but it involves some zombie anatomy
                p->practice( skill_survival, 2, 2 );
            }

            float stamina_ratio = static_cast<float>( p->stamina ) / p->get_stamina_max();
            moves += 100 / std::max( 0.25f, stamina_ratio );
            if( stamina_ratio < 0.33 ) {
                p->moves = std::min( 0, p->moves - moves );
                return;
            }
            if( moves >= p->moves ) {
                // Enough for this turn;
                p->moves -= moves;
                return;
            }
        }
    }

    // If we reach this, all corpses have been pulped, finish the activity
    act->moves_left = 0;
    if( num_corpses == 0 ) {
        p->add_msg_if_player( m_bad, _( "The corpse moved before you could finish smashing it!" ) );
        return;
    }
    // TODO: Factor in how long it took to do the smashing.
    p->add_msg_player_or_npc( ngettext( "The corpse is thoroughly pulped.",
                                        "The corpses are thoroughly pulped.", num_corpses ),
                              ngettext( "<npcname> finished pulping the corpse.",
                                        "<npcname> finished pulping the corpses.", num_corpses ) );
}

void activity_handlers::reload_finish( player_activity *act, player *p )
{
    act->set_to_null();

    if( act->targets.size() != 2 || act->index <= 0 ) {
        debugmsg( "invalid arguments to ACT_RELOAD" );
        return;
    }

    if( !act->targets[0] ) {
        debugmsg( "reload target is null, failed to reload" );
        return;
    }

    if( !act->targets[1] ) {
        debugmsg( "ammo target is null, failed to reload" );
        return;
    }

    item &reloadable = *act->targets[ 0 ];
    item &ammo = *act->targets[1];
    const int qty = act->index;
    const bool is_speedloader = ammo.has_flag( "SPEEDLOADER" );
    const bool is_bolt = ammo.ammo_type() == ammotype( "bolt" );

    if( !reloadable.reload( *p, std::move( act->targets[ 1 ] ), qty ) ) {
        add_msg( m_info, _( "Can't reload the %s." ), reloadable.tname() );
        return;
    }

    std::string msg = _( "You reload the %s." );

    if( reloadable.is_gun() ) {
        p->recoil = MAX_RECOIL;

        if( reloadable.has_flag( "RELOAD_ONE" ) && !is_speedloader ) {
            for( int i = 0; i != qty; ++i ) {
                if( is_bolt ) {
                    msg = _( "You insert a bolt into the %s." );
                } else {
                    msg = _( "You insert a cartridge into the %s." );
                }
            }
        }
        if( reloadable.type->gun->reload_noise_volume > 0 ) {
            sfx::play_variant_sound( "reload", reloadable.typeId(), sfx::get_heard_volume( p->pos() ) );
            sounds::ambient_sound( p->pos(), reloadable.type->gun->reload_noise_volume,
                                   sounds::sound_t::activity, reloadable.type->gun->reload_noise );
        }
    } else if( reloadable.is_watertight_container() ) {
        msg = _( "You refill the %s." );
    }
    add_msg( m_neutral, msg, reloadable.tname() );
}

void activity_handlers::start_fire_finish( player_activity *act, player *p )
{
    static const std::string iuse_name_string( "firestarter" );

    item &it = p->i_at( act->position );
    item *used_tool = it.get_usable_item( iuse_name_string );
    if( used_tool == nullptr ) {
        debugmsg( "Lost tool used for starting fire" );
        act->set_to_null();
        return;
    }

    const auto use_fun = used_tool->get_use( iuse_name_string );
    const auto *actor = dynamic_cast<const firestarter_actor *>( use_fun->get_actor_ptr() );
    if( actor == nullptr ) {
        debugmsg( "iuse_actor type descriptor and actual type mismatch" );
        act->set_to_null();
        return;
    }

    p->consume_charges( it, it.type->charges_to_use() );
    p->practice( skill_survival, act->index, 5 );

    firestarter_actor::resolve_firestarter_use( *p, act->placement );
    act->set_to_null();
}

void activity_handlers::start_fire_do_turn( player_activity *act, player *p )
{
    if( !g->m.is_flammable( act->placement ) ) {
        try_fuel_fire( *act, *p, true );
        if( !g->m.is_flammable( act->placement ) ) {
            p->add_msg_if_player( m_info, _( "There's nothing to light there." ) );
            p->cancel_activity();
            return;
        }
    }

    item &firestarter = p->i_at( act->position );
    if( firestarter.has_flag( "REQUIRES_TINDER" ) ) {
        if( !g->m.tinder_at( act->placement ) ) {
            p->add_msg_if_player( m_info, _( "This item requires tinder to light." ) );
            p->cancel_activity();
            return;
        }
    }

    const auto usef = firestarter.type->get_use( "firestarter" );
    if( usef == nullptr || usef->get_actor_ptr() == nullptr ) {
        add_msg( m_bad, _( "You have lost the item you were using to start the fire." ) );
        p->cancel_activity();
        return;
    }

    p->mod_moves( -p->moves );
    const auto actor = dynamic_cast<const firestarter_actor *>( usef->get_actor_ptr() );
    const float light = actor->light_mod( p->pos() );
    act->moves_left -= light * 100;
    if( light < 0.1 ) {
        add_msg( m_bad, _( "There is not enough sunlight to start a fire now.  You stop trying." ) );
        p->cancel_activity();
    }
}

void activity_handlers::train_finish( player_activity *act, player *p )
{
    const skill_id sk( act->name );
    if( sk.is_valid() ) {
        const Skill &skill = sk.obj();
        std::string skill_name = skill.name();
        int old_skill_level = p->get_skill_level( sk );
        p->practice( sk, 100, old_skill_level );
        int new_skill_level = p->get_skill_level( sk );
        if( old_skill_level != new_skill_level ) {
            add_msg( m_good, _( "You finish training %s to level %d." ),
                     skill_name, new_skill_level );
            if( new_skill_level % 4 == 0 ) {
                //~ %d is skill level %s is skill name
                p->add_memorial_log( pgettext( "memorial_male",
                                               "Reached skill level %1$d in %2$s." ),
                                     pgettext( "memorial_female",
                                               "Reached skill level %1$d in %2$s." ),
                                     new_skill_level, skill_name );
            }
        } else {
            add_msg( m_good, _( "You finish training %s." ), skill_name );
        }
        act->set_to_null();
        return;
    }

    const auto &ma_id = matype_id( act->name );
    if( ma_id.is_valid() ) {
        const auto &mastyle = ma_id.obj();
        // Trained martial arts,
        add_msg( m_good, _( "You learn %s." ), mastyle.name );
        //~ %s is martial art
        p->add_memorial_log( pgettext( "memorial_male", "Learned %s." ),
                             pgettext( "memorial_female", "Learned %s." ),
                             mastyle.name );
        p->add_martialart( mastyle.id );
    } else {
        debugmsg( "train_finish without a valid skill or style name" );
    }

    act->set_to_null();
    return;
}

void activity_handlers::vehicle_finish( player_activity *act, player *p )
{
    //Grab this now, in case the vehicle gets shifted
    const optional_vpart_position vp = g->m.veh_at( tripoint( act->values[0], act->values[1],
                                       p->posz() ) );
    veh_interact::complete_vehicle();
    // complete_vehicle set activity type to NULL if the vehicle
    // was completely dismantled, otherwise the vehicle still exist and
    // is to be examined again.
    if( act->is_null() ) {
        return;
    }
    act->set_to_null();
    if( act->values.size() < 7 ) {
        dbg( D_ERROR ) << "game:process_activity: invalid ACT_VEHICLE values: "
                       << act->values.size();
        debugmsg( "process_activity invalid ACT_VEHICLE values:%d",
                  act->values.size() );
    } else {
        if( vp ) {
            g->m.invalidate_map_cache( g->get_levz() );
            g->refresh_all();
            // TODO: Z (and also where the activity is queued)
            // Or not, because the vehicle coordinates are dropped anyway
            g->exam_vehicle( vp->vehicle(), act->values[ 2 ], act->values[ 3 ] );
            return;
        } else {
            dbg( D_ERROR ) << "game:process_activity: ACT_VEHICLE: vehicle not found";
            debugmsg( "process_activity ACT_VEHICLE: vehicle not found" );
        }
    }
}

void activity_handlers::hand_crank_do_turn( player_activity *act, player *p )
{
    // Hand-crank chargers seem to range from 2 watt (very common easily verified)
    // to 10 watt (suspicious claims from some manufacturers) sustained output.
    // It takes 2.4 minutes to produce 1kj at just slightly under 7 watts (25 kj per hour)
    // time-based instead of speed based because it's a sustained activity
    act->moves_left -= 100;
    item &hand_crank_item = p ->i_at( act->position );

    if( calendar::once_every( 144_seconds ) ) {
        p->mod_fatigue( 1 );
        if( hand_crank_item.ammo_capacity() > hand_crank_item.ammo_remaining() ) {
            hand_crank_item.ammo_set( "battery", hand_crank_item.ammo_remaining() + 1 );
        }
    }
    if( p->get_fatigue() >= DEAD_TIRED ) {
        act->moves_left = 0;
        add_msg( m_info, _( "You're too exhausted to keep cranking." ) );
    }

}

void activity_handlers::vibe_do_turn( player_activity *act, player *p )
{
    //Using a vibrator takes time (10 minutes), not speed
    //Linear increase in morale during action with a small boost at end
    //Deduct 1 battery charge for every minute in use, or vibrator is much less effective
    act->moves_left -= 100;

    item &vibrator_item = p->i_at( act->position );

    if( ( p->is_wearing( "rebreather" ) ) || ( p->is_wearing( "rebreather_xl" ) ) ||
        ( p->is_wearing( "mask_h20survivor" ) ) ) {
        act->moves_left = 0;
        add_msg( m_bad, _( "You have trouble breathing, and stop." ) );
    }

    if( calendar::once_every( 1_minutes ) ) {
        p->mod_fatigue( 1 );
        if( vibrator_item.ammo_remaining() > 0 ) {
            vibrator_item.ammo_consume( 1, p->pos() );
            p->add_morale( MORALE_FEELING_GOOD, 3, 40 );
            if( vibrator_item.ammo_remaining() == 0 ) {
                add_msg( m_info, _( "The %s runs out of batteries." ), vibrator_item.tname() );
            }
        } else {
            p->add_morale( MORALE_FEELING_GOOD, 1, 40 ); //twenty minutes to fill
        }
    }
    if( p->get_fatigue() >= DEAD_TIRED ) { // Dead Tired: different kind of relaxation needed
        act->moves_left = 0;
        add_msg( m_info, _( "You're too tired to continue." ) );
    }

    // Vibrator requires that you be able to move around, stretch, etc, so doesn't play
    // well with roots.  Sorry.  :-(

    p->pause();
}

void activity_handlers::start_engines_finish( player_activity *act, player *p )
{
    act->set_to_null();
    // Find the vehicle by looking for a remote vehicle first, then by player relative coordinates
    vehicle *veh = g->remoteveh();
    if( !veh ) {
        const tripoint pos = act->placement + g->u.pos();
        veh = veh_pointer_or_null( g->m.veh_at( pos ) );
        if( !veh ) {
            return;
        }
    }

    int attempted = 0;
    int non_muscle_attempted = 0;
    int started = 0;
    int non_muscle_started = 0;
    int non_combustion_started = 0;
    const bool take_control = act->values[0];

    for( size_t e = 0; e < veh->engines.size(); ++e ) {
        if( veh->is_engine_on( e ) ) {
            attempted++;
            if( !veh->is_engine_type( e, "muscle" ) && !veh->is_engine_type( e, "animal" ) ) {
                non_muscle_attempted++;
            }
            if( veh->start_engine( e ) ) {
                started++;
                if( !veh->is_engine_type( e, "muscle" ) && !veh->is_engine_type( e, "animal" ) ) {
                    non_muscle_started++;
                } else {
                    non_combustion_started++;
                }
            }
        }
    }

    //Did any engines start?
    veh->engine_on = started;
    //init working engine noise
    sfx::do_vehicle_engine_sfx();

    if( attempted == 0 ) {
        add_msg( m_info, _( "The %s doesn't have an engine!" ), veh->name );
    } else if( non_muscle_attempted > 0 ) {
        //Some non-muscle engines tried to start
        if( non_muscle_attempted == non_muscle_started ) {
            //All of the non-muscle engines started
            add_msg( ngettext( "The %s's engine starts up.",
                               "The %s's engines start up.", non_muscle_started ), veh->name );
        } else if( non_muscle_started > 0 ) {
            //Only some of the non-muscle engines started
            add_msg( ngettext( "One of the %s's engines start up.",
                               "Some of the %s's engines start up.", non_muscle_started ), veh->name );
        } else if( non_combustion_started > 0 ) {
            //Non-combustions "engines" started
            add_msg( "The %s is ready for movement.", veh->name );
        } else {
            //All of the non-muscle engines failed
            add_msg( m_bad, ngettext( "The %s's engine fails to start.",
                                      "The %s's engines fail to start.", non_muscle_attempted ), veh->name );
        }
    }

    if( take_control && !veh->engine_on && !veh->velocity ) {
        p->controlling_vehicle = false;
        add_msg( _( "You let go of the controls." ) );
    }
}

void activity_handlers::oxytorch_do_turn( player_activity *act, player *p )
{
    if( act->values[0] <= 0 ) {
        return;
    }

    item &it = p->i_at( act->position );
    // act->values[0] is the number of charges yet to be consumed
    const int charges_used = std::min( act->values[0], it.ammo_required() );

    it.ammo_consume( charges_used, p->pos() );
    act->values[0] -= static_cast<int>( charges_used );

    sfx::play_activity_sound( "tool", "oxytorch", sfx::get_heard_volume( act->placement ) );
    if( calendar::once_every( 2_turns ) ) {
        sounds::sound( act->placement, 10, sounds::sound_t::destructive_activity, _( "hissssssssss!" ) );
    }
}

void activity_handlers::oxytorch_finish( player_activity *act, player *p )
{
    act->set_to_null();
    const tripoint &pos = act->placement;
    const ter_id ter = g->m.ter( pos );

    // fast players might still have some charges left to be consumed
    p->i_at( act->position ).ammo_consume( act->values[0], p->pos() );

    if( g->m.furn( pos ) == f_rack ) {
        g->m.furn_set( pos, f_null );
        g->m.spawn_item( p->pos(), "steel_chunk", rng( 2, 6 ) );
    } else if( ter == t_chainfence || ter == t_chaingate_c || ter == t_chaingate_l ) {
        g->m.ter_set( pos, t_dirt );
        g->m.spawn_item( pos, "pipe", rng( 1, 4 ) );
        g->m.spawn_item( pos, "wire", rng( 4, 16 ) );
    } else if( ter == t_chainfence_posts ) {
        g->m.ter_set( pos, t_dirt );
        g->m.spawn_item( pos, "pipe", rng( 1, 4 ) );
    } else if( ter == t_door_metal_locked || ter == t_door_metal_c || ter == t_door_bar_c ||
               ter == t_door_bar_locked || ter == t_door_metal_pickable ) {
        g->m.ter_set( pos, t_mdoor_frame );
        g->m.spawn_item( pos, "steel_plate", rng( 0, 1 ) );
        g->m.spawn_item( pos, "steel_chunk", rng( 3, 8 ) );
    } else if( ter == t_window_enhanced || ter == t_window_enhanced_noglass ) {
        g->m.ter_set( pos, t_window_empty );
        g->m.spawn_item( pos, "steel_plate", rng( 0, 1 ) );
        g->m.spawn_item( pos, "sheet_metal", rng( 1, 3 ) );
    } else if( ter == t_reb_cage ) {
        g->m.ter_set( pos, t_pit );
        g->m.spawn_item( pos, "spike", rng( 1, 19 ) );
        g->m.spawn_item( pos, "scrap", rng( 1, 8 ) );
    } else if( ter == t_bars ) {
        if( g->m.ter( {pos.x + 1, pos.y, pos.z} ) == t_sewage || g->m.ter( {pos.x, pos.y + 1, pos.z} ) ==
            t_sewage ||
            g->m.ter( {pos.x - 1, pos.y, pos.z} ) == t_sewage || g->m.ter( {pos.x, pos.y - 1, pos.z} ) ==
            t_sewage ) {
            g->m.ter_set( pos, t_sewage );
            g->m.spawn_item( p->pos(), "pipe", rng( 1, 2 ) );
        } else {
            g->m.ter_set( pos, t_floor );
            g->m.spawn_item( p->pos(), "pipe", rng( 1, 2 ) );
        }
    } else if( ter == t_window_bars_alarm ) {
        g->m.ter_set( pos, t_window_alarm );
        g->m.spawn_item( p->pos(), "pipe", rng( 1, 2 ) );
    } else if( ter == t_window_bars ) {
        g->m.ter_set( pos, t_window_empty );
        g->m.spawn_item( p->pos(), "pipe", rng( 1, 2 ) );
    }
}

void activity_handlers::cracking_finish( player_activity *act, player *p )
{
    p->add_msg_if_player( m_good, _( "With a satisfying click, the lock on the safe opens!" ) );
    g->m.furn_set( act->placement, f_safe_c );
    act->set_to_null();
}

void activity_handlers::open_gate_finish( player_activity *act, player * )
{
    const tripoint pos = act->placement; // Don't use reference and don't inline, because act can change
    gates::open_gate( pos );
    act->set_to_null();
}

enum repeat_type : int {
    // REPEAT_INIT should be zero. In some scenarios (veh welder), activity value default to zero.
    REPEAT_INIT = 0,    // Haven't found repeat value yet.
    REPEAT_ONCE,        // Repeat just once
    REPEAT_FOREVER,     // Repeat for as long as possible
    REPEAT_FULL,        // Repeat until damage==0
    REPEAT_EVENT,       // Repeat until something interesting happens
    REPEAT_CANCEL,      // Stop repeating
};

static repeat_type repeat_menu( const std::string &title, repeat_type last_selection )
{
    uilist rmenu;
    rmenu.text = title;

    rmenu.addentry( REPEAT_ONCE, true, '1', _( "Repeat once" ) );
    rmenu.addentry( REPEAT_FOREVER, true, '2', _( "Repeat until reinforced" ) );
    rmenu.addentry( REPEAT_FULL, true, '3', _( "Repeat until fully repaired, but don't reinforce" ) );
    rmenu.addentry( REPEAT_EVENT, true, '4', _( "Repeat until success/failure/level up" ) );
    rmenu.addentry( REPEAT_INIT, true, '5', _( "Back to item selection" ) );

    rmenu.selected = last_selection - REPEAT_ONCE;
    rmenu.query();

    if( rmenu.ret >= REPEAT_INIT && rmenu.ret <= REPEAT_EVENT ) {
        return static_cast<repeat_type>( rmenu.ret );
    }

    return REPEAT_CANCEL;
}

// This is a part of a hack to provide pseudo items for long repair activity
// Note: similar hack could be used to implement all sorts of vehicle pseudo-items
//  and possibly CBM pseudo-items too.
struct weldrig_hack {
    vehicle *veh;
    int part;
    item pseudo;

    weldrig_hack()
        : veh( nullptr )
        , part( -1 )
        , pseudo( "welder", calendar::turn )
    { }

    bool init( const player_activity &act ) {
        if( act.coords.empty() || act.values.size() < 2 ) {
            return false;
        }

        part = act.values[1];
        veh = veh_pointer_or_null( g->m.veh_at( act.coords[0] ) );
        if( veh == nullptr || veh->parts.size() <= static_cast<size_t>( part ) ) {
            part = -1;
            return false;
        }

        part = veh->part_with_feature( part, "WELDRIG", true );
        return part >= 0;
    }

    item &get_item() {
        if( veh != nullptr && part >= 0 ) {
            pseudo.charges = veh->drain( "battery", 1000 - pseudo.charges );
            return pseudo;
        }

        // null item should be handled just fine
        return null_item_reference();
    }

    void clean_up() {
        // Return unused charges
        if( veh == nullptr || part < 0 ) {
            return;
        }

        veh->charge_battery( pseudo.charges );
        pseudo.charges = 0;
    }

    ~weldrig_hack() {
        clean_up();
    }
};

void activity_handlers::repair_item_finish( player_activity *act, player *p )
{
    const std::string iuse_name_string = act->get_str_value( 0, "repair_item" );
    repeat_type repeat = static_cast<repeat_type>( act->get_value( 0, REPEAT_INIT ) );
    weldrig_hack w_hack;
    item_location *ploc = nullptr;

    if( !act->targets.empty() ) {
        ploc = &act->targets[0];
    }

    item &main_tool = !w_hack.init( *act ) ?
                      ploc ?
                      **ploc : p->i_at( act->index ) : w_hack.get_item();

    item *used_tool = main_tool.get_usable_item( iuse_name_string );
    if( used_tool == nullptr ) {
        debugmsg( "Lost tool used for long repair" );
        act->set_to_null();
        return;
    }

    const auto use_fun = used_tool->get_use( iuse_name_string );
    // TODO: De-uglify this block. Something like get_use<iuse_actor_type>() maybe?
    const auto *actor = dynamic_cast<const repair_item_actor *>( use_fun->get_actor_ptr() );
    if( actor == nullptr ) {
        debugmsg( "iuse_actor type descriptor and actual type mismatch" );
        act->set_to_null();
        return;
    }

    // Valid Repeat choice and target, attempt repair.
    if( repeat != REPEAT_INIT && act->targets.size() >= 2 ) {
        item_location &fix_location = act->targets[1];

        // Remember our level: we want to stop retrying on level up
        const int old_level = p->get_skill_level( actor->used_skill );
        const auto attempt = actor->repair( *p, *used_tool, fix_location );
        if( attempt != repair_item_actor::AS_CANT ) {
            if( ploc && ploc->where() == item_location::type::map ) {
                used_tool->ammo_consume( used_tool->ammo_required(), ploc->position() );
            } else {
                p->consume_charges( *used_tool, used_tool->ammo_required() );
            }
        }

        // TODO: Allow setting this in the actor
        // TODO: Don't use charges_to_use: welder has 50 charges per use, soldering iron has 1
        if( !used_tool->units_sufficient( *p ) ) {
            p->add_msg_if_player( _( "Your %s ran out of charges" ), used_tool->tname() );
            act->set_to_null();
            return;
        }

        // Print message explaining why we stopped
        // But only if we didn't destroy the item (because then it's obvious)
        const bool destroyed = attempt == repair_item_actor::AS_DESTROYED;
        const bool cannot_continue_repair = attempt == repair_item_actor::AS_CANT ||
                                            destroyed || !actor->can_repair_target( *p, *fix_location, !destroyed );
        if( cannot_continue_repair ) {
            // Cannot continue to repair target, select another target.
            // **Warning**: as soon as the item is popped back, it is destroyed and can't be used anymore!
            act->targets.pop_back();
        }

        const bool event_happened = attempt == repair_item_actor::AS_FAILURE ||
                                    attempt == repair_item_actor::AS_SUCCESS ||
                                    old_level != p->get_skill_level( actor->used_skill );

        const bool need_input =
            ( repeat == REPEAT_ONCE ) ||
            ( repeat == REPEAT_EVENT && event_happened ) ||
            ( repeat == REPEAT_FULL && ( cannot_continue_repair || fix_location->damage() <= 0 ) );
        if( need_input ) {
            repeat = REPEAT_INIT;
        }
    }
    // Check tool is valid before we query target and Repeat choice.
    if( !actor->can_use_tool( *p, *used_tool, true ) ) {
        act->set_to_null();
        return;
    }

    // target selection and validation.
    while( act->targets.size() < 2 ) {
        auto item_loc = game_menus::inv::repair( *p, actor, &main_tool );

        if( item_loc == item_location::nowhere ) {
            p->add_msg_if_player( m_info, _( "Never mind." ) );
            act->set_to_null();
            return;
        }
        if( actor->can_repair_target( *p, *item_loc, true ) ) {
            act->targets.emplace_back( item_loc );
            repeat = REPEAT_INIT;
        }
    }

    const item &fix = *act->targets[1];

    if( repeat == REPEAT_INIT ) {
        g->draw();
        const int level = p->get_skill_level( actor->used_skill );
        auto action_type = actor->default_action( fix, level );
        if( action_type == repair_item_actor::RT_NOTHING ) {
            p->add_msg_if_player( _( "You won't learn anything more by doing that." ) );
        }

        const auto chance = actor->repair_chance( *p, fix, action_type );
        if( chance.first <= 0.0f ) {
            action_type = repair_item_actor::RT_PRACTICE;
        }

        std::string title = string_format( _( "%s %s\n" ),
                                           repair_item_actor::action_description( action_type ),
                                           fix.tname() );
        title += string_format( _( "Charges: <color_light_blue>%s/%s</color> %s (%s per use)\n" ),
                                used_tool->ammo_remaining(), used_tool->ammo_capacity(),
                                item::nname( used_tool->ammo_current() ),
                                used_tool->ammo_required() );
        title += string_format( _( "Skill used: <color_light_blue>%s (%s)</color>\n" ),
                                actor->used_skill.obj().name(), level );
        title += string_format( _( "Success chance: <color_light_blue>%.1f</color>%%\n" ),
                                100.0f * chance.first );
        title += string_format( _( "Damage chance: <color_light_blue>%.1f</color>%%" ),
                                100.0f * chance.second );

        if( act->values.empty() ) {
            act->values.resize( 1 );
        }
        do {
            repeat = repeat_menu( title, repeat );

            if( repeat == REPEAT_CANCEL ) {
                act->set_to_null();
                return;
            }
            act->values[0] = static_cast<int>( repeat );
            if( repeat == REPEAT_INIT ) {       // BACK selected, redo target selection next.
                p->activity.targets.pop_back();
                return;
            }
            if( repeat == REPEAT_FULL && fix.damage() <= 0 ) {
                p->add_msg_if_player( m_info, _( "Your %s is already fully repaired." ), fix.tname() );
                repeat = REPEAT_INIT;
            }
        } while( repeat == REPEAT_INIT );
    }

    // Otherwise keep retrying
    act->moves_left = actor->move_cost;
}

void activity_handlers::mend_item_finish( player_activity *act, player *p )
{
    act->set_to_null();
    if( act->targets.size() != 1 ) {
        debugmsg( "invalid arguments to ACT_MEND_ITEM" );
        return;
    }

    item_location &target = act->targets[ 0 ];

    const auto f = target->faults.find( fault_id( act->name ) );
    if( f == target->faults.end() ) {
        debugmsg( "item %s does not have fault %s", target->tname(), act->name );
        return;
    }

    const auto inv = p->crafting_inventory();
    const auto &reqs = f->obj().requirements();
    if( !reqs.can_make_with_inventory( inv, is_crafting_component ) ) {
        add_msg( m_info, _( "You are currently unable to mend the %s." ), target->tname() );
    }
    for( const auto &e : reqs.get_components() ) {
        p->consume_items( e );
    }
    for( const auto &e : reqs.get_tools() ) {
        p->consume_tools( e );
    }
    p->invalidate_crafting_inventory();

    target->faults.erase( *f );
    add_msg( m_good, _( "You successfully mended the %s." ), target->tname() );
}

void activity_handlers::gunmod_add_finish( player_activity *act, player *p )
{
    act->set_to_null();
    // first unpack all of our arguments
    if( act->values.size() != 4 ) {
        debugmsg( "Insufficient arguments to ACT_GUNMOD_ADD" );
        return;
    }

    item &gun = p->i_at( act->position );
    item &mod = p->i_at( act->values[0] );

    const int roll = act->values[1]; // chance of success (%)
    const int risk = act->values[2]; // chance of damage (%)

    // any tool charges used during installation
    const std::string tool = act->name;
    const int qty = act->values[3];

    if( !gun.is_gunmod_compatible( mod ).success() ) {
        debugmsg( "Invalid arguments in ACT_GUNMOD_ADD" );
        return;
    }

    if( !tool.empty() && qty > 0 ) {
        p->use_charges( tool, qty );
    }

    if( rng( 0, 100 ) <= roll ) {
        add_msg( m_good, _( "You successfully attached the %1$s to your %2$s." ), mod.tname(),
                 gun.tname() );
        gun.contents.push_back( p->i_rem( &mod ) );

    } else if( rng( 0, 100 ) <= risk ) {
        if( gun.inc_damage() ) {
            // Remove irremovable mods prior to destroying the gun
            for( auto mod : gun.gunmods() ) {
                if( mod->is_irremovable() ) {
                    p->remove_item( *mod );
                }
            }
            add_msg( m_bad, _( "You failed at installing the %s and destroyed your %s!" ), mod.tname(),
                     gun.tname() );
            p->i_rem( &gun );
        } else {
            add_msg( m_bad, _( "You failed at installing the %s and damaged your %s!" ), mod.tname(),
                     gun.tname() );
        }

    } else {
        add_msg( m_info, _( "You failed at installing the %s." ), mod.tname() );
    }
}

void activity_handlers::toolmod_add_finish( player_activity *act, player *p )
{
    act->set_to_null();
    if( act->targets.size() != 2 || !act->targets[0] || !act->targets[1] ) {
        debugmsg( "Incompatible arguments to ACT_TOOLMOD_ADD" );
        return;
    }
    item &tool = *act->targets[0];
    item &mod = *act->targets[1];
    p->add_msg_if_player( m_good, _( "You successfully attached the %1$s to your %2$s." ),
                          mod.tname(), tool.tname() );
    mod.item_tags.insert( "IRREMOVABLE" );
    tool.contents.push_back( mod );
    act->targets[1].remove_item();
}

void activity_handlers::clear_rubble_finish( player_activity *act, player *p )
{
    const tripoint &pos = act->placement;
    p->add_msg_if_player( m_info, _( "You clear up the %s." ),
                          g->m.furnname( pos ) );
    g->m.furn_set( pos, f_null );

    act->set_to_null();
}

void activity_handlers::meditate_finish( player_activity *act, player *p )
{
    p->add_msg_if_player( m_good, _( "You pause to engage in spiritual contemplation." ) );
    p->add_morale( MORALE_FEELING_GOOD, 5, 10 );
    act->set_to_null();
}

void activity_handlers::aim_do_turn( player_activity *act, player * )
{
    if( act->index == 0 ) {
        g->m.invalidate_map_cache( g->get_levz() );
        g->m.build_map_cache( g->get_levz() );
        avatar_action::fire( g->u, g->m );
    }
}

void activity_handlers::pickup_do_turn( player_activity *, player * )
{
    activity_on_turn_pickup();
}

void activity_handlers::wear_do_turn( player_activity *act, player *p )
{
    activity_on_turn_wear( *act, *p );
}

// This activity opens the menu (it's not meant to queue consumption of items)
void activity_handlers::eat_menu_do_turn( player_activity *, player * )
{
    g->eat();
}

void activity_handlers::consume_food_menu_do_turn( player_activity *, player * )
{
    g->eat( game_menus::inv::consume_food );
}

void activity_handlers::consume_drink_menu_do_turn( player_activity *, player * )
{
    g->eat( game_menus::inv::consume_drink );
}

void activity_handlers::consume_meds_menu_do_turn( player_activity *, player * )
{
    g->eat( game_menus::inv::consume_meds );
}

void activity_handlers::move_items_do_turn( player_activity *act, player *p )
{
    activity_on_turn_move_items( *act, *p );
}

void activity_handlers::move_loot_do_turn( player_activity *act, player *p )
{
    generic_multi_activity_handler( *act, *p );
}

void activity_handlers::adv_inventory_do_turn( player_activity *, player *p )
{
    p->cancel_activity();
    advanced_inv();
}

void activity_handlers::drive_do_turn( player_activity *act, player *p )
{
    vehicle *player_veh = veh_pointer_or_null( g->m.veh_at( p->pos() ) );
    if( !player_veh ) {
        act->set_to_null();
        p->cancel_activity();
        return;
    }
    if( p->in_vehicle && p->controlling_vehicle && player_veh->is_autodriving &&
        !g->u.omt_path.empty() && !player_veh->omt_path.empty() ) {
        player_veh->do_autodrive();
        if( g->u.global_omt_location() == g->u.omt_path.back() ) {
            g->u.omt_path.pop_back();
        }
        p->moves = 0;
    } else {
        p->add_msg_if_player( m_info, _( "Auto-drive cancelled." ) );
        if( !player_veh->omt_path.empty() ) {
            player_veh->omt_path.clear();
        }
        act->set_to_null();
        p->cancel_activity();
        return;
    }
    if( player_veh->omt_path.empty() ) {
        act->set_to_null();
        p->add_msg_if_player( m_info, _( "You have reached your destination." ) );
        p->cancel_activity();
    }
}

void activity_handlers::travel_do_turn( player_activity *act, player *p )
{
    if( !p->omt_path.empty() ) {
        p->omt_path.pop_back();
        if( p->omt_path.empty() ) {
            p->add_msg_if_player( m_info, _( "You have reached your destination." ) );
            g->draw();
            act->set_to_null();
            return;
        }
        tripoint sm_tri = g->m.getlocal( sm_to_ms_copy( omt_to_sm_copy( p->omt_path.back() ) ) );
        tripoint centre_sub = tripoint( sm_tri.x + SEEX, sm_tri.y + SEEY, sm_tri.z );
        if( !g->m.passable( centre_sub ) ) {
            auto candidates = g->m.points_in_radius( centre_sub, 2 );
            for( const auto &elem : candidates ) {
                if( g->m.passable( elem ) ) {
                    centre_sub = elem;
                    break;
                }
            }
        }
        const auto route_to = g->m.route( p->pos(), centre_sub, p->get_pathfinding_settings(),
                                          p->get_path_avoid() );
        if( !route_to.empty() ) {
            const activity_id act_travel = activity_id( "ACT_TRAVELLING" );
            p->set_destination( route_to, player_activity( act_travel ) );
        } else {
            p->add_msg_if_player( _( "You cannot reach that destination" ) );
        }
    } else {
        p->add_msg_if_player( m_info, _( "You have reached your destination." ) );
    }
    g->draw();
    act->set_to_null();
}

void activity_handlers::armor_layers_do_turn( player_activity *, player *p )
{
    p->cancel_activity();
    p->sort_armor();
}

void activity_handlers::atm_do_turn( player_activity *, player *p )
{
    iexamine::atm( *p, p->pos() );
}

// fish-with-rod fish catching function.
static void rod_fish( player *p, std::vector<monster *> &fishables )
{
    //if the vector is empty (no fish around) the player is still given a small chance to get a (let us say it was hidden) fish
    if( fishables.empty() ) {
        const std::vector<mtype_id> fish_group = MonsterGroupManager::GetMonstersFromGroup(
                    mongroup_id( "GROUP_FISH" ) );
        const mtype_id fish_mon = random_entry_ref( fish_group );
        g->m.add_item_or_charges( p->pos(), item::make_corpse( fish_mon, calendar::turn + rng( 0_turns,
                                  3_hours ) ) );
        p->add_msg_if_player( m_good, _( "You caught a %s." ), fish_mon.obj().nname() );
    } else {
        monster *chosen_fish = random_entry( fishables );
        chosen_fish->fish_population -= 1;
        if( chosen_fish->fish_population <= 0 ) {
            g->catch_a_monster( chosen_fish, p->pos(), p, 50_hours );
        } else {
            g->m.add_item_or_charges( p->pos(), item::make_corpse( chosen_fish->type->id,
                                      calendar::turn + rng( 0_turns,
                                              3_hours ) ) );
            p->add_msg_if_player( m_good, _( "You caught a %s." ), chosen_fish->type->nname() );
        }
    }
}

void activity_handlers::fish_do_turn( player_activity *act, player *p )
{
    item &it = p->i_at( act->position );
    int fish_chance = 1;
    int survival_skill = p->get_skill_level( skill_survival );
    if( it.has_flag( "FISH_POOR" ) ) {
        survival_skill += dice( 1, 6 );
    } else if( it.has_flag( "FISH_GOOD" ) ) {
        // Much better chances with a good fishing implement.
        survival_skill += dice( 4, 9 );
        survival_skill *= 2;
    }
    std::vector<monster *> fishables = g->get_fishable_monsters( act->coord_set );
    // Fish are always there, even if it dosnt seem like they are visible!
    if( fishables.empty() ) {
        fish_chance += survival_skill / 2;
    } else {
        // if they are visible however, it implies a larger population
        for( auto elem : fishables ) {
            fish_chance += elem->fish_population;
        }
        fish_chance += survival_skill;
    }
    // no matter the population of fish, your skill and tool limits the ease of catching.
    fish_chance = std::min( survival_skill * 10, fish_chance );
    if( x_in_y( fish_chance, 600000 ) ) {
        add_msg( m_good, _( "You feel a tug on your line!" ) );
        rod_fish( p, fishables );
    }
    if( calendar::once_every( 60_minutes ) ) {
        p->practice( skill_survival, rng( 1, 3 ) );
    }

}

void activity_handlers::fish_finish( player_activity *act, player *p )
{
    ( void )p;
    act->set_to_null();
    add_msg( m_info, _( "You finish fishing" ) );
}

void activity_handlers::cracking_do_turn( player_activity *act, player *p )
{
    auto cracking_tool = p->crafting_inventory().items_with( []( const item & it ) -> bool {
        item temporary_item( it.type );
        return temporary_item.has_flag( "SAFECRACK" );
    } );
    if( cracking_tool.empty() && !p->has_bionic( bionic_id( "bio_ears" ) ) ) {
        // We lost our cracking tool somehow, bail out.
        act->set_to_null();
        return;
    }
}

void activity_handlers::repair_item_do_turn( player_activity *act, player *p )
{
    // Moves are decremented based on a combination of speed and good vision (not in the dark, farsighted, etc)
    const int effective_moves = p->moves / p->fine_detail_vision_mod();
    if( effective_moves <= act->moves_left ) {
        act->moves_left -= effective_moves;
        p->moves = 0;
    } else {
        p->moves -= act->moves_left * p->fine_detail_vision_mod();
        act->moves_left = 0;
    }
}

void activity_handlers::butcher_do_turn( player_activity * /*act*/, player *p )
{
    p->mod_stat( "stamina", -20 );
}

void activity_handlers::read_do_turn( player_activity *act, player *p )
{
    if( !act->str_values.empty() && act->str_values[0] == "martial_art" && one_in( 3 ) ) {
        if( act->values.size() == 0 ) {
            act->values.push_back( p->stamina );
        }
        p->stamina = act->values[0] - 1;
        act->values[0] = p->stamina;
    }
    if( p->stamina < p->get_stamina_max() / 10 ) {
        add_msg( m_info, _( "This training is exhausting.  Time to rest." ) );
        act->set_to_null();
    }
}

void activity_handlers::read_finish( player_activity *act, player *p )
{
    if( avatar *u = dynamic_cast<avatar *>( p ) ) {
        u->do_read( *act->targets.front().get_item() );
    } else {
        act->set_to_null();
    }
    if( !act ) {
        p->add_msg_if_player( m_info, _( "You finish reading." ) );
    }
}

void activity_handlers::wait_finish( player_activity *act, player *p )
{
    p->add_msg_if_player( _( "You finish waiting." ) );
    act->set_to_null();
}

void activity_handlers::wait_weather_finish( player_activity *act, player *p )
{
    p->add_msg_if_player( _( "You finish waiting." ) );
    act->set_to_null();
}

void activity_handlers::wait_npc_finish( player_activity *act, player *p )
{
    p->add_msg_if_player( _( "%s finishes with you..." ), act->str_values[0] );
    act->set_to_null();
}

void activity_handlers::wait_stamina_do_turn( player_activity *act, player *p )
{
    int stamina_threshold = p->get_stamina_max();
    if( !act->values.empty() ) {
        stamina_threshold = act->values.front();
    }
    if( p->stamina >= stamina_threshold ) {
        wait_stamina_finish( act, p );
    }
}

void activity_handlers::wait_stamina_finish( player_activity *act, player *p )
{
    if( !act->values.empty() ) {
        if( p->stamina < act->values.front() ) {
            debugmsg( "Failed to wait until stamina threshold %d reached, only at %d. You may not be regaining stamina.",
                      act->values.front(), p->stamina );
        }
    } else if( p->stamina < p->get_stamina_max() ) {
        p->add_msg_if_player( _( "You are bored of waiting, so you stop." ) );
    } else {
        p->add_msg_if_player( _( "You finish waiting and feel refreshed." ) );
    }
    act->set_to_null();
}

void activity_handlers::socialize_finish( player_activity *act, player *p )
{
    p->add_msg_if_player( _( "%s finishes chatting with you." ), act->str_values[0] );
    act->set_to_null();
}

void activity_handlers::try_sleep_do_turn( player_activity *act, player *p )
{
    if( !p->has_effect( effect_sleep ) ) {
        if( p->can_sleep() ) {
            act->set_to_null();
            p->fall_asleep();
        } else if( one_in( 1000 ) ) {
            p->add_msg_if_player( _( "You toss and turn..." ) );
        }
    }
}

void activity_handlers::operation_do_turn( player_activity *act, player *p )
{
    /**
    - values[0]: Difficulty
    - values[1]: success
    - values[2]: max_power_level
    - values[3]: pl_skill
    - values[4] and above: occupied body_parts
    - str_values[0]: install/uninstall
    - str_values[1]: cbm name
    - str_values[2]: bionic_id
    - str_values[3]: upgraded cbm name
    - str_values[4]: upgraded cbm bionic_id
    - str_values[5]: installer name
    - str_values[6]: bool autodoc
    - str_values[7] and above: traits removed by the cbm
    */
    enum operation_values_ids {
        operation_type = 0,
        cbm_name = 1,
        cbm_id = 2,
        upgraded_cbm_name = 3,
        upgraded_cbm_id = 4,
        installer_name = 5,
        is_autodoc = 6,
        trait_first = 7
    };
    const bool autodoc = act->str_values[is_autodoc] == "true";
    const bool u_see = p->is_player() ? true : g->u.sees( p->pos() ) &&
                       !g->u.has_effect( effect_narcosis );

    const int difficulty = act->values.front();

    const time_duration half_op_duration = difficulty * 10_minutes;
    time_duration time_left = time_duration::from_turns( act->moves_left / 100 ) ;

    if( autodoc && g->m.inbounds( p->pos() ) ) {
        const std::list<tripoint> autodocs = g->m.find_furnitures_in_radius( p->pos(), 1,
                                             furn_str_id( "f_autodoc" ) );

        if( g->m.furn( p->pos() ) != furn_str_id( "f_autodoc_couch" ) || autodocs.empty() ) {
            p->remove_effect( effect_under_op );
            act->set_to_null();

            if( u_see ) {
                add_msg( m_bad, _( "The autodoc suffers a catastrophic failure." ) );

                p->add_msg_player_or_npc( m_bad,
                                          _( "The Autodoc's failure damages you greatly." ),
                                          _( "The Autodoc's failure damages <npcname> greatly." ) );
            }
            if( act->values.size() > 4 ) {
                for( size_t i = 4; i < act->values.size(); i++ ) {
                    p->add_effect( effect_bleed, 1_turns, body_part( act->values[i] ), true, difficulty );
                    p->apply_damage( nullptr, body_part( act->values[i] ), 20 * difficulty );

                    if( u_see ) {
                        p->add_msg_player_or_npc( m_bad, _( "Your %s is ripped open." ),
                                                  _( "<npcname>'s %s is ripped open." ),
                                                  body_part_name_accusative( body_part( act->values[i] ) ) );
                    }

                    if( body_part( act->values[i] ) == bp_eyes ) {
                        p->add_effect( effect_blind, 1_hours, num_bp );
                    }
                }
            } else {
                p->add_effect( effect_bleed, 1_turns, num_bp, true, difficulty );
                p->apply_damage( nullptr, num_bp, 20 * difficulty );
            }
        }
    }

    if( time_left > half_op_duration ) {
        if( act->values.size() > 4 ) {
            for( size_t i = 4; i < act->values.size(); i++ ) {
                if( calendar::once_every( 5_minutes ) && u_see && autodoc ) {
                    p->add_msg_player_or_npc( m_info,
                                              _( "The Autodoc is meticulously cutting your %s open." ),
                                              _( "The Autodoc is meticulously cutting <npcname>'s %s open." ),
                                              body_part_name_accusative( body_part( act->values[i] ) ) );
                }
            }
        } else {
            if( calendar::once_every( 5_minutes ) && u_see ) {
                p->add_msg_player_or_npc( m_info,
                                          _( "The Autodoc is meticulously cutting you open." ),
                                          _( "The Autodoc is meticulously cutting <npcname> open." ) );
            }
        }
    } else if( time_left == half_op_duration ) {
        if( act->str_values[operation_type] == "uninstall" ) {
            if( u_see && autodoc ) {
                add_msg( m_info, _( "The Autodoc attempts to carefully extract the bionic." ) );
            }

            if( p->has_bionic( bionic_id( act->str_values[cbm_id] ) ) ) {
                p->perform_uninstall( bionic_id( act->str_values[cbm_id] ), act->values[0], act->values[1],
                                      act->values[2], act->values[3], act->str_values[cbm_name] );
            } else {
                debugmsg( _( "Tried to uninstall %s, but you don't have this bionic installed." ),
                          act->str_values[cbm_id] );
                p->remove_effect( effect_under_op );
                act->set_to_null();
            }
        } else {
            if( u_see && autodoc ) {
                add_msg( m_info, _( "The Autodoc attempts to carefully insert the bionic." ) );
            }

            if( bionic_id( act->str_values[cbm_id] ).is_valid() ) {
                std::vector<trait_id> trait_to_rem;
                if( act->str_values.size() > trait_first + 1 ) {
                    for( size_t i = trait_first; i < act->str_values.size(); i++ ) {
                        trait_to_rem.emplace_back( trait_id( act->str_values[i] ) );
                    }
                }
                p->perform_install( bionic_id( act->str_values[cbm_id] ),
                                    bionic_id( act->str_values[upgraded_cbm_id] ), act->values[0], act->values[1], act->values[3],
                                    act->str_values[cbm_name], act->str_values[upgraded_cbm_name], act->str_values[installer_name],
                                    trait_to_rem, p->pos() );
            } else {
                debugmsg( _( "%s is no a valid bionic_id" ), act->str_values[cbm_id] );
                p->remove_effect( effect_under_op );
                act->set_to_null();
            }
        }
    } else if( act->values[1] > 0 ) {
        if( act->values.size() > 4 ) {
            for( size_t i = 4; i < act->values.size(); i++ ) {
                if( calendar::once_every( 5_minutes ) && u_see && autodoc ) {
                    p->add_msg_player_or_npc( m_info,
                                              _( "The Autodoc is stitching your %s back up." ),
                                              _( "The Autodoc is stitching <npcname>'s %s back up." ),
                                              body_part_name_accusative( body_part( act->values[i] ) ) );
                }
            }
        } else {
            if( calendar::once_every( 5_minutes ) && u_see && autodoc ) {
                p->add_msg_player_or_npc( m_info,
                                          _( "The Autodoc is stitching you back up." ),
                                          _( "The Autodoc is stitching <npcname> back up." ) );
            }
        }
    } else {
        if( calendar::once_every( 5_minutes ) && u_see && autodoc ) {
            p->add_msg_player_or_npc( m_bad,
                                      _( "The Autodoc is moving erratically through the rest of its program, not actually stitching your wounds." ),
                                      _( "The Autodoc is moving erratically through the rest of its program, not actually stitching <npcname>'s wounds." ) );
        }
    }

    // Makes sure NPC is still under anesthesia
    if( p->has_effect( effect_narcosis ) ) {
        const time_duration remaining_time = p->get_effect_dur( effect_narcosis );
        if( remaining_time <= time_left ) {
            const time_duration top_off_time = time_left - remaining_time;
            p->add_effect( effect_narcosis, top_off_time );
            p->add_effect( effect_sleep, top_off_time );
        }
    } else {
        p->add_effect( effect_narcosis, time_left );
        p->add_effect( effect_sleep, time_left );
    }
    p->set_moves( 0 );
}

void activity_handlers::try_sleep_finish( player_activity *act, player *p )
{
    if( !p->has_effect( effect_sleep ) ) {
        p->add_msg_if_player( _( "You try to sleep, but can't..." ) );
    }
    act->set_to_null();
}

void activity_handlers::operation_finish( player_activity *act, player *p )
{
    if( act->str_values[6] == "true" ) {
        if( act->values[1] > 0 ) {
            add_msg( m_good,
                     _( "The Autodoc returns to its resting position after successfully performing the operation." ) );
            const std::list<tripoint> autodocs = g->m.find_furnitures_in_radius( p->pos(), 1,
                                                 furn_str_id( "f_autodoc" ) );
            sounds::sound( autodocs.front(), 10, sounds::sound_t::music,
                           _( "a short upbeat jingle: \"Operation successful\"" ), true,
                           "Autodoc",
                           "success" );
        } else {
            add_msg( m_bad,
                     _( "The Autodoc jerks back to its resting position after failing the operation." ) );
            const std::list<tripoint> autodocs = g->m.find_furnitures_in_radius( p->pos(), 1,
                                                 furn_str_id( "f_autodoc" ) );
            sounds::sound( autodocs.front(), 10, sounds::sound_t::music,
                           _( "a sad beeping noise: \"Operation failed\"" ), true,
                           "Autodoc",
                           "failure" );
        }
    } else {
        if( act->values[1] > 0 ) {
            add_msg( m_good,
                     _( "The operation is a success." ) );
        } else {
            add_msg( m_bad,
                     _( "The operation is a failure." ) );
        }
    }
    p->remove_effect( effect_under_op );
    act->set_to_null();
}

static bool character_has_skill_for( const player *p, const construction &con )
{
    return std::all_of( con.required_skills.begin(), con.required_skills.end(),
    [&]( const std::pair<skill_id, int> &pr ) {
        return p->get_skill_level( pr.first ) >= pr.second;
    } );
}

void activity_handlers::churn_do_turn( player_activity *act, player *p )
{
    ( void )act;
    ( void )p;
    p->set_moves( 0 );
}

void activity_handlers::churn_finish( player_activity *act, player *p )
{
    p->add_msg_if_player( _( "You finish churning up the earth here." ) );
    g->m.ter_set( g->m.getlocal( act->placement ), t_dirtmound );
    // Go back to what we were doing before
    // could be player zone activity, or could be NPC multi-farming
    act->set_to_null();
    p->activity = p->backlog.front();
    p->backlog.pop_front();
}

void activity_handlers::build_do_turn( player_activity *act, player *p )
{
    const std::vector<construction> &list_constructions = get_constructions();
    partial_con *pc = g->m.partial_con_at( g->m.getlocal( act->placement ) );
    // Maybe the player and the NPC are working on the same construction at the same time
    if( !pc ) {
        if( p->is_npc() ) {
            // if player completes the work while NPC still in activity loop
            p->activity = player_activity();
            p->set_moves( 0 );
        } else {
            p->cancel_activity();
        }
        add_msg( m_info, _( "%s did not find an unfinished construction at the activity spot." ),
                 p->disp_name() );
        return;
    }
    // if you ( or NPC ) are finishing someone elses started construction...
    const construction &built = list_constructions[pc->id];
    if( !character_has_skill_for( p, built ) ) {
        add_msg( m_info, _( "%s can't work on this construction anymore." ), p->disp_name() );
        p->cancel_activity();
        if( p->is_npc() ) {
            p->activity = player_activity();
            p->set_moves( 0 );
        }
        return;
    }
    // item_counter represents the percent progress relative to the base batch time
    // stored precise to 5 decimal places ( e.g. 67.32 percent would be stored as 6732000 )
    const int old_counter = pc->counter;

    // Base moves for construction with no speed modifier or assistants
    // Must ensure >= 1 so we don't divide by 0;
    const double base_total_moves = std::max( 1, built.time );
    // Current expected total moves, includes construction speed modifiers and assistants
    const double cur_total_moves = std::max( 1, built.adjusted_time() );
    // Delta progress in moves adjusted for current crafting speed
    const double delta_progress = p->get_moves() * base_total_moves / cur_total_moves;
    // Current progress in moves
    const double current_progress = old_counter * base_total_moves / 10000000.0 +
                                    delta_progress;
    // Current progress as a percent of base_total_moves to 2 decimal places
    pc->counter = round( current_progress / base_total_moves * 10000000.0 );

    p->set_moves( 0 );

    pc->counter = std::min( pc->counter, 10000000 );
    // If construction_progress has reached 100% or more
    if( pc->counter >= 10000000 ) {
        // Activity is cancelled in complete_construction()
        complete_construction( p );
    }
}

void activity_handlers::tidy_up_do_turn( player_activity *act, player *p )
{
    generic_multi_activity_handler( *act, *p );
}

void activity_handlers::multiple_construction_do_turn( player_activity *act, player *p )
{
    generic_multi_activity_handler( *act, *p );
}

void activity_handlers::multiple_farm_do_turn( player_activity *act, player *p )
{
    generic_multi_activity_handler( *act, *p );
}

void activity_handlers::fetch_do_turn( player_activity *act, player *p )
{
    generic_multi_activity_handler( *act, *p );
}

void activity_handlers::craft_do_turn( player_activity *act, player *p )
{
    item *craft = act->targets.front().get_item();

    // item_location::get_item() will return nullptr if the item is lost
    if( !craft ) {
        p->add_msg_player_or_npc(
            string_format( _( "You no longer have the in progress craft in your possession.  "
                              "You stop crafting.  "
                              "Reactivate the in progress craft to continue crafting." ) ),
            string_format( _( "<npcname> no longer has the in progress craft in their possession.  "
                              "<npcname> stops crafting." ) )
        );
        p->cancel_activity();
        return;
    }

    if( !craft->is_craft() ) {
        debugmsg( "ACT_CRAFT target '%s' is not a craft.  Aborting ACT_CRAFT.", craft->tname() );
        p->cancel_activity();
        return;
    }

    if( !p->can_continue_craft( *craft ) ) {
        p->cancel_activity();
        return;
    }

    const recipe &rec = craft->get_making();
    const tripoint loc = act->targets.front().where() == item_location::type::character ?
                         tripoint_zero : act->targets.front().position();
    const float crafting_speed = p->crafting_speed_multiplier( *craft, loc );
    const int assistants = p->available_assistant_count( craft->get_making() );
    const bool is_long = act->values[0];

    if( crafting_speed <= 0.0f ) {
        p->cancel_activity();
        return;
    }

    // item_counter represents the percent progress relative to the base batch time
    // stored precise to 5 decimal places ( e.g. 67.32 percent would be stored as 6'732'000 )
    const int old_counter = craft->item_counter;

    // Base moves for batch size with no speed modifier or assistants
    // Must ensure >= 1 so we don't divide by 0;
    const double base_total_moves = std::max( 1, rec.batch_time( craft->charges, 1.0f, 0 ) );
    // Current expected total moves, includes crafting speed modifiers and assistants
    const double cur_total_moves = std::max( 1, rec.batch_time( craft->charges, crafting_speed,
                                   assistants ) );
    // Delta progress in moves adjusted for current crafting speed
    const double delta_progress = p->get_moves() * base_total_moves / cur_total_moves;
    // Current progress in moves
    const double current_progress = craft->item_counter * base_total_moves / 10'000'000.0 +
                                    delta_progress;
    // Current progress as a percent of base_total_moves to 2 decimal places
    craft->item_counter = round( current_progress / base_total_moves * 10'000'000.0 );
    p->set_moves( 0 );

    // This is to ensure we don't over count skill steps
    craft->item_counter = std::min( craft->item_counter, 10'000'000 );

    // Skill and tools are gained/consumed after every 5% progress
    int five_percent_steps = craft->item_counter / 500'000 - old_counter / 500'000;
    if( five_percent_steps > 0 ) {
        p->craft_skill_gain( *craft, five_percent_steps );
    }

    // Unlike skill, tools are consumed once at the start and should not be consumed at the end
    if( craft->item_counter >= 10'000'000 ) {
        --five_percent_steps;
    }

    if( five_percent_steps > 0 ) {
        if( !p->craft_consume_tools( *craft, five_percent_steps, false ) ) {
            // So we don't skip over any tool comsuption
            craft->item_counter -= craft->item_counter % 500'000 + 1;
            p->cancel_activity();
            return;
        }
    }

    // if item_counter has reached 100% or more
    if( craft->item_counter >= 10'000'000 ) {
        item craft_copy = *craft;
        act->targets.front().remove_item();
        p->cancel_activity();
        p->complete_craft( craft_copy, loc );
        if( is_long ) {
            if( p->making_would_work( p->lastrecipe, craft_copy.charges ) ) {
                p->last_craft->execute( loc );
            }
        }
    } else if( craft->item_counter >= craft->get_next_failure_point() ) {
        craft->handle_craft_failure( *p );
    }
}

void activity_handlers::disassemble_finish( player_activity *, player *p )
{
    p->complete_disassemble();
}

void activity_handlers::vibe_finish( player_activity *act, player *p )
{
    p->add_msg_if_player( m_good, _( "You feel much better." ) );
    p->add_morale( MORALE_FEELING_GOOD, 10, 40 );
    act->set_to_null();
}

void activity_handlers::atm_finish( player_activity *act, player * )
{
    // ATM sets index to 0 to indicate it's finished.
    if( !act->index ) {
        act->set_to_null();
    }
}

void activity_handlers::aim_finish( player_activity *, player * )
{
    // Aim bails itself by resetting itself every turn,
    // you only re-enter if it gets set again.
    return;
}
void activity_handlers::eat_menu_finish( player_activity *, player * )
{
    // Only exists to keep the eat activity alive between turns
    return;
}

void activity_handlers::hacksaw_do_turn( player_activity *act, player *p )
{
    sfx::play_activity_sound( "tool", "hacksaw", sfx::get_heard_volume( act->placement ) );
    if( calendar::once_every( 1_minutes ) ) {
        //~ Sound of a metal sawing tool at work!
        sounds::sound( act->placement, 15, sounds::sound_t::destructive_activity, _( "grnd grnd grnd" ) );
        messages_in_process( *act, *p );
    }
}

void activity_handlers::hacksaw_finish( player_activity *act, player *p )
{
    const tripoint &pos = act->placement;
    const ter_id ter = g->m.ter( pos );

    if( g->m.furn( pos ) == f_rack ) {
        g->m.furn_set( pos, f_null );
        g->m.spawn_item( p->pos(), "pipe", rng( 1, 3 ) );
        g->m.spawn_item( p->pos(), "steel_chunk" );
    } else if( ter == t_chainfence || ter == t_chaingate_c || ter == t_chaingate_l ) {
        g->m.ter_set( pos, t_dirt );
        g->m.spawn_item( p->pos(), "pipe", 6 );
        g->m.spawn_item( p->pos(), "wire", 20 );
    } else if( ter == t_chainfence_posts ) {
        g->m.ter_set( pos, t_dirt );
        g->m.spawn_item( p->pos(), "pipe", 6 );
    } else if( ter == t_window_bars_alarm ) {
        g->m.ter_set( pos, t_window_alarm );
        g->m.spawn_item( p->pos(), "pipe", 6 );
    } else if( ter == t_window_bars ) {
        g->m.ter_set( pos, t_window_empty );
        g->m.spawn_item( p->pos(), "pipe", 6 );
    } else if( ter == t_window_enhanced ) {
        g->m.ter_set( pos, t_window_reinforced );
        g->m.spawn_item( p->pos(), "spike", rng( 1, 4 ) );
    } else if( ter == t_window_enhanced_noglass ) {
        g->m.ter_set( pos, t_window_reinforced_noglass );
        g->m.spawn_item( p->pos(), "spike", rng( 1, 4 ) );
    } else if( ter == t_reb_cage ) {
        g->m.ter_set( pos, t_pit );
        g->m.spawn_item( p->pos(), "spike", 19 );
        g->m.spawn_item( p->pos(), "scrap", 8 );
    } else if( ter == t_bars ) {
        if( g->m.ter( { pos.x + 1, pos.y, pos.z } ) == t_sewage || g->m.ter( { pos.x, pos.y + 1, pos.z } )
            == t_sewage ||
            g->m.ter( { pos.x - 1, pos.y, pos.z } ) == t_sewage || g->m.ter( { pos.x, pos.y - 1, pos.z } ) ==
            t_sewage ) {
            g->m.ter_set( pos, t_sewage );
            g->m.spawn_item( p->pos(), "pipe", 3 );
        } else {
            g->m.ter_set( pos, t_floor );
            g->m.spawn_item( p->pos(), "pipe", 3 );
        }
    } else if( ter == t_door_bar_c || ter == t_door_bar_locked ) {
        g->m.ter_set( pos, t_mdoor_frame );
        g->m.spawn_item( p->pos(), "pipe", 12 );
    }

    p->mod_stored_nutr( 5 );
    p->mod_thirst( 5 );
    p->mod_fatigue( 10 );
    p->add_msg_if_player( m_good, _( "You finish cutting the metal." ) );

    act->set_to_null();
}

void activity_handlers::chop_tree_do_turn( player_activity *act, player *p )
{
    sfx::play_activity_sound( "tool", "axe", sfx::get_heard_volume( act->placement ) );
    if( calendar::once_every( 1_minutes ) ) {
        //~ Sound of a wood chopping tool at work!
        sounds::sound( act->placement, 15, sounds::sound_t::activity, _( "CHK!" ) );
        messages_in_process( *act, *p );
    }
}

void activity_handlers::chop_tree_finish( player_activity *act, player *p )
{
    const tripoint &pos = act->placement;

    tripoint direction;
    while( true ) {
        if( const cata::optional<tripoint> dir = choose_direction(
                    _( "Select a direction for the tree to fall in." ) ) ) {
            direction = *dir;
            break;
        }
        // try again
    }

    const tripoint to = pos + point( 3 * direction.x + rng( -1, 1 ), 3 * direction.y + rng( -1, 1 ) );
    std::vector<tripoint> tree = line_to( pos, to, rng( 1, 8 ) );
    for( auto &elem : tree ) {
        g->m.destroy( elem );
        g->m.ter_set( elem, t_trunk );
    }

    g->m.ter_set( pos, t_stump );
    const int helpersize = g->u.get_num_crafting_helpers( 3 );
    p->mod_stored_nutr( 5 - helpersize );
    p->mod_thirst( 5 - helpersize );
    p->mod_fatigue( 10 - ( helpersize * 2 ) );
    p->add_msg_if_player( m_good, _( "You finish chopping down a tree." ) );
    // sound of falling tree
    sfx::play_variant_sound( "misc", "timber", sfx::get_heard_volume( act->placement ) );
    act->set_to_null();
}

void activity_handlers::chop_logs_finish( player_activity *act, player *p )
{
    const tripoint &pos = act->placement;

    if( g->m.ter( pos ) == t_trunk ) {
        g->m.spawn_item( pos.x, pos.y, "log", rng( 2, 3 ), 0, calendar::turn );
        g->m.spawn_item( pos.x, pos.y, "stick_long", rng( 0, 1 ), 0, calendar::turn );
    } else if( g->m.ter( pos ) == t_stump ) {
        g->m.spawn_item( pos.x, pos.y, "log", rng( 0, 2 ), 0, calendar::turn );
        g->m.spawn_item( pos.x, pos.y, "splinter", rng( 5, 15 ), 0, calendar::turn );
    }

    g->m.ter_set( pos, t_dirt );
    const int helpersize = g->u.get_num_crafting_helpers( 3 );
    p->mod_stored_nutr( 5 - helpersize );
    p->mod_thirst( 5 - helpersize );
    p->mod_fatigue( 10 - ( helpersize * 2 ) );
    p->add_msg_if_player( m_good, _( "You finish chopping wood." ) );

    act->set_to_null();
}

void activity_handlers::chop_planks_finish( player_activity *act, player *p )
{
    const int max_planks = 10;
    /** @EFFECT_FABRICATION increases number of planks cut from a log */
    int planks = normal_roll( 2 + p->get_skill_level( skill_id( "fabrication" ) ), 1 );
    int wasted_planks = max_planks - planks;
    int scraps = rng( wasted_planks, wasted_planks * 3 ) ;
    planks = std::min( planks, max_planks );

    if( planks > 0 ) {
        g->m.spawn_item( act->placement, "2x4", planks, 0, calendar::turn );
        p->add_msg_if_player( m_good, _( "You produce %d planks." ), planks );
    }
    if( scraps > 0 ) {
        g->m.spawn_item( act->placement, "splinter", scraps, 0, calendar::turn );
        p->add_msg_if_player( m_good, _( "You produce %d splinters." ), scraps );
    }
    if( planks < max_planks / 2 ) {
        p->add_msg_if_player( m_bad, _( "You waste a lot of the wood." ) );
    }
    act->set_to_null();
}

void activity_handlers::jackhammer_do_turn( player_activity *act, player *p )
{
    sfx::play_activity_sound( "tool", "jackhammer", sfx::get_heard_volume( act->placement ) );
    if( calendar::once_every( 1_minutes ) ) {
        //~ Sound of a jackhammer at work!
        sounds::sound( act->placement, 15, sounds::sound_t::destructive_activity, _( "TATATATATATATAT!" ) );
        messages_in_process( *act, *p );
    }
}

void activity_handlers::jackhammer_finish( player_activity *act, player *p )
{
    const tripoint &pos = act->placement;

    g->m.destroy( pos, true );

    const int helpersize = g->u.get_num_crafting_helpers( 3 );
    p->mod_stored_nutr( 5 - helpersize );
    p->mod_thirst( 5 - helpersize );
    p->mod_fatigue( 10 - ( helpersize * 2 ) );
    p->add_msg_if_player( m_good, _( "You finish drilling." ) );

    act->set_to_null();
}

void activity_handlers::dig_do_turn( player_activity *act, player *p )
{
    sfx::play_activity_sound( "tool", "shovel", sfx::get_heard_volume( act->placement ) );
    if( calendar::once_every( 1_minutes ) ) {
        //~ Sound of a shovel digging a pit at work!
        sounds::sound( act->placement, 10, sounds::sound_t::activity, _( "hsh!" ) );
        messages_in_process( *act, *p );
    }
}

void activity_handlers::dig_channel_do_turn( player_activity *act, player *p )
{
    sfx::play_activity_sound( "tool", "shovel", sfx::get_heard_volume( act->placement ) );
    if( calendar::once_every( 1_minutes ) ) {
        //~ Sound of a shovel digging a pit at work!
        sounds::sound( act->placement, 10, sounds::sound_t::activity, _( "hsh!" ) );
        messages_in_process( *act, *p );
    }
}

void activity_handlers::dig_finish( player_activity *act, player *p )
{
    const ter_id result_terrain( act->str_values[1] );
    const std::string byproducts_item_group = act->str_values[0];
    const int byproducts_count = act->values[0];
    const tripoint dump_loc = act->coords[0];
    const tripoint &pos = act->placement;
    const bool grave = g->m.ter( pos ) == t_grave;

    if( grave ) {
        if( one_in( 10 ) ) {
            static const std::array<mtype_id, 5> monids = { {
                    mtype_id( "mon_zombie" ), mtype_id( "mon_zombie_fat" ),
                    mtype_id( "mon_zombie_rot" ), mtype_id( "mon_skeleton" ),
                    mtype_id( "mon_zombie_crawler" )
                }
            };

            g->summon_mon( random_entry( monids ), dump_loc );
            g->m.furn_set( pos, f_coffin_o );
            p->add_msg_if_player( m_warning, _( "Something crawls out of the coffin!" ) );
        } else {
            g->m.spawn_item( pos, "bone_human", rng( 5, 15 ) );
            g->m.furn_set( pos, f_coffin_c );
        }
        std::vector<item *> dropped = g->m.place_items( "allclothes", 50, pos, pos, false, calendar::turn );
        g->m.place_items( "grave", 25, pos, pos, false, calendar::turn );
        g->m.place_items( "jewelry_front", 20, pos, pos, false, calendar::turn );
        for( const auto &it : dropped ) {
            if( it->is_armor() ) {
                it->item_tags.insert( "FILTHY" );
                it->set_damage( rng( 1, it->max_damage() - 1 ) );
            }
        }
        g->u.add_memorial_log( pgettext( "memorial_male", "Exhumed a grave." ),
                               pgettext( "memorial_female", "Exhumed a grave." ) );
    }

    g->m.ter_set( pos, result_terrain );

    for( int i = 0; i < byproducts_count; i++ ) {
        g->m.spawn_items( dump_loc, item_group::items_from( byproducts_item_group, calendar::turn ) );
    }

    const int helpersize = g->u.get_num_crafting_helpers( 3 );
    p->mod_stored_nutr( 5 - helpersize );
    p->mod_thirst( 5 - helpersize );
    p->mod_fatigue( 10 - ( helpersize * 2 ) );
    if( grave ) {
        p->add_msg_if_player( m_good, _( "You finish exhuming a grave." ) );
    } else {
        p->add_msg_if_player( m_good, _( "You finish digging the %s." ),
                              g->m.ter( act->placement ).obj().name() );
    }

    act->set_to_null();
}

void activity_handlers::dig_channel_finish( player_activity *act, player *p )
{
    const ter_id result_terrain( act->str_values[1] );
    const std::string byproducts_item_group = act->str_values[0];
    const int byproducts_count = act->values[0];
    const tripoint dump_loc = act->coords[0];

    g->m.ter_set( act->placement, result_terrain );

    for( int i = 0; i < byproducts_count; i++ ) {
        g->m.spawn_items( dump_loc, item_group::items_from( byproducts_item_group, calendar::turn ) );
    }

    p->mod_hunger( 5 );
    p->mod_thirst( 5 );
    p->mod_fatigue( 10 );
    p->add_msg_if_player( m_good, _( "You finish digging up %s." ),
                          g->m.ter( act->placement ).obj().name() );

    act->set_to_null();
}

void activity_handlers::fill_pit_do_turn( player_activity *act, player *p )
{
    sfx::play_activity_sound( "tool", "shovel", 100 );
    if( calendar::once_every( 1_minutes ) ) {
        //~ Sound of a shovel filling a pit or mound at work!
        sounds::sound( act->placement, 10, sounds::sound_t::activity, _( "hsh!" ) );
        messages_in_process( *act, *p );
    }
}

void activity_handlers::fill_pit_finish( player_activity *act, player *p )
{
    const tripoint &pos = act->placement;
    const ter_id ter = g->m.ter( pos );
    const ter_id old_ter = ter;

    if( ter == t_pit || ter == t_pit_spiked || ter == t_pit_glass ||
        ter == t_pit_corpsed ) {
        g->m.ter_set( pos, t_pit_shallow );
    } else {
        g->m.ter_set( pos, t_dirt );
    }
    const int helpersize = g->u.get_num_crafting_helpers( 3 );
    p->mod_stored_nutr( 5 - helpersize );
    p->mod_thirst( 5 - helpersize );
    p->mod_fatigue( 10 - ( helpersize * 2 ) );
    p->add_msg_if_player( m_good, _( "You finish filling up %s." ), old_ter.obj().name() );

    act->set_to_null();
}

void activity_handlers::play_with_pet_finish( player_activity *act, player *p )
{
    p->add_morale( MORALE_PLAY_WITH_PET, rng( 3, 10 ), 10, 5_hours, 25_minutes );
    p->add_msg_if_player( m_good, _( "Playing with your %s has lifted your spirits a bit." ),
                          act->str_values[0] );
    act->set_to_null();
}

void activity_handlers::shaving_finish( player_activity *act, player *p )
{
    p->add_msg_if_player( _( "You open up your kit and shave." ) );
    p->add_morale( MORALE_SHAVE, 8, 8, 240_minutes, 3_minutes );
    act->set_to_null();
}

void activity_handlers::haircut_finish( player_activity *act, player *p )
{
    p->add_msg_if_player( _( "You give your hair a trim." ) );
    p->add_morale( MORALE_HAIRCUT, 3, 3, 480_minutes, 3_minutes );
    act->set_to_null();
}

void activity_handlers::unload_mag_finish( player_activity *act, player *p )
{
    int qty = 0;
    item &it = *act->targets[ 0 ];

    // remove the ammo leads in the belt
    it.contents.erase( std::remove_if( it.contents.begin(),
    it.contents.end(), [&]( item & e ) {
        if( !p->add_or_drop_with_msg( e, true ) ) {
            return false;
        }
        qty += e.charges;
        return true;
    } ), it.contents.end() );

    // remove the belt linkage
    if( it.is_ammo_belt() ) {
        if( it.type->magazine->linkage ) {
            item link( *it.type->magazine->linkage, calendar::turn, qty );
            p->add_or_drop_with_msg( link, true );
        }
        add_msg( _( "You disassemble your %s." ), it.tname() );
    } else {
        add_msg( _( "You unload your %s." ), it.tname() );
    }

    if( it.has_flag( "MAG_DESTROY" ) && it.ammo_remaining() == 0 ) {
        act->targets[ 0 ].remove_item();
    }

    act->set_to_null();
}

std::vector<tripoint> get_sorted_tiles_by_distance( const tripoint &abspos,
        const std::unordered_set<tripoint> &tiles )
{
    const auto cmp = [abspos]( tripoint a, tripoint b ) {
        const int da = rl_dist( abspos, a );
        const int db = rl_dist( abspos, b );

        return da < db;
    };

    std::vector<tripoint> sorted( tiles.begin(), tiles.end() );
    std::sort( sorted.begin(), sorted.end(), cmp );

    return sorted;
}

template<typename fn>
static void cleanup_tiles( std::unordered_set<tripoint> &tiles, fn &cleanup )
{
    auto it = tiles.begin();
    while( it != tiles.end() ) {
        auto current = it++;

        const auto &tile_loc = g->m.getlocal( *current );

        if( cleanup( tile_loc ) ) {
            tiles.erase( current );
        }
    }
}

static void perform_zone_activity_turn( player *p,
                                        const zone_type_id &ztype,
                                        const std::function<bool( const tripoint & )> &tile_filter,
                                        const std::function<void ( player &p, const tripoint & )> &tile_action,
                                        const std::string &finished_msg )
{
    const auto &mgr = zone_manager::get_manager();
    const auto abspos = g->m.getabs( p->pos() );
    auto unsorted_tiles = mgr.get_near( ztype, abspos );

    cleanup_tiles( unsorted_tiles, tile_filter );

    // sort remaining tiles by distance
    const auto &tiles = get_sorted_tiles_by_distance( abspos, unsorted_tiles );

    for( auto &tile : tiles ) {
        const auto &tile_loc = g->m.getlocal( tile );

        auto route = g->m.route( p->pos(), tile_loc, p->get_pathfinding_settings(), p->get_path_avoid() );
        if( route.size() > 1 ) {
            route.pop_back();

            p->set_destination( route, p->activity );
            p->activity.set_to_null();
            return;
        } else { // we are at destination already
            /* Perform action */
            tile_action( *p, tile_loc );
            if( p->moves <= 0 ) {
                return;
            }
        }
    }
    add_msg( m_info, finished_msg );
    p->activity.set_to_null();
}

void activity_handlers::harvest_plot_do_turn( player_activity *, player *p )
{
    const auto reject_tile = []( const tripoint & tile ) {
        return !g->m.has_flag_furn( "GROWTH_HARVEST", tile );
    };
    const auto harvest = [&]( player & p, const tripoint & tile ) {
        iexamine::harvest_plant( p, tile, false );
    };
    perform_zone_activity_turn( p,
                                zone_type_id( "FARM_PLOT" ),
                                reject_tile,
                                harvest,
                                _( "You harvested all the plots you could." ) );

}

void activity_handlers::till_plot_do_turn( player_activity *, player *p )
{
    const auto reject_tile = []( const tripoint & tile ) {
        return !g->m.has_flag( "PLOWABLE", tile ) || g->m.has_furn( tile );
    };

    const auto dig = []( player & p, const tripoint & tile_loc ) {
        p.assign_activity( activity_id( "ACT_CHURN" ), 18000, -1 );
        p.activity.placement = tile_loc;
    };

    perform_zone_activity_turn( p,
                                zone_type_id( "FARM_PLOT" ),
                                reject_tile,
                                dig,
                                _( "You tilled every tile you could." ) );
}

void activity_handlers::fertilize_plot_do_turn( player_activity *act, player *p )
{
    itype_id fertilizer;
    auto check_fertilizer = [&]( bool ask_user = true ) -> void {
        if( act->str_values.empty() )
        {
            act->str_values.push_back( "" );
        }
        fertilizer = act->str_values[0];

        /* If unspecified, or if we're out of what we used before, ask */
        if( ask_user && ( fertilizer.empty() || !p->has_charges( fertilizer, 1 ) ) )
        {
            fertilizer = iexamine::choose_fertilizer( *p, "plant",
                    false /* Don't confirm action with player */ );
            act->str_values[0] = fertilizer;
        }
    };

    auto have_fertilizer = [&]() {
        return !fertilizer.empty() && p->has_charges( fertilizer, 1 );
    };

    const auto reject_tile = [&]( const tripoint & tile ) {
        check_fertilizer();
        ret_val<bool> can_fert = iexamine::can_fertilize( *p, tile, fertilizer );
        return !can_fert.success();
    };

    const auto fertilize = [&]( player & p, const tripoint & tile ) {
        check_fertilizer();
        if( have_fertilizer() ) {
            iexamine::fertilize_plant( p, tile, fertilizer );
            if( !have_fertilizer() ) {
                add_msg( m_info, _( "You have run out of %s" ), fertilizer );
            }
        }
    };

    check_fertilizer();
    if( !have_fertilizer() ) {
        act->set_to_null();
        return;
    }

    perform_zone_activity_turn( p,
                                zone_type_id( "FARM_PLOT" ),
                                reject_tile,
                                fertilize,
                                _( "You fertilized every plot you could." ) );
}

void activity_handlers::plant_plot_do_turn( player_activity *, player *p )
{
    const auto &mgr = zone_manager::get_manager();
    std::vector<item *> seed_inv = p->items_with( []( const item & itm ) {
        return itm.is_seed();
    } );

    // get seeds requested by zones on the tile (local coords)
    auto get_seeds = [&]( const tripoint & tile ) {
        auto seeds = std::vector<std::string>();
        const auto &zones = mgr.get_zones( zone_type_id( "FARM_PLOT" ), g->m.getabs( tile ) );
        for( const auto &zone : zones ) {
            const auto options = dynamic_cast<const plot_options &>( zone.get_options() );
            const auto seed = options.get_seed();

            if( !seed.empty() && std::find( seeds.begin(), seeds.end(), seed ) == seeds.end() ) {
                seeds.emplace_back( seed );
            }
        }

        return seeds;
    };

    // cleanup unwanted tiles (local coords)
    const auto reject_tiles = [&]( const tripoint & tile ) {
        if( !g->m.has_flag_ter_or_furn( "PLANTABLE", tile ) ||
            g->m.has_items( tile ) ) {
            return true;
        }

        const auto seeds = get_seeds( tile );

        return std::all_of( seeds.begin(), seeds.end(), [&]( const std::string & seed ) {
            return std::all_of( seed_inv.begin(), seed_inv.end(), [seed]( item * it ) {
                return it->typeId() != itype_id( seed );
            } );
        } );
    };

    const auto plant_appropriate_seed = [&]( player & p, const tripoint & tile_loc ) {
        const auto seeds = get_seeds( tile_loc );
        std::vector<item *> seed_inv = p.items_with( [seeds]( const item & itm ) {
            return itm.is_seed() && std::any_of( seeds.begin(), seeds.end(), [itm]( const std::string & seed ) {
                return itm.typeId() == itype_id( seed );
            } );
        } );
        if( !seed_inv.empty() ) {
            const auto it = seed_inv.front();
            iexamine::plant_seed( p, tile_loc, it->typeId() );
        }
    };

    perform_zone_activity_turn( p,
                                zone_type_id( "FARM_PLOT" ),
                                reject_tiles,
                                plant_appropriate_seed,
                                _( "You planted all seeds you could." ) );
}

void activity_handlers::robot_control_do_turn( player_activity *act, player *p )
{
    if( act->monsters.empty() ) {
        debugmsg( "No monster assigned in ACT_ROBOT_CONTROL" );
        act->set_to_null();
        return;
    }
    const std::shared_ptr<monster> z = act->monsters[0].lock();

    if( !z || !iuse::robotcontrol_can_target( p, *z ) ) {
        p->add_msg_if_player( _( "Target lost. IFF override failed." ) );
        act->set_to_null();
        return;
    }

    // TODO: Add some kind of chance of getting the target's attention

    // Allow time to pass
    p->pause();
}

void activity_handlers::robot_control_finish( player_activity *act, player *p )
{
    act->set_to_null();

    if( act->monsters.empty() ) {
        debugmsg( "No monster assigned in ACT_ROBOT_CONTROL" );
        return;
    }

    std::shared_ptr<monster> z = act->monsters[0].lock();
    act->monsters.clear();

    if( !z || !iuse::robotcontrol_can_target( p, *z ) ) {
        p->add_msg_if_player( _( "Target lost. IFF override failed." ) );
        return;
    }

    p->add_msg_if_player( _( "You unleash your override attack on the %s." ), z->name() );

    /** @EFFECT_INT increases chance of successful robot reprogramming, vs difficulty */
    /** @EFFECT_COMPUTER increases chance of successful robot reprogramming, vs difficulty */
    float success = p->get_skill_level( skill_id( "computer" ) ) - 1.5 * ( z->type->difficulty ) /
                    ( ( rng( 2, p->int_cur ) / 2 ) + ( p->get_skill_level( skill_id( "computer" ) ) / 2 ) );
    if( z->has_flag( MF_RIDEABLE_MECH ) ) {
        success = p->get_skill_level( skill_id( "computer" ) ) + rng( 2, p->int_cur ) - rng( 1, 11 );
    }
    // rideable mechs are not hostile, they have no AI, they do not resist control as much.
    if( success >= 0 ) {
        p->add_msg_if_player( _( "You successfully override the %s's IFF protocols!" ),
                              z->name() );
        z->friendly = -1;
        if( z->has_flag( MF_RIDEABLE_MECH ) ) {
            z->add_effect( effect_pet, 1_turns, num_bp, true );
        }
    } else if( success >= -2 ) { //A near success
        p->add_msg_if_player( _( "The %s short circuits as you attempt to reprogram it!" ),
                              z->name() );
        z->apply_damage( p, bp_torso, rng( 1, 10 ) ); //damage it a little
        if( z->is_dead() ) {
            p->practice( skill_id( "computer" ), 10 );
            return; // Do not do the other effects if the robot died
        }
        if( one_in( 3 ) ) {
            p->add_msg_if_player( _( "...and turns friendly!" ) );
            if( one_in( 3 ) ) { //did the robot became friendly permanently?
                z->friendly = -1; //it did
            } else {
                z->friendly = rng( 5, 40 ); // it didn't
            }
        }
    } else {
        p->add_msg_if_player( _( "...but the robot refuses to acknowledge you as an ally!" ) );
    }
    p->practice( skill_id( "computer" ), 10 );
}

void activity_handlers::tree_communion_do_turn( player_activity *act, player *p )
{
    // There's an initial rooting process.
    if( act->values.front() > 0 ) {
        act->values.front() -= 1;
        if( act->values.front() == 0 ) {
            if( p->has_trait( trait_id( "SPIRITUAL" ) ) ) {
                p->add_msg_if_player( m_good, _( "The ancient tree spirits answer your call." ) );
            } else {
                p->add_msg_if_player( m_good, _( "Your communion with the trees has begun." ) );
            }
        }
        return;
    }
    // Information is received every minute.
    if( !calendar::once_every( 1_minutes ) ) {
        return;
    }
    // Breadth-first search forest tiles until one reveals new overmap tiles.
    std::queue<tripoint> q;
    std::unordered_set<tripoint> seen;
    tripoint loc = p->global_omt_location();
    q.push( loc );
    seen.insert( loc );
    const std::function<bool( const oter_id & )> filter = []( const oter_id & ter ) {
        return ter.obj().is_wooded() || ter.obj().get_name() == "field";
    };
    while( !q.empty() ) {
        tripoint tpt = q.front();
        if( overmap_buffer.reveal( tpt, 3, filter ) ) {
            if( p->has_trait( trait_id( "SPIRITUAL" ) ) ) {
                p->add_morale( MORALE_TREE_COMMUNION, 2, 30, 8_hours, 6_hours );
            } else {
                p->add_morale( MORALE_TREE_COMMUNION, 1, 15, 2_hours, 1_hours );
            }
            if( one_in( 128 ) ) {
                p->add_msg_if_player( SNIPPET.random_from_category( "tree_communion" ) );
            }
            return;
        }
        for( int dx = -1; dx <= 1; dx++ ) {
            for( int dy = -1; dy <= 1; dy++ ) {
                tripoint neighbor = tripoint( tpt.x + dx, tpt.y + dy, tpt.z );
                if( seen.find( neighbor ) != seen.end() ) {
                    continue;
                }
                seen.insert( neighbor );
                if( !overmap_buffer.ter( neighbor ).obj().is_wooded() ) {
                    continue;
                }
                q.push( neighbor );
            }
        }
        q.pop();
    }
    p->add_msg_if_player( m_info, _( "The trees have shown you what they will." ) );
    act->set_to_null();
}

static hack_result try_hack( player &p )
{
    if( p.has_trait( trait_id( "ILLITERATE" ) ) ) {
        add_msg( _( "You can't read anything on the screen." ) );
        return HACK_UNABLE;
    }
    bool using_electrohack = p.has_charges( "electrohack", 25 ) &&
                             query_yn( _( "Use electrohack?" ) );
    bool using_fingerhack = !using_electrohack && p.has_bionic( bionic_id( "bio_fingerhack" ) ) &&
                            p.power_level > 24 && query_yn( _( "Use fingerhack?" ) );

    if( !( using_electrohack || using_fingerhack ) ) {
        add_msg( _( "You need a hacking tool for that." ) );
        return HACK_UNABLE;
    }

    ///\EFFECT_COMPUTER increases success chance of hacking
    int player_computer_skill_level = p.get_skill_level( skill_id( "computer" ) );
    int success = rng( player_computer_skill_level / 4 - 2, player_computer_skill_level * 2 );
    success += rng( -3, 3 );
    if( using_fingerhack ) {
        p.charge_power( -25 );
        success++;
    }
    if( using_electrohack ) {
        p.use_charges( "electrohack", 25 );
        success++;
    }

    // odds go up with int>8, down with int<8
    // 4 int stat is worth 1 computer skill here
    ///\EFFECT_INT increases success chance of hacking
    success += rng( 0, static_cast<int>( ( p.int_cur - 8 ) / 2 ) );

    if( success < 0 ) {
        add_msg( _( "You cause a short circuit!" ) );
        if( success <= -5 ) {
            if( using_electrohack ) {
                add_msg( m_bad, _( "Your electrohack is ruined!" ) );
                p.use_amount( "electrohack", 1 );
            } else {
                add_msg( m_bad, _( "Your power is drained!" ) );
                p.charge_power( -rng( 0, p.power_level ) );
            }
        }
        return HACK_FAIL;
    } else if( success < 6 ) {
        add_msg( _( "Nothing happens." ) );
        return HACK_NOTHING;
    } else {
        return HACK_SUCCESS;
    }
}

void activity_handlers::hack_door_finish( player_activity *act, player *p )
{
    hack_result result = try_hack( *p );
    if( result == HACK_UNABLE ) {
        act->set_to_null();
        return;
    } else if( result == HACK_SUCCESS ) {
        add_msg( _( "You activate the panel!" ) );
        add_msg( m_good, _( "The nearby doors slide into the floor." ) );
        g->m.ter_set( act->placement, t_card_reader_broken );
        for( const tripoint &tmp : g->m.points_in_radius( ( act->placement ), 3 ) ) {
            if( g->m.ter( tmp ) == t_door_metal_locked ) {
                g->m.ter_set( tmp, t_floor );
            }
        }
    }

    p->practice( skill_id( "computer" ), 20 );
    act->set_to_null();
}

void activity_handlers::hack_safe_finish( player_activity *act, player *p )
{
    hack_result result = try_hack( *p );
    if( result == HACK_UNABLE ) {
        act->set_to_null();
        return;
    } else if( result == HACK_FAIL ) {
        act->set_to_null();

        p->add_memorial_log( pgettext( "memorial_male", "Set off an alarm." ),
                             pgettext( "memorial_female", "Set off an alarm." ) );
        sounds::sound( p->pos(), 60, sounds::sound_t::music, _( "an alarm sound!" ), true, "environment",
                       "alarm" );
        if( act->placement.z > 0 && !g->timed_events.queued( TIMED_EVENT_WANTED ) ) {
            g->timed_events.add( TIMED_EVENT_WANTED, calendar::turn + 30_minutes, 0,
                                 p->global_sm_location() );
        }
    } else if( result == HACK_SUCCESS ) {
        add_msg( m_good, _( "The door on the safe swings open." ) );
        g->m.furn_set( act->placement, furn_str_id( "f_safe_o" ) );
    }

    p->practice( skill_id( "computer" ), 20 );
    act->set_to_null();
}

static void blood_magic( player *p, int cost )
{
    static std::array<body_part, 6> part = { {
            bp_head, bp_torso, bp_arm_l, bp_arm_r, bp_leg_l, bp_leg_r
        }
    };
    int max_hp_part = 0;
    std::vector<uilist_entry> uile;
    for( int i = 0; i < num_hp_parts; i++ ) {
        uilist_entry entry( i, p->hp_cur[i] > cost, i + 49, body_part_hp_bar_ui_text( part[i] ) );
        if( p->hp_cur[max_hp_part] < p->hp_cur[i] ) {
            max_hp_part = i;
        }
        const auto &hp = get_hp_bar( p->hp_cur[i], p->hp_max[i] );
        entry.ctxt = colorize( hp.first, hp.second );
        uile.emplace_back( entry );
    }
    int action = -1;
    while( action < 0 ) {
        action = uilist( _( "Choose part\nto draw blood from." ), uile );
    }
    p->hp_cur[action] -= cost;
    p->mod_pain( std::max( 1, cost / 3 ) );
}

static spell casting;

static spell &player_or_item_spell( player *p, const spell_id &sp, int level )
{
    if( level == -1 ) {
        return p->magic.get_spell( sp );
    }
    casting = spell( sp );
    while( casting.get_level() < level && !casting.is_max_level() ) {
        casting.gain_level();
    }
    return casting;
}

void activity_handlers::spellcasting_finish( player_activity *act, player *p )
{
    act->set_to_null();
    const int level_override = act->get_value( 0 );
    spell &casting = player_or_item_spell( p, spell_id( act->name ), level_override );
    const bool no_fail = act->get_value( 1 ) == 1;
    const bool no_mana = act->get_value( 2 ) == 0;

    // choose target for spell (if the spell has a range > 0)

    target_handler th;
    tripoint target = p->pos();
    bool target_is_valid = false;
    if( casting.range() > 0 && !casting.is_valid_target( target_none ) ) {
        do {
            std::vector<tripoint> trajectory = th.target_ui( casting, no_fail, no_mana );
            if( !trajectory.empty() ) {
                target = trajectory.back();
                target_is_valid = casting.is_valid_target( *p, target );
                if( !( casting.is_valid_target( target_ground ) || p->sees( target ) ) ) {
                    target_is_valid = false;
                }
            } else {
                target_is_valid = false;
            }
            if( !target_is_valid ) {
                if( query_yn( _( "Stop casting spell?  Time spent will be lost." ) ) ) {
                    return;
                }
            }
        } while( !target_is_valid );
    }

    // no turning back now. it's all said and done.
    bool success = no_fail || rng_float( 0.0f, 1.0f ) >= casting.spell_fail( *p );
    int exp_gained = casting.casting_exp( *p );
    if( !success ) {
        p->add_msg_if_player( m_bad, "You lose your concentration!" );
        if( !casting.is_max_level() && level_override == -1 ) {
            // still get some experience for trying
            casting.gain_exp( exp_gained / 5 );
            p->add_msg_if_player( m_good, _( "You gain %i experience.  New total %i." ), exp_gained / 5,
                                  casting.xp() );
        }
        return;
    }

    if( casting.has_flag( spell_flag::VERBAL ) ) {
        sounds::sound( p->pos(), p->get_shout_volume() / 2, sounds::sound_t::speech, _( "cast a spell" ),
                       false );
    }

    p->add_msg_if_player( _( "You cast %s!" ), casting.name() );

    casting.cast_all_effects( *p, target );

    if( !no_mana ) {
        // pay the cost
        int cost = casting.energy_cost( *p );
        switch( casting.energy_source() ) {
            case mana_energy:
                p->magic.mod_mana( *p, -cost );
                break;
            case stamina_energy:
                p->mod_stat( "stamina", -cost );
                break;
            case bionic_energy:
                p->power_level -= cost;
                break;
            case hp_energy:
                blood_magic( p, cost );
                break;
            case fatigue_energy:
                p->mod_fatigue( cost );
                break;
            case none_energy:
            default:
                break;
        }
    }
    if( level_override == -1 ) {
        if( !casting.is_max_level() ) {
            // reap the reward
            if( casting.get_level() == 0 ) {
                casting.gain_level();
                p->add_msg_if_player( m_good,
                                      _( "Something about how this spell works just clicked!  You gained a level!" ) );
            } else {
                casting.gain_exp( exp_gained );
                p->add_msg_if_player( m_good, _( "You gain %i experience.  New total %i." ), exp_gained,
                                      casting.xp() );
            }
        }
    }
}

void activity_handlers::study_spell_do_turn( player_activity *act, player *p )
{
    if( p->fine_detail_vision_mod() > 4 ) {
        act->values[2] = -1;
        act->moves_left = 0;
        return;
    }
    if( act->get_str_value( 1 ) == "study" ) {
        spell &studying = p->magic.get_spell( spell_id( act->name ) );
        if( act->get_str_value( 0 ) == "gain_level" ) {
            if( studying.get_level() < act->get_value( 1 ) ) {
                act->moves_left = 1000000;
            } else {
                act->moves_left = 0;
            }
        }
        const int xp = roll_remainder( studying.exp_modifier( *p ) / to_turns<float>( 6_seconds ) );
        act->values[0] += xp;
        studying.gain_exp( xp );
    }
}

void activity_handlers::study_spell_finish( player_activity *act, player *p )
{
    act->set_to_null();
    const int total_exp_gained = act->get_value( 0 );

    if( act->get_str_value( 1 ) == "study" ) {
        p->add_msg_if_player( m_good, _( "You gained %i experience from your study session." ),
                              total_exp_gained );
        p->practice( skill_id( "spellcraft" ), total_exp_gained,
                     p->magic.get_spell( spell_id( act->name ) ).get_difficulty() );
    } else if( act->get_str_value( 1 ) == "learn" && act->values[2] == 0 ) {
        p->magic.learn_spell( act->name, *p );
    }
    if( act->values[2] == -1 ) {
        p->add_msg_if_player( m_bad, _( "It's too dark to read." ) );
    }
}

//This is just used for robofac_intercom_mission_2
void activity_handlers::mind_splicer_finish( player_activity *act, player *p )
{
    act->set_to_null();

    if( act->targets.size() != 1 || !act->targets[0] ) {
        debugmsg( "Incompatible arguments to: activity_handlers::mind_splicer_finish" );
        return;
    }
    item &data_card = *act->targets[0];
    p->add_msg_if_player( m_info, _( "...you finally find the memory banks." ) );
    p->add_msg_if_player( m_info, _( "The kit makes a copy of the data inside the bionic." ) );
    data_card.contents.clear();
    data_card.put_in( item( "mind_scan_robofac" ) );
}<|MERGE_RESOLUTION|>--- conflicted
+++ resolved
@@ -159,11 +159,8 @@
     { activity_id( "ACT_HACKSAW" ), hacksaw_do_turn },
     { activity_id( "ACT_CHOP_TREE" ), chop_tree_do_turn },
     { activity_id( "ACT_CHOP_LOGS" ), chop_tree_do_turn },
-<<<<<<< HEAD
     { activity_id( "ACT_TIDY_UP" ), tidy_up_do_turn },
-=======
     { activity_id( "ACT_CHOP_PLANKS" ), chop_tree_do_turn },
->>>>>>> 141974c7
     { activity_id( "ACT_JACKHAMMER" ), jackhammer_do_turn },
     { activity_id( "ACT_DIG" ), dig_do_turn },
     { activity_id( "ACT_DIG_CHANNEL" ), dig_channel_do_turn },
