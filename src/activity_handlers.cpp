--- conflicted
+++ resolved
@@ -510,13 +510,8 @@
     // !you_empathize && !nearby_empathetic_npc means no check.  Will likely happen for most combinations.
 
     for( npc &guy : g->all_npcs() ) {
-<<<<<<< HEAD
         if( guy.is_active() && guy.sees( here, you ) && guy.empathizes_with_monster( monster ) ) {
-            guy.say( _( "<swear!>?  Are you butchering them?  That's not okay, <fuck_you>." ) );
-=======
-        if( guy.is_active() && guy.sees( here, you ) && !guy.okay_with_eating_humans() ) {
-            guy.say( _( "<swear!>  Are you butchering them?  That's not okay, <name_b>." ) );
->>>>>>> a8d56281
+            guy.say( _( "<swear!>?  Are you butchering them?  That's not okay, <name_b>." ) );
             // massive opinion penalty
             guy.op_of_u.trust -= 5;
             guy.op_of_u.value -= 5;
