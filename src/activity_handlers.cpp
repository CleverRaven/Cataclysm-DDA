--- conflicted
+++ resolved
@@ -3812,7 +3812,6 @@
     }
 }
 
-<<<<<<< HEAD
 void activity_handlers::scan_book_finish( player_activity *act, player *p )
 {
     item &book = *act->targets[0];
@@ -3821,7 +3820,8 @@
     mc.set_var( "MC_BOOK", book.typeId() );
     p->add_msg_if_player( _( "You meticulously scan %s and store it on sd card." ), book.tname() );
     act->set_to_null();
-=======
+}
+
 //This is just used for robofac_intercom_mission_2
 void activity_handlers::mind_splicer_finish( player_activity *act, player *p )
 {
@@ -3836,5 +3836,4 @@
     p->add_msg_if_player( m_info, _( "The kit makes a copy of the data inside the bionic." ) );
     data_card.contents.clear();
     data_card.put_in( item( "mind_scan_robofac" ) );
->>>>>>> 8e8cefe5
 }