--- conflicted
+++ resolved
@@ -2534,13 +2534,8 @@
         }
 
         part = act.values[1];
-<<<<<<< HEAD
-        veh = veh_pointer_or_null( g->m.veh_at( act.coords[0] ) );
+        veh = veh_pointer_or_null( get_map().veh_at( act.coords[0] ) );
         if( veh == nullptr || veh->part_count() <= part ) {
-=======
-        veh = veh_pointer_or_null( get_map().veh_at( act.coords[0] ) );
-        if( veh == nullptr || veh->parts.size() <= static_cast<size_t>( part ) ) {
->>>>>>> 32d4bfe1
             part = -1;
             return false;
         }
