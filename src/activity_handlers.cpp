#include "activity_handlers.h"

#include <climits>
#include <cstddef>
#include <algorithm>
#include <cmath>
#include <queue>
#include <array>
#include <iterator>
#include <memory>
#include <ostream>
#include <set>
#include <stdexcept>
#include <string>
#include <utility>

#include "action.h"
#include "advanced_inv.h"
#include "avatar.h"
#include "avatar_action.h"
#include "clzones.h"
#include "construction.h"
#include "craft_command.h"
#include "debug.h"
#include "fault.h"
#include "field.h"
#include "game.h"
#include "game_inventory.h"
#include "gates.h"
#include "handle_liquid.h"
#include "harvest.h"
#include "iexamine.h"
#include "itype.h"
#include "iuse_actor.h"
#include "magic.h"
#include "map.h"
#include "map_iterator.h"
#include "mapdata.h"
#include "martialarts.h"
#include "messages.h"
#include "mongroup.h"
#include "morale_types.h"
#include "mtype.h"
#include "npc.h"
#include "output.h"
#include "overmapbuffer.h"
#include "player.h"
#include "ranged.h"
#include "recipe.h"
#include "requirements.h"
#include "rng.h"
#include "skill.h"
#include "sounds.h"
#include "string_formatter.h"
#include "text_snippets.h"
#include "translations.h"
#include "ui.h"
#include "veh_interact.h"
#include "vehicle.h"
#include "vpart_position.h"
#include "map_selector.h"
#include "bodypart.h"
#include "calendar.h"
#include "cata_utility.h"
#include "character.h"
#include "creature.h"
#include "damage.h"
#include "enums.h"
#include "int_id.h"
#include "inventory.h"
#include "item.h"
#include "item_group.h"
#include "item_location.h"
#include "item_stack.h"
#include "iuse.h"
#include "line.h"
#include "monster.h"
#include "omdata.h"
#include "optional.h"
#include "pimpl.h"
#include "pldata.h"
#include "ret_val.h"
#include "string_id.h"
#include "units.h"
#include "type_id.h"
#include "event.h"

class npc;

#define dbg(x) DebugLog((x),D_GAME) << __FILE__ << ":" << __LINE__ << ": "

const skill_id skill_survival( "survival" );
const skill_id skill_firstaid( "firstaid" );
const skill_id skill_electronics( "electronics" );

const species_id HUMAN( "HUMAN" );
const species_id ZOMBIE( "ZOMBIE" );

const efftype_id effect_milked( "milked" );
const efftype_id effect_sleep( "sleep" );

using namespace activity_handlers;

const std::map< activity_id, std::function<void( player_activity *, player * )> >
activity_handlers::do_turn_functions = {
    { activity_id( "ACT_BURROW" ), burrow_do_turn },
    { activity_id( "ACT_CRAFT" ), craft_do_turn },
    { activity_id( "ACT_FILL_LIQUID" ), fill_liquid_do_turn },
    { activity_id( "ACT_PICKAXE" ), pickaxe_do_turn },
    { activity_id( "ACT_DROP" ), drop_do_turn },
    { activity_id( "ACT_STASH" ), stash_do_turn },
    { activity_id( "ACT_PULP" ), pulp_do_turn },
    { activity_id( "ACT_GAME" ), game_do_turn },
    { activity_id( "ACT_START_FIRE" ), start_fire_do_turn },
    { activity_id( "ACT_VIBE" ), vibe_do_turn },
    { activity_id( "ACT_HAND_CRANK" ), hand_crank_do_turn },
    { activity_id( "ACT_OXYTORCH" ), oxytorch_do_turn },
    { activity_id( "ACT_AIM" ), aim_do_turn },
    { activity_id( "ACT_PICKUP" ), pickup_do_turn },
    { activity_id( "ACT_WEAR" ), wear_do_turn },
    { activity_id( "ACT_MULTIPLE_CONSTRUCTION" ), multiple_construction_do_turn },
    { activity_id( "ACT_BLUEPRINT_CONSTRUCTION" ), blueprint_construction_do_turn },
    { activity_id( "ACT_BUILD" ), build_do_turn },
    { activity_id( "ACT_EAT_MENU" ), eat_menu_do_turn },
    { activity_id( "ACT_CONSUME_FOOD_MENU" ), consume_food_menu_do_turn },
    { activity_id( "ACT_CONSUME_DRINK_MENU" ), consume_drink_menu_do_turn },
    { activity_id( "ACT_CONSUME_MEDS_MENU" ), consume_meds_menu_do_turn },
    { activity_id( "ACT_MOVE_ITEMS" ), move_items_do_turn },
    { activity_id( "ACT_MOVE_LOOT" ), move_loot_do_turn },
    { activity_id( "ACT_ADV_INVENTORY" ), adv_inventory_do_turn },
    { activity_id( "ACT_ARMOR_LAYERS" ), armor_layers_do_turn },
    { activity_id( "ACT_ATM" ), atm_do_turn },
    { activity_id( "ACT_CRACKING" ), cracking_do_turn },
    { activity_id( "ACT_FISH" ), fish_do_turn },
    { activity_id( "ACT_REPAIR_ITEM" ), repair_item_do_turn },
    { activity_id( "ACT_BUTCHER" ), butcher_do_turn },
    { activity_id( "ACT_BUTCHER_FULL" ), butcher_do_turn },
    { activity_id( "ACT_FIELD_DRESS" ), butcher_do_turn },
    { activity_id( "ACT_SKIN" ), butcher_do_turn },
    { activity_id( "ACT_QUARTER" ), butcher_do_turn },
    { activity_id( "ACT_DISMEMBER" ), butcher_do_turn },
    { activity_id( "ACT_DISSECT" ), butcher_do_turn },
    { activity_id( "ACT_HACKSAW" ), hacksaw_do_turn },
    { activity_id( "ACT_CHOP_TREE" ), chop_tree_do_turn },
    { activity_id( "ACT_CHOP_LOGS" ), chop_tree_do_turn },
    { activity_id( "ACT_JACKHAMMER" ), jackhammer_do_turn },
    { activity_id( "ACT_DIG" ), dig_do_turn },
    { activity_id( "ACT_DIG_CHANNEL" ), dig_channel_do_turn },
    { activity_id( "ACT_FILL_PIT" ), fill_pit_do_turn },
    { activity_id( "ACT_TILL_PLOT" ), till_plot_do_turn },
    { activity_id( "ACT_HARVEST_PLOT" ), harvest_plot_do_turn },
    { activity_id( "ACT_PLANT_PLOT" ), plant_plot_do_turn },
    { activity_id( "ACT_FERTILIZE_PLOT" ), fertilize_plot_do_turn },
    { activity_id( "ACT_TRY_SLEEP" ), try_sleep_do_turn },
    { activity_id( "ACT_ROBOT_CONTROL" ), robot_control_do_turn },
    { activity_id( "ACT_TREE_COMMUNION" ), tree_communion_do_turn },
    { activity_id( "ACT_STUDY_SPELL" ), study_spell_do_turn}
};

const std::map< activity_id, std::function<void( player_activity *, player * )> >
activity_handlers::finish_functions = {
    { activity_id( "ACT_BURROW" ), burrow_finish },
    { activity_id( "ACT_BUTCHER" ), butcher_finish },
    { activity_id( "ACT_BUTCHER_FULL" ), butcher_finish },
    { activity_id( "ACT_FIELD_DRESS" ), butcher_finish },
    { activity_id( "ACT_SKIN" ), butcher_finish },
    { activity_id( "ACT_QUARTER" ), butcher_finish },
    { activity_id( "ACT_DISMEMBER" ), butcher_finish },
    { activity_id( "ACT_DISSECT" ), butcher_finish },
    { activity_id( "ACT_FIRSTAID" ), firstaid_finish },
    { activity_id( "ACT_FISH" ), fish_finish },
    { activity_id( "ACT_FORAGE" ), forage_finish },
    { activity_id( "ACT_HOTWIRE_CAR" ), hotwire_finish },
    { activity_id( "ACT_LONGSALVAGE" ), longsalvage_finish },
    { activity_id( "ACT_MAKE_ZLAVE" ), make_zlave_finish },
    { activity_id( "ACT_PICKAXE" ), pickaxe_finish },
    { activity_id( "ACT_RELOAD" ), reload_finish },
    { activity_id( "ACT_START_FIRE" ), start_fire_finish },
    { activity_id( "ACT_TRAIN" ), train_finish },
    { activity_id( "ACT_VEHICLE" ), vehicle_finish },
    { activity_id( "ACT_START_ENGINES" ), start_engines_finish },
    { activity_id( "ACT_OXYTORCH" ), oxytorch_finish },
    { activity_id( "ACT_CRACKING" ), cracking_finish },
    { activity_id( "ACT_OPEN_GATE" ), open_gate_finish },
    { activity_id( "ACT_REPAIR_ITEM" ), repair_item_finish },
    { activity_id( "ACT_MEND_ITEM" ), mend_item_finish },
    { activity_id( "ACT_GUNMOD_ADD" ), gunmod_add_finish },
    { activity_id( "ACT_TOOLMOD_ADD" ), toolmod_add_finish },
    { activity_id( "ACT_CLEAR_RUBBLE" ), clear_rubble_finish },
    { activity_id( "ACT_MEDITATE" ), meditate_finish },
    { activity_id( "ACT_READ" ), read_finish },
    { activity_id( "ACT_WAIT" ), wait_finish },
    { activity_id( "ACT_WAIT_WEATHER" ), wait_weather_finish },
    { activity_id( "ACT_WAIT_NPC" ), wait_npc_finish },
    { activity_id( "ACT_SOCIALIZE" ), socialize_finish },
    { activity_id( "ACT_TRY_SLEEP" ), try_sleep_finish },
    { activity_id( "ACT_DISASSEMBLE" ), disassemble_finish },
    { activity_id( "ACT_VIBE" ), vibe_finish },
    { activity_id( "ACT_ATM" ), atm_finish },
    { activity_id( "ACT_AIM" ), aim_finish },
    { activity_id( "ACT_EAT_MENU" ), eat_menu_finish },
    { activity_id( "ACT_CONSUME_FOOD_MENU" ), eat_menu_finish },
    { activity_id( "ACT_CONSUME_DRINK_MENU" ), eat_menu_finish },
    { activity_id( "ACT_CONSUME_MEDS_MENU" ), eat_menu_finish },
    { activity_id( "ACT_WASH" ), washing_finish },
    { activity_id( "ACT_HACKSAW" ), hacksaw_finish },
    { activity_id( "ACT_CHOP_TREE" ), chop_tree_finish },
    { activity_id( "ACT_CHOP_LOGS" ), chop_logs_finish },
    { activity_id( "ACT_JACKHAMMER" ), jackhammer_finish },
    { activity_id( "ACT_DIG" ), dig_finish },
    { activity_id( "ACT_DIG_CHANNEL" ), dig_channel_finish },
    { activity_id( "ACT_FILL_PIT" ), fill_pit_finish },
    { activity_id( "ACT_PLAY_WITH_PET" ), play_with_pet_finish },
    { activity_id( "ACT_SHAVE" ), shaving_finish },
    { activity_id( "ACT_HAIRCUT" ), haircut_finish },
    { activity_id( "ACT_UNLOAD_MAG" ), unload_mag_finish },
    { activity_id( "ACT_ROBOT_CONTROL" ), robot_control_finish },
    { activity_id( "ACT_MIND_SPLICER" ), mind_splicer_finish },
    { activity_id( "ACT_HACK_DOOR" ), hack_door_finish },
    { activity_id( "ACT_HACK_SAFE" ), hack_safe_finish },
    { activity_id( "ACT_SPELLCASTING" ), spellcasting_finish },
    { activity_id( "ACT_STUDY_SPELL" ), study_spell_finish }
};

static void messages_in_process( const player_activity &act, const player &p )
{
    if( act.moves_left <= 91000 && act.moves_left > 89000 ) {
        p.add_msg_if_player( m_info, _( "You figure it'll take about an hour and a half at this rate." ) );
        return;
    }
    if( act.moves_left <= 61000 && act.moves_left > 59000 ) {
        p.add_msg_if_player( m_info, _( "About an hour left to go." ) );
        return;
    }
    if( act.moves_left <= 31000 && act.moves_left > 29000 ) {
        p.add_msg_if_player( m_info, _( "Shouldn't be more than half an hour or so now!" ) );
        return;
    }
    if( act.moves_left <= 11000 && act.moves_left > 9000 ) {
        p.add_msg_if_player( m_info, _( "Almost there! Ten more minutes of work and you'll be through." ) );
        return;
    }
}

void activity_handlers::burrow_do_turn( player_activity *act, player *p )
{
    sfx::play_activity_sound( "activity", "burrow", sfx::get_heard_volume( act->placement ) );
    if( calendar::once_every( 1_minutes ) ) {
        //~ Sound of a Rat mutant burrowing!
        sounds::sound( act->placement, 10, sounds::sound_t::movement,
                       _( "ScratchCrunchScrabbleScurry." ) );
        messages_in_process( *act, *p );
    }
}

void activity_handlers::burrow_finish( player_activity *act, player *p )
{
    const tripoint &pos = act->placement;
    if( g->m.is_bashable( pos ) && g->m.has_flag( "SUPPORTS_ROOF", pos ) &&
        g->m.ter( pos ) != t_tree ) {
        // Tunneling through solid rock is hungry, sweaty, tiring, backbreaking work
        // Not quite as bad as the pickaxe, though
        p->mod_stored_nutr( 10 );
        p->mod_thirst( 10 );
        p->mod_fatigue( 15 );
        p->mod_pain( 3 * rng( 1, 3 ) );
    } else if( g->m.move_cost( pos ) == 2 && g->get_levz() == 0 &&
               g->m.ter( pos ) != t_dirt && g->m.ter( pos ) != t_grass ) {
        //Breaking up concrete on the surface? not nearly as bad
        p->mod_stored_nutr( 5 );
        p->mod_thirst( 5 );
        p->mod_fatigue( 10 );
    }
    p->add_msg_if_player( m_good, _( "You finish burrowing." ) );
    g->m.destroy( pos, true );

    act->set_to_null();
}

static bool check_butcher_cbm( const int roll )
{
    // Failure rates for dissection rolls
    // 90% at roll 0, 72% at roll 1, 60% at roll 2, 51% @ 3, 45% @ 4, 40% @ 5, ... , 25% @ 10
    // Roll is roughly a rng(0, -3 + 1st_aid + fine_cut_quality + 1/2 electronics + small_dex_bonus)
    // Roll is reduced by corpse damage level, but to no less then 0
    add_msg( m_debug, _( "Roll = %i" ), roll );
    add_msg( m_debug, _( "Failure chance = %f%%" ), ( 9.0f / ( 10.0f + roll * 2.5f ) ) * 100.0f );
    const bool failed = x_in_y( 9, ( 10 + roll * 2.5 ) );
    return !failed;
}

static void butcher_cbm_item( const std::string &what, const tripoint &pos,
                              const time_point &age, const int roll )
{
    if( roll < 0 ) {
        return;
    }
    if( item::find_type( itype_id( what ) )->bionic.has_value() ) {
        item cbm( check_butcher_cbm( roll ) ? what : "burnt_out_bionic", age );
        add_msg( m_good, _( "You discover a %s!" ), cbm.tname() );
        g->m.add_item( pos, cbm );
    } else if( check_butcher_cbm( roll ) ) {
        item something( what, age );
        add_msg( m_good, _( "You discover a %s!" ), something.tname() );
        g->m.add_item( pos, something );
    } else {
        add_msg( m_bad, _( "You discover only damaged organs." ) );
    }
}

static void butcher_cbm_group( const std::string &group, const tripoint &pos,
                               const time_point &age, const int roll )
{
    if( roll < 0 ) {
        return;
    }

    //To see if it spawns a random additional CBM
    if( check_butcher_cbm( roll ) ) {
        //The CBM works
        const auto spawned = g->m.put_items_from_loc( group, pos, age );
        for( const auto &it : spawned ) {
            add_msg( m_good, _( "You discover a %s!" ), it->tname() );
        }
    } else {
        //There is a burnt out CBM
        item cbm( "burnt_out_bionic", age );
        add_msg( m_good, _( "You discover a %s!" ), cbm.tname() );
        g->m.add_item( pos, cbm );
    }
}

static void set_up_butchery( player_activity &act, player &u, butcher_type action )
{
    const int factor = u.max_quality( action == DISSECT ? quality_id( "CUT_FINE" ) :
                                      quality_id( "BUTCHER" ) );

    const item &corpse_item = *act.targets.back();
    const mtype &corpse = *corpse_item.get_mtype();

    if( action != DISSECT ) {
        if( factor == INT_MIN ) {
            u.add_msg_if_player( m_info,
                                 _( "None of your cutting tools are suitable for butchering." ) );
            act.set_to_null();
            return;
        } else if( factor < 0 && one_in( 3 ) ) {
            u.add_msg_if_player( m_bad,
                                 _( "You don't trust the quality of your tools, but carry on anyway." ) );
        }
    }

    if( action == DISSECT ) {
        switch( factor ) {
            case INT_MIN:
                u.add_msg_if_player( m_info, _( "None of your tools are sharp and precise enough to do that." ) );
                act.set_to_null();
                return;
            case 1:
                u.add_msg_if_player( m_info, _( "You could use a better tool, but this will do." ) );
                break;
            case 2:
                u.add_msg_if_player( m_info, _( "This tool is great, but you still would like a scalpel." ) );
                break;
            case 3:
                u.add_msg_if_player( m_info, _( "You dissect the corpse with a trusty scalpel." ) );
                break;
            case 5:
                u.add_msg_if_player( m_info,
                                     _( "You dissect the corpse with a sophisticated system of surgical grade scalpels." ) );
                break;
        }
    }

    bool has_table_nearby = false;
    for( const tripoint &pt : g->m.points_in_radius( u.pos(), 2 ) ) {
        if( g->m.has_flag_furn( "FLAT_SURF", pt ) || g->m.has_flag( "FLAT_SURF", pt ) ||
            ( ( g->m.veh_at( pt ) && ( g->m.veh_at( pt )->vehicle().has_part( "KITCHEN" ) ||
                                       g->m.veh_at( pt )->vehicle().has_part( "FLAT_SURF" ) ) ) ) ) {
            has_table_nearby = true;
        }
    }
    bool has_tree_nearby = false;
    for( const tripoint &pt : g->m.points_in_radius( u.pos(), 2 ) ) {
        if( g->m.has_flag( "TREE", pt ) ) {
            has_tree_nearby = true;
        }
    }
    bool b_rack_present = false;
    for( const tripoint &pt : g->m.points_in_radius( u.pos(), 2 ) ) {
        if( g->m.has_flag_furn( "BUTCHER_EQ", pt ) ) {
            b_rack_present = true;
        }
    }
    // workshop butchery (full) prequisites
    if( action == BUTCHER_FULL ) {
        const bool has_rope = u.has_amount( "rope_30", 1 ) || u.has_amount( "rope_makeshift_30", 1 ) ||
                              u.has_amount( "vine_30", 1 ) || u.has_amount( "grapnel", 1 );
        const bool big_corpse = corpse.size >= MS_MEDIUM;

        if( !u.has_quality( quality_id( "CUT" ) ) ) {
            u.add_msg_if_player( m_info, _( "You need a cutting tool to perform a full butchery." ) );
            act.targets.pop_back();
            return;
        }
        if( big_corpse ) {
            if( has_rope && !has_tree_nearby && !b_rack_present ) {
                u.add_msg_if_player( m_info,
                                     _( "You need to suspend this corpse to butcher it. While you have a rope to lift the corpse, there is no tree nearby to hang it from." ) );
                act.targets.pop_back();
                return;
            }
            if( !has_rope && !b_rack_present ) {
                u.add_msg_if_player( m_info,
                                     _( "To perform a full butchery on a corpse this big, you need either a butchering rack, a nearby hanging meathook, or both a long rope in your inventory and a nearby tree to hang the corpse from." ) );
                return;
            }
            if( !has_table_nearby ) {
                u.add_msg_if_player( m_info,
                                     _( "To perform a full butchery on a corpse this big, you need a table nearby or something else with a flat surface. A leather tarp spread out on the ground could suffice." ) );
                act.targets.pop_back();
                return;
            }
            if( !( u.has_quality( quality_id( "SAW_W" ) ) || u.has_quality( quality_id( "SAW_M" ) ) ) ) {
                u.add_msg_if_player( m_info,
                                     _( "For a corpse this big you need a saw to perform a full butchery." ) );
                act.targets.pop_back();
                return;
            }
        }
    }

    if( action == DISSECT && ( corpse_item.has_flag( "QUARTERED" ) ||
                               corpse_item.has_flag( "FIELD_DRESS_FAILED" ) ) ) {
        u.add_msg_if_player( m_info,
                             _( "It would be futile to search for implants inside this badly damaged corpse." ) );
        act.targets.pop_back();
        return;
    }

    if( action == F_DRESS && ( corpse_item.has_flag( "FIELD_DRESS" ) ||
                               corpse_item.has_flag( "FIELD_DRESS_FAILED" ) ) ) {
        u.add_msg_if_player( m_info, _( "This corpse is already field dressed." ) );
        act.targets.pop_back();
        return;
    }

    if( action == SKIN && corpse_item.has_flag( "SKINNED" ) ) {
        u.add_msg_if_player( m_info, _( "This corpse is already skinned." ) );
        act.targets.pop_back();
        return;
    }

    if( action == QUARTER ) {
        if( corpse.size == MS_TINY ) {
            u.add_msg_if_player( m_bad, _( "This corpse is too small to quarter without damaging." ),
                                 corpse.nname() );
            act.targets.pop_back();
            return;
        }
        if( corpse_item.has_flag( "QUARTERED" ) ) {
            u.add_msg_if_player( m_bad, _( "This is already quartered." ), corpse.nname() );
            act.targets.pop_back();
            return;
        }
        if( !( corpse_item.has_flag( "FIELD_DRESS" ) || corpse_item.has_flag( "FIELD_DRESS_FAILED" ) ) ) {
            u.add_msg_if_player( m_bad, _( "You need to perform field dressing before quartering." ),
                                 corpse.nname() );
            act.targets.pop_back();
            return;
        }
    }

    // applies to all butchery actions
    const bool is_human = corpse.id == mtype_id::NULL_ID() || ( corpse.in_species( HUMAN ) &&
                          !corpse.in_species( ZOMBIE ) );
    if( is_human && !( u.has_trait_flag( "CANNIBAL" ) || u.has_trait_flag( "PSYCHOPATH" ) ||
                       u.has_trait_flag( "SAPIOVORE" ) ) ) {

        if( query_yn( _( "Would you dare desecrate the mortal remains of a fellow human being?" ) ) ) {
            g->u.add_morale( MORALE_BUTCHER, -50, 0, 2_days, 3_hours );
            switch( rng( 1, 3 ) ) {
                case 1:
                    u.add_msg_if_player( m_bad, _( "You clench your teeth at the prospect of this gruesome job." ) );
                    break;
                case 2:
                    u.add_msg_if_player( m_bad, _( "This will haunt you in your dreams." ) );
                    break;
                case 3:
                    u.add_msg_if_player( m_bad,
                                         _( "You try to look away, but this gruesome image will stay on your mind for some time." ) );
                    break;
            }
        } else {
            u.add_msg_if_player( m_good, _( "It needs a coffin, not a knife." ) );
            act.targets.pop_back();
            return;
        }
    }

    act.moves_left = butcher_time_to_cut( u, corpse_item, action );

    // We have a valid target, so preform the full finish function
    // instead of just selecting the next valid target
    act.index = false;
}

int butcher_time_to_cut( const player &u, const item &corpse_item, const butcher_type action )
{
    const mtype &corpse = *corpse_item.get_mtype();
    const int factor = u.max_quality( action == DISSECT ? quality_id( "CUT_FINE" ) :
                                      quality_id( "BUTCHER" ) );

    int time_to_cut = 0;
    switch( corpse.size ) {
        // Time (roughly) in turns to cut up the corpse
        case MS_TINY:
            time_to_cut = 25;
            break;
        case MS_SMALL:
            time_to_cut = 50;
            break;
        case MS_MEDIUM:
            time_to_cut = 75;
            break;
        case MS_LARGE:
            time_to_cut = 100;
            break;
        case MS_HUGE:
            time_to_cut = 300;
            break;
    }

    // At factor 0, 10 time_to_cut is 10 turns. At factor 50, it's 5 turns, at 75 it's 2.5
    time_to_cut *= std::max( 25, 100 - factor );
    if( time_to_cut < 500 ) {
        time_to_cut = 500;
    }

    switch( action ) {
        case BUTCHER:
            break;
        case BUTCHER_FULL:
            if( !corpse_item.has_flag( "FIELD_DRESS" ) || corpse_item.has_flag( "FIELD_DRESS_FAILED" ) ) {
                time_to_cut *= 6;
            } else {
                time_to_cut *= 4;
            }
            break;
        case F_DRESS:
        case SKIN:
            time_to_cut *= 2;
            break;
        case QUARTER:
            time_to_cut /= 4;
            if( time_to_cut < 200 ) {
                time_to_cut = 200;
            }
            break;
        case DISMEMBER:
            time_to_cut /= 10;
            if( time_to_cut < 100 ) {
                time_to_cut = 100;
            }
            break;
        case DISSECT:
            time_to_cut *= 6;
            break;
    }

    if( corpse_item.has_flag( "QUARTERED" ) ) {
        time_to_cut /= 4;
    }
    time_to_cut = time_to_cut * ( 1 - ( g->u.get_num_crafting_helpers( 3 ) / 10 ) );
    return time_to_cut;
}

// The below function exists to allow mods to migrate their content fully to the new harvest system. This function should be removed eventually.
static harvest_id butchery_flags_deprecate( const mtype &mt )
{
    std::string harvest_id_name = "null";
    if( mt.has_flag( MF_CBM_CIV ) ) {
        harvest_id_name = "CBM_CIV";
    } else if( mt.has_flag( MF_CBM_SCI ) ) {
        harvest_id_name = "CBM_SCI";
    } else if( mt.has_flag( MF_CBM_TECH ) ) {
        harvest_id_name = "CBM_TECH";
    } else if( mt.has_flag( MF_CBM_SUBS ) ) {
        harvest_id_name = "CBM_SUBS";
    } else if( mt.has_flag( MF_CBM_OP ) ) {
        harvest_id_name = "CBM_OP";
    } else if( mt.has_flag( MF_POISON ) ) { // POISON tag means tainted meat
        if( mt.made_of( material_id( "veggy" ) ) ) {
            harvest_id_name = "fungaloid";
        } else if( mt.made_of( material_id( "bone" ) ) ) {
            harvest_id_name = "mr_bones";
        } else if( mt.has_flag( MF_CHITIN ) ) { // only arachnids drop chitin
            harvest_id_name = "arachnid_tainted";
            // acid ants have ACIDPROOF and do not have the CHITIN flag
        } else if( mt.has_flag( MF_ACIDPROOF ) ) {
            harvest_id_name = "arachnid_acid";
        } else if( mt.has_flag( MF_LEATHER ) ) {
            harvest_id_name = "zombie_leather";
        } else if( mt.has_flag( MF_FUR ) ) {
            harvest_id_name = "zombie_fur";
        } else if( mt.has_flag( MF_BONES ) ) {
            harvest_id_name = "zombie";
        } else {
            harvest_id_name = "zombie_meatslug";
        }
    } else { // drops regular edible meat
        if( mt.made_of( material_id( "veggy" ) ) ) {
            harvest_id_name = "triffid_small";
        } else if( mt.size == MS_TINY ) {
            if( mt.has_flag( MF_FEATHER ) ) {
                harvest_id_name = "bird_tiny";
            } else if( mt.has_flag( MF_AQUATIC ) ) {
                harvest_id_name = "fish_small";
            } else {
                harvest_id_name = "mammal_tiny";
            }
        } else if( mt.has_flag( MF_HUMAN ) ) {
            harvest_id_name = "human";
        } else if( mt.size >= MS_SMALL && mt.size <= MS_MEDIUM ) {
            if( mt.has_flag( MF_LEATHER ) ) {
                harvest_id_name = "mammal_leather";
            } else if( mt.has_flag( MF_FUR ) ) {
                harvest_id_name = "mammal_fur";
            } else if( mt.has_flag( MF_WOOL ) ) {
                harvest_id_name = "mammal_wool";
            } else if( mt.has_flag( MF_FEATHER ) ) {
                harvest_id_name = "bird_small";
            } else if( mt.has_flag( MF_AQUATIC ) ) {
                harvest_id_name = "fish_large";
            } else if( mt.has_flag( MF_CHITIN ) ) {
                harvest_id_name = "arachnid";
            } else if( mt.has_flag( MF_BONES ) ) {
                harvest_id_name = "animal_noskin";
            } else {
                harvest_id_name = "meatslug";
            }
        } else if( mt.size >= MS_LARGE ) {
            if( mt.has_flag( MF_LEATHER ) ) {
                harvest_id_name = "mammal_large_leather";
            } else if( mt.has_flag( MF_FUR ) ) {
                harvest_id_name = "mammal_large_fur";
            } else if( mt.has_flag( MF_WOOL ) ) {
                harvest_id_name = "mammal_large_wool";
            } else if( mt.has_flag( MF_FEATHER ) ) {
                harvest_id_name = "bird_large";
            } else if( mt.has_flag( MF_AQUATIC ) ) {
                harvest_id_name = "fish_large";
            } else if( mt.has_flag( MF_CHITIN ) ) {
                harvest_id_name = "arachnid";
            } else if( mt.has_flag( MF_BONES ) ) {
                harvest_id_name = "animal_large_noskin";
            } else {
                harvest_id_name = "meatslug";
            }
        }
    }

    return harvest_id( harvest_id_name );
}

// this function modifies the input weight by its damage level, depending on the bodypart
static int corpse_damage_effect( int weight, const std::string &entry_type, int damage_level )
{
    const float slight_damage = 0.9;
    const float damage = 0.75;
    const float high_damage = 0.5;
    const int destroyed = 0;

    switch( damage_level ) {
        case 2: // "damaged"
            if( entry_type == "offal" ) {
                return round( weight * damage );
            }
            if( entry_type == "skin" ) {
                return round( weight * damage );
            }
            if( entry_type == "flesh" ) {
                return round( weight * slight_damage );
            }
            break;
        case 3: // "mangled"
            if( entry_type == "offal" ) {
                return destroyed;
            }
            if( entry_type == "skin" ) {
                return round( weight * high_damage );
            }
            if( entry_type == "bone" ) {
                return round( weight * slight_damage );
            }
            if( entry_type == "flesh" ) {
                return round( weight * damage );
            }
            break;
        case 4: // "pulped"
            if( entry_type == "offal" ) {
                return destroyed;
            }
            if( entry_type == "skin" ) {
                return destroyed;
            }
            if( entry_type == "bone" ) {
                return round( weight * damage );
            }
            if( entry_type == "flesh" ) {
                return round( weight * high_damage );
            }
            break;
        default: // "bruised" modifier is almost impossible to avoid; also includes no modifier (zero damage)
            break;
    }
    return weight;
}

static void butchery_drops_harvest( item *corpse_item, const mtype &mt, player &p,
                                    const std::function<int()> &roll_butchery, butcher_type action,
                                    const std::function<double()> &roll_drops )
{
    p.add_msg_if_player( m_neutral, _( mt.harvest->message() ) );
    int monster_weight = to_gram( mt.weight );
    monster_weight += round( monster_weight * rng_float( -0.1, 0.1 ) );
    if( corpse_item->has_flag( "QUARTERED" ) ) {
        monster_weight /= 4;
    }
    if( corpse_item->has_flag( "GIBBED" ) ) {
        monster_weight = round( 0.85 * monster_weight );
        if( action != F_DRESS ) {
            p.add_msg_if_player( m_bad,
                                 _( "You salvage what you can from the corpse, but it is badly damaged." ) );
        }
    }
    if( corpse_item->has_flag( "SKINNED" ) ) {
        monster_weight = round( 0.85 * monster_weight );
    }
    int monster_weight_remaining = monster_weight;
    int practice = 4 + roll_butchery();

    const harvest_id hid = mt.harvest.is_null() ? butchery_flags_deprecate( mt ) : mt.harvest;
    const harvest_list &harvest = *hid;

    for( const auto &entry : harvest ) {
        const int butchery = roll_butchery();
        const float min_num = entry.base_num.first + butchery * entry.scale_num.first;
        const float max_num = entry.base_num.second + butchery * entry.scale_num.second;
        int roll = 0;
        // mass_ratio will override the use of base_num, scale_num, and max
        if( entry.mass_ratio != 0.00f ) {
            roll = static_cast<int>( round( entry.mass_ratio * monster_weight ) );
            roll = corpse_damage_effect( roll, entry.type, corpse_item->damage_level( 4 ) );
        } else if( entry.type != "bionic" && entry.type != "bionic_group" ) {
            roll = std::min<int>( entry.max, round( rng_float( min_num, max_num ) ) );
            // will not give less than min_num defined in the JSON
            roll = std::max<int>( corpse_damage_effect( roll, entry.type, corpse_item->damage_level( 4 ) ),
                                  entry.base_num.first );
        }
        const itype *drop = nullptr;
        if( entry.type != "bionic_group" ) {
            drop = item::find_type( entry.drop );
        }

        // BIONIC handling - no code for DISSECT to let the bionic drop fall through
        if( entry.type == "bionic" || entry.type == "bionic_group" ) {
            if( action == F_DRESS ) {
                if( entry.drop == "pheromone" ) {
                    if( one_in( 3 ) ) {
                        p.add_msg_if_player( m_bad,
                                             _( "You notice some strange organs, perhaps harvestable via careful dissection." ) );
                    }
                    continue;
                }
                p.add_msg_if_player( m_bad,
                                     _( "You suspect there might be bionics implanted in this corpse, that careful dissection might reveal." ) );
                continue;
            }
            if( action == BUTCHER || action == BUTCHER_FULL || action == DISMEMBER ) {
                if( entry.drop == "pheromone" ) {
                    if( one_in( 3 ) ) {
                        p.add_msg_if_player( m_bad,
                                             _( "Your butchering tool destroys a strange organ.  Perhaps a more surgical approach would allow harvesting it." ) );
                    }
                    continue;
                }
                switch( rng( 1, 3 ) ) {
                    case 1:
                        p.add_msg_if_player( m_bad,
                                             _( "Your butchering tool encounters something implanted in this corpse, but your rough cuts destroy it." ) );
                        break;
                    case 2:
                        p.add_msg_if_player( m_bad,
                                             _( "You find traces of implants in the body, but you care only for the flesh." ) );
                        break;
                    case 3:
                        p.add_msg_if_player( m_bad,
                                             _( "You found some bionics in the body, but harvesting them would require more surgical approach." ) );
                        break;
                }
                continue;
            }
        }
        if( action == DISSECT ) {
            int roll = roll_butchery() - corpse_item->damage_level( 4 );
            roll = roll < 0 ? 0 : roll;
            roll = std::min( entry.max, roll );
            add_msg( m_debug, _( "Roll penalty for corpse damage = %s" ), 0 - corpse_item->damage_level( 4 ) );
            if( entry.type == "bionic" ) {
                butcher_cbm_item( entry.drop, p.pos(), calendar::turn, roll );
            } else if( entry.type == "bionic_group" ) {
                butcher_cbm_group( entry.drop, p.pos(), calendar::turn, roll );
            }
            continue;
        }

        // Check if monster was gibbed, and handle accordingly
        if( corpse_item->has_flag( "GIBBED" ) && ( entry.type == "flesh" || entry.type == "bone" ) ) {
            roll /= 2;
        }

        if( corpse_item->has_flag( "SKINNED" ) && entry.type == "skin" ) {
            roll = 0;
        }

        // QUICK BUTCHERY
        if( action == BUTCHER ) {
            if( entry.type == "flesh" ) {
                roll = roll / 4;
            } else if( entry.type == "bone" ) {
                roll /= 2;
            } else if( corpse_item->get_mtype()->size >= MS_MEDIUM && ( entry.type == "skin" ) ) {
                roll /= 2;
            } else if( entry.type == "offal" ) {
                roll /= 5;
            } else {
                continue;
            }
        }
        // RIP AND TEAR
        if( action == DISMEMBER ) {
            if( entry.type == "flesh" ) {
                roll /= 6;
            } else {
                continue;
            }
        }
        // field dressing ignores everything outside below list
        if( action == F_DRESS ) {
            if( entry.type == "bone" ) {
                roll = rng( 0, roll / 2 );
            }
            if( entry.type == "flesh" ) {
                continue;
            }
            if( entry.type == "skin" ) {
                continue;
            }
        }

        // you only get the skin from skinning
        if( action == SKIN ) {
            if( entry.type != "skin" ) {
                continue;
            }
            if( corpse_item->has_flag( "FIELD_DRESS_FAILED" ) ) {
                roll = rng( 0, roll );
            }
        }

        // field dressing removed innards and bones from meatless limbs
        if( ( action == BUTCHER_FULL || action == BUTCHER ) && corpse_item->has_flag( "FIELD_DRESS" ) ) {
            if( entry.type == "offal" ) {
                continue;
            }
            if( entry.type == "bone" ) {
                roll = ( roll / 2 ) + rng( roll / 2, roll );
            }
        }
        // unskillfull field dressing may damage the skin, meat, and other parts
        if( ( action == BUTCHER_FULL || action == BUTCHER ) &&
            corpse_item->has_flag( "FIELD_DRESS_FAILED" ) ) {
            if( entry.type == "offal" ) {
                continue;
            }
            if( entry.type == "bone" ) {
                roll = ( roll / 2 ) + rng( roll / 2, roll );
            }
            if( entry.type == "flesh" || entry.type == "skin" ) {
                roll = rng( 0, roll );
            }
        }
        // quartering ruins skin
        if( corpse_item->has_flag( "QUARTERED" ) ) {
            if( entry.type == "skin" ) {
                roll = 0; //not continue to show fail effect
            } else {
                roll /= 4;
            }
        }

        if( action != DISSECT && entry.type != "bionic_group" ) {
            // divide total dropped weight by drop's weight to get amount
            if( entry.mass_ratio != 0.00f ) {
                // apply skill before converting to items, but only if mass_ratio is defined
                roll *= roll_drops();
                monster_weight_remaining -= roll;
                roll = ceil( roll / to_gram( ( item::find_type( entry.drop ) )->weight ) );
            } else {
                monster_weight_remaining -= roll * to_gram( ( item::find_type( entry.drop ) )->weight );
            }

            if( roll <= 0 ) {
                p.add_msg_if_player( m_bad, _( "You fail to harvest: %s" ), drop->nname( 1 ) );
                continue;
            }
            if( drop->phase == LIQUID ) {
                item obj( drop, calendar::turn, roll );
                if( obj.has_temperature() ) {
                    obj.set_item_temperature( 0.00001 * corpse_item->temperature );
                }
                if( obj.goes_bad() ) {
                    obj.set_rot( corpse_item->get_rot() );
                }
                liquid_handler::handle_all_liquid( obj, 1 );
            } else if( drop->stackable ) {
                item obj( drop, calendar::turn, roll );
                if( obj.has_temperature() ) {
                    obj.set_item_temperature( 0.00001 * corpse_item->temperature );
                }
                if( obj.goes_bad() ) {
                    obj.set_rot( corpse_item->get_rot() );
                }
                g->m.add_item_or_charges( p.pos(), obj );
            } else {
                item obj( drop, calendar::turn, roll );
                obj.set_mtype( &mt );
                if( obj.has_temperature() ) {
                    obj.set_item_temperature( 0.00001 * corpse_item->temperature );
                }
                if( obj.goes_bad() ) {
                    obj.set_rot( corpse_item->get_rot() );
                }
                for( int i = 0; i != roll; ++i ) {
                    g->m.add_item_or_charges( p.pos(), obj );
                }
            }

            p.add_msg_if_player( m_good, _( "You harvest: %s" ), drop->nname( roll ) );
        }
        practice++;
    }
    // 20% of the original corpse weight is not an item, but liquid gore
    monster_weight_remaining -= monster_weight / 5;
    // add the remaining unusable weight as rotting garbage
    if( monster_weight_remaining > 0 ) {
        if( action == F_DRESS ) {
            // 25% of the corpse weight is what's removed during field dressing
            monster_weight_remaining -= monster_weight * 3 / 4;
        } else if( action == SKIN ) {
            monster_weight_remaining -= monster_weight * 0.85;
        } else {
            // a carcass is 75% of the weight of the unmodified creature's weight
            if( ( corpse_item->has_flag( "FIELD_DRESS" ) || corpse_item->has_flag( "FIELD_DRESS_FAILED" ) ) &&
                !corpse_item->has_flag( "QUARTERED" ) ) {
                monster_weight_remaining -= monster_weight / 4;
            } else if( corpse_item->has_flag( "QUARTERED" ) ) {
                monster_weight_remaining -= ( monster_weight - ( monster_weight * 3 / 4 / 4 ) );
            }
            if( corpse_item->has_flag( "SKINNED" ) ) {
                monster_weight_remaining -= monster_weight * 0.15;
            }
        }
        const int item_charges = monster_weight_remaining / to_gram( (
                                     item::find_type( "ruined_chunks" ) )->weight );
        if( item_charges > 0 ) {
            item ruined_parts( "ruined_chunks", calendar::turn, item_charges );
            ruined_parts.set_mtype( &mt );
            ruined_parts.set_item_temperature( 0.00001 * corpse_item->temperature );
            ruined_parts.set_rot( corpse_item->get_rot() );
            g->m.add_item_or_charges( p.pos(), ruined_parts );
        }
    }

    if( action == DISSECT ) {
        p.practice( skill_firstaid, std::max( 0, practice ), std::max( mt.size - MS_MEDIUM, 0 ) + 4 );
    } else {
        p.practice( skill_survival, std::max( 0, practice ), std::max( mt.size - MS_MEDIUM, 0 ) + 4 );
    }
}

static void butchery_quarter( item *corpse_item, player &p )
{
    corpse_item->set_flag( "QUARTERED" );
    p.add_msg_if_player( m_good,
                         _( "You roughly slice the corpse of %s into four parts and set them aside." ),
                         corpse_item->get_mtype()->nname() );
    for( int i = 1; i <= 3; i++ ) { // 4 quarters (one exists, add 3, flag does the rest)
        g->m.add_item_or_charges( p.pos(), *corpse_item, true );
    }
}

void activity_handlers::butcher_finish( player_activity *act, player *p )
{
    // No targets means we are done
    if( act->targets.empty() ) {
        act->set_to_null();
        return;
    }

    item_location &target = act->targets.back();

    // Corpses can disappear (rezzing!), so check for that
    if( !target || !target->is_corpse() ) {
        p->add_msg_if_player( m_info, _( "There's no corpse to butcher!" ) );
        act->set_to_null();
        return;
    }

    butcher_type action = BUTCHER;
    if( act->id() == activity_id( "ACT_BUTCHER" ) ) {
        action = BUTCHER;
    } else if( act->id() == activity_id( "ACT_BUTCHER_FULL" ) ) {
        action = BUTCHER_FULL;
    } else if( act->id() == activity_id( "ACT_FIELD_DRESS" ) ) {
        action = F_DRESS;
    } else if( act->id() == activity_id( "ACT_QUARTER" ) ) {
        action = QUARTER;
    } else if( act->id() == activity_id( "ACT_DISSECT" ) ) {
        action = DISSECT;
    } else if( act->id() == activity_id( "ACT_SKIN" ) ) {
        action = SKIN;
    } else if( act->id() == activity_id( "ACT_DISMEMBER" ) ) {
        action = DISMEMBER;
    }

    // index is a bool that determines if we are ready to start the next target
    if( act->index ) {
        set_up_butchery( *act, *p, action );
        return;
    }

    item &corpse_item = *target;
    std::list<item> contents = corpse_item.contents;
    const mtype *corpse = corpse_item.get_mtype();
    const field_id type_blood = corpse->bloodType();
    const field_id type_gib = corpse->gibType();

    if( action == QUARTER ) {
        butchery_quarter( &corpse_item, *p );
        act->index = true;
        return;
    }

    int skill_level = p->get_skill_level( skill_survival );
    int factor = p->max_quality( action == DISSECT ? quality_id( "CUT_FINE" ) :
                                 quality_id( "BUTCHER" ) );

    // DISSECT has special case factor calculation and results.
    if( action == DISSECT ) {
        skill_level = p->get_skill_level( skill_firstaid );
        skill_level += p->max_quality( quality_id( "CUT_FINE" ) );
        skill_level += p->get_skill_level( skill_electronics ) / 2;
        add_msg( m_debug, _( "Skill: %s" ), skill_level );
    }

    const auto roll_butchery = [&]() {
        double skill_shift = 0.0;
        ///\EFFECT_SURVIVAL randomly increases butcher rolls
        skill_shift += rng_float( 0, skill_level - 3 );
        ///\EFFECT_DEX >8 randomly increases butcher rolls, slightly, <8 decreases
        skill_shift += rng_float( 0, p->dex_cur - 8 ) / 4.0;

        if( factor < 0 ) {
            skill_shift -= rng_float( 0, -factor / 5.0 );
        }

        return static_cast<int>( round( skill_shift ) );
    };

    if( action == DISMEMBER ) {
        g->m.add_splatter( type_gib, p->pos(), rng( corpse->size + 2, ( corpse->size + 1 ) * 2 ) );
    }

    //all BUTCHERY types - FATAL FAILURE
    if( action != DISSECT && roll_butchery() <= ( -15 ) && one_in( 2 ) ) {
        switch( rng( 1, 3 ) ) {
            case 1:
                p->add_msg_if_player( m_warning,
                                      _( "You hack up the corpse so unskillfully, that there is nothing left to salvage from this bloody mess." ) );
                break;
            case 2:
                p->add_msg_if_player( m_warning,
                                      _( "You wanted to cut the corpse, but instead you hacked the meat, spilled the guts all over it, and made a bloody mess." ) );
                break;
            case 3:
                p->add_msg_if_player( m_warning,
                                      _( "You made so many mistakes during the process that you doubt even vultures will be interested in what's left of it." ) );
                break;
        }

        // Remove the target from the map
        target.remove_item();
        act->targets.pop_back();

        g->m.add_splatter( type_gib, p->pos(), rng( corpse->size + 2, ( corpse->size + 1 ) * 2 ) );
        g->m.add_splatter( type_blood, p->pos(), rng( corpse->size + 2, ( corpse->size + 1 ) * 2 ) );
        for( int i = 1; i <= corpse->size; i++ ) {
            g->m.add_splatter_trail( type_gib, p->pos(), random_entry( g->m.points_in_radius( p->pos(),
                                     corpse->size + 1 ) ) );
            g->m.add_splatter_trail( type_blood, p->pos(), random_entry( g->m.points_in_radius( p->pos(),
                                     corpse->size + 1 ) ) );
        }

        // Ready to move on to the next item, if there is one
        act->index = true;
        return;
    }
    // function just for drop yields
    const auto roll_drops = [&]() {
        factor = std::max( factor, -50 );
        return 0.5 * skill_level / 10 + 0.3 * ( factor + 50 ) / 100 + 0.2 * p->dex_cur / 20;
    };
    // all action types - yields
    butchery_drops_harvest( &corpse_item, *corpse, *p, roll_butchery, action, roll_drops );

    // reveal hidden items / hidden content
    if( action != F_DRESS && action != SKIN ) {
        for( auto &content : contents ) {
            if( ( roll_butchery() + 10 ) * 5 > rng( 0, 100 ) ) {
                //~ %1$s - item name, %2$s - monster name
                p->add_msg_if_player( m_good, _( "You discover a %1$s in the %2$s!" ), content.tname(),
                                      corpse->nname() );
                g->m.add_item_or_charges( p->pos(), content );
            } else if( content.is_bionic() ) {
                g->m.spawn_item( p->pos(), "burnt_out_bionic", 1, 0, calendar::turn );
            }
        }
    }

    //end messages and effects
    switch( action ) {
        case QUARTER:
            break;
        case BUTCHER:
            p->add_msg_if_player( m_good,
                                  _( "You apply few quick cuts to the %s and leave what's left of it for scavengers." ),
                                  corpse_item.tname() );

            // Remove the target from the map
            target.remove_item();
            act->targets.pop_back();
            break;
        case BUTCHER_FULL:
            p->add_msg_if_player( m_good, _( "You finish butchering the %s." ), corpse_item.tname() );

            // Remove the target from the map
            target.remove_item();
            act->targets.pop_back();
            break;
        case F_DRESS:
            if( roll_butchery() < 0 ) {  // partial failure
                switch( rng( 1, 3 ) ) {
                    case 1:
                        p->add_msg_if_player( m_warning,
                                              _( "You unskillfully hack up the corpse and chop off some excess body parts.  You're left wondering how you did so poorly." ) );
                        break;
                    case 2:
                        p->add_msg_if_player( m_warning,
                                              _( "Your unskilled hands slip and damage the corpse.  You still hope it's not a total waste though." ) );
                        break;
                    case 3:
                        p->add_msg_if_player( m_warning,
                                              _( "You did something wrong and hacked the corpse badly.  Maybe it's still recoverable." ) );
                        break;
                }
                corpse_item.set_flag( "FIELD_DRESS_FAILED" );

                g->m.add_splatter( type_gib, p->pos(), rng( corpse->size + 2, ( corpse->size + 1 ) * 2 ) );
                g->m.add_splatter( type_blood, p->pos(), rng( corpse->size + 2, ( corpse->size + 1 ) * 2 ) );
                for( int i = 1; i <= corpse->size; i++ ) {
                    g->m.add_splatter_trail( type_gib, p->pos(), random_entry( g->m.points_in_radius( p->pos(),
                                             corpse->size + 1 ) ) );
                    g->m.add_splatter_trail( type_blood, p->pos(), random_entry( g->m.points_in_radius( p->pos(),
                                             corpse->size + 1 ) ) );
                }

            } else { // success

                switch( rng( 1, 3 ) ) {
                    case 1:
                        p->add_msg_if_player( m_good, _( "You field dress the %s." ), corpse->nname() );
                        break;
                    case 2:
                        p->add_msg_if_player( m_good,
                                              _( "You slice the corpse's belly and remove intestines and organs, until you're confident that it will not rot from inside." ) );
                        break;
                    case 3:
                        p->add_msg_if_player( m_good,
                                              _( "You remove guts and excess parts, preparing the corpse for later use." ) );
                        break;
                }
                corpse_item.set_flag( "FIELD_DRESS" );

                g->m.add_splatter( type_gib, p->pos(), rng( corpse->size + 2, ( corpse->size + 1 ) * 2 ) );
                g->m.add_splatter( type_blood, p->pos(), rng( corpse->size + 2, ( corpse->size + 1 ) * 2 ) );
                for( int i = 1; i <= corpse->size; i++ ) {
                    g->m.add_splatter_trail( type_gib, p->pos(), random_entry( g->m.points_in_radius( p->pos(),
                                             corpse->size + 1 ) ) );
                    g->m.add_splatter_trail( type_blood, p->pos(), random_entry( g->m.points_in_radius( p->pos(),
                                             corpse->size + 1 ) ) );
                }

            }
            break;
        case SKIN:
            switch( rng( 1, 4 ) ) {
                case 1:
                    p->add_msg_if_player( m_good, _( "You skin the %s." ), corpse->nname() );
                    break;
                case 2:
                    p->add_msg_if_player( m_good, _( "You carefully remove the hide from the %s" ),
                                          corpse->nname() );
                    break;
                case 3:
                    p->add_msg_if_player( m_good,
                                          _( "The %s is challenging to skin, but you get a good hide from it." ),
                                          corpse->nname() );
                    break;
                case 4:
                    p->add_msg_if_player( m_good, _( "With a few deft slices you take the skin from the %s" ),
                                          corpse->nname() );
                    break;
            }
            corpse_item.set_flag( "SKINNED" );
            break;
        case DISMEMBER:
            switch( rng( 1, 3 ) ) {
                case 1:
                    p->add_msg_if_player( m_good, _( "You hack the %s apart." ), corpse_item.tname() );
                    break;
                case 2:
                    p->add_msg_if_player( m_good, _( "You lop the limbs off the %s." ), corpse_item.tname() );
                    break;
                case 3:
                    p->add_msg_if_player( m_good, _( "You cleave the %s into pieces." ), corpse_item.tname() );
            }

            // Remove the target from the map
            target.remove_item();
            act->targets.pop_back();
            break;
        case DISSECT:
            p->add_msg_if_player( m_good, _( "You finish dissecting the %s." ), corpse_item.tname() );

            // Remove the target from the map
            target.remove_item();
            act->targets.pop_back();
            break;
    }

    // Ready to move on to the next item, if there is one (for example if multibutchering)
    act->index = true;
}

void activity_handlers::fill_liquid_do_turn( player_activity *act, player *p )
{
    player_activity &act_ref = *act;
    try {
        // 1. Gather the source item.
        vehicle *source_veh = nullptr;
        const tripoint source_pos = act_ref.coords.at( 0 );
        map_stack source_stack = g->m.i_at( source_pos );
        map_stack::iterator on_ground;
        monster *source_mon = nullptr;
        item liquid;
        const auto source_type = static_cast<liquid_source_type>( act_ref.values.at( 0 ) );
        int part_num = -1;
        int veh_charges = 0;
        switch( source_type ) {
            case LST_VEHICLE:
                source_veh = veh_pointer_or_null( g->m.veh_at( source_pos ) );
                if( source_veh == nullptr ) {
                    throw std::runtime_error( "could not find source vehicle for liquid transfer" );
                }
                deserialize( liquid, act_ref.str_values.at( 0 ) );
                part_num = static_cast<int>( act_ref.values.at( 1 ) );
                veh_charges = liquid.charges;
                break;
            case LST_INFINITE_MAP:
                deserialize( liquid, act_ref.str_values.at( 0 ) );
                liquid.charges = item::INFINITE_CHARGES;
                break;
            case LST_MAP_ITEM:
                if( static_cast<size_t>( act_ref.values.at( 1 ) ) >= source_stack.size() ) {
                    throw std::runtime_error( "could not find source item on ground for liquid transfer" );
                }
                on_ground = source_stack.begin();
                std::advance( on_ground, act_ref.values.at( 1 ) );
                liquid = *on_ground;
                break;
            case LST_MONSTER:
                Creature *c = g->critter_at( source_pos );
                source_mon = dynamic_cast<monster *>( c );
                if( source_mon == nullptr ) {
                    debugmsg( "could not find source creature for liquid transfer" );
                    act_ref.set_to_null();
                }
                deserialize( liquid, act_ref.str_values.at( 0 ) );
                liquid.charges = 1;
                break;
        }

        static const auto volume_per_turn = units::from_liter( 4 );
        const int charges_per_turn = std::max( 1, liquid.charges_per_volume( volume_per_turn ) );
        liquid.charges = std::min( charges_per_turn, liquid.charges );
        const int original_charges = liquid.charges;
        if( liquid.has_temperature() && liquid.specific_energy < 0 ) {
            liquid.set_item_temperature( std::max( temp_to_kelvin( g->weather.get_temperature( p->pos() ) ),
                                                   277.15 ) );
        }

        // 2. Transfer charges.
        switch( static_cast<liquid_target_type>( act_ref.values.at( 2 ) ) ) {
            case LTT_VEHICLE:
                if( const optional_vpart_position vp = g->m.veh_at( act_ref.coords.at( 1 ) ) ) {
                    p->pour_into( vp->vehicle(), liquid );
                } else {
                    throw std::runtime_error( "could not find target vehicle for liquid transfer" );
                }
                break;
            case LTT_CONTAINER:
                p->pour_into( p->i_at( act_ref.values.at( 3 ) ), liquid );
                break;
            case LTT_MAP:
                if( iexamine::has_keg( act_ref.coords.at( 1 ) ) ) {
                    iexamine::pour_into_keg( act_ref.coords.at( 1 ), liquid );
                } else {
                    g->m.add_item_or_charges( act_ref.coords.at( 1 ), liquid );
                    p->add_msg_if_player( _( "You pour %1$s onto the ground." ), liquid.tname() );
                    liquid.charges = 0;
                }
                break;
            case LTT_MONSTER:
                liquid.charges = 0;
                break;
        }

        const int removed_charges = original_charges - liquid.charges;
        if( removed_charges == 0 ) {
            // Nothing has been transferred, target must be full.
            act_ref.set_to_null();
            return;
        }

        // 3. Remove charges from source.
        switch( source_type ) {
            case LST_VEHICLE:
                if( part_num != -1 ) {
                    source_veh->drain( part_num, removed_charges );
                    liquid.charges = veh_charges - removed_charges;
                    // If there's no liquid left in this tank we're done, otherwise
                    // we need to update our liquid serialization to reflect how
                    // many charges are actually left for the next time we come
                    // around this loop.
                    if( !liquid.charges ) {
                        act_ref.set_to_null();
                    } else {
                        act_ref.str_values.at( 0 ) = serialize( liquid );
                    }
                } else {
                    source_veh->drain( liquid.typeId(), removed_charges );
                }
                if( source_veh->fuel_left( liquid.typeId() ) <= 0 ) {
                    act_ref.set_to_null();
                }
                break;
            case LST_MAP_ITEM:
                on_ground->charges -= removed_charges;
                if( on_ground->charges <= 0 ) {
                    source_stack.erase( on_ground );
                    if( g->m.ter( source_pos ).obj().examine == &iexamine::gaspump ) {
                        add_msg( _( "With a clang and a shudder, the %s pump goes silent." ),
                                 liquid.type_name( 1 ) );
                    } else if( g->m.furn( source_pos ).obj().examine == &iexamine::fvat_full ) {
                        g->m.furn_set( source_pos, f_fvat_empty );
                        add_msg( _( "You squeeze the last drops of %s from the vat." ),
                                 liquid.type_name( 1 ) );
                    }
                    act_ref.set_to_null();
                }
                break;
            case LST_INFINITE_MAP:
                // nothing, the liquid source is infinite
                break;
            case LST_MONSTER:
                // liquid source charges handled in monexamine::milk_source
                if( liquid.charges == 0 ) {
                    act_ref.set_to_null();
                }
                break;
        }

        if( removed_charges < original_charges ) {
            // Transferred less than the available charges -> target must be full
            act_ref.set_to_null();
        }

    } catch( const std::runtime_error &err ) {
        debugmsg( "error in activity data: \"%s\"", err.what() );
        act_ref.set_to_null();
        return;
    }
}

void activity_handlers::firstaid_finish( player_activity *act, player *p )
{
    static const std::string iuse_name_string( "heal" );

    item &it = p->i_at( act->position );
    item *used_tool = it.get_usable_item( iuse_name_string );
    if( used_tool == nullptr ) {
        debugmsg( "Lost tool used for healing" );
        act->set_to_null();
        return;
    }

    const auto use_fun = used_tool->get_use( iuse_name_string );
    const auto *actor = dynamic_cast<const heal_actor *>( use_fun->get_actor_ptr() );
    if( actor == nullptr ) {
        debugmsg( "iuse_actor type descriptor and actual type mismatch" );
        act->set_to_null();
        return;
    }

    // TODO: Store the patient somehow, retrieve here
    player &patient = *p;
    const hp_part healed = static_cast<hp_part>( act->values[0] );
    const int charges_consumed = actor->finish_using( *p, patient, *used_tool, healed );
    p->consume_charges( it, charges_consumed );

    // Erase activity and values.
    act->set_to_null();
    act->values.clear();
}

void activity_handlers::forage_finish( player_activity *act, player *p )
{
    const int veggy_chance = rng( 1, 100 );
    bool found_something = false;

    items_location loc;
    ter_str_id next_ter;

    switch( season_of_year( calendar::turn ) ) {
        case SPRING:
            loc = "forage_spring";
            next_ter = ter_str_id( "t_underbrush_harvested_spring" );
            break;
        case SUMMER:
            loc = "forage_summer";
            next_ter = ter_str_id( "t_underbrush_harvested_summer" );
            break;
        case AUTUMN:
            loc = "forage_autumn";
            next_ter = ter_str_id( "t_underbrush_harvested_autumn" );
            break;
        case WINTER:
            loc = "forage_winter";
            next_ter = ter_str_id( "t_underbrush_harvested_winter" );
            break;
    }

    g->m.ter_set( act->placement, next_ter );

    // Survival gives a bigger boost, and Perception is leveled a bit.
    // Both survival and perception affect time to forage

    ///\EFFECT_PER slightly increases forage success chance
    ///\EFFECT_SURVIVAL increases forage success chance
    if( veggy_chance < p->get_skill_level( skill_survival ) * 3 + p->per_cur - 2 ) {
        const auto dropped = g->m.put_items_from_loc( loc, p->pos(), calendar::turn );
        for( const auto &it : dropped ) {
            add_msg( m_good, _( "You found: %s!" ), it->tname() );
            found_something = true;
            if( it->has_flag( "FORAGE_POISON" ) && one_in( 10 ) ) {
                it->set_flag( "HIDDEN_POISON" );
                it->poison = rng( 2, 7 );
            }
            if( it->has_flag( "FORAGE_HALLU" ) && !it->has_flag( "HIDDEN_POISON" ) && one_in( 10 ) ) {
                it->set_flag( "HIDDEN_HALLU" );
            }
        }
    }
    // 10% to drop a item/items from this group.
    if( one_in( 10 ) ) {
        const auto dropped = g->m.put_items_from_loc( "trash_forest", p->pos(), calendar::turn );
        for( const auto &it : dropped ) {
            add_msg( m_good, _( "You found: %s!" ), it->tname() );
            found_something = true;
        }
    }

    if( !found_something ) {
        add_msg( _( "You didn't find anything." ) );
    }

    ///\EFFECT_INT Intelligence caps survival skill gains from foraging
    const int max_forage_skill = p->int_cur / 3 + 1;
    ///\EFFECT_SURVIVAL decreases survival skill gain from foraging (NEGATIVE)
    const int max_exp = 2 * ( max_forage_skill - p->get_skill_level( skill_survival ) );
    // Award experience for foraging attempt regardless of success
    p->practice( skill_survival, rng( 1, max_exp ), max_forage_skill );

    act->set_to_null();
}

void activity_handlers::game_do_turn( player_activity *act, player *p )
{
    //Gaming takes time, not speed
    act->moves_left -= 100;

    item &game_item = p->i_at( act->position );

    //Deduct 1 battery charge for every minute spent playing
    if( calendar::once_every( 1_minutes ) ) {
        game_item.ammo_consume( 1, p->pos() );
        p->add_morale( MORALE_GAME, 1, 100 ); //1 points/min, almost 2 hours to fill
    }
    if( game_item.ammo_remaining() == 0 ) {
        act->moves_left = 0;
        add_msg( m_info, _( "The %s runs out of batteries." ), game_item.tname() );
    }
}

void activity_handlers::hotwire_finish( player_activity *act, player *p )
{
    //Grab this now, in case the vehicle gets shifted
    if( const optional_vpart_position vp = g->m.veh_at( tripoint( act->values[0], act->values[1],
                                           p->posz() ) ) ) {
        vehicle *const veh = &vp->vehicle();
        const int mech_skill = act->values[2];
        if( mech_skill > static_cast<int>( rng( 1, 6 ) ) ) {
            //success
            veh->is_locked = false;
            add_msg( _( "This wire will start the engine." ) );
        } else if( mech_skill > static_cast<int>( rng( 0, 4 ) ) ) {
            //soft fail
            veh->is_locked = false;
            veh->is_alarm_on = veh->has_security_working();
            add_msg( _( "This wire will probably start the engine." ) );
        } else if( veh->is_alarm_on ) {
            veh->is_locked = false;
            add_msg( _( "By process of elimination, this wire will start the engine." ) );
        } else {
            //hard fail
            veh->is_alarm_on = veh->has_security_working();
            add_msg( _( "The red wire always starts the engine, doesn't it?" ) );
        }
    } else {
        dbg( D_ERROR ) << "game:process_activity: ACT_HOTWIRE_CAR: vehicle not found";
        debugmsg( "process_activity ACT_HOTWIRE_CAR: vehicle not found" );
    }
    act->set_to_null();
}

void activity_handlers::longsalvage_finish( player_activity *act, player *p )
{
    static const std::string salvage_string = "salvage";
    item &main_tool = p->i_at( act->index );
    auto items = g->m.i_at( p->pos() );
    item *salvage_tool = main_tool.get_usable_item( salvage_string );
    if( salvage_tool == nullptr ) {
        debugmsg( "Lost tool used for long salvage" );
        act->set_to_null();
        return;
    }

    const auto use_fun = salvage_tool->get_use( salvage_string );
    const auto actor = dynamic_cast<const salvage_actor *>( use_fun->get_actor_ptr() );
    if( actor == nullptr ) {
        debugmsg( "iuse_actor type descriptor and actual type mismatch" );
        act->set_to_null();
        return;
    }

    for( auto &item : items ) {
        if( actor->valid_to_cut_up( item ) ) {
            item_location item_loc( map_cursor( p->pos() ), &item );
            actor->cut_up( *p, *salvage_tool, item_loc );
            return;
        }
    }

    add_msg( _( "You finish salvaging." ) );
    act->set_to_null();
}

void activity_handlers::make_zlave_finish( player_activity *act, player *p )
{
    act->set_to_null();
    auto items = g->m.i_at( p->pos() );
    const std::string corpse_name = act->str_values[0];
    item *body = nullptr;

    for( auto &item : items ) {
        if( item.display_name() == corpse_name ) {
            body = &item;
        }
    }

    if( body == nullptr ) {
        add_msg( m_info, _( "There's no corpse to make into a zombie slave!" ) );
        return;
    }

    int success = act->values[0];

    if( success > 0 ) {

        p->practice( skill_firstaid, rng( 2, 5 ) );
        p->practice( skill_survival, rng( 2, 5 ) );

        p->add_msg_if_player( m_good,
                              _( "You slice muscles and tendons, and remove body parts until you're confident the zombie won't be able to attack you when it reanimates." ) );

        body->set_var( "zlave", "zlave" );
        //take into account the chance that the body yet can regenerate not as we need.
        if( one_in( 10 ) ) {
            body->set_var( "zlave", "mutilated" );
        }

    } else {

        if( success > -20 ) {

            p->practice( skill_firstaid, rng( 3, 6 ) );
            p->practice( skill_survival, rng( 3, 6 ) );

            p->add_msg_if_player( m_warning,
                                  _( "You hack into the corpse and chop off some body parts.  You think the zombie won't be able to attack when it reanimates." ) );

            success += rng( 1, 20 );

            if( success > 0 && !one_in( 5 ) ) {
                body->set_var( "zlave", "zlave" );
            } else {
                body->set_var( "zlave", "mutilated" );
            }

        } else {

            p->practice( skill_firstaid, rng( 1, 8 ) );
            p->practice( skill_survival, rng( 1, 8 ) );

            body->mod_damage( rng( 0, body->max_damage() - body->damage() ), DT_STAB );
            if( body->damage() == body->max_damage() ) {
                body->active = false;
                p->add_msg_if_player( m_warning, _( "You cut up the corpse too much, it is thoroughly pulped." ) );
            } else {
                p->add_msg_if_player( m_warning,
                                      _( "You cut into the corpse trying to make it unable to attack, but you don't think you have it right." ) );
            }
        }
    }
}

void activity_handlers::pickaxe_do_turn( player_activity *act, player *p )
{
    const tripoint &pos = act->placement;
    sfx::play_activity_sound( "tool", "pickaxe", sfx::get_heard_volume( pos ) );
    if( calendar::once_every( 1_minutes ) ) { // each turn is too much
        //~ Sound of a Pickaxe at work!
        sounds::sound( pos, 30, sounds::sound_t::destructive_activity, _( "CHNK! CHNK! CHNK!" ) );
        messages_in_process( *act, *p );
    }
}

void activity_handlers::pickaxe_finish( player_activity *act, player *p )
{
    const tripoint pos( act->placement );
    item &it = p->i_at( act->position );
    act->set_to_null(); // Invalidate the activity early to prevent a query from mod_pain()
    const int helpersize = g->u.get_num_crafting_helpers( 3 );
    if( g->m.is_bashable( pos ) && g->m.has_flag( "SUPPORTS_ROOF", pos ) &&
        g->m.ter( pos ) != t_tree ) {
        // Tunneling through solid rock is hungry, sweaty, tiring, backbreaking work
        // Betcha wish you'd opted for the J-Hammer ;P
        p->mod_stored_nutr( 15 - ( helpersize * 3 ) );
        p->mod_thirst( 15 - ( helpersize * 3 ) );
        if( p->has_trait( trait_id( "STOCKY_TROGLO" ) ) ) {
            p->mod_fatigue( 20 - ( helpersize  * 3 ) ); // Yep, dwarves can dig longer before tiring
        } else {
            p->mod_fatigue( 30 - ( helpersize  * 3 ) );
        }
        p->mod_pain( std::max( 0, ( 2 * static_cast<int>( rng( 1, 3 ) ) ) - helpersize ) );
    } else if( g->m.move_cost( pos ) == 2 && g->get_levz() == 0 &&
               g->m.ter( pos ) != t_dirt && g->m.ter( pos ) != t_grass ) {
        //Breaking up concrete on the surface? not nearly as bad
        p->mod_stored_nutr( 5 - ( helpersize ) );
        p->mod_thirst( 5 - ( helpersize ) );
        p->mod_fatigue( 10 - ( helpersize  * 2 ) );
    }
    p->add_msg_if_player( m_good, _( "You finish digging." ) );
    g->m.destroy( pos, true );
    it.charges = std::max( 0, it.charges - it.type->charges_to_use() );
    if( it.charges == 0 && it.destroyed_at_zero_charges() ) {
        p->i_rem( &it );
    }
}

void activity_handlers::pulp_do_turn( player_activity *act, player *p )
{
    const tripoint &pos = act->placement;

    // Stabbing weapons are a lot less effective at pulping
    const int cut_power = std::max( p->weapon.damage_melee( DT_CUT ),
                                    p->weapon.damage_melee( DT_STAB ) / 2 );

    ///\EFFECT_STR increases pulping power, with diminishing returns
    float pulp_power = sqrt( ( p->str_cur + p->weapon.damage_melee( DT_BASH ) ) *
                             ( cut_power + 1.0f ) );
    // Multiplier to get the chance right + some bonus for survival skill
    pulp_power *= 40 + p->get_skill_level( skill_survival ) * 5;

    const int mess_radius = p->weapon.has_flag( "MESSY" ) ? 2 : 1;

    int moves = 0;
    int &num_corpses = act->index; // use this to collect how many corpse are pulped
    auto corpse_pile = g->m.i_at( pos );
    for( auto &corpse : corpse_pile ) {
        const mtype *corpse_mtype = corpse.get_mtype();
        if( !corpse.is_corpse() || !corpse_mtype->has_flag( MF_REVIVES ) ||
            ( std::find( act->str_values.begin(), act->str_values.end(), "auto_pulp_no_acid" ) !=
              act->str_values.end() && corpse_mtype->bloodType() == fd_acid ) ) {
            // Don't smash non-rezing corpses //don't smash acid zombies when auto pulping
            continue;
        }

        while( corpse.damage() < corpse.max_damage() ) {
            // Increase damage as we keep smashing ensuring we eventually smash the target.
            if( x_in_y( pulp_power, corpse.volume() / units::legacy_volume_factor ) ) {
                corpse.inc_damage( DT_BASH );
                if( corpse.damage() == corpse.max_damage() ) {
                    num_corpses++;
                }
            }

            if( x_in_y( pulp_power, corpse.volume() /
                        units::legacy_volume_factor ) ) { // Splatter some blood around
                // Splatter a bit more randomly, so that it looks cooler
                const int radius = mess_radius + x_in_y( pulp_power, 500 ) + x_in_y( pulp_power, 1000 );
                const tripoint dest( pos.x + rng( -radius, radius ), pos.y + rng( -radius, radius ), pos.z );
                const field_id type_blood = ( mess_radius > 1 && x_in_y( pulp_power, 10000 ) ) ?
                                            corpse.get_mtype()->gibType() :
                                            corpse.get_mtype()->bloodType();
                g->m.add_splatter_trail( type_blood, pos, dest );
            }

            float stamina_ratio = static_cast<float>( p->stamina ) / p->get_stamina_max();
            p->mod_stat( "stamina", stamina_ratio * -40 );

            moves += 100 / std::max( 0.25f, stamina_ratio );
            if( one_in( 4 ) ) {
                // Smashing may not be butchery, but it involves some zombie anatomy
                p->practice( skill_survival, 2, 2 );
            }

            if( moves >= p->moves ) {
                // Enough for this turn;
                p->moves -= moves;
                return;
            }
        }
    }

    // If we reach this, all corpses have been pulped, finish the activity
    act->moves_left = 0;
    if( num_corpses == 0 ) {
        p->add_msg_if_player( m_bad, _( "The corpse moved before you could finish smashing it!" ) );
        return;
    }
    // TODO: Factor in how long it took to do the smashing.
    p->add_msg_player_or_npc( ngettext( "The corpse is thoroughly pulped.",
                                        "The corpses are thoroughly pulped.", num_corpses ),
                              ngettext( "<npcname> finished pulping the corpse.",
                                        "<npcname> finished pulping the corpses.", num_corpses ) );
}

void activity_handlers::reload_finish( player_activity *act, player *p )
{
    act->set_to_null();

    if( act->targets.size() != 2 || act->index <= 0 ) {
        debugmsg( "invalid arguments to ACT_RELOAD" );
        return;
    }

    if( !act->targets[0] ) {
        debugmsg( "reload target is null, failed to reload" );
        return;
    }

    if( !act->targets[1] ) {
        debugmsg( "ammo target is null, failed to reload" );
        return;
    }

    item &reloadable = *act->targets[ 0 ];
    item &ammo = *act->targets[1];
    const int qty = act->index;
    const bool is_speedloader = act->targets[ 1 ]->has_flag( "SPEEDLOADER" );

    if( !reloadable.reload( *p, std::move( act->targets[ 1 ] ), qty ) ) {
        add_msg( m_info, _( "Can't reload the %s." ), reloadable.tname() );
        return;
    }

    std::string msg = _( "You reload the %s." );

    if( reloadable.is_gun() ) {
        p->recoil = MAX_RECOIL;

        if( reloadable.has_flag( "RELOAD_ONE" ) && !is_speedloader ) {
            for( int i = 0; i != qty; ++i ) {
                if( ammo.ammo_type() == ammotype( "bolt" ) )  {
                    msg = _( "You insert a bolt into the %s." );
                } else {
                    msg = _( "You insert a cartridge into the %s." );
                }
            }
        }
        if( reloadable.type->gun->reload_noise_volume > 0 ) {
            sfx::play_variant_sound( "reload", reloadable.typeId(), sfx::get_heard_volume( p->pos() ) );
            sounds::ambient_sound( p->pos(), reloadable.type->gun->reload_noise_volume,
                                   sounds::sound_t::activity, reloadable.type->gun->reload_noise );
        }
    } else if( reloadable.is_watertight_container() ) {
        msg = _( "You refill the %s." );
    }
    add_msg( m_neutral, msg, reloadable.tname() );
}

void activity_handlers::start_fire_finish( player_activity *act, player *p )
{
    static const std::string iuse_name_string( "firestarter" );

    item &it = p->i_at( act->position );
    item *used_tool = it.get_usable_item( iuse_name_string );
    if( used_tool == nullptr ) {
        debugmsg( "Lost tool used for starting fire" );
        act->set_to_null();
        return;
    }

    const auto use_fun = used_tool->get_use( iuse_name_string );
    const auto *actor = dynamic_cast<const firestarter_actor *>( use_fun->get_actor_ptr() );
    if( actor == nullptr ) {
        debugmsg( "iuse_actor type descriptor and actual type mismatch" );
        act->set_to_null();
        return;
    }

    p->consume_charges( it, it.type->charges_to_use() );
    p->practice( skill_survival, act->index, 5 );

    actor->resolve_firestarter_use( *p, act->placement );
    act->set_to_null();
}

void activity_handlers::start_fire_do_turn( player_activity *act, player *p )
{
    if( !g->m.is_flammable( act->placement ) ) {
        try_fuel_fire( *act, *p, true );
        if( !g->m.is_flammable( act->placement ) ) {
            p->add_msg_if_player( m_info, _( "There's nothing to light there." ) );
            p->cancel_activity();
            return;
        }
    }

    item &firestarter = p->i_at( act->position );
    if( firestarter.has_flag( "REQUIRES_TINDER" ) ) {
        if( !g->m.tinder_at( act->placement ) ) {
            p->add_msg_if_player( m_info, _( "This item requires tinder to light." ) );
            p->cancel_activity();
            return;
        }
    }

    const auto usef = firestarter.type->get_use( "firestarter" );
    if( usef == nullptr || usef->get_actor_ptr() == nullptr ) {
        add_msg( m_bad, _( "You have lost the item you were using to start the fire." ) );
        p->cancel_activity();
        return;
    }

    p->mod_moves( -p->moves );
    const auto actor = dynamic_cast<const firestarter_actor *>( usef->get_actor_ptr() );
    const float light = actor->light_mod( p->pos() );
    act->moves_left -= light * 100;
    if( light < 0.1 ) {
        add_msg( m_bad, _( "There is not enough sunlight to start a fire now.  You stop trying." ) );
        p->cancel_activity();
    }
}

void activity_handlers::train_finish( player_activity *act, player *p )
{
    const skill_id sk( act->name );
    if( sk.is_valid() ) {
        const Skill &skill = sk.obj();
        std::string skill_name = skill.name();
        int new_skill_level = p->get_skill_level( sk ) + 1;
        p->set_skill_level( sk, new_skill_level );
        add_msg( m_good, _( "You finish training %s to level %d." ), skill_name, new_skill_level );
        if( new_skill_level % 4 == 0 ) {
            //~ %d is skill level %s is skill name
            p->add_memorial_log( pgettext( "memorial_male", "Reached skill level %1$d in %2$s." ),
                                 pgettext( "memorial_female", "Reached skill level %1$d in %2$s." ),
                                 new_skill_level, skill_name );
        }
        act->set_to_null();
        return;
    }

    const auto &ma_id = matype_id( act->name );
    if( ma_id.is_valid() ) {
        const auto &mastyle = ma_id.obj();
        // Trained martial arts,
        add_msg( m_good, _( "You learn %s." ), mastyle.name );
        //~ %s is martial art
        p->add_memorial_log( pgettext( "memorial_male", "Learned %s." ),
                             pgettext( "memorial_female", "Learned %s." ),
                             mastyle.name );
        p->add_martialart( mastyle.id );
    } else {
        debugmsg( "train_finish without a valid skill or style name" );
    }

    act->set_to_null();
    return;
}

void activity_handlers::vehicle_finish( player_activity *act, player *p )
{
    //Grab this now, in case the vehicle gets shifted
    const optional_vpart_position vp = g->m.veh_at( tripoint( act->values[0], act->values[1],
                                       p->posz() ) );
    veh_interact::complete_vehicle();
    // complete_vehicle set activity type to NULL if the vehicle
    // was completely dismantled, otherwise the vehicle still exist and
    // is to be examined again.
    if( act->is_null() ) {
        return;
    }
    act->set_to_null();
    if( act->values.size() < 7 ) {
        dbg( D_ERROR ) << "game:process_activity: invalid ACT_VEHICLE values: "
                       << act->values.size();
        debugmsg( "process_activity invalid ACT_VEHICLE values:%d",
                  act->values.size() );
    } else {
        if( vp ) {
            g->m.invalidate_map_cache( g->get_levz() );
            g->refresh_all();
            // TODO: Z (and also where the activity is queued)
            // Or not, because the vehicle coordinates are dropped anyway
            g->exam_vehicle( vp->vehicle(), act->values[ 2 ], act->values[ 3 ] );
            return;
        } else {
            dbg( D_ERROR ) << "game:process_activity: ACT_VEHICLE: vehicle not found";
            debugmsg( "process_activity ACT_VEHICLE: vehicle not found" );
        }
    }
}

void activity_handlers::hand_crank_do_turn( player_activity *act, player *p )
{
    // Hand-crank chargers seem to range from 2 watt (very common easily verified)
    // to 10 watt (suspicious claims from some manufacturers) sustained output.
    // It takes 2.4 minutes to produce 1kj at just slightly under 7 watts (25 kj per hour)
    // time-based instead of speed based because it's a sustained activity
    act->moves_left -= 100;
    item &hand_crank_item = p ->i_at( act->position );

    if( calendar::once_every( 144_seconds ) ) {
        p->mod_fatigue( 1 );
        if( hand_crank_item.ammo_capacity() > hand_crank_item.ammo_remaining() ) {
            hand_crank_item.ammo_set( "battery", hand_crank_item.ammo_remaining() + 1 );
        }
    }
    if( p->get_fatigue() >= DEAD_TIRED ) {
        act->moves_left = 0;
        add_msg( m_info, _( "You're too exhausted to keep cranking." ) );
    }

}

void activity_handlers::vibe_do_turn( player_activity *act, player *p )
{
    //Using a vibrator takes time (10 minutes), not speed
    //Linear increase in morale during action with a small boost at end
    //Deduct 1 battery charge for every minute in use, or vibrator is much less effective
    act->moves_left -= 100;

    item &vibrator_item = p->i_at( act->position );

    if( ( p->is_wearing( "rebreather" ) ) || ( p->is_wearing( "rebreather_xl" ) ) ||
        ( p->is_wearing( "mask_h20survivor" ) ) ) {
        act->moves_left = 0;
        add_msg( m_bad, _( "You have trouble breathing, and stop." ) );
    }

    if( calendar::once_every( 1_minutes ) ) {
        p->mod_fatigue( 1 );
        if( vibrator_item.ammo_remaining() > 0 ) {
            vibrator_item.ammo_consume( 1, p->pos() );
            p->add_morale( MORALE_FEELING_GOOD, 3, 40 );
            if( vibrator_item.ammo_remaining() == 0 ) {
                add_msg( m_info, _( "The %s runs out of batteries." ), vibrator_item.tname() );
            }
        } else {
            p->add_morale( MORALE_FEELING_GOOD, 1, 40 ); //twenty minutes to fill
        }
    }
    if( p->get_fatigue() >= DEAD_TIRED ) { // Dead Tired: different kind of relaxation needed
        act->moves_left = 0;
        add_msg( m_info, _( "You're too tired to continue." ) );
    }

    // Vibrator requires that you be able to move around, stretch, etc, so doesn't play
    // well with roots.  Sorry.  :-(

    p->pause();
}

void activity_handlers::start_engines_finish( player_activity *act, player *p )
{
    act->set_to_null();
    // Find the vehicle by looking for a remote vehicle first, then by player relative coordinates
    vehicle *veh = g->remoteveh();
    if( !veh ) {
        const tripoint pos = act->placement + g->u.pos();
        veh = veh_pointer_or_null( g->m.veh_at( pos ) );
        if( !veh ) {
            return;
        }
    }

    int attempted = 0;
    int non_muscle_attempted = 0;
    int started = 0;
    int non_muscle_started = 0;
    int non_combustion_started = 0;
    const bool take_control = act->values[0];

    for( size_t e = 0; e < veh->engines.size(); ++e ) {
        if( veh->is_engine_on( e ) ) {
            attempted++;
            if( !veh->is_engine_type( e, "muscle" ) && !veh->is_engine_type( e, "animal" ) ) {
                non_muscle_attempted++;
            }
            if( veh->start_engine( e ) ) {
                started++;
                if( !veh->is_engine_type( e, "muscle" ) && !veh->is_engine_type( e, "animal" ) ) {
                    non_muscle_started++;
                } else {
                    non_combustion_started++;
                }
            }
        }
    }

    //Did any engines start?
    veh->engine_on = started;
    //init working engine noise
    sfx::do_vehicle_engine_sfx();

    if( attempted == 0 ) {
        add_msg( m_info, _( "The %s doesn't have an engine!" ), veh->name );
    } else if( non_muscle_attempted > 0 ) {
        //Some non-muscle engines tried to start
        if( non_muscle_attempted == non_muscle_started ) {
            //All of the non-muscle engines started
            add_msg( ngettext( "The %s's engine starts up.",
                               "The %s's engines start up.", non_muscle_started ), veh->name );
        } else if( non_muscle_started > 0 ) {
            //Only some of the non-muscle engines started
            add_msg( ngettext( "One of the %s's engines start up.",
                               "Some of the %s's engines start up.", non_muscle_started ), veh->name );
        } else if( non_combustion_started > 0 ) {
            //Non-combustions "engines" started
            add_msg( "The %s is ready for movement.", veh->name );
        } else {
            //All of the non-muscle engines failed
            add_msg( m_bad, ngettext( "The %s's engine fails to start.",
                                      "The %s's engines fail to start.", non_muscle_attempted ), veh->name );
        }
    }

    if( take_control && !veh->engine_on && !veh->velocity ) {
        p->controlling_vehicle = false;
        add_msg( _( "You let go of the controls." ) );
    }
}

void activity_handlers::oxytorch_do_turn( player_activity *act, player *p )
{
    if( act->values[0] <= 0 ) {
        return;
    }

    item &it = p->i_at( act->position );
    // act->values[0] is the number of charges yet to be consumed
    const int charges_used = std::min( act->values[0], it.ammo_required() );

    it.ammo_consume( charges_used, p->pos() );
    act->values[0] -= static_cast<int>( charges_used );

    sfx::play_activity_sound( "tool", "oxytorch", sfx::get_heard_volume( act->placement ) );
    if( calendar::once_every( 2_turns ) ) {
        sounds::sound( act->placement, 10, sounds::sound_t::destructive_activity, _( "hissssssssss!" ) );
    }
}

void activity_handlers::oxytorch_finish( player_activity *act, player *p )
{
    act->set_to_null();
    const tripoint &pos = act->placement;
    const ter_id ter = g->m.ter( pos );

    // fast players might still have some charges left to be consumed
    p->i_at( act->position ).ammo_consume( act->values[0], p->pos() );

    if( g->m.furn( pos ) == f_rack ) {
        g->m.furn_set( pos, f_null );
        g->m.spawn_item( p->pos(), "steel_chunk", rng( 2, 6 ) );
    } else if( ter == t_chainfence || ter == t_chaingate_c || ter == t_chaingate_l ) {
        g->m.ter_set( pos, t_dirt );
        g->m.spawn_item( pos, "pipe", rng( 1, 4 ) );
        g->m.spawn_item( pos, "wire", rng( 4, 16 ) );
    } else if( ter == t_chainfence_posts ) {
        g->m.ter_set( pos, t_dirt );
        g->m.spawn_item( pos, "pipe", rng( 1, 4 ) );
    } else if( ter == t_door_metal_locked || ter == t_door_metal_c || ter == t_door_bar_c ||
               ter == t_door_bar_locked || ter == t_door_metal_pickable ) {
        g->m.ter_set( pos, t_mdoor_frame );
        g->m.spawn_item( pos, "steel_plate", rng( 0, 1 ) );
        g->m.spawn_item( pos, "steel_chunk", rng( 3, 8 ) );
    } else if( ter == t_window_enhanced || ter == t_window_enhanced_noglass ) {
        g->m.ter_set( pos, t_window_empty );
        g->m.spawn_item( pos, "steel_plate", rng( 0, 1 ) );
        g->m.spawn_item( pos, "sheet_metal", rng( 1, 3 ) );
    } else if( ter == t_reb_cage ) {
        g->m.ter_set( pos, t_pit );
        g->m.spawn_item( pos, "spike", rng( 1, 19 ) );
        g->m.spawn_item( pos, "scrap", rng( 1, 8 ) );
    } else if( ter == t_bars ) {
        if( g->m.ter( {pos.x + 1, pos.y, pos.z} ) == t_sewage || g->m.ter( {pos.x, pos.y + 1, pos.z} ) ==
            t_sewage ||
            g->m.ter( {pos.x - 1, pos.y, pos.z} ) == t_sewage || g->m.ter( {pos.x, pos.y - 1, pos.z} ) ==
            t_sewage ) {
            g->m.ter_set( pos, t_sewage );
            g->m.spawn_item( p->pos(), "pipe", rng( 1, 2 ) );
        } else {
            g->m.ter_set( pos, t_floor );
            g->m.spawn_item( p->pos(), "pipe", rng( 1, 2 ) );
        }
    } else if( ter == t_window_bars_alarm ) {
        g->m.ter_set( pos, t_window_alarm );
        g->m.spawn_item( p->pos(), "pipe", rng( 1, 2 ) );
    } else if( ter == t_window_bars ) {
        g->m.ter_set( pos, t_window_empty );
        g->m.spawn_item( p->pos(), "pipe", rng( 1, 2 ) );
    }
}

void activity_handlers::cracking_finish( player_activity *act, player *p )
{
    p->add_msg_if_player( m_good, _( "With a satisfying click, the lock on the safe opens!" ) );
    g->m.furn_set( act->placement, f_safe_c );
    act->set_to_null();
}

void activity_handlers::open_gate_finish( player_activity *act, player * )
{
    const tripoint pos = act->placement; // Don't use reference and don't inline, because act can change
    gates::open_gate( pos );
    act->set_to_null();
}

enum repeat_type : int {
    // REPEAT_INIT should be zero. In some scenarios (veh welder), activity value default to zero.
    REPEAT_INIT = 0,    // Haven't found repeat value yet.
    REPEAT_ONCE,        // Repeat just once
    REPEAT_FOREVER,     // Repeat for as long as possible
    REPEAT_FULL,        // Repeat until damage==0
    REPEAT_EVENT,       // Repeat until something interesting happens
    REPEAT_CANCEL,      // Stop repeating
};

static repeat_type repeat_menu( const std::string &title, repeat_type last_selection )
{
    uilist rmenu;
    rmenu.text = title;

    rmenu.addentry( REPEAT_ONCE, true, '1', _( "Repeat once" ) );
    rmenu.addentry( REPEAT_FOREVER, true, '2', _( "Repeat until reinforced" ) );
    rmenu.addentry( REPEAT_FULL, true, '3', _( "Repeat until fully repaired, but don't reinforce" ) );
    rmenu.addentry( REPEAT_EVENT, true, '4', _( "Repeat until success/failure/level up" ) );
    rmenu.addentry( REPEAT_INIT, true, '5', _( "Back to item selection" ) );

    rmenu.selected = last_selection - REPEAT_ONCE;
    rmenu.query();

    if( rmenu.ret >= REPEAT_INIT && rmenu.ret <= REPEAT_EVENT ) {
        return static_cast<repeat_type>( rmenu.ret );
    }

    return REPEAT_CANCEL;
}

// This is a part of a hack to provide pseudo items for long repair activity
// Note: similar hack could be used to implement all sorts of vehicle pseudo-items
//  and possibly CBM pseudo-items too.
struct weldrig_hack {
    vehicle *veh;
    int part;
    item pseudo;

    weldrig_hack()
        : veh( nullptr )
        , part( -1 )
        , pseudo( "welder", calendar::turn )
    { }

    bool init( const player_activity &act ) {
        if( act.coords.empty() || act.values.size() < 2 ) {
            return false;
        }

        part = act.values[1];
        veh = veh_pointer_or_null( g->m.veh_at( act.coords[0] ) );
        if( veh == nullptr || veh->parts.size() <= static_cast<size_t>( part ) ) {
            part = -1;
            return false;
        }

        part = veh->part_with_feature( part, "WELDRIG", true );
        return part >= 0;
    }

    item &get_item() {
        if( veh != nullptr && part >= 0 ) {
            pseudo.charges = veh->drain( "battery", 1000 - pseudo.charges );
            return pseudo;
        }

        // null item should be handled just fine
        return null_item_reference();
    }

    void clean_up() {
        // Return unused charges
        if( veh == nullptr || part < 0 ) {
            return;
        }

        veh->charge_battery( pseudo.charges );
        pseudo.charges = 0;
    }

    ~weldrig_hack() {
        clean_up();
    }
};

void activity_handlers::repair_item_finish( player_activity *act, player *p )
{
    const std::string iuse_name_string = act->get_str_value( 0, "repair_item" );
    repeat_type repeat = static_cast<repeat_type>( act->get_value( 0, REPEAT_INIT ) );
    weldrig_hack w_hack;
    item_location *ploc = nullptr;

    if( !act->targets.empty() ) {
        ploc = &act->targets[0];
    }

    item &main_tool = !w_hack.init( *act ) ?
                      ploc ?
                      **ploc : p->i_at( act->index ) : w_hack.get_item();

    item *used_tool = main_tool.get_usable_item( iuse_name_string );
    if( used_tool == nullptr ) {
        debugmsg( "Lost tool used for long repair" );
        act->set_to_null();
        return;
    }

    const auto use_fun = used_tool->get_use( iuse_name_string );
    // TODO: De-uglify this block. Something like get_use<iuse_actor_type>() maybe?
    const auto *actor = dynamic_cast<const repair_item_actor *>( use_fun->get_actor_ptr() );
    if( actor == nullptr ) {
        debugmsg( "iuse_actor type descriptor and actual type mismatch" );
        act->set_to_null();
        return;
    }

    // Valid Repeat choice and target, attempt repair.
    if( repeat != REPEAT_INIT && act->targets.size() >= 2 ) {
        item_location &fix_location = act->targets[1];

        // Remember our level: we want to stop retrying on level up
        const int old_level = p->get_skill_level( actor->used_skill );
        const auto attempt = actor->repair( *p, *used_tool, fix_location );
        if( attempt != repair_item_actor::AS_CANT ) {
            if( ploc && ploc->where() == item_location::type::map ) {
                used_tool->ammo_consume( used_tool->ammo_required(), ploc->position() );
            } else {
                p->consume_charges( *used_tool, used_tool->ammo_required() );
            }
        }

        // TODO: Allow setting this in the actor
        // TODO: Don't use charges_to_use: welder has 50 charges per use, soldering iron has 1
        if( !used_tool->ammo_sufficient() ) {
            p->add_msg_if_player( _( "Your %s ran out of charges" ), used_tool->tname() );
            act->set_to_null();
            return;
        }

        // Print message explaining why we stopped
        // But only if we didn't destroy the item (because then it's obvious)
        const bool destroyed = attempt == repair_item_actor::AS_DESTROYED;
        const bool cannot_continue_repair = attempt == repair_item_actor::AS_CANT ||
                                            destroyed || !actor->can_repair_target( *p, *fix_location, !destroyed );
        if( cannot_continue_repair ) {
            // Cannot continue to repair target, select another target.
            // **Warning**: as soon as the item is popped back, it is destroyed and can't be used anymore!
            act->targets.pop_back();
        }

        const bool event_happened = attempt == repair_item_actor::AS_FAILURE ||
                                    attempt == repair_item_actor::AS_SUCCESS ||
                                    old_level != p->get_skill_level( actor->used_skill );

        const bool need_input =
            ( repeat == REPEAT_ONCE ) ||
            ( repeat == REPEAT_EVENT && event_happened ) ||
            ( repeat == REPEAT_FULL && ( cannot_continue_repair || fix_location->damage() <= 0 ) );
        if( need_input ) {
            repeat = REPEAT_INIT;
        }
    }
    // Check tool is valid before we query target and Repeat choice.
    if( !actor->can_use_tool( *p, *used_tool, true ) ) {
        act->set_to_null();
        return;
    }

    // target selection and validation.
    while( act->targets.size() < 2 ) {
        auto item_loc = game_menus::inv::repair( *p, actor, &main_tool );

        if( item_loc == item_location::nowhere ) {
            p->add_msg_if_player( m_info, _( "Never mind." ) );
            act->set_to_null();
            return;
        }
        if( actor->can_repair_target( *p, *item_loc, true ) ) {
            act->targets.emplace_back( item_loc.clone() );
            repeat = REPEAT_INIT;
        }
    }

    const item &fix = *act->targets[1];

    if( repeat == REPEAT_INIT ) {
        g->draw();
        const int level = p->get_skill_level( actor->used_skill );
        auto action_type = actor->default_action( fix, level );
        if( action_type == repair_item_actor::RT_NOTHING ) {
            p->add_msg_if_player( _( "You won't learn anything more by doing that." ) );
        }

        const auto chance = actor->repair_chance( *p, fix, action_type );
        if( chance.first <= 0.0f ) {
            action_type = repair_item_actor::RT_PRACTICE;
        }

        std::string title = string_format( _( "%s %s\n" ),
                                           repair_item_actor::action_description( action_type ),
                                           fix.tname() );
        title += string_format( _( "Charges: <color_light_blue>%s/%s</color> %s (%s per use)\n" ),
                                used_tool->ammo_remaining(), used_tool->ammo_capacity(),
                                item::nname( used_tool->ammo_current() ),
                                used_tool->ammo_required() );
        title += string_format( _( "Skill used: <color_light_blue>%s (%s)</color>\n" ),
                                actor->used_skill.obj().name(), level );
        title += string_format( _( "Success chance: <color_light_blue>%.1f</color>%%\n" ),
                                100.0f * chance.first );
        title += string_format( _( "Damage chance: <color_light_blue>%.1f</color>%%" ),
                                100.0f * chance.second );

        if( act->values.empty() ) {
            act->values.resize( 1 );
        }
        do {
            repeat = repeat_menu( title, repeat );

            if( repeat == REPEAT_CANCEL ) {
                act->set_to_null();
                return;
            }
            act->values[0] = static_cast<int>( repeat );
            if( repeat == REPEAT_INIT ) {       // BACK selected, redo target selection next.
                p->activity.targets.pop_back();
                return;
            }
            if( repeat == REPEAT_FULL && fix.damage() <= 0 ) {
                p->add_msg_if_player( m_info, _( "Your %s is already fully repaired." ), fix.tname() );
                repeat = REPEAT_INIT;
            }
        } while( repeat == REPEAT_INIT );
    }

    // Otherwise keep retrying
    act->moves_left = actor->move_cost;
}

void activity_handlers::mend_item_finish( player_activity *act, player *p )
{
    act->set_to_null();
    if( act->targets.size() != 1 ) {
        debugmsg( "invalid arguments to ACT_MEND_ITEM" );
        return;
    }

    item_location &target = act->targets[ 0 ];

    const auto f = target->faults.find( fault_id( act->name ) );
    if( f == target->faults.end() ) {
        debugmsg( "item %s does not have fault %s", target->tname(), act->name );
        return;
    }

    const auto inv = p->crafting_inventory();
    const auto &reqs = f->obj().requirements();
    if( !reqs.can_make_with_inventory( inv, is_crafting_component ) ) {
        add_msg( m_info, _( "You are currently unable to mend the %s." ), target->tname() );
    }
    for( const auto &e : reqs.get_components() ) {
        p->consume_items( e );
    }
    for( const auto &e : reqs.get_tools() ) {
        p->consume_tools( e );
    }
    p->invalidate_crafting_inventory();

    target->faults.erase( *f );
    add_msg( m_good, _( "You successfully mended the %s." ), target->tname() );
}

void activity_handlers::gunmod_add_finish( player_activity *act, player *p )
{
    act->set_to_null();
    // first unpack all of our arguments
    if( act->values.size() != 4 ) {
        debugmsg( "Insufficient arguments to ACT_GUNMOD_ADD" );
        return;
    }

    item &gun = p->i_at( act->position );
    item &mod = p->i_at( act->values[0] );

    const int roll = act->values[1]; // chance of success (%)
    const int risk = act->values[2]; // chance of damage (%)

    // any tool charges used during installation
    const std::string tool = act->name;
    const int qty = act->values[3];

    if( !gun.is_gunmod_compatible( mod ).success() ) {
        debugmsg( "Invalid arguments in ACT_GUNMOD_ADD" );
        return;
    }

    if( !tool.empty() && qty > 0 ) {
        p->use_charges( tool, qty );
    }

    if( rng( 0, 100 ) <= roll ) {
        add_msg( m_good, _( "You successfully attached the %1$s to your %2$s." ), mod.tname(),
                 gun.tname() );
        gun.contents.push_back( p->i_rem( &mod ) );

    } else if( rng( 0, 100 ) <= risk ) {
        if( gun.inc_damage() ) {
            // Remove irremovable mods prior to destroying the gun
            for( auto mod : gun.gunmods() ) {
                if( mod->is_irremovable() ) {
                    p->remove_item( *mod );
                }
            }
            add_msg( m_bad, _( "You failed at installing the %s and destroyed your %s!" ), mod.tname(),
                     gun.tname() );
            p->i_rem( &gun );
        } else {
            add_msg( m_bad, _( "You failed at installing the %s and damaged your %s!" ), mod.tname(),
                     gun.tname() );
        }

    } else {
        add_msg( m_info, _( "You failed at installing the %s." ), mod.tname() );
    }
}

void activity_handlers::toolmod_add_finish( player_activity *act, player *p )
{
    act->set_to_null();
    if( act->targets.size() != 2 || !act->targets[0] || !act->targets[1] ) {
        debugmsg( "Incompatible arguments to ACT_TOOLMOD_ADD" );
        return;
    }
    item &tool = *act->targets[0];
    item &mod = *act->targets[1];
    p->add_msg_if_player( m_good, _( "You successfully attached the %1$s to your %2$s." ),
                          mod.tname(), tool.tname() );
    mod.item_tags.insert( "IRREMOVABLE" );
    tool.contents.push_back( mod );
    act->targets[1].remove_item();
}

void activity_handlers::clear_rubble_finish( player_activity *act, player *p )
{
    const tripoint &pos = act->placement;
    p->add_msg_if_player( m_info, _( "You clear up the %s." ),
                          g->m.furnname( pos ) );
    g->m.furn_set( pos, f_null );

    act->set_to_null();
}

void activity_handlers::meditate_finish( player_activity *act, player *p )
{
    p->add_msg_if_player( m_good, _( "You pause to engage in spiritual contemplation." ) );
    p->add_morale( MORALE_FEELING_GOOD, 5, 10 );
    act->set_to_null();
}

void activity_handlers::aim_do_turn( player_activity *act, player * )
{
    if( act->index == 0 ) {
        g->m.invalidate_map_cache( g->get_levz() );
        g->m.build_map_cache( g->get_levz() );
        avatar_action::fire( g->u, g->m );
    }
}

void activity_handlers::pickup_do_turn( player_activity *, player * )
{
    activity_on_turn_pickup();
}

void activity_handlers::wear_do_turn( player_activity *act, player *p )
{
    activity_on_turn_wear( *act, *p );
}

// This activity opens the menu (it's not meant to queue consumption of items)
void activity_handlers::eat_menu_do_turn( player_activity *, player * )
{
    g->eat();
}

void activity_handlers::consume_food_menu_do_turn( player_activity *, player * )
{
    g->eat( game_menus::inv::consume_food );
}

void activity_handlers::consume_drink_menu_do_turn( player_activity *, player * )
{
    g->eat( game_menus::inv::consume_drink );
}

void activity_handlers::consume_meds_menu_do_turn( player_activity *, player * )
{
    g->eat( game_menus::inv::consume_meds );
}

void activity_handlers::move_items_do_turn( player_activity *act, player *p )
{
    activity_on_turn_move_items( *act, *p );
}

void activity_handlers::move_loot_do_turn( player_activity *act, player *p )
{
    activity_on_turn_move_loot( *act, *p );
}

void activity_handlers::adv_inventory_do_turn( player_activity *, player *p )
{
    p->cancel_activity();
    advanced_inv();
}

void activity_handlers::armor_layers_do_turn( player_activity *, player *p )
{
    p->cancel_activity();
    p->sort_armor();
}

void activity_handlers::atm_do_turn( player_activity *, player *p )
{
    iexamine::atm( *p, p->pos() );
}

// fish-with-rod fish catching function.
static void rod_fish( player *p, const tripoint &fish_point )
{
    std::vector<monster *> fishables = g->get_fishable( 60, fish_point ); //get the nearby fish list.
    //if the vector is empty (no fish around) the player is still given a small chance to get a (let us say it was hidden) fish
    if( fishables.empty() ) {
        const std::vector<mtype_id> fish_group = MonsterGroupManager::GetMonstersFromGroup(
                    mongroup_id( "GROUP_FISH" ) );
        const mtype_id fish_mon = random_entry_ref( fish_group );
        g->m.add_item_or_charges( p->pos(), item::make_corpse( fish_mon, calendar::turn + rng( 0_turns,
                                  3_hours ) ) );
        p->add_msg_if_player( m_good, _( "You caught a %s." ), fish_mon.obj().nname() );
    } else {
        monster *chosen_fish = random_entry( fishables );
        chosen_fish->fish_population -= 1;
        if( chosen_fish->fish_population <= 0 ) {
            g->catch_a_monster( chosen_fish, p->pos(), p, 50_hours );
        } else {
            g->m.add_item_or_charges( p->pos(), item::make_corpse( chosen_fish->type->id,
                                      calendar::turn + rng( 0_turns,
                                              3_hours ) ) );
            p->add_msg_if_player( m_good, _( "You caught a %s." ), chosen_fish->type->nname() );
        }
    }
}

void activity_handlers::fish_do_turn( player_activity *act, player *p )
{
    item &it = p->i_at( act->position );
    int fish_chance = 1;
    int survival_skill = p->get_skill_level( skill_survival );
    if( it.has_flag( "FISH_POOR" ) ) {
        survival_skill += dice( 1, 6 );
    } else if( it.has_flag( "FISH_GOOD" ) ) {
        // Much better chances with a good fishing implement.
        survival_skill += dice( 4, 9 );
        survival_skill *= 2;
    }
    const tripoint fish_pos = act->placement;
    std::vector<monster *> fishables = g->get_fishable( 60, fish_pos );
    // Fish are always there, even if it dosnt seem like they are visible!
    if( fishables.empty() ) {
        fish_chance += survival_skill / 2;
    } else {
        // if they are visible however, it implies a larger population
        for( auto elem : fishables ) {
            fish_chance += elem->fish_population;
        }
        fish_chance += survival_skill;
    }
    // no matter the population of fish, your skill and tool limits the ease of catching.
    fish_chance = std::min( survival_skill * 10, fish_chance );
    if( x_in_y( fish_chance, 100000 ) ) {
        add_msg( m_good, _( "You feel a tug on your line!" ) );
        rod_fish( p, fish_pos );
    }
    if( calendar::once_every( 60_minutes ) ) {
        p->practice( skill_survival, rng( 1, 3 ) );
    }

}

void activity_handlers::fish_finish( player_activity *act, player *p )
{
    ( void )p;
    act->set_to_null();
    add_msg( m_info, _( "You finish fishing" ) );
}

void activity_handlers::cracking_do_turn( player_activity *act, player *p )
{
    auto cracking_tool = p->crafting_inventory().items_with( []( const item & it ) -> bool {
        item temporary_item( it.type );
        return temporary_item.has_flag( "SAFECRACK" );
    } );
    if( cracking_tool.empty() && !p->has_bionic( bionic_id( "bio_ears" ) ) ) {
        // We lost our cracking tool somehow, bail out.
        act->set_to_null();
        return;
    }
}

void activity_handlers::repair_item_do_turn( player_activity *act, player *p )
{
    // Moves are decremented based on a combination of speed and good vision (not in the dark, farsighted, etc)
    const int effective_moves = p->moves / p->fine_detail_vision_mod();
    if( effective_moves <= act->moves_left ) {
        act->moves_left -= effective_moves;
        p->moves = 0;
    } else {
        p->moves -= act->moves_left * p->fine_detail_vision_mod();
        act->moves_left = 0;
    }
}

void activity_handlers::butcher_do_turn( player_activity *, player *p )
{
    p->mod_stat( "stamina", -20.0f * p->stamina / p->get_stamina_max() );
}

void activity_handlers::read_finish( player_activity *act, player *p )
{
    if( avatar *u = dynamic_cast<avatar *>( p ) ) {
        u->do_read( *act->targets.front().get_item() );
    } else {
        act->set_to_null();
    }
    if( !act ) {
        p->add_msg_if_player( m_info, _( "You finish reading." ) );
    }
}

void activity_handlers::wait_finish( player_activity *act, player *p )
{
    p->add_msg_if_player( _( "You finish waiting." ) );
    act->set_to_null();
}

void activity_handlers::wait_weather_finish( player_activity *act, player *p )
{
    p->add_msg_if_player( _( "You finish waiting." ) );
    act->set_to_null();
}

void activity_handlers::wait_npc_finish( player_activity *act, player *p )
{
    p->add_msg_if_player( _( "%s finishes with you..." ), act->str_values[0] );
    act->set_to_null();
}

void activity_handlers::socialize_finish( player_activity *act, player *p )
{
    p->add_msg_if_player( _( "%s finishes chatting with you." ), act->str_values[0] );
    act->set_to_null();
}

void activity_handlers::try_sleep_do_turn( player_activity *act, player *p )
{
    if( !p->has_effect( effect_sleep ) ) {
        if( p->can_sleep() ) {
            act->set_to_null();
            p->fall_asleep();
        } else if( one_in( 1000 ) ) {
            p->add_msg_if_player( _( "You toss and turn..." ) );
        }
    }
}

void activity_handlers::try_sleep_finish( player_activity *act, player *p )
{
    if( !p->has_effect( effect_sleep ) ) {
        p->add_msg_if_player( _( "You try to sleep, but can't..." ) );
    }
    act->set_to_null();
}

static bool character_has_skill_for( const player *p, const construction &con )
{
    return std::all_of( con.required_skills.begin(), con.required_skills.end(),
    [&]( const std::pair<skill_id, int> &pr ) {
        return p->get_skill_level( pr.first ) >= pr.second;
    } );
}

void activity_handlers::build_do_turn( player_activity *act, player *p )
{
    const std::vector<construction> &list_constructions = get_constructions();
    partial_con *pc = g->m.partial_con_at( g->m.getlocal( act->placement ) );
    // Maybe the player and the NPC are working on the same construction at the same time
    if( !pc ) {
        if( p->is_npc() ) {
            // if player completes the work while NPC still in activity loop
            p->activity = player_activity();
            p->set_moves( 0 );
        } else {
            p->cancel_activity();
        }
        add_msg( m_info, _( "%s did not find an unfinished construction at the activity spot." ),
                 p->disp_name() );
        return;
    }
    // if you ( or NPC ) are finishing someone elses started construction...
    const construction &built = list_constructions[pc->id];
    if( !character_has_skill_for( p, built ) ) {
        add_msg( m_info, _( "%s can't work on this construction anymore." ), p->disp_name() );
        p->cancel_activity();
        if( p->is_npc() ) {
            p->activity = player_activity();
            p->set_moves( 0 );
        }
        return;
    }
    // item_counter represents the percent progress relative to the base batch time
    // stored precise to 5 decimal places ( e.g. 67.32 percent would be stored as 6732000 )
    const int old_counter = pc->counter;

    // Base moves for construction with no speed modifier or assistants
    // Must ensure >= 1 so we don't divide by 0;
    const double base_total_moves = std::max( 1, built.time );
    // Current expected total moves, includes construction speed modifiers and assistants
    const double cur_total_moves = std::max( 1, built.adjusted_time() );
    // Delta progress in moves adjusted for current crafting speed
    const double delta_progress = p->get_moves() * base_total_moves / cur_total_moves;
    // Current progress in moves
    const double current_progress = old_counter * base_total_moves / 10000000.0 +
                                    delta_progress;
    // Current progress as a percent of base_total_moves to 2 decimal places
    pc->counter = round( current_progress / base_total_moves * 10000000.0 );

    p->set_moves( 0 );

    pc->counter = std::min( pc->counter, 10000000 );
    // If construction_progress has reached 100% or more
    if( pc->counter >= 10000000 ) {
        // Activity is cancelled in complete_construction()
        complete_construction( p );
    }
}

void activity_handlers::multiple_construction_do_turn( player_activity *act, player *p )
{
    ( void )act;
    const activity_id act_multiple_construction = activity_id( "ACT_MULTIPLE_CONSTRUCTION" );
    tripoint src_loc_start = p->pos();
    // search in a radius around unsorted zone to find corpse spots
    std::vector<tripoint> build_spots;
    for( tripoint p : g->m.points_in_radius( src_loc_start, 20 ) ) {
        partial_con *pc = g->m.partial_con_at( p );
        if( pc ) {
            build_spots.push_back( p );
        }
    }
    // Nuke the current activity, leaving the backlog alone.
    p->activity = player_activity();

    // sort source tiles by distance
    for( auto &src_loc : build_spots ) {
        if( !g->m.inbounds( src_loc ) ) {
            if( !g->m.inbounds( p->pos() ) ) {
                // p is implicitly an NPC that has been moved off the map, so reset the activity
                // and unload them
                p->assign_activity( act_multiple_construction );
                p->set_moves( 0 );
                g->reload_npcs();
                return;
            }
            std::vector<tripoint> route = route_adjacent( *p, src_loc );
            if( route.empty() ) {
                // can't get there, can't do anything, skip it
                continue;
            }
            p->set_destination( route, player_activity( act_multiple_construction ) );
            return;
        }

        // skip tiles on fire so as not to try and butcher corpses on fire
        // and inaccessible furniture, like filled charcoal kiln
        if( g->m.get_field( src_loc, fd_fire ) != nullptr ) {
            continue;
        }
        bool adjacent = false;
        for( auto elem : g->m.points_in_radius( src_loc, 1 ) ) {
            if( p->pos() == elem ) {
                adjacent = true;
                break;
            }
        }
        if( !adjacent ) {
            std::vector<tripoint> route = route_adjacent( *p, src_loc );

            // check if we found path to source / adjacent tile
            if( route.empty() ) {
                add_msg( m_info, _( "%s can't reach the source tile to construct" ),
                         p->disp_name() );
                return;
            }

            // set the destination and restart activity after player arrives there
            // we don't need to check for safe mode,
            // activity will be restarted only if
            // player arrives on destination tile
            p->set_destination( route, player_activity( act_multiple_construction ) );
            return;
        }
        // maybe the construction dissappeared, double check before starting work
        partial_con *nc = g->m.partial_con_at( src_loc );
        if( !nc ) {
            p->assign_activity( act_multiple_construction );
            return;
        }
        p->backlog.push_front( act_multiple_construction );
        p->assign_activity( activity_id( "ACT_BUILD" ) );
        p->activity.placement = g->m.getabs( src_loc );
        return;

    }
    if( p->moves <= 0 ) {
        // Restart activity and break from cycle.
        p->assign_activity( act_multiple_construction );
        return;
    }

    // If we got here without restarting the activity, it means we're done.
    if( p->is_npc() ) {
        npc *guy = dynamic_cast<npc *>( p );
        guy->current_activity.clear();
        guy->revert_after_activity();
    }
}

void activity_handlers::blueprint_construction_do_turn( player_activity *act, player *p )
{
    activity_on_turn_blueprint_move( *act, *p );
}

void activity_handlers::craft_do_turn( player_activity *act, player *p )
{
    item *craft = act->targets.front().get_item();

    // item_location::get_item() will return nullptr if the item is lost
    if( !craft ) {
        p->add_msg_player_or_npc(
            string_format( _( "You no longer have the in progress craft in your possession.  "
                              "You stop crafting.  "
                              "Reactivate the in progress craft to continue crafting." ) ),
            string_format( _( "<npcname> no longer has the in progress craft in their possession.  "
                              "<npcname> stops crafting." ) )
        );
        p->cancel_activity();
        return;
    }

    if( !craft->is_craft() ) {
        debugmsg( "ACT_CRAFT target '%s' is not a craft.  Aborting ACT_CRAFT.", craft->tname() );
        p->cancel_activity();
        return;
    }

    if( !p->can_continue_craft( *craft ) ) {
        p->cancel_activity();
        return;
    }

    const recipe &rec = craft->get_making();
    const tripoint loc = act->targets.front().where() == item_location::type::character ?
                         tripoint_zero : act->targets.front().position();
    const float crafting_speed = p->crafting_speed_multiplier( *craft, loc );
    const int assistants = p->available_assistant_count( craft->get_making() );
    const bool is_long = act->values[0];

    if( crafting_speed <= 0.0f ) {
        p->cancel_activity();
        return;
    }

    // item_counter represents the percent progress relative to the base batch time
    // stored precise to 5 decimal places ( e.g. 67.32 percent would be stored as 6732000 )
    const int old_counter = craft->item_counter;

    // Base moves for batch size with no speed modifier or assistants
    // Must ensure >= 1 so we don't divide by 0;
    const double base_total_moves = std::max( 1, rec.batch_time( craft->charges, 1.0f, 0 ) );
    // Current expected total moves, includes crafting speed modifiers and assistants
    const double cur_total_moves = std::max( 1, rec.batch_time( craft->charges, crafting_speed,
                                   assistants ) );
    // Delta progress in moves adjusted for current crafting speed
    const double delta_progress = p->get_moves() * base_total_moves / cur_total_moves;
    // Current progress in moves
    const double current_progress = craft->item_counter * base_total_moves / 10000000.0 +
                                    delta_progress;
    // Current progress as a percent of base_total_moves to 2 decimal places
    craft->item_counter = round( current_progress / base_total_moves * 10000000.0 );
    p->set_moves( 0 );

    // This is to ensure we don't over count skill steps
    craft->item_counter = std::min( craft->item_counter, 10000000 );

    // Skill is gained after every 5% progress
    const int skill_steps = craft->item_counter / 500000 - old_counter / 500000;
    if( skill_steps > 0 ) {
        p->craft_skill_gain( *craft, skill_steps );
    }

    // if item_counter has reached 100% or more
    if( craft->item_counter >= 10000000 ) {
        item craft_copy = *craft;
        act->targets.front().remove_item();
        p->cancel_activity();
        p->complete_craft( craft_copy, loc );
        if( is_long ) {
            if( p->making_would_work( p->lastrecipe, craft_copy.charges ) ) {
                p->last_craft->execute( loc );
            }
        }
    } else if( craft->item_counter >= craft->get_next_failure_point() ) {
        craft->handle_craft_failure( *p );
    }
}

void activity_handlers::disassemble_finish( player_activity *, player *p )
{
    p->complete_disassemble();
}

void activity_handlers::vibe_finish( player_activity *act, player *p )
{
    p->add_msg_if_player( m_good, _( "You feel much better." ) );
    p->add_morale( MORALE_FEELING_GOOD, 10, 40 );
    act->set_to_null();
}

void activity_handlers::atm_finish( player_activity *act, player * )
{
    // ATM sets index to 0 to indicate it's finished.
    if( !act->index ) {
        act->set_to_null();
    }
}

void activity_handlers::aim_finish( player_activity *, player * )
{
    // Aim bails itself by resetting itself every turn,
    // you only re-enter if it gets set again.
    return;
}
void activity_handlers::eat_menu_finish( player_activity *, player * )
{
    // Only exists to keep the eat activity alive between turns
    return;
}

void activity_handlers::hacksaw_do_turn( player_activity *act, player *p )
{
    sfx::play_activity_sound( "tool", "hacksaw", sfx::get_heard_volume( act->placement ) );
    if( calendar::once_every( 1_minutes ) ) {
        //~ Sound of a metal sawing tool at work!
        sounds::sound( act->placement, 15, sounds::sound_t::destructive_activity, _( "grnd grnd grnd" ) );
        messages_in_process( *act, *p );
    }
}

void activity_handlers::hacksaw_finish( player_activity *act, player *p )
{
    const tripoint &pos = act->placement;
    const ter_id ter = g->m.ter( pos );

    if( g->m.furn( pos ) == f_rack ) {
        g->m.furn_set( pos, f_null );
        g->m.spawn_item( pos, "pipe", rng( 1, 3 ) );
        g->m.spawn_item( pos, "steel_chunk" );
    } else if( ter == t_chainfence || ter == t_chaingate_c || ter == t_chaingate_l ) {
        g->m.ter_set( pos, t_dirt );
        g->m.spawn_item( pos, "pipe", 6 );
        g->m.spawn_item( pos, "wire", 20 );
    } else if( ter == t_chainfence_posts ) {
        g->m.ter_set( pos, t_dirt );
        g->m.spawn_item( pos, "pipe", 6 );
    } else if( ter == t_window_bars_alarm ) {
        g->m.ter_set( pos, t_window_alarm );
        g->m.spawn_item( pos, "pipe", 6 );
    } else if( ter == t_window_bars ) {
        g->m.ter_set( pos, t_window_empty );
        g->m.spawn_item( pos, "pipe", 6 );
    } else if( ter == t_window_enhanced ) {
        g->m.ter_set( pos, t_window_reinforced );
        g->m.spawn_item( pos, "spike", rng( 1, 4 ) );
    } else if( ter == t_window_enhanced_noglass ) {
        g->m.ter_set( pos, t_window_reinforced_noglass );
        g->m.spawn_item( pos, "spike", rng( 1, 4 ) );
    } else if( ter == t_reb_cage ) {
        g->m.ter_set( pos, t_pit );
        g->m.spawn_item( pos, "spike", 19 );
        g->m.spawn_item( pos, "scrap", 8 );
    } else if( ter == t_bars ) {
        if( g->m.ter( { pos.x + 1, pos.y, pos.z } ) == t_sewage || g->m.ter( { pos.x, pos.y + 1, pos.z } )
            == t_sewage ||
            g->m.ter( { pos.x - 1, pos.y, pos.z } ) == t_sewage || g->m.ter( { pos.x, pos.y - 1, pos.z } ) ==
            t_sewage ) {
            g->m.ter_set( pos, t_sewage );
            g->m.spawn_item( pos, "pipe", 3 );
        } else {
            g->m.ter_set( pos, t_floor );
            g->m.spawn_item( pos, "pipe", 3 );
        }
    } else if( ter == t_door_bar_c || ter == t_door_bar_locked ) {
        g->m.ter_set( pos, t_mdoor_frame );
        g->m.spawn_item( pos, "pipe", 12 );
    }

    p->mod_stored_nutr( 5 );
    p->mod_thirst( 5 );
    p->mod_fatigue( 10 );
    p->add_msg_if_player( m_good, _( "You finish cutting the metal." ) );

    act->set_to_null();
}

void activity_handlers::chop_tree_do_turn( player_activity *act, player *p )
{
    sfx::play_activity_sound( "tool", "axe", sfx::get_heard_volume( act->placement ) );
    if( calendar::once_every( 1_minutes ) ) {
        //~ Sound of a wood chopping tool at work!
        sounds::sound( act->placement, 15, sounds::sound_t::activity, _( "CHK!" ) );
        messages_in_process( *act, *p );
    }
}

void activity_handlers::chop_tree_finish( player_activity *act, player *p )
{
    tripoint direction;
    while( true ) {
        if( const cata::optional<tripoint> dir = choose_direction(
                    _( "Select a direction for the tree to fall in." ) ) ) {
            direction = *dir;
            break;
        }
        // try again
    }
    g->m.fell_tree( act->placement, direction );

<<<<<<< HEAD
    const std::vector<npc *> helpers = g->u.get_crafting_helpers();
=======
    const tripoint to = pos + point( 3 * direction.x + rng( -1, 1 ), 3 * direction.y + rng( -1, 1 ) );
    std::vector<tripoint> tree = line_to( pos, to, rng( 1, 8 ) );
    for( auto &elem : tree ) {
        g->m.destroy( elem );
        g->m.ter_set( elem, t_trunk );
    }

    g->m.ter_set( pos, t_stump );
>>>>>>> 8fd4c4ad
    const int helpersize = g->u.get_num_crafting_helpers( 3 );
    p->mod_stored_nutr( 5 - helpersize );
    p->mod_thirst( 5 - helpersize );
    p->mod_fatigue( 10 - ( helpersize * 2 ) );
    p->add_msg_if_player( m_good, _( "You finish chopping down a tree." ) );
    // sound of falling tree
    sfx::play_variant_sound( "misc", "timber", sfx::get_heard_volume( act->placement ) );
    act->set_to_null();
}

void activity_handlers::chop_logs_finish( player_activity *act, player *p )
{
    g->m.buck_tree( act->placement );

<<<<<<< HEAD
    const std::vector<npc *> helpers = g->u.get_crafting_helpers();
=======
    g->m.ter_set( pos, t_dirt );
>>>>>>> 8fd4c4ad
    const int helpersize = g->u.get_num_crafting_helpers( 3 );
    p->mod_stored_nutr( 5 - helpersize );
    p->mod_thirst( 5 - helpersize );
    p->mod_fatigue( 10 - ( helpersize * 2 ) );
    p->add_msg_if_player( m_good, _( "You finish chopping wood." ) );

    act->set_to_null();
}

void activity_handlers::jackhammer_do_turn( player_activity *act, player *p )
{
    sfx::play_activity_sound( "tool", "jackhammer", sfx::get_heard_volume( act->placement ) );
    if( calendar::once_every( 1_minutes ) ) {
        //~ Sound of a jackhammer at work!
        sounds::sound( act->placement, 15, sounds::sound_t::destructive_activity, _( "TATATATATATATAT!" ) );
        messages_in_process( *act, *p );
    }
}

void activity_handlers::jackhammer_finish( player_activity *act, player *p )
{
    const tripoint &pos = act->placement;

    g->m.destroy( pos, true );

    const int helpersize = g->u.get_num_crafting_helpers( 3 );
    p->mod_stored_nutr( 5 - helpersize );
    p->mod_thirst( 5 - helpersize );
    p->mod_fatigue( 10 - ( helpersize * 2 ) );
    p->add_msg_if_player( m_good, _( "You finish drilling." ) );

    act->set_to_null();
}

void activity_handlers::dig_do_turn( player_activity *act, player *p )
{
    sfx::play_activity_sound( "tool", "shovel", sfx::get_heard_volume( act->placement ) );
    if( calendar::once_every( 1_minutes ) ) {
        //~ Sound of a shovel digging a pit at work!
        sounds::sound( act->placement, 10, sounds::sound_t::activity, _( "hsh!" ) );
        messages_in_process( *act, *p );
    }
}

void activity_handlers::dig_channel_do_turn( player_activity *act, player *p )
{
    sfx::play_activity_sound( "tool", "shovel", sfx::get_heard_volume( act->placement ) );
    if( calendar::once_every( 1_minutes ) ) {
        //~ Sound of a shovel digging a pit at work!
        sounds::sound( act->placement, 10, sounds::sound_t::activity, _( "hsh!" ) );
        messages_in_process( *act, *p );
    }
}

void activity_handlers::dig_finish( player_activity *act, player *p )
{
    const ter_id result_terrain( act->str_values[1] );
    const std::string byproducts_item_group = act->str_values[0];
    const int byproducts_count = act->values[0];
    const tripoint dump_loc = act->coords[0];
    const tripoint &pos = act->placement;
    const bool grave = g->m.ter( pos ) == t_grave;

    if( grave ) {
        if( one_in( 10 ) ) {
            static const std::array<mtype_id, 5> monids = { {
                    mtype_id( "mon_zombie" ), mtype_id( "mon_zombie_fat" ),
                    mtype_id( "mon_zombie_rot" ), mtype_id( "mon_skeleton" ),
                    mtype_id( "mon_zombie_crawler" )
                }
            };

            g->summon_mon( random_entry( monids ), dump_loc );
            g->m.furn_set( pos, f_coffin_o );
            p->add_msg_if_player( m_warning, _( "Something crawls out of the coffin!" ) );
        } else {
            g->m.spawn_item( pos, "bone_human", rng( 5, 15 ) );
            g->m.furn_set( pos, f_coffin_c );
        }
        std::vector<item *> dropped = g->m.place_items( "allclothes", 50, pos, pos, false, calendar::turn );
        g->m.place_items( "grave", 25, pos, pos, false, calendar::turn );
        g->m.place_items( "jewelry_front", 20, pos, pos, false, calendar::turn );
        for( const auto &it : dropped ) {
            if( it->is_armor() ) {
                it->item_tags.insert( "FILTHY" );
                it->set_damage( rng( 1, it->max_damage() - 1 ) );
            }
        }
        g->u.add_memorial_log( pgettext( "memorial_male", "Exhumed a grave." ),
                               pgettext( "memorial_female", "Exhumed a grave." ) );
    }

    g->m.ter_set( pos, result_terrain );

    for( int i = 0; i < byproducts_count; i++ ) {
        g->m.spawn_items( dump_loc, item_group::items_from( byproducts_item_group, calendar::turn ) );
    }

    const int helpersize = g->u.get_num_crafting_helpers( 3 );
    p->mod_stored_nutr( 5 - helpersize );
    p->mod_thirst( 5 - helpersize );
    p->mod_fatigue( 10 - ( helpersize * 2 ) );
    if( grave ) {
        p->add_msg_if_player( m_good, _( "You finish exhuming a grave." ) );
    } else {
        p->add_msg_if_player( m_good, _( "You finish digging the %s." ),
                              g->m.ter( act->placement ).obj().name() );
    }

    act->set_to_null();
}

void activity_handlers::dig_channel_finish( player_activity *act, player *p )
{
    const ter_id result_terrain( act->str_values[1] );
    const std::string byproducts_item_group = act->str_values[0];
    const int byproducts_count = act->values[0];
    const tripoint dump_loc = act->coords[0];

    g->m.ter_set( act->placement, result_terrain );

    for( int i = 0; i < byproducts_count; i++ ) {
        g->m.spawn_items( dump_loc, item_group::items_from( byproducts_item_group, calendar::turn ) );
    }

    p->mod_hunger( 5 );
    p->mod_thirst( 5 );
    p->mod_fatigue( 10 );
    p->add_msg_if_player( m_good, _( "You finish digging up %s." ),
                          g->m.ter( act->placement ).obj().name() );

    act->set_to_null();
}

void activity_handlers::fill_pit_do_turn( player_activity *act, player *p )
{
    sfx::play_activity_sound( "tool", "shovel", 100 );
    if( calendar::once_every( 1_minutes ) ) {
        //~ Sound of a shovel filling a pit or mound at work!
        sounds::sound( act->placement, 10, sounds::sound_t::activity, _( "hsh!" ) );
        messages_in_process( *act, *p );
    }
}

void activity_handlers::fill_pit_finish( player_activity *act, player *p )
{
    const tripoint &pos = act->placement;
    const ter_id ter = g->m.ter( pos );
    const ter_id old_ter = ter;

    if( ter == t_pit || ter == t_pit_spiked || ter == t_pit_glass ||
        ter == t_pit_corpsed ) {
        g->m.ter_set( pos, t_pit_shallow );
    } else {
        g->m.ter_set( pos, t_dirt );
    }
    const int helpersize = g->u.get_num_crafting_helpers( 3 );
    p->mod_stored_nutr( 5 - helpersize );
    p->mod_thirst( 5 - helpersize );
    p->mod_fatigue( 10 - ( helpersize * 2 ) );
    p->add_msg_if_player( m_good, _( "You finish filling up %s." ), old_ter.obj().name() );

    act->set_to_null();
}

void activity_handlers::play_with_pet_finish( player_activity *act, player *p )
{
    p->add_morale( MORALE_PLAY_WITH_PET, rng( 3, 10 ), 10, 5_hours, 25_minutes );
    p->add_msg_if_player( m_good, _( "Playing with your %s has lifted your spirits a bit." ),
                          act->str_values[0] );
    act->set_to_null();
}

void activity_handlers::shaving_finish( player_activity *act, player *p )
{
    p->add_msg_if_player( _( "You open up your kit and shave." ) );
    p->add_morale( MORALE_SHAVE, 8, 8, 240_minutes, 3_minutes );
    act->set_to_null();
}

void activity_handlers::haircut_finish( player_activity *act, player *p )
{
    p->add_msg_if_player( _( "You give your hair a trim." ) );
    p->add_morale( MORALE_HAIRCUT, 3, 3, 480_minutes, 3_minutes );
    act->set_to_null();
}

void activity_handlers::unload_mag_finish( player_activity *act, player *p )
{
    int qty = 0;
    item &it = *act->targets[ 0 ];

    // remove the ammo leads in the belt
    it.contents.erase( std::remove_if( it.contents.begin(),
    it.contents.end(), [&]( item & e ) {
        if( !p->add_or_drop_with_msg( e, true ) ) {
            return false;
        }
        qty += e.charges;
        return true;
    } ), it.contents.end() );

    // remove the belt linkage
    if( it.is_ammo_belt() ) {
        if( it.type->magazine->linkage ) {
            item link( *it.type->magazine->linkage, calendar::turn, qty );
            p->add_or_drop_with_msg( link, true );
        }
        add_msg( _( "You disassemble your %s." ), it.tname() );
    } else {
        add_msg( _( "You unload your %s." ), it.tname() );
    }

    if( it.has_flag( "MAG_DESTROY" ) && it.ammo_remaining() == 0 ) {
        act->targets[ 0 ].remove_item();
    }

    act->set_to_null();
}

std::vector<tripoint> get_sorted_tiles_by_distance( const tripoint &abspos,
        const std::unordered_set<tripoint> &tiles )
{
    const auto cmp = [abspos]( tripoint a, tripoint b ) {
        const int da = rl_dist( abspos, a );
        const int db = rl_dist( abspos, b );

        return da < db;
    };

    std::vector<tripoint> sorted( tiles.begin(), tiles.end() );
    std::sort( sorted.begin(), sorted.end(), cmp );

    return sorted;
}

template<typename fn>
static void cleanup_tiles( std::unordered_set<tripoint> &tiles, fn &cleanup )
{
    auto it = tiles.begin();
    while( it != tiles.end() ) {
        auto current = it++;

        const auto &tile_loc = g->m.getlocal( *current );

        if( cleanup( tile_loc ) ) {
            tiles.erase( current );
        }
    }
}

static void perform_zone_activity_turn( player *p,
                                        const zone_type_id &ztype,
                                        const std::function<bool( const tripoint & )> &tile_filter,
                                        const std::function<void ( player &p, const tripoint & )> &tile_action,
                                        const std::string &finished_msg )
{
    const auto &mgr = zone_manager::get_manager();
    const auto abspos = g->m.getabs( p->pos() );
    auto unsorted_tiles = mgr.get_near( ztype, abspos );

    cleanup_tiles( unsorted_tiles, tile_filter );

    // sort remaining tiles by distance
    const auto &tiles = get_sorted_tiles_by_distance( abspos, unsorted_tiles );

    for( auto &tile : tiles ) {
        const auto &tile_loc = g->m.getlocal( tile );

        auto route = g->m.route( p->pos(), tile_loc, p->get_pathfinding_settings(), p->get_path_avoid() );
        if( route.size() > 1 ) {
            route.pop_back();

            p->set_destination( route, p->activity );
            p->activity.set_to_null();
            return;
        } else { // we are at destination already
            /* Perform action */
            tile_action( *p, tile_loc );

            if( p->moves <= 0 ) {
                return;
            }
        }
    }

    add_msg( m_info, finished_msg );
    p->activity.set_to_null();
}

void activity_handlers::harvest_plot_do_turn( player_activity *, player *p )
{
    const auto reject_tile = [p]( const tripoint & tile ) {
        return !p->sees( tile ) || !g->m.has_flag_furn( "GROWTH_HARVEST", tile );
    };
    perform_zone_activity_turn( p,
                                zone_type_id( "FARM_PLOT" ),
                                reject_tile,
                                iexamine::harvest_plant,
                                _( "You harvested all the plots you could." ) );

}

void activity_handlers::till_plot_do_turn( player_activity *, player *p )
{
    const auto reject_tile = [p]( const tripoint & tile ) {
        return !p->sees( tile ) || !g->m.has_flag( "PLOWABLE", tile ) || g->m.has_furn( tile );
    };

    const auto dig = []( player & p, const tripoint & tile_loc ) {
        p.add_msg_if_player( _( "You churn up the earth here." ) );
        p.mod_moves( -300 );
        g->m.ter_set( tile_loc, t_dirtmound );
    };

    perform_zone_activity_turn( p,
                                zone_type_id( "FARM_PLOT" ),
                                reject_tile,
                                dig,
                                _( "You tilled every tile you could." ) );
}

void activity_handlers::fertilize_plot_do_turn( player_activity *act, player *p )
{
    itype_id fertilizer;
    auto check_fertilizer = [&]( bool ask_user = true ) -> void {
        if( act->str_values.empty() )
        {
            act->str_values.push_back( "" );
        }
        fertilizer = act->str_values[0];

        /* If unspecified, or if we're out of what we used before, ask */
        if( ask_user && ( fertilizer.empty() || !p->has_charges( fertilizer, 1 ) ) )
        {
            fertilizer = iexamine::choose_fertilizer( *p, "plant",
                    false /* Don't confirm action with player */ );
            act->str_values[0] = fertilizer;
        }
    };

    auto have_fertilizer = [&]() {
        return !fertilizer.empty() && p->has_charges( fertilizer, 1 );
    };

    const auto reject_tile = [&]( const tripoint & tile ) {
        check_fertilizer();
        ret_val<bool> can_fert = iexamine::can_fertilize( *p, tile, fertilizer );
        return !p->sees( tile ) || !can_fert.success();
    };

    const auto fertilize = [&]( player & p, const tripoint & tile ) {
        check_fertilizer();
        if( have_fertilizer() ) {
            iexamine::fertilize_plant( p, tile, fertilizer );
            if( !have_fertilizer() ) {
                add_msg( m_info, _( "You have run out of %s" ), fertilizer );
            }
        }
    };

    check_fertilizer();
    if( !have_fertilizer() ) {
        act->set_to_null();
        return;
    }

    perform_zone_activity_turn( p,
                                zone_type_id( "FARM_PLOT" ),
                                reject_tile,
                                fertilize,
                                _( "You fertilized every plot you could." ) );
}

void activity_handlers::plant_plot_do_turn( player_activity *, player *p )
{
    const auto &mgr = zone_manager::get_manager();
    std::vector<item *> seed_inv = p->items_with( []( const item & itm ) {
        return itm.is_seed();
    } );

    // get seeds requested by zones on the tile (local coords)
    auto get_seeds = [&]( const tripoint & tile ) {
        auto seeds = std::vector<std::string>();
        const auto &zones = mgr.get_zones( zone_type_id( "FARM_PLOT" ), g->m.getabs( tile ) );
        for( const auto &zone : zones ) {
            const auto options = dynamic_cast<const plot_options &>( zone.get_options() );
            const auto seed = options.get_seed();

            if( !seed.empty() && std::find( seeds.begin(), seeds.end(), seed ) == seeds.end() ) {
                seeds.emplace_back( seed );
            }
        }

        return seeds;
    };

    // cleanup unwanted tiles (local coords)
    const auto reject_tiles = [&]( const tripoint & tile ) {
        if( !p->sees( tile ) || !g->m.has_flag_ter_or_furn( "PLANTABLE", tile ) ||
            g->m.has_items( tile ) ) {
            return true;
        }

        const auto seeds = get_seeds( tile );

        return std::all_of( seeds.begin(), seeds.end(), [&]( const std::string & seed ) {
            return std::all_of( seed_inv.begin(), seed_inv.end(), [seed]( item * it ) {
                return it->typeId() != itype_id( seed );
            } );
        } );
    };

    const auto plant_appropriate_seed = [&]( player & p, const tripoint & tile_loc ) {
        const auto seeds = get_seeds( tile_loc );
        std::vector<item *> seed_inv = p.items_with( [seeds]( const item & itm ) {
            return itm.is_seed() && std::any_of( seeds.begin(), seeds.end(), [itm]( const std::string & seed ) {
                return itm.typeId() == itype_id( seed );
            } );
        } );
        if( !seed_inv.empty() ) {
            const auto it = seed_inv.front();
            iexamine::plant_seed( p, tile_loc, it->typeId() );
        }
    };

    perform_zone_activity_turn( p,
                                zone_type_id( "FARM_PLOT" ),
                                reject_tiles,
                                plant_appropriate_seed,
                                _( "You planted all seeds you could." ) );
}

void activity_handlers::robot_control_do_turn( player_activity *act, player *p )
{
    if( act->monsters.empty() ) {
        debugmsg( "No monster assigned in ACT_ROBOT_CONTROL" );
        act->set_to_null();
        return;
    }
    const std::shared_ptr<monster> z = act->monsters[0].lock();

    if( !z || !iuse::robotcontrol_can_target( p, *z ) ) {
        p->add_msg_if_player( _( "Target lost. IFF override failed." ) );
        act->set_to_null();
        return;
    }

    // TODO: Add some kind of chance of getting the target's attention

    // Allow time to pass
    p->pause();
}

void activity_handlers::robot_control_finish( player_activity *act, player *p )
{
    act->set_to_null();

    if( act->monsters.empty() ) {
        debugmsg( "No monster assigned in ACT_ROBOT_CONTROL" );
        return;
    }

    std::shared_ptr<monster> z = act->monsters[0].lock();
    act->monsters.clear();

    if( !z || !iuse::robotcontrol_can_target( p, *z ) ) {
        p->add_msg_if_player( _( "Target lost. IFF override failed." ) );
        return;
    }

    p->add_msg_if_player( _( "You unleash your override attack on the %s." ), z->name() );

    /** @EFFECT_INT increases chance of successful robot reprogramming, vs difficulty */
    /** @EFFECT_COMPUTER increases chance of successful robot reprogramming, vs difficulty */
    const float success = p->get_skill_level( skill_id( "computer" ) ) - 1.5 * ( z->type->difficulty ) /
                          ( ( rng( 2, p->int_cur ) / 2 ) + ( p->get_skill_level( skill_id( "computer" ) ) / 2 ) );
    if( success >= 0 ) {
        p->add_msg_if_player( _( "You successfully override the %s's IFF protocols!" ),
                              z->name() );
        z->friendly = -1;
    } else if( success >= -2 ) { //A near success
        p->add_msg_if_player( _( "The %s short circuits as you attempt to reprogram it!" ),
                              z->name() );
        z->apply_damage( p, bp_torso, rng( 1, 10 ) ); //damage it a little
        if( z->is_dead() ) {
            p->practice( skill_id( "computer" ), 10 );
            return; // Do not do the other effects if the robot died
        }
        if( one_in( 3 ) ) {
            p->add_msg_if_player( _( "...and turns friendly!" ) );
            if( one_in( 3 ) ) { //did the robot became friendly permanently?
                z->friendly = -1; //it did
            } else {
                z->friendly = rng( 5, 40 ); // it didn't
            }
        }
    } else {
        p->add_msg_if_player( _( "...but the robot refuses to acknowledge you as an ally!" ) );
    }
    p->practice( skill_id( "computer" ), 10 );
}

void activity_handlers::tree_communion_do_turn( player_activity *act, player *p )
{
    // There's an initial rooting process.
    if( act->values.front() > 0 ) {
        act->values.front() -= 1;
        if( act->values.front() == 0 ) {
            if( p->has_trait( trait_id( "SPIRITUAL" ) ) ) {
                p->add_msg_if_player( m_good, _( "The ancient tree spirits answer your call." ) );
            } else {
                p->add_msg_if_player( m_good, _( "Your communion with the trees has begun." ) );
            }
        }
        return;
    }
    // Information is received every minute.
    if( !calendar::once_every( 1_minutes ) ) {
        return;
    }
    // Breadth-first search forest tiles until one reveals new overmap tiles.
    std::queue<tripoint> q;
    std::unordered_set<tripoint> seen;
    tripoint loc = p->global_omt_location();
    q.push( loc );
    seen.insert( loc );
    const std::function<bool( const oter_id & )> filter = []( const oter_id & ter ) {
        return ter.obj().is_wooded() || ter.obj().get_name() == "field";
    };
    while( !q.empty() ) {
        tripoint tpt = q.front();
        if( overmap_buffer.reveal( tpt, 3, filter ) ) {
            if( p->has_trait( trait_id( "SPIRITUAL" ) ) ) {
                p->add_morale( MORALE_TREE_COMMUNION, 2, 30, 8_hours, 6_hours );
            } else {
                p->add_morale( MORALE_TREE_COMMUNION, 1, 15, 2_hours, 1_hours );
            }
            if( one_in( 128 ) ) {
                p->add_msg_if_player( SNIPPET.random_from_category( "tree_communion" ) );
            }
            return;
        }
        for( int dx = -1; dx <= 1; dx++ ) {
            for( int dy = -1; dy <= 1; dy++ ) {
                tripoint neighbor = tripoint( tpt.x + dx, tpt.y + dy, tpt.z );
                if( seen.find( neighbor ) != seen.end() ) {
                    continue;
                }
                seen.insert( neighbor );
                if( !overmap_buffer.ter( neighbor ).obj().is_wooded() ) {
                    continue;
                }
                q.push( neighbor );
            }
        }
        q.pop();
    }
    p->add_msg_if_player( m_info, _( "The trees have shown you what they will." ) );
    act->set_to_null();
}

static hack_result try_hack( player &p )
{
    if( p.has_trait( trait_id( "ILLITERATE" ) ) ) {
        add_msg( _( "You can't read anything on the screen." ) );
        return HACK_UNABLE;
    }
    bool using_electrohack = p.has_charges( "electrohack", 25 ) &&
                             query_yn( _( "Use electrohack?" ) );
    bool using_fingerhack = !using_electrohack && p.has_bionic( bionic_id( "bio_fingerhack" ) ) &&
                            p.power_level > 24 && query_yn( _( "Use fingerhack?" ) );

    if( !( using_electrohack || using_fingerhack ) ) {
        add_msg( _( "You need a hacking tool for that." ) );
        return HACK_UNABLE;
    }

    ///\EFFECT_COMPUTER increases success chance of hacking
    int player_computer_skill_level = p.get_skill_level( skill_id( "computer" ) );
    int success = rng( player_computer_skill_level / 4 - 2, player_computer_skill_level * 2 );
    success += rng( -3, 3 );
    if( using_fingerhack ) {
        p.charge_power( -25 );
        success++;
    }
    if( using_electrohack ) {
        p.use_charges( "electrohack", 25 );
        success++;
    }

    // odds go up with int>8, down with int<8
    // 4 int stat is worth 1 computer skill here
    ///\EFFECT_INT increases success chance of hacking
    success += rng( 0, static_cast<int>( ( p.int_cur - 8 ) / 2 ) );

    if( success < 0 ) {
        add_msg( _( "You cause a short circuit!" ) );
        if( success <= -5 ) {
            if( using_electrohack ) {
                add_msg( m_bad, _( "Your electrohack is ruined!" ) );
                p.use_amount( "electrohack", 1 );
            } else {
                add_msg( m_bad, _( "Your power is drained!" ) );
                p.charge_power( -rng( 0, p.power_level ) );
            }
        }
        return HACK_FAIL;
    } else if( success < 6 ) {
        add_msg( _( "Nothing happens." ) );
        return HACK_NOTHING;
    } else {
        return HACK_SUCCESS;
    }
}

void activity_handlers::hack_door_finish( player_activity *act, player *p )
{
    hack_result result = try_hack( *p );
    if( result == HACK_UNABLE ) {
        act->set_to_null();
        return;
    } else if( result == HACK_SUCCESS ) {
        add_msg( _( "You activate the panel!" ) );
        add_msg( m_good, _( "The nearby doors slide into the floor." ) );
        g->m.ter_set( act->placement, t_card_reader_broken );
        for( const tripoint &tmp : g->m.points_in_radius( ( act->placement ), 3 ) ) {
            if( g->m.ter( tmp ) == t_door_metal_locked ) {
                g->m.ter_set( tmp, t_floor );
            }
        }
    }

    p->practice( skill_id( "computer" ), 20 );
    act->set_to_null();
}

void activity_handlers::hack_safe_finish( player_activity *act, player *p )
{
    hack_result result = try_hack( *p );
    if( result == HACK_UNABLE ) {
        act->set_to_null();
        return;
    } else if( result == HACK_FAIL ) {
        act->set_to_null();

        p->add_memorial_log( pgettext( "memorial_male", "Set off an alarm." ),
                             pgettext( "memorial_female", "Set off an alarm." ) );
        sounds::sound( p->pos(), 60, sounds::sound_t::music, _( "an alarm sound!" ), true, "environment",
                       "alarm" );
        if( act->placement.z > 0 && !g->events.queued( EVENT_WANTED ) ) {
            g->events.add( EVENT_WANTED, calendar::turn + 30_minutes, 0, p->global_sm_location() );
        }
    } else if( result == HACK_SUCCESS ) {
        add_msg( m_good, _( "The door on the safe swings open." ) );
        g->m.furn_set( act->placement, furn_str_id( "f_safe_o" ) );
    }

    p->practice( skill_id( "computer" ), 20 );
    act->set_to_null();
}

static void blood_magic( player *p, int cost )
{
    static std::array<body_part, 6> part = { {
            bp_head, bp_torso, bp_arm_l, bp_arm_r, bp_leg_l, bp_leg_r
        }
    };
    int max_hp_part = 0;
    std::vector<uilist_entry> uile;
    for( int i = 0; i < num_hp_parts; i++ ) {
        uilist_entry entry( i, p->hp_cur[i] > cost, i + 49, body_part_hp_bar_ui_text( part[i] ) );
        if( p->hp_cur[max_hp_part] < p->hp_cur[i] ) {
            max_hp_part = i;
        }
        const auto &hp = get_hp_bar( p->hp_cur[i], p->hp_max[i] );
        entry.ctxt = colorize( hp.first, hp.second );
        uile.emplace_back( entry );
    }
    int action = -1;
    while( action < 0 ) {
        action = uilist( _( "Choose part\nto draw blood from." ), uile );
    }
    p->hp_cur[action] -= cost;
    p->mod_pain( std::max( 1, cost / 3 ) );
}

static spell casting;

static spell &player_or_item_spell( player *p, const spell_id &sp, int level )
{
    if( level == -1 ) {
        return p->magic.get_spell( sp );
    }
    casting = spell( sp );
    while( casting.get_level() < level && !casting.is_max_level() ) {
        casting.gain_level();
    }
    return casting;
}

void activity_handlers::spellcasting_finish( player_activity *act, player *p )
{
    act->set_to_null();
    const int level_override = act->get_value( 0 );
    spell &casting = player_or_item_spell( p, spell_id( act->name ), level_override );
    const bool no_fail = act->get_value( 1 ) == 1;
    const bool no_mana = act->get_value( 2 ) == 0;

    // choose target for spell (if the spell has a range > 0)

    target_handler th;
    tripoint target = p->pos();
    bool target_is_valid = false;
    if( casting.range() > 0 && !casting.is_valid_target( target_none ) ) {
        do {
            std::vector<tripoint> trajectory = th.target_ui( casting, no_fail, no_mana );
            if( !trajectory.empty() ) {
                target = trajectory.back();
                target_is_valid = casting.is_valid_target( target );
                if( !( casting.is_valid_target( target_ground ) || p->sees( target ) ) ) {
                    target_is_valid = false;
                }
            } else {
                target_is_valid = false;
            }
            if( !target_is_valid ) {
                if( query_yn( _( "Stop casting spell?  Time spent will be lost." ) ) ) {
                    return;
                }
            }
        } while( !target_is_valid );
    }

    // no turning back now. it's all said and done.
    bool success = no_fail || rng_float( 0.0f, 1.0f ) >= casting.spell_fail( *p );
    int exp_gained = casting.casting_exp( *p );
    if( !success ) {
        p->add_msg_if_player( m_bad, "You lose your concentration!" );
        if( !casting.is_max_level() && level_override == -1 ) {
            // still get some experience for trying
            casting.gain_exp( exp_gained / 5 );
            p->add_msg_if_player( m_good, _( "You gain %i experience.  New total %i." ), exp_gained / 5,
                                  casting.xp() );
        }
        return;
    }
    p->add_msg_if_player( _( "You cast %s!" ), casting.name() );

    // figure out which function is the effect (maybe change this into how iuse or activity_handlers does it)
    const std::string fx = casting.effect();
    if( fx == "pain_split" ) {
        spell_effect::pain_split();
    } else if( fx == "move_earth" ) {
        spell_effect::move_earth( target );
    } else if( fx == "target_attack" ) {
        spell_effect::target_attack( casting, p->pos(), target );
    } else if( fx == "projectile_attack" ) {
        spell_effect::projectile_attack( casting, p->pos(), target );
    } else if( fx == "cone_attack" ) {
        spell_effect::cone_attack( casting, p->pos(), target );
    } else if( fx == "line_attack" ) {
        spell_effect::line_attack( casting, p->pos(), target );
    } else if( fx == "teleport_random" ) {
        spell_effect::teleport( casting.range(), casting.range() + casting.aoe() );
    } else if( fx == "spawn_item" ) {
        spell_effect::spawn_ethereal_item( casting );
    } else if( fx == "recover_energy" ) {
        spell_effect::recover_energy( casting, target );
    } else if( fx == "summon" ) {
        spell_effect::spawn_summoned_monster( casting, p->pos(), target );
    } else {
        debugmsg( "ERROR: Spell effect not defined properly." );
    }
    if( !no_mana ) {
        // pay the cost
        int cost = casting.energy_cost();
        switch( casting.energy_source() ) {
            case mana_energy:
                p->magic.mod_mana( *p, -cost );
                break;
            case stamina_energy:
                p->stamina -= cost;
                break;
            case bionic_energy:
                p->power_level -= cost;
                break;
            case hp_energy:
                blood_magic( p, cost );
                break;
            case fatigue_energy:
                p->mod_fatigue( cost );
                break;
            case none_energy:
            default:
                break;
        }
    }
    if( level_override == -1 ) {
        if( !casting.is_max_level() ) {
            // reap the reward
            if( casting.get_level() == 0 ) {
                casting.gain_level();
                p->add_msg_if_player( m_good,
                                      _( "Something about how this spell works just clicked!  You gained a level!" ) );
            } else {
                casting.gain_exp( exp_gained );
                p->add_msg_if_player( m_good, _( "You gain %i experience.  New total %i." ), exp_gained,
                                      casting.xp() );
            }
        }
    }
}

void activity_handlers::study_spell_do_turn( player_activity *act, player *p )
{
    if( p->fine_detail_vision_mod() > 4 ) {
        act->values[2] = -1;
        act->moves_left = 0;
        return;
    }
    if( act->get_str_value( 1 ) == "study" ) {
        spell &studying = p->magic.get_spell( spell_id( act->name ) );
        if( act->get_str_value( 0 ) == "gain_level" ) {
            if( studying.get_level() < act->get_value( 1 ) ) {
                act->moves_left = 1000000;
            } else {
                act->moves_left = 0;
            }
        }
        const int xp = roll_remainder( studying.exp_modifier( *p ) / to_turns<float>( 6_seconds ) );
        act->values[0] += xp;
        studying.gain_exp( xp );
    }
    act->moves_left -= 100;
}

void activity_handlers::study_spell_finish( player_activity *act, player *p )
{
    act->set_to_null();
    const int total_exp_gained = act->get_value( 0 );

    if( act->get_str_value( 1 ) == "study" ) {
        p->add_msg_if_player( m_good, _( "You gained %i experience from your study session." ),
                              total_exp_gained );
        p->practice( skill_id( "spellcraft" ), total_exp_gained,
                     p->magic.get_spell( spell_id( act->name ) ).get_difficulty() );
    } else if( act->get_str_value( 1 ) == "learn" && act->values[2] == 0 ) {
        p->magic.learn_spell( act->name, *p );
    }
    if( act->values[2] == -1 ) {
        p->add_msg_if_player( m_bad, _( "It's too dark to read." ) );
    }
}

//This is just used for robofac_intercom_mission_2
void activity_handlers::mind_splicer_finish( player_activity *act, player *p )
{
    act->set_to_null();

    if( act->targets.size() != 1 || !act->targets[0] ) {
        debugmsg( "Incompatible arguments to: activity_handlers::mind_splicer_finish" );
        return;
    }
    item &data_card = *act->targets[0];
    p->add_msg_if_player( m_info, _( "...you finally find the memory banks." ) );
    p->add_msg_if_player( m_info, _( "The kit makes a copy of the data inside the bionic." ) );
    data_card.contents.clear();
    data_card.put_in( item( "mind_scan_robofac" ) );
}<|MERGE_RESOLUTION|>--- conflicted
+++ resolved
@@ -3136,19 +3136,6 @@
         // try again
     }
     g->m.fell_tree( act->placement, direction );
-
-<<<<<<< HEAD
-    const std::vector<npc *> helpers = g->u.get_crafting_helpers();
-=======
-    const tripoint to = pos + point( 3 * direction.x + rng( -1, 1 ), 3 * direction.y + rng( -1, 1 ) );
-    std::vector<tripoint> tree = line_to( pos, to, rng( 1, 8 ) );
-    for( auto &elem : tree ) {
-        g->m.destroy( elem );
-        g->m.ter_set( elem, t_trunk );
-    }
-
-    g->m.ter_set( pos, t_stump );
->>>>>>> 8fd4c4ad
     const int helpersize = g->u.get_num_crafting_helpers( 3 );
     p->mod_stored_nutr( 5 - helpersize );
     p->mod_thirst( 5 - helpersize );
@@ -3162,12 +3149,6 @@
 void activity_handlers::chop_logs_finish( player_activity *act, player *p )
 {
     g->m.buck_tree( act->placement );
-
-<<<<<<< HEAD
-    const std::vector<npc *> helpers = g->u.get_crafting_helpers();
-=======
-    g->m.ter_set( pos, t_dirt );
->>>>>>> 8fd4c4ad
     const int helpersize = g->u.get_num_crafting_helpers( 3 );
     p->mod_stored_nutr( 5 - helpersize );
     p->mod_thirst( 5 - helpersize );
