--- conflicted
+++ resolved
@@ -412,13 +412,7 @@
             }
             if( !has_rope && !b_rack_present ) {
                 u.add_msg_if_player( m_info,
-<<<<<<< HEAD
                                      _( "To perform a full butchery on a corpse this big, you need either a butchering rack, a nearby hanging meathook, or both a long rope in your inventory and a nearby tree to hang the corpse from." ) );
-                act.index = -1;
-=======
-                                     _( "To perform a full butchery on a corpse this big, you need either a butchering rack or both a long rope in your inventory and a nearby tree to hang the corpse from." ) );
-                act.targets.pop_back();
->>>>>>> 52c07211
                 return;
             }
             if( !has_table_nearby ) {
