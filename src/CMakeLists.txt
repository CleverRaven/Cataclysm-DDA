--- conflicted
+++ resolved
@@ -68,59 +68,29 @@
         target_link_libraries(cataclysm-tiles-common ${CMAKE_THREAD_LIBS_INIT})
     endif ()
 
-<<<<<<< HEAD
-    IF (NOT DYNAMIC_LINKING)
-      # SDL, SDL_Image, SDL_ttf deps are required for static build
-      target_include_directories(cataclysm-tiles-common PUBLIC
-        ${FREETYPE_INCLUDE_DIRS}
-        ${PNG_INCLUDE_DIRS}
-        ${JPEG_INCLUDE_DIR}
-        ${BZIP2_INCLUDE_DIR}
-      )
-      target_link_libraries(cataclysm-tiles-common
-        ${FREETYPE_LIBRARIES}
-        ${PNG_LIBRARIES}
-        ${JPEG_LIBRARIES}
-        ${BZIP2_LIBRARIES}
-      )
-    ENDIF (NOT DYNAMIC_LINKING)
-    target_include_directories(cataclysm-tiles-common PUBLIC
-      ${SDL2_INCLUDE_DIR}
-      ${SDL2_IMAGE_INCLUDE_DIRS}
-      ${SDL2_TTF_INCLUDE_DIRS}
-      ${ZLIB_INCLUDE_DIRS}
-    )
-    target_link_libraries(cataclysm-tiles-common
-      ${SDL2_LIBRARY}
-      ${SDL2_IMAGE_LIBRARIES}
-      ${SDL2_TTF_LIBRARIES}
-      ${ZLIB_LIBRARIES}
-    )
-=======
     if (NOT DYNAMIC_LINKING)
         # SDL, SDL_Image, SDL_ttf deps are required for static build
         target_include_directories(cataclysm-tiles-common PUBLIC
                 ${FREETYPE_INCLUDE_DIRS}
                 ${PNG_INCLUDE_DIRS}
                 ${JPEG_INCLUDE_DIR}
-                ${ZLIB_INCLUDE_DIRS}
                 ${BZIP2_INCLUDE_DIR})
         target_link_libraries(cataclysm-tiles-common
                 ${FREETYPE_LIBRARIES}
                 ${PNG_LIBRARIES}
                 ${JPEG_LIBRARIES}
-                ${ZLIB_LIBRARIES}
                 ${BZIP2_LIBRARIES})
     endif ()
     target_include_directories(cataclysm-tiles-common PUBLIC
             ${SDL2_INCLUDE_DIR}
             ${SDL2_IMAGE_INCLUDE_DIRS}
-            ${SDL2_TTF_INCLUDE_DIRS})
+            ${SDL2_TTF_INCLUDE_DIRS}
+            ${ZLIB_INCLUDE_DIRS})
     target_link_libraries(cataclysm-tiles-common
             ${SDL2_LIBRARY}
             ${SDL2_IMAGE_LIBRARIES}
-            ${SDL2_TTF_LIBRARIES})
->>>>>>> 57d594e8
+            ${SDL2_TTF_LIBRARIES}
+            ${ZLIB_LIBRARIES})
 
     if (SOUND)
         target_compile_definitions(cataclysm-tiles-common PUBLIC SDL_SOUND )
@@ -224,84 +194,13 @@
     find_library(RuntimeLib_GCC_S_DW2_1  "gcc_s_dw2-1")
     find_library(RuntimeLib_STDC_PP_6    "stdc++-6")
     find_library(RuntimeLib_WINPTHREAD_1 "winpthread-1")
-<<<<<<< HEAD
     find_library(RuntimeLib_zlib  "zlib1")
-    SET(RuntimeLib_GCC_ALL
-      ${RuntimeLib_GCC_S_DW2_1}
-      ${RuntimeLib_STDC_PP_6}
-      ${RuntimeLib_WINPTHREAD_1}
-      ${RuntimeLib_zlib}
-    )
-    IF (LOCALIZE)
-      find_library(RuntimeLib_iconv  "libiconv-2")
-      find_library(RuntimeLib_intl  "libintl-8")
-      SET(RuntimeLib_LOCALIZE
-        ${RuntimeLib_iconv}
-        ${RuntimeLib_intl}
-      )
-    ENDIF (LOCALIZE)
-    IF (TILES)
-      # SDL2 can have a varius deps. Here you are the MSYS2 ones...
-      find_library(RuntimeLib_SDL2  "SDL2")
-      find_library(RuntimeLib_SDL2_IMG  "SDL2_image")
-      find_library(RuntimeLib_png  "libpng16-16")
-      find_library(RuntimeLib_jpeg  "libjpeg-8")
-      find_library(RuntimeLib_jbig  "libjbig-0")
-      find_library(RuntimeLib_tiff  "libtiff-5")
-      find_library(RuntimeLib_webp  "libwebp-5")
-      find_library(RuntimeLib_lzma  "liblzma-5")
-      find_library(RuntimeLib_bz2  "libbz2-1")
-      find_library(RuntimeLib_hb  "libharfbuzz-0")
-      find_library(RuntimeLib_SDL2_TTF  "SDL2_ttf")
-      find_library(RuntimeLib_ft  "libfreetype-6")
-      find_library(RuntimeLib_glib  "libglib-2.0-0")
-      SET(RuntimeLib_SDL
-        ${RuntimeLib_SDL2}
-        ${RuntimeLib_SDL2_IMG}
-        ${RuntimeLib_png}
-        ${RuntimeLib_jpeg}
-        ${RuntimeLib_jbig}
-        ${RuntimeLib_tiff}
-        ${RuntimeLib_webp}
-        ${RuntimeLib_lzma}
-        ${RuntimeLib_bz2}
-        ${RuntimeLib_hb}
-        ${RuntimeLib_SDL2_TTF}
-        ${RuntimeLib_ft}
-        ${RuntimeLib_glib}
-      )
-      IF(SOUND)
-        find_library(RuntimeLib_SDL_SND  "SDL2_mixer")
-        find_library(RuntimeLib_flak  "libFLAC-8")
-        find_library(RuntimeLib_ogg  "libogg-0")
-        find_library(RuntimeLib_flu  "libfluidsynth-1")
-        find_library(RuntimeLib_port  "libportaudio-2")
-        find_library(RuntimeLib_snd  "libsndfile-1")
-        find_library(RuntimeLib_vorb  "libvorbis-0")
-        find_library(RuntimeLib_vorb_enc  "libvorbisenc-2")
-        find_library(RuntimeLib_vorb_f  "libvorbisfile-3")
-        find_library(RuntimeLib_mod  "libmodplug-1")
-        find_library(RuntimeLib_mpeg  "smpeg2")
-        SET(RuntimeLib_SDL_SOUND
-          ${RuntimeLib_SDL_SND}
-          ${RuntimeLib_flak}
-          ${RuntimeLib_ogg}
-          ${RuntimeLib_flu}
-          ${RuntimeLib_port}
-          ${RuntimeLib_snd}
-          ${RuntimeLib_vorb}
-          ${RuntimeLib_vorb_enc}
-          ${RuntimeLib_vorb_f}
-          ${RuntimeLib_mod}
-          ${RuntimeLib_mpeg}
-        )
-      ENDIF(SOUND)
-    ENDIF (TILES)
-=======
+
     set(RuntimeLib_GCC_ALL
             ${RuntimeLib_GCC_S_DW2_1}
             ${RuntimeLib_STDC_PP_6}
-            ${RuntimeLib_WINPTHREAD_1})
+            ${RuntimeLib_WINPTHREAD_1}
+            ${RuntimeLib_zlib})
     if (LOCALIZE)
         find_library(RuntimeLib_iconv  "libiconv-2")
         find_library(RuntimeLib_intl  "libintl-8")
@@ -320,7 +219,6 @@
         find_library(RuntimeLib_webp  "libwebp-5")
         find_library(RuntimeLib_lzma  "liblzma-5")
         find_library(RuntimeLib_bz2  "libbz2-1")
-        find_library(RuntimeLib_zlib  "zlib1")
         find_library(RuntimeLib_hb  "libharfbuzz-0")
         find_library(RuntimeLib_SDL2_TTF  "SDL2_ttf")
         find_library(RuntimeLib_ft  "libfreetype-6")
@@ -335,7 +233,6 @@
                 ${RuntimeLib_webp}
                 ${RuntimeLib_lzma}
                 ${RuntimeLib_bz2}
-                ${RuntimeLib_zlib}
                 ${RuntimeLib_hb}
                 ${RuntimeLib_SDL2_TTF}
                 ${RuntimeLib_ft}
@@ -366,7 +263,7 @@
                     ${RuntimeLib_mpeg})
         endif ()
     endif ()
->>>>>>> 57d594e8
+
     install(FILES ${RuntimeLib_GCC_ALL}
             ${RuntimeLib_LOCALIZE}
             ${RuntimeLib_SDL}
