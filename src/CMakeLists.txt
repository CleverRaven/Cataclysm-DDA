# Cataclysm DDA client
cmake_minimum_required(VERSION 2.8.12)

SET(CATACLYSM_DDA_SRCS "")

SET(CATACLYSM_DDA_SOURCES
    ${CMAKE_SOURCE_DIR}/src/veh_interact.cpp
    ${CMAKE_SOURCE_DIR}/src/mondeath.cpp
    ${CMAKE_SOURCE_DIR}/src/path_info.cpp
    ${CMAKE_SOURCE_DIR}/src/iuse_software_kitten.cpp
    ${CMAKE_SOURCE_DIR}/src/advanced_inv.cpp
    ${CMAKE_SOURCE_DIR}/src/player_activity.cpp
    ${CMAKE_SOURCE_DIR}/src/color.cpp
    ${CMAKE_SOURCE_DIR}/src/basecamp.cpp
    ${CMAKE_SOURCE_DIR}/src/tileray.cpp
    ${CMAKE_SOURCE_DIR}/src/npcmove.cpp
    ${CMAKE_SOURCE_DIR}/src/itype.cpp
    ${CMAKE_SOURCE_DIR}/src/options.cpp
    ${CMAKE_SOURCE_DIR}/src/field.cpp
    ${CMAKE_SOURCE_DIR}/src/main_menu.cpp
    ${CMAKE_SOURCE_DIR}/src/savegame_legacy.cpp
    ${CMAKE_SOURCE_DIR}/src/mutation_data.cpp
    ${CMAKE_SOURCE_DIR}/src/posix_time.cpp
    ${CMAKE_SOURCE_DIR}/src/tutorial.cpp
    ${CMAKE_SOURCE_DIR}/src/catacharset.cpp
    ${CMAKE_SOURCE_DIR}/src/item_factory.cpp
    ${CMAKE_SOURCE_DIR}/src/activity_handlers.cpp
    ${CMAKE_SOURCE_DIR}/src/mongroup.cpp
    ${CMAKE_SOURCE_DIR}/src/mapgen_functions.cpp
    ${CMAKE_SOURCE_DIR}/src/savegame_json.cpp
    ${CMAKE_SOURCE_DIR}/src/item_action.cpp
    ${CMAKE_SOURCE_DIR}/src/item_location.cpp
    ${CMAKE_SOURCE_DIR}/src/inventory.cpp
    ${CMAKE_SOURCE_DIR}/src/npctalk.cpp
    ${CMAKE_SOURCE_DIR}/src/calendar.cpp
    ${CMAKE_SOURCE_DIR}/src/rng.cpp
    ${CMAKE_SOURCE_DIR}/src/creature_tracker.cpp
    ${CMAKE_SOURCE_DIR}/src/mapgenformat.cpp
    ${CMAKE_SOURCE_DIR}/src/output.cpp
    ${CMAKE_SOURCE_DIR}/src/construction.cpp
    ${CMAKE_SOURCE_DIR}/src/overmapbuffer.cpp
    ${CMAKE_SOURCE_DIR}/src/json.cpp
    ${CMAKE_SOURCE_DIR}/src/item_group.cpp
    ${CMAKE_SOURCE_DIR}/src/monmove.cpp
    ${CMAKE_SOURCE_DIR}/src/debug.cpp
    ${CMAKE_SOURCE_DIR}/src/monstergenerator.cpp
    ${CMAKE_SOURCE_DIR}/src/monfaction.cpp
    ${CMAKE_SOURCE_DIR}/src/catalua.cpp
    ${CMAKE_SOURCE_DIR}/src/map.cpp
    ${CMAKE_SOURCE_DIR}/src/action.cpp
    ${CMAKE_SOURCE_DIR}/src/nonplayer.cpp
    ${CMAKE_SOURCE_DIR}/src/start_location.cpp
    ${CMAKE_SOURCE_DIR}/src/mutation.cpp
    ${CMAKE_SOURCE_DIR}/src/mapgen.cpp
    ${CMAKE_SOURCE_DIR}/src/main.cpp
    ${CMAKE_SOURCE_DIR}/src/damage.cpp
    ${CMAKE_SOURCE_DIR}/src/activity_item_handling.cpp
    ${CMAKE_SOURCE_DIR}/src/ranged.cpp
    ${CMAKE_SOURCE_DIR}/src/skill.cpp
    ${CMAKE_SOURCE_DIR}/src/version.cpp
    ${CMAKE_SOURCE_DIR}/src/armor_layers.cpp
    ${CMAKE_SOURCE_DIR}/src/simplexnoise.cpp
    ${CMAKE_SOURCE_DIR}/src/translations.cpp
    ${CMAKE_SOURCE_DIR}/src/mission_start.cpp
    ${CMAKE_SOURCE_DIR}/src/mondefense.cpp
    ${CMAKE_SOURCE_DIR}/src/weather_gen.cpp
    ${CMAKE_SOURCE_DIR}/src/animation.cpp
    ${CMAKE_SOURCE_DIR}/src/mission.cpp
    ${CMAKE_SOURCE_DIR}/src/trapfunc.cpp
    ${CMAKE_SOURCE_DIR}/src/event.cpp
    ${CMAKE_SOURCE_DIR}/src/dependency_tree.cpp
    ${CMAKE_SOURCE_DIR}/src/monster.cpp
    ${CMAKE_SOURCE_DIR}/src/editmap.cpp
    ${CMAKE_SOURCE_DIR}/src/mapsharing.cpp
    ${CMAKE_SOURCE_DIR}/src/requirements.cpp
    ${CMAKE_SOURCE_DIR}/src/cursesport.cpp
    ${CMAKE_SOURCE_DIR}/src/sdltiles.cpp
    ${CMAKE_SOURCE_DIR}/src/artifact.cpp
    ${CMAKE_SOURCE_DIR}/src/mtype.cpp
    ${CMAKE_SOURCE_DIR}/src/input.cpp
    ${CMAKE_SOURCE_DIR}/src/speech.cpp
    ${CMAKE_SOURCE_DIR}/src/mod_manager_ui.cpp
    ${CMAKE_SOURCE_DIR}/src/iuse_software_snake.cpp
    ${CMAKE_SOURCE_DIR}/src/savegame.cpp
    ${CMAKE_SOURCE_DIR}/src/lightmap.cpp
    ${CMAKE_SOURCE_DIR}/src/mapdata.cpp
    ${CMAKE_SOURCE_DIR}/src/submap.cpp
    ${CMAKE_SOURCE_DIR}/src/weather_data.cpp
    ${CMAKE_SOURCE_DIR}/src/martialarts.cpp
    ${CMAKE_SOURCE_DIR}/src/mod_manager.cpp
    ${CMAKE_SOURCE_DIR}/src/vehicle.cpp
    ${CMAKE_SOURCE_DIR}/src/vehicle_group.cpp
    ${CMAKE_SOURCE_DIR}/src/mission_place.cpp
    ${CMAKE_SOURCE_DIR}/src/material.cpp
    ${CMAKE_SOURCE_DIR}/src/veh_type.cpp
    ${CMAKE_SOURCE_DIR}/src/melee.cpp
    ${CMAKE_SOURCE_DIR}/src/defense.cpp
    ${CMAKE_SOURCE_DIR}/src/npc.cpp
    ${CMAKE_SOURCE_DIR}/src/text_snippets.cpp
    ${CMAKE_SOURCE_DIR}/src/pickup.cpp
    ${CMAKE_SOURCE_DIR}/src/mapbuffer.cpp
    ${CMAKE_SOURCE_DIR}/src/item.cpp
    ${CMAKE_SOURCE_DIR}/src/weather.cpp
    ${CMAKE_SOURCE_DIR}/src/mission_fail.cpp
    ${CMAKE_SOURCE_DIR}/src/ui.cpp
    ${CMAKE_SOURCE_DIR}/src/newcharacter.cpp
    ${CMAKE_SOURCE_DIR}/src/scenario.cpp
    ${CMAKE_SOURCE_DIR}/src/faction.cpp
    ${CMAKE_SOURCE_DIR}/src/wish.cpp
    ${CMAKE_SOURCE_DIR}/src/bionics.cpp
    ${CMAKE_SOURCE_DIR}/src/missiondef.cpp
    ${CMAKE_SOURCE_DIR}/src/wincurse.cpp
    ${CMAKE_SOURCE_DIR}/src/worldfactory.cpp
    ${CMAKE_SOURCE_DIR}/src/active_item_cache.cpp
    ${CMAKE_SOURCE_DIR}/src/addiction.cpp
    ${CMAKE_SOURCE_DIR}/src/computer.cpp
    ${CMAKE_SOURCE_DIR}/src/trap.cpp
    ${CMAKE_SOURCE_DIR}/src/game.cpp
    ${CMAKE_SOURCE_DIR}/src/monattack.cpp
    ${CMAKE_SOURCE_DIR}/src/effect.cpp
    ${CMAKE_SOURCE_DIR}/src/iuse_software_sokoban.cpp
    ${CMAKE_SOURCE_DIR}/src/iuse_software.cpp
    ${CMAKE_SOURCE_DIR}/src/auto_pickup.cpp
    ${CMAKE_SOURCE_DIR}/src/iuse_actor.cpp
    ${CMAKE_SOURCE_DIR}/src/cata_tiles.cpp
	${CMAKE_SOURCE_DIR}/src/cata_utility.cpp
    ${CMAKE_SOURCE_DIR}/src/profession.cpp
    ${CMAKE_SOURCE_DIR}/src/init.cpp
    ${CMAKE_SOURCE_DIR}/src/sounds.cpp
    ${CMAKE_SOURCE_DIR}/src/filesystem.cpp
    ${CMAKE_SOURCE_DIR}/src/messages.cpp
    ${CMAKE_SOURCE_DIR}/src/clzones.cpp
    ${CMAKE_SOURCE_DIR}/src/character.cpp
    ${CMAKE_SOURCE_DIR}/src/live_view.cpp
    ${CMAKE_SOURCE_DIR}/src/iexamine.cpp
    ${CMAKE_SOURCE_DIR}/src/gamemode.cpp
    ${CMAKE_SOURCE_DIR}/src/creature.cpp
    ${CMAKE_SOURCE_DIR}/src/inventory_ui.cpp
    ${CMAKE_SOURCE_DIR}/src/char_validity_check.cpp
    ${CMAKE_SOURCE_DIR}/src/bodypart.cpp
    ${CMAKE_SOURCE_DIR}/src/line.cpp
    ${CMAKE_SOURCE_DIR}/src/overmap.cpp
    ${CMAKE_SOURCE_DIR}/src/ammo.cpp
    ${CMAKE_SOURCE_DIR}/src/mission_end.cpp
    ${CMAKE_SOURCE_DIR}/src/help.cpp
    ${CMAKE_SOURCE_DIR}/src/name.cpp
    ${CMAKE_SOURCE_DIR}/src/player.cpp
    ${CMAKE_SOURCE_DIR}/src/iuse.cpp
    ${CMAKE_SOURCE_DIR}/src/crafting.cpp
	${CMAKE_SOURCE_DIR}/src/cata_ui.cpp
    ${CMAKE_SOURCE_DIR}/src/pathfinding.cpp
    ${CMAKE_SOURCE_DIR}/src/mission_companion.cpp
    ${CMAKE_SOURCE_DIR}/src/recipe_dictionary.cpp
    ${CMAKE_SOURCE_DIR}/src/craft_command.cpp
    ${CMAKE_SOURCE_DIR}/src/crafting_gui.cpp
    ${CMAKE_SOURCE_DIR}/src/iuse_software_minesweeper.cpp
)

SET (CATACLYSM_DDA_HEADERS
    ${CMAKE_SOURCE_DIR}/src/weather.h
    ${CMAKE_SOURCE_DIR}/src/iuse_software.h
    ${CMAKE_SOURCE_DIR}/src/catacurse.h
    ${CMAKE_SOURCE_DIR}/src/ui.h
    ${CMAKE_SOURCE_DIR}/src/damage.h
    ${CMAKE_SOURCE_DIR}/src/cursesdef.h
    ${CMAKE_SOURCE_DIR}/src/color.h
    ${CMAKE_SOURCE_DIR}/src/debug.h
    ${CMAKE_SOURCE_DIR}/src/activity_handlers.h
    ${CMAKE_SOURCE_DIR}/src/bodypart.h
    ${CMAKE_SOURCE_DIR}/src/mapgen_functions.h
    ${CMAKE_SOURCE_DIR}/src/basecamp.h
    ${CMAKE_SOURCE_DIR}/src/overmapbuffer.h
    ${CMAKE_SOURCE_DIR}/src/monster.h
    ${CMAKE_SOURCE_DIR}/src/tileray.h
    ${CMAKE_SOURCE_DIR}/src/messages.h
    ${CMAKE_SOURCE_DIR}/src/veh_type.h
    ${CMAKE_SOURCE_DIR}/src/mapgenformat.h
    ${CMAKE_SOURCE_DIR}/src/mapbuffer.h
    ${CMAKE_SOURCE_DIR}/src/posix_time.h
    ${CMAKE_SOURCE_DIR}/src/item_action.h
    ${CMAKE_SOURCE_DIR}/src/item_location.h
    ${CMAKE_SOURCE_DIR}/src/map.h
    ${CMAKE_SOURCE_DIR}/src/npc.h
    ${CMAKE_SOURCE_DIR}/src/rng.h
    ${CMAKE_SOURCE_DIR}/src/compatibility.h
    ${CMAKE_SOURCE_DIR}/src/faction.h
    ${CMAKE_SOURCE_DIR}/src/speech.h
    ${CMAKE_SOURCE_DIR}/src/iuse_software_kitten.h
    ${CMAKE_SOURCE_DIR}/src/item_group.h
    ${CMAKE_SOURCE_DIR}/src/overmap.h
    ${CMAKE_SOURCE_DIR}/src/mongroup.h
    ${CMAKE_SOURCE_DIR}/src/calendar.h
    ${CMAKE_SOURCE_DIR}/src/mod_manager.h
    ${CMAKE_SOURCE_DIR}/src/catacharset.h
    ${CMAKE_SOURCE_DIR}/src/nonplayer.h
    ${CMAKE_SOURCE_DIR}/src/omdata.h
    ${CMAKE_SOURCE_DIR}/src/game_constants.h
    ${CMAKE_SOURCE_DIR}/src/mission.h
    ${CMAKE_SOURCE_DIR}/src/requirements.h
    ${CMAKE_SOURCE_DIR}/src/sounds.h
    ${CMAKE_SOURCE_DIR}/src/worldfactory.h
    ${CMAKE_SOURCE_DIR}/src/editmap.h
    ${CMAKE_SOURCE_DIR}/src/effect.h
    ${CMAKE_SOURCE_DIR}/src/creature.h
    ${CMAKE_SOURCE_DIR}/src/vehicle.h
    ${CMAKE_SOURCE_DIR}/src/vehicle_group.h
    ${CMAKE_SOURCE_DIR}/src/clzones.h
    ${CMAKE_SOURCE_DIR}/src/translations.h
    ${CMAKE_SOURCE_DIR}/src/skill.h
    ${CMAKE_SOURCE_DIR}/src/iuse_software_snake.h
    ${CMAKE_SOURCE_DIR}/src/bionics.h
    ${CMAKE_SOURCE_DIR}/src/pickup.h
    ${CMAKE_SOURCE_DIR}/src/enums.h
    ${CMAKE_SOURCE_DIR}/src/tutorial.h
    ${CMAKE_SOURCE_DIR}/src/simplexnoise.h
    ${CMAKE_SOURCE_DIR}/src/scenario.h
    ${CMAKE_SOURCE_DIR}/src/auto_pickup.h
    ${CMAKE_SOURCE_DIR}/src/cata_tiles.h
	${CMAKE_SOURCE_DIR}/src/cata_utility.h
    ${CMAKE_SOURCE_DIR}/src/char_validity_check.h
    ${CMAKE_SOURCE_DIR}/src/coordinates.h
    ${CMAKE_SOURCE_DIR}/src/field.h
    ${CMAKE_SOURCE_DIR}/src/monstergenerator.h
    ${CMAKE_SOURCE_DIR}/src/monfaction.h
    ${CMAKE_SOURCE_DIR}/src/event.h
    ${CMAKE_SOURCE_DIR}/src/ammo.h
    ${CMAKE_SOURCE_DIR}/src/mapgen.h
    ${CMAKE_SOURCE_DIR}/src/dialogue.h
    ${CMAKE_SOURCE_DIR}/src/computer.h
    ${CMAKE_SOURCE_DIR}/src/veh_interact.h
    ${CMAKE_SOURCE_DIR}/src/morale.h
    ${CMAKE_SOURCE_DIR}/src/game.h
    ${CMAKE_SOURCE_DIR}/src/help.h
    ${CMAKE_SOURCE_DIR}/src/lightmap.h
    ${CMAKE_SOURCE_DIR}/src/mutation.h
    ${CMAKE_SOURCE_DIR}/src/init.h
    ${CMAKE_SOURCE_DIR}/src/wdirent.h
    ${CMAKE_SOURCE_DIR}/src/item.h
    ${CMAKE_SOURCE_DIR}/src/iuse.h
    ${CMAKE_SOURCE_DIR}/src/creature_tracker.h
    ${CMAKE_SOURCE_DIR}/src/json.h
    ${CMAKE_SOURCE_DIR}/src/mondeath.h
    ${CMAKE_SOURCE_DIR}/src/mondefense.h
    ${CMAKE_SOURCE_DIR}/src/line.h
    ${CMAKE_SOURCE_DIR}/src/mtype.h
    ${CMAKE_SOURCE_DIR}/src/live_view.h
    ${CMAKE_SOURCE_DIR}/src/character.h
    ${CMAKE_SOURCE_DIR}/src/name.h
    ${CMAKE_SOURCE_DIR}/src/tile_id_data.h
    ${CMAKE_SOURCE_DIR}/src/crafting.h
    ${CMAKE_SOURCE_DIR}/src/output.h
    ${CMAKE_SOURCE_DIR}/src/material.h
    ${CMAKE_SOURCE_DIR}/src/action.h
    ${CMAKE_SOURCE_DIR}/src/dependency_tree.h
    ${CMAKE_SOURCE_DIR}/src/martialarts.h
    ${CMAKE_SOURCE_DIR}/src/iexamine.h
    ${CMAKE_SOURCE_DIR}/src/iuse_software_sokoban.h
    ${CMAKE_SOURCE_DIR}/src/iuse_software_minesweeper.h
    ${CMAKE_SOURCE_DIR}/src/options.h
    ${CMAKE_SOURCE_DIR}/src/get_version.h
    ${CMAKE_SOURCE_DIR}/src/mapsharing.h
    ${CMAKE_SOURCE_DIR}/src/catalua.h
    ${CMAKE_SOURCE_DIR}/src/trap.h
    ${CMAKE_SOURCE_DIR}/src/item_factory.h
    ${CMAKE_SOURCE_DIR}/src/weather_gen.h
    ${CMAKE_SOURCE_DIR}/src/platform_win.h
    ${CMAKE_SOURCE_DIR}/src/active_item_cache.h
    ${CMAKE_SOURCE_DIR}/src/construction.h
    ${CMAKE_SOURCE_DIR}/src/player.h
    ${CMAKE_SOURCE_DIR}/src/advanced_inv.h
    ${CMAKE_SOURCE_DIR}/src/pldata.h
    ${CMAKE_SOURCE_DIR}/src/start_location.h
    ${CMAKE_SOURCE_DIR}/src/inventory.h
    ${CMAKE_SOURCE_DIR}/src/gamemode.h
    ${CMAKE_SOURCE_DIR}/src/artifact.h
    ${CMAKE_SOURCE_DIR}/src/mapdata.h
    ${CMAKE_SOURCE_DIR}/src/submap.h
    ${CMAKE_SOURCE_DIR}/src/text_snippets.h
    ${CMAKE_SOURCE_DIR}/src/monattack.h
    ${CMAKE_SOURCE_DIR}/src/filesystem.h
    ${CMAKE_SOURCE_DIR}/src/player_activity.h
    ${CMAKE_SOURCE_DIR}/src/addiction.h
    ${CMAKE_SOURCE_DIR}/src/iuse_actor.h
    ${CMAKE_SOURCE_DIR}/src/wcwidth.h
    ${CMAKE_SOURCE_DIR}/src/uistate.h
    ${CMAKE_SOURCE_DIR}/src/profession.h
    ${CMAKE_SOURCE_DIR}/src/path_info.h
    ${CMAKE_SOURCE_DIR}/src/version.h
    ${CMAKE_SOURCE_DIR}/src/input.h
    ${CMAKE_SOURCE_DIR}/src/item_stack.h
    ${CMAKE_SOURCE_DIR}/src/itype.h
<<<<<<< HEAD
	${CMAKE_SOURCE_DIR}/src/cata_ui.h
=======
    ${CMAKE_SOURCE_DIR}/src/recipe_dictionary.h
    ${CMAKE_SOURCE_DIR}/src/craft_command.h
    ${CMAKE_SOURCE_DIR}/src/crafting_gui.h
    ${CMAKE_SOURCE_DIR}/src/iuse_software_minesweeper.h
>>>>>>> 78a79538
)

# Get GIT version strings
ADD_CUSTOM_TARGET(
	get_version
	DEPENDS ${CMAKE_SOURCE_DIR}/src/version.h
	WORKING_DIRECTORY ${CMAKE_SOURCE_DIR}
)

ADD_CUSTOM_COMMAND (
	OUTPUT ${CMAKE_SOURCE_DIR}/src/version.h
	COMMAND ${CMAKE_COMMAND}
		-D SRC=${CMAKE_SOURCE_DIR}/src/version.h.in
		-D DST=${CMAKE_SOURCE_DIR}/src/version.h
		-D GIT_EXECUTABLE=${GIT_EXECUTABLE}
		-P ${CMAKE_SOURCE_DIR}/src/version.cmake
	WORKING_DIRECTORY ${CMAKE_SOURCE_DIR}
)

IF(WIN32)
	IF(RC_COMPILER_PATH)
		ADD_CUSTOM_TARGET(
			compile_res
			DEPENDS ${CMAKE_BINARY_DIR}/resource.rc.o
			WORKING_DIRECTORY ${CMAKE_SOURCE_DIR}
		)
		ADD_CUSTOM_COMMAND(
			OUTPUT ${CMAKE_BINARY_DIR}/resource.rc.o
			COMMAND	${RC_COMPILER_PATH}
				${CMAKE_SOURCE_DIR}/src/resource.rc
				${CMAKE_BINARY_DIR}/resource.rc.o
			WORKING_DIRECTORY
				${CMAKE_SOURCE_DIR}/src
		)
		SET(CATACLYSM_DDA_SRCS
			${CMAKE_SOURCE_DIR}/src/main.cpp
			${CMAKE_BINARY_DIR}/resource.rc.o
		)
	ENDIF(RC_COMPILER_PATH)
ENDIF(WIN32)

# Build tiles version if requested
IF(TILES)
	IF(WIN32)
		ADD_EXECUTABLE(cataclysm-tiles WIN32
			${CATACLYSM_DDA_SOURCES}
			${CATACLYSM_DDA_HEADERS}
			${CATACLYSM_DDA_SRCS}
		)
	ELSE(WIN32)
		ADD_EXECUTABLE(cataclysm-tiles
			${CATACLYSM_DDA_SOURCES}
			${CATACLYSM_DDA_HEADERS}
		)
	ENDIF(WIN32)

	IF(RC_COMPILER_PATH)
		ADD_DEPENDENCIES(cataclysm-tiles compile_res)
	ENDIF(RC_COMPILER_PATH)

	ADD_DEPENDENCIES(cataclysm-tiles get_version)

	IF (LUA)
		ADD_DEPENDENCIES(cataclysm-tiles lua_bindings)
		target_include_directories(cataclysm-tiles PUBLIC ${LUA_INCLUDE_DIR})
		target_link_libraries(cataclysm-tiles ${LUA_LIBRARIES})
	ENDIF(LUA)

	IF (LOCALIZE)
		target_include_directories(cataclysm-tiles PUBLIC
			${LIBINTL_INCLUDE_DIR}
			${ICONV_INCLUDE_DIR}
		)
		target_link_libraries(cataclysm-tiles
			${LIBINTL_LIBRARIES}
			${ICONV_LIBRARIES}
		)
	ENDIF (LOCALIZE)

	IF(CMAKE_USE_PTHREADS_INIT)
		set_property(TARGET cataclysm-tiles PROPERTY COMPILE_OPTIONS "-pthread")
		set_property(TARGET cataclysm-tiles PROPERTY INTERFACE_COMPILE_OPTIONS "-pthread")
	ENDIF(CMAKE_USE_PTHREADS_INIT)

	IF(CMAKE_THREAD_LIBS_INIT)
		target_link_libraries(cataclysm-tiles ${CMAKE_THREAD_LIBS_INIT})
	ENDIF(CMAKE_THREAD_LIBS_INIT)

	IF (NOT DYNAMIC_LINKING)
		# SDL, SDL_Image, SDL_ttf deps are required for static build
		target_include_directories(cataclysm-tiles PUBLIC
			${FREETYPE_INCLUDE_DIRS}
			${PNG_INCLUDE_DIRS}
			${JPEG_INCLUDE_DIR}
			${ZLIB_INCLUDE_DIRS}
			${BZIP2_INCLUDE_DIR}
		)
		target_link_libraries(cataclysm-tiles
			${FREETYPE_LIBRARIES}
			${PNG_LIBRARIES}
			${JPEG_LIBRARIES}
			${ZLIB_LIBRARIES}
			${BZIP2_LIBRARIES}
		)
	ENDIF (NOT DYNAMIC_LINKING)

	target_include_directories(cataclysm-tiles PUBLIC
		${SDL2_INCLUDE_DIR}
		${SDL2_IMAGE_INCLUDE_DIRS}
		${SDL2_TTF_INCLUDE_DIRS}
	)
	target_link_libraries(cataclysm-tiles
		${SDL2_LIBRARY}
		${SDL2_IMAGE_LIBRARIES}
		${SDL2_TTF_LIBRARIES}
	)

	IF(SOUND)
		set_target_properties(cataclysm-tiles PROPERTIES COMPILE_DEFINITIONS
			"TILES;SDL_SOUND" )

		target_include_directories(cataclysm-tiles PUBLIC ${OGGVORBIS_INCLUDE_DIR})
		target_link_libraries(cataclysm-tiles ${OGG_LIBRARY})
		target_link_libraries(cataclysm-tiles ${VORBIS_LIBRARY})
		target_link_libraries(cataclysm-tiles ${VORBISFILE_LIBRARY})

		target_include_directories(cataclysm-tiles PUBLIC ${SDL2_MIXER_INCLUDE_DIRS})
		target_link_libraries(cataclysm-tiles ${SDL2_MIXER_LIBRARIES})
	ELSE(SOUND)
		# Set additional build props
		set_target_properties(cataclysm-tiles PROPERTIES COMPILE_DEFINITIONS
			"TILES" )
	ENDIF(SOUND)

	IF(WIN32)
		# Global settings for Windows targets (at end)
		target_link_libraries(cataclysm-tiles gdi32.lib)
		target_link_libraries(cataclysm-tiles winmm.lib)
		target_link_libraries(cataclysm-tiles imm32.lib)
		target_link_libraries(cataclysm-tiles ole32.lib)
		target_link_libraries(cataclysm-tiles oleaut32.lib)
		target_link_libraries(cataclysm-tiles version.lib)
	ENDIF(WIN32)

	IF(RELEASE)
		install(TARGETS cataclysm-tiles DESTINATION ${BIN_PREFIX})
	ENDIF(RELEASE)
ENDIF(TILES)

# Build curses version if requested
IF(CURSES)
	IF(WIN32)
		ADD_EXECUTABLE(cataclysm
			${CATACLYSM_DDA_SOURCES}
			${CATACLYSM_DDA_HEADERS}
			${CATACLYSM_DDA_SRCS}
		)
	ELSE(WIN32)
		ADD_EXECUTABLE(cataclysm
			${CATACLYSM_DDA_SOURCES}
			${CATACLYSM_DDA_HEADERS}
		)
	ENDIF(WIN32)

	IF(RC_COMPILER_PATH)
		ADD_DEPENDENCIES(cataclysm compile_res)
	ENDIF(RC_COMPILER_PATH)

	ADD_DEPENDENCIES(cataclysm get_version)

	IF (LUA)
		ADD_DEPENDENCIES(cataclysm lua_bindings)
		target_include_directories(cataclysm PUBLIC ${LUA_INCLUDE_DIR})
		target_link_libraries(cataclysm ${LUA_LIBRARIES})
	ENDIF(LUA)

	IF (LOCALIZE)
		target_include_directories(cataclysm PUBLIC
			${LIBINTL_INCLUDE_DIR}
			${ICONV_INCLUDE_DIR}
		)
		target_link_libraries(cataclysm
			${LIBINTL_LIBRARIES}
			${ICONV_LIBRARIES}
		)
	ENDIF (LOCALIZE)

	target_include_directories(cataclysm PUBLIC ${CURSES_INCLUDE_DIR})
	target_link_libraries(cataclysm ${CURSES_LIBRARIES})

	IF(CMAKE_USE_PTHREADS_INIT)
		set_property(TARGET cataclysm PROPERTY COMPILE_OPTIONS "-pthread")
		set_property(TARGET cataclysm PROPERTY INTERFACE_COMPILE_OPTIONS "-pthread")
	ENDIF(CMAKE_USE_PTHREADS_INIT)

	IF(CMAKE_THREAD_LIBS_INIT)
		target_link_libraries(cataclysm ${CMAKE_THREAD_LIBS_INIT})
	ENDIF(CMAKE_THREAD_LIBS_INIT)

	IF(WIN32)
		# Global settings for Windows targets (at end)
		target_link_libraries(cataclysm gdi32.lib)
		target_link_libraries(cataclysm winmm.lib)
		target_link_libraries(cataclysm imm32.lib)
		target_link_libraries(cataclysm ole32.lib)
		target_link_libraries(cataclysm oleaut32.lib)
		target_link_libraries(cataclysm version.lib)
	ENDIF(WIN32)

	IF(RELEASE)
		install(TARGETS cataclysm DESTINATION ${BIN_PREFIX})
	ENDIF(RELEASE)


ENDIF(CURSES)

IF(MINGW AND NOT RELEASE)
	# Try to Install shared libraries for dev builds
	#
	# Note: It is specific to MSYS2 and uses hardcoded versions so
	# probly it will fail if you run it :)

	# GCC-specific libraries
	find_library(RuntimeLib_GCC_S_DW2_1  "gcc_s_dw2-1")
	find_library(RuntimeLib_STDC_PP_6    "stdc++-6")
	find_library(RuntimeLib_WINPTHREAD_1 "winpthread-1")
	SET(RuntimeLib_GCC_ALL
		${RuntimeLib_GCC_S_DW2_1}
		${RuntimeLib_STDC_PP_6}
		${RuntimeLib_WINPTHREAD_1}
	)
	IF (LUA)
		SET(RuntimeLib_LUA
			${LUA_LIBRARIES}
		)
	ENDIF (LUA)
	IF (LOCALIZE)
		find_library(RuntimeLib_iconv  "libiconv-2")
		find_library(RuntimeLib_intl  "libintl-8")
		SET(RuntimeLib_LOCALIZE
			${RuntimeLib_iconv}
			${RuntimeLib_intl}
		)
	ENDIF (LOCALIZE)
	IF (TILES)
		# SDL2 can have a varoius deps. Here you are the MSYS2 ones...
		find_library(RuntimeLib_SDL2  "SDL2")
		find_library(RuntimeLib_SDL2_IMG  "SDL2_image")
		find_library(RuntimeLib_png  "libpng16-16")
		find_library(RuntimeLib_jpeg  "libjpeg-8")
		find_library(RuntimeLib_jbig  "libjbig-0")
		find_library(RuntimeLib_tiff  "libtiff-5")
		find_library(RuntimeLib_webp  "libwebp-5")
		find_library(RuntimeLib_lzma  "liblzma-5")
		find_library(RuntimeLib_bz2  "libbz2-1")
		find_library(RuntimeLib_zlib  "zlib1")
		find_library(RuntimeLib_hb  "libharfbuzz-0")
		find_library(RuntimeLib_SDL2_TTF  "SDL2_ttf")
		find_library(RuntimeLib_ft  "libfreetype-6")
		find_library(RuntimeLib_glib  "libglib-2.0-0")
		SET(RuntimeLib_SDL
			${RuntimeLib_SDL2}
			${RuntimeLib_SDL2_IMG}
			${RuntimeLib_png}
			${RuntimeLib_jpeg}
			${RuntimeLib_jbig}
			${RuntimeLib_tiff}
			${RuntimeLib_webp}
			${RuntimeLib_lzma}
			${RuntimeLib_bz2}
			${RuntimeLib_zlib}
			${RuntimeLib_hb}
			${RuntimeLib_SDL2_TTF}
			${RuntimeLib_ft}
			${RuntimeLib_glib}
		)
		IF(SOUND)
			find_library(RuntimeLib_SDL_SND  "SDL2_mixer")
			find_library(RuntimeLib_flak  "libFLAC-8")
			find_library(RuntimeLib_ogg  "libogg-0")
			find_library(RuntimeLib_flu  "libfluidsynth-1")
			find_library(RuntimeLib_port  "libportaudio-2")
			find_library(RuntimeLib_snd  "libsndfile-1")
			find_library(RuntimeLib_vorb  "libvorbis-0")
			find_library(RuntimeLib_vorb_enc  "libvorbisenc-2")
			find_library(RuntimeLib_vorb_f  "libvorbisfile-3")
			find_library(RuntimeLib_mod  "libmodplug-1")
			find_library(RuntimeLib_mpeg  "smpeg2")
		SET(RuntimeLib_SDL_SOUND
			${RuntimeLib_SDL_SND}
			${RuntimeLib_flak}
			${RuntimeLib_ogg}
			${RuntimeLib_flu}
			${RuntimeLib_port}
			${RuntimeLib_snd}
			${RuntimeLib_vorb}
			${RuntimeLib_vorb_enc}
			${RuntimeLib_vorb_f}
			${RuntimeLib_mod}
			${RuntimeLib_mpeg}
		)
		ENDIF(SOUND)
	ENDIF (TILES)
	install(FILES ${RuntimeLib_GCC_ALL}
			${RuntimeLib_LOCALIZE}
			${RuntimeLib_LUA}
			${RuntimeLib_SDL}
			${RuntimeLib_SDL_SOUND}
		DESTINATION ${BIN_PREFIX}
	)
ENDIF(MINGW AND NOT RELEASE)<|MERGE_RESOLUTION|>--- conflicted
+++ resolved
@@ -289,14 +289,11 @@
     ${CMAKE_SOURCE_DIR}/src/input.h
     ${CMAKE_SOURCE_DIR}/src/item_stack.h
     ${CMAKE_SOURCE_DIR}/src/itype.h
-<<<<<<< HEAD
 	${CMAKE_SOURCE_DIR}/src/cata_ui.h
-=======
     ${CMAKE_SOURCE_DIR}/src/recipe_dictionary.h
     ${CMAKE_SOURCE_DIR}/src/craft_command.h
     ${CMAKE_SOURCE_DIR}/src/crafting_gui.h
     ${CMAKE_SOURCE_DIR}/src/iuse_software_minesweeper.h
->>>>>>> 78a79538
 )
 
 # Get GIT version strings
