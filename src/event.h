--- conflicted
+++ resolved
@@ -188,11 +188,7 @@
     };
 };
 
-<<<<<<< HEAD
 static_assert( static_cast<int>( event_type::num_event_types ) == 104,
-=======
-static_assert( static_cast<int>( event_type::num_event_types ) == 103,
->>>>>>> 48eb345f
                "This static_assert is to remind you to add a specialization for your new "
                "event_type below" );
 
