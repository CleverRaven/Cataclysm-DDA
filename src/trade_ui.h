--- conflicted
+++ resolved
@@ -35,11 +35,8 @@
         select_t to_trade() const;
         void resize( point const &size, point const &origin );
         shared_ptr_fast<ui_adaptor> get_ui() const;
-<<<<<<< HEAD
         input_context const *get_ctxt() const;
-=======
         void categorize_map_items( bool toggle );
->>>>>>> d8a51aad
 
         static constexpr char const *ACTION_SWITCH_PANES = "SWITCH_LISTS";
         static constexpr char const *ACTION_TRADE_OK = "CONFIRM";
