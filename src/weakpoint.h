--- conflicted
+++ resolved
@@ -18,22 +18,11 @@
 struct weakpoint_attack {
     // The source of the attack.
     const Creature *source;
-<<<<<<< HEAD
     // The target of the attack.
     const Creature *target;
     // The weapon used to make the attack.
     const item *weapon;
     // Weather the attack is a melee attack.
-=======
-
-    // The target of the attack.
-    const Creature *target;
-
-    // The weapon used to make the attack.
-    const item *weapon;
-
-    // Whether the attack is a melee attack.
->>>>>>> 3f3a6af6
     bool is_melee;
     // Whether the attack a critical hit.
     bool is_crit;
@@ -85,11 +74,8 @@
     float difficulty = -10.0f;
     // A list of required effects.
     std::vector<efftype_id> required_effects;
-<<<<<<< HEAD
     // A list of effects that may trigger by hitting this weak point.
     std::vector<weakpoint_effect> effects;
-=======
->>>>>>> 3f3a6af6
 
     weakpoint();
     // Apply the armor multipliers and offsets to a set of resistances.
