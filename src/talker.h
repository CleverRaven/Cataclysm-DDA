--- conflicted
+++ resolved
@@ -741,14 +741,10 @@
         virtual computer *get_computer() {
             return nullptr;
         }
-<<<<<<< HEAD
+        virtual vehicle *get_vehicle() {
+            return nullptr;
+        }
         virtual void set_pos( map &, tripoint_bub_ms ) {}
-=======
-        virtual vehicle *get_vehicle() {
-            return nullptr;
-        }
-        virtual void set_pos( tripoint_bub_ms ) {}
->>>>>>> 4efea6a9
         virtual void set_pos( tripoint_abs_ms ) {}
         virtual void update_missions( const std::vector<mission *> & ) {}
         virtual void set_str_max( int ) {}
