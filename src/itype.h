#pragma once
#ifndef ITYPE_H
#define ITYPE_H

#include <map>
#include <set>
#include <string>
#include <vector>

#include "bodypart.h" // body_part::num_bp
#include "calendar.h"
#include "color.h" // nc_color
#include "damage.h"
#include "enums.h" // point
#include "explosion.h"
#include "game_constants.h"
#include "iuse.h" // use_function
#include "optional.h"
#include "pldata.h" // add_type
#include "string_id.h"
#include "translations.h"
#include "units.h"

// see item.h
class item_category;
class gun_mode;
using gun_mode_id = string_id<gun_mode>;
class Item_factory;
class recipe;
class emit;
using emit_id = string_id<emit>;
struct itype;
class Skill;
using skill_id = string_id<Skill>;
struct bionic_data;
using bionic_id = string_id<bionic_data>;
class player;
class item;
class vitamin;
using vitamin_id = string_id<vitamin>;
class ma_technique;
using matec_id = string_id<ma_technique>;
enum art_effect_active : int;
enum art_charge : int;
enum art_charge_req : int;
enum art_effect_passive : int;
struct artifact_dream_datum;
class material_type;
using material_id = string_id<material_type>;
typedef std::string itype_id;
class ammunition_type;
using ammotype = string_id<ammunition_type>;
class fault;
using fault_id = string_id<fault>;
struct quality;
using quality_id = string_id<quality>;
struct MonsterGroup;
using mongroup_id = string_id<MonsterGroup>;

enum field_id : int;

class gun_modifier_data
{
    private:
        std::string name_;
        int qty_;
        std::set<std::string> flags_;

    public:
        /**
         * @param n A string that can be translated via @ref _ (must have been extracted for translation).
         */
        gun_modifier_data( const std::string &n, const int q, const std::set<std::string> &f ) : name_( n ),
            qty_( q ), flags_( f ) { }
        /// @returns The translated name of the gun mode.
        std::string name() const {
            return _( name_.c_str() );
        }
        int qty() const {
            return qty_;
        }
        const std::set<std::string> &flags() const {
            return flags_;
        }
};

class gunmod_location
{
    private:
        std::string _id;

    public:
        gunmod_location() = default;
        gunmod_location( const std::string &id ) : _id( id ) { }

        /// Returns the translated name.
        std::string name() const;
        /// Returns the location id.
        std::string str() const {
            return _id;
        }

        bool operator==( const gunmod_location &rhs ) const {
            return _id == rhs._id;
        }
        bool operator<( const gunmod_location &rhs ) const {
            return _id < rhs._id;
        }
};

struct islot_tool {
    ammotype ammo_id = ammotype::NULL_ID();

    cata::optional<itype_id> revert_to;
    std::string revert_msg;

    std::string subtype;

    long max_charges = 0;
    long def_charges = 0;
    std::vector<long> rand_charges;
    unsigned char charges_per_use = 0;
    unsigned char turns_per_charge = 0;
};

struct islot_comestible {
    /** subtype, e.g. FOOD, DRINK, MED */
    std::string comesttype;

    /** tool needed to consume (e.g. lighter for cigarettes) */
    std::string tool = "null";

    /** Defaults # of charges (drugs, loaf of bread? etc) */
    long def_charges = 1;

    /** effect on character thirst (may be negative) */
    int quench = 0;

    /** amount of kcal this food has */
    unsigned int kcal = 0;

    /** Time until becomes rotten at standard temperature, or zero if never spoils */
    time_duration spoils = 0_turns;

    /** addiction potential */
    int addict = 0;

    /** effects of addiction */
    add_type add = ADD_NULL;

    /** effect on morale when consuming */
    int fun = 0;

    /** stimulant effect */
    int stim = 0;

    /** Reference to other item that replaces this one as a component in recipe results */
    itype_id cooks_like;

<<<<<<< HEAD
    /** change stamina penalty */
    int stamina_pool_recovery = 0;
=======
    /** Reference to item that will be received after smoking current item */
    itype_id smoking_result;
>>>>>>> c62f18af

    /** @todo: add documentation */
    int healthy = 0;

    /** chance (odds) of becoming parasitised when eating (zero if never occurs) */
    int parasites = 0;

    /** freezing point in degrees Fahrenheit, below this temperature item can freeze */
    int freeze_point = temperatures::freezing;

    //** specific heats in J/(g K) and latent heat in J/g */
    float specific_heat_liquid = 4.186;
    float specific_heat_solid = 2.108;
    float latent_heat = 333;

    /** vitamins potentially provided by this comestible (if any) */
    std::map<vitamin_id, int> vitamins;

    /** 1 nutr ~= 8.7kcal (1 nutr/5min = 288 nutr/day at 2500kcal/day) */
    static constexpr float kcal_per_nutr = 2500.0f / ( 12 * 24 );

    int get_calories() const {
        return kcal;
    }

    int get_nutr() const {
        return kcal / kcal_per_nutr;
    }
    /** The monster group that is drawn from when the item rots away */
    mongroup_id rot_spawn = mongroup_id::NULL_ID();

    /** Chance the above monster group spawns*/
    int rot_spawn_chance = 10;
};

struct islot_brewable {
    /** What are the results of fermenting this item? */
    std::vector<std::string> results;

    /** How long for this brew to ferment. */
    time_duration time = 0_turns;
};

struct islot_container {
    /**
     * Inner volume of the container.
     */
    units::volume contains = 0_ml;
    /**
     * Can be resealed.
     */
    bool seals = false;
    /**
     * Can hold liquids.
     */
    bool watertight = false;
    /**
     * Contents do not spoil.
     */
    bool preserves = false;
    /**
     * If this is set to anything but "null", changing this container's contents in any way
     * will turn this item into that type.
     */
    itype_id unseals_into = "null";
};

struct islot_armor {
    /**
     * Bitfield of enum body_part
     * TODO: document me.
     */
    body_part_set covers;
    /**
     * Whether this item can be worn on either side of the body
     */
    bool sided = false;
    /**
     * How much this item encumbers the player.
     */
    int encumber = 0;
    /**
     * Percentage of the body part area that this item covers.
     * This determines how likely it is to hit the item instead of the player.
     */
    int coverage = 0;
    /**
     * TODO: document me.
     */
    int thickness = 0;
    /**
     * Resistance to environmental effects.
     */
    int env_resist = 0;
    /**
     * Environmental protection of a gas mask with installed filter.
     */
    int env_resist_w_filter = 0;
    /**
     * How much warmth this item provides.
     */
    int warmth = 0;
    /**
     * How much storage this items provides when worn.
     */
    units::volume storage = 0_ml;
    /**
     * Whether this is a power armor item.
     */
    bool power_armor = false;
};

struct islot_book {
    /**
     * Which skill it upgrades, if any. Can be @ref skill_id::NULL_ID.
     */
    skill_id skill = skill_id::NULL_ID();
    /**
     * The skill level the book provides.
     */
    int level = 0;
    /**
     * The skill level required to understand it.
     */
    int req = 0;
    /**
     * How fun reading this is, can be negative.
     */
    int fun = 0;
    /**
     * Intelligence required to read it.
     */
    int intel = 0;
    /**
     * How long, in 10-turns (aka minutes), it takes to read.
     * "To read" means getting 1 skill point, not all of them.
     */
    int time = 0;
    /**
     * Fun books have chapters; after all are read, the book is less fun.
     */
    int chapters = 0;
    /**
     * What recipes can be learned from this book.
     */
    struct recipe_with_description_t {
        /**
         * The recipe that can be learned (never null).
         */
        const class recipe *recipe;
        /**
         * The skill level required to learn the recipe.
         */
        int skill_level;
        /**
         * The name for the recipe as it appears in the book.
         */
        std::string name;
        /**
         * Hidden means it does not show up in the description of the book.
         */
        bool hidden;
        bool operator<( const recipe_with_description_t &rhs ) const {
            return recipe < rhs.recipe;
        }
        bool is_hidden() const {
            return hidden;
        }
    };
    typedef std::set<recipe_with_description_t> recipe_list_t;
    recipe_list_t recipes;
};

struct islot_mod {
    /** If non-empty restrict mod to items with those base (before modifiers) ammo types */
    std::set<ammotype> acceptable_ammo;

    /** If set modifies parent ammo to this type */
    ammotype ammo_modifier = ammotype::NULL_ID();

    /** If non-empty replaces the compatible magazines for the parent item */
    std::map< ammotype, std::set<itype_id> > magazine_adaptor;

    /** Proportional adjustment of parent item ammo capacity */
    float capacity_multiplier = 1.0;
};

/**
 * Common data for ranged things: guns, gunmods and ammo.
 * The values of the gun itself, its mods and its current ammo (optional) are usually summed
 * up in the item class and the sum is used.
 */
struct common_ranged_data {
    /**
     * Damage, armor piercing and multipliers for each.
     * If multipliers are set on both gun and ammo, values will be normalized
     * as in @ref damage_instance::add_damage
     */
    damage_instance damage;
    /**
     * Range bonus from gun.
     */
    int range = 0;
    /**
     * Dispersion "bonus" from gun.
     */
    int dispersion = 0;
    /**
     * Legacy pierce and damage values, used if @ref damage isn't set.
    *@{*/
    int legacy_pierce = 0;
    int legacy_damage = 0;
    /*@}*/
};

struct islot_engine {
        friend Item_factory;
        friend item;

    public:
        /** for combustion engines the displacement (cc) */
        int displacement = 0;

    private:
        /** What faults (if any) can occur */
        std::set<fault_id> faults;
};

struct islot_wheel {
    public:
        /** diameter of wheel (inches) */
        int diameter = 0;

        /** width of wheel (inches) */
        int width = 0;
};

struct fuel_explosion {
    int explosion_chance_hot;
    int explosion_chance_cold;
    float explosion_factor;
    bool fiery_explosion;
    float fuel_size_factor;
};

struct islot_fuel {
    public:
        /** Energy of the fuel (kilojoules per charge) */
        float energy = 0.0f;
        struct fuel_explosion explosion_data;
        bool has_explode_data;
        std::string pump_terrain = "t_null";
};

// TODO: this shares a lot with the ammo item type, merge into a separate slot type?
struct islot_gun : common_ranged_data {
    /**
     * What skill this gun uses.
     */
    skill_id skill_used = skill_id::NULL_ID();
    /**
     * What type of ammo this gun uses.
     */
    ammotype ammo = ammotype::NULL_ID();
    /**
     * Gun durability, affects gun being damaged during shooting.
     */
    int durability = 0;
    /**
     * For guns with an integral magazine what is the capacity?
     */
    int clip = 0;
    /**
     * Reload time, in moves.
     */
    int reload_time = 100;
    /**
     * Noise displayed when reloading the weapon.
     */
    std::string reload_noise = translate_marker( "click." );
    /**
     * Volume of the noise made when reloading this weapon.
     */
    int reload_noise_volume = 0;

    /** Maximum aim achievable using base weapon sights */
    int sight_dispersion = 30;

    /** Modifies base loudness as provided by the currently loaded ammo */
    int loudness = 0;

    /**
     * If this uses UPS charges, how many (per shoot), 0 for no UPS charges at all.
     */
    int ups_charges = 0;
    /**
     * Length of gun barrel, if positive allows sawing down of the barrel
     */
    units::volume barrel_length = 0_ml;
    /**
     * Effects that are applied to the ammo when fired.
     */
    std::set<std::string> ammo_effects;
    /**
     * Location for gun mods.
     * Key is the location (untranslated!), value is the number of mods
     * that the location can have. The value should be > 0.
     */
    std::map<gunmod_location, int> valid_mod_locations;
    /**
    *Built in mods. string is id of mod. These mods will get the IRREMOVABLE flag set.
    */
    std::set<itype_id> built_in_mods;
    /**
    *Default mods, string is id of mod. These mods are removable but are default on the weapon.
    */
    std::set<itype_id> default_mods;

    /** Firing modes are supported by the gun. Always contains at least DEFAULT mode */
    std::map<gun_mode_id, gun_modifier_data> modes;

    /** Burst size for AUTO mode (legacy field for items not migrated to specify modes ) */
    int burst = 0;

    /** How easy is control of recoil? If unset value automatically derived from weapon type */
    int handling = -1;

    /**
     *  Additional recoil applied per shot before effects of handling are considered
     *  @note useful for adding recoil effect to guns which otherwise consume no ammo
     */
    int recoil = 0;
};

/// The type of gun. The second "_type" suffix is only to distinguish it from `item::gun_type`.
class gun_type_type
{
    private:
        std::string name_;

    public:
        /// @param name The untranslated name of the gun type. Must have been extracted
        /// for translation with the context "gun_type_type".
        gun_type_type( const std::string &name ) : name_( name ) {}
        // arbitrary sorting, only here to allow usage in std::set
        bool operator<( const gun_type_type &rhs ) const {
            return name_ < rhs.name_;
        }
        /// Translated name.
        std::string name() const;
};

struct islot_gunmod : common_ranged_data {
    /** Where is this gunmod installed (e.g. "stock", "rail")? */
    gunmod_location location;

    /** What kind of weapons can this gunmod be used with (e.g. "rifle", "crossbow")? */
    std::set<gun_type_type> usable;

    /** If this value is set (non-negative), this gunmod functions as a sight. A sight is only usable to aim by a character whose current @ref Character::recoil is at or below this value. */
    int sight_dispersion = -1;

    /**
     *  For sights (see @ref sight_dispersion), this value affects time cost of aiming.
     *  Higher is better. In case of multiple usable sights,
     *  the one with highest aim speed is used.
     */
    int aim_speed = -1;

    /** Modifies base loudness as provided by the currently loaded ammo */
    int loudness = 0;

    /** How many moves does this gunmod take to install? */
    int install_time = 0;

    /** Increases base gun UPS consumption by this many charges per shot */
    int ups_charges = 0;

    /** Firing modes added to or replacing those of the base gun */
    std::map<gun_mode_id, gun_modifier_data> mode_modifier;

    std::set<std::string> ammo_effects;

    /** Relative adjustment to base gun handling */
    int handling = 0;

    /** Percentage value change to the gun's loading time. Higher is slower */
    int reload_modifier = 0;

    /** Percentage value change to the gun's loading time. Higher is less likely */
    int consume_chance = 10000;

    /** Divsor to scale back gunmod consumption damage. lower is more damaging. Affected by ammo loudness and recoil, see ranged.cpp for how much. */
    int consume_divisor = 1;

    /** Modifies base strength required */
    int min_str_required_mod = 0;

    /** Additional gunmod slots to add to the gun */
    std::map<gunmod_location, int> add_mod;

    /** Not compatable on weapons that have this mod slot */
    std::set<gunmod_location> blacklist_mod;
};

struct islot_magazine {
    /** What type of ammo this magazine can be loaded with */
    ammotype type = ammotype::NULL_ID();

    /** Capacity of magazine (in equivalent units to ammo charges) */
    int capacity = 0;

    /** Default amount of ammo contained by a magazine (often set for ammo belts) */
    int count = 0;

    /** Default type of ammo contained by a magazine (often set for ammo belts) */
    itype_id default_ammo = "NULL";

    /**
     * How reliable this magazine on a range of 0 to 10?
     * @see doc/GAME_BALANCE.md
     */
    int reliability = 0;

    /** How long it takes to load each unit of ammo into the magazine */
    int reload_time = 100;

    /** For ammo belts one linkage (of given type) is dropped for each unit of ammo consumed */
    cata::optional<itype_id> linkage;

    /** If false, ammo will cook off if this mag is affected by fire */
    bool protects_contents = false;
};

struct islot_ammo : common_ranged_data {
    /**
     * Ammo type, basically the "form" of the ammo that fits into the gun/tool.
     */
    std::set<ammotype> type;
    /**
     * Type id of casings, if any.
     */
    cata::optional<itype_id> casing;
    /**
     * Default charges.
     */

    /**
     * Control chance for and state of any items dropped at ranged target
     *@{*/
    itype_id drop = "null";

    float drop_chance = 1.0;

    bool drop_active = true;
    /*@}*/

    long def_charges = 1;
    /**
     * TODO: document me.
     */
    std::set<std::string> ammo_effects;
    /**
     * Base loudness of ammo (possibly modified by gun/gunmods). If unspecified an
     * appropriate value is calculated based upon the other properties of the ammo
     */
    int loudness = -1;

    /** Recoil (per shot), roughly equivalent to kinetic energy (in Joules) */
    int recoil = 0;

    /**
     * Should this ammo explode in fire?
     * This value is cached by item_factory based on ammo_effects and item material.
     * @warning It is not read from the json directly.
     */
    bool cookoff = false;

    /**
     * Should this ammo apply a special explosion effect when in fire?
     * This value is cached by item_factory based on ammo_effects and item material.
     * @warning It is not read from the json directly.
     * */
    bool special_cookoff = false;

    /**
     * If set, ammo does not give a flat damage, instead it multiplies the base
     * damage of the gun by this value.
     */
    cata::optional<float> prop_damage;
};

struct islot_bionic {
    /**
     * Arbitrary difficulty scale, see bionics.cpp for its usage.
     */
    int difficulty = 0;
    /**
     * Id of the bionic, see bionics.cpp for its usage.
     */
    bionic_id id;
    /**
     * Whether this CBM is an upgrade of another.
     */
    bool is_upgrade = false;
};

struct islot_seed {
    /**
     * Time it takes for a seed to grow (based of off a season length of 91 days).
     */
    time_duration grow = 0_turns;
    /**
     * Amount of harvested charges of fruits is divided by this number.
     */
    int fruit_div = 1;
    /**
     * Name of the plant, already translated.
     */
    std::string plant_name;
    /**
     * Type id of the fruit item.
     */
    std::string fruit_id;
    /**
     * Whether to spawn seed items additionally to the fruit items.
     */
    bool spawn_seeds = true;
    /**
     * Additionally items (a list of their item ids) that will spawn when harvesting the plant.
     */
    std::vector<std::string> byproducts;

    islot_seed() = default;
};

struct islot_artifact {
    art_charge charge_type;
    art_charge_req charge_req;
    std::vector<art_effect_passive> effects_wielded;
    std::vector<art_effect_active>  effects_activated;
    std::vector<art_effect_passive> effects_carried;
    std::vector<art_effect_passive> effects_worn;
    std::vector<std::string> dream_msg_unmet;
    std::vector<std::string> dream_msg_met;
    int dream_freq_unmet;
    int dream_freq_met;
};

struct itype {
        friend class Item_factory;

        /**
         * Slots for various item type properties. Each slot may contain a valid pointer or null, check
         * this before using it.
         */
        /*@{*/
        cata::optional<islot_container> container;
        cata::optional<islot_tool> tool;
        cata::optional<islot_comestible> comestible;
        cata::optional<islot_brewable> brewable;
        cata::optional<islot_armor> armor;
        cata::optional<islot_book> book;
        cata::optional<islot_mod> mod;
        cata::optional<islot_engine> engine;
        cata::optional<islot_wheel> wheel;
        cata::optional<islot_fuel> fuel;
        cata::optional<islot_gun> gun;
        cata::optional<islot_gunmod> gunmod;
        cata::optional<islot_magazine> magazine;
        cata::optional<islot_bionic> bionic;
        cata::optional<islot_ammo> ammo;
        cata::optional<islot_seed> seed;
        cata::optional<islot_artifact> artifact;
        /*@}*/

    protected:
        std::string id = "null"; /** unique string identifier for this type */

        // private because is should only be accessed through itype::nname!
        // name and name_plural are not translated automatically
        // nname() is used for display purposes
        std::string name = "none";        // Proper name, singular form, in American English.
        std::string name_plural = "none"; // name, plural form, in American English.

        /** If set via JSON forces item category to this (preventing automatic assignment) */
        std::string category_force;

    public:
        itype() {
            melee.fill( 0 );
        }

        // a hint for tilesets: if it doesn't have a tile, what does it look like?
        std::string looks_like;

        std::string snippet_category;
        std::string description; // Flavor text

        // The container it comes in
        cata::optional<itype_id> default_container;

        std::map<quality_id, int> qualities; //Tool quality indicators
        std::map<std::string, std::string> properties;

        // What we're made of (material names). .size() == made of nothing.
        // MATERIALS WORK IN PROGRESS.
        std::vector<material_id> materials;

        /** Actions an instance can perform (if any) indexed by action type */
        std::map<std::string, use_function> use_methods;

        /** Default countdown interval (if any) for item */
        int countdown_interval = 0;

        /** Action to take when countdown expires */
        use_function countdown_action;

        /** Is item destroyed after the countdown action is run? */
        bool countdown_destroy = false;

        /** Action to take BEFORE the item is placed on map. If it returns non-zero, item won't be placed. */
        use_function drop_action;

        /** Fields to emit when item is in active state */
        std::set<emit_id> emits;

        std::set<std::string> item_tags;
        std::set<matec_id> techniques;

        // Minimum stat(s) or skill(s) to use the item
        int min_str = 0;
        int min_dex = 0;
        int min_int = 0;
        int min_per = 0;
        std::map<skill_id, int> min_skills;

        // Should the item explode when lit on fire
        bool explode_in_fire = false;
        // How should the item explode
        explosion_data explosion;

        phase_id phase      = SOLID; // e.g. solid, liquid, gas

        /** Can item be combined with other identical items? */
        bool stackable = false;

        /**
         * @name Non-negative properties
         * After loading from JSON these properties guaranteed to be zero or positive
         */
        /**@{*/

        /** Weight of item ( or each stack member ) */
        units::mass weight = 0_gram;

        /**
         * Space occupied by items of this type
         * CAUTION: value given is for a default-sized stack. Avoid using where @ref stackable items may be encountered; see @ref item::volume instead.
         * To determine how many of an item can fit in a given space, use @ref charges_per_volume.
         */
        units::volume volume = 0_ml;
        /**
         * Space consumed when integrated as part of another item (defaults to volume)
         * CAUTION: value given is for a default-sized stack. Avoid using this. In general, see @ref item::volume instead.
         */
        units::volume integral_volume = units::from_milliliter( -1 );

        /** Number of items per above volume for @ref stackable items */
        int stack_size = 0;

        /** Value before cataclysm. Price given is for a default-sized stack. */
        int price = 0;
        /** Value after cataclysm, dependent upon practical usages. Price given is for a default-sized stack. */
        int price_post = -1;

        /**@}*/

        bool rigid =
            true; // If non-rigid volume (and if worn encumbrance) increases proportional to contents

        /** Damage output in melee for zero or more damage types */
        std::array<int, NUM_DT> melee;
        /** Base damage output when thrown */
        damage_instance thrown_damage;

        int m_to_hit  = 0;  // To-hit bonus for melee combat; -5 to 5 is reasonable

        unsigned light_emission = 0;   // Exactly the same as item_tags LIGHT_*, this is for lightmap.

        const item_category *category = nullptr; // category pointer or NULL for automatic selection

        nc_color color = c_white; // Color on the map (color.h)
        std::string sym;

        int damage_min = -1000; /** Minimum amount of damage to an item (state of maximum repair) */
        int damage_max =  4000; /** Maximum amount of damage to an item (state before destroyed) */
        static constexpr int damage_scale = 1000; /** Damage scale compared to the old float damage value */

        /** What items can be used to repair this item? @see Item_factory::finalize */
        std::set<itype_id> repair;

        /** Magazine types (if any) for each ammo type that can be used to reload this item */
        std::map< ammotype, std::set<itype_id> > magazines;

        /** Default magazine for each ammo type that can be used to reload this item */
        std::map< ammotype, itype_id > magazine_default;

        /** Volume above which the magazine starts to protrude from the item and add extra volume */
        units::volume magazine_well = 0_ml;

        layer_level layer;

        /**
         * How much insulation this item provides, either as a container, or as
         * a vehicle base part.  Larger means more insulation, less than 1 but
         * greater than zero, transfers faster, cannot be less than zero.
         */
        float insulation_factor = 1;

        std::string get_item_type_string() const {
            if( tool ) {
                return "TOOL";
            } else if( comestible ) {
                return "FOOD";
            } else if( container ) {
                return "CONTAINER";
            } else if( armor ) {
                return "ARMOR";
            } else if( book ) {
                return "BOOK";
            } else if( gun ) {
                return "GUN";
            } else if( bionic ) {
                return "BIONIC";
            } else if( ammo ) {
                return "AMMO";
            }
            return "misc";
        }

        // Returns the name of the item type in the correct language and with respect to its grammatical number,
        // based on quantity (example: item type “anvil”, nname(4) would return “anvils” (as in “4 anvils”).
        std::string nname( unsigned int quantity ) const;

        // Allow direct access to the type id for the few cases that need it.
        itype_id get_id() const {
            return id;
        }

        bool count_by_charges() const {
            return stackable;
        }

        int charges_default() const {
            if( tool ) {
                return tool->def_charges;
            } else if( comestible ) {
                return comestible->def_charges;
            } else if( ammo ) {
                return ammo->def_charges;
            }
            return stackable ? 1 : 0;
        }

        int charges_to_use() const {
            if( tool ) {
                return tool->charges_per_use;
            }
            return 1;
        }

        int maximum_charges() const {
            if( tool ) {
                return tool->max_charges;
            }
            return 1;
        }

        /**
         * Number of (charges of) this type of item that fit into the given volume.
         * May return 0 if not even one charge fits into the volume.
         */
        long charges_per_volume( const units::volume &vol ) const;

        bool has_use() const;
        bool can_use( const std::string &iuse_name ) const;
        const use_function *get_use( const std::string &iuse_name ) const;

        // Here "invoke" means "actively use". "Tick" means "active item working"
        long invoke( player &p, item &it, const tripoint &pos ) const; // Picks first method or returns 0
        long invoke( player &p, item &it, const tripoint &pos, const std::string &iuse_name ) const;
        long tick( player &p, item &it, const tripoint &pos ) const;

        virtual ~itype() = default;
};

#endif<|MERGE_RESOLUTION|>--- conflicted
+++ resolved
@@ -157,13 +157,11 @@
     /** Reference to other item that replaces this one as a component in recipe results */
     itype_id cooks_like;
 
-<<<<<<< HEAD
     /** change stamina penalty */
     int stamina_pool_recovery = 0;
-=======
+
     /** Reference to item that will be received after smoking current item */
     itype_id smoking_result;
->>>>>>> c62f18af
 
     /** @todo: add documentation */
     int healthy = 0;
