--- conflicted
+++ resolved
@@ -886,15 +886,13 @@
     /** For ammo belts one linkage (of given type) is dropped for each unit of ammo consumed */
     cata::optional<itype_id> linkage;
 
-<<<<<<< HEAD
+    /** Map of [magazine type id] -> [set of gun itype_ids that accept the mag type ] */
+    static std::map<itype_id, std::set<itype_id>> compatible_guns;  
+    
     bool was_loaded = false;
 
     void load( const JsonObject &jo );
     void deserialize( const JsonObject &jo );
-=======
-    /** Map of [magazine type id] -> [set of gun itype_ids that accept the mag type ] */
-    static std::map<itype_id, std::set<itype_id>> compatible_guns;
->>>>>>> e9808abf
 };
 
 struct islot_battery {
