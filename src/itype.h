--- conflicted
+++ resolved
@@ -155,15 +155,9 @@
         /** chance (odds) of becoming parasitised when eating (zero if never occurs) */
         int parasites = 0;
 
-<<<<<<< HEAD
-=======
-        /** probability [0, 100] to get food poisoning from this comestible */
-        int contamination = 0;
-
         /**Amount of radiation you get from this comestible*/
         int radiation = 0;
 
->>>>>>> ae54c8c6
         /** freezing point in degrees Fahrenheit, below this temperature item can freeze */
         int freeze_point = temperatures::freezing;
 
