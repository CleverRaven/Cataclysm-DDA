#pragma once
#ifndef ITYPE_H
#define ITYPE_H

#include <map>
#include <set>
#include <string>
#include <vector>

#include "bodypart.h" // body_part::num_bp
#include "calendar.h"
#include "color.h" // nc_color
#include "damage.h"
#include "enums.h" // point
#include "explosion.h"
#include "game_constants.h"
#include "iuse.h" // use_function
#include "optional.h"
#include "pldata.h" // add_type
#include "string_id.h"
#include "translations.h"
#include "units.h"

// see item.h
class item_category;
class gun_mode;
using gun_mode_id = string_id<gun_mode>;
class Item_factory;
class recipe;
class emit;
using emit_id = string_id<emit>;
struct itype;
class Skill;
using skill_id = string_id<Skill>;
struct bionic_data;
using bionic_id = string_id<bionic_data>;
class player;
class item;
class vitamin;
using vitamin_id = string_id<vitamin>;
class ma_technique;
using matec_id = string_id<ma_technique>;
enum art_effect_active : int;
enum art_charge : int;
enum art_charge_req : int;
enum art_effect_passive : int;
struct artifact_dream_datum;
class material_type;
using material_id = string_id<material_type>;
typedef std::string itype_id;
class ammunition_type;
using ammotype = string_id<ammunition_type>;
class fault;
using fault_id = string_id<fault>;
struct quality;
using quality_id = string_id<quality>;
struct MonsterGroup;
using mongroup_id = string_id<MonsterGroup>;

enum field_id : int;

class gun_modifier_data
{
    private:
        std::string name_;
        int qty_;
        std::set<std::string> flags_;

    public:
        /**
         * @param n A string that can be translated via @ref _ (must have been extracted for translation).
         */
        gun_modifier_data( const std::string &n, const int q, const std::set<std::string> &f ) : name_( n ),
            qty_( q ), flags_( f ) { }
        /// @returns The translated name of the gun mode.
        std::string name() const {
            return _( name_.c_str() );
        }
        int qty() const {
            return qty_;
        }
        const std::set<std::string> &flags() const {
            return flags_;
        }
};

class gunmod_location
{
    private:
        std::string _id;

    public:
        gunmod_location() = default;
        gunmod_location( const std::string &id ) : _id( id ) { }

        /// Returns the translated name.
        std::string name() const;
        /// Returns the location id.
        std::string str() const {
            return _id;
        }

        bool operator==( const gunmod_location &rhs ) const {
            return _id == rhs._id;
        }
        bool operator<( const gunmod_location &rhs ) const {
            return _id < rhs._id;
        }
};

struct islot_tool {
    ammotype ammo_id = ammotype::NULL_ID();

    cata::optional<itype_id> revert_to;
    std::string revert_msg;

    std::string subtype;

    long max_charges = 0;
    long def_charges = 0;
    std::vector<long> rand_charges;
    unsigned char charges_per_use = 0;
    unsigned char turns_per_charge = 0;
};

struct islot_comestible {
    /** subtype, e.g. FOOD, DRINK, MED */
    std::string comesttype;

    /** tool needed to consume (e.g. lighter for cigarettes) */
    std::string tool = "null";

    /** Defaults # of charges (drugs, loaf of bread? etc) */
    long def_charges = 1;

    /** effect on character thirst (may be negative) */
    int quench = 0;

    /** effect on character nutrition (may be negative) */
    int nutr = 0;

    /** Time until becomes rotten at standard temperature, or zero if never spoils */
    time_duration spoils = 0_turns;

    /** addiction potential */
    int addict = 0;

    /** effects of addiction */
    add_type add = ADD_NULL;

    /** effect on morale when consuming */
    int fun = 0;

    /** stimulant effect */
    int stim = 0;

<<<<<<< HEAD
    /** Reference to other item that replaces this one as a component in recipe results */
    itype_id cooks_like;
=======
    /** change stamina penalty */
    int stamina_pool_recovery = 0;
>>>>>>> b578953a

    /** @todo: add documentation */
    int healthy = 0;

    /** chance (odds) of becoming parasitised when eating (zero if never occurs) */
    int parasites = 0;

    /** freezing point in degrees Fahrenheit, below this temperature item can freeze */
    int freeze_point = temperatures::freezing;

    /** vitamins potentially provided by this comestible (if any) */
    std::map<vitamin_id, int> vitamins;

    /** 1 nutr ~= 8.7kcal (1 nutr/5min = 288 nutr/day at 2500kcal/day) */
    static constexpr float kcal_per_nutr = 2500.0f / ( 12 * 24 );

    int get_calories() const {
        return nutr * kcal_per_nutr;
    }
    /** The monster group that is drawn from when the item rots away */
    mongroup_id rot_spawn = mongroup_id::NULL_ID();

    /** Chance the above monster group spawns*/
    int rot_spawn_chance = 10;
};

struct islot_brewable {
    /** What are the results of fermenting this item? */
    std::vector<std::string> results;

    /** How long for this brew to ferment. */
    time_duration time = 0_turns;
};

struct islot_container {
    /**
     * Inner volume of the container.
     */
    units::volume contains = 0_ml;
    /**
     * Can be resealed.
     */
    bool seals = false;
    /**
     * Can hold liquids.
     */
    bool watertight = false;
    /**
     * Contents do not spoil.
     */
    bool preserves = false;
    /**
     * If this is set to anything but "null", changing this container's contents in any way
     * will turn this item into that type.
     */
    itype_id unseals_into = "null";
};

struct islot_armor {
    /**
     * Bitfield of enum body_part
     * TODO: document me.
     */
    body_part_set covers;
    /**
     * Whether this item can be worn on either side of the body
     */
    bool sided = false;
    /**
     * How much this item encumbers the player.
     */
    int encumber = 0;
    /**
     * Percentage of the body part area that this item covers.
     * This determines how likely it is to hit the item instead of the player.
     */
    int coverage = 0;
    /**
     * TODO: document me.
     */
    int thickness = 0;
    /**
     * Resistance to environmental effects.
     */
    int env_resist = 0;
    /**
     * Environmental protection of a gas mask with installed filter.
     */
    int env_resist_w_filter = 0;
    /**
     * How much warmth this item provides.
     */
    int warmth = 0;
    /**
     * How much storage this items provides when worn.
     */
    units::volume storage = 0_ml;
    /**
     * Whether this is a power armor item.
     */
    bool power_armor = false;
};

struct islot_book {
    /**
     * Which skill it upgrades, if any. Can be @ref skill_id::NULL_ID.
     */
    skill_id skill = skill_id::NULL_ID();
    /**
     * The skill level the book provides.
     */
    int level = 0;
    /**
     * The skill level required to understand it.
     */
    int req = 0;
    /**
     * How fun reading this is, can be negative.
     */
    int fun = 0;
    /**
     * Intelligence required to read it.
     */
    int intel = 0;
    /**
     * How long, in 10-turns (aka minutes), it takes to read.
     * "To read" means getting 1 skill point, not all of them.
     */
    int time = 0;
    /**
     * Fun books have chapters; after all are read, the book is less fun.
     */
    int chapters = 0;
    /**
     * What recipes can be learned from this book.
     */
    struct recipe_with_description_t {
        /**
         * The recipe that can be learned (never null).
         */
        const class recipe *recipe;
        /**
         * The skill level required to learn the recipe.
         */
        int skill_level;
        /**
         * The name for the recipe as it appears in the book.
         */
        std::string name;
        /**
         * Hidden means it does not show up in the description of the book.
         */
        bool hidden;
        bool operator<( const recipe_with_description_t &rhs ) const {
            return recipe < rhs.recipe;
        }
        bool is_hidden() const {
            return hidden;
        }
    };
    typedef std::set<recipe_with_description_t> recipe_list_t;
    recipe_list_t recipes;
};

struct islot_mod {
    /** If non-empty restrict mod to items with those base (before modifiers) ammo types */
    std::set<ammotype> acceptable_ammo;

    /** If set modifies parent ammo to this type */
    ammotype ammo_modifier = ammotype::NULL_ID();

    /** If non-empty replaces the compatible magazines for the parent item */
    std::map< ammotype, std::set<itype_id> > magazine_adaptor;

    /** Proportional adjustment of parent item ammo capacity */
    float capacity_multiplier = 1.0;
};

/**
 * Common data for ranged things: guns, gunmods and ammo.
 * The values of the gun itself, its mods and its current ammo (optional) are usually summed
 * up in the item class and the sum is used.
 */
struct common_ranged_data {
    /**
     * Damage, armor piercing and multipliers for each.
     * If multipliers are set on both gun and ammo, values will be normalized
     * as in @ref damage_instance::add_damage
     */
    damage_instance damage;
    /**
     * Range bonus from gun.
     */
    int range = 0;
    /**
     * Dispersion "bonus" from gun.
     */
    int dispersion = 0;
    /**
     * Legacy pierce and damage values, used if @ref damage isn't set.
    *@{*/
    int legacy_pierce = 0;
    int legacy_damage = 0;
    /*@}*/
};

struct islot_engine {
        friend Item_factory;
        friend item;

    public:
        /** for combustion engines the displacement (cc) */
        int displacement = 0;

    private:
        /** What faults (if any) can occur */
        std::set<fault_id> faults;
};

struct islot_wheel {
    public:
        /** diameter of wheel (inches) */
        int diameter = 0;

        /** width of wheel (inches) */
        int width = 0;
};

struct fuel_explosion {
    int explosion_chance_hot;
    int explosion_chance_cold;
    float explosion_factor;
    bool fiery_explosion;
    float fuel_size_factor;
};

struct islot_fuel {
    public:
        /** Energy of the fuel (kilojoules per charge) */
        float energy = 0.0f;
        struct fuel_explosion explosion_data;
        bool has_explode_data;
        std::string pump_terrain = "t_null";
};

// TODO: this shares a lot with the ammo item type, merge into a separate slot type?
struct islot_gun : common_ranged_data {
    /**
     * What skill this gun uses.
     */
    skill_id skill_used = skill_id::NULL_ID();
    /**
     * What type of ammo this gun uses.
     */
    ammotype ammo = ammotype::NULL_ID();
    /**
     * Gun durability, affects gun being damaged during shooting.
     */
    int durability = 0;
    /**
     * For guns with an integral magazine what is the capacity?
     */
    int clip = 0;
    /**
     * Reload time, in moves.
     */
    int reload_time = 100;
    /**
     * Noise displayed when reloading the weapon.
     */
    std::string reload_noise = translate_marker( "click." );
    /**
     * Volume of the noise made when reloading this weapon.
     */
    int reload_noise_volume = 0;

    /** Maximum aim achievable using base weapon sights */
    int sight_dispersion = 30;

    /** Modifies base loudness as provided by the currently loaded ammo */
    int loudness = 0;

    /**
     * If this uses UPS charges, how many (per shoot), 0 for no UPS charges at all.
     */
    int ups_charges = 0;
    /**
     * Length of gun barrel, if positive allows sawing down of the barrel
     */
    units::volume barrel_length = 0_ml;
    /**
     * Effects that are applied to the ammo when fired.
     */
    std::set<std::string> ammo_effects;
    /**
     * Location for gun mods.
     * Key is the location (untranslated!), value is the number of mods
     * that the location can have. The value should be > 0.
     */
    std::map<gunmod_location, int> valid_mod_locations;
    /**
    *Built in mods. string is id of mod. These mods will get the IRREMOVABLE flag set.
    */
    std::set<itype_id> built_in_mods;
    /**
    *Default mods, string is id of mod. These mods are removable but are default on the weapon.
    */
    std::set<itype_id> default_mods;

    /** Firing modes are supported by the gun. Always contains at least DEFAULT mode */
    std::map<gun_mode_id, gun_modifier_data> modes;

    /** Burst size for AUTO mode (legacy field for items not migrated to specify modes ) */
    int burst = 0;

    /** How easy is control of recoil? If unset value automatically derived from weapon type */
    int handling = -1;

    /**
     *  Additional recoil applied per shot before effects of handling are considered
     *  @note useful for adding recoil effect to guns which otherwise consume no ammo
     */
    int recoil = 0;
};

/// The type of gun. The second "_type" suffix is only to distinguish it from `item::gun_type`.
class gun_type_type
{
    private:
        std::string name_;

    public:
        /// @param name The untranslated name of the gun type. Must have been extracted
        /// for translation with the context "gun_type_type".
        gun_type_type( const std::string &name ) : name_( name ) {}
        // arbitrary sorting, only here to allow usage in std::set
        bool operator<( const gun_type_type &rhs ) const {
            return name_ < rhs.name_;
        }
        /// Translated name.
        std::string name() const;
};

struct islot_gunmod : common_ranged_data {
    /** Where is this gunmod installed (e.g. "stock", "rail")? */
    gunmod_location location;

    /** What kind of weapons can this gunmod be used with (e.g. "rifle", "crossbow")? */
    std::set<gun_type_type> usable;

    /** If this value is set (non-negative), this gunmod functions as a sight. A sight is only usable to aim by a character whose current @ref Character::recoil is at or below this value. */
    int sight_dispersion = -1;

    /**
     *  For sights (see @ref sight_dispersion), this value affects time cost of aiming.
     *  Higher is better. In case of multiple usable sights,
     *  the one with highest aim speed is used.
     */
    int aim_speed = -1;

    /** Modifies base loudness as provided by the currently loaded ammo */
    int loudness = 0;

    /** How many moves does this gunmod take to install? */
    int install_time = 0;

    /** Increases base gun UPS consumption by this many charges per shot */
    int ups_charges = 0;

    /** Firing modes added to or replacing those of the base gun */
    std::map<gun_mode_id, gun_modifier_data> mode_modifier;

    std::set<std::string> ammo_effects;

    /** Relative adjustment to base gun handling */
    int handling = 0;

    /** Percentage value change to the gun's loading time. Higher is slower */
    int reload_modifier = 0;

    /** Modifies base strength required */
    int min_str_required_mod = 0;

    /** Additional gunmod slots to add to the gun */
    std::map<gunmod_location, int> add_mod;

    /** Not compatable on weapons that have this mod slot */
    std::set<gunmod_location> blacklist_mod;
};

struct islot_magazine {
    /** What type of ammo this magazine can be loaded with */
    ammotype type = ammotype::NULL_ID();

    /** Capacity of magazine (in equivalent units to ammo charges) */
    int capacity = 0;

    /** Default amount of ammo contained by a magazine (often set for ammo belts) */
    int count = 0;

    /** Default type of ammo contained by a magazine (often set for ammo belts) */
    itype_id default_ammo = "NULL";

    /**
     * How reliable this magazine on a range of 0 to 10?
     * @see doc/GAME_BALANCE.md
     */
    int reliability = 0;

    /** How long it takes to load each unit of ammo into the magazine */
    int reload_time = 100;

    /** For ammo belts one linkage (of given type) is dropped for each unit of ammo consumed */
    cata::optional<itype_id> linkage;

    /** If false, ammo will cook off if this mag is affected by fire */
    bool protects_contents = false;
};

struct islot_ammo : common_ranged_data {
    /**
     * Ammo type, basically the "form" of the ammo that fits into the gun/tool.
     */
    std::set<ammotype> type;
    /**
     * Type id of casings, if any.
     */
    cata::optional<itype_id> casing;
    /**
     * Default charges.
     */

    /**
     * Control chance for and state of any items dropped at ranged target
     *@{*/
    itype_id drop = "null";

    float drop_chance = 1.0;

    bool drop_active = true;
    /*@}*/

    long def_charges = 1;
    /**
     * TODO: document me.
     */
    std::set<std::string> ammo_effects;
    /**
     * Base loudness of ammo (possibly modified by gun/gunmods). If unspecified an
     * appropriate value is calculated based upon the other properties of the ammo
     */
    int loudness = -1;

    /** Recoil (per shot), roughly equivalent to kinetic energy (in Joules) */
    int recoil = 0;

    /**
     * Should this ammo explode in fire?
     * This value is cached by item_factory based on ammo_effects and item material.
     * @warning It is not read from the json directly.
     */
    bool cookoff = false;

    /**
     * Should this ammo apply a special explosion effect when in fire?
     * This value is cached by item_factory based on ammo_effects and item material.
     * @warning It is not read from the json directly.
     * */
    bool special_cookoff = false;

    /**
     * If set, ammo does not give a flat damage, instead it multiplies the base
     * damage of the gun by this value.
     */
    cata::optional<float> prop_damage;
};

struct islot_bionic {
    /**
     * Arbitrary difficulty scale, see bionics.cpp for its usage.
     */
    int difficulty = 0;
    /**
     * Id of the bionic, see bionics.cpp for its usage.
     */
    bionic_id id;
    /**
     * Whether this CBM is an upgrade of another.
     */
    bool is_upgrade = false;
};

struct islot_seed {
    /**
     * Time it takes for a seed to grow (based of off a season length of 91 days).
     */
    time_duration grow = 0_turns;
    /**
     * Amount of harvested charges of fruits is divided by this number.
     */
    int fruit_div = 1;
    /**
     * Name of the plant, already translated.
     */
    std::string plant_name;
    /**
     * Type id of the fruit item.
     */
    std::string fruit_id;
    /**
     * Whether to spawn seed items additionally to the fruit items.
     */
    bool spawn_seeds = true;
    /**
     * Additionally items (a list of their item ids) that will spawn when harvesting the plant.
     */
    std::vector<std::string> byproducts;

    islot_seed() = default;
};

struct islot_artifact {
    art_charge charge_type;
    art_charge_req charge_req;
    std::vector<art_effect_passive> effects_wielded;
    std::vector<art_effect_active>  effects_activated;
    std::vector<art_effect_passive> effects_carried;
    std::vector<art_effect_passive> effects_worn;
    std::vector<std::string> dream_msg_unmet;
    std::vector<std::string> dream_msg_met;
    int dream_freq_unmet;
    int dream_freq_met;
};

struct itype {
        friend class Item_factory;

        /**
         * Slots for various item type properties. Each slot may contain a valid pointer or null, check
         * this before using it.
         */
        /*@{*/
        cata::optional<islot_container> container;
        cata::optional<islot_tool> tool;
        cata::optional<islot_comestible> comestible;
        cata::optional<islot_brewable> brewable;
        cata::optional<islot_armor> armor;
        cata::optional<islot_book> book;
        cata::optional<islot_mod> mod;
        cata::optional<islot_engine> engine;
        cata::optional<islot_wheel> wheel;
        cata::optional<islot_fuel> fuel;
        cata::optional<islot_gun> gun;
        cata::optional<islot_gunmod> gunmod;
        cata::optional<islot_magazine> magazine;
        cata::optional<islot_bionic> bionic;
        cata::optional<islot_ammo> ammo;
        cata::optional<islot_seed> seed;
        cata::optional<islot_artifact> artifact;
        /*@}*/

    protected:
        std::string id = "null"; /** unique string identifier for this type */

        // private because is should only be accessed through itype::nname!
        // name and name_plural are not translated automatically
        // nname() is used for display purposes
        std::string name = "none";        // Proper name, singular form, in American English.
        std::string name_plural = "none"; // name, plural form, in American English.

        /** If set via JSON forces item category to this (preventing automatic assignment) */
        std::string category_force;

    public:
        itype() {
            melee.fill( 0 );
        }

        // a hint for tilesets: if it doesn't have a tile, what does it look like?
        std::string looks_like;

        std::string snippet_category;
        std::string description; // Flavor text

        // The container it comes in
        cata::optional<itype_id> default_container;

        std::map<quality_id, int> qualities; //Tool quality indicators
        std::map<std::string, std::string> properties;

        // What we're made of (material names). .size() == made of nothing.
        // MATERIALS WORK IN PROGRESS.
        std::vector<material_id> materials;

        /** Actions an instance can perform (if any) indexed by action type */
        std::map<std::string, use_function> use_methods;

        /** Default countdown interval (if any) for item */
        int countdown_interval = 0;

        /** Action to take when countdown expires */
        use_function countdown_action;

        /** Is item destroyed after the countdown action is run? */
        bool countdown_destroy = false;

        /** Action to take BEFORE the item is placed on map. If it returns non-zero, item won't be placed. */
        use_function drop_action;

        /** Fields to emit when item is in active state */
        std::set<emit_id> emits;

        std::set<std::string> item_tags;
        std::set<matec_id> techniques;

        // Minimum stat(s) or skill(s) to use the item
        int min_str = 0;
        int min_dex = 0;
        int min_int = 0;
        int min_per = 0;
        std::map<skill_id, int> min_skills;

        // Should the item explode when lit on fire
        bool explode_in_fire = false;
        // How should the item explode
        explosion_data explosion;

        phase_id phase      = SOLID; // e.g. solid, liquid, gas

        /** Can item be combined with other identical items? */
        bool stackable = false;

        /**
         * @name Non-negative properties
         * After loading from JSON these properties guaranteed to be zero or positive
         */
        /**@{*/

        /** Weight of item ( or each stack member ) */
        units::mass weight = 0_gram;

        /**
         * Space occupied by items of this type
         * CAUTION: value given is for a default-sized stack. Avoid using where @ref stackable items may be encountered; see @ref item::volume instead.
         * To determine how many of an item can fit in a given space, use @ref charges_per_volume.
         */
        units::volume volume = 0_ml;
        /**
         * Space consumed when integrated as part of another item (defaults to volume)
         * CAUTION: value given is for a default-sized stack. Avoid using this. In general, see @ref item::volume instead.
         */
        units::volume integral_volume = units::from_milliliter( -1 );

        /** Number of items per above volume for @ref stackable items */
        int stack_size = 0;

        /** Value before cataclysm. Price given is for a default-sized stack. */
        int price = 0;
        /** Value after cataclysm, dependent upon practical usages. Price given is for a default-sized stack. */
        int price_post = -1;

        /**@}*/

        bool rigid =
            true; // If non-rigid volume (and if worn encumbrance) increases proportional to contents

        /** Damage output in melee for zero or more damage types */
        std::array<int, NUM_DT> melee;
        /** Base damage output when thrown */
        damage_instance thrown_damage;

        int m_to_hit  = 0;  // To-hit bonus for melee combat; -5 to 5 is reasonable

        unsigned light_emission = 0;   // Exactly the same as item_tags LIGHT_*, this is for lightmap.

        const item_category *category = nullptr; // category pointer or NULL for automatic selection

        nc_color color = c_white; // Color on the map (color.h)
        std::string sym;

        int damage_min = -1000; /** Minimum amount of damage to an item (state of maximum repair) */
        int damage_max =  4000; /** Maximum amount of damage to an item (state before destroyed) */
        static constexpr int damage_scale = 1000; /** Damage scale compared to the old float damage value */

        /** What items can be used to repair this item? @see Item_factory::finalize */
        std::set<itype_id> repair;

        /** Magazine types (if any) for each ammo type that can be used to reload this item */
        std::map< ammotype, std::set<itype_id> > magazines;

        /** Default magazine for each ammo type that can be used to reload this item */
        std::map< ammotype, itype_id > magazine_default;

        /** Volume above which the magazine starts to protrude from the item and add extra volume */
        units::volume magazine_well = 0_ml;

        layer_level layer;

        /**
         * How much insulation this item provides, either as a container, or as
         * a vehicle base part.  Larger means more insulation, less than 1 but
         * greater than zero, transfers faster, cannot be less than zero.
         */
        float insulation_factor = 1;

        std::string get_item_type_string() const {
            if( tool ) {
                return "TOOL";
            } else if( comestible ) {
                return "FOOD";
            } else if( container ) {
                return "CONTAINER";
            } else if( armor ) {
                return "ARMOR";
            } else if( book ) {
                return "BOOK";
            } else if( gun ) {
                return "GUN";
            } else if( bionic ) {
                return "BIONIC";
            } else if( ammo ) {
                return "AMMO";
            }
            return "misc";
        }

        // Returns the name of the item type in the correct language and with respect to its grammatical number,
        // based on quantity (example: item type “anvil”, nname(4) would return “anvils” (as in “4 anvils”).
        std::string nname( unsigned int quantity ) const;

        // Allow direct access to the type id for the few cases that need it.
        itype_id get_id() const {
            return id;
        }

        bool count_by_charges() const {
            return stackable;
        }

        int charges_default() const {
            if( tool ) {
                return tool->def_charges;
            } else if( comestible ) {
                return comestible->def_charges;
            } else if( ammo ) {
                return ammo->def_charges;
            }
            return stackable ? 1 : 0;
        }

        int charges_to_use() const {
            if( tool ) {
                return tool->charges_per_use;
            }
            return 1;
        }

        int maximum_charges() const {
            if( tool ) {
                return tool->max_charges;
            }
            return 1;
        }

        /**
         * Number of (charges of) this type of item that fit into the given volume.
         * May return 0 if not even one charge fits into the volume.
         */
        long charges_per_volume( const units::volume &vol ) const;

        bool has_use() const;
        bool can_use( const std::string &iuse_name ) const;
        const use_function *get_use( const std::string &iuse_name ) const;

        // Here "invoke" means "actively use". "Tick" means "active item working"
        long invoke( player &p, item &it, const tripoint &pos ) const; // Picks first method or returns 0
        long invoke( player &p, item &it, const tripoint &pos, const std::string &iuse_name ) const;
        long tick( player &p, item &it, const tripoint &pos ) const;

        virtual ~itype() = default;
};

#endif<|MERGE_RESOLUTION|>--- conflicted
+++ resolved
@@ -154,13 +154,11 @@
     /** stimulant effect */
     int stim = 0;
 
-<<<<<<< HEAD
     /** Reference to other item that replaces this one as a component in recipe results */
     itype_id cooks_like;
-=======
+
     /** change stamina penalty */
     int stamina_pool_recovery = 0;
->>>>>>> b578953a
 
     /** @todo: add documentation */
     int healthy = 0;
