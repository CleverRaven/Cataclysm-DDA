--- conflicted
+++ resolved
@@ -360,24 +360,14 @@
 {
  ammotype ammo;
  Skill *skill_used;
-<<<<<<< HEAD
- signed char dmg_bonus;
- signed char pierce;
- signed char range;
- signed char dispersion;
- signed char recoil;
- signed char durability;
- signed char skill_mod;
- unsigned char burst;
-=======
  signed int dmg_bonus;
  signed int pierce;
  signed int range;
  signed int dispersion;
  signed int recoil;
  signed int durability;
+ signed int skill_mod;
  unsigned int burst;
->>>>>>> 5c53948d
  int clip;
  int reload_time;
 
@@ -396,15 +386,9 @@
         std::set<std::string> flags,
         std::set<std::string> effects,
         const char *pskill_used, ammotype pammo,
-<<<<<<< HEAD
-        signed char pdmg_bonus, signed char prange,
-        signed char pdispersion, signed char precoil, unsigned char pdurability,
-        unsigned char pburst, unsigned char pskill, int pclip, int preload_time)
-=======
         signed int pdmg_bonus, signed int prange,
         signed int pdispersion, signed int precoil, unsigned int pdurability,
-        unsigned int pburst, int pclip, int preload_time)
->>>>>>> 5c53948d
+        unsigned int pburst, unsigned int pskill, int pclip, int preload_time)
 :itype(pid, pprice, pname, pdes, psym, pcolor, pm1, pm2, SOLID,
        pvolume, pweight, pmelee_dam, pmelee_cut, pm_to_hit) {
   skill_used = pskill_used?Skill::skill(pskill_used):NULL;
@@ -441,11 +425,7 @@
 
 struct it_gunmod : public itype
 {
-<<<<<<< HEAD
- signed char dispersion, damage, loudness, clip, recoil, burst, skill_mod;
-=======
- signed int dispersion, damage, loudness, clip, recoil, burst;
->>>>>>> 5c53948d
+ signed int dispersion, damage, loudness, clip, recoil, burst, skill_mod;
  ammotype newtype;
  std::set<std::string> acceptible_ammo_types;
  bool used_on_pistol;
@@ -466,15 +446,9 @@
            unsigned int pvolume, unsigned int pweight,
            signed int pmelee_dam, signed int pmelee_cut,
            signed int pm_to_hit,
-
-<<<<<<< HEAD
-           signed char pdispersion, signed char pdamage, signed char ploudness,
-           signed char pclip, signed char precoil, signed char pburst,
-           signed char pskill,
-=======
            signed int pdispersion, signed int pdamage, signed int ploudness,
            signed int pclip, signed int precoil, signed int pburst,
->>>>>>> 5c53948d
+           signed int pskill,
            ammotype pnewtype, std::set<std::string> a_a_t, bool pistol,
            bool shotgun, bool smg, bool rifle, char *pskill_used)
 
