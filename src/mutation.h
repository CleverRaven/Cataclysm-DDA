--- conflicted
+++ resolved
@@ -203,12 +203,8 @@
         std::optional<float> healing_awake = std::nullopt;
         std::optional<float> healing_multiplier = std::nullopt;
         // Limb mending bonus
-<<<<<<< HEAD
-        cata::optional<float> mending_modifier = cata::nullopt;
-        cata::optional<float> pain_modifier = cata::nullopt;
-=======
-        std::optional<float> mending_modifier = std::nullopt;
->>>>>>> 4ad1388d
+        std::optional<float> mending_modifier = cata::nullopt;
+        std::optional<float> pain_modifier = cata::nullopt;
         // Bonus HP multiplier. That is, 1.0 doubles hp, -0.5 halves it.
         std::optional<float> hp_modifier = std::nullopt;
         // Second HP modifier that stacks with first but is otherwise identical.
