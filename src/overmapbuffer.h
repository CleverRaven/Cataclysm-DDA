#pragma once
#ifndef CATA_SRC_OVERMAPBUFFER_H
#define CATA_SRC_OVERMAPBUFFER_H

#include <array>
#include <functional>
#include <iosfwd>
#include <memory>
#include <new>
#include <set>
#include <unordered_map>
#include <utility>
#include <vector>

#include "coordinates.h"
#include "enums.h"
#include "memory_fast.h"
#include "omdata.h"
#include "optional.h"
#include "overmap_types.h"
#include "type_id.h"

class basecamp;
class character_id;
class map_extra;
class monster;
class npc;
class overmap;
class overmap_special_batch;
class vehicle;
struct mapgen_arguments;
struct mongroup;
struct om_vehicle;
struct radio_tower;
struct regional_settings;

<<<<<<< HEAD
struct path_type {
    bool only_road = false;
    bool only_water = false;
    bool amphibious = false;
    bool road_or_field = false;
    bool only_air = false;
    bool avoid_danger = false;
    bool only_known_by_player = false;
=======
struct overmap_path_params {
    int road_cost = -1;
    int field_cost = -1;
    int dirt_road_cost = -1;
    int trail_cost = -1;
    int forest_cost = -1;
    int small_building_cost = -1;
    int shore_cost = -1;
    int swamp_cost = -1;
    int water_cost = -1;
    int air_cost = -1;
    int other_cost = -1;
    bool avoid_danger = true;
    bool only_known_by_player = true;

    static constexpr int standard_cost = 10;
    static overmap_path_params for_player();
    static overmap_path_params for_npc();
    static overmap_path_params for_land_vehicle( float offroad_coeff, bool tiny, bool amphibious );
    static overmap_path_params for_watercraft();
    static overmap_path_params for_aircraft();
>>>>>>> ed2f630d
};

struct radio_tower_reference {
    /** The radio tower itself, points into @ref overmap::radios */
    radio_tower *tower;
    /** The global absolute position of the tower (in submap coordinates) */
    point_abs_sm abs_sm_pos;
    /** Perceived signal strength (tower output strength minus distance) */
    int signal_strength;
    explicit operator bool() const {
        return tower != nullptr;
    }
};

struct city_reference {
    static const city_reference invalid;
    /** The city itself, points into @ref overmap::cities */
    const struct city *city;
    /** The global absolute position of the city (in submap coordinates!) */
    tripoint_abs_sm abs_sm_pos;
    /** Distance to center of the search */
    int distance;

    explicit operator bool() const {
        return city != nullptr;
    }

    int get_distance_from_bounds() const;
};

struct camp_reference {
    static const camp_reference invalid;
    /** The camp itself, points into @ref overmap::camps */
    basecamp *camp;
    /** The global absolute position of the camp (in submap coordinates!) */
    tripoint_abs_sm abs_sm_pos;
    /** Distance to center of the search */
    int distance;

    explicit operator bool() const {
        return camp != nullptr;
    }

    int get_distance_from_bounds() const;
};

struct overmap_with_local_coords {
    overmap *om;
    tripoint_om_omt local;

    bool operator!() const {
        return !om;
    }

    explicit operator bool() const {
        return !!om;
    }
};

/*
 * Standard arguments for finding overmap terrain
 * @param origin Location of search
 * @param types vector of Terrain type/matching rule to use to find the type
 * @param search_range The maximum search distance.  If 0, OMAPX is used.
 * @param min_distance Matches within min_distance are ignored.
 * @param must_see If true, only terrain seen by the player should be searched.
 * @param cant_see If true, only terrain not seen by the player should be searched
 * @param existing_overmaps_only If true, will restrict searches to existing overmaps only. This
 * is particularly useful if we want to attempt to add a missing overmap special to an existing
 * overmap rather than creating many overmaps in an attempt to find it.
 * @param om_special If set, the terrain must be part of the specified overmap special.
*/
struct omt_find_params {
    std::vector<std::pair<std::string, ot_match_type>> types;
    int search_range = 0;
    int min_distance = 0;
    bool must_see = false;
    bool cant_see = false;
    bool existing_only = false;
    cata::optional<overmap_special_id> om_special = cata::nullopt;
};

class overmapbuffer
{
    public:
        overmapbuffer();

        static std::string terrain_filename( const point_abs_om & );
        static std::string player_filename( const point_abs_om & );

        /**
         * Uses overmap coordinates, that means x and y are directly
         * compared with the position of the overmap.
         */
        overmap &get( const point_abs_om & );
        void save();
        void clear();
        void create_custom_overmap( const point_abs_om &, overmap_special_batch &specials );

        /**
         * Returns the overmap terrain at the given OMT coordinates.
         * Creates a new overmap if necessary.
         */
        const oter_id &ter( const tripoint_abs_omt &p );
        /**
         * Returns the overmap terrain at the given OMT coordinates.
         * Returns ot_null if the point is not in any existing overmap.
         */
        const oter_id &ter_existing( const tripoint_abs_omt &p );
        void ter_set( const tripoint_abs_omt &p, const oter_id &id );
        cata::optional<mapgen_arguments> *mapgen_args( const tripoint_abs_omt & );
        /**
         * Uses global overmap terrain coordinates.
         */
        bool has_note( const tripoint_abs_omt &p );
        bool is_marked_dangerous( const tripoint_abs_omt &p );
        const std::string &note( const tripoint_abs_omt &p );
        void add_note( const tripoint_abs_omt &, const std::string &message );
        void delete_note( const tripoint_abs_omt &p );
        void mark_note_dangerous( const tripoint_abs_omt &p, int radius, bool is_dangerous );
        bool has_extra( const tripoint_abs_omt &p );
        const string_id<map_extra> &extra( const tripoint_abs_omt &p );
        void add_extra( const tripoint_abs_omt &p, const string_id<map_extra> &id );
        void delete_extra( const tripoint_abs_omt &p );
        bool is_explored( const tripoint_abs_omt &p );
        void toggle_explored( const tripoint_abs_omt &p );
        bool seen( const tripoint_abs_omt &p );
        void set_seen( const tripoint_abs_omt &p, bool seen = true );
        bool has_camp( const tripoint_abs_omt &p );
        bool has_vehicle( const tripoint_abs_omt &p );
        bool has_horde( const tripoint_abs_omt &p );
        int get_horde_size( const tripoint_abs_omt &p );
        std::vector<om_vehicle> get_vehicle( const tripoint_abs_omt &p );
        const regional_settings &get_settings( const tripoint_abs_omt &p );
        /**
         * Accessors for horde introspection into overmaps.
         * Probably also useful for NPC overmap-scale navigation.
         */
        /**
         * Returns the 3x3 array of scent values surrounding the origin point.
         * @param origin is in world-global omt coordinates.
         */
        std::array<std::array<scent_trace, 3>, 3> scents_near( const tripoint_abs_omt &origin );
        /**
         * Method to retrieve the scent at a given location.
         **/
        scent_trace scent_at( const tripoint_abs_omt &pos );
        /**
         * Method to set a scent trace.
         * @param loc is in world-global omt coordinates.
         * @param strength sets the intensity of the scent trace,
         *     used for determining if a monster can detect the scent.
         */
        void set_scent( const tripoint_abs_omt &loc, int strength );
        /**
         * Check for any dangerous monster groups at the global overmap terrain coordinates.
         * If there are any, it's not safe.
         */
        bool is_safe( const tripoint_abs_omt &p );

        /**
         * Move the tracking mark of the given vehicle.
         * @param veh The vehicle whose tracking device is active and
         * that has been moved.
         * @param old_msp The previous position (before the movement) of the
         * vehicle. In map square coordinates (see vehicle::real_global_pos), it's
         * used to remove the vehicle from the old overmap if the new position is
         * on another overmap.
         */
        void move_vehicle( vehicle *veh, const point_abs_ms &old_msp );
        /**
         * Add the vehicle to be tracked in the overmap.
         */
        void add_vehicle( vehicle *veh );
        /**
         * Remove basecamp
         */
        void remove_camp( const basecamp &camp );
        /**
         * Remove the vehicle from being tracked in the overmap.
         */
        void remove_vehicle( const vehicle *veh );
        /**
         * Add Basecamp to overmapbuffer
         */
        void add_camp( const basecamp &camp );

        cata::optional<basecamp *> find_camp( const point_abs_omt &p );
        /**
         * Get all npcs in a area with given radius around given central point.
         * Only npcs on the given z-level are considered.
         * Uses square_dist for distance calculation.
         * @param p Central point in submap coordinates.
         * @param radius Maximal distance of npc from (x,y). If the npc
         * is at most this far away from (x,y) it will be returned.
         * A radius of 0 returns only those npcs that are on the
         * specific submap.
         */

        std::vector<shared_ptr_fast<npc>> get_npcs_near( const tripoint_abs_sm &p, int radius );
        /**
         * Get all (currently loaded!) npcs that have a companion
         * mission set.
         */
        std::vector<shared_ptr_fast<npc>> get_companion_mission_npcs( int range = 100 );
        /**
         * Uses overmap terrain coordinates, this also means radius is
         * in overmap terrain.
         * A radius of 0 returns all npcs that are on that specific
         * overmap terrain tile.
         */
        std::vector<shared_ptr_fast<npc>> get_npcs_near_omt( const tripoint_abs_omt &p, int radius );
        /**
         * Same as @ref get_npcs_near(int,int,int,int) but uses
         * player position as center.
         */
        std::vector<shared_ptr_fast<npc>> get_npcs_near_player( int radius );
        /**
         * Find the npc with the given ID.
         * Returns NULL if the npc could not be found.
         * Searches all loaded overmaps.
         */
        shared_ptr_fast<npc> find_npc( character_id id );
        /**
         * Get all NPCs active on the overmap
         */
        std::vector<shared_ptr_fast<npc>> get_overmap_npcs();
        /**
         * Find npc by id and if found, erase it from the npc list
         * and return it ( or return nullptr if not found ).
         */
        shared_ptr_fast<npc> remove_npc( const character_id &id );
        /**
         * Adds the npc to an overmap ( based on the npcs current location )
         * and stores it there. The overmap takes ownership of the pointer.
         */
        void insert_npc( const shared_ptr_fast<npc> &who );

        /**
         * Find all places with the specific overmap terrain type.
         * The function only searches on the z-level indicated by
         * origin.
         * This function may create a new overmap if needed.
         * @param origin Location of search
         * see omt_find_params for definitions of the terms
         */
        std::vector<tripoint_abs_omt> find_all( const tripoint_abs_omt &origin,
                                                const omt_find_params &params );
        std::vector<tripoint_abs_omt> find_all(
            const tripoint_abs_omt &origin, const std::string &type,
            int dist, bool must_be_seen, ot_match_type match_type = ot_match_type::type,
            bool existing_overmaps_only = false,
            const cata::optional<overmap_special_id> &om_special = cata::nullopt );

        /**
         * Returns a random point of specific terrain type among those found in certain search
         * radius.
         * This function may create new overmaps if needed.
         * @param origin Location of search
         * see omt_find_params for definitions of the terms
         */
        tripoint_abs_omt find_random( const tripoint_abs_omt &origin,
                                      const omt_find_params &params );
        tripoint_abs_omt find_random(
            const tripoint_abs_omt &origin, const std::string &type, int dist,
            bool must_be_seen, ot_match_type match_type = ot_match_type::type,
            bool existing_overmaps_only = false,
            const cata::optional<overmap_special_id> &om_special = cata::nullopt );
        /**
         * Mark a square area around center on Z-level z
         * as seen.
         * @param center is in absolute overmap terrain coordinates.
         * @param radius The half size of the square to make visible.
         * A value of 0 makes only center visible, radius 1 makes a
         * square 3x3 visible.
         * @param z Z level to make area on
         * @return true if something has actually been revealed.
         */
        bool reveal( const point_abs_omt &center, int radius, int z );
        bool reveal( const tripoint_abs_omt &center, int radius );
        bool reveal( const tripoint_abs_omt &center, int radius,
                     const std::function<bool( const oter_id & )> &filter );
        std::vector<tripoint_abs_omt> get_travel_path(
            const tripoint_abs_omt &src, const tripoint_abs_omt &dest, overmap_path_params params );
        bool reveal_route( const tripoint_abs_omt &source, const tripoint_abs_omt &dest,
                           int radius = 0, bool road_only = false );
        /**
         * Returns the closest point of terrain type.
         * @param origin Location of search
         * see omt_find_params for definitions of the terms
         */
        tripoint_abs_omt find_closest( const tripoint_abs_omt &origin,
                                       const omt_find_params &params );
        tripoint_abs_omt find_closest(
            const tripoint_abs_omt &origin, const std::string &type, int radius, bool must_be_seen,
            ot_match_type match_type = ot_match_type::type, bool existing_overmaps_only = false,
            const cata::optional<overmap_special_id> &om_special = cata::nullopt );

        /* These functions return the overmap that contains the given
         * overmap terrain coordinate, and the local coordinates of that point
         * within the overmap (for use with overmap APIs).
         * get_existing_om_global will not create a new overmap and
         * if the requested overmap does not yet exist it returns
         * { nullptr, tripoint_zero }.
         * get_om_global creates a new overmap if needed.
         */
        overmap_with_local_coords get_existing_om_global( const point_abs_omt &p );
        overmap_with_local_coords get_existing_om_global( const tripoint_abs_omt &p );
        overmap_with_local_coords get_om_global( const point_abs_omt &p );
        overmap_with_local_coords get_om_global( const tripoint_abs_omt &p );

        /**
         * Pass global overmap coordinates (same as @ref get).
         * @returns true if the buffer has a overmap with
         * the given coordinates.
         */
        bool has( const point_abs_om &p );
        /**
         * Get an existing overmap, does not create a new one
         * and may return NULL if the requested overmap does not
         * exist.
         * (x,y) are global overmap coordinates (same as @ref get).
         */
        overmap *get_existing( const point_abs_om &p );
        /**
         * Returns whether or not the location has been generated (e.g. mapgen has run).
         * @param loc is in world-global omt coordinates.
         * @returns True if the location has been generated.
         */
        bool is_omt_generated( const tripoint_abs_omt &loc );

        using t_point_with_note = std::pair<point_abs_omt, std::string>;
        using t_notes_vector = std::vector<t_point_with_note>;
        t_notes_vector get_all_notes( int z ) {
            return get_notes( z, nullptr ); // NULL => don't filter notes
        }
        t_notes_vector find_notes( int z, const std::string &pattern ) {
            return get_notes( z, &pattern ); // filter with pattern
        }
        using t_point_with_extra = std::pair<point_abs_omt, string_id<map_extra>>;
        using t_extras_vector = std::vector<t_point_with_extra>;
        t_extras_vector get_all_extras( int z ) {
            return get_extras( z, nullptr ); // NULL => don't filter extras
        }
        t_extras_vector find_extras( int z, const std::string &pattern ) {
            return get_extras( z, &pattern ); // filter with pattern
        }
        /**
         * Signal nearby hordes to move to given location.
         * @param center The origin of the signal, hordes (that recognize the signal) want to go
         * to there. In global submap coordinates.
         * @param sig_power The signal strength, higher values means it visible farther away.
         */
        void signal_hordes( const tripoint_abs_sm &center, int sig_power );
        /**
         * Process nearby monstergroups (dying mostly).
         */
        void process_mongroups();
        /**
         * Let hordes move a step. Note that this may move monster groups inside the reality bubble,
         * therefore you should probably call @ref map::spawn_monsters to spawn them.
         */
        void move_hordes();
        // hordes -- this uses overmap terrain coordinates!
        std::vector<mongroup *> monsters_at( const tripoint_abs_omt &p );
        /**
         * Monster groups at p - absolute submap coordinates.
         * Groups with no population are not included.
         */
        std::vector<mongroup *> groups_at( const tripoint_abs_sm &p );

        /**
         * Spawn monsters from the overmap onto the main map (game::m).
         * p is an absolute *submap* coordinate.
         */
        void spawn_monster( const tripoint_abs_sm &p );
        /**
         * Despawn the monster back onto the overmap. The monsters position
         * (monster::pos()) is interpreted as relative to the main map.
         */
        void despawn_monster( const monster &critter );
        /**
         * Find radio station with given frequency, search an unspecified area around
         * the current player location.
         * If no matching tower has been found, it returns an object with the tower pointer set
         * to null.
         */
        radio_tower_reference find_radio_station( int frequency );
        /**
         * Find all radio stations that can be received around the current player location.
         * All entries in the returned vector are valid (have a valid tower pointer).
         */
        std::vector<radio_tower_reference> find_all_radio_stations();
        std::vector<camp_reference> get_camps_near( const tripoint_abs_sm &location, int radius );
        /**
         * Find all cities within the specified @ref radius.
         * Result is sorted by proximity to @ref location in ascending order.
         */
        std::vector<city_reference> get_cities_near( const tripoint_abs_sm &location, int radius );
        /**
         * Find the closest city. If no city is close, returns an object with city set to nullptr.
         * @param center The center of the search, the distance for determining the closest city is
         * calculated as distance to this point. In global submap coordinates!
         */
        city_reference closest_city( const tripoint_abs_sm &center );

        city_reference closest_known_city( const tripoint_abs_sm &center );

        std::string get_description_at( const tripoint_abs_sm &where );

        /**
         * Place the specified overmap special directly on the map using the provided location and rotation.
         * Intended to be used when you have a special in hand, the desired location and rotation are known
         * and the special should be directly placed rather than using the overmap's placement algorithm.
         * @param special The overmap special to place.
         * @param p The location to place the overmap special. Absolute overmap terrain coordinates.
         * @param dir The direction to rotate the overmap special before placement.
         * @param must_be_unexplored If true, will require that all of the terrains where the special would be
         * placed are unexplored.
         * @param force If true, placement will bypass the checks for valid placement.
         * @returns True if the special was placed, else false.
         */
        bool place_special( const overmap_special &special, const tripoint_abs_omt &p,
                            om_direction::type dir,
                            bool must_be_unexplored, bool force );
        /**
         * Place the specified overmap special using the overmap's placement algorithm. Intended to be used
         * when you have a special that you want placed but it should be placed similarly to as if it were
         * created during overmap generation.
         * @param special_id The id of overmap special to place.
         * @param center Used in conjunction with radius to search the specified and adjacent overmaps for
         * a valid placement location. Absolute overmap terrain coordinates.
         * @param radius Used in conjunction with center. Absolute overmap terrain units.
         * @returns True if the special was placed, else false.
         */
        bool place_special( const overmap_special_id &special_id, const tripoint_abs_omt &center,
                            int radius );

    private:
        /**
         * Common function used by the find_closest/all/random to determine if the location is
         * findable based on the specified criteria.
         * @param location Location of search
         * see omt_find_params for definitions of the terms
         */
        bool is_findable_location( const tripoint_abs_omt &location, const omt_find_params &params );

        std::unordered_map< point_abs_om, std::unique_ptr< overmap > > overmaps;
        /**
         * Set of overmap coordinates of overmaps that are known
         * to not exist on disk. See @ref get_existing for usage.
         */
        mutable std::set<point_abs_om> known_non_existing;
        // Cached result of previous call to overmapbuffer::get_existing
        overmap mutable *last_requested_overmap;

        /**
         * Get a list of notes in the (loaded) overmaps.
         * @param z only this specific z-level is search for notes.
         * @param pattern only notes that contain this pattern are returned.
         * If the pattern is NULL, every note matches.
         */
        t_notes_vector get_notes( int z, const std::string *pattern );
        /**
         * Get a list of map extras in the (loaded) overmaps.
         * @param z only this specific z-level is search for map extras.
         * @param pattern only map extras that contain this pattern are returned.
         * If the pattern is NULL, every map extra matches.
         */
        t_extras_vector get_extras( int z, const std::string *pattern );
    public:
        /**
         * See overmap::check_ot, this uses global
         * overmap terrain coordinates.
         * This function may create a new overmap if needed.
         */
        bool check_ot( const std::string &otype, ot_match_type match_type,
                       const tripoint_abs_omt &p );
        bool check_overmap_special_type( const overmap_special_id &id, const tripoint_abs_omt &loc );
        cata::optional<overmap_special_id> overmap_special_at( const tripoint_abs_omt & );

        /**
        * These versions of the check_* methods will only check existing overmaps, and
        * return false if the overmap doesn't exist. They do not create new overmaps.
        */
        bool check_ot_existing( const std::string &otype, ot_match_type match_type,
                                const tripoint_abs_omt &loc );
        bool check_overmap_special_type_existing( const overmap_special_id &id,
                const tripoint_abs_omt &loc );
    private:
        /**
         * Go thorough the monster groups of the overmap and move out-of-bounds
         * groups to the correct overmap (if it exists), also removes empty groups.
         */
        void fix_mongroups( overmap &new_overmap );
        /**
         * Moves out-of-bounds NPCs to the overmaps they should be in.
         */
        void fix_npcs( overmap &new_overmap );
        /**
         * Retrieve overmaps that overlap the bounding box defined by the location and radius.
         * The location is in absolute submap coordinates, the radius is in the same system.
         * The overmaps are returned sorted by distance from the provided location (closest first).
         */
        std::vector<overmap *> get_overmaps_near( const point_abs_sm &p, int radius );
        std::vector<overmap *> get_overmaps_near( const tripoint_abs_sm &location, int radius );
};

extern overmapbuffer overmap_buffer;

#endif // CATA_SRC_OVERMAPBUFFER_H<|MERGE_RESOLUTION|>--- conflicted
+++ resolved
@@ -34,16 +34,6 @@
 struct radio_tower;
 struct regional_settings;
 
-<<<<<<< HEAD
-struct path_type {
-    bool only_road = false;
-    bool only_water = false;
-    bool amphibious = false;
-    bool road_or_field = false;
-    bool only_air = false;
-    bool avoid_danger = false;
-    bool only_known_by_player = false;
-=======
 struct overmap_path_params {
     int road_cost = -1;
     int field_cost = -1;
@@ -65,7 +55,6 @@
     static overmap_path_params for_land_vehicle( float offroad_coeff, bool tiny, bool amphibious );
     static overmap_path_params for_watercraft();
     static overmap_path_params for_aircraft();
->>>>>>> ed2f630d
 };
 
 struct radio_tower_reference {
