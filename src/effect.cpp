#include "effect.h"
#include "debug.h"
#include "rng.h"
#include "output.h"
#include "string_formatter.h"
#include "player.h"
#include "translations.h"
#include "messages.h"
#include "json.h"

#include <map>
#include <sstream>

namespace {
std::map<efftype_id, effect_type> effect_types;
}

/** @relates string_id */
template<>
const effect_type& string_id<effect_type>::obj() const
{
    const auto iter = effect_types.find( *this );
    if( iter == effect_types.end() ) {
        debugmsg( "invalid effect type id %s", c_str() );
        static const effect_type dummy{};
        return dummy;
    }
    return iter->second;
}

/** @relates string_id */
template<>
bool string_id<effect_type>::is_valid() const
{
    return effect_types.count( *this ) > 0;
}

const efftype_id effect_weed_high( "weed_high" );

void weed_msg( player &p ) {
    const time_duration howhigh = p.get_effect_dur( effect_weed_high );
    ///\EFFECT_INT changes messages when smoking weed
    int smarts = p.get_int();
<<<<<<< HEAD
    if(howhigh > 125 && one_in(7)) {
        int msg = rng( 0, 5 );
=======
    if( howhigh > 125_turns && one_in( 7 ) ) {
        int msg = rng(0,5);
>>>>>>> 848d5a96
        switch(msg) {
        case 0: // Freakazoid
            p.add_msg_if_player( _( "The scariest thing in the world would be... if all the air in the world turned to WOOD!" ) );
            return;
        case 1: // Simpsons
            p.add_msg_if_player( _( "Could Jesus microwave a burrito so hot, that he himself couldn't eat it?" ) );
            p.mod_hunger( 2 );
            return;
        case 2:
            if(smarts > 8) { // Timothy Leary
                p.add_msg_if_player( _( "Science is all metaphor." ) );
            } else if(smarts < 3){ // It's Always Sunny in Philadelphia
                p.add_msg_if_player( _( "Science is a liar sometimes." ) );
            } else { // Durr
                p.add_msg_if_player( _( "Science is... wait, what was I talking about again?" ) );
            }
            return;
        case 3: // Dazed and Confused
            p.add_msg_if_player( _( "Behind every good man there is a woman, and that woman was Martha Washington, man." ) );
            if(one_in(2)) {
                p.add_msg_if_player( _( "Every day, George would come home, and she would have a big fat bowl waiting for him when he came in the door, man." ) );
                if(one_in(2)) {
                    p.add_msg_if_player( _( "She was a hip, hip, hip lady, man." ) );
                }
            }
            return;
        case 4:
            if( p.has_amount( "money_bundle", 1 ) ) { // Half Baked
                p.add_msg_if_player( _( "You ever see the back of a twenty dollar bill... on weed?" ) );
                if(one_in(2)) {
                    p.add_msg_if_player( _( "Oh, there's some crazy shit, man.  There's a dude in the bushes.  Has he got a gun?  I dunno!" ) );
                    if(one_in(3)) {
                        p.add_msg_if_player( _( "RED TEAM GO, RED TEAM GO!" ) );
                    }
                }
            } else if( p.has_amount( "holybook_bible", 1 ) ) {
                p.add_msg_if_player( _( "You have a sudden urge to flip your bible open to Genesis 1:29..." ) );
            } else { // Big Lebowski
                p.add_msg_if_player( _( "That rug really tied the room together..." ) );
            }
            return;
        case 5:
            p.add_msg_if_player( _( "I used to do drugs...  I still do, but I used to, too." ) );
        default:
            return;
        }
<<<<<<< HEAD
    } else if(howhigh > 100 && one_in(5)) {
        int msg = rng( 0, 5 );
=======
    } else if( howhigh > 100_turns && one_in( 5 ) ) {
        int msg = rng(0, 5);
>>>>>>> 848d5a96
        switch(msg) {
        case 0: // Bob Marley
            p.add_msg_if_player( _( "The herb reveals you to yourself." ) );
            return;
        case 1: // Freakazoid
            p.add_msg_if_player( _( "Okay, like, the scariest thing in the world would be... if like you went to grab something and it wasn't there!" ) );
            return;
        case 2: // Simpsons
            p.add_msg_if_player( _( "They call them fingers, but I never see them fing." ) );
            if(smarts > 2 && one_in(2)) {
                p.add_msg_if_player( _( "... oh, there they go." ) );
            }
            return;
        case 3: // Bill Hicks
            p.add_msg_if_player( _( "You suddenly realize that all matter is merely energy condensed to a slow vibration, and we are all one consciousness experiencing itself subjectively." ) );
            return;
        case 4: // Steve Martin
            p.add_msg_if_player( _( "I usually only smoke in the late evening." ) );
            if(one_in(4)) {
                p.add_msg_if_player( _( "Oh, occasionally the early evening, but usually the late evening, or the mid-evening." ) );
            }
            if(one_in(4)) {
                p.add_msg_if_player( _( "Just the early evening, mid-evening and late evening." ) );
            }
            if(one_in(4)) {
                p.add_msg_if_player( _( "Occasionally, early afternoon, early mid-afternoon, or perhaps the late mid-afternoon." ) );
            }
            if(one_in(4)) {
                p.add_msg_if_player( _( "Oh, sometimes the early-mid-late-early-morning." ) );
            }
            if(smarts > 2) {
                p.add_msg_if_player( _( "...But never at dusk." ) );
            }
            return;
        case 5:
        default:
            return;
        }
<<<<<<< HEAD
    } else if(howhigh > 50 && one_in(3)) {
        int msg = rng( 0, 5 );
=======
    } else if( howhigh > 50_turns && one_in( 3 ) ) {
        int msg = rng(0, 5);
>>>>>>> 848d5a96
        switch(msg) {
        case 0: // Cheech and Chong
            p.add_msg_if_player( _( "Dave's not here, man." ) );
            return;
        case 1: // Real Life
            p.add_msg_if_player( _( "Man, a cheeseburger sounds SO awesome right now." ) );
            p.mod_hunger( 4 );
            if( p.has_trait( trait_id( "VEGETARIAN" ) ) ) {
                p.add_msg_if_player( _( "Eh... maybe not." ) );
            } else if( p.has_trait( trait_id( "LACTOSE" ) ) ) {
                p.add_msg_if_player( _( "I guess, maybe, without the cheese... yeah." ) );
            }
            return;
        case 2: // Dazed and Confused
            p.add_msg_if_player( _( "Walkin' down the hall, by myself, smokin' a j with fifty elves." ) );
            return;
        case 3: // Half Baked
            p.add_msg_if_player( _( "That weed was the shiz-nittlebam snip-snap-sack." ) );
            return;
        case 4:
            weed_msg(p); // re-roll
        case 5:
        default:
            return;
        }
    }
}

static void extract_effect( JsonObject &j, std::unordered_map<std::tuple<std::string, bool, std::string, std::string>, double> &data,
                            std::string mod_type, std::string data_key, std::string type_key, std::string arg_key)
{
    double val = 0;
    double reduced_val = 0;
    if (j.has_member(mod_type)) {
        JsonArray jsarr = j.get_array(mod_type);
        val = jsarr.get_float(0);
        // If a second value exists use it, else reduced_val = val.
        if (jsarr.size() >= 2) {
            reduced_val = jsarr.get_float(1);
        } else {
            reduced_val = val;
        }
    }
    // Store values if they aren't zero.
    if (val != 0) {
        data[std::make_tuple(data_key, false, type_key, arg_key)] = val;
    }
    if (reduced_val != 0) {
        data[std::make_tuple(data_key, true, type_key, arg_key)] = reduced_val;
    }
}

bool effect_type::load_mod_data(JsonObject &jsobj, std::string member) {
    if (jsobj.has_object(member)) {
        JsonObject j = jsobj.get_object(member);

        // Stats first
        //                          json field                  type key    arg key
        extract_effect(j, mod_data, "str_mod",          member, "STR",      "min");
        extract_effect(j, mod_data, "dex_mod",          member, "DEX",      "min");
        extract_effect(j, mod_data, "per_mod",          member, "PER",      "min");
        extract_effect(j, mod_data, "int_mod",          member, "INT",      "min");
        extract_effect(j, mod_data, "speed_mod",        member, "SPEED",    "min");

        // Then pain
        extract_effect(j, mod_data, "pain_amount",      member, "PAIN",     "amount");
        extract_effect(j, mod_data, "pain_min",         member, "PAIN",     "min");
        extract_effect(j, mod_data, "pain_max",         member, "PAIN",     "max");
        extract_effect(j, mod_data, "pain_max_val",     member, "PAIN",     "max_val");
        extract_effect(j, mod_data, "pain_chance",      member, "PAIN",     "chance_top");
        extract_effect(j, mod_data, "pain_chance_bot",  member, "PAIN",     "chance_bot");
        extract_effect(j, mod_data, "pain_tick",        member, "PAIN",     "tick");

        // Then hurt
        extract_effect(j, mod_data, "hurt_amount",      member, "HURT",     "amount");
        extract_effect(j, mod_data, "hurt_min",         member, "HURT",     "min");
        extract_effect(j, mod_data, "hurt_max",         member, "HURT",     "max");
        extract_effect(j, mod_data, "hurt_chance",      member, "HURT",     "chance_top");
        extract_effect(j, mod_data, "hurt_chance_bot",  member, "HURT",     "chance_bot");
        extract_effect(j, mod_data, "hurt_tick",        member, "HURT",     "tick");

        // Then sleep
        extract_effect(j, mod_data, "sleep_amount",     member, "SLEEP",    "amount");
        extract_effect(j, mod_data, "sleep_min",        member, "SLEEP",    "min");
        extract_effect(j, mod_data, "sleep_max",        member, "SLEEP",    "max");
        extract_effect(j, mod_data, "sleep_chance",     member, "SLEEP",    "chance_top");
        extract_effect(j, mod_data, "sleep_chance_bot", member, "SLEEP",    "chance_bot");
        extract_effect(j, mod_data, "sleep_tick",       member, "SLEEP",    "tick");

        // Then pkill
        extract_effect(j, mod_data, "pkill_amount",     member, "PKILL",    "amount");
        extract_effect(j, mod_data, "pkill_min",        member, "PKILL",    "min");
        extract_effect(j, mod_data, "pkill_max",        member, "PKILL",    "max");
        extract_effect(j, mod_data, "pkill_max_val",    member, "PKILL",    "max_val");
        extract_effect(j, mod_data, "pkill_chance",     member, "PKILL",    "chance_top");
        extract_effect(j, mod_data, "pkill_chance_bot", member, "PKILL",    "chance_bot");
        extract_effect(j, mod_data, "pkill_tick",       member, "PKILL",    "tick");

        // Then stim
        extract_effect(j, mod_data, "stim_amount",      member, "STIM",     "amount");
        extract_effect(j, mod_data, "stim_min",         member, "STIM",     "min");
        extract_effect(j, mod_data, "stim_max",         member, "STIM",     "max");
        extract_effect(j, mod_data, "stim_min_val",     member, "STIM",     "min_val");
        extract_effect(j, mod_data, "stim_max_val",     member, "STIM",     "max_val");
        extract_effect(j, mod_data, "stim_chance",      member, "STIM",     "chance_top");
        extract_effect(j, mod_data, "stim_chance_bot",  member, "STIM",     "chance_bot");
        extract_effect(j, mod_data, "stim_tick",        member, "STIM",     "tick");

        // Then health
        extract_effect(j, mod_data, "health_amount",    member, "HEALTH",   "amount");
        extract_effect(j, mod_data, "health_min",       member, "HEALTH",   "min");
        extract_effect(j, mod_data, "health_max",       member, "HEALTH",   "max");
        extract_effect(j, mod_data, "health_min_val",   member, "HEALTH",   "min_val");
        extract_effect(j, mod_data, "health_max_val",   member, "HEALTH",   "max_val");
        extract_effect(j, mod_data, "health_chance",    member, "HEALTH",   "chance_top");
        extract_effect(j, mod_data, "health_chance_bot",member, "HEALTH",   "chance_bot");
        extract_effect(j, mod_data, "health_tick",      member, "HEALTH",   "tick");

        // Then health mod
        extract_effect(j, mod_data, "h_mod_amount",     member, "H_MOD",    "amount");
        extract_effect(j, mod_data, "h_mod_min",        member, "H_MOD",    "min");
        extract_effect(j, mod_data, "h_mod_max",        member, "H_MOD",    "max");
        extract_effect(j, mod_data, "h_mod_min_val",    member, "H_MOD",    "min_val");
        extract_effect(j, mod_data, "h_mod_max_val",    member, "H_MOD",    "max_val");
        extract_effect(j, mod_data, "h_mod_chance",     member, "H_MOD",    "chance_top");
        extract_effect(j, mod_data, "h_mod_chance_bot", member, "H_MOD",    "chance_bot");
        extract_effect(j, mod_data, "h_mod_tick",       member, "H_MOD",    "tick");

        // Then radiation
        extract_effect(j, mod_data, "rad_amount",       member, "RAD",      "amount");
        extract_effect(j, mod_data, "rad_min",          member, "RAD",      "min");
        extract_effect(j, mod_data, "rad_max",          member, "RAD",      "max");
        extract_effect(j, mod_data, "rad_max_val",      member, "RAD",      "max_val");
        extract_effect(j, mod_data, "rad_chance",       member, "RAD",      "chance_top");
        extract_effect(j, mod_data, "rad_chance_bot",   member, "RAD",      "chance_bot");
        extract_effect(j, mod_data, "rad_tick",         member, "RAD",      "tick");

        // Then hunger
        extract_effect(j, mod_data, "hunger_amount",    member, "HUNGER",   "amount");
        extract_effect(j, mod_data, "hunger_min",       member, "HUNGER",   "min");
        extract_effect(j, mod_data, "hunger_max",       member, "HUNGER",   "max");
        extract_effect(j, mod_data, "hunger_min_val",   member, "HUNGER",   "min_val");
        extract_effect(j, mod_data, "hunger_max_val",   member, "HUNGER",   "max_val");
        extract_effect(j, mod_data, "hunger_chance",    member, "HUNGER",   "chance_top");
        extract_effect(j, mod_data, "hunger_chance_bot",member, "HUNGER",   "chance_bot");
        extract_effect(j, mod_data, "hunger_tick",      member, "HUNGER",   "tick");

        // Then thirst
        extract_effect(j, mod_data, "thirst_amount",    member, "THIRST",   "amount");
        extract_effect(j, mod_data, "thirst_min",       member, "THIRST",   "min");
        extract_effect(j, mod_data, "thirst_max",       member, "THIRST",   "max");
        extract_effect(j, mod_data, "thirst_min_val",   member, "THIRST",   "min_val");
        extract_effect(j, mod_data, "thirst_max_val",   member, "THIRST",   "max_val");
        extract_effect(j, mod_data, "thirst_chance",    member, "THIRST",   "chance_top");
        extract_effect(j, mod_data, "thirst_chance_bot",member, "THIRST",   "chance_bot");
        extract_effect(j, mod_data, "thirst_tick",      member, "THIRST",   "tick");

        // Then fatigue
        extract_effect(j, mod_data, "fatigue_amount",    member, "FATIGUE",  "amount");
        extract_effect(j, mod_data, "fatigue_min",       member, "FATIGUE",  "min");
        extract_effect(j, mod_data, "fatigue_max",       member, "FATIGUE",  "max");
        extract_effect(j, mod_data, "fatigue_min_val",   member, "FATIGUE",  "min_val");
        extract_effect(j, mod_data, "fatigue_max_val",   member, "FATIGUE",  "max_val");
        extract_effect(j, mod_data, "fatigue_chance",    member, "FATIGUE",  "chance_top");
        extract_effect(j, mod_data, "fatigue_chance_bot",member, "FATIGUE",  "chance_bot");
        extract_effect(j, mod_data, "fatigue_tick",      member, "FATIGUE",  "tick");

        // Then stamina
        extract_effect(j, mod_data, "stamina_amount",    member, "STAMINA",  "amount");
        extract_effect(j, mod_data, "stamina_min",       member, "STAMINA",  "min");
        extract_effect(j, mod_data, "stamina_max",       member, "STAMINA",  "max");
        extract_effect(j, mod_data, "stamina_max_val",   member, "STAMINA",  "max_val");
        extract_effect(j, mod_data, "stamina_chance",    member, "STAMINA",  "chance_top");
        extract_effect(j, mod_data, "stamina_chance_bot",member, "STAMINA",  "chance_bot");
        extract_effect(j, mod_data, "stamina_tick",      member, "STAMINA",  "tick");

        // Then coughing
        extract_effect(j, mod_data, "cough_chance",     member, "COUGH",    "chance_top");
        extract_effect(j, mod_data, "cough_chance_bot", member, "COUGH",    "chance_bot");
        extract_effect(j, mod_data, "cough_tick",       member, "COUGH",    "tick");

        // Then vomiting
        extract_effect(j, mod_data, "vomit_chance",     member, "VOMIT",    "chance_top");
        extract_effect(j, mod_data, "vomit_chance_bot", member, "VOMIT",    "chance_bot");
        extract_effect(j, mod_data, "vomit_tick",       member, "VOMIT",    "tick");

        return true;
    } else {
        return false;
    }
}

effect_type::effect_type() : max_duration( 0_turns ), int_dur_factor( 0_turns ) {}

effect_rating effect_type::get_rating() const
{
    return rating;
}

bool effect_type::use_name_ints() const
{
    return name.size() > 1;
}

bool effect_type::use_desc_ints(bool reduced) const
{
    if (reduced) {
        return ((size_t)max_intensity <= reduced_desc.size());
    } else {
        return ((size_t)max_intensity <= desc.size());
    }
}

game_message_type effect_type::gain_game_message_type() const
{
    switch(rating) {
    case e_good:
        return m_good;
    case e_bad:
        return m_bad;
    case e_neutral:
        return m_neutral;
    case e_mixed:
        return m_mixed;
    default:
        return m_neutral;  // Should never happen
    }
}
game_message_type effect_type::lose_game_message_type() const
{
    switch(rating) {
    case e_good:
        return m_bad;
    case e_bad:
        return m_good;
    case e_neutral:
        return m_neutral;
    case e_mixed:
        return m_mixed;
    default:
        return m_neutral;  // Should never happen
    }
}
std::string effect_type::get_apply_message() const
{
    return apply_message;
}
std::string effect_type::get_apply_memorial_log() const
{
    return apply_memorial_log;
}
std::string effect_type::get_remove_message() const
{
    return remove_message;
}
std::string effect_type::get_remove_memorial_log() const
{
    return remove_memorial_log;
}
bool effect_type::get_main_parts() const
{
    return main_parts_only;
}
bool effect_type::is_show_in_info() const
{
    return show_in_info;
}
bool effect_type::load_miss_msgs(JsonObject &jo, std::string member)
{
    if (jo.has_array(member)) {
        JsonArray outer = jo.get_array(member);
        while (outer.has_more()) {
            JsonArray inner = outer.next_array();
            miss_msgs.push_back(std::make_pair(inner.get_string(0), inner.get_int(1)));
        }
        return true;
    }
    return false;
}
bool effect_type::load_decay_msgs(JsonObject &jo, std::string member)
{
    if (jo.has_array(member)) {
        JsonArray outer = jo.get_array(member);
        while (outer.has_more()) {
            JsonArray inner = outer.next_array();
            std::string msg = inner.get_string(0);
            std::string r = inner.get_string(1);
            game_message_type rate = m_neutral;
            if(r == "good") {
                rate = m_good;
            } else if(r == "neutral" ) {
                rate = m_neutral;
            } else if(r == "bad" ) {
                rate = m_bad;
            } else if(r == "mixed" ) {
                rate = m_mixed;
            } else {
                rate = m_neutral;
            }
            decay_msgs.push_back(std::make_pair(msg, rate));
        }
        return true;
    }
    return false;
}

effect effect::null_effect;

bool effect::is_null() const
{
    return this == &null_effect;
}

std::string effect::disp_name() const
{
    if (eff_type->name.empty()) {
        debugmsg("No names for effect type, ID: %s", eff_type->id.c_str());
        return "";
    }

    // End result should look like "name (l. arm)" or "name [intensity] (l. arm)"
    std::ostringstream ret;
    if( eff_type->use_name_ints() ) {
        const std::string &d_name = eff_type->name[ std::min<size_t>( intensity, eff_type->name.size() ) - 1 ];
        if( d_name.empty() ) {
            return "";
        }
        ret << _( d_name.c_str() );
    } else {
        if( eff_type->name[0].empty() ) {
            return "";
        }
        ret << _(eff_type->name[0].c_str());
        if (intensity > 1) {
            ret << " [" << intensity << "]";
        }
    }
    if (bp != num_bp) {
        ret << " (" << body_part_name(bp).c_str() << ")";
    }

    return ret.str();
}

// Used in disp_desc()
struct desc_freq {
    double chance;
    int val;
    std::string pos_string;
    std::string neg_string;

    desc_freq(double c, int v, std::string pos, std::string neg) : chance(c), val(v), pos_string(pos), neg_string(neg) {};
};

std::string effect::disp_desc(bool reduced) const
{
    std::ostringstream ret;
    // First print stat changes, adding + if value is positive
    int tmp = get_avg_mod("STR", reduced);
    if (tmp > 0) {
        ret << string_format(_("Strength +%d;  "), tmp);
    } else if (tmp < 0) {
        ret << string_format(_("Strength %d;  "), tmp);
    }
    tmp = get_avg_mod("DEX", reduced);
    if (tmp > 0) {
        ret << string_format(_("Dexterity +%d;  "), tmp);
    } else if (tmp < 0) {
        ret << string_format(_("Dexterity %d;  "), tmp);
    }
    tmp = get_avg_mod("PER", reduced);
    if (tmp > 0) {
        ret << string_format(_("Perception +%d;  "), tmp);
    } else if (tmp < 0) {
        ret << string_format(_("Perception %d;  "), tmp);
    }
    tmp = get_avg_mod("INT", reduced);
    if (tmp > 0) {
        ret << string_format(_("Intelligence +%d;  "), tmp);
    } else if (tmp < 0) {
        ret << string_format(_("Intelligence %d;  "), tmp);
    }
    tmp = get_avg_mod("SPEED", reduced);
    if (tmp > 0) {
        ret << string_format(_("Speed +%d;  "), tmp);
    } else if (tmp < 0) {
        ret << string_format(_("Speed %d;  "), tmp);
    }
    // Newline if necessary
    if( !ret.str().empty() ) {
        ret << "\n";
    }

    // Then print pain/damage/coughing/vomiting, we don't display pkill, health, or radiation
    std::vector<std::string> constant;
    std::vector<std::string> frequent;
    std::vector<std::string> uncommon;
    std::vector<std::string> rare;
    std::vector<desc_freq> values;
    // Add various desc_freq structs to values. If more effects wish to be placed in the descriptions this is the
    // place to add them.
    int val = 0;
    val = get_avg_mod("PAIN", reduced);
    values.push_back(desc_freq(get_percentage("PAIN", val, reduced), val, _("pain"), _("pain")));
    val = get_avg_mod("HURT", reduced);
    values.push_back(desc_freq(get_percentage("HURT", val, reduced), val, _("damage"), _("damage")));
    val = get_avg_mod("STAMINA", reduced);
    values.push_back(desc_freq(get_percentage("STAMINA", val, reduced), val, _("stamina recovery"), _("fatigue")));
    val = get_avg_mod("THIRST", reduced);
    values.push_back(desc_freq(get_percentage("THIRST", val, reduced), val, _("thirst"), _("quench")));
    val = get_avg_mod("HUNGER", reduced);
    values.push_back(desc_freq(get_percentage("HUNGER", val, reduced), val, _("hunger"), _("sate")));
    val = get_avg_mod("FATIGUE", reduced);
    values.push_back(desc_freq(get_percentage("FATIGUE", val, reduced), val, _("sleepiness"), _("rest")));
    val = get_avg_mod("COUGH", reduced);
    values.push_back(desc_freq(get_percentage("COUGH", val, reduced), val, _("coughing"), _("coughing")));
    val = get_avg_mod("VOMIT", reduced);
    values.push_back(desc_freq(get_percentage("VOMIT", val, reduced), val, _("vomiting"), _("vomiting")));
    val = get_avg_mod("SLEEP", reduced);
    values.push_back(desc_freq(get_percentage("SLEEP", val, reduced), val, _("blackouts"), _("blackouts")));

    for (auto &i : values) {
        if (i.val > 0) {
            // +50% chance, every other step
            if (i.chance >= 50.0) {
                constant.push_back(i.pos_string);
                // +1% chance, every 100 steps
            } else if (i.chance >= 1.0) {
                frequent.push_back(i.pos_string);
                // +.4% chance, every 250 steps
            } else if (i.chance >= .4) {
                uncommon.push_back(i.pos_string);
                // <.4% chance
            } else if (i.chance > 0) {
                rare.push_back(i.pos_string);
            }
        } else if (i.val < 0) {
            // +50% chance, every other step
            if (i.chance >= 50.0) {
                constant.push_back(i.neg_string);
                // +1% chance, every 100 steps
            } else if (i.chance >= 1.0) {
                frequent.push_back(i.neg_string);
                // +.4% chance, every 250 steps
            } else if (i.chance >= .4) {
                uncommon.push_back(i.neg_string);
                // <.4% chance
            } else if (i.chance > 0) {
                rare.push_back(i.neg_string);
            }
        }
    }
    if (constant.size() > 0) {
        ret << _("Const: ") << enumerate_as_string( constant ) << " ";
    }
    if (frequent.size() > 0) {
        ret << _("Freq: ") << enumerate_as_string( frequent ) << " ";
    }
    if (uncommon.size() > 0) {
        ret << _("Unfreq: ") << enumerate_as_string( uncommon ) << " ";
    }
    if (rare.size() > 0) {
        ret << _("Rare: ") << enumerate_as_string( rare ); // No space needed at the end
    }

    // Newline if necessary
    if( !ret.str().empty() ) {
        ret << "\n";
    }

    std::string tmp_str;
    if (eff_type->use_desc_ints(reduced)) {
        if (reduced) {
            tmp_str = eff_type->reduced_desc[intensity - 1];
        } else {
            tmp_str = eff_type->desc[intensity - 1];
        }
    } else {
        if (reduced) {
            tmp_str = eff_type->reduced_desc[0];
        } else {
            tmp_str = eff_type->desc[0];
        }
    }
    // Then print the effect description
    if( use_part_descs() ) {
        ret << string_format(_(tmp_str.c_str()), body_part_name(bp).c_str());
    } else {
        if (!tmp_str.empty()) {
            ret << _(tmp_str.c_str());
        }
    }

    return ret.str();
}

void effect::decay( std::vector<efftype_id> &rem_ids, std::vector<body_part> &rem_bps,
                    const time_point &time, const bool player )
{
    // Decay duration if not permanent
    if( !is_permanent() ) {
        mod_duration( -1_turns, player );
    }

    // Decay intensity if supposed to do so
    // @todo: Remove effects that would decay to 0 intensity?
    if( intensity > 1 && eff_type->int_decay_tick != 0 && to_turn<int>( time ) % eff_type->int_decay_tick == 0 ) {
        set_intensity( intensity + eff_type->int_decay_step, player );
    }

    // Add to removal list if duration is <= 0
    if( duration <= 0_turns ) {
        rem_ids.push_back(get_id());
        rem_bps.push_back(bp);
    }
}

bool effect::use_part_descs() const
{
    return eff_type->part_descs;
}

time_duration effect::get_duration() const
{
    return duration;
}
time_duration effect::get_max_duration() const
{
    return eff_type->max_duration;
}
void effect::set_duration( const time_duration dur, bool alert )
{
    duration = dur;
    // Cap to max_duration if it exists
    if( eff_type->max_duration > 0_turns && duration > eff_type->max_duration ) {
        duration = eff_type->max_duration;
    }

    // Force intensity if it is duration based
    if( eff_type->int_dur_factor != 0_turns ) {
        // + 1 here so that the lowest is intensity 1, not 0
        set_intensity( duration / eff_type->int_dur_factor + 1, alert );
    }

    add_msg( m_debug, "ID: %s, Duration %d", get_id().c_str(), to_turns<int>( duration ) );
}
void effect::mod_duration( const time_duration dur, bool alert )
{
    set_duration( duration + dur, alert );
}
void effect::mult_duration( double dur, bool alert )
{
    set_duration( duration * dur, alert );
}

time_point effect::get_start_time() const
{
    return start_time;
}

body_part effect::get_bp() const
{
    return bp;
}
void effect::set_bp(body_part part)
{
    bp = part;
}

bool effect::is_permanent() const
{
    return permanent;
}
void effect::pause_effect()
{
    permanent = true;
}
void effect::unpause_effect()
{
    permanent = false;
}

int effect::get_intensity() const
{
    return intensity;
}
int effect::get_max_intensity() const
{
    return eff_type->max_intensity;
}

int effect::set_intensity( int val, bool alert )
{
    if( intensity < 1 ) {
        // Fix bad intensity
        add_msg( m_debug, "Bad intensity, ID: %s", get_id().c_str() );
        intensity = 1;
    }

    val = std::max( std::min( val, eff_type->max_intensity ), 1 );
    if( val == intensity ) {
        // Nothing to change
        return intensity;
    }

    if( alert && val < intensity && val - 1 < int( eff_type->decay_msgs.size() ) ) {
        add_msg( eff_type->decay_msgs[ val - 1 ].second,
                 eff_type->decay_msgs[ val - 1 ].first.c_str() );
    }

    int old_intensity = intensity;
    intensity = val;
    if( old_intensity != intensity ) {
        add_msg( m_debug, "%s intensity %d->%d", get_id().c_str(), old_intensity, intensity );
    }

    return intensity;
}

int effect::mod_intensity( int mod, bool alert )
{
    return set_intensity( intensity + mod, alert );
}

const std::vector<trait_id> &effect::get_resist_traits() const
{
    return eff_type->resist_traits;
}
const std::vector<efftype_id> &effect::get_resist_effects() const
{
    return eff_type->resist_effects;
}
const std::vector<efftype_id> &effect::get_removes_effects() const
{
    return eff_type->removes_effects;
}
const std::vector<efftype_id> effect::get_blocks_effects() const
{
    std::vector<efftype_id> ret = eff_type->removes_effects;
    ret.insert(ret.end(), eff_type->blocks_effects.begin(), eff_type->blocks_effects.end());
    return ret;
}

int effect::get_mod(std::string arg, bool reduced) const
{
    auto &mod_data = eff_type->mod_data;
    double min = 0;
    double max = 0;
    // Get the minimum total
    auto found = mod_data.find(std::make_tuple("base_mods", reduced, arg, "min"));
    if (found != mod_data.end()) {
        min += found->second;
    }
    found = mod_data.find(std::make_tuple("scaling_mods", reduced, arg, "min"));
    if (found != mod_data.end()) {
        min += found->second * (intensity - 1);
    }
    // Get the maximum total
    found = mod_data.find(std::make_tuple("base_mods", reduced, arg, "max"));
    if (found != mod_data.end()) {
        max += found->second;
    }
    found = mod_data.find(std::make_tuple("scaling_mods", reduced, arg, "max"));
    if (found != mod_data.end()) {
        max += found->second * (intensity - 1);
    }
    if (int(max) != 0) {
        // Return a random value between [min, max]
        return rng( int( min ), int( max ));
    } else {
        // Else return the minimum value
        return min;
    }
}

int effect::get_avg_mod(std::string arg, bool reduced) const
{
    auto &mod_data = eff_type->mod_data;
    double min = 0;
    double max = 0;
    // Get the minimum total
    auto found = mod_data.find(std::make_tuple("base_mods", reduced, arg, "min"));
    if (found != mod_data.end()) {
        min += found->second;
    }
    found = mod_data.find(std::make_tuple("scaling_mods", reduced, arg, "min"));
    if (found != mod_data.end()) {
        min += found->second * (intensity - 1);
    }
    // Get the maximum total
    found = mod_data.find(std::make_tuple("base_mods", reduced, arg, "max"));
    if (found != mod_data.end()) {
        max += found->second;
    }
    found = mod_data.find(std::make_tuple("scaling_mods", reduced, arg, "max"));
    if (found != mod_data.end()) {
        max += found->second * (intensity - 1);
    }
    if (int(max) != 0) {
        // Return an average of min and max
        return int((min + max) / 2);
    } else {
        // Else return the minimum value
        return min;
    }
}

int effect::get_amount(std::string arg, bool reduced) const
{
    auto &mod_data = eff_type->mod_data;
    double ret = 0;
    auto found = mod_data.find(std::make_tuple("base_mods", reduced, arg, "amount"));
    if (found != mod_data.end()) {
        ret += found->second;
    }
    found = mod_data.find(std::make_tuple("scaling_mods", reduced, arg, "amount"));
    if (found != mod_data.end()) {
        ret += found->second * (intensity - 1);
    }
    return int(ret);
}

int effect::get_min_val(std::string arg, bool reduced) const
{
    auto &mod_data = eff_type->mod_data;
    double ret = 0;
    auto found = mod_data.find(std::make_tuple("base_mods", reduced, arg, "min_val"));
    if (found != mod_data.end()) {
        ret += found->second;
    }
    found = mod_data.find(std::make_tuple("scaling_mods", reduced, arg, "min_val"));
    if (found != mod_data.end()) {
        ret += found->second * (intensity - 1);
    }
    return int(ret);
}

int effect::get_max_val(std::string arg, bool reduced) const
{
    auto &mod_data = eff_type->mod_data;
    double ret = 0;
    auto found = mod_data.find(std::make_tuple("base_mods", reduced, arg, "max_val"));
    if (found != mod_data.end()) {
        ret += found->second;
    }
    found = mod_data.find(std::make_tuple("scaling_mods", reduced, arg, "max_val"));
    if (found != mod_data.end()) {
        ret += found->second * (intensity - 1);
    }
    return int(ret);
}

bool effect::get_sizing(std::string arg) const
{
    if (arg == "PAIN") {
        return eff_type->pain_sizing;
    } else if (arg == "HURT") {
        return eff_type->hurt_sizing;
    }
    return false;
}

double effect::get_percentage(std::string arg, int val, bool reduced) const
{
    auto &mod_data = eff_type->mod_data;
    auto found_top_base = mod_data.find(std::make_tuple("base_mods", reduced, arg, "chance_top"));
    auto found_top_scale = mod_data.find(std::make_tuple("scaling_mods", reduced, arg, "chance_top"));
    // Convert to int or 0
    int top_base = 0;
    int top_scale = 0;
    if (found_top_base != mod_data.end()) {
        top_base = found_top_base->second;
    }
    if (found_top_scale != mod_data.end()) {
        top_scale = found_top_scale->second * (intensity - 1);
    }
    // Check chances if value is 0 (so we can check valueless effects like vomiting)
    // Else a nonzero value overrides a 0 chance for default purposes
    if (val == 0) {
        // If both top values <= 0 then it should never trigger
        if (top_base <= 0 && top_scale <= 0) {
            return 0;
        }
        // It will also never trigger if top_base + top_scale <= 0
        if (top_base + top_scale <= 0) {
            return 0;
        }
    }

    // We only need to calculate these if we haven't already returned
    int bot_base = 0;
    int bot_scale = 0;
    int tick = 0;
    auto found_bot_base = mod_data.find(std::make_tuple("base_mods", reduced, arg, "chance_bot"));
    auto found_bot_scale = mod_data.find(std::make_tuple("scaling_mods", reduced, arg, "chance_bot"));
    auto found_tick_base = mod_data.find(std::make_tuple("base_mods", reduced, arg, "tick"));
    auto found_tick_scale = mod_data.find(std::make_tuple("scaling_mods", reduced, arg, "tick"));
    if (found_bot_base != mod_data.end()) {
        bot_base = found_bot_base->second;
    }
    if (found_bot_scale != mod_data.end()) {
        bot_scale = found_bot_scale->second * (intensity - 1);
    }
    if (found_tick_base != mod_data.end()) {
        tick += found_tick_base->second;
    }
    if (found_tick_scale != mod_data.end()) {
        tick += found_tick_scale->second * (intensity - 1);
    }
    // Tick is the exception where tick = 0 means tick = 1
    if (tick == 0) {
        tick = 1;
    }

    double ret = 0;
    // If both bot values are zero the formula is one_in(top), else the formula is x_in_y(top, bot)
    if(bot_base != 0 && bot_scale != 0) {
        if (bot_base + bot_scale == 0) {
            // Special crash avoidance case, in most effect fields 0 = "nothing happens"
            // so assume false here for consistency
            ret = 0;
        } else {
            // Cast to double here to allow for partial percentages
            ret = 100 * double(top_base + top_scale) / double(bot_base + bot_scale);
        }
    } else {
        // Cast to double here to allow for partial percentages
        ret = 100 / double(top_base + top_scale);
    }
    // Divide by ticks between rolls
    if (tick > 1) {
        ret = ret / tick;
    }
    return ret;
}

bool effect::activated( const time_point &when, std::string arg, int val, bool reduced, double mod ) const
{
    auto &mod_data = eff_type->mod_data;
    auto found_top_base = mod_data.find(std::make_tuple("base_mods", reduced, arg, "chance_top"));
    auto found_top_scale = mod_data.find(std::make_tuple("scaling_mods", reduced, arg, "chance_top"));
    // Convert to int or 0
    int top_base = 0;
    int top_scale = 0;
    if (found_top_base != mod_data.end()) {
        top_base = found_top_base->second;
    }
    if (found_top_scale != mod_data.end()) {
        top_scale = found_top_scale->second * (intensity - 1);
    }
    // Check chances if value is 0 (so we can check valueless effects like vomiting)
    // Else a nonzero value overrides a 0 chance for default purposes
    if (val == 0) {
        // If both top values <= 0 then it should never trigger
        if (top_base <= 0 && top_scale <= 0) {
            return false;
        }
        // It will also never trigger if top_base + top_scale <= 0
        if (top_base + top_scale <= 0) {
            return false;
        }
    }

    // We only need to calculate these if we haven't already returned
    int bot_base = 0;
    int bot_scale = 0;
    int tick = 0;
    auto found_bot_base = mod_data.find(std::make_tuple("base_mods", reduced, arg, "chance_bot"));
    auto found_bot_scale = mod_data.find(std::make_tuple("scaling_mods", reduced, arg, "chance_bot"));
    auto found_tick_base = mod_data.find(std::make_tuple("base_mods", reduced, arg, "tick"));
    auto found_tick_scale = mod_data.find(std::make_tuple("scaling_mods", reduced, arg, "tick"));
    if (found_bot_base != mod_data.end()) {
        bot_base = found_bot_base->second;
    }
    if (found_bot_scale != mod_data.end()) {
        bot_scale = found_bot_scale->second * (intensity - 1);
    }
    if (found_tick_base != mod_data.end()) {
        tick += found_tick_base->second;
    }
    if (found_tick_scale != mod_data.end()) {
        tick += found_tick_scale->second * (intensity - 1);
    }
    // Tick is the exception where tick = 0 means tick = 1
    if (tick == 0) {
        tick = 1;
    }

    // Check if tick allows for triggering. If both bot values are zero the formula is
    // x_in_y(1, top) i.e. one_in(top), else the formula is x_in_y(top, bot),
    // mod multiplies the overall percentage chances

    // has to be an && here to avoid undefined behavior of turn % 0
    if( tick > 0 && ( when - calendar::time_of_cataclysm ) % time_duration::from_turns( tick ) == 0 ) {
        if(bot_base != 0 && bot_scale != 0) {
            if (bot_base + bot_scale == 0) {
                // Special crash avoidance case, in most effect fields 0 = "nothing happens"
                // so assume false here for consistency
                return false;
            } else {
                return x_in_y((top_base + top_scale) * mod, (bot_base + bot_scale));
            }
        } else {
            return x_in_y(mod, top_base + top_scale);
        }
    }
    return false;
}

double effect::get_addict_mod( const std::string &arg, int addict_level ) const
{
    // TODO: convert this to JSON id's and values once we have JSON'ed addictions
    if (arg == "PKILL") {
        if (eff_type->pkill_addict_reduces) {
            return 1.0 / std::max((double)addict_level * 2.0, 1.0);
        } else {
            return 1.0;
        }
    } else {
        return 1.0;
    }
}

bool effect::get_harmful_cough() const
{
    return eff_type->harmful_cough;
}
int effect::get_dur_add_perc() const
{
    return eff_type->dur_add_perc;
}
time_duration effect::get_int_dur_factor() const
{
    return eff_type->int_dur_factor;
}
int effect::get_int_add_val() const
{
    return eff_type->int_add_val;
}

std::vector<std::pair<std::string, int>> effect::get_miss_msgs() const
{
    return eff_type->miss_msgs;
}
std::string effect::get_speed_name() const
{
    // USes the speed_mod_name if one exists, else defaults to the first entry in "name".
    // But make sure the name for this intensity actually exists!
    if( !eff_type->speed_mod_name.empty() ) {
        return eff_type->speed_mod_name;
    } else if( eff_type->use_name_ints() ) {
        return eff_type->name[ std::min<size_t>( intensity, eff_type->name.size() ) - 1 ];
    } else if( !eff_type->name.empty() ) {
        return eff_type->name[0];
    } else {
        return "";
    }
}

bool effect::impairs_movement() const
{
    return eff_type->impairs_movement;
}

const effect_type *effect::get_effect_type() const
{
    return eff_type;
}

// This contains all the effects checked in move_effects
// It's here and not in json because it is hardcoded anyway
static const std::unordered_set<efftype_id> hardcoded_movement_impairing = {{
    efftype_id( "beartrap" ),
    efftype_id( "crushed" ),
    efftype_id( "downed" ),
    efftype_id( "grabbed" ),
    efftype_id( "heavysnare" ),
    efftype_id( "in_pit" ),
    efftype_id( "lightsnare" ),
    efftype_id( "tied" ),
    efftype_id( "webbed" ),
}};

void load_effect_type(JsonObject &jo)
{
    effect_type new_etype;
    new_etype.id = efftype_id( jo.get_string( "id" ) );

    if(jo.has_member("name")) {
        JsonArray jsarr = jo.get_array("name");
        while (jsarr.has_more()) {
            new_etype.name.push_back(jsarr.next_string());
        }
    } else {
        new_etype.name.push_back("");
    }
    new_etype.speed_mod_name = jo.get_string("speed_name", "");

    if(jo.has_member("desc")) {
        JsonArray jsarr = jo.get_array("desc");
        while (jsarr.has_more()) {
            new_etype.desc.push_back(jsarr.next_string());
        }
    } else {
        new_etype.desc.push_back("");
    }
    if(jo.has_member("reduced_desc")) {
        JsonArray jsarr = jo.get_array("reduced_desc");
        while (jsarr.has_more()) {
            new_etype.reduced_desc.push_back(jsarr.next_string());
        }
    } else {
        new_etype.reduced_desc = new_etype.desc;
    }

    new_etype.part_descs = jo.get_bool("part_descs", false);

    if(jo.has_member("rating")) {
        std::string r = jo.get_string("rating");
        if(r == "good") {
            new_etype.rating = e_good;
        } else if(r == "neutral" ) {
            new_etype.rating = e_neutral;
        } else if(r == "bad" ) {
            new_etype.rating = e_bad;
        } else if(r == "mixed" ) {
            new_etype.rating = e_mixed;
        } else {
            new_etype.rating = e_neutral;
        }
    } else {
        new_etype.rating = e_neutral;
    }
    new_etype.apply_message = jo.get_string("apply_message", "");
    new_etype.remove_message = jo.get_string("remove_message", "");
    new_etype.apply_memorial_log = jo.get_string("apply_memorial_log", "");
    new_etype.remove_memorial_log = jo.get_string("remove_memorial_log", "");

    for( auto &&f : jo.get_string_array( "resist_traits" ) ) {
        new_etype.resist_traits.push_back( trait_id( f ) );
    }
    for( auto &&f : jo.get_string_array( "resist_effects" ) ) {
        new_etype.resist_effects.push_back( efftype_id( f ) );
    }
    for( auto &&f : jo.get_string_array( "removes_effects" ) ) {
        new_etype.removes_effects.push_back( efftype_id( f ) );
    }
    for( auto &&f : jo.get_string_array( "blocks_effects" ) ) {
        new_etype.blocks_effects.push_back( efftype_id( f ) );
    }

    new_etype.max_intensity = jo.get_int("max_intensity", 1);
    new_etype.max_duration = time_duration::from_turns( jo.get_int( "max_duration", 0 ) );
    new_etype.dur_add_perc = jo.get_int("dur_add_perc", 100);
    new_etype.int_add_val = jo.get_int("int_add_val", 0);
    new_etype.int_decay_step = jo.get_int("int_decay_step", -1);
    new_etype.int_decay_tick = jo.get_int("int_decay_tick", 0);
    new_etype.int_dur_factor = time_duration::from_turns( jo.get_int( "int_dur_factor", 0 ) );

    new_etype.load_miss_msgs(jo, "miss_messages");
    new_etype.load_decay_msgs(jo, "decay_messages");

    new_etype.main_parts_only = jo.get_bool("main_parts_only", false);
    new_etype.show_in_info = jo.get_bool("show_in_info", false);
    new_etype.pkill_addict_reduces = jo.get_bool("pkill_addict_reduces", false);

    new_etype.pain_sizing = jo.get_bool("pain_sizing", false);
    new_etype.hurt_sizing = jo.get_bool("hurt_sizing", false);
    new_etype.harmful_cough = jo.get_bool("harmful_cough", false);

    new_etype.load_mod_data(jo, "base_mods");
    new_etype.load_mod_data(jo, "scaling_mods");

    new_etype.impairs_movement = hardcoded_movement_impairing.count( new_etype.id ) > 0;

    effect_types[new_etype.id] = new_etype;

}

void reset_effect_types()
{
    effect_types.clear();
}

void effect_type::register_ma_buff_effect( const effect_type &eff )
{
    if( eff.id.is_valid() ) {
        debugmsg( "effect id %s of a martial art buff is already used as id for an effect", eff.id.c_str() );
        return;
    }
    effect_types.insert( std::make_pair( eff.id, eff ) );
}

void effect::serialize(JsonOut &json) const
{
    json.start_object();
    json.member("eff_type", eff_type != NULL ? eff_type->id.str() : "");
    json.member( "duration", duration );
    json.member("bp", (int)bp);
    json.member("permanent", permanent);
    json.member("intensity", intensity);
    json.member( "start_turn", start_time );
    json.end_object();
}
void effect::deserialize(JsonIn &jsin)
{
    JsonObject jo = jsin.get_object();
    const efftype_id id( jo.get_string( "eff_type" ) );
    eff_type = &id.obj();
    jo.read( "duration", duration );
    bp = (body_part)jo.get_int("bp");
    permanent = jo.get_bool("permanent");
    intensity = jo.get_int("intensity");
    start_time = calendar::time_of_cataclysm;
    jo.read( "start_turn", start_time );
}<|MERGE_RESOLUTION|>--- conflicted
+++ resolved
@@ -41,13 +41,8 @@
     const time_duration howhigh = p.get_effect_dur( effect_weed_high );
     ///\EFFECT_INT changes messages when smoking weed
     int smarts = p.get_int();
-<<<<<<< HEAD
-    if(howhigh > 125 && one_in(7)) {
-        int msg = rng( 0, 5 );
-=======
     if( howhigh > 125_turns && one_in( 7 ) ) {
         int msg = rng(0,5);
->>>>>>> 848d5a96
         switch(msg) {
         case 0: // Freakazoid
             p.add_msg_if_player( _( "The scariest thing in the world would be... if all the air in the world turned to WOOD!" ) );
@@ -94,13 +89,8 @@
         default:
             return;
         }
-<<<<<<< HEAD
-    } else if(howhigh > 100 && one_in(5)) {
-        int msg = rng( 0, 5 );
-=======
     } else if( howhigh > 100_turns && one_in( 5 ) ) {
         int msg = rng(0, 5);
->>>>>>> 848d5a96
         switch(msg) {
         case 0: // Bob Marley
             p.add_msg_if_player( _( "The herb reveals you to yourself." ) );
@@ -139,13 +129,8 @@
         default:
             return;
         }
-<<<<<<< HEAD
-    } else if(howhigh > 50 && one_in(3)) {
-        int msg = rng( 0, 5 );
-=======
     } else if( howhigh > 50_turns && one_in( 3 ) ) {
         int msg = rng(0, 5);
->>>>>>> 848d5a96
         switch(msg) {
         case 0: // Cheech and Chong
             p.add_msg_if_player( _( "Dave's not here, man." ) );
