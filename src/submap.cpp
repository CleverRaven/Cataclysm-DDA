#include "submap.h"

#include <algorithm>
#include <array>
#include <iterator>
#include <memory>
#include <utility>

#include "basecamp.h"
#include "mapdata.h"
#include "tileray.h"
#include "trap.h"
#include "units.h"
#include "vehicle.h"

<<<<<<< HEAD
static furn_id f_null;

static const furn_str_id furn_f_console( "f_console" );
=======
static const trap_str_id tr_ledge( "tr_ledge" );
>>>>>>> f3f4d6d5

void maptile_soa::swap_soa_tile( const point &p1, const point &p2 )
{
    std::swap( ter[p1.x][p1.y], ter[p2.x][p2.y] );
    std::swap( frn[p1.x][p1.y], frn[p2.x][p2.y] );
    std::swap( lum[p1.x][p1.y], lum[p2.x][p2.y] );
    std::swap( itm[p1.x][p1.y], itm[p2.x][p2.y] );
    std::swap( fld[p1.x][p1.y], fld[p2.x][p2.y] );
    std::swap( trp[p1.x][p1.y], trp[p2.x][p2.y] );
    std::swap( rad[p1.x][p1.y], rad[p2.x][p2.y] );
}

submap::submap( submap && ) noexcept( map_is_noexcept ) = default;
submap::~submap() = default;

submap &submap::operator=( submap && ) noexcept = default;

void submap::clear_fields( const point &p )
{
    field &f = get_field( p );
    field_count -= f.field_count();
    f.clear();
}

static const std::string COSMETICS_GRAFFITI( "GRAFFITI" );
static const std::string COSMETICS_SIGNAGE( "SIGNAGE" );
// Handle GCC warning: 'warning: returning reference to temporary'
static const std::string STRING_EMPTY;

struct cosmetic_find_result {
    bool result = false;
    int ndx = 0;
};
static cosmetic_find_result make_result( bool b, int ndx )
{
    cosmetic_find_result result;
    result.result = b;
    result.ndx = ndx;
    return result;
}
static cosmetic_find_result find_cosmetic(
    const std::vector<submap::cosmetic_t> &cosmetics, const point &p, const std::string &type )
{
    for( size_t i = 0; i < cosmetics.size(); ++i ) {
        if( cosmetics[i].pos == p && cosmetics[i].type == type ) {
            return make_result( true, i );
        }
    }
    return make_result( false, -1 );
}

bool submap::has_graffiti( const point &p ) const
{
    return find_cosmetic( cosmetics, p, COSMETICS_GRAFFITI ).result;
}

const std::string &submap::get_graffiti( const point &p ) const
{
    const cosmetic_find_result fresult = find_cosmetic( cosmetics, p, COSMETICS_GRAFFITI );
    if( fresult.result ) {
        return cosmetics[ fresult.ndx ].str;
    }
    return STRING_EMPTY;
}

void submap::set_graffiti( const point &p, const std::string &new_graffiti )
{
    ensure_nonuniform();
    // Find signage at p if available
    const cosmetic_find_result fresult = find_cosmetic( cosmetics, p, COSMETICS_GRAFFITI );
    if( fresult.result ) {
        cosmetics[ fresult.ndx ].str = new_graffiti;
    } else {
        insert_cosmetic( p, COSMETICS_GRAFFITI, new_graffiti );
    }
}

void submap::delete_graffiti( const point &p )
{
    const cosmetic_find_result fresult = find_cosmetic( cosmetics, p, COSMETICS_GRAFFITI );
    if( fresult.result ) {
        ensure_nonuniform();
        cosmetics[ fresult.ndx ] = cosmetics.back();
        cosmetics.pop_back();
    }
}
bool submap::has_signage( const point &p ) const
{
    if( !is_uniform() && m->frn[p.x][p.y].obj().has_flag( ter_furn_flag::TFLAG_SIGN ) ) {
        return find_cosmetic( cosmetics, p, COSMETICS_SIGNAGE ).result;
    }

    return false;
}
std::string submap::get_signage( const point &p ) const
{
    if( !is_uniform() && m->frn[p.x][p.y].obj().has_flag( ter_furn_flag::TFLAG_SIGN ) ) {
        const cosmetic_find_result fresult = find_cosmetic( cosmetics, p, COSMETICS_SIGNAGE );
        if( fresult.result ) {
            return cosmetics[ fresult.ndx ].str;
        }
    }

    return STRING_EMPTY;
}
void submap::set_signage( const point &p, const std::string &s )
{
    ensure_nonuniform();
    // Find signage at p if available
    const cosmetic_find_result fresult = find_cosmetic( cosmetics, p, COSMETICS_SIGNAGE );
    if( fresult.result ) {
        cosmetics[ fresult.ndx ].str = s;
    } else {
        insert_cosmetic( p, COSMETICS_SIGNAGE, s );
    }
}
void submap::delete_signage( const point &p )
{
    const cosmetic_find_result fresult = find_cosmetic( cosmetics, p, COSMETICS_SIGNAGE );
    if( fresult.result ) {
        ensure_nonuniform();
        cosmetics[ fresult.ndx ] = cosmetics.back();
        cosmetics.pop_back();
    }
}

bool submap::has_computer( const point &p ) const
{
    return !is_uniform() && computers.find( p ) != computers.end();
}

const computer *submap::get_computer( const point &p ) const
{
    // the returned object will not get modified (should not, at least), so we
    // don't yet need to update to std::map
    const auto it = computers.find( p );
    if( it != computers.end() ) {
        return &it->second;
    }
    return nullptr;
}

computer *submap::get_computer( const point &p )
{
    const auto it = computers.find( p );
    if( it != computers.end() ) {
        return &it->second;
    }
    return nullptr;
}

void submap::set_computer( const point &p, const computer &c )
{
    const auto it = computers.find( p );
    if( it != computers.end() ) {
        it->second = c;
    } else {
        computers.emplace( p, c );
    }
}

void submap::delete_computer( const point &p )
{
    computers.erase( p );
}

bool submap::contains_vehicle( vehicle *veh )
{
    const auto match = std::find_if(
                           begin( vehicles ), end( vehicles ),
    [veh]( const std::unique_ptr<vehicle> &v ) {
        return v.get() == veh;
    } );
    return match != vehicles.end();
}

bool submap::is_open_air( const point &p ) const
{
    ter_id t = get_ter( p );
    return t->trap == tr_ledge;
}

void submap::rotate( int turns )
{
    if( is_uniform() ) {
        return;
    }
    turns = turns % 4;

    if( turns == 0 ) {
        return;
    }

    const auto rotate_point = [turns]( const point & p ) {
        return p.rotate( turns, { SEEX, SEEY } );
    };
    const auto rotate_point_ccw = [turns]( const point & p ) {
        return p.rotate( 4 - turns, { SEEX, SEEY } );
    };

    if( turns == 2 ) {
        // Swap horizontal stripes.
        for( int j = 0, je = SEEY / 2; j < je; ++j ) {
            for( int i = j, ie = SEEX - j; i < ie; ++i ) {
                m->swap_soa_tile( { i, j }, rotate_point( { i, j } ) );
            }
        }
        // Swap vertical stripes so that they don't overlap with
        // the already swapped horizontals.
        for( int i = 0, ie = SEEX / 2; i < ie; ++i ) {
            for( int j = i + 1, je = SEEY - i - 1; j < je; ++j ) {
                m->swap_soa_tile( { i, j }, rotate_point( { i, j } ) );
            }
        }
    } else {
        for( int j = 0, je = SEEY / 2; j < je; ++j ) {
            for( int i = j, ie = SEEX - j - 1; i < ie; ++i ) {
                point p = point{ i, j };
                point pp = p;
                // three swaps are enough to perform the circular shift of four elements:
                // 0123 -> 3120 -> 3102 -> 3012
                for( int k = 0; k < 3; ++k ) {
                    p = pp;
                    pp = rotate_point_ccw( pp );
                    m->swap_soa_tile( p, pp );
                }
            }
        }
    }

    active_items.rotate_locations( turns, { SEEX, SEEY } );

    for( submap::cosmetic_t &elem : cosmetics ) {
        elem.pos = rotate_point( elem.pos );
    }

    for( spawn_point &elem : spawns ) {
        elem.pos = rotate_point( elem.pos );
    }

    for( auto &elem : vehicles ) {
        const point new_pos = rotate_point( elem->pos );

        elem->pos = new_pos;
        // turn the steering wheel, vehicle::turn does not actually
        // move the vehicle.
        elem->turn( turns * 90_degrees );
        // The facing direction and recalculate the positions of the parts
        elem->face = tileray( elem->turn_dir );
        elem->precalc_mounts( 0, elem->turn_dir, elem->pivot_anchor[0] );
    }

    std::map<point, computer> rot_comp;
    for( auto &elem : computers ) {
        rot_comp.emplace( rotate_point( elem.first ), elem.second );
    }
    computers = rot_comp;
}

void submap::mirror( bool horizontally )
{
    if( is_uniform() ) {
        return;
    }
    std::map<point, computer> mirror_comp;

    if( horizontally ) {
        for( int i = 0, ie = SEEX / 2; i < ie; i++ ) {
            for( int k = 0; k < SEEY; k++ ) {
                m->swap_soa_tile( { i, k }, { SEEX - 1 - i, k } );
            }
        }

        for( submap::cosmetic_t &elem : cosmetics ) {
            elem.pos = point( -elem.pos.x, elem.pos.y ) + point( SEEX - 1, 0 );
        }

        active_items.mirror( { SEEX, SEEY }, true );

        for( auto &elem : computers ) {
            mirror_comp.emplace( point( -elem.first.x, elem.first.y ) + point( SEEX - 1, 0 ), elem.second );
        }
        computers = mirror_comp;
    } else {
        for( int k = 0, ke = SEEY / 2; k < ke; k++ ) {
            for( int i = 0; i < SEEX; i++ ) {
                m->swap_soa_tile( { i, k }, { i, SEEY - 1 - k } );
            }
        }

        for( submap::cosmetic_t &elem : cosmetics ) {
            elem.pos = point( elem.pos.x, -elem.pos.y ) + point( 0, SEEY - 1 );
        }

        active_items.mirror( { SEEX, SEEY }, false );

        for( auto &elem : computers ) {
            mirror_comp.emplace( point( elem.first.x, -elem.first.y ) + point( 0, SEEY - 1 ), elem.second );
        }
        computers = mirror_comp;
    }
}

void submap::revert_submap( submap &sr )
{
    reverted = true;
    if( sr.is_uniform() ) {
        m.reset();
        set_all_ter( sr.get_ter( point_zero ), true );
        return;
    }

    ensure_nonuniform();
    for( int x = 0; x < SEEX; x++ ) {
        for( int y = 0; y < SEEY; y++ ) {
            point pt( x, y );
            m->frn[x][y] = sr.get_furn( pt );
            m->ter[x][y] = sr.get_ter( pt );
            m->trp[x][y] = sr.get_trap( pt );
            m->itm[x][y] = sr.get_items( pt );
            for( item &itm : m->itm[x][y] ) {
                if( itm.is_emissive() ) {
                    this->update_lum_add( pt, itm );
                }
                active_items.add( itm, pt );
            }
        }
    }
}

submap submap::get_revert_submap() const
{
    submap ret;
    ret.uniform_ter = uniform_ter;
    if( !is_uniform() ) {
        ret.m = std::make_unique<maptile_soa>( *m );
    }

    return ret;
}

void submap::update_lum_rem( const point &p, const item &i )
{
    ensure_nonuniform();
    if( !i.is_emissive() ) {
        return;
    } else if( m->lum[p.x][p.y] && m->lum[p.x][p.y] < 255 ) {
        m->lum[p.x][p.y]--;
        return;
    }

    // Have to scan through all items to be sure removing i will actually lower
    // the count below 255.
    int count = 0;
    for( const item &it : m->itm[p.x][p.y] ) {
        if( it.is_emissive() ) {
            count++;
        }
    }

    if( count <= 256 ) {
        m->lum[p.x][p.y] = static_cast<uint8_t>( count - 1 );
    }
}

void submap::merge_submaps( submap *copy_from, bool copy_from_is_overlay )
{
    this->field_count = 0;

    for( int x = 0; x < SEEX; x++ ) {
        for( int y = 0; y < SEEY; y++ ) {
            if( copy_from->m->ter[x][y] != t_null && ( copy_from_is_overlay ||
                    this->m->ter[x][y] == t_null ) ) {
                this->m->ter[x][y] = copy_from->m->ter[x][y];
                this->set_map_damage( { x, y }, copy_from->get_map_damage( { x, y } ) );
            }

            if( copy_from->m->frn[x][y] != f_null && ( copy_from_is_overlay ||
                    this->m->frn[x][y] == f_null ) ) {
                this->m->frn[x][y] = copy_from->m->frn[x][y];
            }

            this->m->lum[x][y] += copy_from->m->lum[x][y];

            for( const item &itm : copy_from->m->itm[x][y] ) {
                this->m->itm[x][y].emplace( itm );
            }

            for( std::map<field_type_id, field_entry>::iterator it = copy_from->m->fld[x][y].begin();
                 it != copy_from->m->fld[x][y].end(); it++ ) {
                if( !this->m->fld[x][y].find_field( it->first, false ) ) {
                    this->m->fld[x][y].add_field( it->first, it->second.get_field_intensity(),
                                                  it->second.get_field_age() );
                } else if( copy_from_is_overlay ) { // Modify the field to match
                    field_entry *fld = this->m->fld[x][y].find_field( it->first, false );
                    fld->set_field_intensity( it->second.get_field_intensity() );
                    fld->set_field_age( it->second.get_field_age() );
                }
            }

            for( std::map<field_type_id, field_entry>::iterator it = this->m->fld[x][y].begin();
                 it != this->m->fld[x][y].end(); it++ ) {
                this->field_count++;
            }

            if( copy_from->m->trp[x][y] != tr_null && ( copy_from_is_overlay ||
                    this->m->trp[x][y] == tr_null ) ) {
                this->m->trp[x][y] = copy_from->m->trp[x][y];
            }

            if( copy_from->m->rad[x][y] > 0 && ( copy_from_is_overlay || this->m->rad[x][y] == 0 ) ) {
                this->m->rad[x][y] = copy_from->m->rad[x][y];
            }
        }
    }

    for( const submap::cosmetic_t &cos : copy_from->cosmetics ) {
        bool found = false;

        for( size_t i = 0; i < this->cosmetics.size(); ++i ) {
            if( this->cosmetics[i].pos == cos.pos &&
                this->cosmetics[i].type == cos.type ) {
                if( this->cosmetics[i].str == cos.str || !copy_from_is_overlay ) {
                    this->cosmetics[i].str = cos.str;
                }
                found = true;
                break;
            }
        }

        if( !found ) {
            this->insert_cosmetic( cos.pos, cos.type, cos.str );
        }
    }

    // TODO: Copy the active item cache
    if( !copy_from->active_items.empty() ) {
        debugmsg( "Active items found on copied submap which is not supported." );
    }

    if( copy_from->last_touched > this->last_touched ) {
        this->last_touched = copy_from->last_touched;
    }

    for( const spawn_point &spawn : copy_from->spawns ) {
        this->spawns.emplace_back( spawn );
    }

    for( const auto &vehicle : copy_from->vehicles ) {
        this->vehicles.emplace_back( vehicle.get() );
    }
    // Can't let that submap delete the vehicles when it's destroyed
    copy_from->vehicles.clear();

    if( !copy_from->partial_constructions.empty() ) {
        debugmsg( "Partial constructions found on copied submap when none are expected." );
    }

    if( copy_from->camp ) {
        debugmsg( "Camp found on copied submap when none is expected." );
    }

    for( const std::pair<const point, computer>  &comp : copy_from->computers ) {
        if( this->m->frn[comp.first.x][comp.first.y] == furn_f_console &&
            !this->get_computer( comp.first ) ) {
            this->set_computer( comp.first, comp.second );
        }
    }

    if( copy_from->temperature_mod != 0 && this->temperature_mod == 0 ) {
        this->temperature_mod = copy_from->temperature_mod;
    }
}<|MERGE_RESOLUTION|>--- conflicted
+++ resolved
@@ -13,13 +13,11 @@
 #include "units.h"
 #include "vehicle.h"
 
-<<<<<<< HEAD
 static furn_id f_null;
 
 static const furn_str_id furn_f_console( "f_console" );
-=======
+
 static const trap_str_id tr_ledge( "tr_ledge" );
->>>>>>> f3f4d6d5
 
 void maptile_soa::swap_soa_tile( const point &p1, const point &p2 )
 {
