#include "npc.h"

#include <algorithm>
#include <climits>
#include <cmath>
#include <cstdlib>
#include <functional>
#include <limits>
#include <memory>

#include "auto_pickup.h"
#include "basecamp.h"
#include "bodypart.h"
#include "catacharset.h"
#include "character.h"
#include "character_id.h"
#include "character_martial_arts.h"
#include "clzones.h"
#include "compatibility.h"
#include "coordinate_conversions.h"
#include "damage.h"
#include "debug.h"
#include "dialogue_chatbin.h"
#include "effect.h"
#include "enums.h"
#include "event.h"
#include "event_bus.h"
#include "faction.h"
#include "flat_set.h"
#include "game.h"
#include "game_constants.h"
#include "game_inventory.h"
#include "int_id.h"
#include "item.h"
#include "item_group.h"
#include "item_pocket.h"
#include "itype.h"
#include "iuse.h"
#include "iuse_actor.h"
#include "json.h"
#include "magic.h"
#include "map.h"
#include "map_iterator.h"
#include "mapdata.h"
#include "messages.h"
#include "mission.h"
#include "monster.h"
#include "morale_types.h"
#include "mtype.h"
#include "mutation.h"
#include "npc_class.h"
#include "options.h"
#include "output.h"
#include "overmap.h"
#include "overmapbuffer.h"
#include "pathfinding.h"
#include "player_activity.h"
#include "ret_val.h"
#include "rng.h"
#include "skill.h"
#include "sounds.h"
#include "stomach.h"
#include "string_formatter.h"
#include "talker.h"
#include "talker_npc.h"
#include "text_snippets.h"
#include "tileray.h"
#include "trait_group.h"
#include "translations.h"
#include "units.h"
#include "value_ptr.h"
#include "veh_type.h"
#include "vehicle.h"
#include "viewer.h"
#include "visitable.h"
#include "vpart_position.h"
#include "vpart_range.h"

static const activity_id ACT_READ( "ACT_READ" );

static const efftype_id effect_bouldering( "bouldering" );
static const efftype_id effect_contacts( "contacts" );
static const efftype_id effect_controlled( "controlled" );
static const efftype_id effect_drunk( "drunk" );
static const efftype_id effect_high( "high" );
static const efftype_id effect_infection( "infection" );
static const efftype_id effect_mending( "mending" );
static const efftype_id effect_npc_flee_player( "npc_flee_player" );
static const efftype_id effect_npc_suspend( "npc_suspend" );
static const efftype_id effect_pkill_l( "pkill_l" );
static const efftype_id effect_pkill1( "pkill1" );
static const efftype_id effect_pkill2( "pkill2" );
static const efftype_id effect_pkill3( "pkill3" );
static const efftype_id effect_ridden( "ridden" );
static const efftype_id effect_riding( "riding" );

static const itype_id itype_UPS_off( "UPS_off" );

static const skill_id skill_archery( "archery" );
static const skill_id skill_barter( "barter" );
static const skill_id skill_bashing( "bashing" );
static const skill_id skill_cutting( "cutting" );
static const skill_id skill_pistol( "pistol" );
static const skill_id skill_rifle( "rifle" );
static const skill_id skill_shotgun( "shotgun" );
static const skill_id skill_smg( "smg" );
static const skill_id skill_stabbing( "stabbing" );
static const skill_id skill_throw( "throw" );

static const bionic_id bio_eye_optic( "bio_eye_optic" );
static const bionic_id bio_memory( "bio_memory" );

static const trait_id trait_BEE( "BEE" );
static const trait_id trait_CANNIBAL( "CANNIBAL" );
static const trait_id trait_DEBUG_MIND_CONTROL( "DEBUG_MIND_CONTROL" );
static const trait_id trait_HALLUCINATION( "HALLUCINATION" );
static const trait_id trait_HYPEROPIC( "HYPEROPIC" );
static const trait_id trait_ILLITERATE( "ILLITERATE" );
static const trait_id trait_MUTE( "MUTE" );
static const trait_id trait_PROF_DICEMASTER( "PROF_DICEMASTER" );
static const trait_id trait_PSYCHOPATH( "PSYCHOPATH" );
static const trait_id trait_SAPIOVORE( "SAPIOVORE" );
static const trait_id trait_SCHIZOPHRENIC( "SCHIZOPHRENIC" );
static const trait_id trait_TERRIFYING( "TERRIFYING" );

static const std::string flag_NPC_SAFE( "NPC_SAFE" );

class monfaction;

void starting_clothes( npc &who, const npc_class_id &type, bool male );
void starting_inv( npc &who, const npc_class_id &type );

npc::npc()
    : restock( calendar::turn_zero )
    , companion_mission_time( calendar::before_time_starts )
    , companion_mission_time_ret( calendar::before_time_starts )
    , last_updated( calendar::turn )
{
    submap_coords = point_zero;
    position.x = -1;
    position.y = -1;
    position.z = 500;
    last_player_seen_pos = cata::nullopt;
    last_seen_player_turn = 999;
    wanted_item_pos = tripoint_min;
    guard_pos = tripoint_min;
    goal = tripoint_abs_omt( tripoint_min );
    fetching_item = false;
    has_new_items = true;
    worst_item_value = 0;
    str_max = 0;
    dex_max = 0;
    int_max = 0;
    per_max = 0;
    marked_for_death = false;
    death_drops = true;
    dead = false;
    hit_by_player = false;
    hallucination = false;
    moves = 100;
    mission = NPC_MISSION_NULL;
    myclass = npc_class_id::NULL_ID();
    fac_id = faction_id::NULL_ID();
    patience = 0;
    attitude = NPCATT_NULL;

    *path_settings = pathfinding_settings( 0, 1000, 1000, 10, true, true, true, false, true );
    for( direction threat_dir : npc_threat_dir ) {
        ai_cache.threat_map[ threat_dir ] = 0.0f;
    }
}

standard_npc::standard_npc( const std::string &name, const tripoint &pos,
                            const std::vector<std::string> &clothing,
                            int sk_lvl, int s_str, int s_dex, int s_int, int s_per )
{
    this->name = name;
    position = pos;

    str_cur = std::max( s_str, 0 );
    str_max = std::max( s_str, 0 );
    dex_cur = std::max( s_dex, 0 );
    dex_max = std::max( s_dex, 0 );
    per_cur = std::max( s_per, 0 );
    per_max = std::max( s_per, 0 );
    int_cur = std::max( s_int, 0 );
    int_max = std::max( s_int, 0 );

    set_body();
    recalc_hp();

    for( const Skill &e : Skill::skills ) {
        set_skill_level( e.ident(), std::max( sk_lvl, 0 ) );
    }

    for( const std::string &e : clothing ) {
        wear_item( item( e ), false );
    }

    for( item &e : worn ) {
        if( e.has_flag( "VARSIZE" ) ) {
            e.item_tags.insert( "FIT" );
        }
    }
}

npc::npc( npc && ) = default;
npc &npc::operator=( npc && ) = default;

static std::map<string_id<npc_template>, npc_template> npc_templates;

void npc_template::load( const JsonObject &jsobj )
{
    npc_template tem;
    npc &guy = tem.guy;
    guy.idz = jsobj.get_string( "id" );
    guy.name.clear();
    jsobj.read( "name_unique", tem.name_unique );
    jsobj.read( "name_suffix", tem.name_suffix );
    if( jsobj.has_string( "gender" ) ) {
        if( jsobj.get_string( "gender" ) == "male" ) {
            tem.gender_override = gender::male;
        } else {
            tem.gender_override = gender::female;
        }
    } else {
        tem.gender_override = gender::random;
    }
    if( jsobj.has_string( "faction" ) ) {
        guy.set_fac_id( jsobj.get_string( "faction" ) );
    }

    if( jsobj.has_int( "class" ) ) {
        guy.myclass = npc_class::from_legacy_int( jsobj.get_int( "class" ) );
    } else if( jsobj.has_string( "class" ) ) {
        guy.myclass = npc_class_id( jsobj.get_string( "class" ) );
    }

    guy.set_attitude( static_cast<npc_attitude>( jsobj.get_int( "attitude" ) ) );
    guy.mission = static_cast<npc_mission>( jsobj.get_int( "mission" ) );
    guy.chatbin.first_topic = jsobj.get_string( "chat" );
    if( jsobj.has_string( "mission_offered" ) ) {
        guy.miss_ids.emplace_back( mission_type_id( jsobj.get_string( "mission_offered" ) ) );
    } else if( jsobj.has_array( "mission_offered" ) ) {
        for( const std::string line : jsobj.get_array( "mission_offered" ) ) {
            guy.miss_ids.emplace_back( mission_type_id( line ) );
        }
    }
    npc_templates.emplace( string_id<npc_template>( guy.idz ), std::move( tem ) );
}

void npc_template::reset()
{
    npc_templates.clear();
}

void npc_template::check_consistency()
{
    for( const auto &e : npc_templates ) {
        const auto &guy = e.second.guy;
        if( !guy.myclass.is_valid() ) {
            debugmsg( "Invalid NPC class %s", guy.myclass.c_str() );
        }
    }
}

template<>
bool string_id<npc_template>::is_valid() const
{
    return npc_templates.count( *this ) > 0;
}

template<>
const npc_template &string_id<npc_template>::obj() const
{
    const auto found = npc_templates.find( *this );
    if( found == npc_templates.end() ) {
        debugmsg( "Tried to get invalid npc: %s", c_str() );
        static const npc_template dummy{};
        return dummy;
    }
    return found->second;
}

void npc::load_npc_template( const string_id<npc_template> &ident )
{
    auto found = npc_templates.find( ident );
    if( found == npc_templates.end() ) {
        debugmsg( "Tried to get invalid npc: %s", ident.c_str() );
        return;
    }
    const npc_template &tem = found->second;
    const npc &tguy = tem.guy;

    idz = tguy.idz;
    myclass = npc_class_id( tguy.myclass );
    randomize( myclass );
    if( !tem.name_unique.empty() ) {
        name = tem.name_unique.translated();
    }
    if( !tem.name_suffix.empty() ) {
        //~ %1$s: npc name, %2$s: name suffix
        name = string_format( pgettext( "npc name", "%1$s, %2$s" ), name, tem.name_suffix );
    }
    if( tem.gender_override != npc_template::gender::random ) {
        male = tem.gender_override == npc_template::gender::male;
    }
    fac_id = tguy.fac_id;
    set_fac( fac_id );
    attitude = tguy.attitude;
    mission = tguy.mission;
    chatbin.first_topic = tguy.chatbin.first_topic;
    for( const mission_type_id &miss_id : tguy.miss_ids ) {
        add_new_mission( mission::reserve_new( miss_id, getID() ) );
    }
}

npc::~npc() = default;

void npc::randomize( const npc_class_id &type )
{
    if( !getID().is_valid() ) {
        setID( g->assign_npc_id() );
    }

    weapon   = item( "null", 0 );
    inv->clear();
    personality.aggression = rng( -10, 10 );
    personality.bravery    = rng( -3, 10 );
    personality.collector  = rng( -1, 10 );
    personality.altruism   = rng( -10, 10 );
    moves = 100;
    mission = NPC_MISSION_NULL;
    male = one_in( 2 );
    pick_name();

    if( !type.is_valid() ) {
        debugmsg( "Invalid NPC class %s", type.c_str() );
        myclass = npc_class_id::NULL_ID();
    } else if( type.is_null() ) {
        myclass = npc_class::random_common();
    } else {
        myclass = type;
    }

    const auto &the_class = myclass.obj();
    str_max = the_class.roll_strength();
    dex_max = the_class.roll_dexterity();
    int_max = the_class.roll_intelligence();
    per_max = the_class.roll_perception();

    for( auto &skill : Skill::skills ) {
        int level = myclass->roll_skill( skill.ident() );

        set_skill_level( skill.ident(), level );
    }

    if( type.is_null() ) { // Untyped; no particular specialization
    } else if( type == NC_EVAC_SHOPKEEP ) {
        personality.collector += rng( 1, 5 );

    } else if( type == NC_BARTENDER ) {
        personality.collector += rng( 1, 5 );

    } else if( type == NC_JUNK_SHOPKEEP ) {
        personality.collector += rng( 1, 5 );

    } else if( type == NC_ARSONIST ) {
        personality.aggression += rng( 0, 1 );
        personality.collector += rng( 0, 2 );

    } else if( type == NC_SOLDIER ) {
        personality.aggression += rng( 1, 3 );
        personality.bravery += rng( 0, 5 );

    } else if( type == NC_HACKER ) {
        personality.bravery -= rng( 1, 3 );
        personality.aggression -= rng( 0, 2 );

    } else if( type == NC_DOCTOR ) {
        personality.aggression -= rng( 0, 4 );
        cash += 10000 * rng( 0, 3 ) * rng( 0, 3 );

    } else if( type == NC_TRADER ) {
        personality.collector += rng( 1, 5 );
        cash += 25000 * rng( 1, 10 );

    } else if( type == NC_NINJA ) {
        personality.bravery += rng( 0, 3 );
        personality.collector -= rng( 1, 6 );
        // TODO: give ninja his styles back

    } else if( type == NC_COWBOY ) {
        personality.aggression += rng( 0, 2 );
        personality.bravery += rng( 1, 5 );

    } else if( type == NC_SCIENTIST ) {
        personality.aggression -= rng( 1, 5 );
        personality.bravery -= rng( 2, 8 );
        personality.collector += rng( 0, 2 );

    } else if( type == NC_BOUNTY_HUNTER ) {
        personality.aggression += rng( 1, 6 );
        personality.bravery += rng( 0, 5 );

    } else if( type == NC_THUG ) {
        personality.aggression += rng( 1, 6 );
        personality.bravery += rng( 0, 5 );

    } else if( type == NC_SCAVENGER ) {
        personality.aggression += rng( 1, 3 );
        personality.bravery += rng( 1, 4 );

    }
    //A universal barter boost to keep NPCs competitive with players
    //The int boost from trade wasn't active... now that it is, most
    //players will vastly outclass npcs in trade without a little help.
    mod_skill_level( skill_barter, rng( 2, 4 ) );

    set_body();
    recalc_hp();

    starting_weapon( myclass );
    starting_clothes( *this, myclass, male );
    starting_inv( *this, myclass );
    has_new_items = true;
    clear_mutations();

    // Add fixed traits
    for( const auto &tid : trait_group::traits_from( myclass->traits ) ) {
        set_mutation( tid );
    }

    // Run mutation rounds
    for( const auto &mr : type->mutation_rounds ) {
        int rounds = mr.second.roll();
        for( int i = 0; i < rounds; ++i ) {
            mutate_category( mr.first );
        }
    }
    // Add bionics
    for( const auto &bl : type->bionic_list ) {
        int chance = bl.second;
        if( rng( 0, 100 ) <= chance ) {
            add_bionic( bl.first );
        }
    }
    // Add proficiencies
    for( const proficiency_id &prof : type->_starting_proficiencies ) {
        add_proficiency( prof );
    }
    // Add spells for magiclysm mod
    for( std::pair<spell_id, int> spell_pair : type->_starting_spells ) {
        this->magic->learn_spell( spell_pair.first, *this, true );
        spell &sp = this->magic->get_spell( spell_pair.first );
        while( sp.get_level() < spell_pair.second && !sp.is_max_level() ) {
            sp.gain_level();
        }
    }
}

void npc::randomize_from_faction( faction *fac )
{
    // Personality = aggression, bravery, altruism, collector
    set_fac( fac->id );
    randomize( npc_class_id::NULL_ID() );
}

void npc::set_fac( const faction_id &id )
{
    if( my_fac ) {
        my_fac->remove_member( getID() );
    }
    my_fac = g->faction_manager_ptr->get( id );
    if( my_fac ) {
        if( !is_fake() && !is_hallucination() ) {
            my_fac->add_to_membership( getID(), disp_name(), known_to_u );
        }
        fac_id = my_fac->id;
    } else {
        return;
    }
    apply_ownership_to_inv();
}

void npc::apply_ownership_to_inv()
{
    for( auto &e : inv_dump() ) {
        e->set_owner( *this );
    }
}

faction_id npc::get_fac_id() const
{
    return fac_id;
}

faction *npc::get_faction() const
{
    if( !my_fac ) {
        return g->faction_manager_ptr->get( faction_id( "no_faction" ) );
    }
    return my_fac;
}

// item id from group "<class-name>_<what>" or from fallback group
// may still be a null item!
static item random_item_from( const npc_class_id &type, const std::string &what,
                              const std::string &fallback )
{
    auto result = item_group::item_from( type.str() + "_" + what, calendar::turn );
    if( result.is_null() ) {
        result = item_group::item_from( fallback, calendar::turn );
    }
    return result;
}

// item id from "<class-name>_<what>" or from "npc_<what>"
static item random_item_from( const npc_class_id &type, const std::string &what )
{
    return random_item_from( type, what, "npc_" + what );
}

// item id from "<class-name>_<what>_<gender>" or from "npc_<what>_<gender>"
static item get_clothing_item( const npc_class_id &type, const std::string &what, bool male )
{
    item result;
    //Check if class has gendered clothing
    //Then check if it has an ungendered version
    //Only if all that fails, grab from the default class.
    if( male ) {
        result = random_item_from( type, what + "_male", "null" );
    } else {
        result = random_item_from( type, what + "_female", "null" );
    }
    if( result.is_null() ) {
        if( male ) {
            result = random_item_from( type, what, "npc_" + what + "_male" );
        } else {
            result = random_item_from( type, what, "npc_" + what + "_female" );
        }
    }

    return result;
}

void starting_clothes( npc &who, const npc_class_id &type, bool male )
{
    std::vector<item> ret;
    if( item_group::group_is_defined( type->worn_override ) ) {
        ret = item_group::items_from( type->worn_override );
    } else {
        ret.push_back( get_clothing_item( type, "pants", male ) );
        ret.push_back( get_clothing_item( type, "shirt", male ) );
        ret.push_back( get_clothing_item( type, "underwear_top", male ) );
        ret.push_back( get_clothing_item( type, "underwear_bottom", male ) );
        ret.push_back( get_clothing_item( type, "underwear_feet", male ) );
        ret.push_back( get_clothing_item( type, "shoes", male ) );
        ret.push_back( random_item_from( type, "gloves" ) );
        ret.push_back( random_item_from( type, "coat" ) );
        ret.push_back( random_item_from( type, "vest" ) );
        ret.push_back( random_item_from( type, "masks" ) );
        // Why is the alternative group not named "npc_glasses" but "npc_eyes"?
        ret.push_back( random_item_from( type, "glasses", "npc_eyes" ) );
        ret.push_back( random_item_from( type, "hat" ) );
        ret.push_back( random_item_from( type, "scarf" ) );
        ret.push_back( random_item_from( type, "storage" ) );
        ret.push_back( random_item_from( type, "holster" ) );
        ret.push_back( random_item_from( type, "belt" ) );
        ret.push_back( random_item_from( type, "wrist" ) );
        ret.push_back( random_item_from( type, "extra" ) );
    }

    for( item &it : who.worn ) {
        it.on_takeoff( who );
    }
    who.worn.clear();
    for( item &it : ret ) {
        if( it.has_flag( "VARSIZE" ) ) {
            it.item_tags.insert( "FIT" );
        }
        if( who.can_wear( it ).success() ) {
            it.on_wear( who );
            who.worn.push_back( it );
            it.set_owner( who );
        }
    }
}

void starting_inv( npc &who, const npc_class_id &type )
{
    std::list<item> res;
    who.inv->clear();
    if( item_group::group_is_defined( type->carry_override ) ) {
        *who.inv += item_group::items_from( type->carry_override );
        return;
    }

    res.emplace_back( "lighter" );
    // If wielding a gun, get some additional ammo for it
    if( who.weapon.is_gun() ) {
        item ammo;
        if( !who.weapon.magazine_default().is_null() ) {
            item mag( who.weapon.magazine_default() );
            mag.ammo_set( mag.ammo_default() );
            ammo = item( mag.ammo_default() );
            res.push_back( mag );
        } else if( !who.weapon.ammo_default().is_null() ) {
            ammo = item( who.weapon.ammo_default() );
            // TODO: Move to npc_class
            // NC_COWBOY and NC_BOUNTY_HUNTER get 5-15 whilst all others get 3-6
            int qty = 1 + ( type == NC_COWBOY ||
                            type == NC_BOUNTY_HUNTER );
            qty = rng( qty, qty * 2 );

            while( qty-- != 0 && who.can_stash( ammo ) ) {
                res.push_back( ammo );
            }
        }
    }

    if( type == NC_ARSONIST ) {
        res.emplace_back( "molotov" );
    }

    int qty = ( type == NC_EVAC_SHOPKEEP ||
                type == NC_TRADER ) ? 5 : 2;
    qty = rng( qty, qty * 3 );

    while( qty-- != 0 ) {
        item tmp = random_item_from( type, "misc" ).in_its_container();
        if( !tmp.is_null() ) {
            if( !one_in( 3 ) && tmp.has_flag( "VARSIZE" ) ) {
                tmp.item_tags.insert( "FIT" );
            }
            if( who.can_pickVolume( tmp ) ) {
                res.push_back( tmp );
            }
        }
    }

    res.erase( std::remove_if( res.begin(), res.end(), [&]( const item & e ) {
        return e.has_flag( "TRADER_AVOID" );
    } ), res.end() );
    for( auto &it : res ) {
        it.set_owner( who );
    }
    *who.inv += res;
}

void npc::revert_after_activity()
{
    mission = previous_mission;
    attitude = previous_attitude;
    activity = player_activity();
    current_activity_id = activity_id::NULL_ID();
    clear_destination();
    backlog.clear();
}

npc_mission npc::get_previous_mission()
{
    return previous_mission;
}

npc_attitude npc::get_previous_attitude()
{
    return previous_attitude;
}

bool npc::get_known_to_u()
{
    return known_to_u;
}

void npc::set_known_to_u( bool known )
{
    known_to_u = known;
    if( my_fac ) {
        my_fac->add_to_membership( getID(), disp_name(), known_to_u );
    }
}

void npc::setpos( const tripoint &pos )
{
    position = pos;
    const point_abs_om pos_om_old( sm_to_om_copy( submap_coords ) );
    submap_coords = get_map().get_abs_sub().xy() + point( pos.x / SEEX, pos.y / SEEY );
    // TODO: fix point types
    const point_abs_om pos_om_new( sm_to_om_copy( submap_coords ) );
    if( !is_fake() && pos_om_old != pos_om_new ) {
        overmap &om_old = overmap_buffer.get( pos_om_old );
        overmap &om_new = overmap_buffer.get( pos_om_new );
        if( const auto ptr = om_old.erase_npc( getID() ) ) {
            om_new.insert_npc( ptr );
        } else {
            // Don't move the npc pointer around to avoid having two overmaps
            // with the same npc pointer
            debugmsg( "could not find npc %s on its old overmap", name );
        }
    }
}

void npc::travel_overmap( const tripoint &pos )
{
    // TODO: fix point types
    const point_abs_om pos_om_old( sm_to_om_copy( submap_coords ) );
    spawn_at_sm( pos );
    const point_abs_om pos_om_new( sm_to_om_copy( submap_coords ) );
    if( global_omt_location() == goal ) {
        reach_omt_destination();
    }
    if( !is_fake() && pos_om_old != pos_om_new ) {
        overmap &om_old = overmap_buffer.get( pos_om_old );
        overmap &om_new = overmap_buffer.get( pos_om_new );
        if( const auto ptr = om_old.erase_npc( getID() ) ) {
            om_new.insert_npc( ptr );
        } else {
            // Don't move the npc pointer around to avoid having two overmaps
            // with the same npc pointer
            debugmsg( "could not find npc %s on its old overmap", name );
        }
    }
}

void npc::spawn_at_sm( const tripoint &p )
{
    spawn_at_precise( p.xy(), tripoint( rng( 0, SEEX - 1 ), rng( 0, SEEY - 1 ), p.z ) );
}

void npc::spawn_at_precise( const point &submap_offset, const tripoint &square )
{
    submap_coords = submap_offset;
    submap_coords.x += square.x / SEEX;
    submap_coords.y += square.y / SEEY;
    position.x = square.x % SEEX;
    position.y = square.y % SEEY;
    position.z = square.z;
}

tripoint npc::global_square_location() const
{
    return sm_to_ms_copy( submap_coords ) + tripoint( posx() % SEEX, posy() % SEEY, position.z );
}

void npc::place_on_map()
{
    // The global absolute position (in map squares) of the npc is *always*
    // "submap_coords.x * SEEX + posx() % SEEX" (analog for y).
    // The main map assumes that pos is in its own (local to the main map)
    // coordinate system. We have to change pos to match that assumption
    const point dm( submap_coords - get_map().get_abs_sub().xy() );
    const point offset( position.x % SEEX, position.y % SEEY );
    // value of "submap_coords.x * SEEX + posx()" is unchanged
    setpos( tripoint( offset.x + dm.x * SEEX, offset.y + dm.y * SEEY, posz() ) );

    if( g->is_empty( pos() ) || is_mounted() ) {
        return;
    }

    for( const tripoint &p : closest_points_first( pos(), SEEX + 1 ) ) {
        if( g->is_empty( p ) ) {
            setpos( p );
            return;
        }
    }

    debugmsg( "Failed to place NPC in a valid location near (%d,%d,%d)", posx(), posy(), posz() );
}

skill_id npc::best_skill() const
{
    int highest_level = std::numeric_limits<int>::min();
    skill_id highest_skill( skill_id::NULL_ID() );

    for( const auto &p : *_skills ) {
        if( p.first.obj().is_combat_skill() ) {
            const int level = p.second.level();
            if( level > highest_level ) {
                highest_level = level;
                highest_skill = p.first;
            }
        }
    }

    return highest_skill;
}

int npc::best_skill_level() const
{
    int highest_level = std::numeric_limits<int>::min();

    for( const auto &p : *_skills ) {
        if( p.first.obj().is_combat_skill() ) {
            const int level = p.second.level();
            if( level > highest_level ) {
                highest_level = level;
            }
        }
    }

    return highest_level;
}

void npc::starting_weapon( const npc_class_id &type )
{
    if( item_group::group_is_defined( type->weapon_override ) ) {
        weapon = item_group::item_from( type->weapon_override, calendar::turn );
        return;
    }

    const skill_id best = best_skill();

    // if NPC has no suitable skills default to stabbing weapon
    if( !best || best == skill_stabbing ) {
        weapon = random_item_from( type, "stabbing", "survivor_stabbing" );
    } else if( best == skill_bashing ) {
        weapon = random_item_from( type, "bashing", "survivor_bashing" );
    } else if( best == skill_cutting ) {
        weapon = random_item_from( type, "cutting", "survivor_cutting" );
    } else if( best == skill_throw ) {
        weapon = random_item_from( type, "throw" );
    } else if( best == skill_archery ) {
        weapon = random_item_from( type, "archery" );
    } else if( best == skill_pistol ) {
        weapon = random_item_from( type, "pistol", "guns_pistol_common" );
    } else if( best == skill_shotgun ) {
        weapon = random_item_from( type, "shotgun", "guns_shotgun_common" );
    } else if( best == skill_smg ) {
        weapon = random_item_from( type, "smg", "guns_smg_common" );
    } else if( best == skill_rifle ) {
        weapon = random_item_from( type, "rifle", "guns_rifle_common" );
    }

    if( weapon.is_gun() ) {
        if( !weapon.magazine_default().is_null() ) {
            item mag( weapon.magazine_default() );
            mag.ammo_set( mag.ammo_default() );
            weapon.put_in( mag, item_pocket::pocket_type::MAGAZINE_WELL );
        } else if( !weapon.ammo_default().is_null() ) {
            weapon.ammo_set( weapon.ammo_default() );
        } else {
            debugmsg( "tried setting ammo for %s which has no magazine or ammo", weapon.typeId().c_str() );
        }
    }

    get_event_bus().send<event_type::character_wields_item>( getID(), weapon.typeId() );

    weapon.set_owner( get_faction()->id );
}

bool npc::can_read( const item &book, std::vector<std::string> &fail_reasons )
{
    if( !book.is_book() ) {
        fail_reasons.push_back( string_format( _( "This %s is not good reading material." ),
                                               book.tname() ) );
        return false;
    }
    player *pl = dynamic_cast<player *>( this );
    if( !pl ) {
        return false;
    }
    const auto &type = book.type->book;
    const skill_id &skill = type->skill;
    const int skill_level = pl->get_skill_level( skill );
    if( skill && skill_level < type->req ) {
        fail_reasons.push_back( string_format( _( "I'm not smart enough to read this book." ) ) );
        return false;
    }
    if( !skill || skill_level >= type->level ) {
        fail_reasons.push_back( string_format( _( "I won't learn anything from this book." ) ) );
        return false;
    }

    // Check for conditions that disqualify us
    if( type->intel > 0 && has_trait( trait_ILLITERATE ) ) {
        fail_reasons.emplace_back( _( "I can't read!" ) );
    } else if( has_trait( trait_HYPEROPIC ) && !worn_with_flag( "FIX_FARSIGHT" ) &&
               !has_effect( effect_contacts ) && !has_bionic( bio_eye_optic ) ) {
        fail_reasons.emplace_back( _( "I can't read without my glasses." ) );
    } else if( fine_detail_vision_mod() > 4 ) {
        // Too dark to read only applies if the player can read to himself
        fail_reasons.emplace_back( _( "It's too dark to read!" ) );
        return false;
    }
    return true;
}

int npc::time_to_read( const item &book, const player &reader ) const
{
    const auto &type = book.type->book;
    const skill_id &skill = type->skill;
    // The reader's reading speed has an effect only if they're trying to understand the book as they read it
    // Reading speed is assumed to be how well you learn from books (as opposed to hands-on experience)
    const bool try_understand = reader.fun_to_read( book ) ||
                                reader.get_skill_level( skill ) < type->level;
    int reading_speed = try_understand ? std::max( reader.read_speed(), read_speed() ) : read_speed();

    int retval = type->time * reading_speed;
    retval *= std::min( fine_detail_vision_mod(), reader.fine_detail_vision_mod() );

    if( type->intel > reader.get_int() && !reader.has_trait( trait_PROF_DICEMASTER ) ) {
        retval += type->time * ( type->intel - reader.get_int() ) * 100;
    }
    return retval;
}

void npc::finish_read( item &book )
{
    const auto &reading = book.type->book;
    if( !reading ) {
        revert_after_activity();
        return;
    }
    const skill_id &skill = reading->skill;
    // NPCs don't need to identify the book or learn recipes yet.
    // NPCs don't read to other NPCs yet.
    const bool display_messages = my_fac->id == faction_id( "your_followers" ) &&
                                  get_player_view().sees( pos() );
    bool continuous = false; //whether to continue reading or not

    if( book_fun_for( book, *this ) != 0 ) {
        //Fun bonus is no longer calculated here.
        add_morale( MORALE_BOOK, book_fun_for( book, *this ) * 5, book_fun_for( book,
                    *this ) * 15, 1_hours, 30_minutes, true,
                    book.type );
    }

    book.mark_chapter_as_read( *this );

    if( skill && get_skill_level( skill ) < reading->level &&
        get_skill_level_object( skill ).can_train() ) {
        SkillLevel &skill_level = get_skill_level_object( skill );
        const int originalSkillLevel = skill_level.level();

        // Calculate experience gained
        /** @EFFECT_INT increases reading comprehension */
        // Enhanced Memory Banks modestly boosts experience
        int min_ex = std::max( 1, reading->time / 10 + get_int() / 4 );
        int max_ex = reading->time / 5 + get_int() / 2 - originalSkillLevel;
        if( has_active_bionic( bio_memory ) ) {
            min_ex += 2;
        }
        if( max_ex < 2 ) {
            max_ex = 2;
        }
        if( max_ex > 10 ) {
            max_ex = 10;
        }
        if( max_ex < min_ex ) {
            max_ex = min_ex;
        }
        const std::string &s = activity.get_str_value( 0, "1" );
        double penalty = strtod( s.c_str(), nullptr );
        min_ex *= ( originalSkillLevel + 1 ) * penalty;
        min_ex = std::max( min_ex, 1 );
        max_ex *= ( originalSkillLevel + 1 ) * penalty;
        max_ex = std::max( min_ex, max_ex );

        skill_level.readBook( min_ex, max_ex, reading->level );
        const std::string skill_name = skill.obj().name();
        if( skill_level != originalSkillLevel ) {
            get_event_bus().send<event_type::gains_skill_level>( getID(), skill, skill_level.level() );
            if( display_messages ) {
                add_msg( m_good, _( "%s increases their %s level." ), disp_name(), skill_name );
                // NPC reads until they gain a level, then stop.
                revert_after_activity();
                return;
            }
        } else {
            continuous = true;
            if( display_messages ) {
                add_msg( m_info, _( "%s learns a little about %s!" ), disp_name(), skill_name );
            }
        }

        if( ( skill_level == reading->level || !skill_level.can_train() ) ||
            ( ( has_trait( trait_SCHIZOPHRENIC ) ||
                has_artifact_with( AEP_SCHIZO ) ) && one_in( 25 ) ) ) {
            if( display_messages ) {
                add_msg( m_info, _( "%s can no longer learn from %s." ), disp_name(), book.type_name() );
            }
        }
    } else if( skill ) {
        if( display_messages ) {
            add_msg( m_info, _( "%s can no longer learn from %s." ), disp_name(), book.type_name() );
        }
    }

    // NPCs can't learn martial arts from manuals (yet)

    if( continuous ) {
        activity.set_to_null();
        player *pl = dynamic_cast<player *>( this );
        if( pl ) {
            start_read( book, pl );
        }
        if( activity ) {
            return;
        }
    }
    activity.set_to_null();
    revert_after_activity();
}

void npc::start_read( item &chosen, player *pl )
{
    const int time_taken = time_to_read( chosen, *pl );
    const double penalty = static_cast<double>( time_taken ) / time_to_read( chosen, *pl );
    player_activity act( ACT_READ, time_taken, 0, pl->getID().get_value() );
    act.targets.emplace_back( item_location( *this, &chosen ) );
    act.str_values.push_back( to_string( penalty ) );
    // push an identifier of martial art book to the action handling
    if( chosen.type->use_methods.count( "MA_MANUAL" ) ) {
        act.str_values.clear();
        act.str_values.emplace_back( "martial_art" );
    }
    assign_activity( act );
}

void npc::do_npc_read()
{
    // Can read items from inventory or within one tile (including in vehicles)
    player *pl = dynamic_cast<player *>( this );
    if( !pl ) {
        return;
    }
    auto loc = game_menus::inv::read( *pl );

    if( loc ) {
        std::vector<std::string> fail_reasons;
        Character *ch = dynamic_cast<Character *>( pl );
        if( !ch ) {
            return;
        }
        item &chosen = *loc.obtain( *ch );
        if( can_read( chosen, fail_reasons ) ) {
            if( get_player_view().sees( pos() ) ) {
                add_msg( m_info, _( "%s starts reading." ), disp_name() );
            }
            start_read( chosen, pl );
        } else {
            for( const auto &elem : fail_reasons ) {
                say( elem );
            }
        }
    } else {
        add_msg( _( "Never mind." ) );
    }
}

bool npc::wear_if_wanted( const item &it, std::string &reason )
{
    // Note: this function isn't good enough to use with NPC AI alone
    // Restrict it to player's orders for now
    if( !it.is_armor() ) {
        reason = _( "This can't be worn." );
        return false;
    }

    // Splints ignore limits, but only when being equipped on a broken part
    // TODO: Drop splints when healed
    if( it.has_flag( "SPLINT" ) ) {
        for( const bodypart_id &bp : get_all_body_parts( true ) ) {
            if( is_limb_broken( bp ) && !has_effect( effect_mending, bp.id() ) &&
                it.covers( bp ) ) {
                reason = _( "Thanks, I'll wear that now." );
                return !!wear_item( it, false );
            }
        }
    }

    while( !worn.empty() ) {
        auto size_before = worn.size();
        // Strip until we can put the new item on
        // This is one of the reasons this command is not used by the AI
        if( can_wear( it ).success() ) {
            // TODO: Hazmat/power armor makes this not work due to 1 boots/headgear limit

            if( !!wear_item( it, false ) ) {
                reason = _( "Thanks, I'll wear that now." );
                return true;
            } else {
                reason = _( "I tried but couldn't wear it." );
                return false;
            }
        }
        // Otherwise, maybe we should take off one or more items and replace them
        bool took_off = false;
        for( const bodypart_id bp : get_all_body_parts() ) {
            if( !it.covers( bp ) ) {
                continue;
            }
            // Find an item that covers the same body part as the new item
            auto iter = std::find_if( worn.begin(), worn.end(), [bp]( const item & armor ) {
                return armor.covers( bp );
            } );
            if( iter != worn.end() && !( is_limb_broken( bp ) && iter->has_flag( "SPLINT" ) ) ) {
                took_off = takeoff( *iter );
                break;
            }
        }

        if( !took_off || worn.size() >= size_before ) {
            // Shouldn't happen, but does
            reason = _( "I tried but couldn't wear it." );
            return false;
        }
    }
    reason = _( "Thanks, I'll wear that now." );
    return worn.empty() && wear_item( it, false );
}

void npc::stow_item( item &it )
{
    bool avatar_sees = get_player_view().sees( pos() );
    if( wear_item( it, false ) ) {
        // Wearing the item was successful, remove weapon and post message.
        if( avatar_sees ) {
            add_msg_if_npc( m_info, _( "<npcname> wears the %s." ), it.tname() );
        }
        remove_item( it );
        moves -= 15;
        // Weapon cannot be worn or wearing was not successful. Store it in inventory if possible,
        // otherwise drop it.
    } else if( can_stash( it ) ) {
        item &ret = i_add( remove_item( it ), true, nullptr, true, false );
        if( avatar_sees ) {
            add_msg_if_npc( m_info, _( "<npcname> puts away the %s." ), ret.tname() );
        }
        moves -= 15;
    } else { // No room for weapon, so we drop it
        if( avatar_sees ) {
            add_msg_if_npc( m_info, _( "<npcname> drops the %s." ), it.tname() );
        }
        get_map().add_item_or_charges( pos(), remove_item( it ) );
    }
}

bool npc::wield( item &it )
{
    // sanity check: exit early if we're trying to wield the current weapon
    // needed for ranged_balance_test
    if( is_wielding( it ) ) {
        return true;
    }

    cached_info.erase( "weapon_value" );
    if( is_armed() ) {
        stow_item( weapon );
    }

    if( it.is_null() ) {
        weapon = item();
        get_event_bus().send<event_type::character_wields_item>( getID(), weapon.typeId() );
        return true;
    }

    moves -= 15;
    if( has_item( it ) ) {
        weapon = remove_item( it );
    } else {
        weapon = it;
    }

    get_event_bus().send<event_type::character_wields_item>( getID(), weapon.typeId() );

    if( get_player_view().sees( pos() ) ) {
        add_msg_if_npc( m_info, _( "<npcname> wields a %s." ),  weapon.tname() );
    }
    invalidate_range_cache();
    return true;
}

void npc::drop( const drop_locations &what, const tripoint &target,
                bool stash )
{
    Character::drop( what, target, stash );
    // TODO: Remove the hack. Its here because npcs didn't process activities, but they do now
    // so is this necessary?
    activity.do_turn( *this );
}

void npc::invalidate_range_cache()
{
    if( weapon.is_gun() ) {
        confident_range_cache = confident_shoot_range( weapon, get_most_accurate_sight( weapon ) );
    } else {
        confident_range_cache = weapon.reach_range( *this );
    }
}

void npc::form_opinion( const player &u )
{
    // FEAR
    if( u.weapon.is_gun() ) {
        // TODO: Make bows not guns
        if( weapon.is_gun() ) {
            op_of_u.fear += 2;
        } else {
            op_of_u.fear += 6;
        }
    } else if( u.weapon_value( u.weapon ) > 20 ) {
        op_of_u.fear += 2;
    } else if( !u.is_armed() ) {
        // Unarmed, but actually unarmed ("unarmed weapons" are not unarmed)
        op_of_u.fear -= 3;
    }

    ///\EFFECT_STR increases NPC fear of the player
    if( u.str_max >= 16 ) {
        op_of_u.fear += 2;
    } else if( u.str_max >= 12 ) {
        op_of_u.fear += 1;
    } else if( u.str_max <= 3 ) {
        op_of_u.fear -= 3;
    } else if( u.str_max <= 5 ) {
        op_of_u.fear -= 1;
    }

    for( const std::pair<const bodypart_str_id, bodypart> &elem : get_body() ) {
        const int hp_max = elem.second.get_hp_max();
        const int hp_cur = elem.second.get_hp_cur();
        if( hp_cur <= hp_max / 2 ) {
            op_of_u.fear--;
        }
        if( hp_cur <= hp_max / 2 ) {
            op_of_u.fear++;
        }
    }

    if( u.has_trait( trait_SAPIOVORE ) ) {
        op_of_u.fear += 10; // Sapiovores = Scary
    }
    if( u.has_trait( trait_TERRIFYING ) ) {
        op_of_u.fear += 6;
    }

    int u_ugly = 0;
    for( trait_id &mut : u.get_mutations() ) {
        u_ugly += mut.obj().ugliness;
    }
    op_of_u.fear += u_ugly / 2;
    op_of_u.trust -= u_ugly / 3;

    if( u.get_stim() > 20 ) {
        op_of_u.fear++;
    }

    if( u.has_effect( effect_drunk ) ) {
        op_of_u.fear -= 2;
    }

    // TRUST
    if( op_of_u.fear > 0 ) {
        op_of_u.trust -= 3;
    } else {
        op_of_u.trust += 1;
    }

    if( u.weapon.is_gun() ) {
        op_of_u.trust -= 2;
    } else if( !u.is_armed() ) {
        op_of_u.trust += 2;
    }

    // TODO: More effects
    if( u.has_effect( effect_high ) ) {
        op_of_u.trust -= 1;
    }
    if( u.has_effect( effect_drunk ) ) {
        op_of_u.trust -= 2;
    }
    if( u.get_stim() > 20 || u.get_stim() < -20 ) {
        op_of_u.trust -= 1;
    }
    if( u.get_painkiller() > 30 ) {
        op_of_u.trust -= 1;
    }

    if( op_of_u.trust > 0 ) {
        // Trust is worth a lot right now
        op_of_u.trust /= 2;
    }

    // VALUE
    op_of_u.value = 0;
    for( const std::pair<const bodypart_str_id, bodypart> &elem : get_body() ) {
        if( elem.second.get_hp_cur() < elem.second.get_hp_max() * 0.8f ) {
            op_of_u.value++;
        }
    }
    decide_needs();
    for( auto &i : needs ) {
        if( i == need_food || i == need_drink ) {
            op_of_u.value += 2;
        }
    }

    if( op_of_u.fear < personality.bravery + 10 &&
        op_of_u.fear - personality.aggression > -10 && op_of_u.trust > -8 ) {
        set_attitude( NPCATT_TALK );
    } else if( op_of_u.fear - 2 * personality.aggression - personality.bravery < -30 ) {
        set_attitude( NPCATT_KILL );
    } else if( my_fac && my_fac->likes_u < -10 ) {
        if( is_player_ally() ) {
            mutiny();
        }
        set_attitude( NPCATT_KILL );
    } else {
        set_attitude( NPCATT_FLEE_TEMP );
    }

    add_msg( m_debug, "%s formed an opinion of u: %s", name, npc_attitude_id( attitude ) );
}

void npc::mutiny()
{
    if( !my_fac || !is_player_ally() ) {
        return;
    }
    const bool seen = get_player_view().sees( pos() );
    if( seen ) {
        add_msg( m_bad, _( "%s is tired of your incompetent leadership and abuse!" ), disp_name() );
    }
    // NPCs leaving your faction due to mistreatment further reduce their opinion of you
    if( my_fac->likes_u < -10 ) {
        op_of_u.trust += my_fac->respects_u / 10;
        op_of_u.anger += my_fac->likes_u / 10;
    }
    // NPCs leaving your faction for abuse reduce the hatred your (remaining) followers
    // feel for you, but also reduces their respect for you.
    my_fac->likes_u = std::max( 0, my_fac->likes_u / 2 + 10 );
    my_fac->respects_u -= 5;
    g->remove_npc_follower( getID() );
    set_fac( faction_id( "amf" ) );
    job.clear_all_priorities();
    if( assigned_camp ) {
        assigned_camp = cata::nullopt;
    }
    chatbin.first_topic = "TALK_STRANGER_NEUTRAL";
    set_attitude( NPCATT_NULL );
    say( _( "<follower_mutiny>  Adios, motherfucker!" ), sounds::sound_t::order );
    if( seen ) {
        my_fac->known_by_u = true;
    }
}

float npc::vehicle_danger( int radius ) const
{
    const tripoint from( posx() - radius, posy() - radius, posz() );
    const tripoint to( posx() + radius, posy() + radius, posz() );
    VehicleList vehicles = get_map().get_vehicles( from, to );

    int danger = 0;

    // TODO: check for most dangerous vehicle?
    for( size_t i = 0; i < vehicles.size(); ++i ) {
        const wrapped_vehicle &wrapped_veh = vehicles[i];
        if( wrapped_veh.v->is_moving() ) {
            // FIXME: this can't be the right way to do this
            float facing = wrapped_veh.v->face.dir();

            point a( wrapped_veh.v->global_pos3().xy() );
            point b( static_cast<int>( a.x + std::cos( facing * M_PI / 180.0 ) * radius ),
                     static_cast<int>( a.y + std::sin( facing * M_PI / 180.0 ) * radius ) );

            // fake size
            /* This will almost certainly give the wrong size/location on customized
             * vehicles. This should just count frames instead. Or actually find the
             * size. */
            vehicle_part last_part;
            // vehicle_part_range is a forward only iterator, see comment in vpart_range.h
            for( const vpart_reference &vpr : wrapped_veh.v->get_all_parts() ) {
                last_part = vpr.part();
            }
            int size = std::max( last_part.mount.x, last_part.mount.y );

            double normal = std::sqrt( static_cast<float>( ( b.x - a.x ) * ( b.x - a.x ) + ( b.y - a.y ) *
                                       ( b.y - a.y ) ) );
            int closest = static_cast<int>( std::abs( ( posx() - a.x ) * ( b.y - a.y ) - ( posy() - a.y ) *
                                            ( b.x - a.x ) ) / normal );

            if( size > closest ) {
                danger = i;
            }
        }
    }
    return danger;
}

bool npc::turned_hostile() const
{
    return ( op_of_u.anger >= hostile_anger_level() );
}

int npc::hostile_anger_level() const
{
    return ( 20 + op_of_u.fear - personality.aggression );
}

void npc::make_angry()
{
    if( is_enemy() ) {
        return; // We're already angry!
    }

    // player allies that become angry should stop being player allies
    if( is_player_ally() ) {
        mutiny();
    }

    // Make associated faction, if any, angry at the player too.
    if( my_fac && my_fac->id != faction_id( "no_faction" ) && my_fac->id != faction_id( "amf" ) ) {
        my_fac->likes_u = std::min( -15, my_fac->likes_u - 5 );
        my_fac->respects_u = std::min( -15, my_fac->respects_u - 5 );
    }
    if( op_of_u.fear > 10 + personality.aggression + personality.bravery ) {
        set_attitude( NPCATT_FLEE_TEMP ); // We don't want to take u on!
    } else {
        set_attitude( NPCATT_KILL ); // Yeah, we think we could take you!
    }
}

void npc::on_attacked( const Creature &attacker )
{
    if( is_hallucination() ) {
        die( nullptr );
    }
    if( attacker.is_player() && !is_enemy() ) {
        make_angry();
        hit_by_player = true;
    }
}

int npc::assigned_missions_value()
{
    int ret = 0;
    for( auto &m : chatbin.missions_assigned ) {
        ret += m->get_value();
    }
    return ret;
}

std::vector<skill_id> npc::skills_offered_to( const player &p ) const
{
    std::vector<skill_id> ret;
    for( const auto &pair : *_skills ) {
        const skill_id &id = pair.first;
        if( p.get_skill_level( id ) < pair.second.level() ) {
            ret.push_back( id );
        }
    }
    return ret;
}

std::vector<proficiency_id> npc::proficiencies_offered_to( const Character &guy ) const
{
    std::vector<proficiency_id> ret;
    for( const proficiency_id &known : known_proficiencies() ) {
        if( !guy.has_proficiency( known ) ) {
            ret.push_back( known );
        }
    }
    return ret;
}

std::vector<matype_id> npc::styles_offered_to( const player &p ) const
{
    return p.martial_arts_data->get_unknown_styles( *martial_arts_data );
}

std::vector<spell_id> npc::spells_offered_to( player &p )
{
    std::vector<spell_id> teachable;
    for( const spell_id &sp : magic->spells() ) {
        const spell &teacher_spell = magic->get_spell( sp );
        if( p.magic->can_learn_spell( p, sp ) ) {
            if( p.magic->knows_spell( sp ) ) {
                const spell &student_spell = p.magic->get_spell( sp );
                if( student_spell.is_max_level() ||
                    student_spell.get_level() >= teacher_spell.get_level() ) {
                    continue;
                }
            }
            teachable.emplace_back( sp );
        }
    }
    return teachable;
}

void npc::decide_needs()
{
    double needrank[num_needs];
    for( auto &elem : needrank ) {
        elem = 20;
    }
    if( weapon.is_gun() ) {
        int ups_drain = weapon.get_gun_ups_drain();
        if( ups_drain > 0 ) {
            int ups_charges = charges_of( itype_UPS_off, ups_drain ) +
                              charges_of( itype_UPS_off, ups_drain );
            needrank[need_ammo] = static_cast<double>( ups_charges ) / ups_drain;
        } else {
            const ammotype ammo_type = weapon.ammo_type();
            if( ammo_type != ammotype::NULL_ID() ) {
                needrank[need_ammo] = get_ammo( ammo_type ).size();
            }
        }
        needrank[need_ammo] *= 5;
    }
    if( !base_location ) {
        needrank[need_safety] = 1;
    }

    needrank[need_weapon] = weapon_value( weapon );
    needrank[need_food] = 15 - get_hunger();
    needrank[need_drink] = 15 - get_thirst();
    const auto inv_food = items_with( []( const item & itm ) {
        return itm.is_food();
    } );
    for( const item *food : inv_food ) {
        needrank[ need_food ] += nutrition_for( *food ) / 4.0;
        needrank[ need_drink ] += food->get_comestible()->quench / 4.0;
    }
    needs.clear();
    size_t j;
    bool serious = false;
    for( int i = 1; i < num_needs; i++ ) {
        if( needrank[i] < 10 ) {
            serious = true;
        }
    }
    if( !serious ) {
        needs.push_back( need_none );
        needrank[0] = 10;
    }
    for( int i = 1; i < num_needs; i++ ) {
        if( needrank[i] < 20 ) {
            for( j = 0; j < needs.size(); j++ ) {
                if( needrank[i] < needrank[needs[j]] ) {
                    needs.insert( needs.begin() + j, static_cast<npc_need>( i ) );
                    j = needs.size() + 1;
                }
            }
            if( j == needs.size() ) {
                needs.push_back( static_cast<npc_need>( i ) );
            }
        }
    }
}

void npc::say( const std::string &line, const sounds::sound_t spriority ) const
{
    std::string formatted_line = line;
    Character &player_character = get_player_character();
    parse_tags( formatted_line, player_character, *this );
    if( has_trait( trait_MUTE ) ) {
        return;
    }

    std::string sound = string_format( _( "%1$s saying \"%2$s\"" ), name, formatted_line );
    if( player_character.is_deaf() ) {
        add_msg_if_player_sees( *this, m_warning, _( "%1$s says something but you can't hear it!" ), name );
    }
    // Hallucinations don't make noise when they speak
    if( is_hallucination() ) {
        add_msg( _( "%1$s saying \"%2$s\"" ), name, formatted_line );
        return;
    }
    // Sound happens even if we can't hear it
    if( spriority == sounds::sound_t::order || spriority == sounds::sound_t::alert ) {
        sounds::sound( pos(), get_shout_volume(), spriority, sound, false, "speech",
                       male ? "NPC_m" : "NPC_f" );
    } else {
        sounds::sound( pos(), 16, sounds::sound_t::speech, sound, false, "speech",
                       male ? "NPC_m_loud" : "NPC_f_loud" );
    }
}

bool npc::wants_to_sell( const item &it ) const
{
    if( !it.is_owned_by( *this ) ) {
        return false;
    }
    const int market_price = it.price( true );
    return wants_to_sell( it, value( it, market_price ), market_price );
}

bool npc::wants_to_sell( const item &it, int at_price, int market_price ) const
{
    if( mission == NPC_MISSION_SHOPKEEP ) {
        // Keep items that we never want to trade.
        if( it.has_flag( "TRADER_KEEP" ) ) {
            return false;
        }
        // Also ones we don't want to trade while in use.
        return !( it.has_flag( "TRADER_KEEP_EQUIPPED" ) && ( is_worn( it ) || is_wielding( it ) ) );
    }

    if( is_player_ally() ) {
        return true;
    }

    // TODO: Base on inventory
    return at_price - market_price <= 50;
}

bool npc::wants_to_buy( const item &it ) const
{
    const int market_price = it.price( true );
    return wants_to_buy( it, value( it, market_price ), market_price );
}

bool npc::wants_to_buy( const item &/*it*/, int at_price, int /*market_price*/ ) const
{
    if( is_player_ally() ) {
        return true;
    }

    // TODO: Base on inventory
    return at_price >= 80;
}

// Will the NPC freely exchange items with the player?
bool npc::will_exchange_items_freely() const
{
    return is_player_ally();
}

// What's the maximum credit the NPC is willing to extend to the player?
// This is currently very scrooge-like; NPCs are only likely to extend a few dollars
// of credit at most.
int npc::max_credit_extended() const
{
    if( is_player_ally() ) {
        return INT_MAX;
    }

    const int credit_trust    = 50;
    const int credit_value    = 50;
    const int credit_fear     = 50;
    const int credit_altruism = 100;
    const int credit_anger    = -200;

    return std::max( 0,
                     op_of_u.trust * credit_trust +
                     op_of_u.value * credit_value +
                     op_of_u.fear  * credit_fear  +
                     personality.altruism * credit_altruism +
                     op_of_u.anger * credit_anger
                   );
}

// How much is the NPC willing to owe the player?
// This is much more generous, as it's the essentially the player holding the risk here.
int npc::max_willing_to_owe() const
{
    if( is_player_ally() ) {
        return INT_MAX;
    }

    const int credit_trust    = 10000;
    const int credit_value    = 10000;
    const int credit_fear     = 10000;
    const int credit_altruism = 0;
    const int credit_anger    = -10000;

    return std::max( 0,
                     op_of_u.trust * credit_trust +
                     op_of_u.value * credit_value +
                     op_of_u.fear  * credit_fear  +
                     personality.altruism * credit_altruism +
                     op_of_u.anger * credit_anger
                   );

}

void npc::shop_restock()
{
    if( ( restock != calendar::turn_zero ) && ( ( calendar::turn - restock ) < 3_days ) ) {
        return;
    }

    restock = calendar::turn + 3_days;
    if( is_player_ally() ) {
        return;
    }
    const Group_tag &from = myclass->get_shopkeeper_items();
    if( from == "EMPTY_GROUP" ) {
        return;
    }

    units::volume total_space = volume_capacity();
    if( mission == NPC_MISSION_SHOPKEEP ) {
        total_space = units::from_liter( 5000 );
    }

    std::list<item> ret;
    int shop_value = 75000;
    if( my_fac ) {
        shop_value = my_fac->wealth * 0.0075;
        if( mission == NPC_MISSION_SHOPKEEP && !my_fac->currency.is_empty() ) {
            item my_currency( my_fac->currency );
            if( !my_currency.is_null() ) {
                my_currency.set_owner( *this );
                int my_amount = rng( 5, 15 ) * shop_value / 100 / my_currency.price( true );
                for( int lcv = 0; lcv < my_amount; lcv++ ) {
                    ret.push_back( my_currency );
                }
            }
        }
    }

    int count = 0;
    bool last_item = false;
    while( shop_value > 0 && total_space > 0_ml && !last_item ) {
        item tmpit = item_group::item_from( from, calendar::turn );
        if( !tmpit.is_null() && total_space >= tmpit.volume() ) {
            tmpit.set_owner( *this );
            ret.push_back( tmpit );
            shop_value -= tmpit.price( true );
            total_space -= tmpit.volume();
            count += 1;
            last_item = count > 10 && one_in( 100 );
        }
    }

    // This removes some items according to item spawn scaling factor,
    const float spawn_rate = get_option<float>( "ITEM_SPAWNRATE" );
    if( spawn_rate < 1 ) {
        ret.remove_if( [spawn_rate]( auto & ) {
            return !( rng_float( 0, 1 ) < spawn_rate );
        } );
    }

    has_new_items = true;
    inv->clear();
    inv->push_back( ret );
}

int npc::minimum_item_value() const
{
    // TODO: Base on inventory
    int ret = 20;
    ret -= personality.collector;
    return ret;
}

void npc::update_worst_item_value()
{
    worst_item_value = 99999;
    // TODO: Cache this
    int inv_val = inv->worst_item_value( this );
    if( inv_val < worst_item_value ) {
        worst_item_value = inv_val;
    }
}

int npc::value( const item &it ) const
{
    int market_price = it.price( true );
    return value( it, market_price );
}

int npc::value( const item &it, int market_price ) const
{
    if( it.is_dangerous() || ( it.has_flag( "BOMB" ) && it.active ) ||
        it.made_of( phase_id::LIQUID ) ) {
        // NPCs won't be interested in buying active explosives or spilled liquids
        return -1000;
    }

    // faction currency trades at market price
    if( my_fac && my_fac->currency == it.typeId() ) {
        return market_price;
    }

    int ret = 0;
    // TODO: Cache own weapon value (it can be a bit expensive to compute 50 times/turn)
    double weapon_val = weapon_value( it ) - weapon_value( weapon );
    if( weapon_val > 0 ) {
        ret += weapon_val;
    }

    if( it.is_food() ) {
        int comestval = 0;
        if( nutrition_for( it ) > 0 || it.get_comestible()->quench > 0 ) {
            comestval++;
        }
        if( get_hunger() > 40 ) {
            comestval += ( nutrition_for( it ) + get_hunger() - 40 ) / 6;
        }
        if( get_thirst() > 40 ) {
            comestval += ( it.get_comestible()->quench + get_thirst() - 40 ) / 4;
        }
        if( comestval > 0 && will_eat( it ).success() ) {
            ret += comestval;
        }
    }

    if( it.is_ammo() ) {
        if( weapon.is_gun() && weapon.ammo_types().count( it.ammo_type() ) ) {
            // TODO: magazines - don't count ammo as usable if the weapon isn't.
            ret += 14;
        }

        if( has_gun_for_ammo( it.ammo_type() ) ) {
            // TODO: consider making this cumulative (once was)
            ret += 14;
        }
    }

    if( it.is_book() ) {
        auto &book = *it.type->book;
        ret += book.fun;
        if( book.skill && get_skill_level( book.skill ) < book.level &&
            get_skill_level( book.skill ) >= book.req ) {
            ret += book.level * 3;
        }
    }

    // Practical item value is more important than price
    ret *= 50;

    // TODO: Sometimes we want more than one tool?  Also we don't want EVERY tool.
    if( it.is_tool() && !has_amount( it.typeId(), 1 ) ) {
        ret += market_price * 0.2; // 20% premium for fresh tools
    }
    ret += market_price;
    return ret;
}

void healing_options::clear_all()
{
    bandage = false;
    disinfect = false;
    bleed = false;
    bite = false;
    infect = false;
}

bool healing_options::all_false()
{
    return !any_true();
}

bool healing_options::any_true()
{
    return bandage || bleed || bite || infect || disinfect;
}

void healing_options::set_all()
{
    bandage = true;
    bleed = true;
    bite = true;
    infect = true;
    disinfect = true;
}

bool npc::has_healing_item( healing_options try_to_fix )
{
    return !get_healing_item( try_to_fix, true ).is_null();
}

healing_options npc::has_healing_options()
{
    healing_options try_to_fix;
    try_to_fix.set_all();
    return has_healing_options( try_to_fix );
}

healing_options npc::has_healing_options( healing_options try_to_fix )
{
    healing_options can_fix;
    can_fix.clear_all();
    healing_options *fix_p = &can_fix;

    visit_items( [&fix_p, try_to_fix]( item * node ) {
        const use_function *use = node->type->get_use( "heal" );
        if( use == nullptr ) {
            return VisitResponse::NEXT;
        }

        const heal_actor &actor = dynamic_cast<const heal_actor &>( *( use->get_actor_ptr() ) );
        if( try_to_fix.bandage && !fix_p->bandage && actor.bandages_power > 0.0f ) {
            fix_p->bandage = true;
        }
        if( try_to_fix.disinfect && !fix_p->disinfect && actor.disinfectant_power > 0.0f ) {
            fix_p->disinfect = true;
        }
        if( try_to_fix.bleed && !fix_p->bleed && actor.bleed > 0 ) {
            fix_p->bleed = true;
        }
        if( try_to_fix.bite && !fix_p->bite && actor.bite > 0 ) {
            fix_p->bite = true;
        }
        if( try_to_fix.infect && !fix_p->infect && actor.infect > 0 ) {
            fix_p->infect = true;
        }
        // if we've found items for everything we're looking for, we're done
        if( ( !try_to_fix.bandage || fix_p->bandage ) &&
            ( !try_to_fix.disinfect || fix_p->disinfect ) &&
            ( !try_to_fix.bleed || fix_p->bleed ) &&
            ( !try_to_fix.bite || fix_p->bite ) &&
            ( !try_to_fix.infect || fix_p->infect ) ) {
            return VisitResponse::ABORT;
        }

        return VisitResponse::NEXT;
    } );
    return can_fix;
}

item &npc::get_healing_item( healing_options try_to_fix, bool first_best )
{
    item *best = &null_item_reference();
    visit_items( [&best, try_to_fix, first_best]( item * node ) {
        const use_function *use = node->type->get_use( "heal" );
        if( use == nullptr ) {
            return VisitResponse::NEXT;
        }

        const heal_actor &actor = dynamic_cast<const heal_actor &>( *( use->get_actor_ptr() ) );
        if( ( try_to_fix.bandage && actor.bandages_power > 0.0f ) ||
            ( try_to_fix.disinfect && actor.disinfectant_power > 0.0f ) ||
            ( try_to_fix.bleed && actor.bleed > 0 ) ||
            ( try_to_fix.bite && actor.bite > 0 ) ||
            ( try_to_fix.infect && actor.infect > 0 ) ) {
            best = node;
            if( first_best ) {
                return VisitResponse::ABORT;
            }
        }

        return VisitResponse::NEXT;
    } );

    return *best;
}

bool npc::has_painkiller()
{
    return inv->has_enough_painkiller( get_pain() );
}

bool npc::took_painkiller() const
{
    return ( has_effect( effect_pkill1 ) || has_effect( effect_pkill2 ) ||
             has_effect( effect_pkill3 ) || has_effect( effect_pkill_l ) );
}

int npc::get_faction_ver() const
{
    return faction_api_version;
}

void npc::set_faction_ver( int new_version )
{
    faction_api_version = new_version;
}

bool npc::has_faction_relationship( const player &p, const npc_factions::relationship flag ) const
{
    faction *p_fac = p.get_faction();
    if( !my_fac || !p_fac ) {
        return false;
    }

    return my_fac->has_relationship( p_fac->id, flag );
}

bool npc::is_ally( const Character &p ) const
{
    if( p.getID() == getID() ) {
        return true;
    }
    if( p.is_player() ) {
        if( my_fac && my_fac->id == faction_id( "your_followers" ) ) {
            return true;
        }
        if( faction_api_version < 2 ) {
            // legacy attitude support so let's be specific here
            if( attitude == NPCATT_FOLLOW || attitude == NPCATT_LEAD ||
                attitude == NPCATT_WAIT || mission == NPC_MISSION_ACTIVITY ||
                mission == NPC_MISSION_TRAVELLING || mission == NPC_MISSION_GUARD_ALLY ||
                has_companion_mission() ) {
                return true;
            }
        }
    } else {
        const npc &guy = dynamic_cast<const npc &>( p );
        if( my_fac && guy.get_faction() && my_fac->id == guy.get_faction()->id ) {
            return true;
        }
        if( faction_api_version < 2 ) {
            Character &player_character = get_player_character();
            if( is_ally( player_character ) && guy.is_ally( player_character ) ) {
                return true;
            } else if( get_attitude_group( get_attitude() ) ==
                       guy.get_attitude_group( guy.get_attitude() ) ) {
                return true;
            }
        }
    }
    return false;
}

bool npc::is_player_ally() const
{
    return is_ally( get_player_character() );
}

bool npc::is_friendly( const Character &p ) const
{
    return is_ally( p ) || ( p.is_player() && ( is_walking_with() || is_player_ally() ) );
}

bool npc::is_minion() const
{
    return is_player_ally() && op_of_u.trust >= 5;
}

bool npc::guaranteed_hostile() const
{
    return is_enemy() || ( my_fac && my_fac->likes_u < -10 );
}

bool npc::is_walking_with() const
{
    return attitude == NPCATT_FOLLOW || attitude == NPCATT_LEAD || attitude == NPCATT_WAIT;
}

bool npc::is_obeying( const Character &p ) const
{
    return ( p.is_player() && is_walking_with() && is_player_ally() ) ||
           ( is_ally( p ) && is_stationary( true ) );
}

bool npc::is_following() const
{
    return attitude == NPCATT_FOLLOW || attitude == NPCATT_WAIT;
}

bool npc::is_leader() const
{
    return attitude == NPCATT_LEAD;
}

bool npc::within_boundaries_of_camp() const
{
    const point_abs_omt p( global_omt_location().xy() );
    for( int x2 = -3; x2 < 3; x2++ ) {
        for( int y2 = -3; y2 < 3; y2++ ) {
            const point_abs_omt nearby = p + point( x2, y2 );
            cata::optional<basecamp *> bcp = overmap_buffer.find_camp( nearby );
            if( bcp ) {
                return true;
            }
        }
    }
    return false;
}

bool npc::is_enemy() const
{
    return attitude == NPCATT_KILL || attitude == NPCATT_FLEE || attitude == NPCATT_FLEE_TEMP;
}

bool npc::is_stationary( bool include_guards ) const
{
    if( include_guards && is_guarding() ) {
        return true;
    }
    return mission == NPC_MISSION_SHELTER || mission == NPC_MISSION_SHOPKEEP ||
           has_effect( effect_infection );
}

bool npc::is_guarding( ) const
{
    return mission == NPC_MISSION_GUARD || mission == NPC_MISSION_GUARD_ALLY || is_patrolling();
}

bool npc::is_patrolling() const
{
    return mission == NPC_MISSION_GUARD_PATROL;
}

bool npc::has_player_activity() const
{
    return activity && mission == NPC_MISSION_ACTIVITY && attitude == NPCATT_ACTIVITY;
}

bool npc::is_travelling() const
{
    return mission == NPC_MISSION_TRAVELLING;
}

Creature::Attitude npc::attitude_to( const Creature &other ) const
{
    if( other.is_npc() || other.is_player() ) {
        const player &guy = dynamic_cast<const player &>( other );
        // check faction relationships first
        if( has_faction_relationship( guy, npc_factions::kill_on_sight ) ) {
            return Attitude::HOSTILE;
        } else if( has_faction_relationship( guy, npc_factions::watch_your_back ) ) {
            return Attitude::FRIENDLY;
        }
    }

    Character &player_character = get_player_character();
    if( is_player_ally() ) {
        // Friendly NPCs share player's alliances
        return player_character.attitude_to( other );
    }

    if( other.is_npc() ) {
        // Hostile NPCs are also hostile towards player's allies
        if( is_enemy() && other.attitude_to( player_character ) == Attitude::FRIENDLY ) {
            return Attitude::HOSTILE;
        }

        return Attitude::NEUTRAL;
    } else if( other.is_player() ) {
        // For now, make it symmetric.
        return other.attitude_to( *this );
    }

    // TODO: Get rid of the ugly cast without duplicating checks
    const monster &m = dynamic_cast<const monster &>( other );
    switch( m.attitude( this ) ) {
        case MATT_FOLLOW:
        case MATT_FPASSIVE:
        case MATT_IGNORE:
        case MATT_FLEE:
            return Attitude::NEUTRAL;
        case MATT_FRIEND:
            return Attitude::FRIENDLY;
        case MATT_ATTACK:
            return Attitude::HOSTILE;
        case MATT_NULL:
        case NUM_MONSTER_ATTITUDES:
            break;
    }

    return Attitude::NEUTRAL;
}

void npc::npc_dismount()
{
    if( !mounted_creature || !has_effect( effect_riding ) ) {
        add_msg( m_debug, "NPC %s tried to dismount, but they have no mount, or they are not riding",
                 disp_name() );
        return;
    }
    cata::optional<tripoint> pnt;
    for( const auto &elem : get_map().points_in_radius( pos(), 1 ) ) {
        if( g->is_empty( elem ) ) {
            pnt = elem;
            break;
        }
    }
    if( !pnt ) {
        add_msg( m_debug, "NPC %s could not find a place to dismount.", disp_name() );
        return;
    }
    remove_effect( effect_riding );
    if( mounted_creature->has_flag( MF_RIDEABLE_MECH ) &&
        !mounted_creature->type->mech_weapon.is_empty() ) {
        remove_item( weapon );
    }
    mounted_creature->remove_effect( effect_ridden );
    mounted_creature->add_effect( effect_controlled, 5_turns );
    mounted_creature = nullptr;
    setpos( *pnt );
    mod_moves( -100 );
}

int npc::smash_ability() const
{
    if( !is_hallucination() && ( !is_player_ally() || rules.has_flag( ally_rule::allow_bash ) ) ) {
        ///\EFFECT_STR_NPC increases smash ability
        return str_cur + weapon.damage_melee( DT_BASH );
    }

    // Not allowed to bash
    return 0;
}

float npc::danger_assessment()
{
    return ai_cache.danger_assessment;
}

float npc::average_damage_dealt()
{
    return static_cast<float>( melee_value( weapon ) );
}

bool npc::bravery_check( int diff )
{
    return ( dice( 10 + personality.bravery, 6 ) >= dice( diff, 4 ) );
}

bool npc::emergency() const
{
    return emergency( ai_cache.danger_assessment );
}

bool npc::emergency( float danger ) const
{
    return ( danger > ( personality.bravery * 3 * hp_percentage() ) / 100.0 );
}

//Check if this npc is currently in the list of active npcs.
//Active npcs are the npcs near the player that are actively simulated.
bool npc::is_active() const
{
    return g->critter_at<npc>( pos() ) == this;
}

int npc::follow_distance() const
{
    Character &player_character = get_player_character();
    map &here = get_map();
    // HACK: If the player is standing on stairs, follow closely
    // This makes the stair hack less painful to use
    if( is_walking_with() &&
        ( here.has_flag( TFLAG_GOES_DOWN, player_character.pos() ) ||
          here.has_flag( TFLAG_GOES_UP, player_character.pos() ) ) ) {
        return 1;
    }
    // Uses ally_rule follow_distance_2 to determine if should follow by 2 or 4 tiles
    if( rules.has_flag( ally_rule::follow_distance_2 ) ) {
        return 2;
    }
    // If NPC doesn't see player, change follow distance to 2
    if( !sees( player_character ) ) {
        return 2;
    }
    return 4;
}

nc_color npc::basic_symbol_color() const
{
    if( attitude == NPCATT_KILL ) {
        return c_red;
    } else if( attitude == NPCATT_FLEE || attitude == NPCATT_FLEE_TEMP ) {
        return c_light_red;
    } else if( is_player_ally() ) {
        return c_green;
    } else if( is_walking_with() ) {
        return c_light_green;
    } else if( guaranteed_hostile() ) {
        return c_red;
    }
    return c_pink;
}

int npc::print_info( const catacurses::window &w, int line, int vLines, int column ) const
{
    const int last_line = line + vLines;
    const int iWidth = getmaxx( w ) - 2;
    // First line of w is the border; the next 4 are terrain info, and after that
    // is a blank line. w is 13 characters tall, and we can't use the last one
    // because it's a border as well; so we have lines 6 through 11.
    // w is also 48 characters wide - 2 characters for border = 46 characters for us

    // Print health bar and NPC name on the first line.
    std::pair<std::string, nc_color> bar = get_hp_bar( hp_percentage(), 100 );
    mvwprintz( w, point( column, line ), bar.second, bar.first );
    const int bar_max_width = 5;
    const int bar_width = utf8_width( bar.first );
    for( int i = 0; i < bar_max_width - bar_width; ++i ) {
        mvwprintz( w, point( column + 4 - i, line ), c_white, "." );
    }
    trim_and_print( w, point( column + bar.first.length() + 1, line ), iWidth, basic_symbol_color(),
                    name );

    Character &player_character = get_player_character();
    // Hostility indicator in the second line.
    Attitude att = attitude_to( player_character );
    const std::pair<translation, nc_color> res = Creature::get_attitude_ui_data( att );
    mvwprintz( w, point( column, ++line ), res.second, res.first.translated() );

    // Awareness indicator on the third line.
    std::string senses_str = sees( player_character ) ? _( "Aware of your presence" ) :
                             _( "Unaware of you" );
    mvwprintz( w, point( column, ++line ), sees( player_character ) ? c_yellow : c_green, senses_str );

    // Print what item the NPC is holding if any on the fourth line.
    if( is_armed() ) {
        mvwprintz( w, point( column, ++line ), c_light_gray, _( "Wielding: " ) );
        trim_and_print( w, point( column + utf8_width( _( "Wielding: " ) ), line ), iWidth, c_red,
                        weapon.tname() );
    }

    // Worn gear list on following lines.
    const std::string worn_str = enumerate_as_string( worn.begin(), worn.end(), []( const item & it ) {
        return it.tname();
    } );
    if( !worn_str.empty() ) {
        std::vector<std::string> worn_lines = foldstring( _( "Wearing: " ) + worn_str, iWidth );
        int worn_numlines = worn_lines.size();
        for( int i = 0; i < worn_numlines && line < last_line; i++ ) {
            trim_and_print( w, point( column, ++line ), iWidth, c_light_gray, worn_lines[i] );
        }
    }

    // as of now, visibility of mutations is between 0 and 10
    // 10 perception and 10 distance would see all mutations - cap 0
    // 10 perception and 30 distance - cap 5, some mutations visible
    // 3 perception and 3 distance would see all mutations - cap 0
    // 3 perception and 15 distance - cap 5, some mutations visible
    // 3 perception and 20 distance would be barely able to discern huge antlers on a person - cap 10
    const int per = player_character.get_per();
    const int dist = rl_dist( player_character.pos(), pos() );
    int visibility_cap;
    if( per <= 1 ) {
        visibility_cap = INT_MAX;
    } else {
        visibility_cap = std::round( dist * dist / 20.0 / ( per - 1 ) );
    }

    const std::string trait_str = visible_mutations( visibility_cap );
    if( !trait_str.empty() ) {
        std::vector<std::string> trait_lines = foldstring( _( "Traits: " ) + trait_str, iWidth );
        int trait_numlines = trait_lines.size();
        for( int i = 0; i < trait_numlines && line < last_line; i++ ) {
            trim_and_print( w, point( column, ++line ), iWidth, c_light_gray, trait_lines[i] );
        }
    }

    return line;
}

std::string npc::opinion_text() const
{
    std::string ret;
    if( op_of_u.trust <= -10 ) {
        ret += _( "Completely untrusting" );
    } else if( op_of_u.trust <= -6 ) {
        ret += _( "Very untrusting" );
    } else if( op_of_u.trust <= -3 ) {
        ret += _( "Untrusting" );
    } else if( op_of_u.trust <= 2 ) {
        ret += _( "Uneasy" );
    } else if( op_of_u.trust <= 4 ) {
        ret += _( "Trusting" );
    } else if( op_of_u.trust < 10 ) {
        ret += _( "Very trusting" );
    } else {
        ret += _( "Completely trusting" );
    }

    ret += string_format( _( " (Trust: %d); " ), op_of_u.trust );

    if( op_of_u.fear <= -10 ) {
        ret += _( "Thinks you're laughably harmless" );
    } else if( op_of_u.fear <= -6 ) {
        ret += _( "Thinks you're harmless" );
    } else if( op_of_u.fear <= -3 ) {
        ret += _( "Unafraid" );
    } else if( op_of_u.fear <= 2 ) {
        ret += _( "Wary" );
    } else if( op_of_u.fear <= 5 ) {
        ret += _( "Afraid" );
    } else if( op_of_u.fear < 10 ) {
        ret += _( "Very afraid" );
    } else {
        ret += _( "Terrified" );
    }

    ret += string_format( _( " (Fear: %d); " ), op_of_u.fear );

    if( op_of_u.value <= -10 ) {
        ret += _( "Considers you a major liability" );
    } else if( op_of_u.value <= -6 ) {
        ret += _( "Considers you a burden" );
    } else if( op_of_u.value <= -3 ) {
        ret += _( "Considers you an annoyance" );
    } else if( op_of_u.value <= 2 ) {
        ret += _( "Doesn't care about you" );
    } else if( op_of_u.value <= 5 ) {
        ret += _( "Values your presence" );
    } else if( op_of_u.value < 10 ) {
        ret += _( "Treasures you" );
    } else {
        ret += _( "Best Friends Forever!" );
    }

    ret += string_format( _( " (Value: %d); " ), op_of_u.value );

    if( op_of_u.anger <= -10 ) {
        ret += _( "You can do no wrong!" );
    } else if( op_of_u.anger <= -6 ) {
        ret += _( "You're good people" );
    } else if( op_of_u.anger <= -3 ) {
        ret += _( "Thinks well of you" );
    } else if( op_of_u.anger <= 2 ) {
        ret += _( "Ambivalent" );
    } else if( op_of_u.anger <= 5 ) {
        ret += _( "Pissed off" );
    } else if( op_of_u.anger < 10 ) {
        ret += _( "Angry" );
    } else {
        ret += _( "About to kill you" );
    }

    ret += string_format( _( " (Anger: %d)" ), op_of_u.anger );

    return ret;
}

static void maybe_shift( cata::optional<tripoint> &pos, const point &d )
{
    if( pos ) {
        *pos += d;
    }
}

static void maybe_shift( tripoint &pos, const point &d )
{
    if( pos != tripoint_min ) {
        pos += d;
    }
}

void npc::shift( const point &s )
{
    const point shift = sm_to_ms_copy( s );

    setpos( pos() - shift );

    maybe_shift( wanted_item_pos, point( -shift.x, -shift.y ) );
    maybe_shift( last_player_seen_pos, point( -shift.x, -shift.y ) );
    maybe_shift( pulp_location, point( -shift.x, -shift.y ) );
    path.clear();
}

bool npc::is_dead() const
{
    return dead || is_dead_state();
}

void npc::reboot()
{
    //The NPC got into an infinite loop, in game.cpp  -monmove() - a debugmsg just popped up
    // informing player of this.
    // put them to sleep and reboot their brain.
    // they can be woken up by the player, and if their brain is fixed, great,
    // if not, they will faint again, and the NPC can be kept asleep until the bug is fixed.
    cancel_activity();
    path.clear();
    last_player_seen_pos = cata::nullopt;
    last_seen_player_turn = 999;
    wanted_item_pos = tripoint_min;
    guard_pos = tripoint_min;
    goal = no_goal_point;
    fetching_item = false;
    has_new_items = true;
    worst_item_value = 0;
    mission = NPC_MISSION_NULL;
    patience = 0;
    ai_cache.danger = 0;
    ai_cache.total_danger = 0;
    ai_cache.danger_assessment = 0;
    ai_cache.target.reset();
    ai_cache.ally.reset();
    ai_cache.can_heal.clear_all();
    ai_cache.sound_alerts.clear();
    ai_cache.s_abs_pos = tripoint_zero;
    ai_cache.stuck = 0;
    ai_cache.guard_pos = cata::nullopt;
    ai_cache.my_weapon_value = 0;
    ai_cache.friends.clear();
    ai_cache.dangerous_explosives.clear();
    ai_cache.threat_map.clear();
    ai_cache.searched_tiles.clear();
    activity = player_activity();
    clear_destination();
    add_effect( effect_npc_suspend, 24_hours, true, 1 );
}

void npc::die( Creature *nkiller )
{
    if( dead ) {
        // We are already dead, don't die again, note that npc::dead is
        // *only* set to true in this function!
        return;
    }
    if( assigned_camp ) {
        cata::optional<basecamp *> bcp = overmap_buffer.find_camp( ( *assigned_camp ).xy() );
        if( bcp ) {
            ( *bcp )->remove_assignee( getID() );
        }
    }
    assigned_camp = cata::nullopt;
    // Need to unboard from vehicle before dying, otherwise
    // the vehicle code cannot find us
    if( in_vehicle ) {
        get_map().unboard_vehicle( pos(), true );
    }
    if( is_mounted() ) {
        monster *critter = mounted_creature.get();
        critter->remove_effect( effect_ridden );
        critter->mounted_player = nullptr;
        critter->mounted_player_id = character_id();
    }
    // if this NPC was the only member of a micro-faction, clean it up.
    if( my_fac ) {
        if( !is_fake() && !is_hallucination() ) {
            if( my_fac->members.size() == 1 ) {
                for( const item *elem : inv_dump() ) {
                    elem->remove_owner();
                    elem->remove_old_owner();
                }
            }
            my_fac->remove_member( getID() );
        }
    }
    dead = true;
    Character::die( nkiller );

    if( is_hallucination() ) {
        add_msg_if_player_sees( *this, _( "%s disappears." ), name.c_str() );
        return;
    }

    add_msg_if_player_sees( *this, _( "%s dies!" ), name );

    if( Character *ch = dynamic_cast<Character *>( killer ) ) {
        get_event_bus().send<event_type::character_kills_character>( ch->getID(), getID(), get_name() );
    }

    Character &player_character = get_player_character();
    if( killer == &player_character && ( !guaranteed_hostile() || hit_by_player ) ) {
        bool cannibal = player_character.has_trait( trait_CANNIBAL );
        bool psycho = player_character.has_trait( trait_PSYCHOPATH );
        if( player_character.has_trait( trait_SAPIOVORE ) || psycho ) {
            // No morale effect
        } else if( cannibal ) {
            player_character.add_morale( MORALE_KILLED_INNOCENT, -5, 0, 2_days, 3_hours );
        } else {
            player_character.add_morale( MORALE_KILLED_INNOCENT, -100, 0, 2_days, 3_hours );
        }
    }

    place_corpse();
}

std::string npc_attitude_id( npc_attitude att )
{
    static const std::map<npc_attitude, std::string> npc_attitude_ids = {
        { NPCATT_NULL, "NPCATT_NULL" },
        { NPCATT_TALK, "NPCATT_TALK" },
        { NPCATT_FOLLOW, "NPCATT_FOLLOW" },
        { NPCATT_LEAD, "NPCATT_LEAD" },
        { NPCATT_WAIT, "NPCATT_WAIT" },
        { NPCATT_MUG, "NPCATT_MUG" },
        { NPCATT_WAIT_FOR_LEAVE, "NPCATT_WAIT_FOR_LEAVE" },
        { NPCATT_KILL, "NPCATT_KILL" },
        { NPCATT_FLEE, "NPCATT_FLEE" },
        { NPCATT_FLEE_TEMP, "NPCATT_FLEE_TEMP" },
        { NPCATT_HEAL, "NPCATT_HEAL" },
        { NPCATT_ACTIVITY, "NPCATT_ACTIVITY" },
        { NPCATT_RECOVER_GOODS, "NPCATT_RECOVER_GOODS" },
        { NPCATT_LEGACY_1, "NPCATT_LEGACY_1" },
        { NPCATT_LEGACY_2, "NPCATT_LEGACY_2" },
        { NPCATT_LEGACY_3, "NPCATT_LEGACY_3" },
        { NPCATT_LEGACY_4, "NPCATT_LEGACY_4" },
        { NPCATT_LEGACY_5, "NPCATT_LEGACY_5" },
        { NPCATT_LEGACY_6, "NPCATT_LEGACY_6" },
    };
    const auto &iter = npc_attitude_ids.find( att );
    if( iter == npc_attitude_ids.end() ) {
        debugmsg( "Invalid attitude: %d", att );
        return "NPCATT_INVALID";
    }

    return iter->second;
}

std::string npc_attitude_name( npc_attitude att )
{
    switch( att ) {
        // Don't care/ignoring player
        case NPCATT_NULL:
            return _( "Ignoring" );
        // Move to and talk to player
        case NPCATT_TALK:
            return _( "Wants to talk" );
        // Follow the player
        case NPCATT_FOLLOW:
            return _( "Following" );
        // Lead the player, wait for them if they're behind
        case NPCATT_LEAD:
            return _( "Leading" );
        // Waiting for the player
        case NPCATT_WAIT:
            return _( "Waiting for you" );
        // Mug the player
        case NPCATT_MUG:
            return _( "Mugging you" );
        // Attack the player if our patience runs out
        case NPCATT_WAIT_FOR_LEAVE:
            return _( "Waiting for you to leave" );
        // Kill the player
        case NPCATT_KILL:
            return _( "Attacking to kill" );
        // Get away from the player
        case NPCATT_FLEE:
        case NPCATT_FLEE_TEMP:
            return _( "Fleeing" );
        // Get to the player and heal them
        case NPCATT_HEAL:
            return _( "Healing you" );
        case NPCATT_ACTIVITY:
            return _( "Performing a task" );
        case NPCATT_RECOVER_GOODS:
            return _( "Trying to recover stolen goods" );
        case NPCATT_LEGACY_1:
        case NPCATT_LEGACY_2:
        case NPCATT_LEGACY_3:
        case NPCATT_LEGACY_4:
        case NPCATT_LEGACY_5:
        case NPCATT_LEGACY_6:
            return _( "NPC Legacy Attitude" );
        default:
            break;
    }

    debugmsg( "Invalid attitude: %d", att );
    return _( "Unknown attitude" );
}

//message related stuff

//message related stuff
void npc::add_msg_if_npc( const std::string &msg ) const
{
    add_msg( replace_with_npc_name( msg ) );
}

void npc::add_msg_player_or_npc( const std::string &/*player_msg*/,
                                 const std::string &npc_msg ) const
{
    add_msg_if_player_sees( *this, replace_with_npc_name( npc_msg ) );
}

void npc::add_msg_if_npc( const game_message_params &params, const std::string &msg ) const
{
    add_msg( params, replace_with_npc_name( msg ) );
}

void npc::add_msg_player_or_npc( const game_message_params &params,
                                 const std::string &/*player_msg*/,
                                 const std::string &npc_msg ) const
{
    if( get_player_view().sees( *this ) ) {
        add_msg( params, replace_with_npc_name( npc_msg ) );
    }
}

void npc::add_msg_player_or_say( const std::string &/*player_msg*/,
                                 const std::string &npc_speech ) const
{
    say( npc_speech );
}

void npc::add_msg_player_or_say( const game_message_params &/*params*/,
                                 const std::string &/*player_msg*/, const std::string &npc_speech ) const
{
    say( npc_speech );
}

void npc::add_new_mission( class mission *miss )
{
    chatbin.add_new_mission( miss );
}

void npc::on_unload()
{
}

// A throtled version of player::update_body since npc's don't need to-the-turn updates.
void npc::npc_update_body()
{
    if( calendar::once_every( 10_seconds ) ) {
        update_body( last_updated, calendar::turn );
        last_updated = calendar::turn;
    }
}

void npc::on_load()
{
    const auto advance_effects = [&]( const time_duration & elapsed_dur ) {
        for( auto &elem : *effects ) {
            for( auto &_effect_it : elem.second ) {
                effect &e = _effect_it.second;
                const time_duration &time_left = e.get_duration();
                if( time_left > 1_turns ) {
                    if( time_left < elapsed_dur ) {
                        e.set_duration( 1_turns );
                    } else {
                        e.set_duration( time_left - elapsed_dur );
                    }
                }
            }
        }
    };
    // Cap at some reasonable number, say 2 days
    const time_duration dt = std::min( calendar::turn - last_updated, 2_days );
    // TODO: Sleeping, healing etc.
    last_updated = calendar::turn;
    time_point cur = calendar::turn - dt;
    add_msg( m_debug, "on_load() by %s, %d turns", name, to_turns<int>( dt ) );
    // First update with 30 minute granularity, then 5 minutes, then turns
    for( ; cur < calendar::turn - 30_minutes; cur += 30_minutes + 1_turns ) {
        update_body( cur, cur + 30_minutes );
        advance_effects( 30_minutes );
    }
    for( ; cur < calendar::turn - 5_minutes; cur += 5_minutes + 1_turns ) {
        update_body( cur, cur + 5_minutes );
        advance_effects( 5_minutes );
    }
    for( ; cur < calendar::turn; cur += 1_turns ) {
        update_body( cur, cur + 1_turns );
        process_effects();
    }

    if( dt > 0_turns ) {
        // This ensures food is properly rotten at load
        // Otherwise NPCs try to eat rotten food and fail
        process_items();
        // give NPCs that are doing activities a pile of moves
        if( has_destination() || activity ) {
            mod_moves( to_moves<int>( dt ) );
        }
    }

    // Not necessarily true, but it's not a bad idea to set this
    has_new_items = true;

    map &here = get_map();
    // for spawned npcs
    if( here.has_flag( "UNSTABLE", pos() ) ) {
        add_effect( effect_bouldering, 1_turns,  true );
    } else if( has_effect( effect_bouldering ) ) {
        remove_effect( effect_bouldering );
    }
    if( here.veh_at( pos() ).part_with_feature( VPFLAG_BOARDABLE, true ) && !in_vehicle ) {
        here.board_vehicle( pos(), this );
    }
    if( has_effect( effect_riding ) && !mounted_creature ) {
        if( const monster *const mon = g->critter_at<monster>( pos() ) ) {
            mounted_creature = g->shared_from( *mon );
        } else {
            add_msg( m_debug, "NPC is meant to be riding, though the mount is not found when %s is loaded",
                     disp_name() );
        }
    }
    if( has_trait( trait_HALLUCINATION ) ) {
        hallucination = true;
    }
}

constexpr tripoint_abs_omt npc::no_goal_point;

bool npc::query_yn( const std::string &/*msg*/ ) const
{
    // NPCs don't like queries - most of them are in the form of "Do you want to get hurt?".
    return false;
}

float npc::speed_rating() const
{
    float ret = get_speed() / 100.0f;
    ret *= 100.0f / run_cost( 100, false );

    return ret;
}

bool npc::dispose_item( item_location &&obj, const std::string & )
{
<<<<<<< HEAD
    stow_item( *obj.get_item() );
=======
    using dispose_option = struct {
        int moves;
        std::function<void()> action;
    };

    std::vector<dispose_option> opts;

    for( auto &e : worn ) {
        if( e.can_holster( *obj ) ) {
            const holster_actor *ptr = dynamic_cast<const holster_actor *>
                                       ( e.type->get_use( "holster" )->get_actor_ptr() );
            opts.emplace_back( dispose_option {
                item_store_cost( *obj, e, false, obj.obtain_cost( *this ) ),
                [this, ptr, &e, &obj]{ ptr->store( *this, e, *obj ); }
            } );
        }
    }

    if( volume_carried() + obj->volume() <= volume_capacity() ) {
        opts.emplace_back( dispose_option {
            item_handling_cost( *obj ),
            [this, &obj] {
                moves -= item_handling_cost( *obj );
                inv->add_item_keep_invlet( *obj );
                obj.remove_item();
                inv->unsort();
            }
        } );
    }

    if( opts.empty() ) {
        // Drop it
        get_map().add_item_or_charges( pos(), *obj );
        obj.remove_item();
        return true;
    }

    const auto mn = std::min_element( opts.begin(), opts.end(),
    []( const dispose_option & lop, const dispose_option & rop ) {
        return lop.moves < rop.moves;
    } );

    mn->action();
>>>>>>> 5554d15c
    return true;
}

void npc::process_turn()
{
    player::process_turn();

    // NPCs shouldn't be using stamina, but if they have, set it back to max
    // If the stamina is higher than the max (Languorous), set it back to max
    if( calendar::once_every( 1_minutes ) && get_stamina() != get_stamina_max() ) {
        set_stamina( get_stamina_max() );
    }

    if( is_player_ally() && calendar::once_every( 1_hours ) &&
        get_hunger() < 200 && get_thirst() < 100 && op_of_u.trust < 5 ) {
        // Friends who are well fed will like you more
        // 24 checks per day, best case chance at trust 0 is 1 in 48 for +1 trust per 2 days
        float trust_chance = 5 - op_of_u.trust;
        // Penalize for bad impression
        // TODO: Penalize for traits and actions (especially murder, unless NPC is psycho)
        int op_penalty = std::max( 0, op_of_u.anger ) +
                         std::max( 0, -op_of_u.value ) +
                         std::max( 0, op_of_u.fear );
        // Being barely hungry and thirsty, not in pain and not wounded means good care
        int state_penalty = get_hunger() + get_thirst() + ( 100 - hp_percentage() ) + get_pain();
        if( x_in_y( trust_chance, 240 + 10 * op_penalty + state_penalty ) ) {
            op_of_u.trust++;
        }

        // TODO: Similar checks for fear and anger
    }

    // TODO: Add decreasing trust/value/etc. here when player doesn't provide food
    // TODO: Make NPCs leave the player if there's a path out of map and player is sleeping/unseen/etc.
}

bool npc::invoke_item( item *used, const tripoint &pt )
{
    const auto &use_methods = used->type->use_methods;

    if( use_methods.empty() ) {
        return false;
    } else if( use_methods.size() == 1 ) {
        return Character::invoke_item( used, use_methods.begin()->first, pt );
    }
    return false;
}

bool npc::invoke_item( item *used, const std::string &method )
{
    return Character::invoke_item( used, method );
}

bool npc::invoke_item( item *used )
{
    return Character::invoke_item( used );
}

std::array<std::pair<std::string, overmap_location_str_id>, npc_need::num_needs> npc::need_data = {
    {
        { "need_none", overmap_location_str_id( "source_of_anything" ) },
        { "need_ammo", overmap_location_str_id( "source_of_ammo" ) },
        { "need_weapon", overmap_location_str_id( "source_of_weapons" )},
        { "need_gun", overmap_location_str_id( "source_of_guns" ) },
        { "need_food", overmap_location_str_id( "source_of_food" )},
        { "need_drink", overmap_location_str_id( "source_of_drink" ) },
        { "need_safety", overmap_location_str_id( "source_of_safety" ) }
    }
};

std::string npc::get_need_str_id( const npc_need &need )
{
    return need_data[static_cast<size_t>( need )].first;
}

overmap_location_str_id npc::get_location_for( const npc_need &need )
{
    return need_data[static_cast<size_t>( need )].second;
}

std::ostream &operator<< ( std::ostream &os, const npc_need &need )
{
    return os << npc::get_need_str_id( need );
}

bool npc::will_accept_from_player( const item &it ) const
{
    if( is_hallucination() ) {
        return false;
    }

    if( is_minion() || get_player_character().has_trait( trait_DEBUG_MIND_CONTROL ) ||
        it.has_flag( flag_NPC_SAFE ) ) {
        return true;
    }

    if( !it.type->use_methods.empty() ) {
        return false;
    }

    if( it.is_comestible() ) {
        if( it.get_comestible_fun() < 0 || it.poison > 0 ) {
            return false;
        }
    }

    return true;
}

const pathfinding_settings &npc::get_pathfinding_settings() const
{
    return get_pathfinding_settings( false );
}

const pathfinding_settings &npc::get_pathfinding_settings( bool no_bashing ) const
{
    path_settings->bash_strength = no_bashing ? 0 : smash_ability();
    // TODO: Extract climb skill
    const int climb = std::min( 20, get_dex() );
    if( climb > 1 ) {
        // Success is !one_in(dex), so 0%, 50%, 66%, 75%...
        // Penalty for failure chance is 1/success = 1/(1-failure) = 1/(1-(1/dex)) = dex/(dex-1)
        path_settings->climb_cost = ( 10 - climb / 5 ) * climb / ( climb - 1 );
    } else {
        // Climbing at this dexterity will always fail
        path_settings->climb_cost = 0;
    }

    return *path_settings;
}

std::set<tripoint> npc::get_path_avoid() const
{
    std::set<tripoint> ret;
    for( Creature &critter : g->all_creatures() ) {
        // TODO: Cache this somewhere
        ret.insert( critter.pos() );
    }
    map &here = get_map();
    if( rules.has_flag( ally_rule::avoid_doors ) ) {
        for( const tripoint &p : here.points_in_radius( pos(), 30 ) ) {
            if( here.open_door( p, true, true ) ) {
                ret.insert( p );
            }
        }
    }
    if( rules.has_flag( ally_rule::hold_the_line ) ) {
        for( const tripoint &p : here.points_in_radius( get_player_character().pos(), 1 ) ) {
            if( here.close_door( p, true, true ) || here.move_cost( p ) > 2 ) {
                ret.insert( p );
            }
        }
    }
    return ret;
}

mfaction_id npc::get_monster_faction() const
{
    if( my_fac ) {
        string_id<monfaction> my_mon_fac = string_id<monfaction>( my_fac->mon_faction );
        if( my_mon_fac.is_valid() ) {
            return my_mon_fac;
        }
    }

    // legacy checks
    // Those can't be static int_ids, because mods add factions
    static const string_id<monfaction> human_fac( "human" );
    static const string_id<monfaction> player_fac( "player" );
    static const string_id<monfaction> bee_fac( "bee" );

    if( is_player_ally() ) {
        return player_fac.id();
    }

    if( has_trait( trait_BEE ) ) {
        return bee_fac.id();
    }

    return human_fac.id();
}

std::string npc::extended_description() const
{
    std::string ss;
    // For some reason setting it using str or constructor doesn't work
    ss += Character::extended_description();

    ss += "\n--\n";
    if( attitude == NPCATT_KILL ) {
        ss += _( "Is trying to kill you." );
    } else if( attitude == NPCATT_FLEE || attitude == NPCATT_FLEE_TEMP ) {
        ss += _( "Is trying to flee from you." );
    } else if( is_player_ally() ) {
        ss += _( "Is your friend." );
    } else if( is_following() ) {
        ss += _( "Is following you." );
    } else if( is_leader() ) {
        ss += _( "Is guiding you." );
    } else if( guaranteed_hostile() ) {
        ss += _( "Will try to kill you or flee from you if you reveal yourself." );
    } else {
        ss += _( "Is neutral." );
    }

    if( hit_by_player ) {
        ss += "--\n";
        ss += _( "Is still innocent and killing them will be considered murder." );
        // TODO: "But you don't care because you're an edgy psycho"
    }

    return replace_colors( ss );
}

std::string npc::get_epilogue() const
{
    return SNIPPET.random_from_category(
               male ? "epilogue_npc_male" : "epilogue_npc_female"
           ).value_or( translation() ).translated();
}

void npc::set_companion_mission( npc &p, const std::string &mission_id )
{
    const tripoint_abs_omt omt_pos = p.global_omt_location();
    set_companion_mission( omt_pos, p.companion_mission_role_id, mission_id );
}

std::pair<std::string, nc_color> npc::hp_description() const
{
    int cur_hp = hp_percentage();
    std::string damage_info;
    std::string pronoun;
    if( male ) {
        pronoun = _( "He " );
    } else {
        pronoun = _( "She " );
    }
    nc_color col;
    if( cur_hp == 100 ) {
        damage_info = pronoun + _( "is uninjured." );
        col = c_green;
    } else if( cur_hp >= 80 ) {
        damage_info = pronoun + _( "is lightly injured." );
        col = c_light_green;
    } else if( cur_hp >= 60 ) {
        damage_info = pronoun + _( "is moderately injured." );
        col = c_yellow;
    } else if( cur_hp >= 30 ) {
        damage_info = pronoun + _( "is heavily injured." );
        col = c_yellow;
    } else if( cur_hp >= 10 ) {
        damage_info = pronoun + _( "is severely injured." );
        col = c_light_red;
    } else {
        damage_info = pronoun + _( "is nearly dead!" );
        col = c_red;
    }
    return std::make_pair( damage_info, col );
}
void npc::set_companion_mission( const tripoint_abs_omt &omt_pos, const std::string &role_id,
                                 const std::string &mission_id )
{
    comp_mission.position = omt_pos;
    comp_mission.mission_id = mission_id;
    comp_mission.role_id = role_id;
}

void npc::set_companion_mission( const tripoint_abs_omt &omt_pos, const std::string &role_id,
                                 const std::string &mission_id, const tripoint_abs_omt &destination )
{
    comp_mission.position = omt_pos;
    comp_mission.mission_id = mission_id;
    comp_mission.role_id = role_id;
    comp_mission.destination = destination;
}

void npc::reset_companion_mission()
{
    comp_mission.position = tripoint_abs_omt( -999, -999, -999 );
    comp_mission.mission_id.clear();
    comp_mission.role_id.clear();
    if( comp_mission.destination ) {
        comp_mission.destination = cata::nullopt;
    }
}

cata::optional<tripoint_abs_omt> npc::get_mission_destination() const
{
    if( comp_mission.destination ) {
        return comp_mission.destination;
    } else {
        return cata::nullopt;
    }
}

bool npc::has_companion_mission() const
{
    return !comp_mission.mission_id.empty();
}

npc_companion_mission npc::get_companion_mission() const
{
    return comp_mission;
}

attitude_group npc::get_attitude_group( npc_attitude att ) const
{
    switch( att ) {
        case NPCATT_MUG:
        case NPCATT_WAIT_FOR_LEAVE:
        case NPCATT_KILL:
            return attitude_group::hostile;
        case NPCATT_FLEE:
        case NPCATT_FLEE_TEMP:
            return attitude_group::fearful;
        case NPCATT_FOLLOW:
        case NPCATT_ACTIVITY:
        case NPCATT_LEAD:
            return attitude_group::friendly;
        default:
            break;
    }
    return attitude_group::neutral;
}

void npc::set_mission( npc_mission new_mission )
{
    if( new_mission != mission ) {
        previous_mission = mission;
        mission = new_mission;
    }
    if( mission == NPC_MISSION_ACTIVITY ) {
        current_activity_id = activity.id();
    }
}

bool npc::has_activity() const
{
    return mission == NPC_MISSION_ACTIVITY && attitude == NPCATT_ACTIVITY;
}

npc_attitude npc::get_attitude() const
{
    return attitude;
}

void npc::set_attitude( npc_attitude new_attitude )
{
    if( new_attitude == attitude ) {
        return;
    }
    previous_attitude = attitude;
    if( new_attitude == NPCATT_FLEE ) {
        new_attitude = NPCATT_FLEE_TEMP;
    }
    if( new_attitude == NPCATT_FLEE_TEMP && !has_effect( effect_npc_flee_player ) ) {
        add_effect( effect_npc_flee_player, 24_hours );
    }

    add_msg( m_debug, "%s changes attitude from %s to %s",
             name, npc_attitude_id( attitude ), npc_attitude_id( new_attitude ) );
    attitude_group new_group = get_attitude_group( new_attitude );
    attitude_group old_group = get_attitude_group( attitude );
    if( new_group != old_group && !is_fake() && get_player_view().sees( *this ) ) {
        switch( new_group ) {
            case attitude_group::hostile:
                add_msg_if_npc( m_bad, _( "<npcname> gets angry!" ) );
                break;
            case attitude_group::fearful:
                add_msg_if_npc( m_warning, _( "<npcname> gets scared!" ) );
                break;
            default:
                if( old_group == attitude_group::hostile ) {
                    add_msg_if_npc( m_good, _( "<npcname> calms down." ) );
                } else if( old_group == attitude_group::fearful ) {
                    add_msg_if_npc( _( "<npcname> is no longer afraid." ) );
                }
                break;
        }
    }
    attitude = new_attitude;
}

npc_follower_rules::npc_follower_rules()
{
    engagement = combat_engagement::CLOSE;
    aim = aim_rule::WHEN_CONVENIENT;
    overrides = ally_rule::DEFAULT;
    override_enable = ally_rule::DEFAULT;

    set_flag( ally_rule::use_guns );
    set_flag( ally_rule::use_grenades );
    clear_flag( ally_rule::use_silent );
    set_flag( ally_rule::avoid_friendly_fire );

    clear_flag( ally_rule::allow_pick_up );
    clear_flag( ally_rule::allow_bash );
    clear_flag( ally_rule::allow_sleep );
    set_flag( ally_rule::allow_complain );
    set_flag( ally_rule::allow_pulp );
    clear_flag( ally_rule::close_doors );
    clear_flag( ally_rule::follow_close );
    clear_flag( ally_rule::avoid_doors );
    clear_flag( ally_rule::hold_the_line );
    clear_flag( ally_rule::ignore_noise );
    clear_flag( ally_rule::forbid_engage );
    set_flag( ally_rule::follow_distance_2 );
}

bool npc_follower_rules::has_flag( ally_rule test, bool check_override ) const
{
    if( check_override && ( static_cast<int>( test ) & static_cast<int>( override_enable ) ) ) {
        // if the override is set and false, return false
        if( static_cast<int>( test ) & ~static_cast<int>( overrides ) ) {
            return false;
            // if the override is set and true, return true
        } else if( static_cast<int>( test ) & static_cast<int>( overrides ) ) {
            return true;
        }
    }
    return static_cast<int>( test ) & static_cast<int>( flags );
}

void npc_follower_rules::set_flag( ally_rule setit )
{
    flags = static_cast<ally_rule>( static_cast<int>( flags ) | static_cast<int>( setit ) );
}

void npc_follower_rules::clear_flag( ally_rule clearit )
{
    flags = static_cast<ally_rule>( static_cast<int>( flags ) & ~static_cast<int>( clearit ) );
}

void npc_follower_rules::toggle_flag( ally_rule toggle )
{
    if( has_flag( toggle ) ) {
        clear_flag( toggle );
    } else {
        set_flag( toggle );
    }
}

void npc_follower_rules::set_specific_override_state( ally_rule rule, bool state )
{
    if( state ) {
        set_override( rule );
    } else {
        clear_override( rule );
    }
    enable_override( rule );
}

void npc_follower_rules::toggle_specific_override_state( ally_rule rule, bool state )
{
    if( has_override_enable( rule ) && has_override( rule ) == state ) {
        clear_override( rule );
        disable_override( rule );
    } else {
        set_specific_override_state( rule, state );
    }
}

bool npc::is_hallucination() const
{
    return hallucination;
}

bool npc_follower_rules::has_override_enable( ally_rule test ) const
{
    return static_cast<int>( test ) & static_cast<int>( override_enable );
}

void npc_follower_rules::enable_override( ally_rule setit )
{
    override_enable = static_cast<ally_rule>( static_cast<int>( override_enable ) |
                      static_cast<int>( setit ) );
}

void npc_follower_rules::disable_override( ally_rule clearit )
{
    override_enable = static_cast<ally_rule>( static_cast<int>( override_enable ) &
                      ~static_cast<int>( clearit ) );
}

bool npc_follower_rules::has_override( ally_rule test ) const
{
    return static_cast<int>( test ) & static_cast<int>( overrides );
}

void npc_follower_rules::set_override( ally_rule setit )
{
    overrides = static_cast<ally_rule>( static_cast<int>( overrides ) | static_cast<int>( setit ) );
}

void npc_follower_rules::clear_override( ally_rule clearit )
{
    overrides = static_cast<ally_rule>( static_cast<int>( overrides ) &
                                        ~static_cast<int>( clearit ) );
}

void npc_follower_rules::set_danger_overrides()
{
    overrides = ally_rule::DEFAULT;
    override_enable = ally_rule::DEFAULT;
    set_override( ally_rule::follow_close );
    set_override( ally_rule::avoid_doors );
    set_override( ally_rule::hold_the_line );
    enable_override( ally_rule::follow_close );
    enable_override( ally_rule::allow_sleep );
    enable_override( ally_rule::close_doors );
    enable_override( ally_rule::avoid_doors );
    enable_override( ally_rule::hold_the_line );
}

void npc_follower_rules::clear_overrides()
{
    overrides = ally_rule::DEFAULT;
    override_enable = ally_rule::DEFAULT;
}

int npc::get_thirst() const
{
    return Character::get_thirst() - units::to_milliliter<int>( stomach.get_water() ) / 5;
}

std::string npc::describe_mission() const
{
    switch( mission ) {
        case NPC_MISSION_SHELTER:
            return string_format( _( "I'm holing up here for safety.  Long term, %s" ),
                                  myclass.obj().get_job_description() );
        case NPC_MISSION_SHOPKEEP:
            return _( "I run the shop here." );
        case NPC_MISSION_GUARD:
        case NPC_MISSION_GUARD_ALLY:
        case NPC_MISSION_GUARD_PATROL:
            return string_format( _( "Currently, I'm guarding this location.  Overall, %s" ),
                                  myclass.obj().get_job_description() );
        case NPC_MISSION_ACTIVITY:
            return string_format( _( "Right now, I'm <current_activity>.  In general, %s" ),
                                  myclass.obj().get_job_description() );
        case NPC_MISSION_TRAVELLING:
        case NPC_MISSION_NULL:
            return myclass.obj().get_job_description();
        default:
            return string_format( "ERROR: Someone forgot to code an npc_mission text for "
                                  "mission: %d.", static_cast<int>( mission ) );
    } // switch (mission)
}

std::unique_ptr<talker> get_talker_for( npc &guy )
{
    return std::make_unique<talker_npc>( &guy );
}
std::unique_ptr<talker> get_talker_for( npc *guy )
{
    return std::make_unique<talker_npc>( guy );
}<|MERGE_RESOLUTION|>--- conflicted
+++ resolved
@@ -2784,53 +2784,7 @@
 
 bool npc::dispose_item( item_location &&obj, const std::string & )
 {
-<<<<<<< HEAD
     stow_item( *obj.get_item() );
-=======
-    using dispose_option = struct {
-        int moves;
-        std::function<void()> action;
-    };
-
-    std::vector<dispose_option> opts;
-
-    for( auto &e : worn ) {
-        if( e.can_holster( *obj ) ) {
-            const holster_actor *ptr = dynamic_cast<const holster_actor *>
-                                       ( e.type->get_use( "holster" )->get_actor_ptr() );
-            opts.emplace_back( dispose_option {
-                item_store_cost( *obj, e, false, obj.obtain_cost( *this ) ),
-                [this, ptr, &e, &obj]{ ptr->store( *this, e, *obj ); }
-            } );
-        }
-    }
-
-    if( volume_carried() + obj->volume() <= volume_capacity() ) {
-        opts.emplace_back( dispose_option {
-            item_handling_cost( *obj ),
-            [this, &obj] {
-                moves -= item_handling_cost( *obj );
-                inv->add_item_keep_invlet( *obj );
-                obj.remove_item();
-                inv->unsort();
-            }
-        } );
-    }
-
-    if( opts.empty() ) {
-        // Drop it
-        get_map().add_item_or_charges( pos(), *obj );
-        obj.remove_item();
-        return true;
-    }
-
-    const auto mn = std::min_element( opts.begin(), opts.end(),
-    []( const dispose_option & lop, const dispose_option & rop ) {
-        return lop.moves < rop.moves;
-    } );
-
-    mn->action();
->>>>>>> 5554d15c
     return true;
 }
 
