#include "npc.h"

#include <climits>
#include <cmath>
#include <cstdlib>
#include <algorithm>
#include <functional>
#include <limits>

#include "auto_pickup.h"
#include "avatar.h"
#include "coordinate_conversions.h"
#include "effect.h"
#include "event_bus.h"
#include "game.h"
#include "game_inventory.h"
#include "item_group.h"
#include "itype.h"
#include "iuse_actor.h"
#include "json.h"
#include "map.h"
#include "mapdata.h"
#include "map_iterator.h"
#include "memorial_logger.h"
#include "messages.h"
#include "mission.h"
#include "morale_types.h"
#include "mutation.h"
#include "npc_class.h"
#include "output.h"
#include "overmap.h"
#include "overmapbuffer.h"
#include "skill.h"
#include "sounds.h"
#include "string_formatter.h"
#include "text_snippets.h"
#include "trait_group.h"
#include "veh_type.h"
#include "vehicle.h"
#include "vpart_position.h"
#include "bodypart.h"
#include "cata_utility.h"
#include "character.h"
#include "damage.h"
#include "debug.h"
#include "faction.h"
#include "game_constants.h"
#include "item.h"
#include "iuse.h"
#include "math_defines.h"
#include "monster.h"
#include "pathfinding.h"
#include "player_activity.h"
#include "ret_val.h"
#include "rng.h"
#include "tileray.h"
#include "translations.h"
#include "units.h"
#include "visitable.h"
#include "int_id.h"
#include "pldata.h"
#include "clzones.h"
#include "enums.h"
#include "flat_set.h"
#include "stomach.h"

static const activity_id ACT_READ( "ACT_READ" );

static const efftype_id effect_bouldering( "bouldering" );
static const efftype_id effect_contacts( "contacts" );
static const efftype_id effect_controlled( "controlled" );
static const efftype_id effect_drunk( "drunk" );
static const efftype_id effect_high( "high" );
static const efftype_id effect_infection( "infection" );
static const efftype_id effect_mending( "mending" );
static const efftype_id effect_npc_flee_player( "npc_flee_player" );
static const efftype_id effect_npc_suspend( "npc_suspend" );
static const efftype_id effect_pkill_l( "pkill_l" );
static const efftype_id effect_pkill1( "pkill1" );
static const efftype_id effect_pkill2( "pkill2" );
static const efftype_id effect_pkill3( "pkill3" );
static const efftype_id effect_ridden( "ridden" );
static const efftype_id effect_riding( "riding" );

static const skill_id skill_archery( "archery" );
static const skill_id skill_barter( "barter" );
static const skill_id skill_bashing( "bashing" );
static const skill_id skill_cutting( "cutting" );
static const skill_id skill_pistol( "pistol" );
static const skill_id skill_rifle( "rifle" );
static const skill_id skill_shotgun( "shotgun" );
static const skill_id skill_smg( "smg" );
static const skill_id skill_stabbing( "stabbing" );
static const skill_id skill_throw( "throw" );

static const bionic_id bio_eye_optic( "bio_eye_optic" );
static const bionic_id bio_memory( "bio_memory" );

static const trait_id trait_BEE( "BEE" );
static const trait_id trait_CANNIBAL( "CANNIBAL" );
static const trait_id trait_DEBUG_MIND_CONTROL( "DEBUG_MIND_CONTROL" );
static const trait_id trait_HALLUCINATION( "HALLUCINATION" );
static const trait_id trait_HYPEROPIC( "HYPEROPIC" );
static const trait_id trait_ILLITERATE( "ILLITERATE" );
static const trait_id trait_MUTE( "MUTE" );
static const trait_id trait_PROF_DICEMASTER( "PROF_DICEMASTER" );
static const trait_id trait_PSYCHOPATH( "PSYCHOPATH" );
static const trait_id trait_SAPIOVORE( "SAPIOVORE" );
static const trait_id trait_SCHIZOPHRENIC( "SCHIZOPHRENIC" );
static const trait_id trait_TERRIFYING( "TERRIFYING" );

static const std::string flag_NPC_SAFE( "NPC_SAFE" );

class basecamp;
class monfaction;

void starting_clothes( npc &who, const npc_class_id &type, bool male );
void starting_inv( npc &who, const npc_class_id &type );

npc::npc()
    : restock( calendar::turn_zero )
    , companion_mission_time( calendar::before_time_starts )
    , companion_mission_time_ret( calendar::before_time_starts )
    , last_updated( calendar::turn )
{
    submap_coords = point_zero;
    position.x = -1;
    position.y = -1;
    position.z = 500;
    last_player_seen_pos = cata::nullopt;
    last_seen_player_turn = 999;
    wanted_item_pos = no_goal_point;
    guard_pos = no_goal_point;
    goal = no_goal_point;
    fetching_item = false;
    has_new_items = true;
    worst_item_value = 0;
    str_max = 0;
    dex_max = 0;
    int_max = 0;
    per_max = 0;
    marked_for_death = false;
    death_drops = true;
    dead = false;
    hit_by_player = false;
    hallucination = false;
    moves = 100;
    mission = NPC_MISSION_NULL;
    myclass = npc_class_id::NULL_ID();
    fac_id = faction_id::NULL_ID();
    patience = 0;
    attitude = NPCATT_NULL;

    *path_settings = pathfinding_settings( 0, 1000, 1000, 10, true, true, true, false, true );
    for( direction threat_dir : npc_threat_dir ) {
        ai_cache.threat_map[ threat_dir ] = 0.0f;
    }
}

standard_npc::standard_npc( const std::string &name, const tripoint &pos,
                            const std::vector<itype_id> &clothing,
                            int sk_lvl, int s_str, int s_dex, int s_int, int s_per )
{
    this->name = name;
    position = pos;

    str_cur = std::max( s_str, 0 );
    str_max = std::max( s_str, 0 );
    dex_cur = std::max( s_dex, 0 );
    dex_max = std::max( s_dex, 0 );
    per_cur = std::max( s_per, 0 );
    per_max = std::max( s_per, 0 );
    int_cur = std::max( s_int, 0 );
    int_max = std::max( s_int, 0 );

    recalc_hp();
    for( int i = 0; i < num_hp_parts; i++ ) {
        hp_cur[i] = hp_max[i];
    }
    for( auto &e : Skill::skills ) {
        set_skill_level( e.ident(), std::max( sk_lvl, 0 ) );
    }

    for( const auto &e : clothing ) {
        wear_item( item( e ) );
    }

    for( item &e : worn ) {
        if( e.has_flag( "VARSIZE" ) ) {
            e.item_tags.insert( "FIT" );
        }
    }
}

npc::npc( npc && ) = default;
npc &npc::operator=( npc && ) = default;

static std::map<string_id<npc_template>, npc_template> npc_templates;

void npc_template::load( const JsonObject &jsobj )
{
    npc_template tem;
    npc &guy = tem.guy;
    guy.idz = jsobj.get_string( "id" );
    guy.name.clear();
    jsobj.read( "name_unique", tem.name_unique );
    jsobj.read( "name_suffix", tem.name_suffix );
    if( jsobj.has_string( "gender" ) ) {
        if( jsobj.get_string( "gender" ) == "male" ) {
            tem.gender_override = gender::male;
        } else {
            tem.gender_override = gender::female;
        }
    } else {
        tem.gender_override = gender::random;
    }
    if( jsobj.has_string( "faction" ) ) {
        guy.set_fac_id( jsobj.get_string( "faction" ) );
    }

    if( jsobj.has_int( "class" ) ) {
        guy.myclass = npc_class::from_legacy_int( jsobj.get_int( "class" ) );
    } else if( jsobj.has_string( "class" ) ) {
        guy.myclass = npc_class_id( jsobj.get_string( "class" ) );
    }

    guy.set_attitude( static_cast<npc_attitude>( jsobj.get_int( "attitude" ) ) );
    guy.mission = static_cast<npc_mission>( jsobj.get_int( "mission" ) );
    guy.chatbin.first_topic = jsobj.get_string( "chat" );
    if( jsobj.has_string( "mission_offered" ) ) {
        guy.miss_ids.emplace_back( mission_type_id( jsobj.get_string( "mission_offered" ) ) );
    } else if( jsobj.has_array( "mission_offered" ) ) {
        for( const std::string line : jsobj.get_array( "mission_offered" ) ) {
            guy.miss_ids.emplace_back( mission_type_id( line ) );
        }
    }
    npc_templates.emplace( string_id<npc_template>( guy.idz ), std::move( tem ) );
}

void npc_template::reset()
{
    npc_templates.clear();
}

void npc_template::check_consistency()
{
    for( const auto &e : npc_templates ) {
        const auto &guy = e.second.guy;
        if( !guy.myclass.is_valid() ) {
            debugmsg( "Invalid NPC class %s", guy.myclass.c_str() );
        }
    }
}

template<>
bool string_id<npc_template>::is_valid() const
{
    return npc_templates.count( *this ) > 0;
}

template<>
const npc_template &string_id<npc_template>::obj() const
{
    const auto found = npc_templates.find( *this );
    if( found == npc_templates.end() ) {
        debugmsg( "Tried to get invalid npc: %s", c_str() );
        static const npc_template dummy{};
        return dummy;
    }
    return found->second;
}

void npc::load_npc_template( const string_id<npc_template> &ident )
{
    auto found = npc_templates.find( ident );
    if( found == npc_templates.end() ) {
        debugmsg( "Tried to get invalid npc: %s", ident.c_str() );
        return;
    }
    const npc_template &tem = found->second;
    const npc &tguy = tem.guy;

    idz = tguy.idz;
    myclass = npc_class_id( tguy.myclass );
    randomize( myclass );
    if( !tem.name_unique.empty() ) {
        name = tem.name_unique.translated();
    }
    if( !tem.name_suffix.empty() ) {
        //~ %1$s: npc name, %2$s: name suffix
        name = string_format( pgettext( "npc name", "%1$s, %2$s" ), name, tem.name_suffix );
    }
    if( tem.gender_override != npc_template::gender::random ) {
        male = tem.gender_override == npc_template::gender::male;
    }
    fac_id = tguy.fac_id;
    set_fac( fac_id );
    attitude = tguy.attitude;
    mission = tguy.mission;
    chatbin.first_topic = tguy.chatbin.first_topic;
    for( const mission_type_id &miss_id : tguy.miss_ids ) {
        add_new_mission( mission::reserve_new( miss_id, getID() ) );
    }
}

npc::~npc() = default;

void npc::randomize( const npc_class_id &type )
{
    if( !getID().is_valid() ) {
        setID( g->assign_npc_id() );
    }

    weapon   = item( "null", 0 );
    inv.clear();
    personality.aggression = rng( -10, 10 );
    personality.bravery    = rng( -3, 10 );
    personality.collector  = rng( -1, 10 );
    personality.altruism   = rng( -10, 10 );
    moves = 100;
    mission = NPC_MISSION_NULL;
    male = one_in( 2 );
    pick_name();

    if( !type.is_valid() ) {
        debugmsg( "Invalid NPC class %s", type.c_str() );
        myclass = npc_class_id::NULL_ID();
    } else if( type.is_null() ) {
        myclass = npc_class::random_common();
    } else {
        myclass = type;
    }

    const auto &the_class = myclass.obj();
    str_max = the_class.roll_strength();
    dex_max = the_class.roll_dexterity();
    int_max = the_class.roll_intelligence();
    per_max = the_class.roll_perception();

    for( auto &skill : Skill::skills ) {
        int level = myclass->roll_skill( skill.ident() );

        set_skill_level( skill.ident(), level );
    }

    if( type.is_null() ) { // Untyped; no particular specialization
    } else if( type == NC_EVAC_SHOPKEEP ) {
        personality.collector += rng( 1, 5 );

    } else if( type == NC_BARTENDER ) {
        personality.collector += rng( 1, 5 );

    } else if( type == NC_JUNK_SHOPKEEP ) {
        personality.collector += rng( 1, 5 );

    } else if( type == NC_ARSONIST ) {
        personality.aggression += rng( 0, 1 );
        personality.collector += rng( 0, 2 );

    } else if( type == NC_SOLDIER ) {
        personality.aggression += rng( 1, 3 );
        personality.bravery += rng( 0, 5 );

    } else if( type == NC_HACKER ) {
        personality.bravery -= rng( 1, 3 );
        personality.aggression -= rng( 0, 2 );

    } else if( type == NC_DOCTOR ) {
        personality.aggression -= rng( 0, 4 );
        cash += 10000 * rng( 0, 3 ) * rng( 0, 3 );

    } else if( type == NC_TRADER ) {
        personality.collector += rng( 1, 5 );
        cash += 25000 * rng( 1, 10 );

    } else if( type == NC_NINJA ) {
        personality.bravery += rng( 0, 3 );
        personality.collector -= rng( 1, 6 );
        // TODO: give ninja his styles back

    } else if( type == NC_COWBOY ) {
        personality.aggression += rng( 0, 2 );
        personality.bravery += rng( 1, 5 );

    } else if( type == NC_SCIENTIST ) {
        personality.aggression -= rng( 1, 5 );
        personality.bravery -= rng( 2, 8 );
        personality.collector += rng( 0, 2 );

    } else if( type == NC_BOUNTY_HUNTER ) {
        personality.aggression += rng( 1, 6 );
        personality.bravery += rng( 0, 5 );

    } else if( type == NC_THUG ) {
        personality.aggression += rng( 1, 6 );
        personality.bravery += rng( 0, 5 );

    } else if( type == NC_SCAVENGER ) {
        personality.aggression += rng( 1, 3 );
        personality.bravery += rng( 1, 4 );

    }
    //A universal barter boost to keep NPCs competitive with players
    //The int boost from trade wasn't active... now that it is, most
    //players will vastly outclass npcs in trade without a little help.
    mod_skill_level( skill_barter, rng( 2, 4 ) );

    recalc_hp();
    for( int i = 0; i < num_hp_parts; i++ ) {
        hp_cur[i] = hp_max[i];
    }
    starting_weapon( myclass );
    starting_clothes( *this, myclass, male );
    starting_inv( *this, myclass );
    has_new_items = true;
    empty_traits();

    // Add fixed traits
    for( const auto &tid : trait_group::traits_from( myclass->traits ) ) {
        set_mutation( tid );
    }

    // Run mutation rounds
    for( const auto &mr : type->mutation_rounds ) {
        int rounds = mr.second.roll();
        for( int i = 0; i < rounds; ++i ) {
            mutate_category( mr.first );
        }
    }
    // Add bionics
    for( const auto &bl : type->bionic_list ) {
        int chance = bl.second;
        if( rng( 0, 100 ) <= chance ) {
            add_bionic( bl.first );
        }
    }
    // Add spells for magiclysm mod
    for( std::pair<spell_id, int> spell_pair : type->_starting_spells ) {
        this->magic.learn_spell( spell_pair.first, *this, true );
        spell &sp = this->magic.get_spell( spell_pair.first );
        while( sp.get_level() < spell_pair.second && !sp.is_max_level() ) {
            sp.gain_level();
        }
    }
}

void npc::randomize_from_faction( faction *fac )
{
    // Personality = aggression, bravery, altruism, collector
    set_fac( fac->id );
    randomize( npc_class_id::NULL_ID() );
}

void npc::set_fac( const faction_id &id )
{
    if( my_fac ) {
        my_fac->remove_member( getID() );
    }
    my_fac = g->faction_manager_ptr->get( id );
    if( my_fac ) {
        if( !is_fake() && !is_hallucination() ) {
            my_fac->add_to_membership( getID(), disp_name(), known_to_u );
        }
        fac_id = my_fac->id;
    } else {
        return;
    }
    apply_ownership_to_inv();
}

void npc::apply_ownership_to_inv()
{
    for( auto &e : inv_dump() ) {
        e->set_owner( *this );
    }
}

faction_id npc::get_fac_id() const
{
    return fac_id;
}

faction *npc::get_faction() const
{
    if( !my_fac ) {
        return g->faction_manager_ptr->get( faction_id( "no_faction" ) );
    }
    return my_fac;
}

// item id from group "<class-name>_<what>" or from fallback group
// may still be a null item!
static item random_item_from( const npc_class_id &type, const std::string &what,
                              const std::string &fallback )
{
    auto result = item_group::item_from( type.str() + "_" + what, calendar::turn );
    if( result.is_null() ) {
        result = item_group::item_from( fallback, calendar::turn );
    }
    return result;
}

// item id from "<class-name>_<what>" or from "npc_<what>"
static item random_item_from( const npc_class_id &type, const std::string &what )
{
    return random_item_from( type, what, "npc_" + what );
}

// item id from "<class-name>_<what>_<gender>" or from "npc_<what>_<gender>"
static item get_clothing_item( const npc_class_id &type, const std::string &what, bool male )
{
    item result;
    //Check if class has gendered clothing
    //Then check if it has an ungendered version
    //Only if all that fails, grab from the default class.
    if( male ) {
        result = random_item_from( type, what + "_male", "null" );
    } else {
        result = random_item_from( type, what + "_female", "null" );
    }
    if( result.is_null() ) {
        if( male ) {
            result = random_item_from( type, what, "npc_" + what + "_male" );
        } else {
            result = random_item_from( type, what, "npc_" + what + "_female" );
        }
    }

    return result;
}

void starting_clothes( npc &who, const npc_class_id &type, bool male )
{
    std::vector<item> ret;
    if( item_group::group_is_defined( type->worn_override ) ) {
        ret = item_group::items_from( type->worn_override );
    } else {
        ret.push_back( get_clothing_item( type, "pants", male ) );
        ret.push_back( get_clothing_item( type, "shirt", male ) );
        ret.push_back( get_clothing_item( type, "underwear_top", male ) );
        ret.push_back( get_clothing_item( type, "underwear_bottom", male ) );
        ret.push_back( get_clothing_item( type, "underwear_feet", male ) );
        ret.push_back( get_clothing_item( type, "shoes", male ) );
        ret.push_back( random_item_from( type, "gloves" ) );
        ret.push_back( random_item_from( type, "coat" ) );
        ret.push_back( random_item_from( type, "vest" ) );
        ret.push_back( random_item_from( type, "masks" ) );
        // Why is the alternative group not named "npc_glasses" but "npc_eyes"?
        ret.push_back( random_item_from( type, "glasses", "npc_eyes" ) );
        ret.push_back( random_item_from( type, "hat" ) );
        ret.push_back( random_item_from( type, "scarf" ) );
        ret.push_back( random_item_from( type, "storage" ) );
        ret.push_back( random_item_from( type, "holster" ) );
        ret.push_back( random_item_from( type, "belt" ) );
        ret.push_back( random_item_from( type, "wrist" ) );
        ret.push_back( random_item_from( type, "extra" ) );
    }

    for( item &it : who.worn ) {
        it.on_takeoff( who );
    }
    who.worn.clear();
    for( item &it : ret ) {
        if( it.has_flag( "VARSIZE" ) ) {
            it.item_tags.insert( "FIT" );
        }
        if( who.can_wear( it ).success() ) {
            it.on_wear( who );
            who.worn.push_back( it );
            it.set_owner( who );
        }
    }
}

void starting_inv( npc &who, const npc_class_id &type )
{
    std::list<item> res;
    who.inv.clear();
    if( item_group::group_is_defined( type->carry_override ) ) {
        who.inv += item_group::items_from( type->carry_override );
        return;
    }

    res.emplace_back( "lighter" );
    // If wielding a gun, get some additional ammo for it
    if( who.weapon.is_gun() ) {
        item ammo( who.weapon.ammo_default() );
        ammo = ammo.in_its_container();
        if( ammo.made_of( LIQUID ) ) {
            item container( "bottle_plastic" );
            container.put_in( ammo );
            ammo = container;
        }

        // TODO: Move to npc_class
        // NC_COWBOY and NC_BOUNTY_HUNTER get 5-15 whilst all others get 3-6
        int qty = 1 + ( type == NC_COWBOY ||
                        type == NC_BOUNTY_HUNTER );
        qty = rng( qty, qty * 2 );

        while( qty-- != 0 && who.can_pickVolume( ammo ) ) {
            // TODO: give NPC a default magazine instead
            res.push_back( ammo );
        }
    }

    if( type == NC_ARSONIST ) {
        res.emplace_back( "molotov" );
    }

    int qty = ( type == NC_EVAC_SHOPKEEP ||
                type == NC_TRADER ) ? 5 : 2;
    qty = rng( qty, qty * 3 );

    while( qty-- != 0 ) {
        item tmp = random_item_from( type, "misc" ).in_its_container();
        if( !tmp.is_null() ) {
            if( !one_in( 3 ) && tmp.has_flag( "VARSIZE" ) ) {
                tmp.item_tags.insert( "FIT" );
            }
            if( who.can_pickVolume( tmp ) ) {
                res.push_back( tmp );
            }
        }
    }

    res.erase( std::remove_if( res.begin(), res.end(), [&]( const item & e ) {
        return e.has_flag( "TRADER_AVOID" );
    } ), res.end() );
    for( auto &it : res ) {
        it.set_owner( who );
    }
    who.inv += res;
}

void npc::revert_after_activity()
{
    mission = previous_mission;
    attitude = previous_attitude;
    activity = player_activity();
    current_activity_id = activity_id::NULL_ID();
    clear_destination();
    backlog.clear();
}

npc_mission npc::get_previous_mission()
{
    return previous_mission;
}

npc_attitude npc::get_previous_attitude()
{
    return previous_attitude;
}

bool npc::get_known_to_u()
{
    return known_to_u;
}

void npc::set_known_to_u( bool known )
{
    known_to_u = known;
    if( my_fac ) {
        my_fac->add_to_membership( getID(), disp_name(), known_to_u );
    }
}

void npc::setpos( const tripoint &pos )
{
    position = pos;
    const point pos_om_old = sm_to_om_copy( submap_coords );
    submap_coords.x = g->get_levx() + pos.x / SEEX;
    submap_coords.y = g->get_levy() + pos.y / SEEY;
    const point pos_om_new = sm_to_om_copy( submap_coords );
    if( !is_fake() && pos_om_old != pos_om_new ) {
        overmap &om_old = overmap_buffer.get( pos_om_old );
        overmap &om_new = overmap_buffer.get( pos_om_new );
        if( const auto ptr = om_old.erase_npc( getID() ) ) {
            om_new.insert_npc( ptr );
        } else {
            // Don't move the npc pointer around to avoid having two overmaps
            // with the same npc pointer
            debugmsg( "could not find npc %s on its old overmap", name );
        }
    }
}

void npc::travel_overmap( const tripoint &pos )
{
    const point pos_om_old = sm_to_om_copy( submap_coords );
    spawn_at_sm( pos.x, pos.y, pos.z );
    const point pos_om_new = sm_to_om_copy( submap_coords );
    if( global_omt_location() == goal ) {
        reach_omt_destination();
    }
    if( !is_fake() && pos_om_old != pos_om_new ) {
        overmap &om_old = overmap_buffer.get( pos_om_old );
        overmap &om_new = overmap_buffer.get( pos_om_new );
        if( const auto ptr = om_old.erase_npc( getID() ) ) {
            om_new.insert_npc( ptr );
        } else {
            // Don't move the npc pointer around to avoid having two overmaps
            // with the same npc pointer
            debugmsg( "could not find npc %s on its old overmap", name );
        }
    }
}

void npc::spawn_at_sm( int x, int y, int z )
{
    spawn_at_precise( point( x, y ), tripoint( rng( 0, SEEX - 1 ), rng( 0, SEEY - 1 ), z ) );
}

void npc::spawn_at_precise( const point &submap_offset, const tripoint &square )
{
    submap_coords = submap_offset;
    submap_coords.x += square.x / SEEX;
    submap_coords.y += square.y / SEEY;
    position.x = square.x % SEEX;
    position.y = square.y % SEEY;
    position.z = square.z;
}

tripoint npc::global_square_location() const
{
    return sm_to_ms_copy( submap_coords ) + tripoint( posx() % SEEX, posy() % SEEY, position.z );
}

void npc::place_on_map()
{
    // The global absolute position (in map squares) of the npc is *always*
    // "submap_coords.x * SEEX + posx() % SEEX" (analog for y).
    // The main map assumes that pos is in its own (local to the main map)
    // coordinate system. We have to change pos to match that assumption
    const int dmx = submap_coords.x - g->get_levx();
    const int dmy = submap_coords.y - g->get_levy();
    const int offset_x = position.x % SEEX;
    const int offset_y = position.y % SEEY;
    // value of "submap_coords.x * SEEX + posx()" is unchanged
    setpos( tripoint( offset_x + dmx * SEEX, offset_y + dmy * SEEY, posz() ) );

    if( g->is_empty( pos() ) || is_mounted() ) {
        return;
    }

    for( const tripoint &p : closest_tripoints_first( pos(), SEEX + 1 ) ) {
        if( g->is_empty( p ) ) {
            setpos( p );
            return;
        }
    }

    debugmsg( "Failed to place NPC in a valid location near (%d,%d,%d)", posx(), posy(), posz() );
}

skill_id npc::best_skill() const
{
    int highest_level = std::numeric_limits<int>::min();
    skill_id highest_skill( skill_id::NULL_ID() );

    for( const auto &p : *_skills ) {
        if( p.first.obj().is_combat_skill() ) {
            const int level = p.second.level();
            if( level > highest_level ) {
                highest_level = level;
                highest_skill = p.first;
            }
        }
    }

    return highest_skill;
}

int npc::best_skill_level() const
{
    int highest_level = std::numeric_limits<int>::min();

    for( const auto &p : *_skills ) {
        if( p.first.obj().is_combat_skill() ) {
            const int level = p.second.level();
            if( level > highest_level ) {
                highest_level = level;
            }
        }
    }

    return highest_level;
}

void npc::starting_weapon( const npc_class_id &type )
{
    if( item_group::group_is_defined( type->weapon_override ) ) {
        weapon = item_group::item_from( type->weapon_override, calendar::turn );
        return;
    }

    const skill_id best = best_skill();

    // if NPC has no suitable skills default to stabbing weapon
    if( !best || best == skill_stabbing ) {
        weapon = random_item_from( type, "stabbing", "survivor_stabbing" );
    } else if( best == skill_bashing ) {
        weapon = random_item_from( type, "bashing", "survivor_bashing" );
    } else if( best == skill_cutting ) {
        weapon = random_item_from( type, "cutting", "survivor_cutting" );
    } else if( best == skill_throw ) {
        weapon = random_item_from( type, "throw" );
    } else if( best == skill_archery ) {
        weapon = random_item_from( type, "archery" );
    } else if( best == skill_pistol ) {
        weapon = random_item_from( type, "pistol", "guns_pistol_common" );
    } else if( best == skill_shotgun ) {
        weapon = random_item_from( type, "shotgun", "guns_shotgun_common" );
    } else if( best == skill_smg ) {
        weapon = random_item_from( type, "smg", "guns_smg_common" );
    } else if( best == skill_rifle ) {
        weapon = random_item_from( type, "rifle", "guns_rifle_common" );
    }

    if( weapon.is_gun() ) {
        weapon.ammo_set( weapon.ammo_default() );
    }
    weapon.set_owner( get_faction()->id );
}

bool npc::can_read( const item &book, std::vector<std::string> &fail_reasons )
{
    if( !book.is_book() ) {
        fail_reasons.push_back( string_format( _( "This %s is not good reading material." ),
                                               book.tname() ) );
        return false;
    }
    player *pl = dynamic_cast<player *>( this );
    if( !pl ) {
        return false;
    }
    const auto &type = book.type->book;
    const skill_id &skill = type->skill;
    const int skill_level = pl->get_skill_level( skill );
    if( skill && skill_level < type->req ) {
        fail_reasons.push_back( string_format( _( "I'm not smart enough to read this book." ) ) );
        return false;
    }
    if( !skill || skill_level >= type->level ) {
        fail_reasons.push_back( string_format( _( "I won't learn anything from this book." ) ) );
        return false;
    }

    // Check for conditions that disqualify us
    if( type->intel > 0 && has_trait( trait_ILLITERATE ) ) {
        fail_reasons.emplace_back( _( "I can't read!" ) );
    } else if( has_trait( trait_HYPEROPIC ) && !worn_with_flag( "FIX_FARSIGHT" ) &&
               !has_effect( effect_contacts ) && !has_bionic( bio_eye_optic ) ) {
        fail_reasons.emplace_back( _( "I can't read without my glasses." ) );
    } else if( fine_detail_vision_mod() > 4 ) {
        // Too dark to read only applies if the player can read to himself
        fail_reasons.emplace_back( _( "It's too dark to read!" ) );
        return false;
    }
    return true;
}

int npc::time_to_read( const item &book, const player &reader ) const
{
    const auto &type = book.type->book;
    const skill_id &skill = type->skill;
    // The reader's reading speed has an effect only if they're trying to understand the book as they read it
    // Reading speed is assumed to be how well you learn from books (as opposed to hands-on experience)
    const bool try_understand = reader.fun_to_read( book ) ||
                                reader.get_skill_level( skill ) < type->level;
    int reading_speed = try_understand ? std::max( reader.read_speed(), read_speed() ) : read_speed();

    int retval = type->time * reading_speed;
    retval *= std::min( fine_detail_vision_mod(), reader.fine_detail_vision_mod() );

    if( type->intel > reader.get_int() && !reader.has_trait( trait_PROF_DICEMASTER ) ) {
        retval += type->time * ( type->intel - reader.get_int() ) * 100;
    }
    return retval;
}

void npc::finish_read( item &book )
{
    const auto &reading = book.type->book;
    if( !reading ) {
        revert_after_activity();
        return;
    }
    const skill_id &skill = reading->skill;
    // NPCs don't need to identify the book or learn recipes yet.
    // NPCs don't read to other NPCs yet.
    const bool display_messages = my_fac->id == faction_id( "your_followers" ) && g->u.sees( pos() );
    bool continuous = false; //whether to continue reading or not

    if( book_fun_for( book, *this ) != 0 ) {
        //Fun bonus is no longer calculated here.
        add_morale( MORALE_BOOK, book_fun_for( book, *this ) * 5, book_fun_for( book,
                    *this ) * 15, 1_hours, 30_minutes, true,
                    book.type );
    }

    book.mark_chapter_as_read( *this );

    if( skill && get_skill_level( skill ) < reading->level &&
        get_skill_level_object( skill ).can_train() ) {
        SkillLevel &skill_level = get_skill_level_object( skill );
        const int originalSkillLevel = skill_level.level();

        // Calculate experience gained
        /** @EFFECT_INT increases reading comprehension */
        // Enhanced Memory Banks modestly boosts experience
        int min_ex = std::max( 1, reading->time / 10 + get_int() / 4 );
        int max_ex = reading->time / 5 + get_int() / 2 - originalSkillLevel;
        if( has_active_bionic( bio_memory ) ) {
            min_ex += 2;
        }
        if( max_ex < 2 ) {
            max_ex = 2;
        }
        if( max_ex > 10 ) {
            max_ex = 10;
        }
        if( max_ex < min_ex ) {
            max_ex = min_ex;
        }
        const std::string &s = activity.get_str_value( 0, "1" );
        double penalty = strtod( s.c_str(), nullptr );
        min_ex *= ( originalSkillLevel + 1 ) * penalty;
        min_ex = std::max( min_ex, 1 );
        max_ex *= ( originalSkillLevel + 1 ) * penalty;
        max_ex = std::max( min_ex, max_ex );

        skill_level.readBook( min_ex, max_ex, reading->level );

        std::string skill_name = skill.obj().name();

        if( skill_level != originalSkillLevel ) {
            g->events().send<event_type::gains_skill_level>( getID(), skill, skill_level.level() );
            if( display_messages ) {
                add_msg( m_good, _( "%s increases their %s level." ), disp_name(), skill_name );
                // NPC reads until they gain a level, then stop.
                revert_after_activity();
                return;
            }
        } else {
            continuous = true;
            if( display_messages ) {
                add_msg( m_info, _( "%s learns a little about %s!" ), disp_name(), skill.obj().name() );
            }
        }

        if( ( skill_level == reading->level || !skill_level.can_train() ) ||
            ( ( has_trait( trait_SCHIZOPHRENIC ) ||
                has_artifact_with( AEP_SCHIZO ) ) && one_in( 25 ) ) ) {
            if( display_messages ) {
                add_msg( m_info, _( "%s can no longer learn from %s." ), disp_name(), book.type_name() );
            }
        }
    } else if( skill ) {
        if( display_messages ) {
            add_msg( m_info, _( "%s can no longer learn from %s." ), disp_name(), book.type_name() );
        }
    }

    // NPCs can't learn martial arts from manuals (yet)

    if( continuous ) {
        activity.set_to_null();
        player *pl = dynamic_cast<player *>( this );
        if( pl ) {
            start_read( book, pl );
        }
        if( activity ) {
            return;
        }
    }
    activity.set_to_null();
    revert_after_activity();
}

void npc::start_read( item &chosen, player *pl )
{
    const int time_taken = time_to_read( chosen, *pl );
    const double penalty = static_cast<double>( time_taken ) / time_to_read( chosen, *pl );
    player_activity act( ACT_READ, time_taken, 0, pl->getID().get_value() );
    act.targets.emplace_back( item_location( *this, &chosen ) );
    act.str_values.push_back( to_string( penalty ) );
    // push an identifier of martial art book to the action handling
    if( chosen.type->use_methods.count( "MA_MANUAL" ) ) {
        act.str_values.clear();
        act.str_values.emplace_back( "martial_art" );
    }
    assign_activity( act );
}

void npc::do_npc_read()
{
    // Can read items from inventory or within one tile (including in vehicles)
    player *pl = dynamic_cast<player *>( this );
    if( !pl ) {
        return;
    }
    auto loc = game_menus::inv::read( *pl );

    if( loc ) {
        std::vector<std::string> fail_reasons;
        Character *ch = dynamic_cast<Character *>( pl );
        if( !ch ) {
            return;
        }
        item &chosen = *loc.obtain( *ch );
        if( can_read( chosen, fail_reasons ) ) {
            if( g->u.sees( pos() ) ) {
                add_msg( m_info, _( "%s starts reading." ), disp_name() );
            }
            start_read( chosen, pl );
        } else {
            for( const auto &elem : fail_reasons ) {
                say( elem );
            }
        }
    } else {
        add_msg( _( "Never mind." ) );
    }
}

bool npc::wear_if_wanted( const item &it, std::string &reason )
{
    // Note: this function isn't good enough to use with NPC AI alone
    // Restrict it to player's orders for now
    if( !it.is_armor() ) {
        reason = _( "This can't be worn." );
        return false;
    }

    // Splints ignore limits, but only when being equipped on a broken part
    // TODO: Drop splints when healed
    if( it.has_flag( "SPLINT" ) ) {
        for( int i = 0; i < num_hp_parts; i++ ) {
            hp_part hpp = static_cast<hp_part>( i );
            body_part bp = player::hp_to_bp( hpp );
            if( is_limb_broken( hpp ) && !has_effect( effect_mending, bp ) && it.covers( bp ) ) {
                reason = _( "Thanks, I'll wear that now." );
                return !!wear_item( it, false );
            }
        }
    }

    while( !worn.empty() ) {
        auto size_before = worn.size();
        // Strip until we can put the new item on
        // This is one of the reasons this command is not used by the AI
        if( can_wear( it ).success() ) {
            // TODO: Hazmat/power armor makes this not work due to 1 boots/headgear limit

            if( !!wear_item( it, false ) ) {
                reason = _( "Thanks, I'll wear that now." );
                return true;
            } else {
                reason = _( "I tried but couldn't wear it." );
                return false;
            }
        }
        // Otherwise, maybe we should take off one or more items and replace them
        bool took_off = false;
        for( const body_part bp : all_body_parts ) {
            if( !it.covers( bp ) ) {
                continue;
            }
            // Find an item that covers the same body part as the new item
            auto iter = std::find_if( worn.begin(), worn.end(), [bp]( const item & armor ) {
                return armor.covers( bp );
            } );
            if( iter != worn.end() && !( is_limb_broken( bp_to_hp( bp ) ) && iter->has_flag( "SPLINT" ) ) ) {
                took_off = takeoff( *iter );
                break;
            }
        }

        if( !took_off || worn.size() >= size_before ) {
            // Shouldn't happen, but does
            reason = _( "I tried but couldn't wear it." );
            return false;
        }
    }
    reason = _( "Thanks, I'll wear that now." );
    return worn.empty() && wear_item( it, false );
}

void npc::stow_item( item &it )
{
    if( wear_item( weapon, false ) ) {
        // Wearing the item was successful, remove weapon and post message.
        if( g->u.sees( pos() ) ) {
            add_msg_if_npc( m_info, _( "<npcname> wears the %s." ), weapon.tname() );
        }
        remove_weapon();
        moves -= 15;
        // Weapon cannot be worn or wearing was not successful. Store it in inventory if possible,
        // otherwise drop it.
        return;
    }
    for( auto &e : worn ) {
        if( e.can_holster( it ) ) {
            if( g->u.sees( pos() ) ) {
                //~ %1$s: weapon name, %2$s: holster name
                add_msg_if_npc( m_info, _( "<npcname> puts away the %1$s in the %2$s." ),
                                weapon.tname(), e.tname() );
            }
            auto ptr = dynamic_cast<const holster_actor *>( e.type->get_use( "holster" )->get_actor_ptr() );
            ptr->store( *this, e, it );
            return;
        }
    }
    if( volume_carried() + weapon.volume() <= volume_capacity() ) {
        if( g->u.sees( pos() ) ) {
            add_msg_if_npc( m_info, _( "<npcname> puts away the %s." ), weapon.tname() );
        }
        i_add( remove_weapon() );
        moves -= 15;
    } else { // No room for weapon, so we drop it
        if( g->u.sees( pos() ) ) {
            add_msg_if_npc( m_info, _( "<npcname> drops the %s." ), weapon.tname() );
        }
        g->m.add_item_or_charges( pos(), remove_weapon() );
    }
}

bool npc::wield( item &it )
{
    cached_info.erase( "weapon_value" );
    if( is_armed() ) {
        stow_item( weapon );
    }

    if( it.is_null() ) {
        weapon = item();
        return true;
    }

    // check if the item is in a holster
    int position = inv.position_by_item( &it );
    if( position != INT_MIN ) {
        item &maybe_holster = inv.find_item( position );
        assert( !maybe_holster.is_null() );
        if( &maybe_holster != &it && maybe_holster.is_holster() ) {
            assert( !maybe_holster.contents.empty() );
            const size_t old_size = maybe_holster.contents.size();
            invoke_item( &maybe_holster );
            // TODO: change invoke_item to somehow report this change
            // HACK: test whether wielding the item from the holster has been done.
            // (Wielding may be prevented by various reasons: see player::wield_contained)
            if( old_size != maybe_holster.contents.size() ) {
                return true;
            }
        }
    }

    moves -= 15;
    if( has_item( it ) ) {
        weapon = remove_item( it );
    } else {
        weapon = it;
    }

    if( g->u.sees( pos() ) ) {
        add_msg_if_npc( m_info, _( "<npcname> wields a %s." ),  weapon.tname() );
    }
    invalidate_range_cache();
    return true;
}

void npc::drop( const drop_locations &what, const tripoint &target,
                bool stash )
{
    Character::drop( what, target, stash );
    // TODO: Remove the hack. Its here because npcs didn't process activities, but they do now
    // so is this necessary?
    activity.do_turn( *this );
}

void npc::invalidate_range_cache()
{
    if( weapon.is_gun() ) {
        confident_range_cache = confident_shoot_range( weapon, get_most_accurate_sight( weapon ) );
    } else {
        confident_range_cache = weapon.reach_range( *this );
    }
}

void npc::form_opinion( const player &u )
{
    // FEAR
    if( u.weapon.is_gun() ) {
        // TODO: Make bows not guns
        if( weapon.is_gun() ) {
            op_of_u.fear += 2;
        } else {
            op_of_u.fear += 6;
        }
    } else if( u.weapon_value( u.weapon ) > 20 ) {
        op_of_u.fear += 2;
    } else if( !u.is_armed() ) {
        // Unarmed, but actually unarmed ("unarmed weapons" are not unarmed)
        op_of_u.fear -= 3;
    }

    ///\EFFECT_STR increases NPC fear of the player
    if( u.str_max >= 16 ) {
        op_of_u.fear += 2;
    } else if( u.str_max >= 12 ) {
        op_of_u.fear += 1;
    } else if( u.str_max <= 3 ) {
        op_of_u.fear -= 3;
    } else if( u.str_max <= 5 ) {
        op_of_u.fear -= 1;
    }

    for( int i = 0; i < num_hp_parts; i++ ) {
        if( u.hp_cur[i] <= u.hp_max[i] / 2 ) {
            op_of_u.fear--;
        }
        if( hp_cur[i] <= hp_max[i] / 2 ) {
            op_of_u.fear++;
        }
    }

    if( u.has_trait( trait_SAPIOVORE ) ) {
        op_of_u.fear += 10; // Sapiovores = Scary
    }
    if( u.has_trait( trait_TERRIFYING ) ) {
        op_of_u.fear += 6;
    }

    int u_ugly = 0;
    for( trait_id &mut : u.get_mutations() ) {
        u_ugly += mut.obj().ugliness;
    }
    op_of_u.fear += u_ugly / 2;
    op_of_u.trust -= u_ugly / 3;

    if( u.get_stim() > 20 ) {
        op_of_u.fear++;
    }

    if( u.has_effect( effect_drunk ) ) {
        op_of_u.fear -= 2;
    }

    // TRUST
    if( op_of_u.fear > 0 ) {
        op_of_u.trust -= 3;
    } else {
        op_of_u.trust += 1;
    }

    if( u.weapon.is_gun() ) {
        op_of_u.trust -= 2;
    } else if( !u.is_armed() ) {
        op_of_u.trust += 2;
    }

    // TODO: More effects
    if( u.has_effect( effect_high ) ) {
        op_of_u.trust -= 1;
    }
    if( u.has_effect( effect_drunk ) ) {
        op_of_u.trust -= 2;
    }
    if( u.get_stim() > 20 || u.get_stim() < -20 ) {
        op_of_u.trust -= 1;
    }
    if( u.get_painkiller() > 30 ) {
        op_of_u.trust -= 1;
    }

    if( op_of_u.trust > 0 ) {
        // Trust is worth a lot right now
        op_of_u.trust /= 2;
    }

    // VALUE
    op_of_u.value = 0;
    for( int i = 0; i < num_hp_parts; i++ ) {
        if( hp_cur[i] < hp_max[i] * 0.8f ) {
            op_of_u.value++;
        }
    }
    decide_needs();
    for( auto &i : needs ) {
        if( i == need_food || i == need_drink ) {
            op_of_u.value += 2;
        }
    }

    if( op_of_u.fear < personality.bravery + 10 &&
        op_of_u.fear - personality.aggression > -10 && op_of_u.trust > -8 ) {
        set_attitude( NPCATT_TALK );
    } else if( op_of_u.fear - 2 * personality.aggression - personality.bravery < -30 ) {
        set_attitude( NPCATT_KILL );
    } else if( my_fac && my_fac->likes_u < -10 ) {
        if( is_player_ally() ) {
            mutiny();
        }
        set_attitude( NPCATT_KILL );
    } else {
        set_attitude( NPCATT_FLEE_TEMP );
    }

    add_msg( m_debug, "%s formed an opinion of u: %s", name, npc_attitude_id( attitude ) );
}

void npc::mutiny()
{
    if( !my_fac || !is_player_ally() ) {
        return;
    }
    const bool seen = g->u.sees( pos() );
    if( seen ) {
        add_msg( m_bad, _( "%s is tired of your incompetent leadership and abuse!" ), disp_name() );
    }
    // NPCs leaving your faction due to mistreatment further reduce their opinion of you
    if( my_fac->likes_u < -10 ) {
        op_of_u.trust += my_fac->respects_u / 10;
        op_of_u.anger += my_fac->likes_u / 10;
    }
    // NPCs leaving your faction for abuse reduce the hatred your (remaining) followers
    // feel for you, but also reduces their respect for you.
    my_fac->likes_u = std::max( 0, my_fac->likes_u / 2 + 10 );
    my_fac->respects_u -= 5;
    g->remove_npc_follower( getID() );
    set_fac( faction_id( "amf" ) );
    job.clear_all_priorities();
    if( assigned_camp ) {
        assigned_camp = cata::nullopt;
    }
    chatbin.first_topic = "TALK_STRANGER_NEUTRAL";
    set_attitude( NPCATT_NULL );
    say( _( "<follower_mutiny>  Adios, motherfucker!" ), sounds::sound_t::order );
    if( seen ) {
        my_fac->known_by_u = true;
    }
}

float npc::vehicle_danger( int radius ) const
{
    const tripoint from( posx() - radius, posy() - radius, posz() );
    const tripoint to( posx() + radius, posy() + radius, posz() );
    VehicleList vehicles = g->m.get_vehicles( from, to );

    int danger = 0;

    // TODO: check for most dangerous vehicle?
    for( size_t i = 0; i < vehicles.size(); ++i ) {
        const wrapped_vehicle &wrapped_veh = vehicles[i];
        if( wrapped_veh.v->is_moving() ) {
            // FIXME: this can't be the right way to do this
            float facing = wrapped_veh.v->face.dir();

            int ax = wrapped_veh.v->global_pos3().x;
            int ay = wrapped_veh.v->global_pos3().y;
            int bx = int( ax + cos( facing * M_PI / 180.0 ) * radius );
            int by = int( ay + sin( facing * M_PI / 180.0 ) * radius );

            // fake size
            /* This will almost certainly give the wrong size/location on customized
             * vehicles. This should just count frames instead. Or actually find the
             * size. */
            vehicle_part last_part = wrapped_veh.v->parts.back();
            int size = std::max( last_part.mount.x, last_part.mount.y );

            double normal = sqrt( static_cast<float>( ( bx - ax ) * ( bx - ax ) + ( by - ay ) * ( by - ay ) ) );
            int closest = static_cast<int>( abs( ( posx() - ax ) * ( by - ay ) - ( posy() - ay ) *
                                                 ( bx - ax ) ) / normal );

            if( size > closest ) {
                danger = i;
            }
        }
    }
    return danger;
}

bool npc::turned_hostile() const
{
    return ( op_of_u.anger >= hostile_anger_level() );
}

int npc::hostile_anger_level() const
{
    return ( 20 + op_of_u.fear - personality.aggression );
}

void npc::make_angry()
{
    if( is_enemy() ) {
        return; // We're already angry!
    }

    // player allies that become angry should stop being player allies
    if( is_player_ally() ) {
        mutiny();
    }

    // Make associated faction, if any, angry at the player too.
    if( my_fac && my_fac->id != faction_id( "no_faction" ) && my_fac->id != faction_id( "amf" ) ) {
        my_fac->likes_u = std::min( -15, my_fac->likes_u - 5 );
        my_fac->respects_u = std::min( -15, my_fac->respects_u - 5 );
    }
    if( op_of_u.fear > 10 + personality.aggression + personality.bravery ) {
        set_attitude( NPCATT_FLEE_TEMP ); // We don't want to take u on!
    } else {
        set_attitude( NPCATT_KILL ); // Yeah, we think we could take you!
    }
}

void npc::on_attacked( const Creature &attacker )
{
    if( is_hallucination() ) {
        die( nullptr );
    }
    if( attacker.is_player() && !is_enemy() ) {
        make_angry();
        hit_by_player = true;
    }
}

int npc::assigned_missions_value()
{
    int ret = 0;
    for( auto &m : chatbin.missions_assigned ) {
        ret += m->get_value();
    }
    return ret;
}

std::vector<skill_id> npc::skills_offered_to( const player &p ) const
{
    std::vector<skill_id> ret;
    for( const auto &pair : *_skills ) {
        const skill_id &id = pair.first;
        if( p.get_skill_level( id ) < pair.second.level() ) {
            ret.push_back( id );
        }
    }
    return ret;
}

std::vector<matype_id> npc::styles_offered_to( const player &p ) const
{
    return p.martial_arts_data.get_unknown_styles( martial_arts_data );
}

void npc::decide_needs()
{
    double needrank[num_needs];
    for( auto &elem : needrank ) {
        elem = 20;
    }
    if( weapon.is_gun() ) {
        int ups_drain = weapon.get_gun_ups_drain();
        if( ups_drain > 0 ) {
            int ups_charges = charges_of( "UPS_off", ups_drain ) +
                              charges_of( "UPS_off", ups_drain );
            needrank[need_ammo] = static_cast<double>( ups_charges ) / ups_drain;
        } else {
            needrank[need_ammo] = get_ammo( ammotype( *weapon.type->gun->ammo.begin() ) ).size();
        }
        needrank[need_ammo] *= 5;
    }
    if( !base_location ) {
        needrank[need_safety] = 1;
    }

    needrank[need_weapon] = weapon_value( weapon );
    needrank[need_food] = 15 - get_hunger();
    needrank[need_drink] = 15 - get_thirst();
    invslice slice = inv.slice();
    for( auto &i : slice ) {
        item inventory_item = i->front();
        if( const item *food = inventory_item.get_food() ) {
            needrank[ need_food ] += nutrition_for( *food ) / 4.0;
            needrank[ need_drink ] += food->get_comestible()->quench / 4.0;
        }
    }
    needs.clear();
    size_t j;
    bool serious = false;
    for( int i = 1; i < num_needs; i++ ) {
        if( needrank[i] < 10 ) {
            serious = true;
        }
    }
    if( !serious ) {
        needs.push_back( need_none );
        needrank[0] = 10;
    }
    for( int i = 1; i < num_needs; i++ ) {
        if( needrank[i] < 20 ) {
            for( j = 0; j < needs.size(); j++ ) {
                if( needrank[i] < needrank[needs[j]] ) {
                    needs.insert( needs.begin() + j, static_cast<npc_need>( i ) );
                    j = needs.size() + 1;
                }
            }
            if( j == needs.size() ) {
                needs.push_back( static_cast<npc_need>( i ) );
            }
        }
    }
}

void npc::say( const std::string &line, const sounds::sound_t spriority ) const
{
    std::string formatted_line = line;
    parse_tags( formatted_line, g->u, *this );
    if( has_trait( trait_MUTE ) ) {
        return;
    }

    std::string sound = string_format( _( "%1$s saying \"%2$s\"" ), name, formatted_line );
    if( g->u.sees( *this ) && g->u.is_deaf() ) {
        add_msg( m_warning, _( "%1$s says something but you can't hear it!" ), name );
    }
    // Hallucinations don't make noise when they speak
    if( is_hallucination() ) {
        add_msg( _( "%1$s saying \"%2$s\"" ), name, formatted_line );
        return;
    }
    // Sound happens even if we can't hear it
    if( spriority == sounds::sound_t::order || spriority == sounds::sound_t::alert ) {
        sounds::sound( pos(), get_shout_volume(), spriority, sound, false, "speech",
                       male ? "NPC_m" : "NPC_f" );
    } else {
        sounds::sound( pos(), 16, sounds::sound_t::speech, sound, false, "speech",
                       male ? "NPC_m_loud" : "NPC_f_loud" );
    }
}

bool npc::wants_to_sell( const item &it ) const
{
    if( !it.is_owned_by( *this ) ) {
        return false;
    }
    const int market_price = it.price( true );
    return wants_to_sell( it, value( it, market_price ), market_price );
}

bool npc::wants_to_sell( const item &/*it*/, int at_price, int market_price ) const
{
    if( mission == NPC_MISSION_SHOPKEEP ) {
        return true;
    }

    if( is_player_ally() ) {
        return true;
    }

    // TODO: Base on inventory
    return at_price - market_price <= 50;
}

bool npc::wants_to_buy( const item &it ) const
{
    const int market_price = it.price( true );
    return wants_to_buy( it, value( it, market_price ), market_price );
}

bool npc::wants_to_buy( const item &/*it*/, int at_price, int /*market_price*/ ) const
{
    if( is_player_ally() ) {
        return true;
    }

    // TODO: Base on inventory
    return at_price >= 80;
}

// Will the NPC freely exchange items with the player?
bool npc::will_exchange_items_freely() const
{
    return is_player_ally();
}

// What's the maximum credit the NPC is willing to extend to the player?
// This is currently very scrooge-like; NPCs are only likely to extend a few dollars
// of credit at most.
int npc::max_credit_extended() const
{
    if( is_player_ally() ) {
        return INT_MAX;
    }

    const int credit_trust    = 50;
    const int credit_value    = 50;
    const int credit_fear     = 50;
    const int credit_altruism = 100;
    const int credit_anger    = -200;

    return std::max( 0,
                     op_of_u.trust * credit_trust +
                     op_of_u.value * credit_value +
                     op_of_u.fear  * credit_fear  +
                     personality.altruism * credit_altruism +
                     op_of_u.anger * credit_anger
                   );
}

// How much is the NPC willing to owe the player?
// This is much more generous, as it's the essentially the player holding the risk here.
int npc::max_willing_to_owe() const
{
    if( is_player_ally() ) {
        return INT_MAX;
    }

    const int credit_trust    = 10000;
    const int credit_value    = 10000;
    const int credit_fear     = 10000;
    const int credit_altruism = 0;
    const int credit_anger    = -10000;

    return std::max( 0,
                     op_of_u.trust * credit_trust +
                     op_of_u.value * credit_value +
                     op_of_u.fear  * credit_fear  +
                     personality.altruism * credit_altruism +
                     op_of_u.anger * credit_anger
                   );

}

void npc::shop_restock()
{
    if( ( restock != calendar::turn_zero ) && ( ( calendar::turn - restock ) < 3_days ) ) {
        return;
    }

    restock = calendar::turn + 3_days;
    if( is_player_ally() ) {
        return;
    }
    const Group_tag &from = myclass->get_shopkeeper_items();
    if( from == "EMPTY_GROUP" ) {
        return;
    }

    units::volume total_space = volume_capacity();
    if( mission == NPC_MISSION_SHOPKEEP ) {
        total_space = units::from_liter( 5000 );
    }

    std::list<item> ret;
    int shop_value = 75000;
    if( my_fac ) {
        shop_value = my_fac->wealth * 0.0075;
        if( mission == NPC_MISSION_SHOPKEEP && !my_fac->currency.empty() ) {
            item my_currency( my_fac->currency );
            if( !my_currency.is_null() ) {
                my_currency.set_owner( *this );
                int my_amount = rng( 5, 15 ) * shop_value / 100 / my_currency.price( true );
                for( int lcv = 0; lcv < my_amount; lcv++ ) {
                    ret.push_back( my_currency );
                }
            }
        }
    }

    int count = 0;
    bool last_item = false;
    while( shop_value > 0 && total_space > 0_ml && !last_item ) {
        item tmpit = item_group::item_from( from, calendar::turn );
        if( !tmpit.is_null() && total_space >= tmpit.volume() ) {
            tmpit.set_owner( *this );
            ret.push_back( tmpit );
            shop_value -= tmpit.price( true );
            total_space -= tmpit.volume();
            count += 1;
            last_item = count > 10 && one_in( 100 );
        }
    }

    has_new_items = true;
    inv.clear();
    inv.push_back( ret );
}

int npc::minimum_item_value() const
{
    // TODO: Base on inventory
    int ret = 20;
    ret -= personality.collector;
    return ret;
}

void npc::update_worst_item_value()
{
    worst_item_value = 99999;
    // TODO: Cache this
    int inv_val = inv.worst_item_value( this );
    if( inv_val < worst_item_value ) {
        worst_item_value = inv_val;
    }
}

int npc::value( const item &it ) const
{
    int market_price = it.price( true );
    return value( it, market_price );
}

int npc::value( const item &it, int market_price ) const
{
    if( it.is_dangerous() || ( it.has_flag( "BOMB" ) && it.active ) || it.made_of( LIQUID ) ) {
        // NPCs won't be interested in buying active explosives or spilled liquids
        return -1000;
    }

    // faction currency trades at market price
    if( my_fac && my_fac->currency == it.typeId() ) {
        return market_price;
    }

    int ret = 0;
    // TODO: Cache own weapon value (it can be a bit expensive to compute 50 times/turn)
    double weapon_val = weapon_value( it ) - weapon_value( weapon );
    if( weapon_val > 0 ) {
        ret += weapon_val;
    }

    if( it.is_food() ) {
        int comestval = 0;
        if( nutrition_for( it ) > 0 || it.get_comestible()->quench > 0 ) {
            comestval++;
        }
        if( get_hunger() > 40 ) {
            comestval += ( nutrition_for( it ) + get_hunger() - 40 ) / 6;
        }
        if( get_thirst() > 40 ) {
            comestval += ( it.get_comestible()->quench + get_thirst() - 40 ) / 4;
        }
        if( comestval > 0 && will_eat( it ).success() ) {
            ret += comestval;
        }
    }

    if( it.is_ammo() ) {
        if( weapon.is_gun() && weapon.ammo_types().count( it.ammo_type() ) ) {
            // TODO: magazines - don't count ammo as usable if the weapon isn't.
            ret += 14;
        }

        if( has_gun_for_ammo( it.ammo_type() ) ) {
            // TODO: consider making this cumulative (once was)
            ret += 14;
        }
    }

    if( it.is_book() ) {
        auto &book = *it.type->book;
        ret += book.fun;
        if( book.skill && get_skill_level( book.skill ) < book.level &&
            get_skill_level( book.skill ) >= book.req ) {
            ret += book.level * 3;
        }
    }

    // Practical item value is more important than price
    ret *= 50;

    // TODO: Sometimes we want more than one tool?  Also we don't want EVERY tool.
    if( it.is_tool() && !has_amount( it.typeId(), 1 ) ) {
        ret += market_price * 0.2; // 20% premium for fresh tools
    }
    ret += market_price;
    return ret;
}

void healing_options::clear_all()
{
    bandage = false;
    disinfect = false;
    bleed = false;
    bite = false;
    infect = false;
}

bool healing_options::all_false()
{
    return !any_true();
}

bool healing_options::any_true()
{
    return bandage || bleed || bite || infect || disinfect;
}

void healing_options::set_all()
{
    bandage = true;
    bleed = true;
    bite = true;
    infect = true;
    disinfect = true;
}

bool npc::has_healing_item( healing_options try_to_fix )
{
    return !get_healing_item( try_to_fix, true ).is_null();
}

healing_options npc::has_healing_options()
{
    healing_options try_to_fix;
    try_to_fix.set_all();
    return has_healing_options( try_to_fix );
}

healing_options npc::has_healing_options( healing_options try_to_fix )
{
    healing_options can_fix;
    can_fix.clear_all();
    healing_options *fix_p = &can_fix;

    visit_items( [&fix_p, try_to_fix]( item * node ) {
        const auto use = node->type->get_use( "heal" );
        if( use == nullptr ) {
            return VisitResponse::NEXT;
        }

        auto &actor = dynamic_cast<const heal_actor &>( *( use->get_actor_ptr() ) );
        if( try_to_fix.bandage && !fix_p->bandage && actor.bandages_power > 0.0f ) {
            fix_p->bandage = true;
        }
        if( try_to_fix.disinfect && !fix_p->disinfect && actor.disinfectant_power > 0.0f ) {
            fix_p->disinfect = true;
        }
        if( try_to_fix.bleed && !fix_p->bleed && actor.bleed > 0 ) {
            fix_p->bleed = true;
        }
        if( try_to_fix.bite && !fix_p->bite && actor.bite > 0 ) {
            fix_p->bite = true;
        }
        if( try_to_fix.infect && !fix_p->infect && actor.infect > 0 ) {
            fix_p->infect = true;
        }
        // if we've found items for everything we're looking for, we're done
        if( ( !try_to_fix.bandage || fix_p->bandage ) &&
            ( !try_to_fix.disinfect || fix_p->disinfect ) &&
            ( !try_to_fix.bleed || fix_p->bleed ) &&
            ( !try_to_fix.bite || fix_p->bite ) &&
            ( !try_to_fix.infect || fix_p->infect ) ) {
            return VisitResponse::ABORT;
        }

        return VisitResponse::NEXT;
    } );
    return can_fix;
}

item &npc::get_healing_item( healing_options try_to_fix, bool first_best )
{
    item *best = &null_item_reference();
    visit_items( [&best, try_to_fix, first_best]( item * node ) {
        const auto use = node->type->get_use( "heal" );
        if( use == nullptr ) {
            return VisitResponse::NEXT;
        }

        auto &actor = dynamic_cast<const heal_actor &>( *( use->get_actor_ptr() ) );
        if( ( try_to_fix.bandage && actor.bandages_power > 0.0f ) ||
            ( try_to_fix.disinfect && actor.disinfectant_power > 0.0f ) ||
            ( try_to_fix.bleed && actor.bleed > 0 ) ||
            ( try_to_fix.bite && actor.bite > 0 ) ||
            ( try_to_fix.infect && actor.infect > 0 ) ) {
            best = node;
            if( first_best ) {
                return VisitResponse::ABORT;
            }
        }

        return VisitResponse::NEXT;
    } );

    return *best;
}

bool npc::has_painkiller()
{
    return inv.has_enough_painkiller( get_pain() );
}

bool npc::took_painkiller() const
{
    return ( has_effect( effect_pkill1 ) || has_effect( effect_pkill2 ) ||
             has_effect( effect_pkill3 ) || has_effect( effect_pkill_l ) );
}

int npc::get_faction_ver() const
{
    return faction_api_version;
}

void npc::set_faction_ver( int new_version )
{
    faction_api_version = new_version;
}

bool npc::has_faction_relationship( const player &p, const npc_factions::relationship flag ) const
{
    faction *p_fac = p.get_faction();
    if( !my_fac || !p_fac ) {
        return false;
    }

    return my_fac->has_relationship( p_fac->id, flag );
}

bool npc::is_ally( const player &p ) const
{
    if( p.getID() == getID() ) {
        return true;
    }
    if( p.is_player() ) {
        if( my_fac && my_fac->id == faction_id( "your_followers" ) ) {
            return true;
        }
        if( faction_api_version < 2 ) {
            // legacy attitude support so let's be specific here
            if( attitude == NPCATT_FOLLOW || attitude == NPCATT_LEAD ||
                attitude == NPCATT_WAIT || mission == NPC_MISSION_ACTIVITY ||
                mission == NPC_MISSION_TRAVELLING || mission == NPC_MISSION_GUARD_ALLY ||
                has_companion_mission() ) {
                return true;
            }
        }
    } else {
        const npc &guy = dynamic_cast<const npc &>( p );
        if( my_fac && guy.get_faction() && my_fac->id == guy.get_faction()->id ) {
            return true;
        }
        if( faction_api_version < 2 ) {
            if( is_ally( g->u ) && guy.is_ally( g->u ) ) {
                return true;
            } else if( get_attitude_group( get_attitude() ) ==
                       guy.get_attitude_group( guy.get_attitude() ) ) {
                return true;
            }
        }
    }
    return false;
}

bool npc::is_player_ally() const
{
    return is_ally( g->u );
}

bool npc::is_friendly( const player &p ) const
{
    return is_ally( p ) || ( p.is_player() && ( is_walking_with() || is_player_ally() ) );
}

bool npc::is_minion() const
{
    return is_player_ally() && op_of_u.trust >= 5;
}

bool npc::guaranteed_hostile() const
{
    return is_enemy() || ( my_fac && my_fac->likes_u < -10 );
}

bool npc::is_walking_with() const
{
    return attitude == NPCATT_FOLLOW || attitude == NPCATT_LEAD || attitude == NPCATT_WAIT;
}

bool npc::is_obeying( const player &p ) const
{
    return ( p.is_player() && is_walking_with() && is_player_ally() ) ||
           ( is_ally( p ) && is_stationary( true ) );
}

bool npc::is_following() const
{
    return attitude == NPCATT_FOLLOW || attitude == NPCATT_WAIT;
}

bool npc::is_leader() const
{
    return attitude == NPCATT_LEAD;
}

bool npc::within_boundaries_of_camp() const
{
    const int x = global_omt_location().x;
    const int y = global_omt_location().y;
    for( int x2 = x - 3; x2 < x + 3; x2++ ) {
        for( int y2 = y - 3; y2 < y + 3; y2++ ) {
            cata::optional<basecamp *> bcp = overmap_buffer.find_camp( point( x2, y2 ) );
            if( bcp ) {
                return true;
            }
        }
    }
    return false;
}

bool npc::is_enemy() const
{
    return attitude == NPCATT_KILL || attitude == NPCATT_FLEE || attitude == NPCATT_FLEE_TEMP;
}

bool npc::is_stationary( bool include_guards ) const
{
    if( include_guards && is_guarding() ) {
        return true;
    }
    return mission == NPC_MISSION_SHELTER || mission == NPC_MISSION_SHOPKEEP ||
           has_effect( effect_infection );
}

bool npc::is_guarding( ) const
{
    return mission == NPC_MISSION_GUARD || mission == NPC_MISSION_GUARD_ALLY || is_patrolling();
}

bool npc::is_patrolling() const
{
    return mission == NPC_MISSION_GUARD_PATROL;
}

bool npc::has_player_activity() const
{
    return activity && mission == NPC_MISSION_ACTIVITY && attitude == NPCATT_ACTIVITY;
}

bool npc::is_travelling() const
{
    return mission == NPC_MISSION_TRAVELLING;
}

Creature::Attitude npc::attitude_to( const Creature &other ) const
{
    if( other.is_npc() || other.is_player() ) {
        const player &guy = dynamic_cast<const player &>( other );
        // check faction relationships first
        if( has_faction_relationship( guy, npc_factions::kill_on_sight ) ) {
            return A_HOSTILE;
        } else if( has_faction_relationship( guy, npc_factions::watch_your_back ) ) {
            return A_FRIENDLY;
        }
    }

    if( is_player_ally() ) {
        // Friendly NPCs share player's alliances
        return g->u.attitude_to( other );
    }

    if( other.is_npc() ) {
        // Hostile NPCs are also hostile towards player's allies
        if( is_enemy() && other.attitude_to( g->u ) == A_FRIENDLY ) {
            return A_HOSTILE;
        }

        return A_NEUTRAL;
    } else if( other.is_player() ) {
        // For now, make it symmetric.
        return other.attitude_to( *this );
    }

    // TODO: Get rid of the ugly cast without duplicating checks
    const monster &m = dynamic_cast<const monster &>( other );
    switch( m.attitude( this ) ) {
        case MATT_FOLLOW:
        case MATT_FPASSIVE:
        case MATT_IGNORE:
        case MATT_FLEE:
            return A_NEUTRAL;
        case MATT_FRIEND:
        case MATT_ZLAVE:
            return A_FRIENDLY;
        case MATT_ATTACK:
            return A_HOSTILE;
        case MATT_NULL:
        case NUM_MONSTER_ATTITUDES:
            break;
    }

    return A_NEUTRAL;
}

void npc::npc_dismount()
{
    if( !mounted_creature || !has_effect( effect_riding ) ) {
        add_msg( m_debug, "NPC %s tried to dismount, but they have no mount, or they are not riding",
                 disp_name() );
        return;
    }
    cata::optional<tripoint> pnt;
    for( const auto &elem : g->m.points_in_radius( pos(), 1 ) ) {
        if( g->is_empty( elem ) ) {
            pnt = elem;
            break;
        }
    }
    if( !pnt ) {
        add_msg( m_debug, "NPC %s could not find a place to dismount.", disp_name() );
        return;
    }
    remove_effect( effect_riding );
    if( mounted_creature->has_flag( MF_RIDEABLE_MECH ) &&
        !mounted_creature->type->mech_weapon.empty() ) {
        remove_item( weapon );
    }
    mounted_creature->remove_effect( effect_ridden );
    mounted_creature->add_effect( effect_controlled, 5_turns );
    mounted_creature = nullptr;
    setpos( *pnt );
    mod_moves( -100 );
}

int npc::smash_ability() const
{
    if( !is_hallucination() && ( !is_player_ally() || rules.has_flag( ally_rule::allow_bash ) ) ) {
        ///\EFFECT_STR_NPC increases smash ability
        return str_cur + weapon.damage_melee( DT_BASH );
    }

    // Not allowed to bash
    return 0;
}

float npc::danger_assessment()
{
    return ai_cache.danger_assessment;
}

float npc::average_damage_dealt()
{
    return static_cast<float>( melee_value( weapon ) );
}

bool npc::bravery_check( int diff )
{
    return ( dice( 10 + personality.bravery, 6 ) >= dice( diff, 4 ) );
}

bool npc::emergency() const
{
    return emergency( ai_cache.danger_assessment );
}

bool npc::emergency( float danger ) const
{
    return ( danger > ( personality.bravery * 3 * hp_percentage() ) / 100.0 );
}

//Check if this npc is currently in the list of active npcs.
//Active npcs are the npcs near the player that are actively simulated.
bool npc::is_active() const
{
    return g->critter_at<npc>( pos() ) == this;
}

int npc::follow_distance() const
{
    // HACK: If the player is standing on stairs, follow closely
    // This makes the stair hack less painful to use
    if( is_walking_with() &&
        ( g->m.has_flag( TFLAG_GOES_DOWN, g->u.pos() ) ||
          g->m.has_flag( TFLAG_GOES_UP, g->u.pos() ) ) ) {
        return 1;
    }
    // Uses ally_rule follow_distance_2 to determine if should follow by 2 or 4 tiles
    if( rules.has_flag( ally_rule::follow_distance_2 ) ) {
        return 2;
    }
    // If NPC doesn't see player, change follow distance to 2
    if( !sees( g->u ) ) {
        return 2;
    }
    return 4;
}

nc_color npc::basic_symbol_color() const
{
    if( attitude == NPCATT_KILL ) {
        return c_red;
    } else if( attitude == NPCATT_FLEE || attitude == NPCATT_FLEE_TEMP ) {
        return c_light_red;
    } else if( is_player_ally() ) {
        return c_green;
    } else if( is_walking_with() ) {
        return c_light_green;
    } else if( guaranteed_hostile() ) {
        return c_red;
    }
    return c_pink;
}

int npc::print_info( const catacurses::window &w, int line, int vLines, int column ) const
{
    const int last_line = line + vLines;
    const int iWidth = getmaxx( w ) - 2;
    // First line of w is the border; the next 4 are terrain info, and after that
    // is a blank line. w is 13 characters tall, and we can't use the last one
    // because it's a border as well; so we have lines 6 through 11.
    // w is also 48 characters wide - 2 characters for border = 46 characters for us
<<<<<<< HEAD
=======
    mvwprintz( w, point( column, line++ ), c_white, _( "NPC: " ) );
    wprintz( w, basic_symbol_color(), name );
>>>>>>> 0446023a

    // display name
    mvwprintz( w, point( column, line ), c_light_gray, _( "Entity: " ) );
    trim_and_print( w, point( column + 8, line ), iWidth - 8, c_white, name );

    // display health bars
    mvwprintz( w, point( column, ++line ), c_light_gray, _( "Health: " ) );
    mvwprintz( w, point( column + 8, line ),
               get_hp_bar( hp_percentage(), 200 ).second,
               get_hp_bar( hp_percentage(), 100 ).first );

    // display senses
    if( sees( g->u ) ) {
        mvwprintz( w, point( column, ++line ), c_light_gray, _( "Senses: " ) );
        mvwprintz( w, point( column + 8, line ), c_yellow, _( "Aware of your presence" ) );
    } else {
        mvwprintz( w, point( column, ++line ), c_light_gray, _( "Senses: " ) );
        mvwprintz( w, point( column + 8, line ), c_green, _( "Unaware of you" ) );
    }

    // display stance
    Attitude att = attitude_to( g->u );
    const std::pair<translation, nc_color> res = Creature::get_attitude_ui_data( att );
    mvwprintz( w, point( column, ++line ), c_light_gray, _( "Stance: " ) );
    mvwprintz( w, point( column + 8, line ), res.second, res.first.translated() );

    // display weapon
    if( is_armed() ) {
        mvwprintz( w, point( column, ++line ), c_light_gray, _( "Wield : " ) );
        trim_and_print( w, point( column + 8, line ), iWidth, c_red, weapon.tname() );
    }

    const auto enumerate_print = [ w, last_line, column, iWidth, &line ]( const std::string & str_in,
    nc_color color ) {
        // function to build a list of worn apparel, first line is shorter due to label taking space.
        // build 1st line
        const std::vector<std::string> shortlist = foldstring( str_in, iWidth - 8 );
        // calc how much we could cram into the first line
        int offset = utf8_width( shortlist[0] );
        // substract that from initial string
        std::string test = str_in.substr( offset );
        // build new vector of strings without the portion we've already put on 1st line
        const std::vector<std::string> longlist = foldstring( test, iWidth );

        // print 1st line, from shortlist with label offset
        mvwprintz( w, point( column + 8, line++ ), color, shortlist[0] );

        // print the rest from longlist
        for( auto it = longlist.begin(); it < longlist.end() && line < last_line; ++it, ++line ) {
            trim_and_print( w, point( column, line ), iWidth, color, *it );
        }
    };

    const std::string worn_str = enumerate_as_string( worn.begin(), worn.end(), []( const item & it ) {
        return it.tname();
    } );
    if( !worn_str.empty() ) {
        // display worn apparel
        const std::string wearing = worn_str;
        mvwprintz( w, point( column, ++line ), c_light_gray, _( "Outfit: " ) );
        enumerate_print( wearing, c_dark_gray );
    }

    // as of now, visibility of mutations is between 0 and 10
    // 10 perception and 10 distance would see all mutations - cap 0
    // 10 perception and 30 distance - cap 5, some mutations visible
    // 3 perception and 3 distance would see all mutations - cap 0
    // 3 perception and 15 distance - cap 5, some mutations visible
    // 3 perception and 20 distance would be barely able to discern huge antlers on a person - cap 10
    const int per = g->u.get_per();
    const int dist = rl_dist( g->u.pos(), pos() );
    int visibility_cap;
    if( per <= 1 ) {
        visibility_cap = INT_MAX;
    } else {
        visibility_cap = round( dist * dist / 20.0 / ( per - 1 ) );
    }

    const auto trait_str = visible_mutations( visibility_cap );
    if( !trait_str.empty() ) {
        const std::string mutations = _( "Traits: " ) + trait_str;
        enumerate_print( mutations, c_green );
    }

    return line;
}

std::string npc::opinion_text() const
{
    std::string ret;
    if( op_of_u.trust <= -10 ) {
        ret += _( "Completely untrusting" );
    } else if( op_of_u.trust <= -6 ) {
        ret += _( "Very untrusting" );
    } else if( op_of_u.trust <= -3 ) {
        ret += _( "Untrusting" );
    } else if( op_of_u.trust <= 2 ) {
        ret += _( "Uneasy" );
    } else if( op_of_u.trust <= 4 ) {
        ret += _( "Trusting" );
    } else if( op_of_u.trust < 10 ) {
        ret += _( "Very trusting" );
    } else {
        ret += _( "Completely trusting" );
    }

    ret += string_format( _( " (Trust: %d); " ), op_of_u.trust );

    if( op_of_u.fear <= -10 ) {
        ret += _( "Thinks you're laughably harmless" );
    } else if( op_of_u.fear <= -6 ) {
        ret += _( "Thinks you're harmless" );
    } else if( op_of_u.fear <= -3 ) {
        ret += _( "Unafraid" );
    } else if( op_of_u.fear <= 2 ) {
        ret += _( "Wary" );
    } else if( op_of_u.fear <= 5 ) {
        ret += _( "Afraid" );
    } else if( op_of_u.fear < 10 ) {
        ret += _( "Very afraid" );
    } else {
        ret += _( "Terrified" );
    }

    ret += string_format( _( " (Fear: %d); " ), op_of_u.fear );

    if( op_of_u.value <= -10 ) {
        ret += _( "Considers you a major liability" );
    } else if( op_of_u.value <= -6 ) {
        ret += _( "Considers you a burden" );
    } else if( op_of_u.value <= -3 ) {
        ret += _( "Considers you an annoyance" );
    } else if( op_of_u.value <= 2 ) {
        ret += _( "Doesn't care about you" );
    } else if( op_of_u.value <= 5 ) {
        ret += _( "Values your presence" );
    } else if( op_of_u.value < 10 ) {
        ret += _( "Treasures you" );
    } else {
        ret += _( "Best Friends Forever!" );
    }

    ret += string_format( _( " (Value: %d); " ), op_of_u.value );

    if( op_of_u.anger <= -10 ) {
        ret += _( "You can do no wrong!" );
    } else if( op_of_u.anger <= -6 ) {
        ret += _( "You're good people" );
    } else if( op_of_u.anger <= -3 ) {
        ret += _( "Thinks well of you" );
    } else if( op_of_u.anger <= 2 ) {
        ret += _( "Ambivalent" );
    } else if( op_of_u.anger <= 5 ) {
        ret += _( "Pissed off" );
    } else if( op_of_u.anger < 10 ) {
        ret += _( "Angry" );
    } else {
        ret += _( "About to kill you" );
    }

    ret += string_format( _( " (Anger: %d)" ), op_of_u.anger );

    return ret;
}

static void maybe_shift( cata::optional<tripoint> &pos, int dx, int dy )
{
    if( pos ) {
        pos->x += dx;
        pos->y += dy;
    }
}

static void maybe_shift( tripoint &pos, int dx, int dy )
{
    if( pos != tripoint_min ) {
        pos.x += dx;
        pos.y += dy;
    }
}

void npc::shift( int sx, int sy )
{
    const int shiftx = sx * SEEX;
    const int shifty = sy * SEEY;

    setpos( pos() - point( shiftx, shifty ) );

    maybe_shift( wanted_item_pos, -shiftx, -shifty );
    maybe_shift( last_player_seen_pos, -shiftx, -shifty );
    maybe_shift( pulp_location, -shiftx, -shifty );
    path.clear();
}

bool npc::is_dead() const
{
    return dead || is_dead_state();
}

void npc::reboot()
{
    //The NPC got into an infinite loop, in game.cpp  -monmove() - a debugmsg just popped up
    // informing player of this.
    // put them to sleep and reboot their brain.
    // they can be woken up by the player, and if their brain is fixed, great,
    // if not, they will faint again, and the NPC can be kept asleep until the bug is fixed.
    cancel_activity();
    path.clear();
    last_player_seen_pos = cata::nullopt;
    last_seen_player_turn = 999;
    wanted_item_pos = no_goal_point;
    guard_pos = no_goal_point;
    goal = no_goal_point;
    fetching_item = false;
    has_new_items = true;
    worst_item_value = 0;
    mission = NPC_MISSION_NULL;
    patience = 0;
    ai_cache.danger = 0;
    ai_cache.total_danger = 0;
    ai_cache.danger_assessment = 0;
    ai_cache.target.reset();
    ai_cache.ally.reset();
    ai_cache.can_heal.clear_all();
    ai_cache.sound_alerts.clear();
    ai_cache.s_abs_pos = tripoint_zero;
    ai_cache.stuck = 0;
    ai_cache.guard_pos = cata::nullopt;
    ai_cache.my_weapon_value = 0;
    ai_cache.friends.clear();
    ai_cache.dangerous_explosives.clear();
    ai_cache.threat_map.clear();
    ai_cache.searched_tiles.clear();
    activity = player_activity();
    clear_destination();
    add_effect( effect_npc_suspend, 24_hours, num_bp, true, 1 );
}

void npc::die( Creature *nkiller )
{
    if( dead ) {
        // We are already dead, don't die again, note that npc::dead is
        // *only* set to true in this function!
        return;
    }
    if( assigned_camp ) {
        cata::optional<basecamp *> bcp = overmap_buffer.find_camp( ( *assigned_camp ).xy() );
        if( bcp ) {
            ( *bcp )->remove_assignee( getID() );
        }
    }
    assigned_camp = cata::nullopt;
    // Need to unboard from vehicle before dying, otherwise
    // the vehicle code cannot find us
    if( in_vehicle ) {
        g->m.unboard_vehicle( pos(), true );
    }
    if( is_mounted() ) {
        monster *critter = mounted_creature.get();
        critter->remove_effect( effect_ridden );
        critter->mounted_player = nullptr;
        critter->mounted_player_id = character_id();
    }
    // if this NPC was the only member of a micro-faction, clean it up.
    if( my_fac ) {
        if( !is_fake() && !is_hallucination() ) {
            if( my_fac->members.size() == 1 ) {
                for( auto elem : inv_dump() ) {
                    elem->remove_owner();
                    elem->remove_old_owner();
                }
            }
            my_fac->remove_member( getID() );
        }
    }
    dead = true;
    Character::die( nkiller );

    if( is_hallucination() ) {
        if( g->u.sees( *this ) ) {
            add_msg( _( "%s disappears." ), name.c_str() );
        }
        return;
    }

    if( g->u.sees( *this ) ) {
        add_msg( _( "%s dies!" ), name );
    }

    if( Character *ch = dynamic_cast<Character *>( killer ) ) {
        g->events().send<event_type::character_kills_character>( ch->getID(), getID(), get_name() );
    }

    if( killer == &g->u && ( !guaranteed_hostile() || hit_by_player ) ) {
        bool cannibal = g->u.has_trait( trait_CANNIBAL );
        bool psycho = g->u.has_trait( trait_PSYCHOPATH );
        if( g->u.has_trait( trait_SAPIOVORE ) || psycho ) {
            // No morale effect
        } else if( cannibal ) {
            g->u.add_morale( MORALE_KILLED_INNOCENT, -5, 0, 2_days, 3_hours );
        } else {
            g->u.add_morale( MORALE_KILLED_INNOCENT, -100, 0, 2_days, 3_hours );
        }
    }

    place_corpse();
}

std::string npc_attitude_id( npc_attitude att )
{
    static const std::map<npc_attitude, std::string> npc_attitude_ids = {
        { NPCATT_NULL, "NPCATT_NULL" },
        { NPCATT_TALK, "NPCATT_TALK" },
        { NPCATT_FOLLOW, "NPCATT_FOLLOW" },
        { NPCATT_LEAD, "NPCATT_LEAD" },
        { NPCATT_WAIT, "NPCATT_WAIT" },
        { NPCATT_MUG, "NPCATT_MUG" },
        { NPCATT_WAIT_FOR_LEAVE, "NPCATT_WAIT_FOR_LEAVE" },
        { NPCATT_KILL, "NPCATT_KILL" },
        { NPCATT_FLEE, "NPCATT_FLEE" },
        { NPCATT_FLEE_TEMP, "NPCATT_FLEE_TEMP" },
        { NPCATT_HEAL, "NPCATT_HEAL" },
        { NPCATT_ACTIVITY, "NPCATT_ACTIVITY" },
        { NPCATT_RECOVER_GOODS, "NPCATT_RECOVER_GOODS" },
        { NPCATT_LEGACY_1, "NPCATT_LEGACY_1" },
        { NPCATT_LEGACY_2, "NPCATT_LEGACY_2" },
        { NPCATT_LEGACY_3, "NPCATT_LEGACY_3" },
        { NPCATT_LEGACY_4, "NPCATT_LEGACY_4" },
        { NPCATT_LEGACY_5, "NPCATT_LEGACY_5" },
        { NPCATT_LEGACY_6, "NPCATT_LEGACY_6" },
    };
    const auto &iter = npc_attitude_ids.find( att );
    if( iter == npc_attitude_ids.end() ) {
        debugmsg( "Invalid attitude: %d", att );
        return "NPCATT_INVALID";
    }

    return iter->second;
}

std::string npc_attitude_name( npc_attitude att )
{
    switch( att ) {
        // Don't care/ignoring player
        case NPCATT_NULL:
            return _( "Ignoring" );
        // Move to and talk to player
        case NPCATT_TALK:
            return _( "Wants to talk" );
        // Follow the player
        case NPCATT_FOLLOW:
            return _( "Following" );
        // Lead the player, wait for them if they're behind
        case NPCATT_LEAD:
            return _( "Leading" );
        // Waiting for the player
        case NPCATT_WAIT:
            return _( "Waiting for you" );
        // Mug the player
        case NPCATT_MUG:
            return _( "Mugging you" );
        // Attack the player if our patience runs out
        case NPCATT_WAIT_FOR_LEAVE:
            return _( "Waiting for you to leave" );
        // Kill the player
        case NPCATT_KILL:
            return _( "Attacking to kill" );
        // Get away from the player
        case NPCATT_FLEE:
        case NPCATT_FLEE_TEMP:
            return _( "Fleeing" );
        // Get to the player and heal them
        case NPCATT_HEAL:
            return _( "Healing you" );
        case NPCATT_ACTIVITY:
            return _( "Performing a task" );
        case NPCATT_RECOVER_GOODS:
            return _( "Trying to recover stolen goods" );
        case NPCATT_LEGACY_1:
        case NPCATT_LEGACY_2:
        case NPCATT_LEGACY_3:
        case NPCATT_LEGACY_4:
        case NPCATT_LEGACY_5:
        case NPCATT_LEGACY_6:
            return _( "NPC Legacy Attitude" );
        default:
            break;
    }

    debugmsg( "Invalid attitude: %d", att );
    return _( "Unknown attitude" );
}

//message related stuff

//message related stuff
void npc::add_msg_if_npc( const std::string &msg ) const
{
    add_msg( replace_with_npc_name( msg ) );
}

void npc::add_msg_player_or_npc( const std::string &/*player_msg*/,
                                 const std::string &npc_msg ) const
{
    if( g->u.sees( *this ) ) {
        add_msg( replace_with_npc_name( npc_msg ) );
    }
}

void npc::add_msg_if_npc( const game_message_params &params, const std::string &msg ) const
{
    add_msg( params, replace_with_npc_name( msg ) );
}

void npc::add_msg_player_or_npc( const game_message_params &params,
                                 const std::string &/*player_msg*/,
                                 const std::string &npc_msg ) const
{
    if( g->u.sees( *this ) ) {
        add_msg( params, replace_with_npc_name( npc_msg ) );
    }
}

void npc::add_msg_player_or_say( const std::string &/*player_msg*/,
                                 const std::string &npc_speech ) const
{
    say( npc_speech );
}

void npc::add_msg_player_or_say( const game_message_params &/*params*/,
                                 const std::string &/*player_msg*/, const std::string &npc_speech ) const
{
    say( npc_speech );
}

void npc::add_new_mission( class mission *miss )
{
    chatbin.add_new_mission( miss );
}

void npc::on_unload()
{
}

// A throtled version of player::update_body since npc's don't need to-the-turn updates.
void npc::npc_update_body()
{
    if( calendar::once_every( 10_seconds ) ) {
        update_body( last_updated, calendar::turn );
        last_updated = calendar::turn;
    }
}

void npc::on_load()
{
    const auto advance_effects = [&]( const time_duration & elapsed_dur ) {
        for( auto &elem : *effects ) {
            for( auto &_effect_it : elem.second ) {
                effect &e = _effect_it.second;
                const time_duration &time_left = e.get_duration();
                if( time_left > 1_turns ) {
                    if( time_left < elapsed_dur ) {
                        e.set_duration( 1_turns );
                    } else {
                        e.set_duration( time_left - elapsed_dur );
                    }
                }
            }
        }
    };
    // Cap at some reasonable number, say 2 days
    const time_duration dt = std::min( calendar::turn - last_updated, 2_days );
    // TODO: Sleeping, healing etc.
    last_updated = calendar::turn;
    time_point cur = calendar::turn - dt;
    add_msg( m_debug, "on_load() by %s, %d turns", name, to_turns<int>( dt ) );
    // First update with 30 minute granularity, then 5 minutes, then turns
    for( ; cur < calendar::turn - 30_minutes; cur += 30_minutes + 1_turns ) {
        update_body( cur, cur + 30_minutes );
        advance_effects( 30_minutes );
    }
    for( ; cur < calendar::turn - 5_minutes; cur += 5_minutes + 1_turns ) {
        update_body( cur, cur + 5_minutes );
        advance_effects( 5_minutes );
    }
    for( ; cur < calendar::turn; cur += 1_turns ) {
        update_body( cur, cur + 1_turns );
        process_effects();
    }

    if( dt > 0_turns ) {
        // This ensures food is properly rotten at load
        // Otherwise NPCs try to eat rotten food and fail
        process_items();
        // give NPCs that are doing activities a pile of moves
        if( has_destination() || activity ) {
            mod_moves( to_moves<int>( dt ) );
        }
    }

    // Not necessarily true, but it's not a bad idea to set this
    has_new_items = true;

    // for spawned npcs
    if( g->m.has_flag( "UNSTABLE", pos() ) ) {
        add_effect( effect_bouldering, 1_turns, num_bp, true );
    } else if( has_effect( effect_bouldering ) ) {
        remove_effect( effect_bouldering );
    }
    if( g->m.veh_at( pos() ).part_with_feature( VPFLAG_BOARDABLE, true ) && !in_vehicle ) {
        g->m.board_vehicle( pos(), this );
    }
    if( has_effect( effect_riding ) && !mounted_creature ) {
        if( const monster *const mon = g->critter_at<monster>( pos() ) ) {
            mounted_creature = g->shared_from( *mon );
        } else {
            add_msg( m_debug, "NPC is meant to be riding, though the mount is not found when %s is loaded",
                     disp_name() );
        }
    }
    if( has_trait( trait_HALLUCINATION ) ) {
        hallucination = true;
    }
}

void npc_chatbin::add_new_mission( mission *miss )
{
    if( miss == nullptr ) {
        return;
    }
    missions.push_back( miss );
}

constexpr tripoint npc::no_goal_point;

bool npc::query_yn( const std::string &/*msg*/ ) const
{
    // NPCs don't like queries - most of them are in the form of "Do you want to get hurt?".
    return false;
}

float npc::speed_rating() const
{
    float ret = get_speed() / 100.0f;
    ret *= 100.0f / run_cost( 100, false );

    return ret;
}

bool npc::dispose_item( item_location &&obj, const std::string & )
{
    using dispose_option = struct {
        int moves;
        std::function<void()> action;
    };

    std::vector<dispose_option> opts;

    for( auto &e : worn ) {
        if( e.can_holster( *obj ) ) {
            auto ptr = dynamic_cast<const holster_actor *>( e.type->get_use( "holster" )->get_actor_ptr() );
            opts.emplace_back( dispose_option {
                item_store_cost( *obj, e, false, ptr->draw_cost ),
                [this, ptr, &e, &obj]{ ptr->store( *this, e, *obj ); }
            } );
        }
    }

    if( volume_carried() + obj->volume() <= volume_capacity() ) {
        opts.emplace_back( dispose_option {
            item_handling_cost( *obj ),
            [this, &obj] {
                moves -= item_handling_cost( *obj );
                inv.add_item_keep_invlet( *obj );
                obj.remove_item();
                inv.unsort();
            }
        } );
    }

    if( opts.empty() ) {
        // Drop it
        g->m.add_item_or_charges( pos(), *obj );
        obj.remove_item();
        return true;
    }

    const auto mn = std::min_element( opts.begin(), opts.end(),
    []( const dispose_option & lop, const dispose_option & rop ) {
        return lop.moves < rop.moves;
    } );

    mn->action();
    return true;
}

void npc::process_turn()
{
    player::process_turn();

    // NPCs shouldn't be using stamina, but if they have, set it back to max
    if( calendar::once_every( 1_minutes ) && get_stamina() < get_stamina_max() ) {
        set_stamina( get_stamina_max() );
    }

    if( is_player_ally() && calendar::once_every( 1_hours ) &&
        get_hunger() < 200 && get_thirst() < 100 && op_of_u.trust < 5 ) {
        // Friends who are well fed will like you more
        // 24 checks per day, best case chance at trust 0 is 1 in 48 for +1 trust per 2 days
        float trust_chance = 5 - op_of_u.trust;
        // Penalize for bad impression
        // TODO: Penalize for traits and actions (especially murder, unless NPC is psycho)
        int op_penalty = std::max( 0, op_of_u.anger ) +
                         std::max( 0, -op_of_u.value ) +
                         std::max( 0, op_of_u.fear );
        // Being barely hungry and thirsty, not in pain and not wounded means good care
        int state_penalty = get_hunger() + get_thirst() + ( 100 - hp_percentage() ) + get_pain();
        if( x_in_y( trust_chance, 240 + 10 * op_penalty + state_penalty ) ) {
            op_of_u.trust++;
        }

        // TODO: Similar checks for fear and anger
    }

    // TODO: Add decreasing trust/value/etc. here when player doesn't provide food
    // TODO: Make NPCs leave the player if there's a path out of map and player is sleeping/unseen/etc.
}

bool npc::invoke_item( item *used, const tripoint &pt )
{
    const auto &use_methods = used->type->use_methods;

    if( use_methods.empty() ) {
        return false;
    } else if( use_methods.size() == 1 ) {
        return Character::invoke_item( used, use_methods.begin()->first, pt );
    }
    return false;
}

bool npc::invoke_item( item *used, const std::string &method )
{
    return Character::invoke_item( used, method );
}

bool npc::invoke_item( item *used )
{
    return Character::invoke_item( used );
}

std::array<std::pair<std::string, overmap_location_str_id>, npc_need::num_needs> npc::need_data = {
    {
        { "need_none", overmap_location_str_id( "source_of_anything" ) },
        { "need_ammo", overmap_location_str_id( "source_of_ammo" ) },
        { "need_weapon", overmap_location_str_id( "source_of_weapons" )},
        { "need_gun", overmap_location_str_id( "source_of_guns" ) },
        { "need_food", overmap_location_str_id( "source_of_food" )},
        { "need_drink", overmap_location_str_id( "source_of_drink" ) },
        { "need_safety", overmap_location_str_id( "source_of_safety" ) }
    }
};

std::string npc::get_need_str_id( const npc_need &need )
{
    return need_data[static_cast<size_t>( need )].first;
}

overmap_location_str_id npc::get_location_for( const npc_need &need )
{
    return need_data[static_cast<size_t>( need )].second;
}

std::ostream &operator<< ( std::ostream &os, const npc_need &need )
{
    return os << npc::get_need_str_id( need );
}

bool npc::will_accept_from_player( const item &it ) const
{
    if( is_hallucination() ) {
        return false;
    }

    if( is_minion() || g->u.has_trait( trait_DEBUG_MIND_CONTROL ) ||
        it.has_flag( flag_NPC_SAFE ) ) {
        return true;
    }

    if( !it.type->use_methods.empty() ) {
        return false;
    }

    const auto &comest = it.is_container() ? it.get_contained() : it;
    if( comest.is_comestible() ) {
        if( it.get_comestible_fun() < 0 || it.poison > 0 ) {
            return false;
        }
    }

    return true;
}

const pathfinding_settings &npc::get_pathfinding_settings() const
{
    return get_pathfinding_settings( false );
}

const pathfinding_settings &npc::get_pathfinding_settings( bool no_bashing ) const
{
    path_settings->bash_strength = no_bashing ? 0 : smash_ability();
    // TODO: Extract climb skill
    const int climb = std::min( 20, get_dex() );
    if( climb > 1 ) {
        // Success is !one_in(dex), so 0%, 50%, 66%, 75%...
        // Penalty for failure chance is 1/success = 1/(1-failure) = 1/(1-(1/dex)) = dex/(dex-1)
        path_settings->climb_cost = ( 10 - climb / 5 ) * climb / ( climb - 1 );
    } else {
        // Climbing at this dexterity will always fail
        path_settings->climb_cost = 0;
    }

    return *path_settings;
}

std::set<tripoint> npc::get_path_avoid() const
{
    std::set<tripoint> ret;
    for( Creature &critter : g->all_creatures() ) {
        // TODO: Cache this somewhere
        ret.insert( critter.pos() );
    }
    if( rules.has_flag( ally_rule::avoid_doors ) ) {
        for( const tripoint &p : g->m.points_in_radius( pos(), 30 ) ) {
            if( g->m.open_door( p, true, true ) ) {
                ret.insert( p );
            }
        }
    }
    if( rules.has_flag( ally_rule::hold_the_line ) ) {
        for( const tripoint &p : g->m.points_in_radius( g->u.pos(), 1 ) ) {
            if( g->m.close_door( p, true, true ) || g->m.move_cost( p ) > 2 ) {
                ret.insert( p );
            }
        }
    }
    return ret;
}

mfaction_id npc::get_monster_faction() const
{
    if( my_fac ) {
        string_id<monfaction> my_mon_fac = string_id<monfaction>( my_fac->mon_faction );
        if( my_mon_fac.is_valid() ) {
            return my_mon_fac;
        }
    }

    // legacy checks
    // Those can't be static int_ids, because mods add factions
    static const string_id<monfaction> human_fac( "human" );
    static const string_id<monfaction> player_fac( "player" );
    static const string_id<monfaction> bee_fac( "bee" );

    if( is_player_ally() ) {
        return player_fac.id();
    }

    if( has_trait( trait_BEE ) ) {
        return bee_fac.id();
    }

    return human_fac.id();
}

std::string npc::extended_description() const
{
    std::string ss;
    // For some reason setting it using str or constructor doesn't work
    ss += Character::extended_description();

    ss += "\n--\n";
    if( attitude == NPCATT_KILL ) {
        ss += _( "Is trying to kill you." );
    } else if( attitude == NPCATT_FLEE || attitude == NPCATT_FLEE_TEMP ) {
        ss += _( "Is trying to flee from you." );
    } else if( is_player_ally() ) {
        ss += _( "Is your friend." );
    } else if( is_following() ) {
        ss += _( "Is following you." );
    } else if( is_leader() ) {
        ss += _( "Is guiding you." );
    } else if( guaranteed_hostile() ) {
        ss += _( "Will try to kill you or flee from you if you reveal yourself." );
    } else {
        ss += _( "Is neutral." );
    }

    if( hit_by_player ) {
        ss += "--\n";
        ss += _( "Is still innocent and killing them will be considered murder." );
        // TODO: "But you don't care because you're an edgy psycho"
    }

    return replace_colors( ss );
}

std::string npc::get_epilogue() const
{
    return SNIPPET.random_from_category(
               male ? "epilogue_npc_male" : "epilogue_npc_female"
           ).value_or( translation() ).translated();
}

void npc::set_companion_mission( npc &p, const std::string &mission_id )
{
    const tripoint omt_pos = p.global_omt_location();
    set_companion_mission( omt_pos, p.companion_mission_role_id, mission_id );
}

std::pair<std::string, nc_color> npc::hp_description() const
{
    int cur_hp = hp_percentage();
    std::string damage_info;
    std::string pronoun;
    if( male ) {
        pronoun = _( "He " );
    } else {
        pronoun = _( "She " );
    }
    nc_color col;
    if( cur_hp == 100 ) {
        damage_info = pronoun + _( "is uninjured." );
        col = c_green;
    } else if( cur_hp >= 80 ) {
        damage_info = pronoun + _( "is lightly injured." );
        col = c_light_green;
    } else if( cur_hp >= 60 ) {
        damage_info = pronoun + _( "is moderately injured." );
        col = c_yellow;
    } else if( cur_hp >= 30 ) {
        damage_info = pronoun + _( "is heavily injured." );
        col = c_yellow;
    } else if( cur_hp >= 10 ) {
        damage_info = pronoun + _( "is severely injured." );
        col = c_light_red;
    } else {
        damage_info = pronoun + _( "is nearly dead!" );
        col = c_red;
    }
    return std::make_pair( damage_info, col );
}
void npc::set_companion_mission( const tripoint &omt_pos, const std::string &role_id,
                                 const std::string &mission_id )
{
    comp_mission.position = omt_pos;
    comp_mission.mission_id = mission_id;
    comp_mission.role_id = role_id;
}

void npc::set_companion_mission( const tripoint &omt_pos, const std::string &role_id,
                                 const std::string &mission_id, const tripoint &destination )
{
    comp_mission.position = omt_pos;
    comp_mission.mission_id = mission_id;
    comp_mission.role_id = role_id;
    comp_mission.destination = destination;
}

void npc::reset_companion_mission()
{
    comp_mission.position = tripoint( -999, -999, -999 );
    comp_mission.mission_id.clear();
    comp_mission.role_id.clear();
    if( comp_mission.destination ) {
        comp_mission.destination = cata::nullopt;
    }
}

cata::optional<tripoint> npc::get_mission_destination() const
{
    if( comp_mission.destination ) {
        return comp_mission.destination;
    } else {
        return cata::nullopt;
    }
}

bool npc::has_companion_mission() const
{
    return !comp_mission.mission_id.empty();
}

npc_companion_mission npc::get_companion_mission() const
{
    return comp_mission;
}

attitude_group npc::get_attitude_group( npc_attitude att ) const
{
    switch( att ) {
        case NPCATT_MUG:
        case NPCATT_WAIT_FOR_LEAVE:
        case NPCATT_KILL:
            return attitude_group::hostile;
        case NPCATT_FLEE:
        case NPCATT_FLEE_TEMP:
            return attitude_group::fearful;
        case NPCATT_FOLLOW:
        case NPCATT_ACTIVITY:
        case NPCATT_LEAD:
            return attitude_group::friendly;
        default:
            break;
    }
    return attitude_group::neutral;
}

void npc::set_mission( npc_mission new_mission )
{
    if( new_mission != mission ) {
        previous_mission = mission;
        mission = new_mission;
    }
    if( mission == NPC_MISSION_ACTIVITY ) {
        current_activity_id = activity.id();
    }
}

bool npc::has_activity() const
{
    return mission == NPC_MISSION_ACTIVITY && attitude == NPCATT_ACTIVITY;
}

npc_attitude npc::get_attitude() const
{
    return attitude;
}

void npc::set_attitude( npc_attitude new_attitude )
{
    if( new_attitude == attitude ) {
        return;
    }
    previous_attitude = attitude;
    if( new_attitude == NPCATT_FLEE ) {
        new_attitude = NPCATT_FLEE_TEMP;
    }
    if( new_attitude == NPCATT_FLEE_TEMP && !has_effect( effect_npc_flee_player ) ) {
        add_effect( effect_npc_flee_player, 24_hours, num_bp );
    }

    add_msg( m_debug, "%s changes attitude from %s to %s",
             name, npc_attitude_id( attitude ), npc_attitude_id( new_attitude ) );
    attitude_group new_group = get_attitude_group( new_attitude );
    attitude_group old_group = get_attitude_group( attitude );
    if( new_group != old_group && !is_fake() && g->u.sees( *this ) ) {
        switch( new_group ) {
            case attitude_group::hostile:
                add_msg_if_npc( m_bad, _( "<npcname> gets angry!" ) );
                break;
            case attitude_group::fearful:
                add_msg_if_npc( m_warning, _( "<npcname> gets scared!" ) );
                break;
            default:
                if( old_group == attitude_group::hostile ) {
                    add_msg_if_npc( m_good, _( "<npcname> calms down." ) );
                } else if( old_group == attitude_group::fearful ) {
                    add_msg_if_npc( _( "<npcname> is no longer afraid." ) );
                }
                break;
        }
    }
    attitude = new_attitude;
}

npc_follower_rules::npc_follower_rules()
{
    engagement = ENGAGE_CLOSE;
    aim = AIM_WHEN_CONVENIENT;
    overrides = ally_rule::DEFAULT;
    override_enable = ally_rule::DEFAULT;

    set_flag( ally_rule::use_guns );
    set_flag( ally_rule::use_grenades );
    clear_flag( ally_rule::use_silent );
    set_flag( ally_rule::avoid_friendly_fire );

    clear_flag( ally_rule::allow_pick_up );
    clear_flag( ally_rule::allow_bash );
    clear_flag( ally_rule::allow_sleep );
    set_flag( ally_rule::allow_complain );
    set_flag( ally_rule::allow_pulp );
    clear_flag( ally_rule::close_doors );
    clear_flag( ally_rule::follow_close );
    clear_flag( ally_rule::avoid_doors );
    clear_flag( ally_rule::hold_the_line );
    clear_flag( ally_rule::ignore_noise );
    clear_flag( ally_rule::forbid_engage );
    set_flag( ally_rule::follow_distance_2 );
}

bool npc_follower_rules::has_flag( ally_rule test, bool check_override ) const
{
    if( check_override && ( static_cast<int>( test ) & static_cast<int>( override_enable ) ) ) {
        // if the override is set and false, return false
        if( static_cast<int>( test ) & ~static_cast<int>( overrides ) ) {
            return false;
            // if the override is set and true, return true
        } else if( static_cast<int>( test ) & static_cast<int>( overrides ) ) {
            return true;
        }
    }
    return static_cast<int>( test ) & static_cast<int>( flags );
}

void npc_follower_rules::set_flag( ally_rule setit )
{
    flags = static_cast<ally_rule>( static_cast<int>( flags ) | static_cast<int>( setit ) );
}

void npc_follower_rules::clear_flag( ally_rule clearit )
{
    flags = static_cast<ally_rule>( static_cast<int>( flags ) & ~static_cast<int>( clearit ) );
}

void npc_follower_rules::toggle_flag( ally_rule toggle )
{
    if( has_flag( toggle ) ) {
        clear_flag( toggle );
    } else {
        set_flag( toggle );
    }
}

void npc_follower_rules::set_specific_override_state( ally_rule rule, bool state )
{
    if( state ) {
        set_override( rule );
    } else {
        clear_override( rule );
    }
    enable_override( rule );
}

void npc_follower_rules::toggle_specific_override_state( ally_rule rule, bool state )
{
    if( has_override_enable( rule ) && has_override( rule ) == state ) {
        clear_override( rule );
        disable_override( rule );
    } else {
        set_specific_override_state( rule, state );
    }
}

bool npc::is_hallucination() const
{
    return hallucination;
}

bool npc_follower_rules::has_override_enable( ally_rule test ) const
{
    return static_cast<int>( test ) & static_cast<int>( override_enable );
}

void npc_follower_rules::enable_override( ally_rule setit )
{
    override_enable = static_cast<ally_rule>( static_cast<int>( override_enable ) |
                      static_cast<int>( setit ) );
}

void npc_follower_rules::disable_override( ally_rule clearit )
{
    override_enable = static_cast<ally_rule>( static_cast<int>( override_enable ) &
                      ~static_cast<int>( clearit ) );
}

bool npc_follower_rules::has_override( ally_rule test ) const
{
    return static_cast<int>( test ) & static_cast<int>( overrides );
}

void npc_follower_rules::set_override( ally_rule setit )
{
    overrides = static_cast<ally_rule>( static_cast<int>( overrides ) | static_cast<int>( setit ) );
}

void npc_follower_rules::clear_override( ally_rule clearit )
{
    overrides = static_cast<ally_rule>( static_cast<int>( overrides ) &
                                        ~static_cast<int>( clearit ) );
}

void npc_follower_rules::set_danger_overrides()
{
    overrides = ally_rule::DEFAULT;
    override_enable = ally_rule::DEFAULT;
    set_override( ally_rule::follow_close );
    set_override( ally_rule::avoid_doors );
    set_override( ally_rule::hold_the_line );
    enable_override( ally_rule::follow_close );
    enable_override( ally_rule::allow_sleep );
    enable_override( ally_rule::close_doors );
    enable_override( ally_rule::avoid_doors );
    enable_override( ally_rule::hold_the_line );
}

void npc_follower_rules::clear_overrides()
{
    overrides = ally_rule::DEFAULT;
    override_enable = ally_rule::DEFAULT;
}

int npc::get_thirst() const
{
    return Character::get_thirst() - units::to_milliliter<int>( stomach.get_water() ) / 5;
}<|MERGE_RESOLUTION|>--- conflicted
+++ resolved
@@ -2209,11 +2209,6 @@
     // is a blank line. w is 13 characters tall, and we can't use the last one
     // because it's a border as well; so we have lines 6 through 11.
     // w is also 48 characters wide - 2 characters for border = 46 characters for us
-<<<<<<< HEAD
-=======
-    mvwprintz( w, point( column, line++ ), c_white, _( "NPC: " ) );
-    wprintz( w, basic_symbol_color(), name );
->>>>>>> 0446023a
 
     // display name
     mvwprintz( w, point( column, line ), c_light_gray, _( "Entity: " ) );
