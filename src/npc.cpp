--- conflicted
+++ resolved
@@ -2640,7 +2640,6 @@
     }
 }
 
-<<<<<<< HEAD
 void npc_follower_rules::set_specific_override_state( ally_rule rule, bool state )
 {
     if( state ) {
@@ -2659,12 +2658,11 @@
     } else {
         set_specific_override_state( rule, state );
     }
-=======
+}
 
 bool npc::is_hallucination() const
 {
     return hallucination;
->>>>>>> 30e867fe
 }
 
 bool npc_follower_rules::has_override_enable( ally_rule test ) const
