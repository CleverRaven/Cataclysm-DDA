--- conflicted
+++ resolved
@@ -21,12 +21,8 @@
 #include "vehicle.h"
 #include "mtype.h"
 #include "iuse_actor.h"
-<<<<<<< HEAD
 #include "trait_group.h"
-
-=======
 #include "json.h"
->>>>>>> 1bd9a87f
 
 const skill_id skill_mechanics( "mechanics" );
 const skill_id skill_electronics( "electronics" );
