--- conflicted
+++ resolved
@@ -1629,15 +1629,9 @@
 
 bool npc::is_guarding() const
 {
-<<<<<<< HEAD
-    return mission == NPC_MISSION_SHELTER || mission == NPC_MISSION_SHOPKEEP ||
-           mission == NPC_MISSION_GUARD || mission == NPC_MISSION_GUARD_ALLY ||
-=======
-    return mission == NPC_MISSION_SHELTER || mission == NPC_MISSION_BASE ||
+    return mission == NPC_MISSION_SHELTER || mission == NPC_MISSION_GUARD_ALLY ||
            mission == NPC_MISSION_SHOPKEEP || mission == NPC_MISSION_GUARD ||
-           mission == NPC_MISSION_GUARD_ALLY || mission == NPC_MISSION_ACTIVITY ||
->>>>>>> 22eeef97
-           has_effect( effect_infection );
+           mission == NPC_MISSION_ACTIVITY || has_effect( effect_infection );
 }
 
 bool npc::has_player_activity() const
