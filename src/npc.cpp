--- conflicted
+++ resolved
@@ -1513,11 +1513,12 @@
     }
 }
 
-<<<<<<< HEAD
 // TODO: implement npc specific calls
 // bool npc::wield( item &it )
 // {
-//     // TODO: also move to item_location
+//     const map &here = get_map();
+
+// TODO: also move to item_location
 //     // sanity check: exit early if we're trying to wield the current weapon
 //     // needed for ranged_balance_test
 //     if( is_wielding( it ) ) {
@@ -1556,62 +1557,12 @@
 //     cata::event e = cata::event::make<event_type::character_wields_item>( getID(), weapon->typeId() );
 //     get_event_bus().send_with_talker( this, &weapon, e );
 
-//     if( get_player_view().sees( pos_bub() ) ) {
+//     if( get_player_view().sees( here, pos_bub( here ) ) ) {
 //         add_msg_if_npc( m_info, _( "<npcname> wields a %s." ),  weapon->tname() );
 //     }
 //     invalidate_range_cache();
 //     return true;
 // }
-=======
-bool npc::wield( item &it )
-{
-    const map &here = get_map();
-
-    // sanity check: exit early if we're trying to wield the current weapon
-    // needed for ranged_balance_test
-    if( is_wielding( it ) ) {
-        return true;
-    }
-
-    item to_wield;
-    if( has_item( it ) ) {
-        to_wield = remove_item( it );
-    } else {
-        to_wield = it;
-    }
-    invalidate_leak_level_cache();
-    invalidate_inventory_validity_cache();
-    cached_info.erase( "weapon_value" );
-    item_location weapon = get_wielded_item();
-    if( has_wield_conflicts( to_wield ) ) {
-        stow_item( *weapon );
-        weapon = get_wielded_item();
-    }
-
-    if( to_wield.is_null() ) {
-        set_wielded_item( item() );
-        get_event_bus().send<event_type::character_wields_item>( getID(), item().typeId() );
-        return true;
-    }
-
-    mod_moves( -to_wield.on_wield_cost( *this ) );
-    if( weapon && to_wield.can_combine( *weapon ) ) {
-        weapon->combine( to_wield );
-    } else {
-        set_wielded_item( to_wield );
-    }
-
-    weapon = get_wielded_item();
-    cata::event e = cata::event::make<event_type::character_wields_item>( getID(), weapon->typeId() );
-    get_event_bus().send_with_talker( this, &weapon, e );
-
-    if( get_player_view().sees( here, pos_bub( here ) ) ) {
-        add_msg_if_npc( m_info, _( "<npcname> wields a %s." ),  weapon->tname() );
-    }
-    invalidate_range_cache();
-    return true;
-}
->>>>>>> 8da929fa
 
 void npc::drop( const drop_locations &what, const tripoint_bub_ms &target,
                 bool stash )
