#include "monster.h"

#include <algorithm>
#include <array>
#include <cmath>
#include <memory>
#include <optional>
#include <sstream>
#include <string>
#include <tuple>

#include "ascii_art.h"
#include "avatar.h"
#include "bodypart.h"
#include "catacharset.h"
#include "character.h"
#include "colony.h"
#include "coordinate_conversions.h"
#include "coordinates.h"
#include "creature_tracker.h"
#include "cursesdef.h"
#include "debug.h"
#include "effect.h"
#include "effect_on_condition.h"
#include "effect_source.h"
#include "event.h"
#include "event_bus.h"
#include "explosion.h"
#include "faction.h"
#include "field_type.h"
#include "game.h"
#include "game_constants.h"
#include "harvest.h"
#include "item.h"
#include "item_group.h"
#include "itype.h"
#include "line.h"
#include "make_static.h"
#include "map.h"
#include "map_iterator.h"
#include "mapdata.h"
#include "mattack_common.h"
#include "melee.h"
#include "messages.h"
#include "mission.h"
#include "mod_manager.h"
#include "mondeath.h"
#include "mondefense.h"
#include "monfaction.h"
#include "mongroup.h"
#include "mtype.h"
#include "mutation.h"
#include "npc.h"
#include "options.h"
#include "output.h"
#include "overmapbuffer.h"
#include "pimpl.h"
#include "projectile.h"
#include "rng.h"
#include "sounds.h"
#include "string_formatter.h"
#include "text_snippets.h"
#include "translations.h"
#include "trap.h"
#include "type_id.h"
#include "units.h"
#include "veh_type.h"
#include "vehicle.h"
#include "vpart_position.h"
#include "viewer.h"
#include "weakpoint.h"
#include "weather.h"

static const anatomy_id anatomy_default_anatomy( "default_anatomy" );

static const damage_type_id damage_bash( "bash" );
static const damage_type_id damage_bullet( "bullet" );
static const damage_type_id damage_cut( "cut" );
static const damage_type_id damage_electric( "electric" );
static const damage_type_id damage_heat( "heat" );
static const damage_type_id damage_stab( "stab" );

static const efftype_id effect_badpoison( "badpoison" );
static const efftype_id effect_beartrap( "beartrap" );
static const efftype_id effect_bleed( "bleed" );
static const efftype_id effect_blind( "blind" );
static const efftype_id effect_bouldering( "bouldering" );
static const efftype_id effect_cramped_space( "cramped_space" );
static const efftype_id effect_critter_underfed( "critter_underfed" );
static const efftype_id effect_critter_well_fed( "critter_well_fed" );
static const efftype_id effect_crushed( "crushed" );
static const efftype_id effect_deaf( "deaf" );
static const efftype_id effect_disarmed( "disarmed" );
static const efftype_id effect_docile( "docile" );
static const efftype_id effect_downed( "downed" );
static const efftype_id effect_dripping_mechanical_fluid( "dripping_mechanical_fluid" );
static const efftype_id effect_emp( "emp" );
static const efftype_id effect_fake_common_cold( "fake_common_cold" );
static const efftype_id effect_fake_flu( "fake_flu" );
static const efftype_id effect_grabbing( "grabbing" );
static const efftype_id effect_has_bag( "has_bag" );
static const efftype_id effect_heavysnare( "heavysnare" );
static const efftype_id effect_hit_by_player( "hit_by_player" );
static const efftype_id effect_in_pit( "in_pit" );
static const efftype_id effect_leashed( "leashed" );
static const efftype_id effect_lightsnare( "lightsnare" );
static const efftype_id effect_maimed_arm( "maimed_arm" );
static const efftype_id effect_monster_armor( "monster_armor" );
static const efftype_id effect_monster_saddled( "monster_saddled" );
static const efftype_id effect_natures_commune( "natures_commune" );
static const efftype_id effect_nemesis_buff( "nemesis_buff" );
static const efftype_id effect_no_sight( "no_sight" );
static const efftype_id effect_onfire( "onfire" );
static const efftype_id effect_pacified( "pacified" );
static const efftype_id effect_paralyzepoison( "paralyzepoison" );
static const efftype_id effect_pet( "pet" );
static const efftype_id effect_photophobia( "photophobia" );
static const efftype_id effect_poison( "poison" );
static const efftype_id effect_psi_stunned( "psi_stunned" );
static const efftype_id effect_ridden( "ridden" );
static const efftype_id effect_run( "run" );
static const efftype_id effect_spooked( "spooked" );
static const efftype_id effect_spooked_recent( "spooked_recent" );
static const efftype_id effect_stunned( "stunned" );
static const efftype_id effect_supercharged( "supercharged" );
static const efftype_id effect_tied( "tied" );
static const efftype_id effect_tpollen( "tpollen" );
static const efftype_id effect_venom_dmg( "venom_dmg" );
static const efftype_id effect_venom_player1( "venom_player1" );
static const efftype_id effect_venom_player2( "venom_player2" );
static const efftype_id effect_venom_weaken( "venom_weaken" );
static const efftype_id effect_webbed( "webbed" );
static const efftype_id effect_worked_on( "worked_on" );

static const emit_id emit_emit_shock_cloud( "emit_shock_cloud" );
static const emit_id emit_emit_shock_cloud_big( "emit_shock_cloud_big" );

static const flag_id json_flag_DISABLE_FLIGHT( "DISABLE_FLIGHT" );
static const flag_id json_flag_GRAB( "GRAB" );
static const flag_id json_flag_GRAB_FILTER( "GRAB_FILTER" );

static const itype_id itype_milk( "milk" );
static const itype_id itype_milk_raw( "milk_raw" );

static const json_character_flag json_flag_BIONIC_LIMB( "BIONIC_LIMB" );

static const material_id material_bone( "bone" );
static const material_id material_flesh( "flesh" );
static const material_id material_hflesh( "hflesh" );
static const material_id material_iflesh( "iflesh" );
static const material_id material_iron( "iron" );
static const material_id material_steel( "steel" );
static const material_id material_stone( "stone" );
static const material_id material_veggy( "veggy" );

static const mfaction_str_id monfaction_acid_ant( "acid_ant" );
static const mfaction_str_id monfaction_ant( "ant" );
static const mfaction_str_id monfaction_bee( "bee" );
static const mfaction_str_id monfaction_nether_player_hate( "nether_player_hate" );
static const mfaction_str_id monfaction_wasp( "wasp" );

static const morale_type morale_killer_has_killed( "morale_killer_has_killed" );
static const morale_type morale_killer_need_to_kill( "morale_killer_need_to_kill" );

static const species_id species_AMPHIBIAN( "AMPHIBIAN" );
static const species_id species_CYBORG( "CYBORG" );
static const species_id species_FISH( "FISH" );
static const species_id species_FUNGUS( "FUNGUS" );
static const species_id species_HORROR( "HORROR" );
static const species_id species_LEECH_PLANT( "LEECH_PLANT" );
static const species_id species_MAMMAL( "MAMMAL" );
static const species_id species_MIGO( "MIGO" );
static const species_id species_MOLLUSK( "MOLLUSK" );
static const species_id species_NETHER( "NETHER" );
static const species_id species_PLANT( "PLANT" );
static const species_id species_PSI_NULL( "PSI_NULL" );
static const species_id species_ROBOT( "ROBOT" );
static const species_id species_ZOMBIE( "ZOMBIE" );
static const species_id species_nether_player_hate( "nether_player_hate" );

static const ter_str_id ter_t_gas_pump( "t_gas_pump" );
static const ter_str_id ter_t_gas_pump_a( "t_gas_pump_a" );

static const trait_id trait_ANIMALDISCORD( "ANIMALDISCORD" );
static const trait_id trait_ANIMALDISCORD2( "ANIMALDISCORD2" );
static const trait_id trait_ANIMALEMPATH( "ANIMALEMPATH" );
static const trait_id trait_ANIMALEMPATH2( "ANIMALEMPATH2" );
static const trait_id trait_BEE( "BEE" );
static const trait_id trait_FLOWERS( "FLOWERS" );
static const trait_id trait_INATTENTIVE( "INATTENTIVE" );
static const trait_id trait_KILLER( "KILLER" );
static const trait_id trait_MYCUS_FRIEND( "MYCUS_FRIEND" );
static const trait_id trait_PHEROMONE_AMPHIBIAN( "PHEROMONE_AMPHIBIAN" );
static const trait_id trait_PHEROMONE_INSECT( "PHEROMONE_INSECT" );
static const trait_id trait_PHEROMONE_MAMMAL( "PHEROMONE_MAMMAL" );
static const trait_id trait_TERRIFYING( "TERRIFYING" );
static const trait_id trait_THRESH_MYCUS( "THRESH_MYCUS" );

struct pathfinding_settings;

// Limit the number of iterations for next upgrade_time calculations.
// This also sets the percentage of monsters that will never upgrade.
// The rough formula is 2^(-x), e.g. for x = 5 it's 0.03125 (~ 3%).
static constexpr int UPGRADE_MAX_ITERS = 5;

static const std::map<creature_size, translation> size_names {
    { creature_size::tiny, to_translation( "size adj", "tiny" ) },
    { creature_size::small, to_translation( "size adj", "small" ) },
    { creature_size::medium, to_translation( "size adj", "medium" ) },
    { creature_size::large, to_translation( "size adj", "large" ) },
    { creature_size::huge, to_translation( "size adj", "huge" ) },
};

static const std::map<monster_attitude, std::pair<std::string, color_id>> attitude_names {
    {monster_attitude::MATT_FRIEND, {translate_marker( "Friendly." ), def_h_white}},
    {monster_attitude::MATT_FPASSIVE, {translate_marker( "Passive." ), def_h_white}},
    {monster_attitude::MATT_FLEE, {translate_marker( "Fleeing!" ), def_c_green}},
    {monster_attitude::MATT_FOLLOW, {translate_marker( "Tracking." ), def_c_yellow}},
    {monster_attitude::MATT_IGNORE, {translate_marker( "Ignoring." ), def_c_light_gray}},
    {monster_attitude::MATT_ATTACK, {translate_marker( "Hostile!" ), def_c_red}},
    {monster_attitude::MATT_NULL, {translate_marker( "BUG: Behavior unnamed." ), def_h_red}},
};

static int compute_kill_xp( const mtype_id &mon_type )
{
    return mon_type->difficulty + mon_type->difficulty_base;
}

// adjusts damage unit depending on type by enchantments.
static void armor_enchantment_adjust( monster &mon, damage_unit &du )
{
    //If we're not dealing any damage of the given type, don't even bother.
    if( du.amount < 0.1f ) {
        return;
    }
    // FIXME: hardcoded damage types -> enchantments
    if( du.type == STATIC( damage_type_id( "acid" ) ) ) {
        du.amount = mon.calculate_by_enchantment( du.amount, enchant_vals::mod::ARMOR_ACID );
    } else if( du.type == STATIC( damage_type_id( "bash" ) ) ) {
        du.amount = mon.calculate_by_enchantment( du.amount, enchant_vals::mod::ARMOR_BASH );
    } else if( du.type == STATIC( damage_type_id( "biological" ) ) ) {
        du.amount = mon.calculate_by_enchantment( du.amount, enchant_vals::mod::ARMOR_BIO );
    } else if( du.type == STATIC( damage_type_id( "cold" ) ) ) {
        du.amount = mon.calculate_by_enchantment( du.amount, enchant_vals::mod::ARMOR_COLD );
    } else if( du.type == STATIC( damage_type_id( "cut" ) ) ) {
        du.amount = mon.calculate_by_enchantment( du.amount, enchant_vals::mod::ARMOR_CUT );
    } else if( du.type == STATIC( damage_type_id( "electric" ) ) ) {
        du.amount = mon.calculate_by_enchantment( du.amount, enchant_vals::mod::ARMOR_ELEC );
    } else if( du.type == STATIC( damage_type_id( "heat" ) ) ) {
        du.amount = mon.calculate_by_enchantment( du.amount, enchant_vals::mod::ARMOR_HEAT );
    } else if( du.type == STATIC( damage_type_id( "stab" ) ) ) {
        du.amount = mon.calculate_by_enchantment( du.amount, enchant_vals::mod::ARMOR_STAB );
    } else if( du.type == STATIC( damage_type_id( "bullet" ) ) ) {
        du.amount = mon.calculate_by_enchantment( du.amount, enchant_vals::mod::ARMOR_BULLET );
    }
    if( du.type != STATIC( damage_type_id( "pure" ) ) ) {
        du.amount = mon.calculate_by_enchantment( du.amount, enchant_vals::mod::ARMOR_ALL );
    }
    du.amount = std::max( 0.0f, du.amount );
}

monster::monster()
{
    unset_dest();
    wandf = 0;
    hp = 60;
    moves = 0;
    friendly = 0;
    anger = 0;
    morale = 2;
    faction = mfaction_id( 0 );
    no_extra_death_drops = false;
    dead = false;
    death_drops = true;
    made_footstep = false;
    hallucination = false;
    ignoring = 0;
    upgrades = false;
    upgrade_time = -1;
    stomach_timer = calendar::turn;
    last_updated = calendar::turn_zero;
    biosig_timer = calendar::before_time_starts;
    udder_timer = calendar::turn;
    horde_attraction = MHA_NULL;
    aggro_character = true;
    set_anatomy( anatomy_default_anatomy );
    set_body();
}

monster::monster( const mtype_id &id ) : monster()
{
    type = &id.obj();
    moves = type->speed;
    Creature::set_speed_base( type->speed );
    hp = type->hp;
    dialogue d( get_talker_for( this ), get_talker_for( get_avatar() ) );
    for( const auto &sa : type->special_attacks ) {
        mon_special_attack &entry = special_attacks[sa.first];
        entry.cooldown = rng( 0, sa.second->cooldown.evaluate( d ) );
    }
    anger = type->agro;
    morale = type->morale;
    stomach_size = type->stomach_size;
    faction = type->default_faction;
    upgrades = type->upgrades && ( type->half_life || type->age_grow );
    reproduces = type->reproduces && type->baby_timer && !monster::has_flag( mon_flag_NO_BREED );
    biosignatures = type->biosignatures;
    if( monster::has_flag( mon_flag_AQUATIC ) ) {
        fish_population = dice( 1, 20 );
    }
    if( monster::has_flag( mon_flag_RIDEABLE_MECH ) ) {
        itype_id mech_bat = itype_id( type->mech_battery );
        const itype &type = *item::find_type( mech_bat );
        int max_charge = type.magazine->capacity;
        item mech_bat_item = item( mech_bat, calendar::turn_zero );
        mech_bat_item.ammo_consume( rng( 0, max_charge ), tripoint_zero, nullptr );
        battery_item = cata::make_value<item>( mech_bat_item );
    }
    if( monster::has_flag( mon_flag_PET_MOUNTABLE ) ) {
        if( !type->mount_items.tied.is_empty() ) {
            itype_id tied_item_id = itype_id( type->mount_items.tied );
            item tied_item_item = item( tied_item_id, calendar::turn_zero );
            add_effect( effect_leashed, 1_turns, true );
            tied_item = cata::make_value<item>( tied_item_item );
        }
        if( !type->mount_items.tack.is_empty() ) {
            itype_id tack_item_id = itype_id( type->mount_items.tack );
            item tack_item_item = item( tack_item_id, calendar::turn_zero );
            add_effect( effect_monster_saddled, 1_turns, true );
            tack_item = cata::make_value<item>( tack_item_item );
        }
        if( !type->mount_items.armor.is_empty() ) {
            itype_id armor_item_id = itype_id( type->mount_items.armor );
            item armor_item_item = item( armor_item_id, calendar::turn_zero );
            add_effect( effect_monster_armor, 1_turns, true );
            armor_item = cata::make_value<item>( armor_item_item );
        }
        if( !type->mount_items.storage.is_empty() ) {
            itype_id storage_item_id = itype_id( type->mount_items.storage );
            item storage_item_item = item( storage_item_id, calendar::turn_zero );
            add_effect( effect_has_bag, 1_turns, true );
            tack_item = cata::make_value<item>( storage_item_item );
        }
    }
    aggro_character = type->aggro_character;
}

monster::monster( const mtype_id &id, const tripoint &p ) : monster( id )
{
    set_pos_only( p );
    unset_dest();
}

monster::monster( const monster & ) = default;
monster::monster( monster && ) noexcept( map_is_noexcept ) = default;
monster::~monster() = default;
monster &monster::operator=( const monster & ) = default;
monster &monster::operator=( monster && ) noexcept( string_is_noexcept ) = default;

void monster::on_move( const tripoint_abs_ms &old_pos )
{
    Creature::on_move( old_pos );
    if( old_pos == get_location() ) {
        return;
    }
    g->update_zombie_pos( *this, old_pos, get_location() );
    if( has_effect( effect_ridden ) && mounted_player &&
        mounted_player->get_location() != get_location() ) {
        add_msg_debug( debugmode::DF_MONSTER, "Ridden monster %s moved independently and dumped player",
                       get_name() );
        mounted_player->forced_dismount();
    }
    if( has_dest() && get_location() == get_dest() ) {
        unset_dest();
    }
}

void monster::poly( const mtype_id &id )
{
    double hp_percentage = static_cast<double>( hp ) / static_cast<double>( type->hp );
    if( !no_extra_death_drops ) {
        generate_inventory();
    }
    type = &id.obj();
    moves = 0;
    Creature::set_speed_base( type->speed );
    anger = type->agro;
    morale = type->morale;
    hp = static_cast<int>( hp_percentage * type->hp );
    special_attacks.clear();
    dialogue d( get_talker_for( this ), get_talker_for( get_avatar() ) );
    for( const auto &sa : type->special_attacks ) {
        mon_special_attack &entry = special_attacks[sa.first];
        entry.cooldown = sa.second->cooldown.evaluate( d );
    }
    faction = type->default_faction;
    upgrades = type->upgrades;
    reproduces = type->reproduces;
    biosignatures = type->biosignatures;
    aggro_character = type->aggro_character;
}

bool monster::can_upgrade() const
{
    return upgrades && get_option<float>( "MONSTER_UPGRADE_FACTOR" ) > 0.0;
}

// For master special attack.
void monster::hasten_upgrade()
{
    if( !can_upgrade() || upgrade_time < 1 ) {
        return;
    }

    const int scaled_half_life = type->half_life * get_option<float>( "MONSTER_UPGRADE_FACTOR" );
    upgrade_time -= rng( 1, scaled_half_life );
    if( upgrade_time < 0 ) {
        upgrade_time = 0;
    }
}

int monster::get_upgrade_time() const
{
    return upgrade_time;
}

// Sets time to upgrade to 0.
void monster::allow_upgrade()
{
    upgrade_time = 0;
}

// This will disable upgrades in case max iters have been reached.
// Checking for return value of -1 is necessary.
int monster::next_upgrade_time()
{
    if( type->age_grow > 0 ) {
        return type->age_grow;
    }
    const int scaled_half_life = type->half_life * get_option<float>( "MONSTER_UPGRADE_FACTOR" );
    int day = 1; // 1 day of guaranteed evolve time
    for( int i = 0; i < UPGRADE_MAX_ITERS; i++ ) {
        if( one_in( 2 ) ) {
            day += rng( 0, scaled_half_life );
            return day;
        } else {
            day += scaled_half_life;
        }
    }
    // didn't manage to upgrade, shouldn't ever then
    upgrades = false;
    return -1;
}

void monster::try_upgrade( bool pin_time )
{
    if( !can_upgrade() ) {
        return;
    }

    const int current_day = to_days<int>( calendar::turn - calendar::turn_zero );
    //This should only occur when a monster is created or upgraded to a new form
    if( upgrade_time < 0 ) {
        upgrade_time = next_upgrade_time();
        if( upgrade_time < 0 ) {
            return;
        }
        if( pin_time || type->age_grow > 0 ) {
            // offset by today, always true for growing creatures
            upgrade_time += current_day;
        } else {
            // offset by starting season
            // TODO: revisit this and make it simpler
            upgrade_time += to_days<int>( calendar::start_of_cataclysm - calendar::turn_zero );
        }
    }

    // Here we iterate until we either are before upgrade_time or can't upgrade any more.
    // This is so that late into game new monsters can 'catch up' with all that half-life
    // upgrades they'd get if we were simulating whole world.
    while( true ) {
        if( upgrade_time > current_day ) {
            // not yet
            return;
        }

        if( type->upgrade_into ) {
            //If we upgrade into a blacklisted monster, treat it as though we are non-upgradeable
            if( MonsterGroupManager::monster_is_blacklisted( type->upgrade_into ) ) {
                return;
            }
            poly( type->upgrade_into );
        } else {
            mtype_id new_type;
            if( type->upgrade_multi_range ) {
                bool ret_default = false;
                std::vector<MonsterGroupResult> res = MonsterGroupManager::GetResultFromGroup(
                        type->upgrade_group, nullptr, nullptr, false, &ret_default );
                if( !res.empty() && !ret_default ) {
                    // Set the type to poly the current monster (preserves inventory)
                    new_type = res.front().name;
                    res.front().pack_size--;
                    for( const MonsterGroupResult &mgr : res ) {
                        if( !mgr.name ) {
                            continue;
                        }
                        for( int i = 0; i < mgr.pack_size; i++ ) {
                            tripoint spawn_pos;
                            if( g->find_nearby_spawn_point( pos(), mgr.name, 1, *type->upgrade_multi_range,
                                                            spawn_pos, false, false ) ) {
                                monster *spawned = g->place_critter_at( mgr.name, spawn_pos );
                                if( spawned ) {
                                    spawned->friendly = friendly;
                                }
                            }
                        }
                    }
                }
            } else {
                new_type = MonsterGroupManager::GetRandomMonsterFromGroup( type->upgrade_group );
            }
            if( !new_type.is_empty() ) {
                if( new_type ) {
                    poly( new_type );
                } else {
                    // "upgrading" to mon_null
                    if( type->upgrade_null_despawn ) {
                        g->remove_zombie( *this );
                    } else {
                        die( nullptr );
                    }
                    return;
                }
            }
        }

        if( !upgrades ) {
            // upgraded into a non-upgradeable monster
            return;
        }

        const int next_upgrade = next_upgrade_time();
        if( next_upgrade < 0 ) {
            // hit never_upgrade
            return;
        }
        upgrade_time += next_upgrade;
    }
}

void monster::try_reproduce()
{
    if( !reproduces ) {
        return;
    }
    // This can happen if the monster type has changed (from reproducing to non-reproducing monster)
    if( !type->baby_timer ) {
        return;
    }

    if( !baby_timer && amount_eaten >= stomach_size ) {
        // Assume this is a freshly spawned monster (because baby_timer is not set yet), set the point when it reproduce to somewhere in the future.
        // Monsters need to have eaten eat to start their pregnancy timer, but that's all.
        baby_timer.emplace( calendar::turn + *type->baby_timer );
    }

    bool season_spawn = false;
    bool season_match = true;

    // only 50% of animals should reproduce
    bool female = one_in( 2 );
    for( const std::string &elem : type->baby_flags ) {
        if( elem == "SUMMER" || elem == "WINTER" || elem == "SPRING" || elem == "AUTUMN" ) {
            season_spawn = true;
        }
    }

    map &here = get_map();
    // add a decreasing chance of additional spawns when "catching up" an existing animal.
    int chance = -1;
    while( true ) {
        if( !baby_timer.has_value() || *baby_timer > calendar::turn ) {
            return;
        }

        if( season_spawn ) {
            season_match = false;
            for( const std::string &elem : type->baby_flags ) {
                if( ( season_of_year( *baby_timer ) == SUMMER && elem == "SUMMER" ) ||
                    ( season_of_year( *baby_timer ) == WINTER && elem == "WINTER" ) ||
                    ( season_of_year( *baby_timer ) == SPRING && elem == "SPRING" ) ||
                    ( season_of_year( *baby_timer ) == AUTUMN && elem == "AUTUMN" ) ) {
                    season_match = true;
                }
            }
        }

        chance += 2;
        if( has_flag( mon_flag_EATS ) && has_effect( effect_critter_underfed ) ) {
            chance += 1; //Reduce the chances but don't prevent birth if the animal is not eating.
        }
        if( season_match && female && one_in( chance ) ) {
            int spawn_cnt = rng( 1, type->baby_count );
            if( type->baby_monster ) {
                here.add_spawn( type->baby_monster, spawn_cnt, pos_bub() );
            } else {
                const item egg( type->baby_egg, *baby_timer );
                for( int i = 0; i < spawn_cnt; i++ ) {
                    here.add_item_or_charges( pos(), egg, true );
                }
            }
        }
        *baby_timer += *type->baby_timer;
    }
}

void monster::refill_udders()
{
    if( type->starting_ammo.empty() ) {
        debugmsg( "monster %s has no starting ammo to refill udders", get_name() );
        return;
    }
    if( ammo.empty() ) {
        // legacy animals got empty ammo map, fill them up now if needed.
        ammo[type->starting_ammo.begin()->first] = type->starting_ammo.begin()->second;
    }
    auto current_milk = ammo.find( itype_milk_raw );
    if( current_milk == ammo.end() ) {
        current_milk = ammo.find( itype_milk );
        if( current_milk != ammo.end() ) {
            // take this opportunity to update milk udders to raw_milk
            ammo[itype_milk_raw] = current_milk->second;
            // Erase old key-value from map
            ammo.erase( current_milk );
        }
    }
    // if we got here, we got milk.
    if( current_milk->second == type->starting_ammo.begin()->second ) {
        // already full up
        return;
    }
    if( !has_flag( mon_flag_EATS ) || has_effect( effect_critter_well_fed ) ) {
        if( calendar::turn - udder_timer > 1_days ) {
            // You milk once a day. Monsters with the EATS flag need to be well fed or they won't refill their udders.
            ammo.begin()->second = type->starting_ammo.begin()->second;
            udder_timer = calendar::turn;
        }
    }
}

void monster::reset_digestion()
{
    if( calendar::turn - stomach_timer > 3_days ) {
        //If the player hasn't been around, assume critters have been operating at a subsistence level.
        //Otherwise everything will constantly be underfed. We only run this on load to prevent problems.
        remove_effect( effect_critter_underfed );
        remove_effect( effect_critter_well_fed );
        amount_eaten = 0;
        stomach_timer = calendar::turn;
    }
}

void monster::digest_food()
{
    if( calendar::turn - stomach_timer > 1_days ) {
        if( ( amount_eaten >= stomach_size ) && !has_effect( effect_critter_underfed ) ) {
            add_effect( effect_critter_well_fed, 24_hours );
        } else if( ( amount_eaten < ( stomach_size / 10 ) ) && !has_effect( effect_critter_well_fed ) ) {
            add_effect( effect_critter_underfed, 24_hours );
        }
        amount_eaten = 0;
        stomach_timer = calendar::turn;
    }
}

void monster::try_biosignature()
{
    if( is_hallucination() ) {
        return;
    }

    if( !biosignatures ) {
        return;
    }
    if( !type->biosig_timer ) {
        return;
    }
    if( has_effect( effect_critter_underfed ) ) {
        return;
    }

    if( !biosig_timer ) {
        biosig_timer.emplace( calendar::turn + *type->biosig_timer );
    }
    map &here = get_map();
    int counter = 0;
    while( true ) {
        // don't catch up too much, otherwise on some scenarios,
        // we could have years worth of poop just deposited on the floor.
        if( *biosig_timer > calendar::turn || counter > 50 ) {
            return;
        }
        here.add_item_or_charges( pos(), item( type->biosig_item, *biosig_timer, 1 ), true );
        *biosig_timer += *type->biosig_timer;
        counter += 1;
    }
}

void monster::spawn( const tripoint &p )
{
    set_pos_only( p );
    unset_dest();
}

void monster::spawn( const tripoint_abs_ms &loc )
{
    set_location( loc );
    unset_dest();
}

std::string monster::get_name() const
{
    return name( 1 );
}

std::string monster::name( unsigned int quantity ) const
{
    if( !type ) {
        debugmsg( "monster::name empty type!" );
        return std::string();
    }
    std::string result = type->nname( quantity );
    if( !nickname.empty() ) {
        return nickname;
    }
    if( !unique_name.empty() ) {
        //~ %1$s: monster name, %2$s: unique name
        result = string_format( pgettext( "unique monster name", "%1$s: %2$s" ),
                                result, unique_name );
    }
    if( !mission_fused.empty() ) {
        //~ name when a monster fuses with a mission target
        result = string_format( pgettext( "fused mission monster", "*%s" ), result );
    }
    return result;
}

// TODO: MATERIALS put description in materials.json?
std::string monster::name_with_armor() const
{
    std::string ret;
    if( made_of( material_iflesh ) ) {
        ret = _( "carapace" );
    } else if( made_of( material_veggy ) ) {
        ret = _( "thick bark" );
    } else if( made_of( material_bone ) ) {
        ret = _( "exoskeleton" );
    } else if( made_of( material_flesh ) || made_of( material_hflesh ) ) {
        ret = _( "thick hide" );
    } else if( made_of( material_iron ) || made_of( material_steel ) ) {
        ret = _( "armor plating" );
    } else if( made_of( phase_id::LIQUID ) ) {
        ret = _( "dense jelly mass" );
    } else {
        ret = _( "armor" );
    }
    if( has_effect( effect_monster_armor ) && !inv.empty() ) {
        for( const item &armor : inv ) {
            if( armor.is_pet_armor( true ) ) {
                ret += string_format( _( "wearing %1$s" ), armor.tname( 1 ) );
                break;
            }
        }
    }

    return ret;
}

std::string monster::disp_name( bool possessive, bool capitalize_first ) const
{
    if( !possessive ) {
        return string_format( capitalize_first ? _( "The %s" ) : _( "the %s" ), name() );
    } else {
        return string_format( capitalize_first ? _( "The %s's" ) : _( "the %s's" ), name() );
    }
}

std::string monster::skin_name() const
{
    return name_with_armor();
}

void monster::get_HP_Bar( nc_color &color, std::string &text ) const
{
    std::tie( text, color ) = ::get_hp_bar( hp, type->hp, true );
}

std::pair<std::string, nc_color> monster::get_attitude() const
{
    const auto att = attitude_names.at( attitude( &get_player_character() ) );
    return {
        _( att.first ),
        all_colors.get( att.second )
    };
}

static std::pair<std::string, nc_color> hp_description( int cur_hp, int max_hp )
{
    std::string damage_info;
    nc_color col;
    if( cur_hp >= max_hp ) {
        damage_info = _( "It is uninjured." );
        col = c_green;
    } else if( cur_hp >= max_hp * 0.8 ) {
        damage_info = _( "It is lightly injured." );
        col = c_light_green;
    } else if( cur_hp >= max_hp * 0.6 ) {
        damage_info = _( "It is moderately injured." );
        col = c_yellow;
    } else if( cur_hp >= max_hp * 0.3 ) {
        damage_info = _( "It is heavily injured." );
        col = c_yellow;
    } else if( cur_hp >= max_hp * 0.1 ) {
        damage_info = _( "It is severely injured." );
        col = c_light_red;
    } else {
        damage_info = _( "It is nearly dead!" );
        col = c_red;
    }

    if( debug_mode ) {
        damage_info += "  ";
        damage_info += string_format( _( "%1$d/%2$d HP" ), cur_hp, max_hp );
    }

    return std::make_pair( damage_info, col );
}

std::string monster::speed_description( float mon_speed_rating,
                                        bool immobile,
                                        const speed_description_id &speed_desc )
{
    if( speed_desc.is_null() || !speed_desc.is_valid() ) {
        return std::string();
    }

    const avatar &ply = get_avatar();
    double player_runcost = ply.run_cost( 100 );
    if( player_runcost <= 0.00 ) {
        player_runcost = 0.01f;
    }

    // tpt = tiles per turn
    const double player_tpt = ply.get_speed() / player_runcost;
    double ratio_tpt = player_tpt == 0.00 ?
                       100.00 : mon_speed_rating / player_tpt;
    ratio_tpt *= immobile ? 0.00 : 1.00;

    for( const speed_description_value &speed_value : speed_desc->values() ) {
        if( ratio_tpt >= speed_value.value() ) {
            return random_entry( speed_value.descriptions(), translation() ).translated();
        }
    }

    return std::string();
}

int monster::print_info( const catacurses::window &w, int vStart, int vLines, int column ) const
{
    const int vEnd = vStart + vLines;
    const int max_width = getmaxx( w ) - column - 1;
    std::ostringstream oss;

    oss << get_tag_from_color( c_white ) << _( "Origin: " );
    oss << enumerate_as_string( type->src.begin(),
    type->src.end(), []( const std::pair<mtype_id, mod_id> &source ) {
        return string_format( "'%s'", source.second->name() );
    }, enumeration_conjunction::arrow );
    oss << "</color>" << "\n";

    if( debug_mode ) {
        oss << colorize( type->id.str(), c_white );
    }
    oss << "\n";

    // Print health bar, monster name, then statuses on the first line.
    nc_color bar_color = c_white;
    std::string bar_str;
    get_HP_Bar( bar_color, bar_str );
    oss << get_tag_from_color( bar_color ) << bar_str << "</color>";
    oss << "<color_white>" << std::string( 5 - utf8_width( bar_str ), '.' ) << "</color> ";
    oss << get_tag_from_color( basic_symbol_color() ) << name() << "</color> ";
    oss << "<color_h_white>" << get_effect_status() << "</color>";
    vStart += fold_and_print( w, point( column, vStart ), max_width, c_white, oss.str() );

    Character &pc = get_player_character();
    bool sees_player = sees( pc );
    const bool player_knows = !pc.has_trait( trait_INATTENTIVE );

    // Hostility indicator on the second line.
    std::pair<std::string, nc_color> att = get_attitude();
    if( player_knows ) {
        mvwprintz( w, point( column, vStart++ ), att.second, att.first );
    }

    // Awareness indicator in the third line.
    std::string senses_str = sees_player ? _( "Can see to your current location" ) :
                             _( "Can't see to your current location" );

    if( player_knows ) {
        vStart += fold_and_print( w, point( column, vStart ), max_width, player_knows &&
                                  sees_player ? c_red : c_green,
                                  senses_str );
    }

    const std::string speed_desc = speed_description(
                                       speed_rating(),
                                       has_flag( mon_flag_IMMOBILE ),
                                       type->speed_desc );
    vStart += fold_and_print( w, point( column, vStart ), max_width, c_white, speed_desc );

    // Monster description on following lines.
    std::vector<std::string> lines = foldstring( type->get_description(), max_width );
    int numlines = lines.size();
    for( int i = 0; i < numlines && vStart < vEnd; i++ ) {
        mvwprintz( w, point( column, vStart++ ), c_light_gray, lines[i] );
    }

    if( !mission_fused.empty() ) {
        // Mission monsters fused into this monster
        const std::string fused_desc = string_format( _( "Parts of %s protrude from its body." ),
                                       enumerate_as_string( mission_fused ) );
        lines = foldstring( fused_desc, max_width );
        numlines = lines.size();
        for( int i = 0; i < numlines && vStart < vEnd; i++ ) {
            mvwprintz( w, point( column, ++vStart ), c_light_gray, lines[i] );
        }
    }

    // Riding indicator on next line after description.
    if( has_effect( effect_ridden ) && mounted_player ) {
        mvwprintz( w, point( column, ++vStart ), c_white, _( "Rider: %s" ), mounted_player->disp_name() );
    }

    // Show monster size on the last line
    if( size_bonus > 0 ) {
        mvwprintz( w, point( column, ++vStart ), c_light_gray, _( " It is %s." ),
                   size_names.at( get_size() ) );
    }

    if( get_option<bool>( "ENABLE_ASCII_ART" ) ) {
        const ascii_art_id art = type->get_picture_id();
        if( art.is_valid() ) {
            for( const std::string &line : art->picture ) {
                fold_and_print( w, point( column, ++vStart ), max_width, c_white, line );
            }
        }
    }
    return ++vStart;
}

std::string monster::extended_description() const
{
    std::string ss;
    Character &pc = get_player_character();
    const bool player_knows = !pc.has_trait( trait_INATTENTIVE );
    const std::pair<std::string, nc_color> att = get_attitude();

    std::string att_colored = colorize( att.first, att.second );
    std::string difficulty_str;
    if( debug_mode ) {
        difficulty_str = _( "Difficulty " ) + std::to_string( type->difficulty );
    } else {
        if( type->difficulty < 3 ) {
            difficulty_str = _( "<color_light_gray>Minimal threat.</color>" );
        } else if( type->difficulty < 10 ) {
            difficulty_str = _( "<color_light_gray>Mildly dangerous.</color>" );
        } else if( type->difficulty < 20 ) {
            difficulty_str = _( "<color_light_red>Dangerous.</color>" );
        } else if( type->difficulty < 30 ) {
            difficulty_str = _( "<color_red>Very dangerous.</color>" );
        } else if( type->difficulty < 50 ) {
            difficulty_str = _( "<color_red>Extremely dangerous.</color>" );
        } else {
            difficulty_str = _( "<color_red>Fatally dangerous!</color>" );
        }
    }

    ss += _( "Origin: " );
    ss += enumerate_as_string( type->src.begin(),
    type->src.end(), []( const std::pair<mtype_id, mod_id> &source ) {
        return string_format( "'%s'", source.second->name() );
    }, enumeration_conjunction::arrow );

    ss += "\n--\n";

    if( debug_mode ) {
        ss += type->id.str();
        ss += "\n";
    }

    ss += string_format( _( "This is a %s. %s%s" ), name(),
                         player_knows ? att_colored + " " : std::string(),
                         difficulty_str ) + "\n";
    if( !get_effect_status().empty() ) {
        ss += string_format( _( "<stat>It is %s.</stat>" ), get_effect_status() ) + "\n";
    }

    ss += "--\n";
    const std::pair<std::string, nc_color> hp_bar = hp_description( hp, type->hp );
    ss += colorize( hp_bar.first, hp_bar.second ) + "\n";

    const std::string speed_desc = speed_description(
                                       speed_rating(),
                                       has_flag( mon_flag_IMMOBILE ),
                                       type->speed_desc );
    ss += speed_desc + "\n";

    ss += "--\n";
    ss += string_format( "<dark>%s</dark>", type->get_description() ) + "\n";
    ss += "--\n";
    if( !mission_fused.empty() ) {
        // Mission monsters fused into this monster
        const std::string fused_desc = string_format( _( "Parts of %s protrude from its body." ),
                                       enumerate_as_string( mission_fused ) );
        ss += string_format( "<dark>%s</dark>", fused_desc ) + "\n";
        ss += "--\n";
    }

    ss += string_format( _( "It is %s in size." ),
                         size_names.at( get_size() ) ) + "\n";

    std::vector<std::string> types = type->species_descriptions();
    if( type->has_flag( mon_flag_ANIMAL ) ) {
        types.emplace_back( _( "an animal" ) );
    }
    if( !types.empty() ) {
        ss += string_format( _( "It is %s." ),
                             enumerate_as_string( types ) ) + "\n";
    }

    using flag_description = std::pair<const mon_flag_id, std::string>;
    const auto describe_flags = [this, &ss](
                                    const std::string_view format,
                                    const std::vector<flag_description> &flags_names,
    const std::string &if_empty = "" ) {
        std::string flag_descriptions = enumerate_as_string( flags_names.begin(),
        flags_names.end(), [this]( const flag_description & fd ) {
            return type->has_flag( fd.first ) ? fd.second : "";
        } );
        if( !flag_descriptions.empty() ) {
            ss += string_format( format, flag_descriptions ) + "\n";
        } else if( !if_empty.empty() ) {
            ss += if_empty + "\n";
        }
    };

    using property_description = std::pair<bool, std::string>;
    const auto describe_properties = [&ss](
                                         const std::string_view format,
                                         const std::vector<property_description> &property_names,
    const std::string &if_empty = "" ) {
        std::string property_descriptions = enumerate_as_string( property_names.begin(),
        property_names.end(), []( const property_description & pd ) {
            return pd.first ? pd.second : "";
        } );
        if( !property_descriptions.empty() ) {
            ss += string_format( format, property_descriptions ) + "\n";
        } else if( !if_empty.empty() ) {
            ss += if_empty + "\n";
        }
    };

    describe_flags( _( "It has the following senses: %s." ), {
        {mon_flag_HEARS, pgettext( "Hearing as sense", "hearing" )},
        {mon_flag_SEES, pgettext( "Sight as sense", "sight" )},
        {mon_flag_SMELLS, pgettext( "Smell as sense", "smell" )},
    }, _( "It doesn't have senses." ) );

    describe_properties( _( "It can %s." ), {
        {swims(), pgettext( "Swim as an action", "swim" )},
        {flies(), pgettext( "Fly as an action", "fly" )},
        {can_dig(), pgettext( "Dig as an action", "dig" )},
        {climbs(), pgettext( "Climb as an action", "climb" )}
    } );

    describe_flags( _( "<bad>In fight it can %s.</bad>" ), {
        {mon_flag_GRABS, pgettext( "Grab as an action", "grab" )},
        {mon_flag_VENOM, pgettext( "Poison as an action", "poison" )},
        {mon_flag_PARALYZEVENOM, pgettext( "Paralyze as an action", "paralyze" )}
    } );

    if( !type->has_flag( mon_flag_NOHEAD ) ) {
        ss += std::string( _( "It has a head." ) ) + "\n";
    }

    if( debug_mode ) {
        ss += "--\n";

        ss += string_format( _( "Current Speed: %1$d" ), get_speed() ) + "\n";
        ss += string_format( _( "Anger: %1$d" ), anger ) + "\n";
        ss += string_format( _( "Friendly: %1$d" ), friendly ) + "\n";
        ss += string_format( _( "Morale: %1$d" ), morale ) + "\n";
        if( aggro_character ) {
            ss += string_format( _( "<color_red>Aggressive towards characters</color>" ) ) + "\n";
        }

        const time_duration current_time = calendar::turn - calendar::turn_zero;
        ss += string_format( _( "Current Time: Turn %1$d  |  Day: %2$d" ),
                             to_turns<int>( current_time ),
                             to_days<int>( current_time ) ) + "\n";

        ss += string_format( _( "Upgrade time: %1$d (turns left %2$d) %3$s" ),
                             upgrade_time,
                             to_turns<int>( time_duration::from_days( upgrade_time ) - current_time ),
                             can_upgrade() ? "" : _( "<color_red>(can't upgrade)</color>" ) ) + "\n";

        if( !special_attacks.empty() ) {
            ss += string_format( _( "%d special attack(s): " ), special_attacks.size() );
            for( const auto &attack : special_attacks ) {
                ss += string_format( _( "%s, cooldown %d; " ), attack.first.c_str(), attack.second.cooldown );
            }
            ss += "\n";
        }

        if( baby_timer.has_value() ) {
            ss += string_format( _( "Reproduce time: %1$d (turns left %2$d) %3$s" ),
                                 to_turn<int>( baby_timer.value() ),
                                 to_turn<int>( baby_timer.value() - current_time ),
                                 reproduces ? "" : _( "<color_red>(can't reproduce)</color>" ) ) + "\n";
        }

        if( biosig_timer.has_value() ) {
            ss += string_format( _( "Biosignature time: %1$d (turns left %2$d) %3$s" ),
                                 to_turn<int>( biosig_timer.value() ),
                                 to_turn<int>( biosig_timer.value()  - current_time ),
                                 biosignatures ? "" : _( "<color_red>(no biosignature)</color>" ) ) + "\n";
        }

        if( lifespan_end.has_value() ) {
            ss += string_format( _( "Lifespan end time: %1$d (turns left %2$d)" ),
                                 to_turn<int>( lifespan_end.value() ),
                                 to_turn<int>( lifespan_end.value() - current_time ) );
        } else {
            ss += "Lifespan end time: n/a <color_yellow>(indefinite)</color>";
        }
    }

    return replace_colors( ss );
}

const std::string &monster::symbol() const
{
    return type->sym;
}

nc_color monster::basic_symbol_color() const
{
    return type->color;
}

nc_color monster::symbol_color() const
{
    return color_with_effects();
}

bool monster::is_symbol_highlighted() const
{
    return friendly != 0;
}

nc_color monster::color_with_effects() const
{
    nc_color ret = type->color;
    if( has_effect( effect_beartrap ) || has_effect( effect_stunned ) ||
        has_effect( effect_psi_stunned ) || has_effect( effect_downed ) ||
        has_effect( effect_tied ) ||
        has_effect( effect_lightsnare ) || has_effect( effect_heavysnare ) ) {
        ret = hilite( ret );
    }
    if( has_effect( effect_pacified ) ) {
        ret = invert_color( ret );
    }
    if( has_effect( effect_onfire ) ) {
        ret = red_background( ret );
    }
    return ret;
}

bool monster::avoid_trap( const tripoint & /* pos */, const trap &tr ) const
{
    // The trap position is not used, monsters are to stupid to remember traps. Actually, they do
    // not even see them.
    // Traps are on the ground, digging monsters go below, fliers and climbers go above.
    if( digging() || flies() ) {
        return true;
    }

    if( type->trap_avoids.count( tr.id ) > 0 ) {
        return true;
    }

    return dice( 3, type->sk_dodge + 1 ) >= dice( 3, tr.get_avoidance() );
}

bool monster::has_flag( const mon_flag_id &f ) const
{
    return type->has_flag( f );
}

bool monster::has_flag( const flag_id f ) const
{
    mon_flag_str_id checked( f.c_str() );
    add_msg_debug( debugmode::DF_MONSTER,
                   "Monster %s checked for flag %s", name(),
                   f.c_str() );
    if( checked.is_valid() ) {
        return has_flag( checked );
    } else {
        return has_effect_with_flag( f );
    }
}

bool monster::can_see() const
{
    return has_flag( mon_flag_SEES ) && !effect_cache[VISION_IMPAIRED];
}

bool monster::can_hear() const
{
    return has_flag( mon_flag_HEARS ) && !has_effect( effect_deaf );
}

bool monster::can_submerge() const
{
    return ( has_flag( mon_flag_NO_BREATHE ) || swims() || has_flag( mon_flag_AQUATIC ) ) &&
           !has_flag( mon_flag_ELECTRONIC );
}

bool monster::can_drown() const
{
    return !swims() && !has_flag( mon_flag_AQUATIC ) &&
           !has_flag( mon_flag_NO_BREATHE ) && !flies();
}

bool monster::can_climb() const
{
    return climbs() || flies();
}

bool monster::digging() const
{
    return digs() || ( can_dig() && underwater );
}

bool monster::can_dig() const
{
    return has_flag( mon_flag_CAN_DIG );
}

bool monster::digs() const
{
    return has_flag( mon_flag_DIGS );
}

bool monster::flies() const
{
    return has_flag( mon_flag_FLIES ) && !has_effect_with_flag( json_flag_DISABLE_FLIGHT );
}

bool monster::climbs() const
{
    return has_flag( mon_flag_CLIMBS );
}

bool monster::swims() const
{
    return has_flag( mon_flag_SWIMS );
}

bool monster::can_act() const
{
    return moves > 0 &&
           ( effects->empty() ||
             ( !has_effect( effect_stunned ) && !has_effect( effect_psi_stunned ) &&
               !has_effect( effect_downed ) && !has_effect( effect_webbed ) ) );
}

int monster::sight_range( const float light_level ) const
{
    // Non-aquatic monsters can't see much when submerged
    if( !can_see() || effect_cache[VISION_IMPAIRED] ||
        ( underwater && !swims() && !has_flag( mon_flag_AQUATIC ) && !digging() ) ) {
        return 1;
    }
    static const float default_daylight = default_daylight_level();
    if( light_level == 0 ) {
        return type->vision_night;
    } else if( light_level >= default_daylight ) {
        return type->vision_day;
    }
    int range = ( light_level * type->vision_day + ( default_daylight - light_level ) *
                  type->vision_night ) / default_daylight;

    return range;
}

bool monster::made_of( const material_id &m ) const
{
    return type->made_of( m );
}

bool monster::made_of_any( const std::set<material_id> &ms ) const
{
    return type->made_of_any( ms );
}

bool monster::shearable() const
{
    return type->shearing.valid();
}

bool monster::made_of( phase_id p ) const
{
    return type->phase == p;
}

bool monster::is_pet() const
{
    return friendly == -1 && has_effect( effect_pet );
}

bool monster::is_pet_follow() const
{
    return is_pet() && !has_flag( mon_flag_PET_WONT_FOLLOW );
}

bool monster::has_intelligence() const
{
    return has_flag( mon_flag_PATH_AVOID_FALL ) ||
           has_flag( mon_flag_PATH_AVOID_FIRE ) ||
           has_flag( mon_flag_PATH_AVOID_DANGER ) ||
           has_flag( mon_flag_PRIORITIZE_TARGETS ) ||
           get_pathfinding_settings().avoid_sharp ||
           get_pathfinding_settings().avoid_traps;
}

std::vector<material_id> monster::get_absorb_material() const
{
    return type->absorb_material;
}

std::vector<material_id> monster::get_no_absorb_material() const
{
    return type->no_absorb_material;
}

void monster::set_patrol_route( const std::vector<point> &patrol_pts_rel_ms )
{
    const tripoint_abs_ms base_abs_ms = project_to<coords::ms>( global_omt_location() );
    for( const point &patrol_pt : patrol_pts_rel_ms ) {
        patrol_route.push_back( base_abs_ms + patrol_pt );
    }
    next_patrol_point = 0;
}

void monster::shift( const point & )
{
    // TODO: migrate this to absolute coords and get rid of shift()
    path.clear();
}

bool monster::has_dest() const
{
    return goal.has_value();
}

tripoint_abs_ms monster::get_dest() const
{
    return goal ? *goal : get_location();
}

void monster::set_dest( const tripoint_abs_ms &p )
{
    if( !goal || rl_dist( p, *goal ) > 2 ) {
        reset_pathfinding_cd();
    }
    goal = p;
}

void monster::unset_dest()
{
    goal = std::nullopt;
    path.clear();
}

bool monster::is_wandering() const
{
    return !has_dest() && patrol_route.empty();
}

void monster::wander_to( const tripoint_abs_ms &p, int f )
{
    wander_pos = p;
    wandf = f;
}

Creature *monster::attack_target()
{
    if( !has_dest() ) {
        return nullptr;
    }

    Creature *target = get_creature_tracker().creature_at( get_dest() );
    if( target == nullptr || target == this ||
        attitude_to( *target ) == Attitude::FRIENDLY || !sees( *target ) || target->is_hallucination() ) {
        return nullptr;
    }

    return target;
}

void monster::witness_thievery( item *it )
{
    add_msg( m_bad, _( "%1$s saw the %2$s being stolen!" ), get_name(), it->tname() );
    std::vector<npc *> friends;
    for( npc &guy : g->all_npcs() ) {
        if( guy.get_faction() && guy.get_faction()->mon_faction == faction.id() ) {
            friends.push_back( &guy );
        }
    }
    if( friends.empty() ) {
        aggro_character = true;
        anger = 100;
        return;
    }
    std::sort( friends.begin(), friends.end(), npc::theft_witness_compare );
    friends[0]->witness_thievery( it );
}

bool monster::is_fleeing( Character &u ) const
{
    if( effect_cache[FLEEING] ) {
        return true;
    }
    if( anger >= 100 || morale >= 100 ) {
        return false;
    }
    monster_attitude att = attitude( &u );
    return att == MATT_FLEE || ( att == MATT_FOLLOW && rl_dist( pos(), u.pos() ) <= 4 );
}

Creature::Attitude monster::attitude_to( const Creature &other ) const
{
    const monster *m = other.is_monster() ? static_cast< const monster *>( &other ) : nullptr;
    const Character *p = other.as_character();
    if( m != nullptr ) {
        if( m == this ) {
            return Attitude::FRIENDLY;
        }

        mf_attitude faction_att = faction.obj().attitude( m->faction );
        if( ( friendly != 0 && m->friendly != 0 ) ||
            ( friendly == 0 && m->friendly == 0 && faction_att == MFA_FRIENDLY ) ) {
            // Friendly (to player) monsters are friendly to each other
            // Unfriendly monsters go by faction attitude
            return Attitude::FRIENDLY;
            // NOLINTNEXTLINE(bugprone-branch-clone)
        } else if( friendly == 0 && m->friendly == 0 && faction_att == MFA_HATE ) {
            // Stuff that hates a specific faction will always attack that faction
            return Attitude::HOSTILE;
        } else if( ( friendly == 0 && m->friendly == 0 && faction_att == MFA_NEUTRAL ) ||
                   morale < 0 || anger < 10 ) {
            // Stuff that won't attack is neutral to everything
            return Attitude::NEUTRAL;
        } else {
            return Attitude::HOSTILE;
        }
    } else if( p != nullptr ) {
        switch( attitude( p ) ) {
            case MATT_FRIEND:
                return Attitude::FRIENDLY;
            case MATT_FPASSIVE:
            case MATT_FLEE:
            case MATT_IGNORE:
            case MATT_FOLLOW:
                return Attitude::NEUTRAL;
            case MATT_ATTACK:
                return Attitude::HOSTILE;
            case MATT_NULL:
            case NUM_MONSTER_ATTITUDES:
                break;
        }
    }
    // Should not happen!, creature should be either player or monster
    return Attitude::NEUTRAL;
}

monster_attitude monster::attitude( const Character *u ) const
{
    // override for the Personal Portal Storms Mod
    // if the monster is a nether portal monster and the character is an NPC then ignore
    if( u != nullptr && faction == monfaction_nether_player_hate && u->is_npc() &&
        get_option<bool>( "PORTAL_STORM_IGNORE_NPC" ) ) {
        // portal storm creatures ignore NPCs no matter what with this mod on
        return MATT_FPASSIVE;
    }

    if( friendly != 0 ) {
        if( has_effect( effect_docile ) ) {
            return MATT_FPASSIVE;
        }
        if( u != nullptr ) {
            if( u->is_avatar() ) {
                return MATT_FRIEND;
            }
            if( u->is_npc() ) {
                // Zombies don't understand not attacking NPCs, but dogs and bots should.
                if( u->get_attitude() != NPCATT_KILL && !type->in_species( species_ZOMBIE ) ) {
                    return MATT_FRIEND;
                }
                if( u->is_hallucination() ) {
                    return MATT_IGNORE;
                }
            }
        }
    }
    if( effect_cache[FLEEING] ) {
        return MATT_FLEE;
    }

    int effective_anger  = anger;
    int effective_morale = morale;

    if( u != nullptr ) {
        if( faction == monfaction_bee ) {
            if( u->has_trait( trait_BEE ) ) {
                return MATT_FRIEND;
            } else if( u->has_trait( trait_FLOWERS ) ) {
                effective_anger -= 10;
            }
        }
        auto *u_fac = u->get_faction();
        if( u_fac && u_fac->mon_faction && faction == u_fac->mon_faction ) {
            return MATT_FRIEND;
        }

        if( type->in_species( species_FUNGUS ) && ( u->has_trait( trait_THRESH_MYCUS ) ||
                u->has_trait( trait_MYCUS_FRIEND ) ) ) {
            return MATT_FRIEND;
        }

        if( effective_anger >= 10 &&
            type->in_species( species_MAMMAL ) && u->has_trait( trait_PHEROMONE_MAMMAL ) ) {
            effective_anger -= 20;
        }

        if( effective_anger >= 10 &&
            type->in_species( species_AMPHIBIAN ) && u->has_trait( trait_PHEROMONE_AMPHIBIAN ) ) {
            effective_anger -= 20;
        }

        if( ( faction == monfaction_acid_ant || faction == monfaction_ant || faction == monfaction_bee ||
              faction == monfaction_wasp ) && effective_anger >= 10 && u->has_trait( trait_PHEROMONE_INSECT ) ) {
            effective_anger -= 20;
        }

        if( u->has_trait( trait_TERRIFYING ) ) {
            effective_morale -= 10;
        }

        if( has_flag( mon_flag_ANIMAL ) ) {
            if( u->has_effect( effect_natures_commune ) ) {
                effective_anger -= 10;
                if( effective_anger < 10 ) {
                    effective_morale += 55;
                }
            }
            if( u->has_trait( trait_ANIMALEMPATH ) ) {
                effective_anger -= 10;
                if( effective_anger < 10 ) {
                    effective_morale += 55;
                }
            } else if( u->has_trait( trait_ANIMALEMPATH2 ) ) {
                effective_anger -= 20;
                if( effective_anger < 20 ) {
                    effective_morale += 80;
                }
            } else if( u->has_trait( trait_ANIMALDISCORD ) ) {
                if( effective_anger >= 10 ) {
                    effective_anger += 10;
                }
                if( effective_anger < 10 ) {
                    effective_morale -= 5;
                }
            } else if( u->has_trait( trait_ANIMALDISCORD2 ) ) {
                if( effective_anger >= 20 ) {
                    effective_anger += 20;
                }
                if( effective_anger < 20 ) {
                    effective_morale -= 5;
                }
            }
        }

        for( const trait_id &mut : u->get_mutations() ) {
            const mutation_branch &branch = *mut;
            if( branch.ignored_by.empty() && branch.anger_relations.empty() ) {
                continue;
            }
            for( const species_id &spe : branch.ignored_by ) {
                if( type->in_species( spe ) ) {
                    return MATT_IGNORE;
                }
            }
            for( const std::pair<const species_id, int> &elem : branch.anger_relations ) {
                if( type->in_species( elem.first ) ) {
                    effective_anger += elem.second;
                }
            }
        }
    }

    if( effective_morale < 0 ) {
        if( effective_morale + effective_anger > 0 && get_hp() > get_hp_max() / 3 ) {
            return MATT_FOLLOW;
        }
        return MATT_FLEE;
    }

    if( effective_anger <= 0 ) {
        if( get_hp() <= 0.6 * get_hp_max() ) {
            return MATT_FLEE;
        } else {
            return MATT_IGNORE;
        }
    }

    if( effective_anger < 10 ) {
        return MATT_FOLLOW;
    }

    if( has_flag( mon_flag_KEEP_DISTANCE ) &&
        rl_dist( get_location(), get_dest() ) < type->tracking_distance ) {
        return MATT_FLEE;
    }

    if( u != nullptr && !aggro_character && !u->is_monster() ) {
        return MATT_IGNORE;
    }

    return MATT_ATTACK;
}

int monster::hp_percentage() const
{
    return get_hp( bodypart_id( "torso" ) ) * 100 / get_hp_max();
}

int monster::get_eff_per() const
{
    return std::min( type->vision_night, type->vision_day );
}

void monster::process_triggers()
{
    process_trigger( mon_trigger::STALK, [this]() {
        return anger > 0 && one_in( 5 ) ? 1 : 0;
    } );

    process_trigger( mon_trigger::BRIGHT_LIGHT, [this]() {
        int ret = 0;
        static const int dim_light = round( .75 * default_daylight_level() );
        int light = round( get_map().ambient_light_at( pos_bub() ) );
        if( light >= dim_light ) {
            ret += 10;
        }
        return ret;
    } );

    process_trigger( mon_trigger::FIRE, [this]() {
        int ret = 0;
        map &here = get_map();
        const field_type_id fd_fire = ::fd_fire; // convert to int_id once
        for( const tripoint &p : here.points_in_radius( pos(), 3 ) ) {
            // note using `has_field_at` without bound checks,
            // as points that come from `points_in_radius` are guaranteed to be in bounds
            const int fire_intensity =
                here.has_field_at( p, false ) ? 5 * here.get_field_intensity( p, fd_fire ) : 0;
            ret += fire_intensity;
        }
        return ret;
    } );

    if( morale != type->morale && one_in( 4 ) &&
        ( ( std::abs( morale - type->morale ) > 15 ) || one_in( 2 ) ) ) {
        if( morale < type->morale ) {
            morale++;
        } else {
            morale--;
        }
    }

    if( anger != type->agro && one_in( 4 ) &&
        ( ( std::abs( anger - type->agro ) > 15 ) || one_in( 2 ) ) ) {
        if( anger < type->agro ) {
            anger++;
        } else {
            anger--;
        }
    }

    // If we got angry at characters have a chance at calming down
    if( anger == type->agro && aggro_character && !type->aggro_character && !x_in_y( anger, 100 ) ) {
        add_msg_debug( debugmode::DF_MONSTER, "%s's character aggro reset", name() );
        aggro_character = false;
    }

    // Cap values at [-100, 100] to prevent perma-angry moose etc.
    morale = std::min( 100, std::max( -100, morale ) );
    anger  = std::min( 100, std::max( -100, anger ) );
}

// This adjusts anger/morale levels given a single trigger.
void monster::process_trigger( mon_trigger trig, int amount )
{
    if( type->has_anger_trigger( trig ) ) {
        anger += amount;
    }
    if( type->has_fear_trigger( trig ) ) {
        morale -= amount;
    }
    if( type->has_placate_trigger( trig ) ) {
        anger -= amount;
    }
}

void monster::process_trigger( mon_trigger trig, const std::function<int()> &amount_func )
{
    if( type->has_anger_trigger( trig ) ) {
        anger += amount_func();
    }
    if( type->has_fear_trigger( trig ) ) {
        morale -= amount_func();
    }
    if( type->has_placate_trigger( trig ) ) {
        anger -= amount_func();
    }
}

bool monster::is_underwater() const
{
    return underwater && can_submerge();
}

bool monster::is_on_ground() const
{
    // TODO: actually make this work
    return false;
}

bool monster::has_weapon() const
{
    return has_flag( mon_flag_WIELDED_WEAPON ) && !has_effect( effect_disarmed ) &&
           !has_effect( effect_maimed_arm ); // monsters can actually have weapons, silly
}

bool monster::is_warm() const
{
    return has_flag( mon_flag_WARM );
}

bool monster::in_species( const species_id &spec ) const
{
    return type->in_species( spec );
}

bool monster::is_elec_immune() const
{
    return is_immune_damage( damage_electric );
}

bool monster::is_immune_effect( const efftype_id &effect ) const
{
    if( effect == effect_onfire ) {
        return is_immune_damage( damage_heat ) ||
               made_of( phase_id::LIQUID ) ||
               has_flag( mon_flag_FIREY );
    }

    if( effect == effect_bleed ) {
        return ( type->bloodType() == fd_null || type->bleed_rate == 0 );
    }

    if( effect == effect_venom_dmg ||
        effect == effect_venom_player1 ||
        effect == effect_venom_player2 ) {
        return ( !made_of( material_flesh ) && !made_of( material_iflesh ) ) ||
               type->in_species( species_NETHER ) || type->in_species( species_MIGO ) ||
               type->in_species( species_LEECH_PLANT );
    }

    if( effect == effect_paralyzepoison ||
        effect == effect_badpoison ||
        effect == effect_venom_weaken ||
        effect == effect_poison ) {
        return type->in_species( species_ZOMBIE ) || type->in_species( species_NETHER ) ||
               type->in_species( species_MIGO ) ||
               !made_of_any( Creature::cmat_flesh ) || type->in_species( species_LEECH_PLANT );
    }

    if( effect == effect_tpollen ) {
        return type->in_species( species_PLANT );
    }

    if( effect == effect_stunned ) {
        return has_flag( mon_flag_STUN_IMMUNE );
    }

    if( effect == effect_downed ) {
        if( type->bodytype == "insect" || type->bodytype == "flying insect" || type->bodytype == "spider" ||
            type->bodytype == "crab" ) {
            return x_in_y( 3, 4 );
        } else {
            return type->bodytype == "snake" || type->bodytype == "blob" || type->bodytype == "fish" ||
                   has_flag( mon_flag_FLIES ) || has_flag( mon_flag_IMMOBILE );
        }
    }
    return false;
}

bool monster::is_immune_damage( const damage_type_id &dt ) const
{
    if( !dt->mon_immune_flags.empty() ) {
        for( const std::string &mf : dt->mon_immune_flags ) {
            if( has_flag( mon_flag_id( mf ) ) ) {
                return true;
            }
        }
    }
    // FIXME: Hardcoded damage type specific immunities
    if( dt == damage_heat && ( made_of( material_steel ) || made_of( material_stone ) ) ) {
        return true;
    }
    if( dt == damage_electric && type->sp_defense == &mdefense::zapback ) {
        return true;
    }

    return false;
}

void monster::make_bleed( const effect_source &source, time_duration duration, int intensity,
                          bool permanent, bool force, bool defferred )
{
    if( type->bleed_rate == 0 ) {
        return;
    }

    duration = ( duration * type->bleed_rate ) / 100;
    if( type->in_species( species_ROBOT ) ) {
        add_effect( source, effect_dripping_mechanical_fluid, duration, bodypart_str_id::NULL_ID() );
    } else {
        add_effect( source, effect_bleed, duration, bodypart_str_id::NULL_ID(), permanent, intensity, force,
                    defferred );
    }
}

bool monster::is_dead_state() const
{
    return hp <= 0;
}

bool monster::block_hit( Creature *, bodypart_id &, damage_instance & )
{
    return false;
}

const weakpoint *monster::absorb_hit( const weakpoint_attack &attack, const bodypart_id &,
                                      damage_instance &dam )
{
    resistances r = resistances( *this );
    const weakpoint *wp = type->weakpoints.select_weakpoint( attack );
    wp->apply_to( r );
    for( damage_unit &elem : dam.damage_units ) {
        armor_enchantment_adjust( *this, elem );
        add_msg_debug( debugmode::DF_MONSTER,
                       "Dam Type: %s :: Dam Amt: %.1f :: Ar Pen: %.1f :: Armor Mult: %.1f",
                       elem.type.c_str(), elem.amount, elem.res_pen, elem.res_mult );
        add_msg_debug( debugmode::DF_MONSTER,
                       "Weakpoint: %s :: Armor Mult: %.1f :: Armor Penalty: %.1f :: Resist: %.1f",
                       wp->id, wp->armor_mult.count( elem.type ) > 0 ? wp->armor_mult.at( elem.type ) : 0.f,
                       wp->armor_penalty.count( elem.type ) > 0 ? wp->armor_penalty.at( elem.type ) : 0.f,
                       r.get_effective_resist( elem ) );
        elem.amount -= std::min( r.get_effective_resist( elem ) +
                                 get_worn_armor_val( elem.type ), elem.amount );
    }
    wp->apply_to( dam, attack.is_crit );
    return wp;
}

bool monster::melee_attack( Creature &target )
{
    return melee_attack( target, get_hit() );
}

bool monster::melee_attack( Creature &target, float accuracy )
{
    // Note: currently this method must consume move even if attack hasn't actually happen
    // otherwise infinite loop will happen
    mod_moves( -type->attack_cost );
    if( /*This happens sometimes*/ this == &target || !is_adjacent( &target, true ) ) {
        return false;
    }
    if( !sees( target ) && !target.is_hallucination() ) {
        debugmsg( "Z-Level view violation: %s tried to attack %s.", disp_name(), target.disp_name() );
        return false;
    }

    const int monster_hit_roll = melee::melee_hit_range( accuracy );
    int hitspread = target.deal_melee_attack( this, monster_hit_roll );
    if( type->melee_dice == 0 ) {
        // We don't hit, so just return
        return true;
    }

    Character &player_character = get_player_character();
    if( target.is_avatar() ||
        ( target.is_npc() && player_character.attitude_to( target ) == Attitude::FRIENDLY ) ) {
        // Make us a valid target for a few turns
        add_effect( effect_hit_by_player, 3_turns );
    }

    if( has_flag( mon_flag_HIT_AND_RUN ) ) {
        add_effect( effect_run, 4_turns );
    }

    const bool u_see_me = player_character.sees( *this );
    const bool u_see_my_spot = player_character.sees( this->pos() );
    const bool u_see_target = player_character.sees( target );

    damage_instance damage = !is_hallucination() ? type->melee_damage : damage_instance();
    if( !is_hallucination() && type->melee_dice > 0 ) {
        damage.add_damage( damage_bash, dice( type->melee_dice, type->melee_sides ) );
    }

    dealt_damage_instance dealt_dam;

    if( hitspread >= 0 ) {
        target.deal_melee_hit( this, hitspread, false, damage, dealt_dam );
    }

    const int total_dealt = dealt_dam.total_damage();
    if( hitspread < 0 ) {
        bool monster_missed = monster_hit_roll < 0.0;
        // Miss
        if( u_see_my_spot && !target.in_sleep_state() ) {
            if( target.is_avatar() ) {
                if( monster_missed ) {
                    add_msg( _( "%s misses you." ), u_see_me ? disp_name( false, true ) : _( "Something" ) );
                } else {
                    add_msg( _( "You dodge %s." ), u_see_me ? disp_name() : _( "something" ) );
                }
            } else if( target.is_npc() ) {
                if( monster_missed ) {
                    add_msg( _( "%1$s misses %2$s!" ),
                             u_see_me ? disp_name( false, true ) : _( "Something" ), target.disp_name() );
                } else {
                    add_msg( _( "%1$s dodges %2$s attack." ),
                             target.disp_name(), u_see_me ? name() : _( "something" ) );
                }
            }
        } else if( target.is_avatar() ) {
            add_msg( _( "You dodge an attack from an unseen source." ) );
        }
    } else if( is_hallucination() || total_dealt > 0 ) {
        // Hallucinations always produce messages but never actually deal damage
        if( u_see_my_spot ) {
            if( target.is_avatar() ) {
                sfx::play_variant_sound( "melee_attack", "monster_melee_hit",
                                         sfx::get_heard_volume( target.pos() ) );
                // don't make a pain yelp if our limb is a bionic
                if( !dealt_dam.bp_hit->has_flag( json_flag_BIONIC_LIMB ) ) {
                    sfx::do_player_death_hurt( dynamic_cast<Character &>( target ), false );
                }
                //~ 1$s is attacker name, 2$s is bodypart name in accusative.
                add_msg( m_bad, _( "%1$s hits your %2$s." ), u_see_me ? disp_name( false, true ) : _( "Something" ),
                         body_part_name_accusative( dealt_dam.bp_hit ) );
            } else if( target.is_npc() ) {
                if( has_effect( effect_ridden ) && has_flag( mon_flag_RIDEABLE_MECH ) &&
                    pos() == player_character.pos() ) {
                    //~ %1$s: name of your mount, %2$s: target NPC name, %3$d: damage value
                    add_msg( m_good, _( "Your %1$s hits %2$s for %3$d damage!" ), name(), target.disp_name(),
                             total_dealt );
                } else {
                    //~ %1$s: attacker name, %2$s: target NPC name, %3$s: bodypart name in accusative
                    add_msg( _( "%1$s hits %2$s %3$s." ), u_see_me ? disp_name( false, true ) : _( "Something" ),
                             target.disp_name( true ),
                             body_part_name_accusative( dealt_dam.bp_hit ) );
                }
            } else {
                if( has_effect( effect_ridden ) && has_flag( mon_flag_RIDEABLE_MECH ) &&
                    pos() == player_character.pos() ) {
                    //~ %1$s: name of your mount, %2$s: target creature name, %3$d: damage value
                    add_msg( m_good, _( "Your %1$s hits %2$s for %3$d damage!" ), get_name(), target.disp_name(),
                             total_dealt );
                }
                if( get_option<bool>( "LOG_MONSTER_ATTACK_MONSTER" ) ) {
                    if( !u_see_me && u_see_target ) {
                        add_msg( _( "Something hits the %1$s!" ), target.disp_name() );
                    } else if( !u_see_target ) {
                        add_msg( _( "The %1$s hits something!" ), name() );
                    } else {
                        //~ %1$s: attacker name, %2$s: target creature name
                        add_msg( _( "The %1$s hits %2$s!" ), name(), target.disp_name() );
                    }
                }
            }
        } else if( target.is_avatar() ) {
            //~ %s is bodypart name in accusative.
            add_msg( m_bad, _( "Something hits your %s." ),
                     body_part_name_accusative( dealt_dam.bp_hit ) );
        }
    } else {
        // No damage dealt
        if( u_see_my_spot ) {
            if( target.is_avatar() ) {
                //~ 1$s is attacker name, 2$s is bodypart name in accusative, 3$s is armor name
                add_msg( _( "%1$s hits your %2$s, but your %3$s protects you." ), u_see_me ? disp_name( false,
                         true ) : _( "Something" ),
                         body_part_name_accusative( dealt_dam.bp_hit ), target.skin_name() );
            } else if( target.is_npc() ) {
                //~ $1s is monster name, %2$s is that monster target name,
                //~ $3s is target bodypart name in accusative, $4s is the monster target name,
                //~ 5$s is target armor name.
                add_msg( _( "%1$s hits %2$s %3$s but is stopped by %4$s %5$s." ), u_see_me ? disp_name( false,
                         true ) : _( "Something" ),
                         target.disp_name( true ),
                         body_part_name_accusative( dealt_dam.bp_hit ),
                         target.disp_name( true ),
                         target.skin_name() );
            } else if( get_option<bool>( "LOG_MONSTER_ATTACK_MONSTER" ) ) {
                //~ $1s is monster name, %2$s is that monster target name,
                //~ $3s is target armor name.
                add_msg( _( "%1$s hits %2$s but is stopped by its %3$s." ),
                         u_see_me ? disp_name( false, true ) : _( "Something" ),
                         target.disp_name(),
                         target.skin_name() );
            }
        } else if( target.is_avatar() ) {
            //~ 1$s is bodypart name in accusative, 2$s is armor name.
            add_msg( _( "Something hits your %1$s, but your %2$s protects you." ),
                     body_part_name_accusative( dealt_dam.bp_hit ), target.skin_name() );
        }
    }

    target.check_dead_state();

    if( is_hallucination() ) {
        if( one_in( 7 ) ) {
            die( nullptr );
        }
        return true;
    }

    if( total_dealt <= 0 ) {
        return true;
    }

    // Add any on damage effects
    for( const mon_effect_data &eff : type->atk_effs ) {
        if( x_in_y( eff.chance, 100 ) ) {
            const bodypart_id affected_bp = eff.affect_hit_bp ? dealt_dam.bp_hit :  eff.bp.id();
            target.add_effect( eff.id, time_duration::from_turns( rng( eff.duration.first,
                               eff.duration.second ) ), affected_bp, eff.permanent, rng( eff.intensity.first,
                                       eff.intensity.second ) );
            target.add_msg_if_player( m_mixed, eff.message, name() );
        }
    }

    const int stab_cut = dealt_dam.type_damage( damage_cut ) + dealt_dam.type_damage( damage_stab );

    if( stab_cut > 0 && has_flag( mon_flag_VENOM ) ) {
        target.add_msg_if_player( m_bad, _( "You're envenomed!" ) );
        target.add_effect( effect_poison, 3_minutes );
    }

    if( stab_cut > 0 && has_flag( mon_flag_BADVENOM ) ) {
        target.add_msg_if_player( m_bad,
                                  _( "You feel venom flood your body, wracking you with pain…" ) );
        target.add_effect( effect_badpoison, 4_minutes );
    }

    if( stab_cut > 0 && has_flag( mon_flag_PARALYZEVENOM ) ) {
        target.add_msg_if_player( m_bad, _( "You feel venom enter your body!" ) );
        target.add_effect( effect_paralyzepoison, 10_minutes );
    }
    return true;
}

void monster::deal_projectile_attack( Creature *source, dealt_projectile_attack &attack,
                                      bool print_messages, const weakpoint_attack &wp_attack )
{
    const projectile &proj = attack.proj;
    double &missed_by = attack.missed_by; // We can change this here
    const auto &effects = proj.proj_effects;

    // Whip has a chance to scare wildlife even if it misses
    if( effects.count( "WHIP" ) && type->in_category( "WILDLIFE" ) && one_in( 3 ) ) {
        add_effect( effect_run, rng( 3_turns, 5_turns ) );
    }

    if( missed_by > 1.0 ) {
        // Total miss
        return;
    }

    // if it's a headshot with no head, make it not a headshot
    if( missed_by < accuracy_headshot && has_flag( mon_flag_NOHEAD ) ) {
        missed_by = accuracy_headshot;
    }

    Creature::deal_projectile_attack( source, attack, print_messages, wp_attack );

    if( !is_hallucination() && attack.hit_critter == this ) {
        // Maybe TODO: Get difficulty from projectile speed/size/missed_by
        on_hit( source, bodypart_id( "torso" ), INT_MIN, &attack );
    }
}

void monster::deal_damage_handle_type( const effect_source &source, const damage_unit &du,
                                       bodypart_id bp, int &damage, int &pain )
{
    const int adjusted_damage = du.amount * du.damage_multiplier * du.unconditional_damage_mult;
    if( is_immune_damage( du.type ) ) {
        return; // immunity
    }
    // FIXME: Hardcoded damage type effects (bash, bullet)
    if( du.type == damage_bash ) {
        if( has_flag( mon_flag_PLASTIC ) ) {
            damage += du.amount / rng( 2, 4 ); // lessened effect
            pain += du.amount / 4;
            return;
        }
    }
    if( du.type == damage_bullet || du.type->edged ) {
        make_bleed( source, 1_minutes * rng( 0, adjusted_damage ) );
    }

    Creature::deal_damage_handle_type( source, du,  bp, damage, pain );
}

int monster::heal( const int delta_hp, bool overheal )
{
    const int maxhp = type->hp;
    if( delta_hp <= 0 || ( hp >= maxhp && !overheal ) ) {
        return 0;
    }

    const int old_hp = hp;
    hp += delta_hp;
    if( hp > maxhp && !overheal ) {
        hp = maxhp;
    }
    return hp - old_hp;
}

void monster::set_hp( const int hp )
{
    this->hp = hp;
}

void monster::apply_damage( Creature *source, bodypart_id /*bp*/, int dam,
                            const bool /*bypass_med*/ )
{
    if( is_dead_state() ) {
        return;
    }
    // Ensure we can try to get at what hit us.
    reset_pathfinding_cd();
    hp -= dam;
    if( hp < 1 ) {
        set_killer( source );
    } else if( dam > 0 ) {
        process_trigger( mon_trigger::HURT, 1 + static_cast<int>( dam / 3 ) );
        // Get angry at characters if hurt by one
        if( source != nullptr && !aggro_character && !source->is_monster() && !source->is_fake() ) {
            aggro_character = true;
        }
    }
}

void monster::die_in_explosion( Creature *source )
{
    hp = -9999; // huge to trigger explosion and prevent corpse item
    die( source );
}

void monster::heal_bp( bodypart_id, int dam )
{
    heal( dam );
}

bool monster::movement_impaired()
{
    return effect_cache[MOVEMENT_IMPAIRED];
}

bool monster::move_effects( bool )
{
    // This function is relatively expensive, we want that cached
    // IMPORTANT: If adding any new effects here, make SURE to
    // add them to hardcoded_movement_impairing in effect.cpp
    if( !effect_cache[MOVEMENT_IMPAIRED] ) {
        return true;
    }

    map &here = get_map();
    bool u_see_me = get_player_view().sees( *this );
    if( has_effect( effect_tied ) ) {
        // friendly pet, will stay tied down and obey.
        if( friendly == -1 ) {
            return false;
        }
        // non-friendly monster will struggle to get free occasionally.
        // some monsters can't be tangled up with a net/bolas/lasso etc.
        bool immediate_break = type->in_species( species_FISH ) || type->in_species( species_MOLLUSK ) ||
                               type->in_species( species_ROBOT ) || type->bodytype == "snake" || type->bodytype == "blob";
        if( !immediate_break && rng( 0, 900 ) > type->melee_dice * type->melee_sides * 1.5 ) {
            if( u_see_me && get_option<bool>( "LOG_MONSTER_MOVE_EFFECTS" ) ) {
                add_msg( _( "The %s struggles to break free of its bonds." ), name() );
            }
        } else if( immediate_break ) {
            remove_effect( effect_tied );
            if( tied_item ) {
                if( u_see_me && get_option<bool>( "LOG_MONSTER_MOVE_EFFECTS" ) ) {
                    add_msg( _( "The %s easily slips out of its bonds." ), name() );
                }
                here.add_item_or_charges( pos(), *tied_item );
                tied_item.reset();
            }
        } else {
            if( tied_item ) {
                const bool broken = rng( type->melee_dice * type->melee_sides, std::min( 10000,
                                         type->melee_dice * type->melee_sides * 250 ) ) > 800;
                if( !broken ) {
                    here.add_item_or_charges( pos(), *tied_item );
                }
                tied_item.reset();
                if( u_see_me && get_option<bool>( "LOG_MONSTER_MOVE_EFFECTS" ) ) {
                    if( broken ) {
                        add_msg( _( "The %s snaps the bindings holding it down." ), name() );
                    } else {
                        add_msg( _( "The %s breaks free of the bindings holding it down." ), name() );
                    }
                }
            }
            remove_effect( effect_tied );
        }
        return false;
    }
    if( has_effect( effect_downed ) ) {
        if( rng( 0, 40 ) > type->melee_dice * type->melee_sides * 1.5 ) {
            if( u_see_me && get_option<bool>( "LOG_MONSTER_MOVE_EFFECTS" ) ) {
                add_msg( _( "The %s struggles to stand." ), name() );
            }
        } else {
            if( u_see_me && get_option<bool>( "LOG_MONSTER_MOVE_EFFECTS" ) ) {
                add_msg( _( "The %s climbs to its feet!" ), name() );
            }
            remove_effect( effect_downed );
        }
        return false;
    }
    if( has_effect( effect_webbed ) ) {
        if( x_in_y( type->melee_dice * type->melee_sides, 6 * get_effect_int( effect_webbed ) ) ) {
            if( u_see_me && get_option<bool>( "LOG_MONSTER_MOVE_EFFECTS" ) ) {
                add_msg( _( "The %s breaks free of the webs!" ), name() );
            }
            remove_effect( effect_webbed );
        }
        return false;
    }
    if( has_effect( effect_lightsnare ) ) {
        if( x_in_y( type->melee_dice * type->melee_sides, 12 ) ) {
            remove_effect( effect_lightsnare );
            if( u_see_me && get_option<bool>( "LOG_MONSTER_MOVE_EFFECTS" ) ) {
                add_msg( _( "The %s escapes the light snare!" ), name() );
            }
        }
        return false;
    }
    if( has_effect( effect_heavysnare ) ) {
        if( type->melee_dice * type->melee_sides >= 7 ) {
            if( x_in_y( type->melee_dice * type->melee_sides, 32 ) ) {
                remove_effect( effect_heavysnare );
                here.spawn_item( pos(), "rope_6" );
                here.spawn_item( pos(), "snare_trigger" );
                if( u_see_me && get_option<bool>( "LOG_MONSTER_MOVE_EFFECTS" ) ) {
                    add_msg( _( "The %s escapes the heavy snare!" ), name() );
                }
            }
        }
        return false;
    }
    if( has_effect( effect_beartrap ) ) {
        if( type->melee_dice * type->melee_sides >= 18 ) {
            if( x_in_y( type->melee_dice * type->melee_sides, 200 ) ) {
                remove_effect( effect_beartrap );
                if( u_see_me && get_option<bool>( "LOG_MONSTER_MOVE_EFFECTS" ) ) {
                    add_msg( _( "The %s escapes the bear trap!" ), name() );
                }
            }
        }
        return false;
    }
    if( has_effect( effect_crushed ) ) {
        if( x_in_y( type->melee_dice * type->melee_sides, 100 ) ) {
            remove_effect( effect_crushed );
            if( u_see_me && get_option<bool>( "LOG_MONSTER_MOVE_EFFECTS" ) ) {
                add_msg( _( "The %s frees itself from the rubble!" ), name() );
            }
        }
        return false;
    }
    if( has_effect( effect_worked_on ) ) {
        return false;
    }

    // If we ever get more effects that force movement on success this will need to be reworked to
    // only trigger success effects if /all/ rolls succeed
    if( has_effect( effect_in_pit ) ) {
        if( rng( 0, 40 ) > type->melee_dice * type->melee_sides ) {
            return false;
        } else {
            if( u_see_me && get_option<bool>( "LOG_MONSTER_MOVE_EFFECTS" ) ) {
                add_msg( _( "The %s escapes the pit!" ), name() );
            }
            remove_effect( effect_in_pit );
        }
    }
    if( has_effect_with_flag( json_flag_GRAB ) ) {
        // Pretty hacky, but monsters have no stats
        map &here = get_map();
        creature_tracker &creatures = get_creature_tracker();
        const tripoint_range<tripoint> &surrounding = here.points_in_radius( pos(), 1, 0 );
        for( const effect &grab : get_effects_with_flag( json_flag_GRAB ) ) {
            // Is our grabber around?
            monster *grabber = nullptr;
            for( const tripoint loc : surrounding ) {
                monster *mon = creatures.creature_at<monster>( loc );
                if( mon && mon->has_effect_with_flag( json_flag_GRAB_FILTER ) ) {
                    add_msg_debug( debugmode::DF_MATTACK, "Grabber %s found", mon->name() );
                    grabber = mon;
                    break;
                }
            }

            if( grabber == nullptr ) {
                remove_effect( grab.get_id() );
                add_msg_debug( debugmode::DF_MATTACK, "Orphan grab found and removed" );
                if( u_see_me && get_option<bool>( "LOG_MONSTER_MOVE_EFFECTS" ) ) {
                    add_msg( _( "The %s is no longer grabbed!" ), name() );
                }
                continue;
            }
            int monster = type->melee_skill + type->melee_damage.total_damage();
            int grab_str = get_effect_int( grab.get_id() );
            add_msg_debug( debugmode::DF_MONSTER, "%s attempting to break grab %s, success %d in intensity %d",
                           get_name(), grab.get_id().c_str(), monster, grabber );
            if( !x_in_y( monster, grab_str ) ) {
                return false;
            } else {
                if( u_see_me && get_option<bool>( "LOG_MONSTER_MOVE_EFFECTS" ) ) {
                    add_msg( _( "The %s breaks free from the %s's grab!" ), name(), grabber->name() );
                }
                remove_effect( grab.get_id() );
            }
        }
    }
    return true;
}

std::string monster::get_effect_status() const
{
    std::vector<std::string> effect_status;
    for( auto &elem : *effects ) {
        for( auto &_it : elem.second ) {
            if( elem.first->is_show_in_info() ) {
                effect_status.push_back( _it.second.disp_name() );
            }
        }
    }

    return enumerate_as_string( effect_status );
}

int monster::get_worn_armor_val( const damage_type_id &dt ) const
{
    if( !has_effect( effect_monster_armor ) ) {
        return 0;
    }
    if( armor_item ) {
        return armor_item->resist( dt );
    }
    return 0;
}

int monster::get_armor_type( const damage_type_id &dt, bodypart_id /*bp*/ ) const
{
    return get_worn_armor_val( dt ) + type->armor.type_resist( dt ) + get_armor_res_bonus( dt );
}

float monster::get_hit_base() const
{
    return type->melee_skill;
}

float monster::get_dodge_base() const
{
    return type->sk_dodge;
}

float monster::hit_roll() const
{
    float hit = get_hit();
    if( has_effect( effect_bouldering ) ) {
        hit /= 4;
    }

    return melee::melee_hit_range( hit );
}

bool monster::has_grab_break_tec() const
{
    return false;
}

float monster::stability_roll() const
{
    int size_bonus = 0;
    switch( type->size ) {
        case creature_size::tiny:
            size_bonus -= 7;
            break;
        case creature_size::small:
            size_bonus -= 3;
            break;
        case creature_size::large:
            size_bonus += 5;
            break;
        case creature_size::huge:
            size_bonus += 10;
            break;
        case creature_size::medium:
            break; // keep default
        case creature_size::num_sizes:
            debugmsg( "ERROR: Invalid Creature size class." );
            break;
    }

    int stability = dice( type->melee_sides, type->melee_dice ) + size_bonus;
    if( has_effect( effect_stunned ) ) {
        stability -= rng( 1, 5 );
    }
    return stability;
}

float monster::get_dodge() const
{
    if( has_effect( effect_downed ) ) {
        return 0.0f;
    }

    float ret = Creature::get_dodge();
    if( has_effect( effect_lightsnare ) || has_effect( effect_heavysnare ) ||
        has_effect( effect_beartrap ) || has_effect( effect_tied ) ) {
        ret /= 2;
    }

    if( has_effect( effect_bouldering ) ) {
        ret /= 4;
    }

    return ret;
}

float monster::get_melee() const
{
    return type->melee_skill;
}

float monster::dodge_roll() const
{
    return get_dodge() * 5;
}

bool monster::can_attack_high() const
{
    return  !( ( type->size < creature_size::medium && !has_flag( mon_flag_FLIES ) &&
                 !has_flag( mon_flag_ATTACK_UPPER ) ) || has_flag( mon_flag_ATTACK_LOWER ) )  ;
}

int monster::get_grab_strength() const
{
    return type->grab_strength;
}

void monster::add_grab( bodypart_str_id bp )
{
    add_effect( effect_grabbing, 1_days, true, 1 );
    grabbed_limbs.insert( bp );
}

void monster::remove_grab( bodypart_str_id bp )
{
    grabbed_limbs.erase( bp );
    if( grabbed_limbs.empty() ) {
        add_effect( effect_grabbing, 1_days, true, 1 );
    }
}

bool monster::is_grabbing( bodypart_str_id bp )
{
    return has_effect( effect_grabbing ) && grabbed_limbs.find( bp ) != grabbed_limbs.end();
}

float monster::fall_damage_mod() const
{
    if( flies() ) {
        return 0.0f;
    }

    switch( type->size ) {
        case creature_size::tiny:
            return 0.2f;
        case creature_size::small:
            return 0.6f;
        case creature_size::medium:
            return 1.0f;
        case creature_size::large:
            return 1.4f;
        case creature_size::huge:
            return 2.0f;
        case creature_size::num_sizes:
            debugmsg( "ERROR: Invalid Creature size class." );
            return 0.0f;
    }

    return 0.0f;
}

int monster::impact( const int force, const tripoint &p )
{
    if( force <= 0 ) {
        return force;
    }

    const float mod = fall_damage_mod();
    int total_dealt = 0;
    if( get_map().has_flag( ter_furn_flag::TFLAG_SHARP, p ) ) {
        const int cut_damage = std::max( 0.0f, 10 * mod - get_armor_type( damage_cut,
                                         bodypart_id( "torso" ) ) );
        apply_damage( nullptr, bodypart_id( "torso" ), cut_damage );
        total_dealt += 10 * mod;
    }

    const int bash_damage = std::max( 0.0f, force * mod - get_armor_type( damage_bash,
                                      bodypart_id( "torso" ) ) );
    apply_damage( nullptr, bodypart_id( "torso" ), bash_damage );
    total_dealt += force * mod;

    add_effect( effect_downed, time_duration::from_turns( rng( 0, mod * 3 + 1 ) ) );

    return total_dealt;
}

void monster::reset_bonuses()
{
    effect_cache.reset();

    Creature::reset_bonuses();
}

void monster::reset_stats()
{
    // Nothing here yet
}

void monster::reset_special( const std::string &special_name )
{
    dialogue d( get_talker_for( this ), get_talker_for( get_avatar() ) );
    set_special( special_name, type->special_attacks.at( special_name )->cooldown.evaluate( d ) );
}

void monster::reset_special_rng( const std::string &special_name )
{
    dialogue d( get_talker_for( this ), get_talker_for( get_avatar() ) );
    set_special( special_name, rng( 0,
                                    type->special_attacks.at( special_name )->cooldown.evaluate( d ) ) );
}

void monster::set_special( const std::string &special_name, int time )
{
    special_attacks[ special_name ].cooldown = time;
}

void monster::disable_special( const std::string &special_name )
{
    special_attacks.at( special_name ).enabled = false;
}

bool monster::special_available( const std::string_view special_name ) const
{
    std::map<std::string, mon_special_attack>::const_iterator iter = special_attacks.find(
                special_name );
    return iter != special_attacks.end() && iter->second.enabled && iter->second.cooldown == 0;
}

bool monster::has_special( const std::string &special_name ) const
{
    std::map<std::string, mon_special_attack>::const_iterator iter = special_attacks.find(
                special_name );
    return iter != special_attacks.end() && iter->second.enabled;
}

void monster::explode()
{
    // Handled in mondeath::normal
    // +1 to avoid overflow when evaluating -hp
    hp = INT_MIN + 1;
}

void monster::process_turn()
{
    map &here = get_map();
    if( !is_hallucination() ) {
        for( const std::pair<const emit_id, time_duration> &e : type->emit_fields ) {
            if( !calendar::once_every( e.second ) ) {
                continue;
            }
            const emit_id emid = e.first;
            if( emid == emit_emit_shock_cloud ) {
                if( has_effect( effect_emp ) ) {
                    continue; // don't emit electricity while EMPed
                } else if( has_effect( effect_supercharged ) ) {
                    here.emit_field( pos(), emit_emit_shock_cloud_big );
                    continue;
                }
            }
            here.emit_field( pos(), emid );
        }
    }

    // Special attack cooldowns are updated here.
    // Loop through the monster's special attacks, same as monster::move.
    for( const auto &sp_type : type->special_attacks ) {
        const std::string &special_name = sp_type.first;
        const auto local_iter = special_attacks.find( special_name );
        if( local_iter == special_attacks.end() ) {
            continue;
        }
        mon_special_attack &local_attack_data = local_iter->second;
        if( !local_attack_data.enabled ) {
            continue;
        }

        if( local_attack_data.cooldown > 0 ) {
            local_attack_data.cooldown--;
        }
    }
    creature_tracker &creatures = get_creature_tracker();
    // Persist grabs as long as there's an adjacent target.
    if( has_effect_with_flag( json_flag_GRAB_FILTER ) ) {
        bool remove = true;
        for( const tripoint &dest : here.points_in_radius( pos(), 1, 0 ) ) {
            const Creature *const you = creatures.creature_at<Creature>( dest );
            if( you && you->has_effect_with_flag( json_flag_GRAB ) ) {
                add_msg_debug( debugmode::DF_MATTACK, "Grabbed creature %s found, persisting grab.",
                               you->get_name() );
                remove = false;
            }
        }
        if( remove ) {
            for( const effect &eff : get_effects_with_flag( json_flag_GRAB_FILTER ) ) {
                const efftype_id effid = eff.get_id();
                remove_effect( effid );
                add_msg_debug( debugmode::DF_MATTACK, "Grab filter effect %s removed.", effid.c_str() );
            }
        }
    }
    // We update electrical fields here since they act every turn.
    if( has_flag( mon_flag_ELECTRIC_FIELD ) && !is_hallucination() ) {
        if( has_effect( effect_emp ) ) {
            if( calendar::once_every( 10_turns ) ) {
                sounds::sound( pos(), 5, sounds::sound_t::combat, _( "hummmmm." ), false, "humming", "electric" );
            }
        } else {
            weather_manager &weather = get_weather();
            for( const tripoint &zap : here.points_in_radius( pos(), 1 ) ) {
                const map_stack items = here.i_at( zap );
                for( const item &item : items ) {
                    if( item.made_of( phase_id::LIQUID ) && item.flammable() ) { // start a fire!
                        here.add_field( zap, fd_fire, 2, 1_minutes );
                        sounds::sound( pos(), 30, sounds::sound_t::combat,  _( "fwoosh!" ), false, "fire", "ignition" );
                        break;
                    }
                }
                if( zap != pos() ) {
                    explosion_handler::emp_blast( zap ); // Fries electronics due to the intensity of the field
                }
                const ter_id t = here.ter( zap );
                if( t == ter_t_gas_pump || t == ter_t_gas_pump_a ) {
                    if( one_in( 4 ) ) {
                        explosion_handler::explosion( this, pos(), 40, 0.8, true );
                        add_msg_if_player_sees( zap, m_warning, _( "The %s explodes in a fiery inferno!" ),
                                                here.tername( zap ) );
                    } else {
                        add_msg_if_player_sees( zap, m_warning, _( "Lightning from %1$s engulfs the %2$s!" ),
                                                name(), here.tername( zap ) );
                        here.add_field( zap, fd_fire, 1, 2_turns );
                    }
                }
            }
            if( weather.lightning_active && !has_effect( effect_supercharged ) &&
                here.is_outside( pos() ) ) {
                weather.lightning_active = false; // only one supercharge per strike
                sounds::sound( pos(), 300, sounds::sound_t::combat, _( "BOOOOOOOM!!!" ), false, "environment",
                               "thunder_near" );
                sounds::sound( pos(), 20, sounds::sound_t::combat, _( "vrrrRRRUUMMMMMMMM!" ), false, "explosion",
                               "default" );
                Character &player_character = get_player_character();
                if( player_character.sees( pos() ) ) {
                    add_msg( m_bad, _( "Lightning strikes the %s!" ), name() );
                    add_msg( m_bad, _( "Your vision goes white!" ) );
                    player_character.add_effect( effect_blind, rng( 1_minutes, 2_minutes ) );
                }
                add_effect( effect_supercharged, 12_hours );
            } else if( has_effect( effect_supercharged ) && calendar::once_every( 5_turns ) ) {
                sounds::sound( pos(), 20, sounds::sound_t::combat, _( "VMMMMMMMMM!" ), false, "humming",
                               "electric" );
            }
        }
    }

    Creature::process_turn();
}

void monster::die( Creature *nkiller )
{
    if( dead ) {
        // We are already dead, don't die again, note that monster::dead is
        // *only* set to true in this function!
        return;
    }
    // We were carrying a creature, deposit the rider
    if( has_effect( effect_ridden ) && mounted_player ) {
        mounted_player->forced_dismount();
    }
    g->set_critter_died();
    dead = true;
    set_killer( nkiller );
    if( get_killer() != nullptr ) {
        Character *ch = get_killer()->as_character();
        if( ch == nullptr && get_killer()->get_summoner() != nullptr ) {
            ch = get_killer()->get_summoner()->as_character();
        }
        if( !is_hallucination() && ch != nullptr ) {
            cata::event e = cata::event::make<event_type::character_kills_monster>( ch->getID(), type->id,
                            compute_kill_xp( type->id ) );
            get_event_bus().send_with_talker( ch, this, e );
            if( ch->is_avatar() && ch->has_trait( trait_KILLER ) ) {
                if( one_in( 4 ) ) {
                    const translation snip = SNIPPET.random_from_category( "killer_on_kill" ).value_or( translation() );
                    ch->add_msg_if_player( m_good, "%s", snip );
                }
                ch->add_morale( morale_killer_has_killed, 5, 10, 6_hours, 4_hours );
                ch->rem_morale( morale_killer_need_to_kill );
            }
        }
    }
    map &here = get_map();
    creature_tracker &creatures = get_creature_tracker();
    if( has_effect_with_flag( json_flag_GRAB_FILTER ) ) {
        // Need to filter out which limb we were grabbing before death
        for( const tripoint &player_pos : here.points_in_radius( pos(), 1, 0 ) ) {
            Creature *you = creatures.creature_at( player_pos );
            if( !you || !you->has_effect_with_flag( json_flag_GRAB ) ) {
                continue;
            }
            // ...but if there are no grabbers around we can just skip to the end
            bool grabbed = false;
            for( const tripoint &mon_pos : here.points_in_radius( player_pos, 1, 0 ) ) {
                const monster *const mon = creatures.creature_at<monster>( mon_pos );
                // No persisting our grabs from beyond the grave, but we also don't get to remove the effect early
                if( mon && mon->has_effect_with_flag( json_flag_GRAB_FILTER ) && mon != this ) {
                    grabbed = true;
                    break;
                }
            }
            if( !grabbed ) {
                you->add_msg_player_or_npc( m_good, _( "The last enemy holding you collapses!" ),
                                            _( "The last enemy holding <npcname> collapses!" ) );
                // A loop for safety
                for( const effect &grab : you->get_effects_with_flag( json_flag_GRAB ) ) {
                    you->remove_effect( grab.get_id() );
                }
                continue;
            }
            // Iterate through all your grabs to figure out which one this critter held
            for( const effect &grab : you->get_effects_with_flag( json_flag_GRAB ) ) {
                if( is_grabbing( grab.get_bp().id() ) ) {
                    const effect_type effid = *grab.get_effect_type();
                    you->remove_effect( effid.id, grab.get_bp() );
                }
            }
        }
    }

    // If we're a queen, make nearby groups of our type start to die out
    if( !is_hallucination() && has_flag( mon_flag_QUEEN ) ) {
        // The submap coordinates of this monster, monster groups coordinates are
        // submap coordinates.
        const tripoint abssub = ms_to_sm_copy( here.getabs( pos() ) );
        // Do it for overmap above/below too
        for( const tripoint &p : points_in_radius( abssub, HALF_MAPSIZE, 1 ) ) {
            // TODO: fix point types
            for( mongroup *&mgp : overmap_buffer.groups_at( tripoint_abs_sm( p ) ) ) {
                if( MonsterGroupManager::IsMonsterInGroup( mgp->type, type->id ) ) {
                    mgp->dying = true;
                }
            }
        }
    }
    mission::on_creature_death( *this );

    // Hallucinations always just disappear
    if( is_hallucination() ) {
        mdeath::disappear( *this );
        return;
    }

    add_msg_if_player_sees( *this, m_good, type->mdeath_effect.death_message.translated(), name() );

    if( type->mdeath_effect.has_effect ) {
        //Not a hallucination, go process the death effects.
        spell death_spell = type->mdeath_effect.sp.get_spell( *this );
        if( killer != nullptr && !type->mdeath_effect.sp.self &&
            death_spell.is_target_in_range( *this, killer->pos() ) ) {
            death_spell.cast_all_effects( *this, killer->pos() );
        } else if( type->mdeath_effect.sp.self ) {
            death_spell.cast_all_effects( *this, pos() );
        }
    }

    if( type->mdeath_effect.eoc.has_value() ) {
        //Not a hallucination, go process the death effects.
        if( type->mdeath_effect.eoc.value().is_valid() ) {
            dialogue d( get_talker_for( *this ), nullptr );
            type->mdeath_effect.eoc.value()->activate( d );
        } else {
            debugmsg( "eoc id %s is not valid", type->mdeath_effect.eoc.value().str() );
        }
    }

    // scale overkill damage by enchantments
    if( nkiller && ( nkiller->is_npc() || nkiller->is_avatar() ) ) {
        int current_hp = get_hp();
        current_hp = nkiller->as_character()->enchantment_cache->modify_value(
                         enchant_vals::mod::OVERKILL_DAMAGE, current_hp );
        set_hp( current_hp );
    }

    item_location corpse;
    // drop a corpse, or not - this needs to happen after the spell, for e.g. revivification effects
    switch( type->mdeath_effect.corpse_type ) {
        case mdeath_type::NORMAL:
            corpse =  mdeath::normal( *this );
            break;
        case mdeath_type::BROKEN:
            mdeath::broken( *this );
            break;
        case mdeath_type::SPLATTER:
            corpse = mdeath::splatter( *this );
            break;
        default:
            break;
    }

    if( death_drops ) {
        // Drop items stored in optionals
        move_special_item_to_inv( tack_item );
        move_special_item_to_inv( armor_item );
        move_special_item_to_inv( storage_item );
        move_special_item_to_inv( tied_item );

        if( has_effect( effect_heavysnare ) ) {
            add_item( item( "rope_6", calendar::turn_zero ) );
            add_item( item( "snare_trigger", calendar::turn_zero ) );
        }
    }

    if( death_drops && !no_extra_death_drops ) {
        drop_items_on_death( corpse.get_item() );
        spawn_dissectables_on_death( corpse.get_item() );
    }
    if( death_drops && !is_hallucination() ) {
        for( const item &it : inv ) {
            if( it.has_var( "DESTROY_ITEM_ON_MON_DEATH" ) ) {
                continue;
            }
            if( corpse ) {
                corpse->force_insert_item( it, pocket_type::CONTAINER );
            } else {
                get_map().add_item_or_charges( pos(), it );
            }
        }
        for( const item &it : dissectable_inv ) {
            if( corpse ) {
                corpse->put_in( it, pocket_type::CORPSE );
            } else {
                get_map().add_item( pos(), it );
            }
        }
    }
    if( corpse ) {
        corpse->process( get_map(), nullptr, corpse.position() );
        corpse.make_active();
    }

    // Adjust anger/morale of nearby monsters, if they have the appropriate trigger and are friendly
    // Keep filtering on the dying monsters' triggers to preserve current functionality
    bool trigger = type->has_anger_trigger( mon_trigger::FRIEND_DIED ) ||
                   type->has_fear_trigger( mon_trigger::FRIEND_DIED ) ||
                   type->has_placate_trigger( mon_trigger::FRIEND_DIED );

    if( trigger ) {
        int light = g->light_level( posz() );
        map &here = get_map();
        for( monster &critter : g->all_monsters() ) {
            // Do we actually care about this faction?
            if( critter.faction->attitude( faction ) != MFA_FRIENDLY ) {
                continue;
            }

            if( here.sees( critter.pos(), pos(), light ) ) {
                // Anger trumps fear trumps ennui
                if( critter.type->has_anger_trigger( mon_trigger::FRIEND_DIED ) ) {
                    critter.anger += 15;
                    if( nkiller != nullptr && !nkiller->is_monster() && !nkiller->is_fake() ) {
                        // A character killed our friend
                        add_msg_debug( debugmode::DF_MONSTER, "%s's character aggro triggered by killing a friendly %s",
                                       critter.name(), name() );
                        critter.aggro_character = true;
                    }
                } else if( critter.type->has_fear_trigger( mon_trigger::FRIEND_DIED ) ) {
                    critter.morale -= 15;
                } else if( critter.type->has_placate_trigger( mon_trigger::FRIEND_DIED ) ) {
                    critter.anger -= 15;
                }
            }
        }
    }
}

units::energy monster::use_mech_power( units::energy amt )
{
    if( is_hallucination() || !has_flag( mon_flag_RIDEABLE_MECH ) || !battery_item ) {
        return 0_kJ;
    }
    const int max_drain = battery_item->ammo_remaining();
    const int consumption = std::min( static_cast<int>( units::to_kilojoule( amt ) ), max_drain );
    battery_item->ammo_consume( consumption, pos(), nullptr );
    return units::from_kilojoule( static_cast<std::int64_t>( consumption ) );
}

int monster::mech_str_addition() const
{
    return type->mech_str_bonus;
}

bool monster::check_mech_powered() const
{
    if( is_hallucination() || !has_flag( mon_flag_RIDEABLE_MECH ) || !battery_item ) {
        return false;
    }
    if( battery_item->ammo_remaining() <= 0 ) {
        return false;
    }
    const itype &type = *battery_item->type;
    if( battery_item->ammo_remaining() <= type.magazine->capacity / 10 && one_in( 10 ) ) {
        add_msg( m_bad, _( "Your %s emits a beeping noise as its batteries start to get low." ),
                 get_name() );
    }
    return true;
}

void monster::generate_inventory( bool disableDrops )
{
    if( is_hallucination() ) {
        return;
    }
    if( type->death_drops.is_empty() ) {
        return;
    }

    std::vector<item> new_items = item_group::items_from( type->death_drops,
                                  calendar::start_of_cataclysm,
                                  spawn_flags::use_spawn_rate );

    for( item &it : new_items ) {
        if( has_flag( mon_flag_FILTHY ) ) {
            if( ( it.is_armor() || it.is_pet_armor() ) && !it.is_gun() ) {
                // handle wearable guns as a special case
                it.set_flag( STATIC( flag_id( "FILTHY" ) ) );
            }
        }
        inv.push_back( it );
    }
    no_extra_death_drops = disableDrops;
}

void monster::drop_items_on_death( item *corpse )
{
    if( is_hallucination() ) {
        return;
    }
    if( type->death_drops.is_empty() ) {
        return;
    }

    std::vector<item> new_items = item_group::items_from( type->death_drops,
                                  calendar::start_of_cataclysm,
                                  spawn_flags::use_spawn_rate );

    for( item &e : new_items ) {
        e.randomize_rot();
    }

    // for non corpses this is much simpler
    if( !corpse ) {
        for( item &it : new_items ) {
            get_map().add_item_or_charges( pos(), it );
        }
        return;
    }

    // first put "on" things that are wearable
    for( item &it : new_items ) {
        if( has_flag( mon_flag_FILTHY ) ) {
            if( ( it.is_armor() || it.is_pet_armor() ) && !it.is_gun() ) {
                // handle wearable guns as a special case
                it.set_flag( STATIC( flag_id( "FILTHY" ) ) );
            }
        }

        // add stuff that could be worn or strapped to the creature
        if( it.is_armor() ) {
            corpse->force_insert_item( it, pocket_type::CONTAINER );
        }
    }

    // then nest the rest in those "worn" items if possible
    // TODO: disable the backup, only spawn items here that actually fit in something
    for( item &it : new_items ) {
        // add stuff that could be worn or strapped to the creature
        if( !it.is_armor() ) {
            std::pair<item_location, item_pocket *> current_best;
            for( item *worn_it : corpse->all_items_top() ) {
                item_location loc;
                std::pair<item_location, item_pocket *> internal_pocket =
                    worn_it->best_pocket( it, loc, nullptr, false, true );
                if( internal_pocket.second != nullptr &&
                    ( current_best.second == nullptr ||
                      current_best.second->better_pocket( *internal_pocket.second, it ) ) ) {
                    current_best = internal_pocket;
                }
            }
            if( current_best.second != nullptr ) {
                current_best.second->insert_item( it );
            } else {
                corpse->force_insert_item( it, pocket_type::CONTAINER );
            }
        }
    }
}

void monster::spawn_dissectables_on_death( item *corpse ) const
{
    if( is_hallucination() ) {
        return;
    }
    if( type->dissect.is_empty() ) {
        return;
    }
    if( !corpse ) {
        return;
    }

    for( const harvest_entry &entry : *type->dissect ) {
        std::vector<item> dissectables = item_group::items_from( item_group_id( entry.drop ),
                                         calendar::turn,
                                         spawn_flags::use_spawn_rate );
        for( item &dissectable : dissectables ) {
            dissectable.dropped_from = entry.type;
            for( const flag_id &flg : entry.flags ) {
                dissectable.set_flag( flg );
            }
            for( const fault_id &flt : entry.faults ) {
                dissectable.faults.emplace( flt );
            }
            if( corpse ) {
                corpse->put_in( dissectable, pocket_type::CORPSE );
            }
        }
    }
}

void monster::process_one_effect( effect &it, bool is_new )
{
    // Monsters don't get trait-based reduction, but they do get effect based reduction
    bool reduced = resists_effect( it );
    const auto get_effect = [&it, is_new]( const std::string & arg, bool reduced ) {
        if( is_new ) {
            return it.get_amount( arg, reduced );
        }
        return it.get_mod( arg, reduced );
    };

    mod_speed_bonus( get_effect( "SPEED", reduced ) );
    mod_dodge_bonus( get_effect( "DODGE", reduced ) );
    mod_hit_bonus( get_effect( "HIT", reduced ) );
    mod_bash_bonus( get_effect( "BASH", reduced ) );
    mod_cut_bonus( get_effect( "CUT", reduced ) );
    mod_size_bonus( get_effect( "SIZE", reduced ) );

    int val = get_effect( "HURT", reduced );
    if( val > 0 ) {
        if( is_new || it.activated( calendar::turn, "HURT", val, reduced, 1 ) ) {
            apply_damage( it.get_source().resolve_creature(), bodypart_id( "torso" ), val );
        }
    }

    const efftype_id &id = it.get_id();
    // TODO: MATERIALS use fire resistance
    if( it.impairs_movement() ) {
        effect_cache[MOVEMENT_IMPAIRED] = true;
    } else if( id == effect_onfire ) {
        int dam = 0;
        if( made_of( material_veggy ) ) {
            dam = rng( 10, 20 );
        } else if( made_of( material_flesh ) || made_of( material_iflesh ) ) {
            dam = rng( 5, 10 );
        }

        dam -= get_armor_type( damage_heat, bodypart_id( "torso" ) );
        if( dam > 0 ) {
            apply_damage( it.get_source().resolve_creature(), bodypart_id( "torso" ), dam );
        } else {
            it.set_duration( 0_turns );
        }
    } else if( id == effect_run ) {
        effect_cache[FLEEING] = true;
    } else if( id == effect_no_sight || id == effect_blind ) {
        effect_cache[VISION_IMPAIRED] = true;
    } else if( ( id == effect_bleed || id == effect_dripping_mechanical_fluid ) &&
               x_in_y( it.get_intensity(), it.get_max_intensity() ) ) {
        // this is for balance only
        it.mod_duration( -rng( 1_turns, it.get_int_dur_factor() / 2 ) );
        bleed();
        if( id == effect_bleed ) {
            // monsters are simplified so they just take damage from bleeding
            apply_damage( it.get_source().resolve_creature(), bodypart_id( "torso" ), 1 );
        }
    } else if( id == effect_fake_common_cold ) {
        if( calendar::once_every( time_duration::from_seconds( rng( 30, 300 ) ) ) && one_in( 2 ) ) {
            sounds::sound( pos(), 4, sounds::sound_t::speech, _( "a hacking cough." ), false, "misc", "cough" );
        }

        avatar &you = get_avatar(); // No NPCs for now.
        if( rl_dist( pos(), you.pos() ) <= 1 ) {
            you.get_sick( false );
        }
    } else if( id == effect_fake_flu ) {
        // Need to define the two separately because it's theoretically (and realistically) possible to have both flu and cold at once, both for players and monsters.
        if( calendar::once_every( time_duration::from_seconds( rng( 30, 300 ) ) ) && one_in( 2 ) ) {
            sounds::sound( pos(), 4, sounds::sound_t::speech, _( "a hacking cough." ), false, "misc", "cough" );
        }

        avatar &you = get_avatar(); // No NPCs for now.
        if( rl_dist( pos(), you.pos() ) <= 1 ) {
            you.get_sick( true );
        }
    }

    //Process enchantments that apply to monsters.
    enchantment_cache->clear();

    for( const auto &elem : *effects ) {
        for( const enchantment_id &ench_id : elem.first->enchantments ) {
            const enchantment &ench = ench_id.obj();
            if( ench.is_active( *this ) && ench.is_monster_relevant() ) {
                enchantment_cache->force_add( ench, *this );
            }
        }
    }
    //Reset max speed
    set_speed_bonus( calculate_by_enchantment( get_speed_base(), enchant_vals::mod::SPEED,
                     true ) - get_speed_base() );
}

void monster::process_effects()
{
    // Monster only effects
    for( auto &elem : *effects ) {
        for( auto &_effect_it : elem.second ) {
            process_one_effect( _effect_it.second, false );
        }
    }

    // Like with player/NPCs - keep the speed above 0
    const int min_speed_bonus = -0.75 * get_speed_base();
    if( get_speed_bonus() < min_speed_bonus ) {
        set_speed_bonus( min_speed_bonus );
    }

    Character &player_character = get_player_character();
    //If this monster has the ability to heal in combat, do it now.
    int regeneration_amount = type->regenerates;
    //Apply effect-triggered regeneartion modifiers
    for( const auto &regeneration_modifier : type->regeneration_modifiers ) {
        if( has_effect( regeneration_modifier.first ) ) {
            regeneration_amount += regeneration_modifier.second;
        }
    }
    //Apply enchantment modifiers
    regeneration_amount = calculate_by_enchantment( regeneration_amount, enchant_vals::mod::REGEN_HP,
                          true );
    //Prevent negative regeneration
    if( regeneration_amount < 0 ) {
        regeneration_amount = 0;
    }
    const int healed_amount = heal( regeneration_amount );
    if( healed_amount > 0 && one_in( 2 ) ) {
        std::string healing_format_string;
        if( healed_amount >= 50 ) {
            healing_format_string = _( "The %s is visibly regenerating!" );
        } else if( healed_amount >= 10 ) {
            healing_format_string = _( "The %s seems a little healthier." );
        } else {
            healing_format_string = _( "The %s is healing slowly." );
        }
        add_msg_if_player_sees( *this, m_warning, healing_format_string, name() );
    }

    if( type->regenerates_in_dark && !g->is_in_sunlight( pos() ) ) {
        const float light = get_map().ambient_light_at( pos_bub() );
        // Magic number 10000 was chosen so that a floodlight prevents regeneration in a range of 20 tiles
        const float dHP = 50.0 * std::exp( - light * light / 10000 );
        if( heal( static_cast<int>( dHP ) ) > 0 && one_in( 2 ) ) {
            add_msg_if_player_sees( *this, m_warning, _( "The %s uses the darkness to regenerate." ), name() );
        }
    }

    if( has_effect( effect_critter_well_fed ) && one_in( 90 ) ) {
        heal( 1 );
    }

    //We already check these timers on_load, but adding a random chance for them to go off here
    //will make it so that the player needn't leave the area and return for critters to poop,
    //become hungry, evolve, have babies, or refill udders.
    if( one_in( 30000 ) ) {
        try_upgrade( false );
        try_reproduce();
        try_biosignature();

        if( amount_eaten > 0 ) {
            if( has_flag( mon_flag_EATS ) ) {
                digest_food();
            } else {
                amount_eaten = 0;
            }
        }

        if( has_flag( mon_flag_MILKABLE ) ) {
            refill_udders();
        }
    }

    //Monster will regen morale and aggression if it is at/above max HP
    //It regens more morale and aggression if is currently fleeing.
    if( type->regen_morale && hp >= type->hp ) {
        if( is_fleeing( player_character ) ) {
            morale = type->morale;
            anger = type->agro;
        }
        if( morale < type->morale ) {
            morale += 1;
        }
        if( anger < type->agro ) {
            anger += 1;
        }
        if( morale < 0 && morale < type->morale ) {
            morale += 5;
            morale = std::min( morale, type->morale );
        }
        if( anger < 0 && anger < type->agro ) {
            anger += 5;
            anger = std::min( anger, type->agro );
        }
    }

    if( has_flag( mon_flag_CORNERED_FIGHTER ) ) {
        map &here = get_map();
        creature_tracker &creatures = get_creature_tracker();
        for( const tripoint &p : here.points_in_radius( pos(), 2 ) ) {
            const monster *const mon = creatures.creature_at<monster>( p );
            const Character *const guy = creatures.creature_at<Character>( p );
            if( mon && mon != this && mon->faction->attitude( faction ) != MFA_FRIENDLY &&
                !has_effect( effect_spooked ) && morale <= 0 ) {
                if( !has_effect( effect_spooked_recent ) ) {
                    add_effect( effect_spooked, 3_turns, false );
                    add_effect( effect_spooked_recent, 9_turns, false );
                } else {
                    if( morale < type->morale ) {
                        morale = type->morale;
                        anger = type->agro;
                    }
                }
            }
            if( guy ) {
                monster_attitude att = attitude( guy );
                if( ( friendly == 0 ) && ( att == MATT_FOLLOW || att == MATT_FLEE ) &&
                    !has_effect( effect_spooked ) ) {
                    if( !has_effect( effect_spooked_recent ) ) {
                        add_effect( effect_spooked, 3_turns, false );
                        add_effect( effect_spooked_recent, 9_turns, false );
                    } else {
                        if( morale < type->morale ) {
                            morale = type->morale;
                            anger = type->agro;
                        }
                    }
                }
            }
        }
    }

    if( is_nemesis() ) {
        add_effect( effect_nemesis_buff, 1000_turns, true );
    }

    if( has_flag( mon_flag_PHOTOPHOBIC ) && get_map().ambient_light_at( pos_bub() ) >= 30.0f ) {
        add_msg_if_player_sees( *this, m_good, _( "The shadow withers in the light!" ), name() );
        add_effect( effect_photophobia, 5_turns, true );
    }

    // If this critter dies in sunlight, check & assess damage.
    if( has_flag( mon_flag_SUNDEATH ) && g->is_in_sunlight( pos() ) ) {
        add_msg_if_player_sees( *this, m_good, _( "The %s burns horribly in the sunlight!" ), name() );
        apply_damage( nullptr, bodypart_id( "torso" ), 100 );
        if( hp < 0 ) {
            hp = 0;
        }
    }

    bool cramped = false;
    // return is intentionally discarded, sets cramped if appropriate
    can_move_to_vehicle_tile( get_map().getglobal( pos() ), cramped );
    if( !cramped ) {
        remove_effect( effect_cramped_space );
    }

    Creature::process_effects();
}

bool monster::make_fungus()
{
    if( is_hallucination() ) {
        return true;
    }
    if( type->in_species( species_FUNGUS ) ) { // No friendly-fungalizing ;-)
        return true;
    }
    if( !made_of( material_flesh ) && !made_of( material_hflesh ) &&
        !made_of( material_veggy ) && !made_of( material_iflesh ) &&
        !made_of( material_bone ) ) {
        // No fungalizing robots or weird stuff (mi-gos are technically fungi, blobs are goo)
        return true;
    }
    if( type->has_flag( mon_flag_NO_FUNG_DMG ) ) {
        return true; // Return true when monster is immune to fungal damage.
    }
    if( type->fungalize_into.is_empty() ) {
        return false;
    }

    const std::string old_name = name();
    poly( type->fungalize_into );

    add_msg_if_player_sees( pos(), m_info, _( "The spores transform %1$s into a %2$s!" ),
                            old_name, name() );

    return true;
}

void monster::make_friendly()
{
    unset_dest();
    friendly = rng( 5, 30 ) + rng( 0, 20 );
}

void monster::make_ally( const monster &z )
{
    friendly = z.friendly;
    faction = z.faction;
}

void monster::add_item( const item &it )
{
    inv.push_back( it );
}

bool monster::is_hallucination() const
{
    return hallucination;
}

bool monster::is_electrical() const
{
    return in_species( species_ROBOT ) || has_flag( mon_flag_ELECTRIC ) || in_species( species_CYBORG );
}

bool monster::is_fae() const
{
    return has_flag( mon_flag_FAE_CREATURE );
}

bool monster::is_nether() const
{
    return in_species( species_HORROR ) || in_species( species_NETHER ) ||
           in_species( species_nether_player_hate );
}

// The logic is If PSI_NULL, no -> If HAS_MIND, yes -> if ZOMBIE, no -> if HUMAN, yes -> else, no
bool monster::has_mind() const
{
    return ( !in_species( species_PSI_NULL ) && has_flag( mon_flag_HAS_MIND ) ) ||
           ( !in_species( species_PSI_NULL ) && !in_species( species_ZOMBIE ) && has_flag( mon_flag_HUMAN ) );
}

field_type_id monster::bloodType() const
{
    if( is_hallucination() ) {
        return fd_null;
    }
    return type->bloodType();
}
field_type_id monster::gibType() const
{
    if( is_hallucination() ) {
        return fd_null;
    }
    return type->gibType();
}

creature_size monster::get_size() const
{
    return static_cast<creature_size>( type->size + size_bonus );
}

units::mass monster::get_weight() const
{
    return units::operator*( type->weight, get_size() / type->size );
}

units::mass monster::weight_capacity() const
{
    return type->weight * type->mountable_weight_ratio;
}

units::volume monster::get_volume() const
{
    return units::operator*( type->volume, get_size() / type->size );
}

void monster::add_msg_if_npc( const std::string &msg ) const
{
    add_msg_if_player_sees( *this, replace_with_npc_name( msg ) );
}

void monster::add_msg_player_or_npc( const std::string &/*player_msg*/,
                                     const std::string &npc_msg ) const
{
    add_msg_if_player_sees( *this, replace_with_npc_name( npc_msg ) );
}

void monster::add_msg_if_npc( const game_message_params &params, const std::string &msg ) const
{
    add_msg_if_player_sees( *this, params, replace_with_npc_name( msg ) );
}

void monster::add_msg_player_or_npc( const game_message_params &params,
                                     const std::string &/*player_msg*/, const std::string &npc_msg ) const
{
    add_msg_if_player_sees( *this, params, replace_with_npc_name( npc_msg ) );
}

units::mass monster::get_carried_weight() const
{
    units::mass total_weight = 0_gram;
    if( tack_item ) {
        total_weight += tack_item->weight();
    }
    if( storage_item ) {
        total_weight += storage_item->weight();
    }
    if( armor_item ) {
        total_weight += armor_item->weight();
    }
    for( const item &it : inv ) {
        total_weight += it.weight();
    }
    return total_weight;
}

units::volume monster::get_carried_volume() const
{
    units::volume total_volume = 0_ml;
    for( const item &it : inv ) {
        total_volume += it.volume();
    }
    return total_volume;
}

void monster::move_special_item_to_inv( cata::value_ptr<item> &it )
{
    if( it ) {
        add_item( *it );
        it.reset();
    }
}

bool monster::is_dead() const
{
    return dead || is_dead_state();
}

bool monster::is_nemesis() const
{
    return has_flag( mon_flag_NEMESIS );
}

void monster::init_from_item( item &itm )
{
    if( itm.is_corpse() ) {
        set_speed_base( get_speed_base() * 0.8 );
        const int burnt_penalty = itm.burnt;
        hp = static_cast<int>( hp * 0.7 );
        if( itm.damage_level() > 0 ) {
            set_speed_base( speed_base / ( itm.damage_level() + 1 ) );
            hp /= itm.damage_level() + 1;
        }

        hp -= burnt_penalty;

        // HP can be 0 or less, in this case revive_corpse will just deactivate the corpse
        if( hp > 0 && type->has_flag( mon_flag_REVIVES_HEALTHY ) ) {
            hp = type->hp;
            set_speed_base( type->speed );
        }
        // if parent corpse is revives healthy *and* dormant, so will the monster
        const mtype *corpse_mtype = itm.get_mtype();
        if( hp > 0 && corpse_mtype->has_flag( mon_flag_REVIVES_HEALTHY ) &&
            corpse_mtype->has_flag( mon_flag_DORMANT ) ) {
            hp = type->hp;
            set_speed_base( type->speed );
        }
        const std::string up_time = itm.get_var( "upgrade_time" );
        if( !up_time.empty() ) {
            upgrade_time = std::stoi( up_time );
        }
        for( item *it : itm.all_items_top( pocket_type::CONTAINER ) ) {
            if( it->is_armor() ) {
                it->set_flag( STATIC( flag_id( "FILTHY" ) ) );
            }
            inv.push_back( *it );
            itm.remove_item( *it );
        }
        //Move dissectables (installed bionics, etc)
        for( item *dissectable : itm.all_items_top( pocket_type::CORPSE ) ) {
            dissectable_inv.push_back( *dissectable );
            itm.remove_item( *dissectable );
        }
    } else {
        // must be a robot
        const int damfac = itm.max_damage() - std::max( 0, itm.damage() ) + 1;
        // One hp at least, everything else would be unfair (happens only to monster with *very* low hp),
        hp = std::max( 1, hp * damfac / ( itm.max_damage() + 1 ) );
    }
}

item monster::to_item() const
{
    if( type->revert_to_itype.is_empty() ) {
        return item();
    }
    // Birthday is wrong, but the item created here does not use it anyway (I hope).
    item result( type->revert_to_itype, calendar::turn );
    const int damfac = std::max( 1, ( result.max_damage() + 1 ) * hp / type->hp );
    result.set_damage( std::max( 0, ( result.max_damage() + 1 ) - damfac ) );
    return result;
}

float monster::power_rating() const
{
    // This should probably be replaced by something based on difficulty,
    // at least for smarter critters using it for evaluation.
    float ret = get_size() - 2.0f; // Zed gets 1, cat -1, hulk 3
    ret += is_ranged_attacker() ? 2.0f : 0.0f;
    // Hostile stuff gets a big boost
    // Neutral moose will still get burned if it comes close
    return ret;
}

float monster::speed_rating() const
{
    float ret = get_speed() / 100.0f;
    const auto leap = type->special_attacks.find( "leap" );
    if( leap != type->special_attacks.end() ) {
        // TODO: Make this calculate sane values here
        ret += 0.5f;
    }

    return ret;
}

void monster::on_dodge( Creature *, float, float )
{
    // Currently does nothing, later should handle faction relations
}

void monster::on_hit( Creature *source, bodypart_id,
                      float, dealt_projectile_attack const *const proj )
{
    if( is_hallucination() ) {
        return;
    }

    if( rng( 0, 100 ) <= static_cast<int>( type->def_chance ) ) {
        type->sp_defense( *this, source, proj );
    }

    // Adjust anger/morale of nearby monsters, if they have the appropriate trigger and are friendly
    // Keep filtering on the hit monsters' triggers to preserve current functionality
    bool trigger = type->has_anger_trigger( mon_trigger::FRIEND_ATTACKED ) ||
                   type->has_fear_trigger( mon_trigger::FRIEND_ATTACKED ) ||
                   type->has_placate_trigger( mon_trigger::FRIEND_ATTACKED );

    if( trigger ) {
        int light = g->light_level( posz() );
        map &here = get_map();
        for( monster &critter : g->all_monsters() ) {
            // Do we actually care about this faction?
            if( critter.faction->attitude( faction ) != MFA_FRIENDLY ) {
                continue;
            }

            if( here.sees( critter.pos(), pos(), light ) ) {
                // Anger trumps fear trumps ennui
                if( critter.type->has_anger_trigger( mon_trigger::FRIEND_ATTACKED ) ) {
                    critter.anger += 15;
                    if( source != nullptr && !source->is_monster() && !source->is_fake() ) {
                        // A character attacked our friend
                        add_msg_debug( debugmode::DF_MONSTER, "%s's character aggro triggered by attacking a friendly %s",
                                       critter.name(), name() );
                        critter.aggro_character = true;
                    }
                } else if( critter.type->has_fear_trigger( mon_trigger::FRIEND_ATTACKED ) ) {
                    critter.morale -= 15;
                } else if( critter.type->has_placate_trigger( mon_trigger::FRIEND_ATTACKED ) ) {
                    critter.anger -= 15;
                }
            }
        }
    }
    if( source != nullptr ) {
        if( Character *attacker = source->as_character() ) {
            type->families.practice_hit( *attacker );
        }
    }

    check_dead_state();
    // TODO: Faction relations
}

int monster::get_hp_max( const bodypart_id & ) const
{
    return type->hp;
}

int monster::get_hp_max() const
{
    return type->hp;
}

int monster::get_hp( const bodypart_id & ) const
{
    return hp;
}

int monster::get_hp() const
{
    return hp;
}

float monster::get_mountable_weight_ratio() const
{
    return type->mountable_weight_ratio;
}

void monster::hear_sound( const tripoint &source, const int vol, const int dist,
                          bool provocative )
{
    if( !can_hear() ) {
        return;
    }

    const bool goodhearing = has_flag( mon_flag_GOODHEARING );
    const int volume = goodhearing ? 2 * vol - dist : vol - dist;
    // Error is based on volume, louder sound = less error
    if( volume <= 0 ) {
        return;
    }

    int tmp_provocative = provocative || volume >= normal_roll( 30, 5 );
    // already following a more interesting sound
    if( provocative_sound && !tmp_provocative && wandf > 0 ) {
        return;
    }

    int max_error = 0;
    if( volume < 2 ) {
        max_error = 10;
    } else if( volume < 5 ) {
        max_error = 5;
    } else if( volume < 10 ) {
        max_error = 3;
    } else if( volume < 20 ) {
        max_error = 1;
    }

    tripoint_abs_ms target = get_map().getglobal( source ) + point( rng( -max_error, max_error ),
                             rng( -max_error, max_error ) );
    // target_z will require some special check due to soil muffling sounds

    const int wander_turns = volume * ( goodhearing ? 6 : 1 );
    // again, already following a more interesting sound
    if( wander_turns < wandf ) {
        return;
    }
    // only trigger this if the monster is not friendly or the source isn't the player
    if( friendly == 0 || source != get_player_character().pos() ) {
        process_trigger( mon_trigger::SOUND, volume );
    }
    provocative_sound = tmp_provocative;
    if( morale >= 0 && anger >= 10 ) {
        // TODO: Add a proper check for fleeing attitude
        // but cache it nicely, because this part is called a lot
        wander_to( target, wander_turns );
    } else if( morale < 0 ) {
        // Monsters afraid of sound should not go towards sound.
        // Move towards a point on the opposite side of us from the target.
        // TODO: make the destination scale with the sound and handle
        // the case when (x,y) is the same by picking a random direction
        tripoint_abs_ms away = get_location() + ( get_location() - target );
        away.z() = posz();
        wander_to( away, wander_turns );
    }
}

monster_horde_attraction monster::get_horde_attraction()
{
    if( horde_attraction == MHA_NULL ) {
        horde_attraction = static_cast<monster_horde_attraction>( rng( 1, 5 ) );
    }
    return horde_attraction;
}

void monster::set_horde_attraction( monster_horde_attraction mha )
{
    horde_attraction = mha;
}

bool monster::will_join_horde( int size )
{
    const monster_horde_attraction mha = get_horde_attraction();
    if( this->has_flag( mon_flag_IMMOBILE ) || this->has_flag( mon_flag_NEVER_WANDER ) ) {
        return false; //immobile monsters should never join a horde. Same with Never Wander monsters.
    }
    if( mha == MHA_NEVER ) {
        return false;
    }
    if( mha == MHA_ALWAYS ) {
        return true;
    }
    if( get_map().has_flag( ter_furn_flag::TFLAG_INDOORS, pos() ) &&
        ( mha == MHA_OUTDOORS || mha == MHA_OUTDOORS_AND_LARGE ) ) {
        return false;
    }
    if( size < 3 && ( mha == MHA_LARGE || mha == MHA_OUTDOORS_AND_LARGE ) ) {
        return false;
    }
    return true;
}

void monster::on_unload()
{
    last_updated = calendar::turn;
}

void monster::on_load()
{
    try_upgrade( false );
    try_reproduce();
    try_biosignature();
    reset_digestion();

    //Clean up runaway values for monsters which eat but don't digest yet.
    if( amount_eaten > 0 ) {
        if( has_flag( mon_flag_EATS ) ) {
            digest_food();
        } else {
            amount_eaten = 0;
        }
    }

    if( has_flag( mon_flag_MILKABLE ) ) {
        refill_udders();
    }

    const time_duration dt = calendar::turn - last_updated;
    last_updated = calendar::turn;
    if( dt <= 0_turns ) {
        return;
    }

    if( morale != type->morale ) { // if works, will put into helper function
        int dt_left_m = to_turns<int>( dt );

        if( std::abs( morale - type->morale ) > 15 ) {
            const int adjust_by_m = std::min( ( dt_left_m / 4 ),
                                              ( std::abs( morale - type->morale ) - 15 ) );
            dt_left_m -= adjust_by_m * 4;
            if( morale < type->morale ) {
                morale += adjust_by_m;
            } else {
                morale -= adjust_by_m;
            }
        }

        // Avoiding roll_remainder - PC out of situation, monster can calm down
        if( morale < type->morale ) {
            morale += std::min( static_cast<int>( std::ceil( dt_left_m / 8.0 ) ),
                                std::abs( morale - type->morale ) );
        } else {
            morale -= std::min( ( dt_left_m / 8 ),
                                std::abs( morale - type->morale ) );
        }
    }
    if( anger != type->agro ) {
        int dt_left_a = to_turns<int>( dt );

        if( std::abs( anger - type->agro ) > 15 ) {
            const int adjust_by_a = std::min( ( dt_left_a / 4 ),
                                              ( std::abs( anger - type->agro ) - 15 ) );
            dt_left_a -= adjust_by_a * 4;
            if( anger < type->agro ) {
                anger += adjust_by_a;
            } else {
                anger -= adjust_by_a;
            }
        }

        if( anger > type->agro ) {
            anger -= std::min( static_cast<int>( std::ceil( dt_left_a / 8.0 ) ),
                               std::abs( anger - type->agro ) );
        } else {
            anger += std::min( ( dt_left_a / 8 ),
                               std::abs( anger - type->agro ) );
        }
        // If we got angry at characters have a chance at calming down
        if( aggro_character && !type->aggro_character && !x_in_y( anger, 100 ) ) {
            add_msg_debug( debugmode::DF_MONSTER, "%s's character aggro reset", name() );
            aggro_character = false;
        }
    }

    // TODO: regen_morale
    float regen = type->regenerates;
    if( regen <= 0 ) {
        if( has_flag( mon_flag_REVIVES ) && !has_flag( mon_flag_DORMANT ) ) {
            regen = 0.02f * type->hp / to_turns<int>( 1_hours );
        } else if( made_of( material_flesh ) || made_of( material_iflesh ) ||
                   made_of( material_veggy ) ) {
            // Most living stuff here
            regen = 0.005f * type->hp / to_turns<int>( 1_hours );
        }
    }
    const int heal_amount = roll_remainder( regen * to_turns<int>( dt ) );
    const int healed = heal( heal_amount );
    int healed_speed = 0;
    if( get_speed_base() < type->speed ) {
        const int old_speed = get_speed_base();
        if( hp >= type->hp ) {
            set_speed_base( type->speed );
        } else {
            const int speed_delta = std::max( healed * type->speed / type->hp, 1 );
            set_speed_base( std::min( old_speed + speed_delta, type->speed ) );
        }
        healed_speed = get_speed_base() - old_speed;
    }

    // Update special attacks' cooldown
    for( const auto &sp_type : type->special_attacks ) {
        const std::string &special_name = sp_type.first;
        const auto local_iter = special_attacks.find( special_name );
        if( local_iter == special_attacks.end() ) {
            continue;
        }
        mon_special_attack &local_attack_data = local_iter->second;
        if( !local_attack_data.enabled ) {
            continue;
        }

        if( local_attack_data.cooldown > 0 ) {
            local_attack_data.cooldown = std::max( 0, local_attack_data.cooldown - to_turns<int>( dt ) );
        }
    }

    add_msg_debug( debugmode::DF_MONSTER, "on_load() by %s, %d turns, healed %d hp, %d speed",
                   name(), to_turns<int>( dt ), healed, healed_speed );
}

const pathfinding_settings &monster::get_pathfinding_settings() const
{
    return type->path_settings;
}

std::function<bool( const tripoint & )> monster::get_path_avoid() const
{
    return [this]( const tripoint & p ) {
        map &here = get_map();
        // If we can't move there and can't bash it, don't path through it.
        if( !can_move_to( p ) && ( bash_skill() <= 0 || !here.is_bashable( p ) ) ) {
            return true;
        }

        // Avoid nearby creatures if we have the flag.
        int radius;
        if( has_flag( mon_flag_PRIORITIZE_TARGETS ) ) {
            radius = 2;
        } else if( has_flag( mon_flag_PATH_AVOID_DANGER_1 ) ||
                   has_flag( mon_flag_PATH_AVOID_DANGER_2 ) ) {
            radius = 1;
        } else {
            return false;
        }
<<<<<<< HEAD
        if( rl_dist( p, pos() ) <= radius && get_creature_tracker().creature_at( p ) ) {
            return true;
        }
        return false;
    };
=======
    }

    if( has_flag( mon_flag_PRIORITIZE_TARGETS ) ) {
        radius = 2;
    } else if( has_flag( mon_flag_PATH_AVOID_DANGER ) ) {
        radius = 1;
    } else {
        return ret;
    }
    for( Creature *critter : here.get_creatures_in_radius( pos(), radius ) ) {
        ret.insert( critter->pos() );
    }

    return ret;
>>>>>>> 67f56cca
}

double monster::calculate_by_enchantment( double modify, enchant_vals::mod value,
        bool round_output ) const
{
    modify += enchantment_cache->get_value_add( value );
    modify *= 1.0 + enchantment_cache->get_value_multiply( value );
    if( round_output ) {
        modify = std::round( modify );
    }
    return modify;
}<|MERGE_RESOLUTION|>--- conflicted
+++ resolved
@@ -3959,34 +3959,16 @@
         int radius;
         if( has_flag( mon_flag_PRIORITIZE_TARGETS ) ) {
             radius = 2;
-        } else if( has_flag( mon_flag_PATH_AVOID_DANGER_1 ) ||
-                   has_flag( mon_flag_PATH_AVOID_DANGER_2 ) ) {
+        } else if( has_flag( mon_flag_PATH_AVOID_DANGER ) ) {
             radius = 1;
         } else {
             return false;
         }
-<<<<<<< HEAD
         if( rl_dist( p, pos() ) <= radius && get_creature_tracker().creature_at( p ) ) {
             return true;
         }
         return false;
     };
-=======
-    }
-
-    if( has_flag( mon_flag_PRIORITIZE_TARGETS ) ) {
-        radius = 2;
-    } else if( has_flag( mon_flag_PATH_AVOID_DANGER ) ) {
-        radius = 1;
-    } else {
-        return ret;
-    }
-    for( Creature *critter : here.get_creatures_in_radius( pos(), radius ) ) {
-        ret.insert( critter->pos() );
-    }
-
-    return ret;
->>>>>>> 67f56cca
 }
 
 double monster::calculate_by_enchantment( double modify, enchant_vals::mod value,
