--- conflicted
+++ resolved
@@ -22,11 +22,9 @@
 #include "monfaction.h"
 #include "options.h"
 #include "trap.h"
-<<<<<<< HEAD
 #include "sounds.h"
-=======
 #include "line.h"
->>>>>>> 7caa97c8
+
 
 #define SGN(a) (((a)<0) ? -1 : 1)
 #define SQR(a) ((a)*(a))
