--- conflicted
+++ resolved
@@ -1318,8 +1318,7 @@
     }
 
     if( effect == effect_bleed ) {
-<<<<<<< HEAD
-        return !made_of( material_id( "flesh" ) ) && !made_of( material_id( "iflesh" ) );
+        return type->bloodType() == fd_null;
     }
 
     if( effect == effect_venom_dmg ||
@@ -1327,9 +1326,6 @@
         effect == effect_venom_player2 ) {
         return ( !made_of( material_id( "flesh" ) ) && !made_of( material_id( "iflesh" ) ) ) ||
                type->in_species( species_NETHER ) || type->in_species( species_LEECH_PLANT );
-=======
-        return type->bloodType() == fd_null;
->>>>>>> fc739bbc
     }
 
     if( effect == effect_paralyzepoison ||
