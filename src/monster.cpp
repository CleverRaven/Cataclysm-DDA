--- conflicted
+++ resolved
@@ -110,12 +110,8 @@
 static const emit_id emit_emit_shock_cloud( "emit_shock_cloud" );
 static const emit_id emit_emit_shock_cloud_big( "emit_shock_cloud_big" );
 
-<<<<<<< HEAD
-=======
 static const flag_id json_flag_DISABLE_FLIGHT( "DISABLE_FLIGHT" );
 
-static const itype_id itype_corpse( "corpse" );
->>>>>>> 6b19368f
 static const itype_id itype_milk( "milk" );
 static const itype_id itype_milk_raw( "milk_raw" );
 
