--- conflicted
+++ resolved
@@ -312,13 +312,10 @@
             return "debug_temp";
         case ACTION_DISPLAY_VISIBILITY:
             return "debug_visibility";
-<<<<<<< HEAD
         case ACTION_DISPLAY_LIGHTING:
             return "debug_lighting";
-=======
         case ACTION_DISPLAY_RADIATION:
             return "debug_radiation";
->>>>>>> 67b8b4ff
         case ACTION_TOGGLE_DEBUG_MODE:
             return "debug_mode";
         case ACTION_ZOOM_OUT:
@@ -425,11 +422,8 @@
         case ACTION_DISPLAY_SCENT:
         case ACTION_DISPLAY_TEMPERATURE:
         case ACTION_DISPLAY_VISIBILITY:
-<<<<<<< HEAD
         case ACTION_DISPLAY_LIGHTING:
-=======
         case ACTION_DISPLAY_RADIATION:
->>>>>>> 67b8b4ff
         case ACTION_ZOOM_OUT:
         case ACTION_ZOOM_IN:
         case ACTION_TOGGLE_PIXEL_MINIMAP:
@@ -828,11 +822,8 @@
             REGISTER_ACTION( ACTION_DISPLAY_SCENT );
             REGISTER_ACTION( ACTION_DISPLAY_TEMPERATURE );
             REGISTER_ACTION( ACTION_DISPLAY_VISIBILITY );
-<<<<<<< HEAD
             REGISTER_ACTION( ACTION_DISPLAY_LIGHTING );
-=======
             REGISTER_ACTION( ACTION_DISPLAY_RADIATION );
->>>>>>> 67b8b4ff
             REGISTER_ACTION( ACTION_TOGGLE_DEBUG_MODE );
         } else if( category == _( "Interact" ) ) {
             REGISTER_ACTION( ACTION_EXAMINE );
