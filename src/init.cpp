--- conflicted
+++ resolved
@@ -27,11 +27,9 @@
 #include "construction.h"
 #include "name.h"
 #include "ammo.h"
-<<<<<<< HEAD
+#include "debug.h"
 #include "path_info.h"
-=======
-#include "debug.h"
->>>>>>> bed3fcd0
+
 
 #include <string>
 #include <vector>
@@ -40,6 +38,7 @@
 #include <locale> // for loading names
 
 #include "savegame.h"
+#include "file_finder.h"
 
 DynamicDataLoader::DynamicDataLoader()
 {
