#include "init.h"

#include <cstddef>
#include <cassert>
#include <fstream>
#include <sstream> // for throwing errors
#include <string>
#include <vector>
#include <exception>
#include <iterator>
#include <memory>
#include <stdexcept>

#include "activity_type.h"
#include "ammo.h"
#include "anatomy.h"
#include "behavior.h"
#include "bionics.h"
#include "clzones.h"
#include "construction.h"
#include "crafting_gui.h"
#include "creature.h"
#include "debug.h"
#include "dialogue.h"
#include "disease.h"
#include "effect.h"
#include "emit.h"
#include "event_statistics.h"
#include "faction.h"
#include "fault.h"
#include "filesystem.h"
#include "flag.h"
#include "gates.h"
#include "harvest.h"
#include "item_action.h"
#include "item_factory.h"
#include "json.h"
#include "loading_ui.h"
#include "mapdata.h"
#include "map_extras.h"
#include "mapgen.h"
#include "martialarts.h"
#include "material.h"
#include "mission.h"
#include "magic.h"
#include "magic_ter_furn_transform.h"
#include "mod_tileset.h"
#include "monfaction.h"
#include "mongroup.h"
#include "monstergenerator.h"
#include "morale_types.h"
#include "mutation.h"
#include "npc.h"
#include "npc_class.h"
#include "omdata.h"
#include "overlay_ordering.h"
#include "overmap_connection.h"
#include "overmap_location.h"
#include "profession.h"
#include "recipe_dictionary.h"
#include "recipe_groups.h"
#include "regional_settings.h"
#include "requirements.h"
#include "rotatable_symbols.h"
#include "scenario.h"
#include "sdltiles.h"
#include "skill.h"
#include "skill_boost.h"
#include "sounds.h"
#include "speech.h"
#include "scent_map.h"
#include "start_location.h"
#include "string_formatter.h"
#include "text_snippets.h"
#include "trap.h"
#include "gamemode_tutorial.h"
#include "veh_type.h"
#include "vehicle_group.h"
#include "vitamin.h"
#include "worldfactory.h"
#include "bodypart.h"
#include "translations.h"
#include "type_id.h"
#include "construction_category.h"
#include "overmap.h"
#include "clothing_mod.h"
#include "ammo_effect.h"

DynamicDataLoader::DynamicDataLoader()
{
    initialize();
}

DynamicDataLoader::~DynamicDataLoader() = default;

DynamicDataLoader &DynamicDataLoader::get_instance()
{
    static DynamicDataLoader theDynamicDataLoader;
    return theDynamicDataLoader;
}

void DynamicDataLoader::load_object( const JsonObject &jo, const std::string &src,
                                     const std::string &base_path,
                                     const std::string &full_path )
{
    const std::string type = jo.get_string( "type" );
    const t_type_function_map::iterator it = type_function_map.find( type );
    if( it == type_function_map.end() ) {
        jo.throw_error( "unrecognized JSON object", "type" );
    }
    it->second( jo, src, base_path, full_path );
}

void DynamicDataLoader::load_deferred( deferred_json &data )
{
    while( !data.empty() ) {
        const size_t n = data.size();
        auto it = data.begin();
        for( size_t idx = 0; idx != n; ++idx ) {
            try {
                std::istringstream str( it->first );
                JsonIn jsin( str );
                JsonObject jo = jsin.get_object();
                load_object( jo, it->second );
            } catch( const std::exception &err ) {
                debugmsg( "Error loading data from json: %s", err.what() );
            }
            ++it;
        }
        data.erase( data.begin(), it );
        if( data.size() == n ) {
            std::string discarded;
            for( const auto &elem : data ) {
                discarded += elem.first;
            }
            debugmsg( "JSON contains circular dependency.  Discarded %i objects:\n%s",
                      data.size(), discarded );
            data.clear();
            return; // made no progress on this cycle so abort
        }
    }
}

static void load_ignored_type( const JsonObject &jo )
{
    // This does nothing!
    // This function is used for types that are to be ignored
    // (for example for testing or for unimplemented types)
    jo.allow_omitted_members();
}

void DynamicDataLoader::add( const std::string &type,
                             std::function<void( const JsonObject &, const std::string &, const std::string &, const std::string & )>
                             f )
{
    const auto pair = type_function_map.emplace( type, f );
    if( !pair.second ) {
        debugmsg( "tried to insert a second handler for type %s into the DynamicDataLoader", type.c_str() );
    }
}

void DynamicDataLoader::add( const std::string &type,
                             std::function<void( const JsonObject &, const std::string & )> f )
{
    const auto pair = type_function_map.emplace( type, [f]( const JsonObject & obj,
                      const std::string & src,
    const std::string &, const std::string & ) {
        f( obj, src );
    } );
    if( !pair.second ) {
        debugmsg( "tried to insert a second handler for type %s into the DynamicDataLoader", type.c_str() );
    }
}

void DynamicDataLoader::add( const std::string &type, std::function<void( const JsonObject & )> f )
{
    const auto pair = type_function_map.emplace( type, [f]( const JsonObject & obj, const std::string &,
    const std::string &, const std::string & ) {
        f( obj );
    } );
    if( !pair.second ) {
        debugmsg( "tried to insert a second handler for type %s into the DynamicDataLoader", type.c_str() );
    }
}

void DynamicDataLoader::initialize()
{
    // all of the applicable types that can be loaded, along with their loading functions
    // Add to this as needed with new StaticFunctionAccessors or new ClassFunctionAccessors for new applicable types
    // Static Function Access
    add( "WORLD_OPTION", &load_world_option );
    add( "EXTERNAL_OPTION", &load_external_option );
    add( "json_flag", &json_flag::load );
    add( "fault", &fault::load_fault );
    add( "field_type", &field_types::load );
    add( "ammo_effect", &ammo_effects::load );
    add( "emit", &emit::load_emit );
    add( "activity_type", &activity_type::load );
    add( "vitamin", &vitamin::load_vitamin );
    add( "material", &materials::load );
    add( "bionic", &load_bionic );
    add( "profession", &profession::load_profession );
    add( "profession_item_substitutions", &profession::load_item_substitutions );
    add( "skill", &Skill::load_skill );
    add( "skill_display_type", &SkillDisplayType::load );
    add( "dream", &dream::load );
    add( "mutation_category", &mutation_category_trait::load );
    add( "mutation_type", &load_mutation_type );
    add( "mutation", &mutation_branch::load_trait );
    add( "furniture", &load_furniture );
    add( "terrain", &load_terrain );
    add( "monstergroup", &MonsterGroupManager::LoadMonsterGroup );
    add( "MONSTER_BLACKLIST", &MonsterGroupManager::LoadMonsterBlacklist );
    add( "MONSTER_WHITELIST", &MonsterGroupManager::LoadMonsterWhitelist );
    add( "speech", &load_speech );
    add( "ammunition_type", &ammunition_type::load_ammunition_type );
    add( "scenario", &scenario::load_scenario );
    add( "SCENARIO_BLACKLIST", &scen_blacklist::load_scen_blacklist );
    add( "start_location", &start_location::load_location );
    add( "skill_boost", &skill_boost::load_boost );
    add( "enchantment", &enchantment::load_enchantment );
    add( "hit_range", &Creature::load_hit_range );
    add( "scent_type", &scent_type::load_scent_type );
    add( "disease_type", &disease_type::load_disease_type );

    // json/colors.json would be listed here, but it's loaded before the others (see init_colors())
    // Non Static Function Access
    add( "snippet", []( const JsonObject & jo ) {
        SNIPPET.load_snippet( jo );
    } );
    add( "item_group", []( const JsonObject & jo ) {
        item_controller->load_item_group( jo );
    } );
    add( "trait_group", []( const JsonObject & jo ) {
        mutation_branch::load_trait_group( jo );
    } );
    add( "item_action", []( const JsonObject & jo ) {
        item_action_generator::generator().load_item_action( jo );
    } );

    add( "vehicle_part",  &vpart_info::load );
    add( "vehicle",  &vehicle_prototype::load );
    add( "vehicle_group",  &VehicleGroup::load );
    add( "vehicle_placement",  &VehiclePlacement::load );
    add( "vehicle_spawn",  &VehicleSpawn::load );

    add( "requirement", []( const JsonObject & jo ) {
        requirement_data::load_requirement( jo );
    } );
    add( "trap", &trap::load_trap );

    add( "AMMO", []( const JsonObject & jo, const std::string & src ) {
        item_controller->load_ammo( jo, src );
    } );
    add( "GUN", []( const JsonObject & jo, const std::string & src ) {
        item_controller->load_gun( jo, src );
    } );
    add( "ARMOR", []( const JsonObject & jo, const std::string & src ) {
        item_controller->load_armor( jo, src );
    } );
    add( "PET_ARMOR", []( const JsonObject & jo, const std::string & src ) {
        item_controller->load_pet_armor( jo, src );
    } );
    add( "TOOL", []( const JsonObject & jo, const std::string & src ) {
        item_controller->load_tool( jo, src );
    } );
    add( "TOOLMOD", []( const JsonObject & jo, const std::string & src ) {
        item_controller->load_toolmod( jo, src );
    } );
    add( "TOOL_ARMOR", []( const JsonObject & jo, const std::string & src ) {
        item_controller->load_tool_armor( jo, src );
    } );
    add( "BOOK", []( const JsonObject & jo, const std::string & src ) {
        item_controller->load_book( jo, src );
    } );
    add( "COMESTIBLE", []( const JsonObject & jo, const std::string & src ) {
        item_controller->load_comestible( jo, src );
    } );
    add( "CONTAINER", []( const JsonObject & jo, const std::string & src ) {
        item_controller->load_container( jo, src );
    } );
    add( "ENGINE", []( const JsonObject & jo, const std::string & src ) {
        item_controller->load_engine( jo, src );
    } );
    add( "WHEEL", []( const JsonObject & jo, const std::string & src ) {
        item_controller->load_wheel( jo, src );
    } );
    add( "FUEL", []( const JsonObject & jo, const std::string & src ) {
        item_controller->load_fuel( jo, src );
    } );
    add( "GUNMOD", []( const JsonObject & jo, const std::string & src ) {
        item_controller->load_gunmod( jo, src );
    } );
    add( "MAGAZINE", []( const JsonObject & jo, const std::string & src ) {
        item_controller->load_magazine( jo, src );
    } );
    add( "BATTERY", []( const JsonObject & jo, const std::string & src ) {
        item_controller->load_battery( jo, src );
    } );
    add( "GENERIC", []( const JsonObject & jo, const std::string & src ) {
        item_controller->load_generic( jo, src );
    } );
    add( "BIONIC_ITEM", []( const JsonObject & jo, const std::string & src ) {
        item_controller->load_bionic( jo, src );
    } );

    add( "ITEM_CATEGORY", &item_category::load_item_cat );

    add( "MIGRATION", []( const JsonObject & jo ) {
        item_controller->load_migration( jo );
    } );

    add( "MONSTER", []( const JsonObject & jo, const std::string & src ) {
        MonsterGenerator::generator().load_monster( jo, src );
    } );
    add( "SPECIES", []( const JsonObject & jo, const std::string & src ) {
        MonsterGenerator::generator().load_species( jo, src );
    } );

    add( "LOOT_ZONE", &zone_type::load_zones );
    add( "monster_adjustment", &load_monster_adjustment );
    add( "recipe_category", &load_recipe_category );
    add( "recipe",  &recipe_dictionary::load_recipe );
    add( "uncraft", &recipe_dictionary::load_uncraft );
    add( "recipe_group",  &recipe_group::load );

    add( "tool_quality", &quality::load_static );
    add( "technique", &load_technique );
    add( "martial_art", &load_martial_art );
    add( "effect_type", &load_effect_type );
    add( "tutorial_messages", &load_tutorial_messages );
    add( "obsolete_terrain", &overmap::load_obsolete_terrains );
    add( "overmap_terrain", &overmap_terrains::load );
    add( "construction_category", &construction_categories::load );
    add( "construction", &load_construction );
    add( "mapgen", &load_mapgen );
    add( "overmap_land_use_code", &overmap_land_use_codes::load );
    add( "overmap_connection", &overmap_connections::load );
    add( "overmap_location", &overmap_locations::load );
    add( "overmap_special", &overmap_specials::load );
    add( "city_building", &city_buildings::load );
    add( "map_extra", &MapExtras::load );

    add( "region_settings", &load_region_settings );
    add( "region_overlay", &load_region_overlay );
    add( "ITEM_BLACKLIST", []( const JsonObject & jo ) {
        item_controller->load_item_blacklist( jo );
    } );
    add( "TRAIT_BLACKLIST", []( const JsonObject & jo ) {
        mutation_branch::load_trait_blacklist( jo );
    } );

    // loaded earlier.
    add( "colordef", &load_ignored_type );
    // mod information, ignored, handled by the mod manager
    add( "MOD_INFO", &load_ignored_type );

    add( "faction", &faction_template::load );
    add( "npc", &npc_template::load );
    add( "npc_class", &npc_class::load_npc_class );
    add( "talk_topic", &load_talk_topic );
    add( "behavior", &behavior::load_behavior );

    add( "MONSTER_FACTION", &monfactions::load_monster_faction );

    add( "sound_effect", &sfx::load_sound_effects );
    add( "sound_effect_preload", &sfx::load_sound_effect_preload );
    add( "playlist", &sfx::load_playlist );

    add( "gate", &gates::load );
    add( "overlay_order", &load_overlay_ordering );
    add( "mission_definition", []( const JsonObject & jo, const std::string & src ) {
        mission_type::load_mission_type( jo, src );
    } );
    add( "harvest", []( const JsonObject & jo, const std::string & src ) {
        harvest_list::load( jo, src );
    } );

    add( "monster_attack", []( const JsonObject & jo, const std::string & src ) {
        MonsterGenerator::generator().load_monster_attack( jo, src );
    } );
    add( "palette", mapgen_palette::load );
    add( "rotatable_symbol", &rotatable_symbols::load );
    add( "body_part", &body_part_struct::load_bp );
    add( "anatomy", &anatomy::load_anatomy );
    add( "morale_type", &morale_type_data::load_type );
    add( "SPELL", &spell_type::load_spell );
    add( "clothing_mod", &clothing_mods::load );
    add( "ter_furn_transform", &ter_furn_transform::load_transform );
    add( "event_transformation", &event_transformation::load_transformation );
    add( "event_statistic", &event_statistic::load_statistic );
    add( "score", &score::load_score );
#if defined(TILES)
    add( "mod_tileset", &load_mod_tileset );
#else
    // Dummy function
    add( "mod_tileset", []( const JsonObject &, const std::string & ) { } );
#endif
}

void DynamicDataLoader::load_data_from_path( const std::string &path, const std::string &src,
        loading_ui &ui )
{
    assert( !finalized && "Can't load additional data after finalization.  Must be unloaded first." );
    // We assume that each folder is consistent in itself,
    // and all the previously loaded folders.
    // E.g. the core might provide a vpart "frame-x"
    // the first loaded mode might provide a vehicle that uses that frame
    // But not the other way round.

    // get a list of all files in the directory
    str_vec files = get_files_from_path( ".json", path, true, true );
    if( files.empty() ) {
        std::ifstream tmp( path.c_str(), std::ios::in );
        if( tmp ) {
            // path is actually a file, don't checking the extension,
            // assume we want to load this file anyway
            files.push_back( path );
        }
    }
    // iterate over each file
    for( auto &files_i : files ) {
        const std::string &file = files_i;
        // open the file as a stream
        std::ifstream infile( file.c_str(), std::ifstream::in | std::ifstream::binary );
        // and stuff it into ram
        std::istringstream iss(
            std::string(
                ( std::istreambuf_iterator<char>( infile ) ),
                std::istreambuf_iterator<char>()
            )
        );
        try {
            // parse it
            JsonIn jsin( iss );
            load_all_from_json( jsin, src, ui, path, file );
        } catch( const JsonError &err ) {
            throw std::runtime_error( file + ": " + err.what() );
        }
    }
}

void DynamicDataLoader::load_all_from_json( JsonIn &jsin, const std::string &src, loading_ui &,
        const std::string &base_path, const std::string &full_path )
{
    if( jsin.test_object() ) {
        // find type and dispatch single object
        JsonObject jo = jsin.get_object();
        load_object( jo, src, base_path, full_path );
        jo.finish();
        // if there's anything else in the file, it's an error.
        jsin.eat_whitespace();
        if( jsin.good() ) {
            jsin.error( string_format( "expected single-object file but found '%c'", jsin.peek() ) );
        }
    } else if( jsin.test_array() ) {
        jsin.start_array();
        // find type and dispatch each object until array close
        while( !jsin.end_array() ) {
            JsonObject jo = jsin.get_object();
            load_object( jo, src, base_path, full_path );
            jo.finish();
        }
    } else {
        // not an object or an array?
        jsin.error( "expected object or array" );
    }
}

void DynamicDataLoader::unload_data()
{
    finalized = false;

    harvest_list::reset();
    json_flag::reset();
    requirement_data::reset();
    vitamin::reset();
    field_types::reset();
    ammo_effects::reset();
    emit::reset();
    activity_type::reset();
    fault::reset();
    materials::reset();
    profession::reset();
    Skill::reset();
    dreams.clear();
    // clear techniques, martial arts, and ma buffs
    clear_techniques_and_martial_arts();
    // Mission types are not loaded from json, but they depend on
    // the overmap terrain + items and that gets loaded from json.
    mission_type::reset();
    item_controller->reset();
    mutations_category.clear();
    mutation_category_trait::reset();
    mutation_branch::reset_all();
    spell_type::reset_all();
    reset_bionics();
    clear_tutorial_messages();
    reset_furn_ter();
    MonsterGroupManager::ClearMonsterGroups();
    SNIPPET.clear_snippets();
    vehicle_prototype::reset();
    vpart_info::reset();
    MonsterGenerator::generator().reset();
    reset_recipe_categories();
    recipe_dictionary::reset();
    recipe_group::reset();
    faction_template::reset();
    quality::reset();
    trap::reset();
    construction_categories::reset();
    reset_constructions();
    overmap_terrains::reset();
    reset_region_settings();
    reset_mapgens();
    reset_effect_types();
    reset_speech();
    reset_scenarios_blacklist();
    overmap_land_use_codes::reset();
    overmap_connections::reset();
    overmap_locations::reset();
    overmap_specials::reset();
    ammunition_type::reset();
    unload_talk_topics();
    behavior::reset();
    start_location::reset();
    scenario::reset();
    gates::reset();
    reset_overlay_ordering();
    npc_class::reset_npc_classes();
    rotatable_symbols::reset();
    body_part_struct::reset();
    npc_template::reset();
    anatomy::reset();
    reset_mod_tileset();
    VehicleGroup::reset();
    VehiclePlacement::reset();
    VehicleSpawn::reset();
    event_transformation::reset();
    event_statistic::reset();
    score::reset();
    scent_type::reset();

    // TODO:
    //    Name::clear();
}

void DynamicDataLoader::finalize_loaded_data()
{
    // Create a dummy that will not display anything
    // TODO: Make it print to stdout?
    loading_ui ui( false );
    finalize_loaded_data( ui );
}

void DynamicDataLoader::finalize_loaded_data( loading_ui &ui )
{
    assert( !finalized && "Can't finalize the data twice." );
    ui.new_context( _( "Finalizing" ) );

    using named_entry = std::pair<std::string, std::function<void()>>;
    const std::vector<named_entry> entries = {{
            { _( "Body parts" ), &body_part_struct::finalize_all },
            { _( "Field types" ), &field_types::finalize_all },
            { _( "Ammo effects" ), &ammo_effects::finalize_all },
            { _( "Emissions" ), &emit::finalize },
            {
                _( "Items" ), []()
                {
                    item_controller->finalize();
                }
            },
            {
                _( "Crafting requirements" ), []()
                {
                    requirement_data::finalize();
                }
            },
            { _( "Vehicle parts" ), &vpart_info::finalize },
            { _( "Traps" ), &trap::finalize },
            { _( "Bionics" ), &finalize_bionics },
            { _( "Terrain" ), &set_ter_ids },
            { _( "Furniture" ), &set_furn_ids },
            { _( "Overmap land use codes" ), &overmap_land_use_codes::finalize },
            { _( "Overmap terrain" ), &overmap_terrains::finalize },
            { _( "Overmap connections" ), &overmap_connections::finalize },
            { _( "Overmap specials" ), &overmap_specials::finalize },
            { _( "Overmap locations" ), &overmap_locations::finalize },
            { _( "Vehicle prototypes" ), &vehicle_prototype::finalize },
            { _( "Mapgen weights" ), &calculate_mapgen_weights },
            {
                _( "Monster types" ), []()
                {
                    MonsterGenerator::generator().finalize_mtypes();
                }
            },
            { _( "Monster groups" ), &MonsterGroupManager::FinalizeMonsterGroups },
            { _( "Monster factions" ), &monfactions::finalize },
            { _( "Factions" ), &npc_factions::finalize },
            { _( "Constructions" ), &finalize_constructions },
            { _( "Crafting recipes" ), &recipe_dictionary::finalize },
            { _( "Recipe groups" ), &recipe_group::check },
            { _( "Martial arts" ), &finialize_martial_arts },
            { _( "NPC classes" ), &npc_class::finalize_all },
            { _( "Missions" ), &mission_type::finalize },
            { _( "Behaviors" ), &behavior::finalize },
            { _( "Harvest lists" ), &harvest_list::finalize_all },
            { _( "Anatomies" ), &anatomy::finalize_all },
            { _( "Mutations" ), &mutation_branch::finalize },
#if defined(TILES)
            { _( "Tileset" ), &load_tileset },
#endif
        }
    };

    for( const named_entry &e : entries ) {
        ui.add_entry( e.first );
    }

    ui.show();
    for( const named_entry &e : entries ) {
        e.second();
        ui.proceed();
    }

    check_consistency( ui );
    finalized = true;
}

void DynamicDataLoader::check_consistency( loading_ui &ui )
{
    ui.new_context( _( "Verifying" ) );

    using named_entry = std::pair<std::string, std::function<void()>>;
    const std::vector<named_entry> entries = {{
            { _( "Flags" ), &json_flag::check_consistency },
            {
                _( "Crafting requirements" ), []()
                {
                    requirement_data::check_consistency();
                }
            },
            { _( "Vitamins" ), &vitamin::check_consistency },
            { _( "Field types" ), &field_types::check_consistency },
            { _( "Ammo effects" ), &ammo_effects::check_consistency },
            { _( "Emissions" ), &emit::check_consistency },
            { _( "Activities" ), &activity_type::check_consistency },
            {
                _( "Items" ), []()
                {
                    item_controller->check_definitions();
                }
            },
            { _( "Materials" ), &materials::check },
            { _( "Engine faults" ), &fault::check_consistency },
            { _( "Vehicle parts" ), &vpart_info::check },
            { _( "Mapgen definitions" ), &check_mapgen_definitions },
            {
                _( "Monster types" ), []()
                {
                    MonsterGenerator::generator().check_monster_definitions();
                }
            },
            { _( "Monster groups" ), &MonsterGroupManager::check_group_definitions },
            { _( "Furniture and terrain" ), &check_furniture_and_terrain },
            { _( "Constructions" ), &check_constructions },
            { _( "Professions" ), &profession::check_definitions },
            { _( "Scenarios" ), &scenario::check_definitions },
            { _( "Martial arts" ), &check_martialarts },
            { _( "Mutations" ), &mutation_branch::check_consistency },
            { _( "Mutation Categories" ), &mutation_category_trait::check_consistency },
            { _( "Overmap land use codes" ), &overmap_land_use_codes::check_consistency },
            { _( "Overmap connections" ), &overmap_connections::check_consistency },
            { _( "Overmap terrain" ), &overmap_terrains::check_consistency },
            { _( "Overmap locations" ), &overmap_locations::check_consistency },
            { _( "Overmap specials" ), &overmap_specials::check_consistency },
            { _( "Map extras" ), &MapExtras::check_consistency },
            { _( "Ammunition types" ), &ammunition_type::check_consistency },
            { _( "Traps" ), &trap::check_consistency },
            { _( "Bionics" ), &check_bionics },
            { _( "Gates" ), &gates::check },
            { _( "NPC classes" ), &npc_class::check_consistency },
            { _( "Behaviors" ), &behavior::check_consistency },
            { _( "Mission types" ), &mission_type::check_consistency },
            {
                _( "Item actions" ), []()
                {
                    item_action_generator::generator().check_consistency();
                }
            },
            { _( "Harvest lists" ), &harvest_list::check_consistency },
            { _( "NPC templates" ), &npc_template::check_consistency },
            { _( "Body parts" ), &body_part_struct::check_consistency },
            { _( "Anatomies" ), &anatomy::check_consistency },
            { _( "Spells" ), &spell_type::check_consistency },
            { _( "Transformations" ), &event_transformation::check_consistency },
            { _( "Statistics" ), &event_statistic::check_consistency },
            { _( "Scent types" ), &scent_type::check_scent_consistency },
<<<<<<< HEAD
            { _( "Disease types" ), &disease_type::check_disease_consistency },
            { _( "Scores" ), &score::check_consistency }
=======
            { _( "Scores" ), &score::check_consistency },
            { _( "Factions" ), &faction_template::check_consistency },
>>>>>>> 6fc9301c
        }
    };

    for( const named_entry &e : entries ) {
        ui.add_entry( e.first );
    }

    ui.show();
    for( const named_entry &e : entries ) {
        e.second();
        ui.proceed();
    }
    catacurses::erase();
    catacurses::refresh();
}<|MERGE_RESOLUTION|>--- conflicted
+++ resolved
@@ -696,13 +696,8 @@
             { _( "Transformations" ), &event_transformation::check_consistency },
             { _( "Statistics" ), &event_statistic::check_consistency },
             { _( "Scent types" ), &scent_type::check_scent_consistency },
-<<<<<<< HEAD
             { _( "Disease types" ), &disease_type::check_disease_consistency },
-            { _( "Scores" ), &score::check_consistency }
-=======
-            { _( "Scores" ), &score::check_consistency },
             { _( "Factions" ), &faction_template::check_consistency },
->>>>>>> 6fc9301c
         }
     };
 
