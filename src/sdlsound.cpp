#if defined(SDL_SOUND)

#include "sdlsound.h"

#include <algorithm>
#include <chrono>
#include <cstdint>
#include <cstdlib>
#include <exception>
#include <filesystem>
#include <map>
#include <memory>
#include <optional>
#include <ostream>
#include <stdexcept>
#include <string>
#include <tuple>
#include <unordered_map>
#include <utility>
<<<<<<< HEAD
#include <cmath>
=======
#include <vector>
>>>>>>> 5e5cf9de

#if defined(_MSC_VER) && defined(USE_VCPKG)
#    include <SDL2/SDL_mixer.h>
#else
#    include <SDL_mixer.h>
#endif

#include "cached_options.h"
#include "cata_path.h"
#include "debug.h"
#include "flexbuffer_json.h"
#include "init.h"
#include "messages.h"
#include "music.h"
#include "options.h"
#include "path_info.h"
#include "rng.h"
#include "sdl_wrappers.h"
#include "sounds.h"
#include "units.h"
#include "avatar.h"

#define dbg(x) DebugLog((x),D_SDL) << __FILE__ << ":" << __LINE__ << ": "

struct sfx_args {
    std::string id;
    std::string variant;
    std::string season;
    std::optional<bool> indoors;
    std::optional<bool> night;

    bool operator<( const sfx_args &rhs ) const {
        int r_ind = rhs.indoors.value_or( -1 );
        int r_nit = rhs.night.value_or( -1 );
        int l_ind = indoors.value_or( -1 );
        int l_nit = night.value_or( -1 );
        return std::tie( id, variant, season, l_ind, l_nit ) <
               std::tie( rhs.id, rhs.variant, rhs.season, r_ind, r_nit );
    }
};
struct sound_effect_resource {
    std::string path;
    struct deleter {
        // Operator overloaded to leverage deletion API.
        void operator()( Mix_Chunk *const c ) const {
            Mix_FreeChunk( c );
        }
    };
    std::unique_ptr<Mix_Chunk, deleter> chunk;
};

static int add_sfx_path( const std::string &path );

struct sound_effect {
    const int volume = 0;
    const int resource_id = 0;

    sound_effect() = default;
    sound_effect( int volume, const std::string &path )
        : volume( volume ), resource_id( add_sfx_path( path ) ) {}
};

// Sound effects are primarily keyed by id
// They support a variety of optional 'variations', such as:
// - arbitrary variant string
// - season
// - indoors/outdoors
// - nighttime/daytime
// Each of the variations is optional if unspecified. Certain lookup
// functions attempt to find a best matching sound effect and fall back
// to default values if a variant is not found. This can be modelled as
// a multi level lookup, in effect.
// Variants always fall back to their default value, never an opposing value.
// So if a nighttime sfx is requested, a daytime sfx cannot fulfill it.
namespace
{

enum class sfx_season : uint8_t {
    NONE = 0,
    SPRING,
    SUMMER,
    AUTUMN,
    WINTER,
    COUNT,
};

sfx_season season_from_string( const std::string &str )
{
    if( str.empty() ) {
        return sfx_season::NONE;
    }
    if( str == "spring" ) {
        return sfx_season::SPRING;
    }
    if( str == "summer" ) {
        return sfx_season::SUMMER;
    }
    if( str == "autumn" ) {
        return sfx_season::AUTUMN;
    }
    if( str == "winter" ) {
        return sfx_season::WINTER;
    }
    throw std::invalid_argument( std::string( "sfx specified unknown season " ) + str );
}

enum class sfx_in_or_out : uint8_t {
    EITHER = 0,
    OUTDOORS,
    INDOORS,
    COUNT,
};

// This is encoded as an optional bool in json, so we cheat a little and accept -1 for 'not set'
sfx_in_or_out in_or_out_from_int( int value )
{
    int adjusted = value + 1;
    if( adjusted >= static_cast<int>( sfx_in_or_out::COUNT ) || adjusted < 0 ) {
        throw std::invalid_argument( std::string( "sfx specified unknown inside/outside value " ) +
                                     std::to_string( value ) );
    }
    return static_cast<sfx_in_or_out>( adjusted );
}

enum class sfx_time_of_day : uint8_t {
    ANY = 0,
    DAYTIME,
    NIGHTTIME,
    COUNT,
};

// This is encoded as an optional bool in json, so we cheat a little and accept -1 for 'not set'
sfx_time_of_day tod_from_int( int value )
{
    int adjusted = value + 1;
    if( adjusted >= static_cast<int>( sfx_time_of_day::COUNT ) || adjusted < 0 ) {
        throw std::invalid_argument( std::string( "sfx specified unknown day/night value " ) +
                                     std::to_string( value ) );
    }
    return static_cast<sfx_time_of_day>( adjusted );
}

// Fun but ugly template time.
template<typename Map, typename Key>
const std::vector<sound_effect> *find_sfx( const Map &c, Key &&k )
{
    auto it = c.find( std::forward<Key>( k ) );
    if( it == c.end() ) {
        return nullptr;
    }
    return &it->second;
}

template<typename Map, typename Key1, typename Key2, typename ...Keys>
const std::vector<sound_effect> *find_sfx( const Map &c, Key1 &&k, Key2 &&k2, Keys &&...keys )
{
    auto it = c.find( std::forward<Key1>( k ) );
    if( it == c.end() ) {
        return nullptr;
    }
    return find_sfx( it->second, std::forward<Key2>( k2 ),
                     std::forward<Keys>( keys )... );
}

template<typename Map, typename Key, typename Default>
const std::vector<sound_effect> *find_closest_sfx( const Map &c, Key &&k, Default &&d )
{
    auto it = c.find( std::forward<Key>( k ) );
    if( it == c.end() ) {
        it = c.find( std::forward<Default>( d ) );
    }
    if( it == c.end() ) {
        return nullptr;
    }
    return &it->second;
}

template<typename Map, typename Key1, typename Default1, typename Key2, typename Default2, typename ...KDs>
const std::vector<sound_effect> *find_closest_sfx( const Map &c, Key1 &&k, Default1 &&d1, Key2 &&k2,
        Default2 &&d2, KDs &&...kds )
{
    auto it = c.find( std::forward<Key1>( k ) );
    if( it == c.end() ) {
        it = c.find( std::forward<Default1>( d1 ) );
    }
    if( it == c.end() ) {
        return nullptr;
    }
    return find_closest_sfx( it->second, std::forward<Key2>( k2 ),
                             std::forward<Default2>( d2 ),
                             std::forward<KDs>( kds )... );

}

template<typename Map, typename Key>
std::vector<sound_effect> &emplace_sfx( Map &c, Key &&k )
{
    return c[std::forward<Key>( k )];
}

template<typename Map, typename Key1, typename Key2, typename ...Keys>
std::vector<sound_effect> &emplace_sfx( Map &c, Key1 &&k, Key2 &&k2, Keys &&...keys )
{
    auto &nested_container = c[std::forward<Key1>( k )];
    return emplace_sfx( nested_container, std::forward<Key2>( k2 ),
                        std::forward<Keys>( keys )... );
}

int bool_or( const std::optional<bool> &opt, int defl )
{
    return opt.has_value() ? opt.value() : defl;
}

} // namespace

struct sfx_map {
        void clear() {
            effects.clear();
        }

        std::vector<sound_effect> &operator[]( const sfx_args &key ) {
            return emplace_sfx( effects, key.id, key.variant, season_from_string( key.season ),
                                in_or_out_from_int( bool_or( key.indoors, -1 ) ), tod_from_int( bool_or( key.night, -1 ) ) );
        }

        const std::vector<sound_effect> *find( const sfx_args &key ) const {
            return find_sfx( effects, key.id, key.variant, season_from_string( key.season ),
                             in_or_out_from_int( bool_or( key.indoors, -1 ) ), tod_from_int( bool_or( key.night, -1 ) ) );
        }

        std::vector<sound_effect> *end() const {
            return nullptr;
        }

        const std::vector<sound_effect> *find( const std::string &id, const std::string &variant,
                                               const std::string &season, const std::optional<bool> &is_indoors,
                                               const std::optional<bool> &is_night ) const {
            return find_closest_sfx( effects, id, "", variant, "default", season_from_string( season ),
                                     sfx_season::NONE, in_or_out_from_int( bool_or( is_indoors, -1 ) ), sfx_in_or_out::EITHER,
                                     tod_from_int( bool_or( is_night, -1 ) ), sfx_time_of_day::ANY );
        }

    private:
        std::map<std::string, std::map<std::string, std::map<sfx_season, std::map<sfx_in_or_out, std::map<sfx_time_of_day, std::vector<sound_effect>>>>>>
        effects;

};

struct sfx_resources_t {
    std::vector<sound_effect_resource> resource;
    sfx_map sound_effects;
};

struct music_playlist {
    // list of filenames relative to the soundpack location
    struct entry {
        std::string file;
        int volume;
    };
    std::vector<entry> entries;
    bool shuffle;

    music_playlist() : shuffle( false ) {
    }
};
/** The music we're currently playing. */
static Mix_Music *current_music = nullptr;
static int current_music_track_volume = 0;
static std::string current_playlist;
static size_t current_playlist_at = 0;
static size_t absolute_playlist_at = 0;
static std::vector<std::size_t> playlist_indexes;
bool sound_init_success = false;
static std::map<std::string, music_playlist> playlists;
static cata_path current_soundpack_path;

static std::unordered_map<std::string, int> unique_paths;
static sfx_resources_t sfx_resources;
static std::vector<sfx_args> sfx_preload;

bool sounds::sound_enabled = false;

static bool check_sound( const int volume = 1 )
{
    return sound_init_success && sounds::sound_enabled && volume > 0;
}

static const Uint16 audio_format =
    AUDIO_S16; // if this ever changes, do_pitch_shift() and slow_motion_sound() will probably need adjustment
static const int audio_rate = 44100; // samples per second

/**
 * Attempt to initialize an audio device.  Returns false if initialization fails.
 */
bool init_sound()
{


    int audio_channels = 2;
    int audio_buffers = 2048;

    // We should only need to init once
    if( !sound_init_success ) {
        // Mix_OpenAudio returns non-zero if something went wrong trying to open the device
        if( !Mix_OpenAudioDevice( audio_rate, audio_format, audio_channels, audio_buffers, nullptr,
                                  SDL_AUDIO_ALLOW_FREQUENCY_CHANGE ) ) {
            Mix_AllocateChannels( 128 );
            Mix_ReserveChannels( static_cast<int>( sfx::channel::MAX_CHANNEL ) );

            // For the sound effects system.
            Mix_GroupChannels( static_cast<int>( sfx::channel::daytime_outdoors_env ),
                               static_cast<int>( sfx::channel::nighttime_outdoors_env ),
                               static_cast<int>( sfx::group::time_of_day ) );
            Mix_GroupChannels( static_cast<int>( sfx::channel::underground_env ),
                               static_cast<int>( sfx::channel::outdoor_blizzard ),
                               static_cast<int>( sfx::group::weather ) );
            Mix_GroupChannels( static_cast<int>( sfx::channel::danger_extreme_theme ),
                               static_cast<int>( sfx::channel::danger_low_theme ),
                               static_cast<int>( sfx::group::context_themes ) );
            Mix_GroupChannels( static_cast<int>( sfx::channel::stamina_75 ),
                               static_cast<int>( sfx::channel::stamina_35 ),
                               static_cast<int>( sfx::group::low_stamina ) );

            sound_init_success = true;
        } else {
            dbg( D_ERROR ) << "Failed to open audio mixer, sound won't work: " << Mix_GetError();
        }
    }

    return sound_init_success;
}
void shutdown_sound()
{
    // De-allocate all loaded sound.
    sfx_resources.resource.clear();
    sfx_resources.sound_effects.clear();

    playlists.clear();
    Mix_CloseAudio();
}

static void musicFinished();

static void play_music_file( const std::string &filename, int volume )
{
    if( test_mode ) {
        return;
    }

    if( !check_sound( volume ) ) {
        return;
    }

    const std::string path = ( current_soundpack_path / filename ).get_unrelative_path().u8string();
    current_music = Mix_LoadMUS( path.c_str() );
    if( current_music == nullptr ) {
        dbg( D_ERROR ) << "Failed to load audio file " << path << ": " << Mix_GetError();
        return;
    }
    Mix_VolumeMusic( volume * get_option<int>( "MUSIC_VOLUME" ) / 100 );

    if( Mix_PlayMusic( current_music, 0 ) != 0 ) {
        dbg( D_ERROR ) << "Starting playlist " << path << " failed: " << Mix_GetError();
        return;
    }
    Mix_HookMusicFinished( musicFinished );
}

/** Callback called when we finish playing music. */
void musicFinished()
{
    if( test_mode ) {
        return;
    }

    Mix_HaltMusic();
    Mix_FreeMusic( current_music );
    current_music = nullptr;

    std::string new_playlist = music::get_music_id_string();

    if( current_playlist != new_playlist ) {
        play_music( new_playlist );
        return;
    }

    const auto iter = playlists.find( current_playlist );
    if( iter == playlists.end() ) {
        return;
    }
    const music_playlist &list = iter->second;
    if( list.entries.empty() ) {
        return;
    }

    // Load the next file to play.
    absolute_playlist_at++;

    // Wrap around if we reached the end of the playlist.
    if( absolute_playlist_at >= list.entries.size() ) {
        absolute_playlist_at = 0;
    }

    current_playlist_at = playlist_indexes.at( absolute_playlist_at );

    const music_playlist::entry &next = list.entries[current_playlist_at];
    play_music_file( next.file, next.volume );
}

void play_music( const std::string &playlist )
{
    // Don't interrupt playlist that's already playing.
    if( playlist == current_playlist ) {
        return;
    } else {
        stop_music();
    }

    const auto iter = playlists.find( playlist );
    if( iter == playlists.end() ) {
        return;
    }
    const music_playlist &list = iter->second;
    if( list.entries.empty() ) {
        return;
    }

    for( size_t i = 0; i < list.entries.size(); i++ ) {
        playlist_indexes.push_back( i );
    }
    if( list.shuffle ) {
        // Son't need to worry about the determinism check here because it only
        // affects audio, not game logic.
        // NOLINTNEXTLINE(cata-determinism)
        static cata_default_random_engine eng = cata_default_random_engine(
                std::chrono::steady_clock::now().time_since_epoch().count() );
        std::shuffle( playlist_indexes.begin(), playlist_indexes.end(), eng );
    }

    current_playlist = playlist;
    current_playlist_at = playlist_indexes.at( absolute_playlist_at );

    const music_playlist::entry &next = list.entries[current_playlist_at];
    current_music_track_volume = next.volume;
    play_music_file( next.file, next.volume );
}

void stop_music()
{
    if( test_mode ) {
        return;
    }

    Mix_FreeMusic( current_music );
    Mix_HaltMusic();
    current_music = nullptr;

    playlist_indexes.clear();
    current_playlist.clear();
    current_playlist_at = 0;
    absolute_playlist_at = 0;
}

void update_music_volume()
{
    if( test_mode ) {
        return;
    }

    Mix_VolumeMusic( current_music_track_volume * get_option<int>( "MUSIC_VOLUME" ) / 100 );

    bool sound_enabled_old = sounds::sound_enabled;
    sounds::sound_enabled = ::get_option<bool>( "SOUND_ENABLED" );

    if( !sounds::sound_enabled ) {
        stop_music();
        music::deactivate_music_id_all();
        return;
    } else if( !sound_enabled_old ) {
        play_music( music::get_music_id_string() );
    }
}

// Allocate new Mix_Chunk as a null-chunk. Results in a valid, but empty chunk
// that is created when loading of a sound effect resource fails. Does not own
// memory. Mix_FreeChunk will free the SDL_malloc'd Mix_Chunk pointer.
static Mix_Chunk *make_null_chunk()
{
    static Mix_Chunk null_chunk = { 0, nullptr, 0, 0 };
    // SDL_malloc to match up with Mix_FreeChunk's SDL_free call
    // to free the Mix_Chunk object memory
    Mix_Chunk *nchunk = static_cast<Mix_Chunk *>( SDL_malloc( sizeof( Mix_Chunk ) ) );

    // Assign as copy of null_chunk
    ( *nchunk ) = null_chunk;
    return nchunk;
}

static Mix_Chunk *load_chunk( const std::string &path )
{
    Mix_Chunk *result = Mix_LoadWAV( path.c_str() );
    if( result == nullptr ) {
        // Failing to load a sound file is not a fatal error worthy of a backtrace
        dbg( D_WARNING ) << "Failed to load sfx audio file " << path << ": " << Mix_GetError();
        result = make_null_chunk();
    }
    return result;
}

// Check to see if the resource has already been loaded
// - Loaded: Return stored pointer
// - Not Loaded: Load chunk from stored resource path
static Mix_Chunk *get_sfx_resource( int resource_id )
{
    sound_effect_resource &resource = sfx_resources.resource[ resource_id ];
    if( !resource.chunk ) {
        cata_path path = current_soundpack_path / resource.path;
        resource.chunk.reset( load_chunk( path.generic_u8string() ) );
    }
    return resource.chunk.get();
}

static int add_sfx_path( const std::string &path )
{
    auto find_result = unique_paths.find( path );
    if( find_result != unique_paths.end() ) {
        return find_result->second;
    } else {
        int result = sfx_resources.resource.size();
        sound_effect_resource new_resource;
        new_resource.path = path;
        new_resource.chunk.reset();
        sfx_resources.resource.push_back( std::move( new_resource ) );
        unique_paths[ path ] = result;
        return result;
    }
}

void sfx::load_sound_effects( const JsonObject &jsobj )
{
    if( !sound_init_success ) {
        return;
    }
    sfx_args key = {
        jsobj.get_string( "id" ),
        "", // actual variant string is filled in the variant loop
        jsobj.get_string( "season", "" ),
        std::nullopt,
        std::nullopt,
    };
    if( jsobj.has_bool( "is_indoors" ) ) {
        key.indoors = jsobj.get_bool( "is_indoors" );
    }
    if( jsobj.has_bool( "is_night" ) ) {
        key.night = jsobj.get_bool( "is_night" );
    }
    const int volume = jsobj.get_int( "volume", 100 );
    std::vector<std::string> variants;
    if( jsobj.has_array( "variant" ) ) {
        variants = jsobj.get_string_array( "variant" );
    } else if( jsobj.has_string( "variant" ) ) {
        variants = { jsobj.get_string( "variant" ) };
    } else {
        variants = { "default" };
    }
    for( const std::string &variant : variants ) {
        key.variant = variant;
        std::vector<sound_effect> &effects = sfx_resources.sound_effects[key];
        for( const std::string file : jsobj.get_array( "files" ) ) {
            effects.emplace_back( volume, file );
        }
    }
}

void sfx::load_sound_effect_preload( const JsonObject &jsobj )
{
    if( !sound_init_success ) {
        return;
    }

    for( JsonObject aobj : jsobj.get_array( "preload" ) ) {
        sfx_args preload_key = {
            aobj.get_string( "id" ),
            "", // actual variant string is filled in the variant loop
            aobj.get_string( "season", "" ),
            std::nullopt,
            std::nullopt,
        };
        if( aobj.has_bool( "is_indoors" ) ) {
            preload_key.indoors = aobj.get_bool( "is_indoors" );
        }
        if( aobj.has_bool( "is_night" ) ) {
            preload_key.night = aobj.get_bool( "is_night" );
        }
        std::vector<std::string> variants;
        if( aobj.has_array( "variant" ) ) {
            variants = aobj.get_string_array( "variant" );
        } else if( aobj.has_string( "variant" ) ) {
            variants = { aobj.get_string( "variant" ) };
        } else {
            variants = { "default" };
        }
        for( const std::string &variant : variants ) {
            preload_key.variant = variant;
            sfx_preload.push_back( preload_key );
        }
    }
}

void sfx::load_playlist( const JsonObject &jsobj )
{
    if( !sound_init_success ) {
        return;
    }

    for( JsonObject playlist : jsobj.get_array( "playlists" ) ) {
        const std::string playlist_id = playlist.get_string( "id" );
        music_playlist playlist_to_load;
        playlist_to_load.shuffle = playlist.get_bool( "shuffle", false );

        for( JsonObject entry : playlist.get_array( "files" ) ) {
            const music_playlist::entry e{ entry.get_string( "file" ),  entry.get_int( "volume" ) };
            playlist_to_load.entries.push_back( e );
        }

        playlists[playlist_id] = std::move( playlist_to_load );

        music::update_music_id_is_empty_flag( playlist_id, true );
    }
}

// Returns a random sound effect matching given id and variant, but with fallback to "default" variants.
// May still return `nullptr`
static const sound_effect *find_random_effect( const std::string &id, const std::string &variant,
        const std::string &season, const std::optional<bool> &is_indoors,
        const std::optional<bool> &is_night )
{
    const std::vector<sound_effect> *iter = sfx_resources.sound_effects.find( id, variant, season,
                                            is_indoors,
                                            is_night );
    if( !iter ) {
        return nullptr;
    }

    return &random_entry_ref( *iter );
}

bool sfx::has_variant_sound( const std::string &id, const std::string &variant,
                             const std::string &season, const std::optional<bool> &is_indoors,
                             const std::optional<bool> &is_night )
{
    return find_random_effect( id, variant, season, is_indoors, is_night ) != nullptr;
}

static bool is_time_slowed()
{
    // if the player have significantly more moves than their speed, they probably used an artifact/CBM to slow time.
    // I checked; the only things that increase a player's # of moves is spells/cbms that slow down time (and also unit tests) so this should work.
    // Would get_speed_base() be better?
    return std::max( get_avatar().get_speed(), 100 ) * 2 < get_avatar().get_moves();
}

// used with SDL's Mix_RegisterEffect(). each sound that is currently playing has one. needed to dynamically control playback speed for slowing time
struct sound_effect_handler {
    Mix_Chunk *audio_src;
    bool active; // if not active, we're just playing the given audio and aren't making any modifications to it.
    bool owns_audio; // if true, it owns the audio it was given and will free it when the sound stops playing.
    float current_sample_index =
        0; // with respect to audio_src, in samples. for fractional indices, the output is interpolated between the two closest samples
    int loops_remaining = 0;

    ~sound_effect_handler() {
        if( owns_audio ) {
            free( audio_src->abuf );
            free( audio_src );
        }
    }

    // called when sound effect is halted by SDL_Mixer; destroys the sound_effect_handler associated with this sound
    static void on_finish( int /* chan */, void *udata ) {
        sound_effect_handler *handler = static_cast<sound_effect_handler *>( udata );
        cata_assert( handler != nullptr && handler->audio_src != nullptr );
        delete handler;
    }

    constexpr static float sound_speed_factor = 0.25f;
    // called by SDL_Mixer everytime it needs to get more audio data
    static void slowed_time_effect( int channel, void *stream, int len,
                                    void *udata ) { // we can expect this function to be called many times a second (at least 40/s from my tests)
        sound_effect_handler *handler = static_cast<sound_effect_handler *>( udata );

        using sample = int16_t; // because AUDIO_S16 is two bytes per ear (signed integer samples)
        constexpr int bytes_per_sample = sizeof( sample ) *
                                         2; // 2 samples per ear (is there a better terminology for this?)
        cata_assert( audio_format == AUDIO_S16 );
        cata_assert( handler->loops_remaining >= 0 );

        // NOTE: strange artifacts occur if this isn't a power of two like 0.25 or 0.5.
        float playback_speed = is_time_slowed() ? sound_speed_factor : 1;
        int num_source_samples = handler->audio_src->alen / bytes_per_sample;

        for( int dst_index = 0; dst_index < len / bytes_per_sample &&
             handler->current_sample_index < num_source_samples; dst_index++ ) {
            int low_index = std::floor( handler->current_sample_index );
            int high_index = std::ceil( handler->current_sample_index );
            if( high_index == num_source_samples ) {
                high_index = 0;    // make sound wrap around
            }

            for( int ear_offset = 0; ear_offset < 4;
                 ear_offset += 2 ) { // have to handle each ear seperately for stereo audio
                sample low_value;
                sample high_value;

                if( handler->loops_remaining != -1 ) {
                    memcpy( &low_value, static_cast<uint8_t *>( handler->audio_src->abuf ) + ear_offset + low_index *
                            bytes_per_sample, sizeof( sample ) );
                } else {
                    low_value = 0;
                }

                if( handler->loops_remaining != -1 ) {
                    memcpy( &high_value, static_cast<uint8_t *>( handler->audio_src->abuf ) + ear_offset + high_index *
                            bytes_per_sample, sizeof( sample ) );
                } else {
                    high_value = 0;
                }

                // linearly interpolate between the two samples closest to the current time
                float interpolation_factor = handler->current_sample_index - low_index;
                sample interpolated = ( high_value - low_value ) * interpolation_factor + low_value;

                memcpy( static_cast<uint8_t *>( stream ) + dst_index * bytes_per_sample + ear_offset, &interpolated,
                        sizeof( sample ) );
            }

            handler->current_sample_index += 1.0f * playback_speed;
            if( handler->loops_remaining >= 0 &&
                handler->current_sample_index >= num_source_samples ) {
                handler->loops_remaining--;
                handler->current_sample_index = std::fmodf( handler->current_sample_index, num_source_samples );
            }
        }

        // Will this make last part of effect cut off?
        if( handler->loops_remaining < 0 ) {
            //handler->DEBUG = true;
            int success = Mix_HaltChannel( channel );
            if( success != 0 ) {
                dbg( D_ERROR ) << "Mix_HaltChannel failed: " << Mix_GetError();
            }
            return;
        }
    }

    // returns false if failed
    // note: nloops == 0 means sound plays once, 1 means twice, etc. -1 means loops for (not actually) forever
    static bool make_audio( int audioChannel, Mix_Chunk *audio_src, int nloops, int volume,
                            bool owns_audio, const sound_effect &effect, std::optional<units::angle> angle,
                            std::optional<float> fade_in_duration ) {

        sound_effect_handler *handler = new sound_effect_handler();
        handler->active = true;
        handler->audio_src = audio_src;
        handler->owns_audio = owns_audio;
        handler->loops_remaining = nloops == -1 ? 10000 :
                                   nloops; // -1 loops means loop forever. (SDL actually only loops it ~66536 times, is this a problem?)

        Mix_VolumeChunk( audio_src,
                         effect.volume * get_option<int>( "SOUND_EFFECT_VOLUME" ) * volume / ( 100 * 100 ) );
        int channel;

        // to ensure the effect doesn't stop early, we tell SDL to loop it indefinitely. the slowed_time_effect callback will halt the sound effect at the appropriate time.
        if( fade_in_duration.has_value() ) {
            channel = Mix_FadeInChannel( audioChannel, audio_src, -1, *fade_in_duration );
        } else {
            channel = Mix_PlayChannel( audioChannel, audio_src, -1 );
        }
        bool failed = channel == -1;
        if( !failed ) {
            // tell SDL_Mixer to call slowed_time_effect to get sound data and call on_finish when the sound is over.
            // note: if we ever need to have a setting that turns this effect off, one could simply replace slowed_time_effect here with a callback that does nothing.
            // (on_finish would still be required)
            int out = Mix_RegisterEffect( channel, slowed_time_effect, on_finish, handler );
            if( out ==
                0 ) { // returns zero if SDL failed to setup the effect, meaning we better cancel the sound.
                // To prevent use after free, stop the playback right now.
                failed = true;
                dbg( D_WARNING ) << "Mix_RegisterEffect failed: " << Mix_GetError();
                Mix_HaltChannel( channel );
            }
        }
        if( !failed && angle.has_value() ) {
            if( Mix_SetPosition( channel, static_cast<Sint16>( to_degrees( *angle ) ), 1 ) == 0 ) {
                // Not critical
                dbg( D_INFO ) << "Mix_SetPosition failed: " << Mix_GetError();
            }
        }
        if( failed ) {
            on_finish( -1, handler );
        }

        return failed;
    }
};





// Note: makes new Mix_Chunk, leaves s unaffected. Created mix_chunk is freed by make_audio().
static Mix_Chunk *do_pitch_shift( const Mix_Chunk *s, float pitch )
{
    Uint32 s_in = s->alen / 4;
    Uint32 s_out = static_cast<Uint32>( static_cast<float>( s_in ) * pitch );
    float pitch_real = static_cast<float>( s_out ) / static_cast<float>( s_in );
    Mix_Chunk *result = static_cast<Mix_Chunk *>( malloc( sizeof( Mix_Chunk ) ) );
    result->allocated = 1;
    result->alen = s_out * 4;
    result->abuf = static_cast<Uint8 *>( malloc( result->alen * sizeof( Uint8 ) ) );
    result->volume = s->volume;
    for( Uint32 i = 0; i < s_out; i++ ) {
        Sint16 lt = 0;
        Sint16 rt = 0;
        Sint16 lt_out = 0;
        Sint16 rt_out = 0;
        Sint64 lt_avg = 0;
        Sint64 rt_avg = 0;
        Uint32 begin = static_cast<Uint32>( static_cast<float>( i ) / pitch_real );
        Uint32 end = static_cast<Uint32>( static_cast<float>( i + 1 ) / pitch_real );

        // check for boundary case
        if( end > 0 && ( end >= ( s->alen / 4 ) ) ) {
            end = begin;
        }

        for( Uint32 j = begin; j <= end; j++ ) {
            lt = ( s->abuf[( 4 * j ) + 1] << 8 ) | ( s->abuf[( 4 * j ) + 0] );
            rt = ( s->abuf[( 4 * j ) + 3] << 8 ) | ( s->abuf[( 4 * j ) + 2] );
            lt_avg += lt;
            rt_avg += rt;
        }
        lt_out = static_cast<Sint16>( static_cast<float>( lt_avg ) / static_cast<float>
                                      ( end - begin + 1 ) );
        rt_out = static_cast<Sint16>( static_cast<float>( rt_avg ) / static_cast<float>
                                      ( end - begin + 1 ) );
        result->abuf[( 4 * i ) + 1] = static_cast<Uint8>( ( lt_out >> 8 ) & 0xFF );
        result->abuf[( 4 * i ) + 0] = static_cast<Uint8>( lt_out & 0xFF );
        result->abuf[( 4 * i ) + 3] = static_cast<Uint8>( ( rt_out >> 8 ) & 0xFF );
        result->abuf[( 4 * i ) + 2] = static_cast<Uint8>( rt_out & 0xFF );
    }
    return result;
}

void sfx::play_variant_sound( const std::string &id, const std::string &variant,
                              const std::string &season, const std::optional<bool> &is_indoors,
                              const std::optional<bool> &is_night, int volume )
{
    if( test_mode ) {
        return;
    }

    add_msg_debug( debugmode::DF_SOUND, "sound id: %s, variant: %s, volume: %d ", id, variant, volume );

    if( !check_sound( volume ) ) {
        return;
    }
    const sound_effect *eff = find_random_effect( id, variant, season, is_indoors, is_night );
    if( eff == nullptr ) {
        eff = find_random_effect( id, "default", "", std::optional<bool>(), std::optional<bool>() );
        if( eff == nullptr ) {
            return;
        }
    }
    const sound_effect &selected_sound_effect = *eff;

    Mix_Chunk *effect_to_play = get_sfx_resource( selected_sound_effect.resource_id );

    bool error = sound_effect_handler::make_audio( static_cast<int>( channel::any ), effect_to_play, 0,
                 volume, false, selected_sound_effect, std::nullopt, std::nullopt );
    if( error ) {
        dbg( D_ERROR ) << "Failed to play sound effect: " << Mix_GetError() << " id:" << id
                       << " variant:" << variant << " season:" << season;
    }
}

void sfx::play_variant_sound( const std::string &id, const std::string &variant,
                              const std::string &season, const std::optional<bool> &is_indoors,
                              const std::optional<bool> &is_night, int volume, units::angle angle,
                              double pitch_min, double pitch_max )
{
    if( test_mode ) {
        return;
    }

    add_msg_debug( debugmode::DF_SOUND, "sound id: %s, variant: %s, volume: %d ", id, variant, volume );

    if( !check_sound( volume ) ) {
        return;
    }
    const sound_effect *eff = find_random_effect( id, variant, season, is_indoors, is_night );
    if( eff == nullptr ) {
        return;
    }
    const sound_effect &selected_sound_effect = *eff;

    Mix_Chunk *effect_to_play = get_sfx_resource( selected_sound_effect.resource_id );
    bool is_pitched = ( pitch_min > 0 ) && ( pitch_max > 0 );

    // do_pitch_shift() creates a new Mix_Chunk (so original sound isn't modified) and we need to delete it when the audio finishes.
    bool destroy_sound = is_pitched;

    if( is_pitched ) {
        double pitch_mod = rng_float( pitch_min, pitch_max );
        effect_to_play = do_pitch_shift( effect_to_play, static_cast<float>( pitch_mod ) );
    }

    bool failed = sound_effect_handler::make_audio( static_cast<int>( channel::any ), effect_to_play, 0,
                  volume, destroy_sound, selected_sound_effect, std::make_optional( angle ), std::nullopt );
    if( failed ) {
        dbg( D_ERROR ) << "Failed to play sound effect: " << Mix_GetError() << " id:" << id
                       << " variant:" << variant << " season:" << season;
    }
}

void sfx::play_ambient_variant_sound( const std::string &id, const std::string &variant,
                                      const std::string &season, const std::optional<bool> &is_indoors,
                                      const std::optional<bool> &is_night, int volume,
                                      channel channel, int fade_in_duration, double pitch, int loops )
{
    if( test_mode ) {
        return;
    }
    if( !check_sound( volume ) ) {
        return;
    }
    if( is_channel_playing( channel ) ) {
        return;
    }
    const sound_effect *eff = find_random_effect( id, variant, season, is_indoors, is_night );
    if( eff == nullptr ) {
        return;
    }
    const sound_effect &selected_sound_effect = *eff;

    Mix_Chunk *effect_to_play = get_sfx_resource( selected_sound_effect.resource_id );

    bool is_pitched = pitch > 0;

    // do_pitch_shift() creates a new Mix_Chunk (so original sound isn't modified) and we need to delete it when the audio finishes.
    bool destroy_sound = is_pitched;

    if( is_pitched ) {
        effect_to_play = do_pitch_shift( effect_to_play, static_cast<float>( pitch ) );
    }

    volume = selected_sound_effect.volume * get_option<int>( "AMBIENT_SOUND_VOLUME" ) * volume /
             ( 100 * 100 );
    bool failed = sound_effect_handler::make_audio( static_cast<int>( channel ), effect_to_play, loops,
                  volume, destroy_sound, selected_sound_effect, std::nullopt, fade_in_duration );

    if( failed ) {
        dbg( D_ERROR ) << "Failed to play sound effect: " << Mix_GetError() << " id:" << id
                       << " variant:" << variant << " season:" << season;
    }
}

void load_soundset()
{
    const cata_path default_path = PATH_INFO::defaultsounddir();
    const std::string default_soundpack = "basic";
    std::string current_soundpack = get_option<std::string>( "SOUNDPACKS" );
    cata_path soundpack_path;

    // Get current soundpack and it's directory path.
    if( current_soundpack.empty() ) {
        dbg( D_ERROR ) << "Soundpack not set in options or empty.";
        soundpack_path = default_path;
        current_soundpack = default_soundpack;
    } else {
        dbg( D_INFO ) << "Current soundpack is: " << current_soundpack;
        soundpack_path = SOUNDPACKS[current_soundpack];
    }

    if( soundpack_path.empty() ) {
        dbg( D_ERROR ) << "Soundpack with name " << current_soundpack << " can't be found or empty string";
        soundpack_path = default_path;
        current_soundpack = default_soundpack;
    } else {
        dbg( D_INFO ) << '"' << current_soundpack << '"' << " soundpack: found path: " << soundpack_path;
    }

    current_soundpack_path = soundpack_path;
    try {
        DynamicDataLoader::get_instance().load_data_from_path( soundpack_path, "core" );
    } catch( const std::exception &err ) {
        debugmsg( "failed to load sounds: %s", err.what() );
    }

    // Preload sound effects
    for( const sfx_args &preload : sfx_preload ) {
        const std::vector<sound_effect> *find_result = sfx_resources.sound_effects.find( preload );
        if( find_result != sfx_resources.sound_effects.end() ) {
            for( const sound_effect &sfx : *find_result ) {
                get_sfx_resource( sfx.resource_id );
            }
        }
    }

    // Memory of unique_paths no longer required, swap with locally scoped unordered_map
    // to force deallocation of resources.
    {
        unique_paths.clear();
        std::unordered_map<std::string, int> t_swap;
        unique_paths.swap( t_swap );
    }
    // Memory of sfx_preload no longer required, swap with locally scoped vector
    // to force deallocation of resources.
    {
        sfx_preload.clear();
        std::vector<sfx_args> t_swap;
        sfx_preload.swap( t_swap );
    }
}

// capitalized to mirror cata_tiles::InitSDL()
void initSDLAudioOnly()
{
    const int ret = SDL_Init( SDL_INIT_AUDIO );
    throwErrorIf( ret != 0, "SDL_Init failed" );
    if( atexit( SDL_Quit ) ) {
        debugmsg( "atexit failed to register SDL_Quit" );
    }
}

#endif<|MERGE_RESOLUTION|>--- conflicted
+++ resolved
@@ -17,11 +17,8 @@
 #include <tuple>
 #include <unordered_map>
 #include <utility>
-<<<<<<< HEAD
 #include <cmath>
-=======
 #include <vector>
->>>>>>> 5e5cf9de
 
 #if defined(_MSC_VER) && defined(USE_VCPKG)
 #    include <SDL2/SDL_mixer.h>
