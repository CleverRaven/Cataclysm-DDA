#if defined(SDL_SOUND)

#include "sdlsound.h"

#include <algorithm>
#include <chrono>
#include <cstdint>
#include <cstdlib>
#include <exception>
#include <filesystem>
#include <map>
#include <memory>
#include <optional>
#include <ostream>
#include <stdexcept>
#include <string>
#include <tuple>
#include <unordered_map>
#include <utility>
#include <cmath>
#include <vector>
#include <mutex>

#if defined(_MSC_VER) && defined(USE_VCPKG)
#    include <SDL2/SDL_mixer.h>
#else
#    include <SDL_mixer.h>
#endif

#include "cached_options.h"
#include "cata_path.h"
#include "debug.h"
#include "flexbuffer_json.h"
#include "init.h"
#include "messages.h"
#include "music.h"
#include "options.h"
#include "path_info.h"
#include "rng.h"
#include "sdl_wrappers.h"
#include "sounds.h"
#include "units.h"
#include "avatar.h"

#define dbg(x) DebugLog((x),D_SDL) << __FILE__ << ":" << __LINE__ << ": "

struct sfx_args {
    std::string id;
    std::string variant;
    std::string season;
    std::optional<bool> indoors;
    std::optional<bool> night;

    bool operator<( const sfx_args &rhs ) const {
        int r_ind = rhs.indoors.value_or( -1 );
        int r_nit = rhs.night.value_or( -1 );
        int l_ind = indoors.value_or( -1 );
        int l_nit = night.value_or( -1 );
        return std::tie( id, variant, season, l_ind, l_nit ) <
               std::tie( rhs.id, rhs.variant, rhs.season, r_ind, r_nit );
    }
};
struct sound_effect_resource {
    std::string path;
    struct deleter {
        // Operator overloaded to leverage deletion API.
        void operator()( Mix_Chunk *const c ) const {
            Mix_FreeChunk( c );
        }
    };
    std::unique_ptr<Mix_Chunk, deleter> chunk;
};

static int add_sfx_path( const std::string &path );

struct sound_effect {
    const int volume = 0;
    const int resource_id = 0;

    sound_effect() = default;
    sound_effect( int volume, const std::string &path )
        : volume( volume ), resource_id( add_sfx_path( path ) ) {}
};

// Sound effects are primarily keyed by id
// They support a variety of optional 'variations', such as:
// - arbitrary variant string
// - season
// - indoors/outdoors
// - nighttime/daytime
// Each of the variations is optional if unspecified. Certain lookup
// functions attempt to find a best matching sound effect and fall back
// to default values if a variant is not found. This can be modelled as
// a multi level lookup, in effect.
// Variants always fall back to their default value, never an opposing value.
// So if a nighttime sfx is requested, a daytime sfx cannot fulfill it.
namespace
{

enum class sfx_season : uint8_t {
    NONE = 0,
    SPRING,
    SUMMER,
    AUTUMN,
    WINTER,
    COUNT,
};

sfx_season season_from_string( const std::string &str )
{
    if( str.empty() ) {
        return sfx_season::NONE;
    }
    if( str == "spring" ) {
        return sfx_season::SPRING;
    }
    if( str == "summer" ) {
        return sfx_season::SUMMER;
    }
    if( str == "autumn" ) {
        return sfx_season::AUTUMN;
    }
    if( str == "winter" ) {
        return sfx_season::WINTER;
    }
    throw std::invalid_argument( std::string( "sfx specified unknown season " ) + str );
}

enum class sfx_in_or_out : uint8_t {
    EITHER = 0,
    OUTDOORS,
    INDOORS,
    COUNT,
};

// This is encoded as an optional bool in json, so we cheat a little and accept -1 for 'not set'
sfx_in_or_out in_or_out_from_int( int value )
{
    int adjusted = value + 1;
    if( adjusted >= static_cast<int>( sfx_in_or_out::COUNT ) || adjusted < 0 ) {
        throw std::invalid_argument( std::string( "sfx specified unknown inside/outside value " ) +
                                     std::to_string( value ) );
    }
    return static_cast<sfx_in_or_out>( adjusted );
}

enum class sfx_time_of_day : uint8_t {
    ANY = 0,
    DAYTIME,
    NIGHTTIME,
    COUNT,
};

// This is encoded as an optional bool in json, so we cheat a little and accept -1 for 'not set'
sfx_time_of_day tod_from_int( int value )
{
    int adjusted = value + 1;
    if( adjusted >= static_cast<int>( sfx_time_of_day::COUNT ) || adjusted < 0 ) {
        throw std::invalid_argument( std::string( "sfx specified unknown day/night value " ) +
                                     std::to_string( value ) );
    }
    return static_cast<sfx_time_of_day>( adjusted );
}

// Fun but ugly template time.
template<typename Map, typename Key>
const std::vector<sound_effect> *find_sfx( const Map &c, Key &&k )
{
    auto it = c.find( std::forward<Key>( k ) );
    if( it == c.end() ) {
        return nullptr;
    }
    return &it->second;
}

template<typename Map, typename Key1, typename Key2, typename ...Keys>
const std::vector<sound_effect> *find_sfx( const Map &c, Key1 &&k, Key2 &&k2, Keys &&...keys )
{
    auto it = c.find( std::forward<Key1>( k ) );
    if( it == c.end() ) {
        return nullptr;
    }
    return find_sfx( it->second, std::forward<Key2>( k2 ),
                     std::forward<Keys>( keys )... );
}

template<typename Map, typename Key, typename Default>
const std::vector<sound_effect> *find_closest_sfx( const Map &c, Key &&k, Default &&d )
{
    auto it = c.find( std::forward<Key>( k ) );
    if( it == c.end() ) {
        it = c.find( std::forward<Default>( d ) );
    }
    if( it == c.end() ) {
        return nullptr;
    }
    return &it->second;
}

template<typename Map, typename Key1, typename Default1, typename Key2, typename Default2, typename ...KDs>
const std::vector<sound_effect> *find_closest_sfx( const Map &c, Key1 &&k, Default1 &&d1, Key2 &&k2,
        Default2 &&d2, KDs &&...kds )
{
    auto it = c.find( std::forward<Key1>( k ) );
    if( it == c.end() ) {
        it = c.find( std::forward<Default1>( d1 ) );
    }
    if( it == c.end() ) {
        return nullptr;
    }
    return find_closest_sfx( it->second, std::forward<Key2>( k2 ),
                             std::forward<Default2>( d2 ),
                             std::forward<KDs>( kds )... );

}

template<typename Map, typename Key>
std::vector<sound_effect> &emplace_sfx( Map &c, Key &&k )
{
    return c[std::forward<Key>( k )];
}

template<typename Map, typename Key1, typename Key2, typename ...Keys>
std::vector<sound_effect> &emplace_sfx( Map &c, Key1 &&k, Key2 &&k2, Keys &&...keys )
{
    auto &nested_container = c[std::forward<Key1>( k )];
    return emplace_sfx( nested_container, std::forward<Key2>( k2 ),
                        std::forward<Keys>( keys )... );
}

int bool_or( const std::optional<bool> &opt, int defl )
{
    return opt.has_value() ? opt.value() : defl;
}

} // namespace

struct sfx_map {
        void clear() {
            effects.clear();
        }

        std::vector<sound_effect> &operator[]( const sfx_args &key ) {
            return emplace_sfx( effects, key.id, key.variant, season_from_string( key.season ),
                                in_or_out_from_int( bool_or( key.indoors, -1 ) ), tod_from_int( bool_or( key.night, -1 ) ) );
        }

        const std::vector<sound_effect> *find( const sfx_args &key ) const {
            return find_sfx( effects, key.id, key.variant, season_from_string( key.season ),
                             in_or_out_from_int( bool_or( key.indoors, -1 ) ), tod_from_int( bool_or( key.night, -1 ) ) );
        }

        std::vector<sound_effect> *end() const {
            return nullptr;
        }

        const std::vector<sound_effect> *find( const std::string &id, const std::string &variant,
                                               const std::string &season, const std::optional<bool> &is_indoors,
                                               const std::optional<bool> &is_night ) const {
            return find_closest_sfx( effects, id, "", variant, "default", season_from_string( season ),
                                     sfx_season::NONE, in_or_out_from_int( bool_or( is_indoors, -1 ) ), sfx_in_or_out::EITHER,
                                     tod_from_int( bool_or( is_night, -1 ) ), sfx_time_of_day::ANY );
        }

    private:
        std::map<std::string, std::map<std::string, std::map<sfx_season, std::map<sfx_in_or_out, std::map<sfx_time_of_day, std::vector<sound_effect>>>>>>
        effects;

};

struct sfx_resources_t {
    std::vector<sound_effect_resource> resource;
    sfx_map sound_effects;
};

struct music_playlist {
    // list of filenames relative to the soundpack location
    struct entry {
        std::string file;
        int volume;
    };
    std::vector<entry> entries;
    bool shuffle;

    music_playlist() : shuffle( false ) {
    }
};
/** The music we're currently playing. */
static Mix_Music *current_music = nullptr;
static int current_music_track_volume = 0;
static std::string current_playlist;
static size_t current_playlist_at = 0;
static size_t absolute_playlist_at = 0;
static std::vector<std::size_t> playlist_indexes;
bool sound_init_success = false;
static std::map<std::string, music_playlist> playlists;
static cata_path current_soundpack_path;

static std::unordered_map<std::string, int> unique_paths;
static sfx_resources_t sfx_resources;
static std::vector<sfx_args> sfx_preload;

bool sounds::sound_enabled = false;

static bool check_sound( const int volume = 1 )
{
    return sound_init_success && sounds::sound_enabled && volume > 0;
}

static const Uint16 audio_format =
    AUDIO_S16; // if this ever changes, do_pitch_shift() and slow_motion_sound() will probably need adjustment
static const int audio_rate = 44100; // samples per second

/**
 * Attempt to initialize an audio device.  Returns false if initialization fails.
 */
bool init_sound()
{


    int audio_channels = 2;
    int audio_buffers = 2048;

    // We should only need to init once
    if( !sound_init_success ) {
        // Mix_OpenAudio returns non-zero if something went wrong trying to open the device
        if( !Mix_OpenAudioDevice( audio_rate, audio_format, audio_channels, audio_buffers, nullptr,
                                  SDL_AUDIO_ALLOW_FREQUENCY_CHANGE ) ) {
            Mix_AllocateChannels( 128 );
            Mix_ReserveChannels( static_cast<int>( sfx::channel::MAX_CHANNEL ) );

            // For the sound effects system.
            Mix_GroupChannels( static_cast<int>( sfx::channel::daytime_outdoors_env ),
                               static_cast<int>( sfx::channel::nighttime_outdoors_env ),
                               static_cast<int>( sfx::group::time_of_day ) );
            Mix_GroupChannels( static_cast<int>( sfx::channel::underground_env ),
                               static_cast<int>( sfx::channel::outdoor_blizzard ),
                               static_cast<int>( sfx::group::weather ) );
            Mix_GroupChannels( static_cast<int>( sfx::channel::danger_extreme_theme ),
                               static_cast<int>( sfx::channel::danger_low_theme ),
                               static_cast<int>( sfx::group::context_themes ) );
            Mix_GroupChannels( static_cast<int>( sfx::channel::stamina_75 ),
                               static_cast<int>( sfx::channel::stamina_35 ),
                               static_cast<int>( sfx::group::low_stamina ) );

            sound_init_success = true;
        } else {
            dbg( D_ERROR ) << "Failed to open audio mixer, sound won't work: " << Mix_GetError();
        }
    }

    return sound_init_success;
}
void shutdown_sound()
{
    // De-allocate all loaded sound.
    sfx_resources.resource.clear();
    sfx_resources.sound_effects.clear();

    playlists.clear();
    Mix_CloseAudio();
}

static void musicFinished();

static void play_music_file( const std::string &filename, int volume )
{
    if( test_mode ) {
        return;
    }

    if( !check_sound( volume ) ) {
        return;
    }

    const std::string path = ( current_soundpack_path / filename ).get_unrelative_path().u8string();
    current_music = Mix_LoadMUS( path.c_str() );
    if( current_music == nullptr ) {
        dbg( D_ERROR ) << "Failed to load audio file " << path << ": " << Mix_GetError();
        return;
    }
    Mix_VolumeMusic( volume * get_option<int>( "MUSIC_VOLUME" ) / 100 );

    if( Mix_PlayMusic( current_music, 0 ) != 0 ) {
        dbg( D_ERROR ) << "Starting playlist " << path << " failed: " << Mix_GetError();
        return;
    }
    Mix_HookMusicFinished( musicFinished );
}

/** Callback called when we finish playing music. */
void musicFinished()
{
    if( test_mode ) {
        return;
    }

    Mix_HaltMusic();
    Mix_FreeMusic( current_music );
    current_music = nullptr;

    std::string new_playlist = music::get_music_id_string();

    if( current_playlist != new_playlist ) {
        play_music( new_playlist );
        return;
    }

    const auto iter = playlists.find( current_playlist );
    if( iter == playlists.end() ) {
        return;
    }
    const music_playlist &list = iter->second;
    if( list.entries.empty() ) {
        return;
    }

    // Load the next file to play.
    absolute_playlist_at++;

    // Wrap around if we reached the end of the playlist.
    if( absolute_playlist_at >= list.entries.size() ) {
        absolute_playlist_at = 0;
    }

    current_playlist_at = playlist_indexes.at( absolute_playlist_at );

    const music_playlist::entry &next = list.entries[current_playlist_at];
    play_music_file( next.file, next.volume );
}

void play_music( const std::string &playlist )
{
    // Don't interrupt playlist that's already playing.
    if( playlist == current_playlist ) {
        return;
    } else {
        stop_music();
    }

    const auto iter = playlists.find( playlist );
    if( iter == playlists.end() ) {
        return;
    }
    const music_playlist &list = iter->second;
    if( list.entries.empty() ) {
        return;
    }

    for( size_t i = 0; i < list.entries.size(); i++ ) {
        playlist_indexes.push_back( i );
    }
    if( list.shuffle ) {
        // Son't need to worry about the determinism check here because it only
        // affects audio, not game logic.
        // NOLINTNEXTLINE(cata-determinism)
        static cata_default_random_engine eng = cata_default_random_engine(
                std::chrono::steady_clock::now().time_since_epoch().count() );
        std::shuffle( playlist_indexes.begin(), playlist_indexes.end(), eng );
    }

    current_playlist = playlist;
    current_playlist_at = playlist_indexes.at( absolute_playlist_at );

    const music_playlist::entry &next = list.entries[current_playlist_at];
    current_music_track_volume = next.volume;
    play_music_file( next.file, next.volume );
}

void stop_music()
{
    if( test_mode ) {
        return;
    }

    Mix_FreeMusic( current_music );
    Mix_HaltMusic();
    current_music = nullptr;

    playlist_indexes.clear();
    current_playlist.clear();
    current_playlist_at = 0;
    absolute_playlist_at = 0;
}

void update_music_volume()
{
    if( test_mode ) {
        return;
    }

    Mix_VolumeMusic( current_music_track_volume * get_option<int>( "MUSIC_VOLUME" ) / 100 );

    bool sound_enabled_old = sounds::sound_enabled;
    sounds::sound_enabled = ::get_option<bool>( "SOUND_ENABLED" );

    if( !sounds::sound_enabled ) {
        stop_music();
        music::deactivate_music_id_all();
        return;
    } else if( !sound_enabled_old ) {
        play_music( music::get_music_id_string() );
    }
}

// Allocate new Mix_Chunk as a null-chunk. Results in a valid, but empty chunk
// that is created when loading of a sound effect resource fails. Does not own
// memory. Mix_FreeChunk will free the SDL_malloc'd Mix_Chunk pointer.
static Mix_Chunk *make_null_chunk()
{
    static Mix_Chunk null_chunk = { 0, nullptr, 0, 0 };
    // SDL_malloc to match up with Mix_FreeChunk's SDL_free call
    // to free the Mix_Chunk object memory
    Mix_Chunk *nchunk = static_cast<Mix_Chunk *>( SDL_malloc( sizeof( Mix_Chunk ) ) );

    // Assign as copy of null_chunk
    ( *nchunk ) = null_chunk;
    return nchunk;
}

static Mix_Chunk *load_chunk( const std::string &path )
{
    Mix_Chunk *result = Mix_LoadWAV( path.c_str() );
    if( result == nullptr ) {
        // Failing to load a sound file is not a fatal error worthy of a backtrace
        dbg( D_WARNING ) << "Failed to load sfx audio file " << path << ": " << Mix_GetError();
        result = make_null_chunk();
    }
    return result;
}

// Check to see if the resource has already been loaded
// - Loaded: Return stored pointer
// - Not Loaded: Load chunk from stored resource path
static Mix_Chunk *get_sfx_resource( int resource_id )
{
    sound_effect_resource &resource = sfx_resources.resource[ resource_id ];
    if( !resource.chunk ) {
        cata_path path = current_soundpack_path / resource.path;
        resource.chunk.reset( load_chunk( path.generic_u8string() ) );
    }
    return resource.chunk.get();
}

static int add_sfx_path( const std::string &path )
{
    auto find_result = unique_paths.find( path );
    if( find_result != unique_paths.end() ) {
        return find_result->second;
    } else {
        int result = sfx_resources.resource.size();
        sound_effect_resource new_resource;
        new_resource.path = path;
        new_resource.chunk.reset();
        sfx_resources.resource.push_back( std::move( new_resource ) );
        unique_paths[ path ] = result;
        return result;
    }
}

void sfx::load_sound_effects( const JsonObject &jsobj )
{
    if( !sound_init_success ) {
        return;
    }
    sfx_args key = {
        jsobj.get_string( "id" ),
        "", // actual variant string is filled in the variant loop
        jsobj.get_string( "season", "" ),
        std::nullopt,
        std::nullopt,
    };
    if( jsobj.has_bool( "is_indoors" ) ) {
        key.indoors = jsobj.get_bool( "is_indoors" );
    }
    if( jsobj.has_bool( "is_night" ) ) {
        key.night = jsobj.get_bool( "is_night" );
    }
    const int volume = jsobj.get_int( "volume", 100 );
    std::vector<std::string> variants;
    if( jsobj.has_array( "variant" ) ) {
        variants = jsobj.get_string_array( "variant" );
    } else if( jsobj.has_string( "variant" ) ) {
        variants = { jsobj.get_string( "variant" ) };
    } else {
        variants = { "default" };
    }
    for( const std::string &variant : variants ) {
        key.variant = variant;
        std::vector<sound_effect> &effects = sfx_resources.sound_effects[key];
        for( const std::string file : jsobj.get_array( "files" ) ) {
            effects.emplace_back( volume, file );
        }
    }
}

void sfx::load_sound_effect_preload( const JsonObject &jsobj )
{
    if( !sound_init_success ) {
        return;
    }

    for( JsonObject aobj : jsobj.get_array( "preload" ) ) {
        sfx_args preload_key = {
            aobj.get_string( "id" ),
            "", // actual variant string is filled in the variant loop
            aobj.get_string( "season", "" ),
            std::nullopt,
            std::nullopt,
        };
        if( aobj.has_bool( "is_indoors" ) ) {
            preload_key.indoors = aobj.get_bool( "is_indoors" );
        }
        if( aobj.has_bool( "is_night" ) ) {
            preload_key.night = aobj.get_bool( "is_night" );
        }
        std::vector<std::string> variants;
        if( aobj.has_array( "variant" ) ) {
            variants = aobj.get_string_array( "variant" );
        } else if( aobj.has_string( "variant" ) ) {
            variants = { aobj.get_string( "variant" ) };
        } else {
            variants = { "default" };
        }
        for( const std::string &variant : variants ) {
            preload_key.variant = variant;
            sfx_preload.push_back( preload_key );
        }
    }
}

void sfx::load_playlist( const JsonObject &jsobj )
{
    if( !sound_init_success ) {
        return;
    }

    for( JsonObject playlist : jsobj.get_array( "playlists" ) ) {
        const std::string playlist_id = playlist.get_string( "id" );
        music_playlist playlist_to_load;
        playlist_to_load.shuffle = playlist.get_bool( "shuffle", false );

        for( JsonObject entry : playlist.get_array( "files" ) ) {
            const music_playlist::entry e{ entry.get_string( "file" ),  entry.get_int( "volume" ) };
            playlist_to_load.entries.push_back( e );
        }

        playlists[playlist_id] = std::move( playlist_to_load );

        music::update_music_id_is_empty_flag( playlist_id, true );
    }
}

// Returns a random sound effect matching given id and variant, but with fallback to "default" variants.
// May still return `nullptr`
static const sound_effect *find_random_effect( const std::string &id, const std::string &variant,
        const std::string &season, const std::optional<bool> &is_indoors,
        const std::optional<bool> &is_night )
{
    const std::vector<sound_effect> *iter = sfx_resources.sound_effects.find( id, variant, season,
                                            is_indoors,
                                            is_night );
    if( !iter ) {
        return nullptr;
    }

    return &random_entry_ref( *iter );
}

bool sfx::has_variant_sound( const std::string &id, const std::string &variant,
                             const std::string &season, const std::optional<bool> &is_indoors,
                             const std::optional<bool> &is_night )
{
    return find_random_effect( id, variant, season, is_indoors, is_night ) != nullptr;
}

static bool is_time_slowed()
{
    // if the player have significantly more moves than their speed, they probably used an artifact/CBM to slow time.
    // I checked; the only things that increase a player's # of moves is spells/cbms that slow down time (and also unit tests) so this should work.
    // Would get_speed_base() be better?
    return std::max( get_avatar().get_speed(), 100 ) * 2 < get_avatar().get_moves();
}

// helper data for sound_effect_handler
namespace
{
// Because we're not allowed to call Mix_HaltChannel inside audio callbacks, slowed_time_effect() adds the channel the sound effect is playing on to this list when it wants to stop the sound.
// whenever make_audio() is called, it will halt any channels in this list.
std::vector < sfx::channel > channels_to_end = {};

// need a mutex so that make_audio() and slowed_time_effect() don't modify channels_to_end simultaneously
std::mutex channels_to_end_mutex;
} // namespace

// used with SDL's Mix_RegisterEffect(). each sound that is currently playing has one. needed to dynamically control playback speed for slowing time
struct sound_effect_handler {
    Mix_Chunk *audio_src;
    bool active; // if not active, we're just playing the given audio and aren't making any modifications to it.
    bool owns_audio; // if true, it owns the audio it was given and will free it when the sound stops playing.
    float current_sample_index =
        0; // with respect to audio_src, in samples. for fractional indices, the output is interpolated between the two closest samples
    int loops_remaining = 0;
    bool marked_for_termination = false;



    ~sound_effect_handler() {
        if( owns_audio ) {
            free( audio_src->abuf );
            free( audio_src );
        }
    }

    // called when sound effect is halted by SDL_Mixer; destroys the sound_effect_handler associated with this sound
    static void on_finish( int /* chan */, void *udata ) {
        sound_effect_handler *handler = static_cast<sound_effect_handler *>( udata );
        cata_assert( handler != nullptr && handler->audio_src != nullptr );
        delete handler;
    }

    constexpr static float sound_speed_factor = 0.25f;

    // called by SDL_Mixer everytime it needs to get more audio data
    static void slowed_time_effect( int channel, void *stream, int len,
                                    void *udata ) { // we can expect this function to be called many times a second (at least 40/s from my tests)
        sound_effect_handler *handler = static_cast<sound_effect_handler *>( udata );

        using sample = int16_t; // because AUDIO_S16 is two bytes per ear (signed integer samples)
        constexpr int bytes_per_sample = sizeof( sample ) *
                                         2; // 2 samples per ear (is there a better terminology for this?)
<<<<<<< HEAD

        float playback_speed = is_time_slowed() ? sound_speed_factor : 1; //
        int num_source_samples = handler->audio_src->alen / bytes_per_sample;

        cata_assert( audio_format == AUDIO_S16 );

        if( handler->loops_remaining <
            0 ) { // then we have no more audio to load; the sound effect is over and we're just waiting for SDL to finish playing it and for the main thread to call Mix_HaltChannel()
            memset( stream, 0,
                    len ); // since the sound is over, tell SDL_Mixer to play nothing by setting all the samples to 0 (faster than iterating through the whole thing)

            // the sound effect won't end on its own, we need to tell the main thread to stop it.
            // however, we don't want to do that as soon as we finish SENDING audio since the audio device won't be done playing it yet.
            // therefore, we let the sound loop an extra time to finish playing.

            // we still need to update handler->current_sample_index because as previously stated, we
            handler->current_sample_index += len / bytes_per_sample * playback_speed;
            if( handler->current_sample_index >= num_source_samples ) {
                handler->loops_remaining--;
            }

            // check if the sound effect should end bc we done looping
            if( !handler->marked_for_termination && handler->loops_remaining < -1 ) {
                if( channels_to_end_mutex.try_lock() ) { // try_lock(); we do NOT want the audio thread to block.
                    handler->marked_for_termination = true;
                    channels_to_end.push_back( static_cast<sfx::channel>
                                               ( channel ) ); // the main thread will call Mix_HaltChannel to end the sound effect when make_audio() is next called
                    channels_to_end_mutex.unlock();
                }
=======
        cata_assert( audio_format == AUDIO_S16 );

        // check if the sound effect should end bc we done looping
        //  (note: we let the sound loop an extra time here because when handler->loops_remaining == -1,
        //   that means we're done SENDING audio, but that doesn't mean the audio device is done PLAYING it so we don't want the main thread to call).
        if( !handler->marked_for_termination && handler->loops_remaining < -1 ) {
            if( channels_to_end_mutex.try_lock() ) { // try_lock(); we do NOT want the audio thread to block.
                handler->marked_for_termination = true;
                channels_to_end.push_back( static_cast<sfx::channel>
                                           ( channel ) ); // the main thread will call Mix_HaltAudio to end the sound effect when make_audio() is next called
                channels_to_end_mutex.unlock();
>>>>>>> 47fbf51c
            }
        }

        if( handler->loops_remaining <
            0 ) { // then we have no more audio to load; the sound effect is over and we're just waiting for SDL to finish playing it and for the main thread to call Mix_HaltAudio()
            memset( stream, 0,
                    len ); // since the sound is over, tell SDL_Mixer to play nothing by setting all the samples to 0
        } else {
            float playback_speed = is_time_slowed() ? sound_speed_factor : 1;
            int num_source_samples = handler->audio_src->alen / bytes_per_sample;

<<<<<<< HEAD
        } else {


=======
>>>>>>> 47fbf51c
            // assuming the sound ISN'T over, we need to fill stream with (len/bytes_per_sample) samples from handler->audio_src in this loop.
            for( int dst_index = 0; dst_index < len / bytes_per_sample &&
                 handler->current_sample_index < num_source_samples; dst_index++ ) {

                int low_index = std::floor( handler->current_sample_index );
                int high_index = std::ceil( handler->current_sample_index );

                // make sound wrap around
                if( high_index == num_source_samples ) {
                    high_index = 0;
                }
                if( low_index == num_source_samples ) {
                    low_index = 0; // (low_index can often equal high_index so it might require the same treatment)
                }

                // have to handle each ear seperately for stereo audio
                for( int ear_offset = 0; ear_offset < 4;
                     ear_offset += 2 ) {
                    sample low_value;
                    sample high_value;

                    memcpy( &low_value, static_cast<uint8_t *>( handler->audio_src->abuf ) + ear_offset + low_index *
                            bytes_per_sample, sizeof( sample ) );

                    memcpy( &high_value, static_cast<uint8_t *>( handler->audio_src->abuf ) + ear_offset + high_index *
                            bytes_per_sample, sizeof( sample ) );


                    // linearly interpolate between the two samples closest to the current time
                    float interpolation_factor = handler->current_sample_index - low_index;
                    sample interpolated = ( high_value - low_value ) * interpolation_factor + low_value;

                    memcpy( static_cast<uint8_t *>( stream ) + dst_index * bytes_per_sample + ear_offset, &interpolated,
                            sizeof( sample ) );
                }

                // update handler->current_sample_index
                handler->current_sample_index += 1.0f * playback_speed;
                if( handler->current_sample_index >= num_source_samples ) {
                    // wrap around/looping
                    handler->loops_remaining--;
                    handler->current_sample_index = fmodf( handler->current_sample_index, num_source_samples );

                    if( handler->loops_remaining < 0 ) { // then the sound effect is over
                        int bytes_remaining = len - dst_index * bytes_per_sample;
                        memset( static_cast<uint8_t *>( stream ) + dst_index * bytes_per_sample, 0,
                                bytes_remaining ); // tell SDL_Mixer to play nothing by setting the rest of the requested samples to 0
                        break; // do not read any more audio data
                    }
                }
            }


        }
    }

    // returns false if failed
    // note: nloops == 0 means sound plays once, 1 means twice, etc. -1 means loops for (not actually) forever
    static bool make_audio( int audioChannel, Mix_Chunk *audio_src, int nloops, int volume,
                            bool owns_audio, const sound_effect &effect, std::optional<units::angle> angle,
                            std::optional<float> fade_in_duration ) {

        // tell SDL to halt all sound effects that are done playing
<<<<<<< HEAD
        if( channels_to_end_mutex.try_lock() ) {  // no rush if we can't halt it immediately, we don't want to block
=======
        if( channels_to_end_mutex.try_lock() ) { // no rush if we can't halt it immediately, we don't want to block
>>>>>>> 47fbf51c
            for( sfx::channel channel : channels_to_end ) {
                int success = Mix_HaltChannel( static_cast<int>( channel ) );
                if( success != 0 ) {
                    dbg( D_ERROR ) << "Mix_HaltChannel failed: " << Mix_GetError();
                }
            }
            channels_to_end.clear();
            channels_to_end_mutex.unlock();
        }

        sound_effect_handler *handler = new sound_effect_handler();
        handler->active = true;
        handler->audio_src = audio_src;
        handler->owns_audio = owns_audio;
        handler->loops_remaining = nloops == -1 ? 10000 :
                                   nloops; // -1 loops means loop forever. (SDL actually only loops it ~66536 times, is this a problem?)

        Mix_VolumeChunk( audio_src,
                         effect.volume * get_option<int>( "SOUND_EFFECT_VOLUME" ) * volume / ( 100 * 100 ) );
        int channel;

        // to ensure the effect doesn't stop early, we tell SDL to loop it indefinitely. the slowed_time_effect callback will halt the sound effect at the appropriate time.
        if( fade_in_duration.has_value() ) {
            channel = Mix_FadeInChannel( audioChannel, audio_src, -1, *fade_in_duration );
        } else {
            channel = Mix_PlayChannel( audioChannel, audio_src, -1 );
        }
        bool failed = channel == -1;
        if( !failed ) {
            // tell SDL_Mixer to call slowed_time_effect to get sound data and call on_finish when the sound is over.
            // note: if we ever need to have a setting that turns this effect off, one could simply replace slowed_time_effect here with a callback that does nothing.
            // (on_finish would still be required)
            int out = Mix_RegisterEffect( channel, slowed_time_effect, on_finish, handler );
            if( out ==
                0 ) { // returns zero if SDL failed to setup the effect, meaning we better cancel the sound.
                // To prevent use after free, stop the playback right now.
                failed = true;
                dbg( D_WARNING ) << "Mix_RegisterEffect failed: " << Mix_GetError();
                Mix_HaltChannel( channel );
            }
        }
        if( !failed && angle.has_value() ) {
            if( Mix_SetPosition( channel, static_cast<Sint16>( to_degrees( *angle ) ), 1 ) == 0 ) {
                // Not critical
                dbg( D_INFO ) << "Mix_SetPosition failed: " << Mix_GetError();
            }
        }
        if( failed ) {
            on_finish( -1, handler );
        }

        return failed;
    }
};

// Note: makes new Mix_Chunk, leaves s unaffected. Created mix_chunk is freed by make_audio().
static Mix_Chunk *do_pitch_shift( const Mix_Chunk *s, float pitch )
{
    Uint32 s_in = s->alen / 4;
    Uint32 s_out = static_cast<Uint32>( static_cast<float>( s_in ) * pitch );
    float pitch_real = static_cast<float>( s_out ) / static_cast<float>( s_in );
    Mix_Chunk *result = static_cast<Mix_Chunk *>( malloc( sizeof( Mix_Chunk ) ) );
    result->allocated = 1;
    result->alen = s_out * 4;
    result->abuf = static_cast<Uint8 *>( malloc( result->alen * sizeof( Uint8 ) ) );
    result->volume = s->volume;
    for( Uint32 i = 0; i < s_out; i++ ) {
        Sint16 lt = 0;
        Sint16 rt = 0;
        Sint16 lt_out = 0;
        Sint16 rt_out = 0;
        Sint64 lt_avg = 0;
        Sint64 rt_avg = 0;
        Uint32 begin = static_cast<Uint32>( static_cast<float>( i ) / pitch_real );
        Uint32 end = static_cast<Uint32>( static_cast<float>( i + 1 ) / pitch_real );

        // check for boundary case
        if( end > 0 && ( end >= ( s->alen / 4 ) ) ) {
            end = begin;
        }

        for( Uint32 j = begin; j <= end; j++ ) {
            lt = ( s->abuf[( 4 * j ) + 1] << 8 ) | ( s->abuf[( 4 * j ) + 0] );
            rt = ( s->abuf[( 4 * j ) + 3] << 8 ) | ( s->abuf[( 4 * j ) + 2] );
            lt_avg += lt;
            rt_avg += rt;
        }
        lt_out = static_cast<Sint16>( static_cast<float>( lt_avg ) / static_cast<float>
                                      ( end - begin + 1 ) );
        rt_out = static_cast<Sint16>( static_cast<float>( rt_avg ) / static_cast<float>
                                      ( end - begin + 1 ) );
        result->abuf[( 4 * i ) + 1] = static_cast<Uint8>( ( lt_out >> 8 ) & 0xFF );
        result->abuf[( 4 * i ) + 0] = static_cast<Uint8>( lt_out & 0xFF );
        result->abuf[( 4 * i ) + 3] = static_cast<Uint8>( ( rt_out >> 8 ) & 0xFF );
        result->abuf[( 4 * i ) + 2] = static_cast<Uint8>( rt_out & 0xFF );
    }
    return result;
}

void sfx::play_variant_sound( const std::string &id, const std::string &variant,
                              const std::string &season, const std::optional<bool> &is_indoors,
                              const std::optional<bool> &is_night, int volume )
{
    if( test_mode ) {
        return;
    }

    add_msg_debug( debugmode::DF_SOUND, "sound id: %s, variant: %s, volume: %d ", id, variant, volume );

    if( !check_sound( volume ) ) {
        return;
    }
    const sound_effect *eff = find_random_effect( id, variant, season, is_indoors, is_night );
    if( eff == nullptr ) {
        eff = find_random_effect( id, "default", "", std::optional<bool>(), std::optional<bool>() );
        if( eff == nullptr ) {
            return;
        }
    }
    const sound_effect &selected_sound_effect = *eff;

    Mix_Chunk *effect_to_play = get_sfx_resource( selected_sound_effect.resource_id );

    bool error = sound_effect_handler::make_audio( static_cast<int>( channel::any ), effect_to_play, 0,
                 volume, false, selected_sound_effect, std::nullopt, std::nullopt );
    if( error ) {
        dbg( D_ERROR ) << "Failed to play sound effect: " << Mix_GetError() << " id:" << id
                       << " variant:" << variant << " season:" << season;
    }
}

void sfx::play_variant_sound( const std::string &id, const std::string &variant,
                              const std::string &season, const std::optional<bool> &is_indoors,
                              const std::optional<bool> &is_night, int volume, units::angle angle,
                              double pitch_min, double pitch_max )
{
    if( test_mode ) {
        return;
    }

    add_msg_debug( debugmode::DF_SOUND, "sound id: %s, variant: %s, volume: %d ", id, variant, volume );

    if( !check_sound( volume ) ) {
        return;
    }
    const sound_effect *eff = find_random_effect( id, variant, season, is_indoors, is_night );
    if( eff == nullptr ) {
        return;
    }
    const sound_effect &selected_sound_effect = *eff;

    Mix_Chunk *effect_to_play = get_sfx_resource( selected_sound_effect.resource_id );
    bool is_pitched = ( pitch_min > 0 ) && ( pitch_max > 0 );

    // do_pitch_shift() creates a new Mix_Chunk (so original sound isn't modified) and we need to delete it when the audio finishes.
    bool destroy_sound = is_pitched;

    if( is_pitched ) {
        double pitch_mod = rng_float( pitch_min, pitch_max );
        effect_to_play = do_pitch_shift( effect_to_play, static_cast<float>( pitch_mod ) );
    }

    bool failed = sound_effect_handler::make_audio( static_cast<int>( channel::any ), effect_to_play, 0,
                  volume, destroy_sound, selected_sound_effect, std::make_optional( angle ), std::nullopt );
    if( failed ) {
        dbg( D_ERROR ) << "Failed to play sound effect: " << Mix_GetError() << " id:" << id
                       << " variant:" << variant << " season:" << season;
    }
}

void sfx::play_ambient_variant_sound( const std::string &id, const std::string &variant,
                                      const std::string &season, const std::optional<bool> &is_indoors,
                                      const std::optional<bool> &is_night, int volume,
                                      channel channel, int fade_in_duration, double pitch, int loops )
{
    if( test_mode ) {
        return;
    }
    if( !check_sound( volume ) ) {
        return;
    }
    if( is_channel_playing( channel ) ) {
        return;
    }
    const sound_effect *eff = find_random_effect( id, variant, season, is_indoors, is_night );
    if( eff == nullptr ) {
        return;
    }
    const sound_effect &selected_sound_effect = *eff;

    Mix_Chunk *effect_to_play = get_sfx_resource( selected_sound_effect.resource_id );

    bool is_pitched = pitch > 0;

    // do_pitch_shift() creates a new Mix_Chunk (so original sound isn't modified) and we need to delete it when the audio finishes.
    bool destroy_sound = is_pitched;

    if( is_pitched ) {
        effect_to_play = do_pitch_shift( effect_to_play, static_cast<float>( pitch ) );
    }

    volume = selected_sound_effect.volume * get_option<int>( "AMBIENT_SOUND_VOLUME" ) * volume /
             ( 100 * 100 );
    bool failed = sound_effect_handler::make_audio( static_cast<int>( channel ), effect_to_play, loops,
                  volume, destroy_sound, selected_sound_effect, std::nullopt,
                  static_cast<float>( fade_in_duration ) );

    if( failed ) {
        dbg( D_ERROR ) << "Failed to play sound effect: " << Mix_GetError() << " id:" << id
                       << " variant:" << variant << " season:" << season;
    }
}

void load_soundset()
{
    const cata_path default_path = PATH_INFO::defaultsounddir();
    const std::string default_soundpack = "basic";
    std::string current_soundpack = get_option<std::string>( "SOUNDPACKS" );
    cata_path soundpack_path;

    // Get current soundpack and it's directory path.
    if( current_soundpack.empty() ) {
        dbg( D_ERROR ) << "Soundpack not set in options or empty.";
        soundpack_path = default_path;
        current_soundpack = default_soundpack;
    } else {
        dbg( D_INFO ) << "Current soundpack is: " << current_soundpack;
        soundpack_path = SOUNDPACKS[current_soundpack];
    }

    if( soundpack_path.empty() ) {
        dbg( D_ERROR ) << "Soundpack with name " << current_soundpack << " can't be found or empty string";
        soundpack_path = default_path;
        current_soundpack = default_soundpack;
    } else {
        dbg( D_INFO ) << '"' << current_soundpack << '"' << " soundpack: found path: " << soundpack_path;
    }

    current_soundpack_path = soundpack_path;
    try {
        DynamicDataLoader::get_instance().load_data_from_path( soundpack_path, "core" );
    } catch( const std::exception &err ) {
        debugmsg( "failed to load sounds: %s", err.what() );
    }

    // Preload sound effects
    for( const sfx_args &preload : sfx_preload ) {
        const std::vector<sound_effect> *find_result = sfx_resources.sound_effects.find( preload );
        if( find_result != sfx_resources.sound_effects.end() ) {
            for( const sound_effect &sfx : *find_result ) {
                get_sfx_resource( sfx.resource_id );
            }
        }
    }

    // Memory of unique_paths no longer required, swap with locally scoped unordered_map
    // to force deallocation of resources.
    {
        unique_paths.clear();
        std::unordered_map<std::string, int> t_swap;
        unique_paths.swap( t_swap );
    }
    // Memory of sfx_preload no longer required, swap with locally scoped vector
    // to force deallocation of resources.
    {
        sfx_preload.clear();
        std::vector<sfx_args> t_swap;
        sfx_preload.swap( t_swap );
    }
}

// capitalized to mirror cata_tiles::InitSDL()
void initSDLAudioOnly()
{
    const int ret = SDL_Init( SDL_INIT_AUDIO );
    throwErrorIf( ret != 0, "SDL_Init failed" );
    if( atexit( SDL_Quit ) ) {
        debugmsg( "atexit failed to register SDL_Quit" );
    }
}

#endif<|MERGE_RESOLUTION|>--- conflicted
+++ resolved
@@ -729,7 +729,6 @@
         using sample = int16_t; // because AUDIO_S16 is two bytes per ear (signed integer samples)
         constexpr int bytes_per_sample = sizeof( sample ) *
                                          2; // 2 samples per ear (is there a better terminology for this?)
-<<<<<<< HEAD
 
         float playback_speed = is_time_slowed() ? sound_speed_factor : 1; //
         int num_source_samples = handler->audio_src->alen / bytes_per_sample;
@@ -759,36 +758,9 @@
                                                ( channel ) ); // the main thread will call Mix_HaltChannel to end the sound effect when make_audio() is next called
                     channels_to_end_mutex.unlock();
                 }
-=======
-        cata_assert( audio_format == AUDIO_S16 );
-
-        // check if the sound effect should end bc we done looping
-        //  (note: we let the sound loop an extra time here because when handler->loops_remaining == -1,
-        //   that means we're done SENDING audio, but that doesn't mean the audio device is done PLAYING it so we don't want the main thread to call).
-        if( !handler->marked_for_termination && handler->loops_remaining < -1 ) {
-            if( channels_to_end_mutex.try_lock() ) { // try_lock(); we do NOT want the audio thread to block.
-                handler->marked_for_termination = true;
-                channels_to_end.push_back( static_cast<sfx::channel>
-                                           ( channel ) ); // the main thread will call Mix_HaltAudio to end the sound effect when make_audio() is next called
-                channels_to_end_mutex.unlock();
->>>>>>> 47fbf51c
             }
-        }
-
-        if( handler->loops_remaining <
-            0 ) { // then we have no more audio to load; the sound effect is over and we're just waiting for SDL to finish playing it and for the main thread to call Mix_HaltAudio()
-            memset( stream, 0,
-                    len ); // since the sound is over, tell SDL_Mixer to play nothing by setting all the samples to 0
-        } else {
-            float playback_speed = is_time_slowed() ? sound_speed_factor : 1;
-            int num_source_samples = handler->audio_src->alen / bytes_per_sample;
-
-<<<<<<< HEAD
-        } else {
-
-
-=======
->>>>>>> 47fbf51c
+        else {
+          
             // assuming the sound ISN'T over, we need to fill stream with (len/bytes_per_sample) samples from handler->audio_src in this loop.
             for( int dst_index = 0; dst_index < len / bytes_per_sample &&
                  handler->current_sample_index < num_source_samples; dst_index++ ) {
@@ -840,8 +812,6 @@
                     }
                 }
             }
-
-
         }
     }
 
@@ -852,11 +822,7 @@
                             std::optional<float> fade_in_duration ) {
 
         // tell SDL to halt all sound effects that are done playing
-<<<<<<< HEAD
         if( channels_to_end_mutex.try_lock() ) {  // no rush if we can't halt it immediately, we don't want to block
-=======
-        if( channels_to_end_mutex.try_lock() ) { // no rush if we can't halt it immediately, we don't want to block
->>>>>>> 47fbf51c
             for( sfx::channel channel : channels_to_end ) {
                 int success = Mix_HaltChannel( static_cast<int>( channel ) );
                 if( success != 0 ) {
