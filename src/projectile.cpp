#include "projectile.h"

#include <memory>
#include <utility>

#include "ammo_effect.h"
#include "explosion.h"
#include "field.h"
#include "game.h"
#include "item.h"
#include "map.h"
#include "map_iterator.h"
#include "rng.h"

projectile::projectile() :
    speed( 0 ), range( 0 ), drop( nullptr ), custom_explosion( nullptr )
{ }

projectile::~projectile() = default;

projectile::projectile( projectile && ) = default;

projectile::projectile( const projectile &other )
{
    *this = other;
}

projectile &projectile::operator=( const projectile &other )
{
    impact = other.impact;
    speed = other.speed;
    range = other.range;
    proj_effects = other.proj_effects;
    set_drop( other.get_drop() );
    set_custom_explosion( other.get_custom_explosion() );

    return *this;
}

const item &projectile::get_drop() const
{
    if( drop != nullptr ) {
        return *drop;
    }

    static const item null_drop;
    return null_drop;
}

void projectile::set_drop( const item &it )
{
    if( it.is_null() ) {
        unset_drop();
    } else {
        drop = std::make_unique<item>( it );
    }
}

void projectile::set_drop( item &&it )
{
    if( it.is_null() ) {
        unset_drop();
    } else {
        drop = std::make_unique<item>( std::move( it ) );
    }
}

void projectile::unset_drop()
{
    drop.reset( nullptr );
}

const explosion_data &projectile::get_custom_explosion() const
{
    if( custom_explosion != nullptr ) {
        return *custom_explosion;
    }

    static const explosion_data null_explosion{};
    return null_explosion;
}

void projectile::set_custom_explosion( const explosion_data &ex )
{
    custom_explosion = std::make_unique<explosion_data>( ex );
}

void projectile::unset_custom_explosion()
{
    custom_explosion.reset();
}

void apply_ammo_effects( const tripoint &p, const std::set<std::string> &effects )
{
<<<<<<< HEAD
    if( effects.count( "EXPLOSIVE_RAUFOSS" ) > 0 ) {
        // TODO: Make this actually fill a ~4m radius circle with fire and 20 shrapnel bits.  Or better, a 30 deg, 15m long arc.
        explosion_handler::explosion( p, 2.4, 0.6, true, 28, 1.4 );
    }

    if( effects.count( "EXPLOSIVE_SMALL" ) > 0 ) {
        // TODO: double-check if this is sensible.
        explosion_handler::explosion( p, 360, 0.4 );
    }

    if( effects.count( "EXPLOSIVE" ) > 0 ) {
        // TODO: double-check if this is sensible.
        explosion_handler::explosion( p, 360 );
    }

    if( effects.count( "FRAG" ) > 0 ) {
        // Same as a standard thrown frag grenade.
        explosion_handler::explosion( p, 185, 0.8, false, 212, 0.05 );
    }

    if( effects.count( "NAPALM" ) > 0 ) {
        explosion_handler::explosion( p, 60, 0.7, true );
        // More intense fire near the center
        for( auto &pt : g->m.points_in_radius( p, 1, 0 ) ) {
            g->m.add_field( pt, fd_fire, 1 );
        }
    }

    if( effects.count( "NAPALM_BIG" ) > 0 ) {
        explosion_handler::explosion( p, 360, 0.8, true );
        // More intense fire near the center
        for( auto &pt : g->m.points_in_radius( p, 3, 0 ) ) {
            g->m.add_field( pt, fd_fire, 1 );
        }
    }

    if( effects.count( "PYROPHORIC" ) > 0 ) {
        explosion_handler::explosion( p, 360, 0.8, true );
        // Extreme heat near the center of the explosion
        for( auto &pt : g->m.points_in_radius( p, 3, 0 ) ) {
            g->m.add_field( pt, fd_fire, 2 );
        }
    }

    if( effects.count( "MININUKE_MOD" ) > 0 ) {
        explosion_handler::explosion( p, 72000000 );
        for( auto &pt : g->m.points_in_radius( p, 18, 0 ) ) {
            if( g->m.sees( p, pt, 3 ) &&
                g->m.passable( pt ) ) {
                g->m.add_field( pt, fd_nuke_gas, 3 );
=======
    for( const ammo_effect &ae : ammo_effects::get_all() ) {
        if( effects.count( ae.id.str() ) > 0 ) {
            for( auto &pt : g->m.points_in_radius( p, ae.aoe_radius, ae.aoe_radius_z ) ) {
                if( one_in( ae.aoe_chance ) ) {
                    const bool check_sees = !ae.aoe_check_sees ||
                                            ( ae.aoe_check_sees && g->m.sees( p, pt, ae.aoe_check_sees_radius ) );
                    const bool check_passable = !ae.aoe_check_passable ||
                                                ( ae.aoe_check_passable && g->m.passable( pt ) );
                    if( check_sees && check_passable ) {
                        g->m.add_field( pt, ae.aoe_field_type, rng( ae.aoe_intensity_min, ae.aoe_intensity_max ) );
                    }
                }
>>>>>>> 40d2ff97
            }
        }
        if( ae.aoe_explosion_data.power > 0 ) {
            explosion_handler::explosion( p, ae.aoe_explosion_data );
        }
        if( ae.do_flashbang ) {
            explosion_handler::flashbang( p );
        }
        if( ae.do_emp_blast ) {
            explosion_handler::emp_blast( p );
        }
    }

    if( effects.count( "NO_BOOM" ) == 0 && effects.count( "FLAME" ) > 0 ) {
        for( auto &pt : g->m.points_in_radius( p, 1, 0 ) ) {
            g->m.add_field( pt, fd_fire, 1 );
        }
    }
}

int max_aoe_size( const std::set<std::string> &tags )
{
    int aoe_size = 0;
    for( const ammo_effect &aed : ammo_effects::get_all() ) {
        if( tags.count( aed.id.str() ) > 0 ) {
            aoe_size = std::max( aoe_size,  aed.aoe_size ) ;
        }
    }
    return aoe_size;
}<|MERGE_RESOLUTION|>--- conflicted
+++ resolved
@@ -92,58 +92,6 @@
 
 void apply_ammo_effects( const tripoint &p, const std::set<std::string> &effects )
 {
-<<<<<<< HEAD
-    if( effects.count( "EXPLOSIVE_RAUFOSS" ) > 0 ) {
-        // TODO: Make this actually fill a ~4m radius circle with fire and 20 shrapnel bits.  Or better, a 30 deg, 15m long arc.
-        explosion_handler::explosion( p, 2.4, 0.6, true, 28, 1.4 );
-    }
-
-    if( effects.count( "EXPLOSIVE_SMALL" ) > 0 ) {
-        // TODO: double-check if this is sensible.
-        explosion_handler::explosion( p, 360, 0.4 );
-    }
-
-    if( effects.count( "EXPLOSIVE" ) > 0 ) {
-        // TODO: double-check if this is sensible.
-        explosion_handler::explosion( p, 360 );
-    }
-
-    if( effects.count( "FRAG" ) > 0 ) {
-        // Same as a standard thrown frag grenade.
-        explosion_handler::explosion( p, 185, 0.8, false, 212, 0.05 );
-    }
-
-    if( effects.count( "NAPALM" ) > 0 ) {
-        explosion_handler::explosion( p, 60, 0.7, true );
-        // More intense fire near the center
-        for( auto &pt : g->m.points_in_radius( p, 1, 0 ) ) {
-            g->m.add_field( pt, fd_fire, 1 );
-        }
-    }
-
-    if( effects.count( "NAPALM_BIG" ) > 0 ) {
-        explosion_handler::explosion( p, 360, 0.8, true );
-        // More intense fire near the center
-        for( auto &pt : g->m.points_in_radius( p, 3, 0 ) ) {
-            g->m.add_field( pt, fd_fire, 1 );
-        }
-    }
-
-    if( effects.count( "PYROPHORIC" ) > 0 ) {
-        explosion_handler::explosion( p, 360, 0.8, true );
-        // Extreme heat near the center of the explosion
-        for( auto &pt : g->m.points_in_radius( p, 3, 0 ) ) {
-            g->m.add_field( pt, fd_fire, 2 );
-        }
-    }
-
-    if( effects.count( "MININUKE_MOD" ) > 0 ) {
-        explosion_handler::explosion( p, 72000000 );
-        for( auto &pt : g->m.points_in_radius( p, 18, 0 ) ) {
-            if( g->m.sees( p, pt, 3 ) &&
-                g->m.passable( pt ) ) {
-                g->m.add_field( pt, fd_nuke_gas, 3 );
-=======
     for( const ammo_effect &ae : ammo_effects::get_all() ) {
         if( effects.count( ae.id.str() ) > 0 ) {
             for( auto &pt : g->m.points_in_radius( p, ae.aoe_radius, ae.aoe_radius_z ) ) {
@@ -156,7 +104,6 @@
                         g->m.add_field( pt, ae.aoe_field_type, rng( ae.aoe_intensity_min, ae.aoe_intensity_max ) );
                     }
                 }
->>>>>>> 40d2ff97
             }
         }
         if( ae.aoe_explosion_data.power > 0 ) {
