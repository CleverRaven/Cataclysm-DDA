#include "monattack.h"

#include <assert.h>
#include <climits>
#include <cstdlib>
#include <algorithm>
#include <cmath>
#include <map>
#include <array>
#include <list>
#include <memory>
#include <ostream>
#include <set>
#include <string>
#include <utility>
#include <vector>

#include "avatar.h"
#include "ballistics.h"
#include "bodypart.h"
#include "debug.h"
#include "effect.h"
#include "event.h"
#include "field.h"
#include "fungal_effects.h"
#include "game.h"
#include "gun_mode.h"
#include "itype.h"
#include "iuse_actor.h"
#include "line.h"
#include "map.h"
#include "map_iterator.h"
#include "mapdata.h"
#include "martialarts.h"
#include "messages.h"
#include "mondefense.h"
#include "monster.h"
#include "morale_types.h"
#include "mtype.h"
#include "npc.h"
#include "name.h"
#include "output.h"
#include "projectile.h"
#include "rng.h"
#include "sounds.h"
#include "speech.h"
#include "text_snippets.h"
#include "translations.h"
#include "ui.h"
#include "weighted_list.h"
#include "calendar.h"
#include "creature.h"
#include "damage.h"
#include "enums.h"
#include "explosion.h"
#include "game_constants.h"
#include "int_id.h"
#include "item.h"
#include "item_stack.h"
#include "iuse.h"
#include "optional.h"
#include "pathfinding.h"
#include "player.h"
#include "string_formatter.h"
#include "tileray.h"
#include "type_id.h"
#include "colony.h"
#include "flat_set.h"
#include "material.h"
#include "point.h"
#include "units.h"

const mtype_id mon_ant( "mon_ant" );
const mtype_id mon_ant_acid( "mon_ant_acid" );
const mtype_id mon_ant_acid_larva( "mon_ant_acid_larva" );
const mtype_id mon_ant_acid_soldier( "mon_ant_acid_soldier" );
const mtype_id mon_ant_acid_queen( "mon_ant_acid_queen" );
const mtype_id mon_ant_larva( "mon_ant_larva" );
const mtype_id mon_ant_soldier( "mon_ant_soldier" );
const mtype_id mon_biollante( "mon_biollante" );
const mtype_id mon_blob( "mon_blob" );
const mtype_id mon_blob_brain( "mon_blob_brain" );
const mtype_id mon_blob_large( "mon_blob_large" );
const mtype_id mon_blob_small( "mon_blob_small" );
const mtype_id mon_breather( "mon_breather" );
const mtype_id mon_breather_hub( "mon_breather_hub" );
const mtype_id mon_creeper_hub( "mon_creeper_hub" );
const mtype_id mon_creeper_vine( "mon_creeper_vine" );
const mtype_id mon_dermatik( "mon_dermatik" );
const mtype_id mon_defective_robot_nurse( "mon_nursebot_defective" );
const mtype_id mon_fungal_hedgerow( "mon_fungal_hedgerow" );
const mtype_id mon_fungaloid( "mon_fungaloid" );
const mtype_id mon_fungaloid_young( "mon_fungaloid_young" );
const mtype_id mon_fungal_tendril( "mon_fungal_tendril" );
const mtype_id mon_fungal_wall( "mon_fungal_wall" );
const mtype_id mon_headless_dog_thing( "mon_headless_dog_thing" );
const mtype_id mon_manhack( "mon_manhack" );
const mtype_id mon_shadow( "mon_shadow" );
const mtype_id mon_triffid( "mon_triffid" );
const mtype_id mon_turret_searchlight( "mon_turret_searchlight" );
const mtype_id mon_zombie_dancer( "mon_zombie_dancer" );
const mtype_id mon_zombie_jackson( "mon_zombie_jackson" );
<<<<<<< HEAD
const mtype_id mon_zombie_skeltal_minion( "mon_zombie_skeltal_minion" );
=======
const mtype_id mon_shadow_hunter( "mon_shadow_hunter" );
const mtype_id mon_shadow_hunter_h( "mon_shadow_hunter_h" );
>>>>>>> aac02f82

const skill_id skill_melee( "melee" );
const skill_id skill_gun( "gun" );
const skill_id skill_unarmed( "unarmed" );
const skill_id skill_rifle( "rifle" );
const skill_id skill_launcher( "launcher" );

const species_id ZOMBIE( "ZOMBIE" );
const species_id BLOB( "BLOB" );

const efftype_id effect_assisted( "assisted" );
const efftype_id effect_bite( "bite" );
const efftype_id effect_bleed( "bleed" );
const efftype_id effect_blind( "blind" );
const efftype_id effect_boomered( "boomered" );
const efftype_id effect_controlled( "controlled" );
const efftype_id effect_corroding( "corroding" );
const efftype_id effect_countdown( "countdown" );
const efftype_id effect_darkness( "darkness" );
const efftype_id effect_dazed( "dazed" );
const efftype_id effect_deaf( "deaf" );
const efftype_id effect_dermatik( "dermatik" );
const efftype_id effect_downed( "downed" );
const efftype_id effect_dragging( "dragging" );
const efftype_id effect_fearparalyze( "fearparalyze" );
const efftype_id effect_fungus( "fungus" );
const efftype_id effect_glowing( "glowing" );
const efftype_id effect_got_checked( "got_checked" );
const efftype_id effect_grabbed( "grabbed" );
const efftype_id effect_infected( "infected" );
const efftype_id effect_laserlocked( "laserlocked" );
const efftype_id effect_onfire( "onfire" );
const efftype_id effect_operating( "operating" );
const efftype_id effect_paralyzepoison( "paralyzepoison" );
const efftype_id effect_raising( "raising" );
const efftype_id effect_rat( "rat" );
const efftype_id effect_shrieking( "shrieking" );
const efftype_id effect_slimed( "slimed" );
const efftype_id effect_stunned( "stunned" );
const efftype_id effect_targeted( "targeted" );
const efftype_id effect_teleglow( "teleglow" );
const efftype_id effect_took_damage( "took_damage" );

static const trait_id trait_ACIDBLOOD( "ACIDBLOOD" );
static const trait_id trait_MARLOSS_BLUE( "MARLOSS_BLUE" );
static const trait_id trait_MARLOSS( "MARLOSS" );
static const trait_id trait_PARAIMMUNE( "PARAIMMUNE" );
static const trait_id trait_TAIL_CATTLE( "TAIL_CATTLE" );
static const trait_id trait_THRESH_MARLOSS( "THRESH_MARLOSS" );
static const trait_id trait_THRESH_MYCUS( "THRESH_MYCUS" );

// shared utility functions
static bool within_visual_range( monster *z, int max_range )
{
    return !( rl_dist( z->pos(), g->u.pos() ) > max_range || !z->sees( g->u ) );
}

static bool within_target_range( const monster *const z, const Creature *const target, int range )
{
    if( target == nullptr ||
        rl_dist( z->pos(), target->pos() ) > range ||
        !z->sees( *target ) ) {
        return false;
    }
    return true;
}

static Creature *sting_get_target( monster *z, float range = 5.0f )
{
    Creature *target = z->attack_target();

    if( target == nullptr ) {
        return nullptr;
    }

    if( !z->sees( *target ) ||
        !g->m.clear_path( z->pos(), target->pos(), range, 1, 100 ) ) {
        return nullptr; // Can't see/reach target, no attack
    }

    return rl_dist( z->pos(), target->pos() ) <= range ? target : nullptr;
}

static bool sting_shoot( monster *z, Creature *target, damage_instance &dam, float range )
{
    if( target->uncanny_dodge() ) {
        target->add_msg_if_player( m_bad, _( "The %s shoots a dart but you dodge it." ),
                                   z->name() );
        return false;
    }

    projectile proj;
    proj.speed = 10;
    proj.range = range;
    proj.impact.add( dam );
    proj.proj_effects.insert( "NO_OVERSHOOT" );

    dealt_projectile_attack atk = projectile_attack( proj, z->pos(), target->pos(), { 500 }, z );
    if( atk.dealt_dam.total_damage() > 0 ) {
        target->add_msg_if_player( m_bad, _( "The %s shoots a dart into you!" ), z->name() );
        return true;
    } else {
        if( atk.missed_by == 1 ) {
            target->add_msg_if_player( m_good,
                                       _( "The %s shoots a dart at you, but misses!" ),
                                       z->name() );
        } else {
            target->add_msg_if_player( m_good,
                                       _( "The %s shoots a dart but it bounces off your armor." ),
                                       z->name() );
        }
        return false;
    }
}

// Distance == 1 and on the same z-level or with a clear shot up/down.
// If allow_zlev is false, don't allow attacking up/down at all.
// If allow_zlev is true, also allow distance == 1 and on different z-level
// as long as floor/ceiling doesn't exist.
static bool is_adjacent( const monster *z, const Creature *target, const bool allow_zlev )
{
    if( target == nullptr ) {
        return false;
    }

    if( rl_dist( z->pos(), target->pos() ) != 1 ) {
        return false;
    }

    if( z->posz() == target->posz() ) {
        return true;
    }

    if( !allow_zlev ) {
        return false;
    }

    // The square above must have no floor (currently only open air).
    // The square below must have no ceiling (ie. be outside).
    const bool target_above = target->posz() > z->posz();
    const tripoint &up   = target_above ? target->pos() : z->pos();
    const tripoint &down = target_above ? z->pos() : target->pos();
    return g->m.ter( up ) == t_open_air && g->m.is_outside( down );
}

static npc make_fake_npc( monster *z, int str, int dex, int inte, int per )
{
    npc tmp;
    tmp.name = _( "The " ) + z->name();
    tmp.set_fake( true );
    tmp.recoil = 0;
    tmp.setpos( z->pos() );
    tmp.str_cur = str;
    tmp.dex_cur = dex;
    tmp.int_cur = inte;
    tmp.per_cur = per;
    if( z->friendly != 0 ) {
        tmp.set_attitude( NPCATT_FOLLOW );
    } else {
        tmp.set_attitude( NPCATT_KILL );
    }
    return tmp;
}

bool mattack::none( monster * )
{
    return true;
}

bool mattack::eat_crop( monster *z )
{
    for( const auto &p : g->m.points_in_radius( z->pos(), 1 ) ) {
        if( g->m.has_flag( "PLANT", p ) && one_in( 4 ) ) {
            g->m.furn_set( p, furn_str_id( g->m.furn( p )->plant->base ) );
            g->m.i_clear( p );
            return true;
        }
    }
    return true;
}

bool mattack::eat_food( monster *z )
{
    for( const auto &p : g->m.points_in_radius( z->pos(), 1 ) ) {
        //Protect crop seeds from carnivores, give omnivores eat_crop special also
        if( g->m.has_flag( "PLANT", p ) ) {
            continue;
        }
        auto items = g->m.i_at( p );
        for( auto &item : items ) {
            //Fun limit prevents scavengers from eating feces
            if( !item.is_food() || item.get_comestible()->fun < -20 ) {
                continue;
            }
            //Don't eat own eggs
            if( z->type->baby_egg != item.type->get_id() ) {
                int consumed = 1;
                if( item.count_by_charges() ) {
                    g->m.use_charges( p, 0, item.type->get_id(), consumed );
                } else {
                    g->m.use_amount( p, 0, item.type->get_id(), consumed );
                }
                return true;
            }
        }
    }
    return true;
}

bool mattack::antqueen( monster *z )
{
    std::vector<tripoint> egg_points;
    std::vector<monster *> ants;
    // Count up all adjacent tiles the contain at least one egg.
    for( const auto &dest : g->m.points_in_radius( z->pos(), 2 ) ) {
        if( g->m.impassable( dest ) ) {
            continue;
        }

        if( monster *const mon = g->critter_at<monster>( dest ) ) {
            if( mon->type->default_faction == mfaction_id( "ant" ) && mon->type->upgrades ) {
                ants.push_back( mon );
            }

            continue;
        }

        if( g->is_empty( dest ) && g->m.has_items( dest ) ) {
            for( auto &i : g->m.i_at( dest ) ) {
                if( i.typeId() == "ant_egg" ) {
                    egg_points.push_back( dest );
                    // Done looking at this tile
                    break;
                }
            }
        }
    }

    if( !ants.empty() ) {
        z->moves -= 100; // It takes a while
        monster *ant = random_entry( ants );
        if( g->u.sees( *z ) && g->u.sees( *ant ) ) {
            add_msg( m_warning, _( "The %1$s feeds an %2$s and it grows!" ), z->name(),
                     ant->name() );
        }
        ant->poly( ant->type->upgrade_into );
    } else if( egg_points.empty() ) {  // There's no eggs nearby--lay one.
        if( g->u.sees( *z ) ) {
            add_msg( _( "The %s lays an egg!" ), z->name() );
        }
        g->m.spawn_item( z->pos(), "ant_egg", 1, 0, calendar::turn );
    } else { // There are eggs nearby.  Let's hatch some.
        z->moves -= 20 * egg_points.size(); // It takes a while
        if( g->u.sees( *z ) ) {
            add_msg( m_warning, _( "The %s tends nearby eggs, and they hatch!" ), z->name() );
        }
        for( const tripoint &egg_pos : egg_points ) {
            map_stack items = g->m.i_at( egg_pos );
            for( map_stack::iterator it = items.begin(); it != items.end(); ) {
                if( it->typeId() != "ant_egg" ) {
                    ++it;
                    continue;
                }
                it = items.erase( it );
                monster tmp( z->type->id == mon_ant_acid_queen ? mon_ant_acid_larva : mon_ant_larva, egg_pos );
                tmp.make_ally( *z );
                g->add_zombie( tmp );
                break; // Max one hatch per tile
            }
        }
    }

    return true;
}

bool mattack::shriek( monster *z )
{
    Creature *target = z->attack_target();
    if( target == nullptr ||
        rl_dist( z->pos(), target->pos() ) > 4 ||
        !z->sees( *target ) ) {
        return false;
    }

    z->moves -= 240;   // It takes a while
    sounds::sound( z->pos(), 50, sounds::sound_t::alert, _( "a terrible shriek!" ), false, "shout",
                   "shriek" );
    return true;
}

bool mattack::shriek_alert( monster *z )
{
    if( !z->can_act() || z->has_effect( effect_shrieking ) ) {
        return false;
    }

    Creature *target = z->attack_target();

    if( target == nullptr || rl_dist( z->pos(), target->pos() ) > 15 ||
        !z->sees( *target ) ) {
        return false;
    }

    if( g->u.sees( *z ) ) {
        add_msg( _( "The %s begins shrieking!" ), z->name() );
    }

    z->moves -= 150;
    sounds::sound( z->pos(), 120, sounds::sound_t::alert, _( "a piercing wail!" ), false, "shout",
                   "wail" );
    z->add_effect( effect_shrieking, 1_minutes );

    return true;
}

bool mattack::shriek_stun( monster *z )
{
    if( !z->can_act() || !z->has_effect( effect_shrieking ) ) {
        return false;
    }

    Creature *target = z->attack_target();
    if( target == nullptr ) {
        return false;
    }

    int dist = rl_dist( z->pos(), target->pos() );
    // Currently the cone is 2D, so don't use it for 3D attacks
    if( dist > 7 ||
        z->posz() != target->posz() ||
        !z->sees( *target ) ) {
        return false;
    }

    int target_angle = coord_to_angle( z->pos(), target->pos() );
    int cone_angle = 20;
    for( const tripoint &cone : g->m.points_in_radius( z->pos(), 4 ) ) {
        int tile_angle = coord_to_angle( z->pos(), cone );
        int diff = abs( target_angle - tile_angle );
        if( diff + cone_angle > 360 || diff > cone_angle || cone == z->pos() ) {
            continue; // skip the target, because it's outside cone or it's the source
        }
        // affect the target
        g->m.bash( cone, 4, true ); //Small bash to every square, silent to not flood message box

        Creature *target = g->critter_at( cone ); //If a monster is there, chance for stun
        if( target == nullptr ) {
            continue;
        }
        if( one_in( dist / 2 ) && !( target->is_immune_effect( effect_deaf ) ) ) {
            target->add_effect( effect_dazed, rng( 1_minutes, 2_minutes ), num_bp, false, rng( 1,
                                ( 15 - dist ) / 3 ) );
        }

    }

    return true;
}

bool mattack::howl( monster *z )
{
    Creature *target = z->attack_target();
    if( target == nullptr ||
        rl_dist( z->pos(), target->pos() ) > 4 ||
        !z->sees( *target ) ) {
        return false;
    }

    z->moves -= 200;   // It takes a while
    sounds::sound( z->pos(), 35, sounds::sound_t::alert, _( "an ear-piercing howl!" ), false, "shout",
                   "howl" );

    if( z->friendly != 0 ) { // TODO: Make this use mon's faction when those are in
        for( monster &other : g->all_monsters() ) {
            if( other.type != z->type ) {
                continue;
            }
            // Quote KA101: Chance of friendlying other howlers in the area, I'd imagine:
            // wolves use howls for communication and can convey that the ape is on Team Wolf.
            if( one_in( 4 ) ) {
                other.friendly = z->friendly;
                break;
            }
        }
    }

    return true;
}

bool mattack::rattle( monster *z )
{
    // TODO: Let it rattle at non-player friendlies
    const int min_dist = z->friendly != 0 ? 1 : 4;
    Creature *target = &g->u; // Can't use attack_target - the snake has no target
    if( target == nullptr ||
        rl_dist( z->pos(), target->pos() ) > min_dist ||
        !z->sees( *target ) ) {
        return false;
    }

    z->moves -= 20;   // It takes a very short while
    sounds::sound( z->pos(), 10, sounds::sound_t::alarm, _( "a sibilant rattling sound!" ), false,
                   "misc", "rattling" );

    return true;
}

bool mattack::acid( monster *z )
{
    if( !z->can_act() ) {
        return false;
    }

    Creature *target = z->attack_target();
    if( target == nullptr ) {
        return false;
    }

    if( !z->sees( *target ) ||
        !g->m.clear_path( z->pos(), target->pos(), 10, 1, 100 ) ) {
        return false; // Can't see/reach target, no attack
    }
    z->moves -= 300;   // It takes a while
    sounds::sound( z->pos(), 4, sounds::sound_t::combat, _( "a spitting noise." ), false, "misc",
                   "spitting" );

    projectile proj;
    proj.speed = 10;
    proj.impact.add_damage( DT_ACID, 5 ); // Mostly just for momentum
    proj.range = 10;
    proj.proj_effects.insert( "NO_OVERSHOOT" );
    auto dealt = projectile_attack( proj, z->pos(), target->pos(), { 5400 }, z );
    const tripoint &hitp = dealt.end_point;
    const Creature *hit_critter = dealt.hit_critter;
    if( hit_critter == nullptr && g->m.hit_with_acid( hitp ) && g->u.sees( hitp ) ) {
        add_msg( _( "A glob of acid hits the %s!" ),
                 g->m.tername( hitp ) );
        if( g->m.impassable( hitp ) ) {
            // TODO: Allow it to spill on the side it hit from
            return true;
        }
    }

    for( int i = -3; i <= 3; i++ ) {
        for( int j = -3; j <= 3; j++ ) {
            tripoint dest = hitp + tripoint( i, j, 0 );
            if( g->m.passable( dest ) &&
                g->m.clear_path( dest, hitp, 6, 1, 100 ) &&
                ( ( one_in( abs( j ) ) && one_in( abs( i ) ) ) || ( i == 0 && j == 0 ) ) ) {
                g->m.add_field( dest, fd_acid, 2 );
            }
        }
    }

    return true;
}

bool mattack::acid_barf( monster *z )
{
    if( !z->can_act() ) {
        return false;
    }

    // Let it be used on non-player creatures
    Creature *target = z->attack_target();
    if( target == nullptr || !is_adjacent( z, target, false ) ) {
        return false;
    }

    z->moves -= 80;
    // Make sure it happens before uncanny dodge
    g->m.add_field( target->pos(), fd_acid, 1 );
    bool uncanny = target->uncanny_dodge();
    // Can we dodge the attack? Uses player dodge function % chance (melee.cpp)
    if( uncanny || dodge_check( z, target ) ) {
        auto msg_type = target == &g->u ? m_warning : m_info;
        target->add_msg_player_or_npc( msg_type,
                                       _( "The %s barfs acid at you, but you dodge!" ),
                                       _( "The %s barfs acid at <npcname>, but they dodge!" ),
                                       z->name() );
        if( !uncanny ) {
            target->on_dodge( z, z->type->melee_skill * 2 );
        }

        return true;
    }

    body_part hit = target->get_random_body_part();
    int dam = rng( 5, 12 );
    dam = target->deal_damage( z, hit, damage_instance( DT_ACID, dam ) ).total_damage();
    target->add_env_effect( effect_corroding, hit, 5, time_duration::from_turns( dam / 2 + 5 ), hit );

    if( dam > 0 ) {
        auto msg_type = target == &g->u ? m_bad : m_info;
        //~ 1$s is monster name, 2$s bodypart in accusative
        target->add_msg_player_or_npc( msg_type,
                                       _( "The %1$s barfs acid on your %2$s for %3$d damage!" ),
                                       _( "The %1$s barfs acid on <npcname>'s %2$s for %3$d damage!" ),
                                       z->name(),
                                       body_part_name_accusative( hit ),
                                       dam );

        if( hit == bp_eyes ) {
            target->add_env_effect( effect_blind, bp_eyes, 3, 1_minutes );
        }
    } else {
        target->add_msg_player_or_npc(
            _( "The %1$s barfs acid on your %2$s, but it washes off the armor!" ),
            _( "The %1$s barfs acid on <npcname>'s %2$s, but it washes off the armor!" ),
            z->name(),
            body_part_name_accusative( hit ) );
    }

    target->on_hit( z, hit,  z->type->melee_skill );

    return true;
}

bool mattack::acid_accurate( monster *z )
{
    if( !z->can_act() ) {
        return false;
    }

    Creature *target = z->attack_target();
    if( target == nullptr ) {
        return false;
    }

    const int range = rl_dist( z->pos(), target->pos() );
    if( range > 10 || range < 2 || !z->sees( *target ) ) {
        return false;
    }

    z->moves -= 50;

    projectile proj;
    proj.speed = 10;
    proj.range = 10;
    proj.proj_effects.insert( "BLINDS_EYES" );
    proj.proj_effects.insert( "NO_DAMAGE_SCALING" );
    proj.impact.add_damage( DT_ACID, rng( 3, 5 ) );
    // Make it arbitrarily less accurate at close ranges
    projectile_attack( proj, z->pos(), target->pos(), { 8000.0 * static_cast<double>( range ) }, z );

    return true;
}

bool mattack::shockstorm( monster *z )
{
    if( !z->can_act() ) {
        return false;
    }

    Creature *target = z->attack_target();
    if( target == nullptr ) {
        return false;
    }

    bool seen = g->u.sees( *z );
    if( !z->sees( *target ) ||
        !g->m.clear_path( z->pos(), target->pos(), 12, 1, 100 ) ) {
        return false; // Can't see/reach target, no attack
    }

    z->moves -= 50;   // It takes a while

    if( seen ) {
        auto msg_type = target == &g->u ? m_bad : m_neutral;
        add_msg( msg_type, _( "A bolt of electricity arcs towards %s!" ), target->disp_name() );
    }
    if( !g->u.is_deaf() ) {
        sfx::play_variant_sound( "fire_gun", "bio_lightning", sfx::get_heard_volume( z->pos() ) );
    }
    tripoint tarp( target->posx() + rng( -1, 1 ) + rng( -1, 1 ),
                   target->posy() + rng( -1, 1 ) + rng( -1, 1 ),
                   target->posz() );
    std::vector<tripoint> bolt = line_to( z->pos(), tarp, 0, 0 );
    for( auto &i : bolt ) { // Fill the LOS with electricity
        if( !one_in( 4 ) ) {
            g->m.add_field( i, fd_electricity, rng( 1, 3 ) );
        }
    }
    // 5x5 cloud of electricity at the square hit
    for( const auto &dest : g->m.points_in_radius( tarp, 2 ) ) {
        if( !one_in( 4 ) ) {
            g->m.add_field( dest, fd_electricity, rng( 1, 3 ) );
        }
    }

    return true;
}

bool mattack::shocking_reveal( monster *z )
{
    shockstorm( z );
    std::string WHAT_A_SCOOP = SNIPPET.random_from_category( "clickbait" );
    sounds::sound( z->pos(), 10, sounds::sound_t::alert,
                   string_format( _( "the %s obnoxiously yelling \"%s!!!\"" ),
                                  z->name(), WHAT_A_SCOOP ) );
    return true;
}

bool mattack::pull_metal_weapon( monster *z )
{
    ////////////////////////////////////////////////////////////////////////////////////////////////
    // Constants and Configuration

    // max distance that "pull_metal_weapon" can be applied to the target.
    constexpr auto max_distance = 12;

    // attack movement costs
    constexpr int att_cost_pull = 150;

    // minimum str to resist "pull_metal_weapon"
    constexpr int min_str = 4;

    Creature *target = z->attack_target();
    if( target == nullptr ) {
        return false;
    }

    if( !z->sees( *target ) || !g->m.clear_path( z->pos(), target->pos(),
            max_distance, 1, 100 ) ) {
        return false; // Can't see/reach target, no attack
    }
    player *foe = dynamic_cast< player * >( target );
    if( foe != nullptr ) {
        // Wielded steel or iron items except for built-in things like bionic claws or monomolecular blade
        if( !foe->weapon.has_flag( "NO_UNWIELD" ) &&
            ( foe->weapon.made_of( material_id( "iron" ) ) ||
              foe->weapon.made_of( material_id( "steel" ) ) ||
              foe->weapon.made_of( material_id( "budget_steel" ) ) ) ) {
            int wp_skill = foe->get_skill_level( skill_melee );
            z->moves -= att_cost_pull;   // It takes a while
            int success = 100;
            ///\EFFECT_STR increases resistance to pull_metal_weapon special attack
            if( foe->str_cur > min_str ) {
                ///\EFFECT_MELEE increases resistance to pull_metal_weapon special attack
                success = std::max( 100 - ( 6 * ( foe->str_cur - 6 ) ) - ( 6 * wp_skill ), 0 );
            }
            auto m_type = foe == &g->u ? m_bad : m_neutral;
            if( rng( 1, 100 ) <= success ) {
                target->add_msg_player_or_npc( m_type, _( "%s is pulled away from your hands!" ),
                                               _( "%s is pulled away from <npcname>'s hands!" ), foe->weapon.tname() );
                z->add_item( foe->remove_weapon() );
            } else {
                target->add_msg_player_or_npc( m_type,
                                               _( "The %s unsuccessfully attempts to pull your weapon away." ),
                                               _( "The %s unsuccessfully attempts to pull <npcname>'s weapon away." ), z->name() );
            }
        }
    }

    return true;
}

bool mattack::boomer( monster *z )
{
    if( !z->can_act() ) {
        return false;
    }

    Creature *target = z->attack_target();
    if( target == nullptr || rl_dist( z->pos(), target->pos() ) > 3 || !z->sees( *target ) ) {
        return false;
    }

    std::vector<tripoint> line = g->m.find_clear_path( z->pos(), target->pos() );
    z->moves -= 250;   // It takes a while
    bool u_see = g->u.sees( *z );
    if( u_see ) {
        add_msg( m_warning, _( "The %s spews bile!" ), z->name() );
    }
    for( auto &i : line ) {
        g->m.add_field( i, fd_bile, 1 );
        // If bile hit a solid tile, return.
        if( g->m.impassable( i ) ) {
            g->m.add_field( i, fd_bile, 3 );
            if( g->u.sees( i ) ) {
                add_msg( _( "Bile splatters on the %s!" ),
                         g->m.tername( i ) );
            }
            return true;
        }
    }
    if( !target->uncanny_dodge() ) {
        ///\EFFECT_DODGE increases chance to avoid boomer effect
        if( rng( 0, 10 ) > target->get_dodge() || one_in( target->get_dodge() ) ) {
            target->add_env_effect( effect_boomered, bp_eyes, 3, 12_turns );
        } else if( u_see ) {
            target->add_msg_player_or_npc( _( "You dodge it!" ),
                                           _( "<npcname> dodges it!" ) );
        }
        target->on_dodge( z, 10 );
    }

    return true;
}

bool mattack::boomer_glow( monster *z )
{
    if( !z->can_act() ) {
        return false;
    }

    Creature *target = z->attack_target();
    if( target == nullptr || rl_dist( z->pos(), target->pos() ) > 3 || !z->sees( *target ) ) {
        return false;
    }

    std::vector<tripoint> line = g->m.find_clear_path( z->pos(), target->pos() );
    z->moves -= 250;   // It takes a while
    bool u_see = g->u.sees( *z );
    if( u_see ) {
        add_msg( m_warning, _( "The %s spews bile!" ), z->name() );
    }
    for( auto &i : line ) {
        g->m.add_field( i, fd_bile, 1 );
        if( g->m.impassable( i ) ) {
            g->m.add_field( i, fd_bile, 3 );
            if( g->u.sees( i ) ) {
                add_msg( _( "Bile splatters on the %s!" ), g->m.tername( i ) );
            }
            return true;
        }
    }
    if( !target->uncanny_dodge() ) {
        ///\EFFECT_DODGE increases chance to avoid glowing boomer effect
        if( rng( 0, 10 ) > target->get_dodge() || one_in( target->get_dodge() ) ) {
            target->add_env_effect( effect_boomered, bp_eyes, 5, 25_turns );
            target->on_dodge( z, 10 );
            for( int i = 0; i < rng( 2, 4 ); i++ ) {
                body_part bp = random_body_part();
                target->add_env_effect( effect_glowing, bp, 4, 4_minutes );
                if( target->has_effect( effect_glowing ) ) {
                    break;
                }
            }
        } else {
            target->add_msg_player_or_npc( _( "You dodge it!" ),
                                           _( "<npcname> dodges it!" ) );
        }
    }

    return true;
}

bool mattack::resurrect( monster *z )
{
    // Chance to recover some of our missing speed (yes this will regain
    // loses from being revived ourselves as well).
    // Multiplying by (current base speed / max speed) means that the
    // rate of speed regaining is unaffected by what our current speed is, i.e.
    // we will regain the same amount per minute at speed 50 as speed 200.
    if( one_in( static_cast<int>( 15 * static_cast<double>( z->get_speed_base() ) / static_cast<double>
                                  ( z->type->speed ) ) ) ) {
        // Restore 10% of our current speed, capping at our type maximum
        z->set_speed_base( std::min( z->type->speed,
                                     static_cast<int>( z->get_speed_base() + .1 * z->type->speed ) ) );
    }

    int raising_level = 0;
    if( z->has_effect( effect_raising ) ) {
        raising_level = z->get_effect_int( effect_raising ) * 40;
    }

    bool sees_necromancer = g->u.sees( *z );
    std::vector<std::pair<tripoint, item *>> corpses;
    // Find all corpses that we can see within 10 tiles.
    int range = 10;
    bool found_eligible_corpse = false;
    int lowest_raise_score = INT_MAX;
    for( const tripoint &p : g->m.points_in_radius( z->pos(), range ) ) {
        if( !g->is_empty( p ) || g->m.get_field_intensity( p, fd_fire ) > 1 ||
            !g->m.sees( z->pos(), p, -1 ) ) {
            continue;
        }

        for( auto &i : g->m.i_at( p ) ) {
            const mtype *mt = i.get_mtype();
            if( !( i.is_corpse() && i.active && mt->has_flag( MF_REVIVES ) &&
                   mt->in_species( ZOMBIE ) && !mt->has_flag( MF_NO_NECRO ) ) ) {
                continue;
            }

            found_eligible_corpse = true;
            if( raising_level == 0 ) {
                // Since we have a target, start charging to raise it.
                if( sees_necromancer ) {
                    add_msg( m_info, _( "The %s throws its arms wide." ), z->name() );
                }
                while( z->moves >= 0 ) {
                    z->add_effect( effect_raising, 1_minutes );
                    z->moves -= 100;
                }
                return false;
            }
            int raise_score = ( i.damage_level( 4 ) + 1 ) * mt->hp + i.burnt;
            lowest_raise_score = std::min( lowest_raise_score, raise_score );
            if( raise_score <= raising_level ) {
                corpses.push_back( std::make_pair( p, &i ) );
            }
        }
    }

    if( corpses.empty() ) { // No nearby corpses
        if( found_eligible_corpse ) {
            // There was a corpse, but we haven't charged enough.
            if( sees_necromancer && one_in( sqrt( lowest_raise_score / 30 ) ) ) {
                add_msg( m_info, _( "The %s gesticulates wildly." ), z->name() );
            }
            while( z->moves >= 0 ) {
                z->add_effect( effect_raising, 1_minutes );
                z->moves -= 100;
                return false;
            }
        } else if( raising_level != 0 ) {
            z->remove_effect( effect_raising );
        }
        // Check to see if there are any nearby living zombies to see if we should get angry
        const bool allies = g->get_creature_if( [&]( const Creature & critter ) {
            const monster *const zed = dynamic_cast<const monster *>( &critter );
            if( zed && zed != z && zed->type->has_flag( MF_REVIVES ) && zed->type->in_species( ZOMBIE ) &&
                z->attitude_to( *zed ) == Creature::Attitude::A_FRIENDLY  &&
                within_target_range( z, zed, 10 ) ) {
                return true;
            }
            return false;
        } );
        if( !allies ) {
            // Nobody around who we could revive, get angry
            z->anger = 100;
        } else {
            // Someone is around who might die and we could revive,
            // calm down.
            z->anger = 5;
        }
        return false;
    } else {
        // We're reviving someone/could revive someone, calm down.
        z->anger = 5;
    }

    if( z->get_speed_base() <= z->type->speed / 2 ) {
        // We can only resurrect so many times in a time period
        // and we're currently out
        return false;
    }

    std::pair<tripoint, item *> raised = random_entry( corpses );
    assert( raised.second ); // To appease static analysis
    float corpse_damage = raised.second->damage_level( 4 );
    // Did we successfully raise something?
    if( g->revive_corpse( raised.first, *raised.second ) ) {
        g->m.i_rem( raised.first, raised.second );
        if( sees_necromancer ) {
            add_msg( m_info, _( "The %s gestures at a nearby corpse." ), z->name() );
        }
        z->remove_effect( effect_raising );
        z->moves -= z->type->speed; // Takes one turn
        // Penalize speed by between 10% and 50% based on how damaged the corpse is.
        float speed_penalty = 0.1 + ( corpse_damage * 0.1 );
        z->set_speed_base( z->get_speed_base() - speed_penalty * z->type->speed );
        monster *const zed = g->critter_at<monster>( raised.first );
        if( !zed ) {
            debugmsg( "Misplaced or failed to revive a zombie corpse" );
            return true;
        }

        zed->make_ally( *z );
        if( g->u.sees( *zed ) ) {
            add_msg( m_warning, _( "A nearby %s rises from the dead!" ), zed->name() );
        } else if( sees_necromancer ) {
            // We saw the necromancer but not the revival
            add_msg( m_info, _( "But nothing seems to happen." ) );
        }
    }

    return true;
}

bool mattack::smash( monster *z )
{
    if( !z->can_act() ) {
        return false;
    }

    Creature *target = z->attack_target();
    if( target == nullptr || !is_adjacent( z, target, false ) ) {
        return false;
    }

    // Costs lots of moves to give you a little bit of a chance to get away.
    z->moves -= 400;

    if( target->uncanny_dodge() ) {
        return true;
    }

    // Can we dodge the attack? Uses player dodge function % chance (melee.cpp)
    if( dodge_check( z, target ) ) {
        target->add_msg_player_or_npc( _( "The %s takes a powerful swing at you, but you dodge it!" ),
                                       _( "The %s takes a powerful swing at <npcname>, who dodges it!" ),
                                       z->name() );
        target->on_dodge( z, z->type->melee_skill * 2 );
        return true;
    }

    target->add_msg_player_or_npc( _( "A blow from the %1$s sends %2$s flying!" ),
                                   _( "A blow from the %s sends <npcname> flying!" ),
                                   z->name(), target->disp_name() );
    // TODO: Make this parabolic
    g->fling_creature( target, coord_to_angle( z->pos(), target->pos() ),
                       z->type->melee_sides * z->type->melee_dice * 3 );

    return true;
}

//--------------------------------------------------------------------------------------------------
// TODO: move elsewhere
//--------------------------------------------------------------------------------------------------

//--------------------------------------------------------------------------------------------------
/**
 * Find empty spaces around origin within a radius of N.
 *
 * @returns a pair with first  = array<tripoint, area>; area = (2*N + 1)^2.
 *                      second = the number of empty spaces found.
 */
template <size_t N = 1>
std::pair < std::array < tripoint, ( 2 * N + 1 ) * ( 2 * N + 1 ) >, size_t >
find_empty_neighbors( const tripoint &origin )
{
    constexpr auto r = static_cast<int>( N );

    const int x_min = origin.x - r;
    const int x_max = origin.x + r;
    const int y_min = origin.y - r;
    const int y_max = origin.y + r;

    std::pair < std::array < tripoint, ( 2 * N + 1 )*( 2 * N + 1 ) >, size_t > result;

    tripoint tmp;
    tmp.z = origin.z;
    for( tmp.x = x_min; tmp.x <= x_max; ++tmp.x ) {
        for( tmp.y = y_min; tmp.y <= y_max; ++tmp.y ) {
            if( g->is_empty( tmp ) ) {
                result.first[result.second++] = tmp;
            }
        }
    }

    return result;
}

//--------------------------------------------------------------------------------------------------
/**
 * Find empty spaces around a creature within a radius of N.
 *
 * @see find_empty_neighbors
 */
template <size_t N = 1>
std::pair < std::array < tripoint, ( 2 * N + 1 ) * ( 2 * N + 1 ) >, size_t >
find_empty_neighbors( const Creature &c )
{
    return find_empty_neighbors<N>( c.pos() );
}

//--------------------------------------------------------------------------------------------------
/**
 * Get a size_t value in the closed interval [0, size]; a convenience to avoid messy casting.
  */
static size_t get_random_index( const size_t size )
{
    return static_cast<size_t>( rng( 0, static_cast<int>( size - 1 ) ) );
}

//--------------------------------------------------------------------------------------------------
/**
 * Get a size_t value in the closed interval [0, c.size() - 1]; a convenience to avoid messy casting.
 */
template <typename Container>
size_t get_random_index( const Container &c )
{
    return get_random_index( c.size() );
}

bool mattack::science( monster *const z ) // I said SCIENCE again!
{
    ////////////////////////////////////////////////////////////////////////////////////////////////
    // Constants and Configuration

    // attack types
    enum : int {
        att_shock,
        att_radiation,
        att_manhack,
        att_acid_pool,
        att_flavor,
        att_enum_size
    };

    // max distance that "science" can be applied to the target.
    constexpr auto max_distance = 5;

    // attack movement costs
    constexpr int att_cost_shock   = 0;
    constexpr int att_cost_rad     = 400;
    constexpr int att_cost_manhack = 200;
    constexpr int att_cost_acid    = 100;
    constexpr int att_cost_flavor  = 80;

    // radiation attack behavior
    constexpr int att_rad_dodge_diff    = 16; // how hard it is to dodge
    constexpr int att_rad_mutate_chance = 6;  // (1/x) inverse chance to cause mutation.
    constexpr int att_rad_dose_min      = 20; // min radiation
    constexpr int att_rad_dose_max      = 50; // max radiation

    // acid attack behavior
    constexpr int att_acid_intensity = 3;

    // flavor messages
    static const std::array<const char *, 4> m_flavor = {{
            _( "The %s shudders, letting out an eery metallic whining noise!" ),
            _( "The %s scratches its long legs along the floor, shooting sparks." ),
            _( "The %s bleeps inquiringly and focuses a red camera-eye on you." ),
            _( "The %s's combat arms crackle with electricity." ),
            //special case; leave the electricity last
        }
    };

    if( !z->can_act() ) {
        return false;
    }

    ////////////////////////////////////////////////////////////////////////////////////////////////
    // Look for a valid target...
    Creature *const target = z->attack_target();
    if( !target ) {
        return false;
    }

    // too far
    const int dist = rl_dist( z->pos(), target->pos() );
    if( dist > max_distance ) {
        return false;
    }

    // can't attack what you can't see
    if( !z->sees( *target ) ) {
        return false;
    }

    ////////////////////////////////////////////////////////////////////////////////////////////////
    // okay, we have a valid target; populate valid attack options...
    std::array<int, att_enum_size> valid_attacks;
    size_t valid_attack_count = 0;

    // can only shock if adjacent
    if( dist == 1 ) {
        valid_attacks[valid_attack_count++] = att_shock;
    }

    // TODO: mutate() doesn't like non-players right now
    // It will mutate NPCs, but it will say it mutated the player
    player *const foe = dynamic_cast<player *>( target );
    if( ( foe == &g->u ) && dist <= 2 ) {
        valid_attacks[valid_attack_count++] = att_radiation;
    }

    // need an open space for these attacks
    const auto empty_neighbors = find_empty_neighbors( *z );
    const size_t empty_neighbor_count = empty_neighbors.second;

    if( empty_neighbor_count ) {
        if( z->ammo["bot_manhack"] > 0 ) {
            valid_attacks[valid_attack_count++] = att_manhack;
        }
        valid_attacks[valid_attack_count++] = att_acid_pool;
    }

    // flavor is always okay
    valid_attacks[valid_attack_count++] = att_flavor;

    ////////////////////////////////////////////////////////////////////////////////////////////////
    // choose and do a valid attack
    const int attack_index = get_random_index( valid_attack_count );
    switch( valid_attacks[attack_index] ) {
        default :
            DebugLog( D_WARNING, D_GAME ) << "Bad enum value in science.";
            break;
        case att_shock :
            z->moves -= att_cost_shock;

            // Just reuse the taze - it's a bit different (shocks torso vs all),
            // but let's go for consistency here
            taze( z, target );
            break;
        case att_radiation : {
            z->moves -= att_cost_rad;

            // if the player can see it
            if( g->u.sees( *z ) ) {
                // TODO: mutate() doesn't like non-players right now
                add_msg( m_bad, _( "The %1$s fires a shimmering beam towards %2$s!" ),
                         z->name(), target->disp_name() );
            }

            // (1) Give the target a chance at an uncanny_dodge.
            // (2) If that fails, always fail to dodge 1 in dodge_skill times.
            // (3) If okay, dodge if dodge_skill > att_rad_dodge_diff.
            // (4) Otherwise, fail 1 in (att_rad_dodge_diff - dodge_skill) times.
            if( foe->uncanny_dodge() ) {
                break;
            }

            const int  dodge_skill  = foe->get_dodge();
            const bool critial_fail = one_in( dodge_skill );
            const bool is_trivial   = dodge_skill > att_rad_dodge_diff;

            ///\EFFECT_DODGE increases chance to avoid science effect
            if( !critial_fail && ( is_trivial || dodge_skill > rng( 0, att_rad_dodge_diff ) ) ) {
                target->add_msg_player_or_npc( _( "You dodge the beam!" ),
                                               _( "<npcname> dodges the beam!" ) );
            } else {
                bool rad_proof = !foe->irradiate( rng( att_rad_dose_min, att_rad_dose_max ) );
                if( rad_proof ) {
                    target->add_msg_if_player( m_good, _( "Your armor protects you from the radiation!" ) );
                } else if( one_in( att_rad_mutate_chance ) ) {
                    foe->mutate();
                } else {
                    target->add_msg_if_player( m_bad, _( "You get pins and needles all over." ) );
                }
            }
        }
        break;
        case att_manhack : {
            z->moves -= att_cost_manhack;
            z->ammo["bot_manhack"]--;

            // if the player can see it
            if( g->u.sees( *z ) ) {
                add_msg( m_warning, _( "A manhack flies out of one of the holes on the %s!" ),
                         z->name() );
            }

            const tripoint where = empty_neighbors.first[get_random_index( empty_neighbor_count )];
            if( monster *const manhack = g->summon_mon( mon_manhack, where ) ) {
                manhack->make_ally( *z );
            }
        }
        break;
        case att_acid_pool :
            z->moves -= att_cost_acid;

            // if the player can see it
            if( g->u.sees( *z ) ) {
                add_msg( m_warning,
                         _( "The %s shudders, and some sort of caustic fluid leaks from a its damaged shell!" ),
                         z->name() );
            }

            // fill empty tiles with acid
            for( size_t i = 0; i < empty_neighbor_count; ++i ) {
                const tripoint &p = empty_neighbors.first[i];
                g->m.add_field( p, fd_acid, att_acid_intensity );
            }

            break;
        case att_flavor : {
            const size_t i = get_random_index( m_flavor );

            // the special case; see above
            if( i == m_flavor.size() - 1 ) {
                z->moves -= att_cost_flavor;
            }

            // if the player can see it, else forget about it
            if( g->u.sees( *z ) ) {
                add_msg( m_warning, m_flavor[i], z->name() );
            }
        }
        break;
    }

    return true;
}

static body_part body_part_hit_by_plant()
{
    body_part hit = num_bp;
    if( one_in( 2 ) ) {
        hit = bp_leg_l;
    } else {
        hit = bp_leg_r;
    }
    if( one_in( 4 ) ) {
        hit = bp_torso;
    } else if( one_in( 2 ) ) {
        if( one_in( 2 ) ) {
            hit = bp_foot_l;
        } else {
            hit = bp_foot_r;
        }
    }
    return hit;
}

bool mattack::growplants( monster *z )
{
    for( const auto &p : g->m.points_in_radius( z->pos(), 3 ) ) {
        // TODO: Make this sensible - it can destroy EVERYTHING
        if( !g->m.has_flag( "DIGGABLE", p ) && one_in( 4 ) ) {
            g->m.ter_set( p, t_dirt );
            continue;
        }

        if( g->m.is_bashable( p ) && one_in( 3 ) ) {
            // Destroy everything
            g->m.destroy( p );
            // And then make the ground fertile
            g->m.ter_set( p, t_dirtmound );
            continue;
        }

        // 1 in 4 chance to grow a tree
        if( !one_in( 4 ) ) {
            if( one_in( 3 ) ) {
                // If no tree, perhaps underbrush
                g->m.ter_set( p, t_underbrush );
            }

            continue;
        }

        // Grow a tree and pierce stuff with it
        Creature *critter = g->critter_at( p );
        // Don't grow under friends (and self)
        if( critter != nullptr &&
            z->attitude_to( *critter ) == Creature::A_FRIENDLY ) {
            continue;
        }

        g->m.ter_set( p, t_tree_young );
        if( critter == nullptr || critter->uncanny_dodge() ) {
            continue;
        }

        const body_part hit = body_part_hit_by_plant();
        //~ %s is bodypart name in accusative.
        critter->add_msg_player_or_npc( m_bad,
                                        _( "A tree bursts forth from the earth and pierces your %s!" ),
                                        _( "A tree bursts forth from the earth and pierces <npcname>'s %s!" ),
                                        body_part_name_accusative( hit ) );
        critter->deal_damage( z, hit, damage_instance( DT_STAB, rng( 10, 30 ) ) );
    }

    // 1 in 5 chance of making existing vegetation grow larger
    if( !one_in( 5 ) ) {
        return true;
    }
    for( const tripoint &p : g->m.points_in_radius( z->pos(), 5 ) ) {
        const auto ter = g->m.ter( p );
        if( ter != t_tree_young && ter != t_underbrush ) {
            // Skip as soon as possible to avoid all the checks
            continue;
        }

        Creature *critter = g->critter_at( p );
        if( critter != nullptr && z->attitude_to( *critter ) == Creature::A_FRIENDLY ) {
            // Don't buff terrain below friends (and self)
            continue;
        }

        if( ter == t_tree_young ) {
            // Young tree => tree
            // TODO: Make this deal damage too - young tree can be walked on, tree can't
            g->m.ter_set( p, t_tree );
        } else if( ter == t_underbrush ) {
            // Underbrush => young tree
            g->m.ter_set( p, t_tree_young );
            if( critter != nullptr && !critter->uncanny_dodge() ) {
                const body_part hit = body_part_hit_by_plant();
                //~ %s is bodypart name in accusative.
                critter->add_msg_player_or_npc( m_bad,
                                                _( "The underbrush beneath your feet grows and pierces your %s!" ),
                                                _( "Underbrush grows into a tree, and it pierces <npcname>'s %s!" ),
                                                body_part_name_accusative( hit ) );
                critter->deal_damage( z, hit, damage_instance( DT_STAB, rng( 10, 30 ) ) );
            }
        }
    }

    return true; // added during refactor, previously had no cooldown reset
}

bool mattack::grow_vine( monster *z )
{
    if( z->friendly ) {
        if( rl_dist( g->u.pos(), z->pos() ) <= 3 ) {
            // Friendly vines keep the area around you free, so you can move.
            return false;
        }
    }
    z->moves -= 100;
    int xshift = rng( 0, 2 );
    int yshift = rng( 0, 2 );
    for( int x = 0; x < 3; x++ ) {
        for( int y = 0; y < 3; y++ ) {
            tripoint dest( z->posx() + ( x + xshift ) % 3 - 1,
                           z->posy() + ( y + yshift ) % 3 - 1,
                           z->posz() );
            if( !g->is_empty( dest ) ) {
                continue;
            }

            if( monster *const vine = g->summon_mon( mon_creeper_vine, dest ) ) {
                vine->make_ally( *z );
            }
        }
    }

    return true;
}

bool mattack::vine( monster *z )
{
    std::vector<tripoint> grow;
    int vine_neighbors = 0;
    z->moves -= 100;
    for( const tripoint &dest : g->m.points_in_radius( z->pos(), 1 ) ) {
        Creature *critter = g->critter_at( dest );
        if( critter != nullptr && z->attitude_to( *critter ) == Creature::Attitude::A_HOSTILE ) {
            if( critter->uncanny_dodge() ) {
                return true;
            }

            body_part bphit = critter->get_random_body_part();
            critter->add_msg_player_or_npc( m_bad,
                                            //~ 1$s monster name(vine), 2$s bodypart in accusative
                                            _( "The %1$s lashes your %2$s!" ),
                                            _( "The %1$s lashes <npcname>'s %2$s!" ),
                                            z->name(),
                                            body_part_name_accusative( bphit ) );
            damage_instance d;
            // TODO: Buff it to more "modern" numbers - 4+4 is nothing
            d.add_damage( DT_CUT, 4 );
            d.add_damage( DT_BASH, 4 );
            critter->deal_damage( z, bphit, d );
            critter->check_dead_state();
            z->moves -= 100;
            return true;
        }

        if( g->is_empty( dest ) ) {
            grow.push_back( dest );
        } else if( monster *const z = g->critter_at<monster>( dest ) ) {
            if( z->type->id == mon_creeper_vine ) {
                vine_neighbors++;
            }
        }
    }
    // Calculate distance from nearest hub
    int dist_from_hub = 999;
    for( monster &critter : g->all_monsters() ) {
        if( critter.type->id == mon_creeper_hub ) {
            int dist = rl_dist( z->pos(), critter.pos() );
            if( dist < dist_from_hub ) {
                dist_from_hub = dist;
            }
        }
    }
    if( grow.empty() || vine_neighbors > 5 || one_in( 7 - vine_neighbors ) ||
        !one_in( dist_from_hub ) ) {
        return true;
    }
    const tripoint target = random_entry( grow );
    if( monster *const vine = g->summon_mon( mon_creeper_vine, target ) ) {
        vine->make_ally( *z );
        vine->reset_special( "VINE" );
    }

    return true;
}

bool mattack::spit_sap( monster *z )
{
    if( !z->can_act() ) {
        return false;
    }

    Creature *target = z->attack_target();
    if( target == nullptr ||
        rl_dist( z->pos(), target->pos() ) > 12 ||
        !z->sees( *target ) ) {
        return false;
    }

    z->moves -= 150;

    projectile proj;
    proj.speed = 10;
    proj.range = 12;
    proj.proj_effects.insert( "APPLY_SAP" );
    proj.impact.add_damage( DT_ACID, rng( 5, 10 ) );
    projectile_attack( proj, z->pos(), target->pos(), { 150 }, z );

    return true;
}

bool mattack::triffid_heartbeat( monster *z )
{
    sounds::sound( z->pos(), 14, sounds::sound_t::movement, _( "thu-THUMP." ), true, "misc",
                   "heartbeat" );
    z->moves -= 300;
    if( z->friendly != 0 ) {
        return true;
        // TODO: when friendly: open a way to the stairs, don't spawn monsters
    }
    if( g->u.posz() != z->posz() ) {
        // Maybe remove this and allow spawning monsters above?
        return true;
    }

    static pathfinding_settings root_pathfind( 10, 20, 50, 0, false, false, false, false );
    if( rl_dist( z->pos(), g->u.pos() ) > 5 &&
        !g->m.route( g->u.pos(), z->pos(), root_pathfind ).empty() ) {
        add_msg( m_warning, _( "The root walls creak around you." ) );
        for( const tripoint &dest : g->m.points_in_radius( z->pos(), 3 ) ) {
            if( g->is_empty( dest ) && one_in( 4 ) ) {
                g->m.ter_set( dest, t_root_wall );
            } else if( g->m.ter( dest ) == t_root_wall && one_in( 10 ) ) {
                g->m.ter_set( dest, t_dirt );
            }
        }
        // Open blank tiles as long as there's no possible route
        int tries = 0;
        while( g->m.route( g->u.pos(), z->pos(), root_pathfind ).empty() &&
               tries < 20 ) {
            int x = rng( g->u.posx(), z->posx() - 3 ), y = rng( g->u.posy(), z->posy() - 3 );
            tripoint dest( x, y, z->posz() );
            tries++;
            g->m.ter_set( dest, t_dirt );
            if( rl_dist( dest, g->u.pos() ) > 3 && g->num_creatures() < 30 &&
                !g->critter_at( dest ) && one_in( 20 ) ) { // Spawn an extra monster
                mtype_id montype = mon_triffid;
                if( one_in( 4 ) ) {
                    montype = mon_creeper_hub;
                } else if( one_in( 3 ) ) {
                    montype = mon_biollante;
                }
                if( monster *const plant = g->summon_mon( montype, dest ) ) {
                    plant->make_ally( *z );
                }
            }
        }

    } else { // The player is close enough for a fight!

        for( const tripoint &dest : g->m.points_in_radius( z->pos(), 1 ) ) {
            if( g->is_empty( dest ) && one_in( 2 ) ) {
                if( monster *const  triffid = g->summon_mon( mon_triffid, dest ) ) {
                    triffid->make_ally( *z );
                }
            }
        }
    }

    return true;
}

bool mattack::fungus( monster *z )
{
    // TODO: Infect NPCs?
    z->moves -= 200;   // It takes a while
    if( g->u.has_trait( trait_THRESH_MYCUS ) ) {
        z->friendly = 100;
    }
    //~ the sound of a fungus releasing spores
    sounds::sound( z->pos(), 10, sounds::sound_t::combat, _( "Pouf!" ), false, "misc", "puff" );
    if( g->u.sees( *z ) ) {
        add_msg( m_warning, _( "Spores are released from the %s!" ), z->name() );
    }

    // Use less laggy methods of reproduction when there is a lot of mons around
    double spore_chance = 0.25;
    int radius = 1;
    if( g->num_creatures() > 25 ) {
        // Number of creatures in the bubble and the resulting average number of spores per "Pouf!":
        // 0-25: 2
        // 50  : 0.5
        // 75  : 0.22
        // 100 : 0.125
        // Assuming all creatures in the bubble were fungaloids (unlikely), the average number of spores per generation:
        // 25  : 50
        // 50  : 25
        // 75  : 17
        // 100 : 13
        spore_chance *= ( 25.0 / g->num_creatures() ) * ( 25.0 / g->num_creatures() );
        if( x_in_y( g->num_creatures(), 100 ) ) {
            // Don't make the increased radius spawn more spores
            const double old_area = ( ( 2 * radius + 1 ) * ( 2 * radius + 1 ) ) - 1;
            radius++;
            const double new_area = ( ( 2 * radius + 1 ) * ( 2 * radius + 1 ) ) - 1;
            spore_chance *= old_area / new_area;
        }
    }

    fungal_effects fe( *g, g->m );
    for( const tripoint &sporep : g->m.points_in_radius( z->pos(), radius ) ) {
        if( sporep == z->pos() ) {
            continue;
        }
        const int dist = rl_dist( z->pos(), sporep );
        if( !one_in( dist ) ||
            g->m.impassable( sporep ) ||
            ( dist > 1 && !g->m.clear_path( z->pos(), sporep, 2, 1, 10 ) ) ) {
            continue;
        }

        fe.fungalize( sporep, z, spore_chance );
    }

    return true;
}

bool mattack::fungus_corporate( monster *z )
{
    if( x_in_y( 1, 20 ) ) {
        sounds::sound( z->pos(), 10, sounds::sound_t::speech, _( "\"Buy SpOreos(tm) now!\"" ) );
        if( g->u.sees( *z ) ) {
            add_msg( m_warning, _( "Delicious snacks are released from the %s!" ), z->name() );
            g->m.add_item( z->pos(), item( "sporeos" ) );
        } // only spawns SpOreos if the player is near; can't have the COMMONERS stealing our product from good customers
        return true;
    } else {
        return fungus( z );
    }
}

bool mattack::fungus_haze( monster *z )
{
    //~ That spore sound again
    sounds::sound( z->pos(), 10, sounds::sound_t::combat, _( "Pouf!" ), true, "misc", "puff" );
    if( g->u.sees( *z ) ) {
        add_msg( m_info, _( "The %s pulses, and fresh fungal material bursts forth." ), z->name() );
    }
    z->moves -= 150;
    for( const tripoint &dest : g->m.points_in_radius( z->pos(), 3 ) ) {
        g->m.add_field( dest, fd_fungal_haze, rng( 1, 2 ) );
    }

    return true;
}

bool mattack::fungus_big_blossom( monster *z )
{
    bool firealarm = false;
    const auto u_see = g->u.sees( *z );
    // Fungal fire-suppressor! >:D
    for( const tripoint &dest : g->m.points_in_radius( z->pos(), 6 ) ) {
        if( g->m.get_field_intensity( dest, fd_fire ) != 0 ) {
            firealarm = true;
        }
        if( firealarm ) {
            g->m.remove_field( dest, fd_fire );
            g->m.remove_field( dest, fd_smoke );
            g->m.add_field( dest, fd_fungal_haze, 3 );
        }
    }
    // Special effects handled outside the loop
    if( firealarm ) {
        if( u_see ) {
            // Sucks up all the smoke
            add_msg( m_warning, _( "The %s suddenly inhales!" ), z->name() );
        }
        //~Sound of a giant fungal blossom inhaling
        sounds::sound( z->pos(), 20, sounds::sound_t::combat, _( "WOOOSH!" ), true, "misc", "inhale" );
        if( u_see ) {
            add_msg( m_bad, _( "The %s discharges an immense flow of spores, smothering the flames!" ),
                     z->name() );
        }
        //~Sound of a giant fungal blossom blowing out the dangerous fire!
        sounds::sound( z->pos(), 20, sounds::sound_t::combat, _( "POUFF!" ), true, "misc", "exhale" );
        return true;
    } else {
        // No fire detected, routine haze-emission
        //~ That spore sound, much louder
        sounds::sound( z->pos(), 15, sounds::sound_t::combat, _( "POUF." ), true, "misc", "puff" );
        if( u_see ) {
            add_msg( m_info, _( "The %s pulses, and fresh fungal material bursts forth!" ), z->name() );
        }
        z->moves -= 150;
        for( const tripoint &dest : g->m.points_in_radius( z->pos(), 12 ) ) {
            g->m.add_field( dest, fd_fungal_haze, rng( 1, 2 ) );
        }
    }

    return true;
}

bool mattack::fungus_inject( monster *z )
{
    Creature *target = &g->u; // For faster copy+paste
    if( rl_dist( z->pos(), g->u.pos() ) > 1 ) {
        return false;
    }

    if( g->u.has_trait( trait_THRESH_MARLOSS ) || g->u.has_trait( trait_THRESH_MYCUS ) ) {
        z->friendly = 1;
        return true;
    }
    if( ( g->u.has_trait( trait_MARLOSS ) ) && ( g->u.has_trait( trait_MARLOSS_BLUE ) ) &&
        !g->u.crossed_threshold() ) {
        add_msg( m_info, _( "The %s seems to wave you toward the tower..." ), z->name() );
        z->anger = 0;
        return true;
    }
    if( z->friendly ) {
        // TODO: attack other creatures, not just g->u, for now just skip the code below as it
        // only attacks g->u but the monster is friendly.
        return true;
    }
    add_msg( m_warning, _( "The %s jabs at you with a needlelike point!" ), z->name() );
    z->moves -= 150;

    if( g->u.uncanny_dodge() ) {
        return true;
    }

    // Can we dodge the attack? Uses player dodge function % chance (melee.cpp)
    if( dodge_check( z, target ) ) {
        target->add_msg_player_or_npc( _( "You dodge it!" ),
                                       _( "<npcname> dodges it!" ) );
        target->on_dodge( z, z->type->melee_skill * 2 );
        return true;
    }

    body_part hit = target->get_random_body_part();
    int dam = rng( 5, 11 );
    dam = g->u.deal_damage( z, hit, damage_instance( DT_CUT, dam ) ).total_damage();

    if( dam > 0 ) {
        //~ 1$s is monster name, 2$s bodypart in accusative
        add_msg( m_bad, _( "The %1$s sinks its point into your %2$s!" ), z->name(),
                 body_part_name_accusative( hit ) );

        if( one_in( 10 - dam ) ) {
            g->u.add_effect( effect_fungus, 10_minutes, num_bp, true );
            add_msg( m_warning, _( "You feel thousands of live spores pumping into you..." ) );
        }
    } else {
        //~ 1$s is monster name, 2$s bodypart in accusative
        add_msg( _( "The %1$s strikes your %2$s, but your armor protects you." ), z->name(),
                 body_part_name_accusative( hit ) );
    }

    target->on_hit( z, hit,  z->type->melee_skill );
    g->u.check_dead_state();

    return true;
}

bool mattack::fungus_bristle( monster *z )
{
    if( g->u.has_trait( trait_THRESH_MARLOSS ) || g->u.has_trait( trait_THRESH_MYCUS ) ) {
        z->friendly = 1;
    }
    Creature *target = z->attack_target();
    if( target == nullptr ||
        !is_adjacent( z, target, true ) ||
        !z->sees( *target ) ) {
        return false;
    }

    auto msg_type = target == &g->u ? m_warning : m_neutral;

    add_msg( msg_type, _( "The %1$s swipes at %2$s with a barbed tendril!" ), z->name(),
             target->disp_name() );
    z->moves -= 150;

    if( target->uncanny_dodge() ) {
        return true;
    }

    // Can we dodge the attack? Uses player dodge function % chance (melee.cpp)
    if( dodge_check( z, target ) ) {
        target->add_msg_player_or_npc( _( "You dodge it!" ),
                                       _( "<npcname> dodges it!" ) );
        target->on_dodge( z, z->type->melee_skill * 2 );
        return true;
    }

    body_part hit = target->get_random_body_part();
    int dam = rng( 7, 16 );
    dam = target->deal_damage( z, hit, damage_instance( DT_CUT, dam ) ).total_damage();

    if( dam > 0 ) {
        //~ 1$s is monster name, 2$s bodypart in accusative
        target->add_msg_if_player( m_bad, _( "The %1$s sinks several needlelike barbs into your %2$s!" ),
                                   z->name(),
                                   body_part_name_accusative( hit ) );

        if( one_in( 15 - dam ) ) {
            target->add_effect( effect_fungus, 20_minutes, num_bp, true );
            target->add_msg_if_player( m_warning,
                                       _( "You feel thousands of live spores pumping into you..." ) );
        }
    } else {
        //~ 1$s is monster name, 2$s bodypart in accusative
        target->add_msg_if_player( _( "The %1$s slashes your %2$s, but your armor protects you." ),
                                   z->name(),
                                   body_part_name_accusative( hit ) );
    }

    target->on_hit( z, hit,  z->type->melee_skill );

    return true;
}

bool mattack::fungus_growth( monster *z )
{
    // Young fungaloid growing into an adult
    if( g->u.sees( *z ) ) {
        add_msg( m_warning, _( "The %s grows into an adult!" ),
                 z->name() );
    }

    z->poly( mon_fungaloid );

    return false;
}

bool mattack::fungus_sprout( monster *z )
{
    bool push_player = false; // To avoid map shift weirdness
    for( const tripoint &dest : g->m.points_in_radius( z->pos(), 1 ) ) {
        if( g->u.pos() == dest ) {
            push_player = true;
        }
        if( g->is_empty( dest ) ) {
            if( monster *const wall = g->summon_mon( mon_fungal_wall, dest ) ) {
                wall->make_ally( *z );
            }
        }
    }

    if( push_player ) {
        const int angle = coord_to_angle( z->pos(), g->u.pos() );
        add_msg( m_bad, _( "You're shoved away as a fungal wall grows!" ) );
        g->fling_creature( &g->u, angle, rng( 10, 50 ) );
    }

    return true;
}

bool mattack::fungus_fortify( monster *z )
{
    if( z->friendly ) {
        return false; // TODO: handle friendly monsters
    }
    Creature *target = &g->u;
    bool mycus = false;
    bool peaceful = true;
    if( g->u.has_trait( trait_THRESH_MARLOSS ) || g->u.has_trait( trait_THRESH_MYCUS ) ) {
        mycus = true; //No nifty support effects.  Yet.  This lets it rebuild hedges.
    }
    if( ( g->u.has_trait( trait_MARLOSS ) ) && ( g->u.has_trait( trait_MARLOSS_BLUE ) ) &&
        !g->u.crossed_threshold() && !mycus ) {
        // You have the other two.  Is it really necessary for us to fight?
        add_msg( m_info, _( "The %s spreads its tendrils.  It seems as though it's expecting you..." ),
                 z->name() );
        if( rl_dist( z->pos(), g->u.pos() ) < 3 ) {
            if( query_yn( _( "The tower extends and aims several tendrils from its depths.  Hold still?" ) ) ) {
                add_msg( m_warning,
                         _( "The %s works several tendrils into your arms, legs, torso, and even neck..." ),
                         z->name() );
                g->u.hurtall( 1, z );
                add_msg( m_warning,
                         _( "You see a clear golden liquid pump through the tendrils--and then lose consciousness." ) );
                g->u.unset_mutation( trait_MARLOSS );
                g->u.unset_mutation( trait_MARLOSS_BLUE );
                g->u.set_mutation( trait_THRESH_MARLOSS );
                g->m.ter_set( g->u.pos(),
                              t_marloss ); // We only show you the door.  You walk through it on your own.
                g->u.add_memorial_log( pgettext( "memorial_male", "Was shown to the Marloss Gateway." ),
                                       pgettext( "memorial_female", "Was shown to the Marloss Gateway." ) );
                g->u.add_msg_if_player( m_good,
                                        _( "You wake up in a marloss bush.  Almost *cradled* in it, actually, as though it grew there for you." ) );
                //~ Beginning to hear the Mycus while conscious: this is it speaking
                g->u.add_msg_if_player( m_good,
                                        _( "assistance, on an arduous quest. unity. together we have reached the door. now to pass through..." ) );
                return true;
            } else {
                peaceful = false; // You declined the offer.  Fight!
            }
        }
    } else {
        peaceful = false; // You weren't eligible.  Fight!
    }

    bool fortified = false;
    bool push_player = false; // To avoid map shift weirdness
    for( const tripoint &dest : g->m.points_in_radius( z->pos(), 1 ) ) {
        if( g->u.pos() == dest ) {
            push_player = true;
        }
        if( g->is_empty( dest ) ) {
            if( monster *const wall = g->summon_mon( mon_fungal_hedgerow, dest ) ) {
                wall->make_ally( *z );
            }
            fortified = true;
        }
    }
    if( push_player ) {
        add_msg( m_bad, _( "You're shoved away as a fungal hedgerow grows!" ) );
        g->fling_creature( &g->u, coord_to_angle( z->pos(), g->u.pos() ), rng( 10, 50 ) );
    }
    if( fortified || mycus || peaceful ) {
        return true;
    }

    // TODO: De-playerize the whole block
    const int dist = rl_dist( z->pos(), g->u.pos() );
    if( dist >= 12 ) {
        return false;
    }

    if( dist > 3 ) {
        // Oops, can't reach. ):
        // How's about we spawn more tendrils? :)
        // Aimed at the player, too?  Sure!
        const tripoint hit_pos = target->pos() + point( rng( -1, 1 ), rng( -1, 1 ) );
        if( hit_pos == target->pos() && !target->uncanny_dodge() ) {
            const body_part hit = body_part_hit_by_plant();
            //~ %s is bodypart name in accusative.
            add_msg( m_bad, _( "A fungal tendril bursts forth from the earth and pierces your %s!" ),
                     body_part_name_accusative( hit ) );
            g->u.deal_damage( z, hit, damage_instance( DT_CUT, rng( 5, 11 ) ) );
            g->u.check_dead_state();
            // Probably doesn't have spores available *just* yet.  Let's be nice.
        } else if( g->is_empty( hit_pos ) ) {
            add_msg( m_bad, _( "A fungal tendril bursts forth from the earth!" ) );
            if( monster *const tendril = g->summon_mon( mon_fungal_tendril, hit_pos ) ) {
                tendril->make_ally( *z );
            }
        }
        return true;
    }

    add_msg( m_warning, _( "The %s takes aim, and spears at you with a massive tendril!" ),
             z->name() );
    z->moves -= 150;

    if( g->u.uncanny_dodge() ) {
        return true;
    }
    // Can we dodge the attack? Uses player dodge function % chance (melee.cpp)
    if( dodge_check( z, target ) ) {
        target->add_msg_player_or_npc( _( "You dodge it!" ),
                                       _( "<npcname> dodges it!" ) );
        target->on_dodge( z, z->type->melee_skill * 2 );
        return true;
    }

    // TODO: 21 damage with no chance to critical isn't scary
    body_part hit = target->get_random_body_part();
    int dam = rng( 15, 21 );
    dam = g->u.deal_damage( z, hit, damage_instance( DT_STAB, dam ) ).total_damage();

    if( dam > 0 ) {
        //~ 1$s is monster name, 2$s bodypart in accusative
        add_msg( m_bad, _( "The %1$s sinks its point into your %2$s!" ), z->name(),
                 body_part_name_accusative( hit ) );
        g->u.add_effect( effect_fungus, 40_minutes, num_bp, true );
        add_msg( m_warning, _( "You feel millions of live spores pumping into you..." ) );
    } else {
        //~ 1$s is monster name, 2$s bodypart in accusative
        add_msg( _( "The %1$s strikes your %2$s, but your armor protects you." ), z->name(),
                 body_part_name_accusative( hit ) );
    }

    target->on_hit( z, hit,  z->type->melee_skill );
    g->u.check_dead_state();
    return true;
}

bool mattack::impale( monster *z )
{
    if( !z->can_act() ) {
        return false;
    }
    Creature *target = z->attack_target();
    if( target == nullptr || !is_adjacent( z, target, false ) ) {
        return false;
    }

    z->moves -= 80;
    bool uncanny = target->uncanny_dodge();
    if( uncanny || dodge_check( z, target ) ) {
        auto msg_type = target == &g->u ? m_warning : m_info;
        target->add_msg_player_or_npc( msg_type, _( "The %s lunges at you, but you dodge!" ),
                                       _( "The %s lunges at <npcname>, but they dodge!" ),
                                       z->name() );
        if( !uncanny ) {
            target->on_dodge( z, z->type->melee_skill * 2 );
        }

        return true;
    }

    int dam = target->deal_damage( z, bp_torso, damage_instance( DT_STAB, rng( 10, 20 ), rng( 5, 15 ),
                                   .5 ) ).total_damage();
    if( dam > 0 ) {
        auto msg_type = target == &g->u ? m_bad : m_info;
        //~ 1$s is monster name, 2$s bodypart in accusative
        target->add_msg_player_or_npc( msg_type,
                                       _( "The %1$s impales your torso!" ),
                                       _( "The %1$s impales <npcname>'s torso!" ),
                                       z->name() );

        target->on_hit( z, bp_torso,  z->type->melee_skill );
        if( one_in( 60 / ( dam + 20 ) ) ) {
            target->add_effect( effect_bleed, rng( 75_turns, 125_turns ), bp_torso, true );
        }

        if( rng( 0, 200 + dam ) > 100 ) {
            target->add_effect( effect_downed, 3_turns );
        }
        z->moves -= 80; //Takes extra time for the creature to pull out the protrusion
    } else {
        target->add_msg_player_or_npc(
            _( "The %1$s tries to impale your torso, but fails to penetrate your armor!" ),
            _( "The %1$s tries to impale <npcname>'s torso, but fails to penetrate their armor!" ),
            z->name() );
    }

    target->check_dead_state();

    return true;
}

bool mattack::dermatik( monster *z )
{
    if( !z->can_act() ) {
        return false;
    }

    Creature *target = z->attack_target();
    if( target == nullptr ||
        !is_adjacent( z, target, true ) ||
        !z->sees( *target ) ) {
        return false;
    }

    if( target->uncanny_dodge() ) {
        return true;
    }
    player *foe = dynamic_cast< player * >( target );
    if( foe == nullptr ) {
        return true; // No implanting monsters for now
    }
    // Can we dodge the attack? Uses player dodge function % chance (melee.cpp)
    if( dodge_check( z, target ) ) {
        if( target == &g->u ) {
            add_msg( _( "The %s tries to land on you, but you dodge." ), z->name() );
        }
        z->stumble();
        target->on_dodge( z, z->type->melee_skill * 2 );
        return true;
    }

    // Can we swat the bug away?
    int dodge_roll = z->dodge_roll();
    ///\EFFECT_MELEE increases chance to deflect dermatik attack

    ///\EFFECT_UNARMED increases chance to deflect dermatik attack
    int swat_skill = ( foe->get_skill_level( skill_melee ) + foe->get_skill_level(
                           skill_unarmed ) * 2 ) / 3;
    int player_swat = dice( swat_skill, 10 );
    if( foe->has_trait( trait_TAIL_CATTLE ) ) {
        target->add_msg_if_player( _( "You swat at the %s with your tail!" ), z->name() );
        ///\EFFECT_DEX increases chance of deflecting dermatik attack with TAIL_CATTLE

        ///\EFFECT_UNARMED increases chance of deflecting dermatik attack with TAIL_CATTLE
        player_swat += ( ( foe->dex_cur + foe->get_skill_level( skill_unarmed ) ) / 2 );
    }
    if( player_swat > dodge_roll ) {
        target->add_msg_if_player( _( "The %s lands on you, but you swat it off." ), z->name() );
        if( z->get_hp() >= z->get_hp_max() / 2 ) {
            z->apply_damage( &g->u, bp_torso, 1 );
            z->check_dead_state();
        }
        if( player_swat > dodge_roll * 1.5 ) {
            z->stumble();
        }
        return true;
    }

    // Can the bug penetrate our armor?
    body_part targeted = target->get_random_body_part();
    if( 4 < g->u.get_armor_cut( targeted ) / 3 ) {
        //~ 1$s monster name(dermatik), 2$s bodypart name in accusative.
        target->add_msg_if_player( _( "The %1$s lands on your %2$s, but can't penetrate your armor." ),
                                   z->name(), body_part_name_accusative( targeted ) );
        z->moves -= 150; // Attempted laying takes a while
        return true;
    }

    // Success!
    z->moves -= 500; // Successful laying takes a long time
    //~ 1$s monster name(dermatik), 2$s bodypart name in accusative.
    target->add_msg_if_player( m_bad, _( "The %1$s sinks its ovipositor into your %2$s!" ),
                               z->name(),
                               body_part_name_accusative( targeted ) );
    if( !foe->has_trait( trait_PARAIMMUNE ) || !foe->has_trait( trait_ACIDBLOOD ) ) {
        foe->add_effect( effect_dermatik, 1_turns, targeted, true );
        foe->add_memorial_log( pgettext( "memorial_male", "Injected with dermatik eggs." ),
                               pgettext( "memorial_female", "Injected with dermatik eggs." ) );
    }

    return true;
}

bool mattack::dermatik_growth( monster *z )
{
    // Dermatik larva growing into an adult
    if( g->u.sees( *z ) ) {
        add_msg( m_warning, _( "The %s dermatik larva grows into an adult!" ),
                 z->name() );
    }
    z->poly( mon_dermatik );

    return false;
}

bool mattack::plant( monster *z )
{
    fungal_effects fe( *g, g->m );
    const tripoint monster_position = z->pos();
    const bool is_fungi = g->m.has_flag_ter( "FUNGUS", monster_position );
    // Spores taking seed and growing into a fungaloid
    fe.spread_fungus( monster_position );
    if( is_fungi && one_in( 10 + g->num_creatures() / 5 ) ) {
        if( g->u.sees( *z ) ) {
            add_msg( m_warning, _( "The %s takes seed and becomes a young fungaloid!" ),
                     z->name() );
        }

        z->poly( mon_fungaloid_young );
        z->moves -= 1000; // It takes a while
        return false;
    } else {
        if( g->u.sees( *z ) ) {
            add_msg( _( "The %s falls to the ground and bursts!" ),
                     z->name() );
        }
        z->set_hp( 0 );
        // Try fungifying once again
        fe.spread_fungus( monster_position );
        return true;
    }
}

bool mattack::disappear( monster *z )
{
    z->set_hp( 0 );
    return true;
}

static void poly_keep_speed( monster &mon, const mtype_id &id )
{
    // Retain old speed after polymorph
    // This prevents blobs regenerating speed through polymorphs
    // and thus replicating indefinitely, covering entire map
    const int old_speed = mon.get_speed_base();
    mon.poly( id );
    mon.set_speed_base( old_speed );
}

static bool blobify( monster &blob, monster &target )
{
    if( g->u.sees( target ) ) {
        add_msg( m_warning, _( "%s is engulfed by %s!" ),
                 target.disp_name(), blob.disp_name() );
    }

    switch( target.get_size() ) {
        case MS_TINY:
            // Just consume it
            target.set_hp( 0 );
            blob.set_speed_base( blob.get_speed_base() + 5 );
            return false;
        case MS_SMALL:
            target.poly( mon_blob_small );
            break;
        case MS_MEDIUM:
            target.poly( mon_blob );
            break;
        case MS_LARGE:
            target.poly( mon_blob_large );
            break;
        case MS_HUGE:
            // No polymorphing huge stuff
            target.add_effect( effect_slimed, rng( 2_turns, 10_turns ) );
            break;
        default:
            debugmsg( "Tried to blobify %s with invalid size: %d",
                      target.disp_name(), static_cast<int>( target.get_size() ) );
            return false;
    }

    target.make_ally( blob );
    return true;
}

bool mattack::formblob( monster *z )
{
    if( z->friendly ) {
        return false; // TODO: handle friendly monsters
    }

    bool didit = false;
    auto pts = closest_tripoints_first( 1, z->pos() );
    // Don't check own tile
    pts.erase( pts.begin() );
    for( const tripoint &dest : pts ) {
        Creature *critter = g->critter_at( dest );
        if( critter == nullptr ) {
            if( z->get_speed_base() > 85 && rng( 0, 250 ) < z->get_speed_base() ) {
                // If we're big enough, spawn a baby blob.
                didit = true;
                z->set_speed_base( z->get_speed_base() - 15 );
                if( monster *const blob = g->summon_mon( mon_blob_small, dest ) ) {
                    blob->make_ally( *z );
                }

                break;
            }

            continue;
        }

        if( critter->is_player() || critter->is_npc() ) {
            // If we hit the player or some NPC, cover them with slime
            didit = true;
            // TODO: Add some sort of a resistance/dodge roll
            critter->add_effect( effect_slimed, rng( 0_turns, 1_turns * z->get_hp() ) );
            break;
        }

        monster &othermon = *( dynamic_cast<monster *>( critter ) );
        // Hit a monster.  If it's a blob, give it our speed.  Otherwise, blobify it?
        if( z->get_speed_base() > 40 && othermon.type->in_species( BLOB ) ) {
            if( othermon.type->id == mon_blob_brain ) {
                // Brain blobs don't get sped up, they heal at the cost of the other blob.
                // But only if they are hurt badly.
                if( othermon.get_hp() < othermon.get_hp_max() / 2 ) {
                    othermon.heal( z->get_speed_base(), true );
                    z->set_hp( 0 );
                    return true;
                }
                continue;
            }
            didit = true;
            othermon.set_speed_base( othermon.get_speed_base() + 5 );
            z->set_speed_base( z->get_speed_base() - 5 );
            if( othermon.type->id == mon_blob_small && othermon.get_speed_base() >= 60 ) {
                poly_keep_speed( othermon, mon_blob );
            } else if( othermon.type->id == mon_blob && othermon.get_speed_base() >= 80 ) {
                poly_keep_speed( othermon, mon_blob_large );
            }
        } else if( ( othermon.made_of( material_id( "flesh" ) ) ||
                     othermon.made_of( material_id( "veggy" ) ) ||
                     othermon.made_of( material_id( "iflesh" ) ) ) &&
                   rng( 0, z->get_hp() ) > rng( othermon.get_hp() / 2, othermon.get_hp() ) ) {
            didit = blobify( *z, othermon );
        }
    }

    if( didit ) { // We did SOMEthing.
        if( z->type->id == mon_blob && z->get_speed_base() <= 50 ) {
            // We shrank!
            poly_keep_speed( *z, mon_blob_small );
        } else if( z->type->id == mon_blob_large && z->get_speed_base() <= 70 ) {
            // We shrank!
            poly_keep_speed( *z, mon_blob );
        }

        z->moves = 0;
        return true;
    }

    return true; // consider returning false to try again immediately if nothing happened?
}

bool mattack::callblobs( monster *z )
{
    if( z->friendly ) {
        return false; // TODO: handle friendly monsters
    }
    // The huge brain blob interposes other blobs between it and any threat.
    // For the moment just target the player, this gets a bit more complicated
    // if we want to deal with NPCS and friendly monsters as well.
    // The strategy is to send about 1/3 of the available blobs after the player,
    // and keep the rest near the brain blob for protection.
    tripoint enemy = g->u.pos();
    std::list<monster *> allies;
    std::vector<tripoint> nearby_points = closest_tripoints_first( 3, z->pos() );
    for( monster &candidate : g->all_monsters() ) {
        if( candidate.type->in_species( BLOB ) && candidate.type->id != mon_blob_brain ) {
            // Just give the allies consistent assignments.
            // Don't worry about trying to make the orders optimal.
            allies.push_back( &candidate );
        }
    }
    // 1/3 of the available blobs, unless they would fill the entire area near the brain.
    const int num_guards = std::min( allies.size() / 3, nearby_points.size() );
    int guards = 0;
    for( std::list<monster *>::iterator ally = allies.begin();
         ally != allies.end(); ++ally, ++guards ) {
        tripoint post = enemy;
        if( guards < num_guards ) {
            // Each guard is assigned a spot in the nearby_points vector based on their order.
            int assigned_spot = ( nearby_points.size() * guards ) / num_guards;
            post = nearby_points[ assigned_spot ];
        }
        ( *ally )->set_dest( post );
        if( !( *ally )->has_effect( effect_controlled ) ) {
            ( *ally )->add_effect( effect_controlled, 1_turns, num_bp, true );
        }
    }
    // This is telepathy, doesn't take any moves.

    return true;
}

bool mattack::jackson( monster *z )
{
    // Jackson draws nearby zombies into the dance.
    std::list<monster *> allies;
    std::vector<tripoint> nearby_points = closest_tripoints_first( 3, z->pos() );
    for( monster &candidate : g->all_monsters() ) {
        if( candidate.type->in_species( ZOMBIE ) && candidate.type->id != mon_zombie_jackson ) {
            // Just give the allies consistent assignments.
            // Don't worry about trying to make the orders optimal.
            allies.push_back( &candidate );
        }
    }
    const int num_dancers = std::min( allies.size(), nearby_points.size() );
    int dancers = 0;
    bool converted = false;
    for( auto ally = allies.begin(); ally != allies.end(); ++ally, ++dancers ) {
        tripoint post = z->pos();
        if( dancers < num_dancers ) {
            // Each dancer is assigned a spot in the nearby_points vector based on their order.
            int assigned_spot = ( nearby_points.size() * dancers ) / num_dancers;
            post = nearby_points[ assigned_spot ];
        }
        if( ( *ally )->type->id != mon_zombie_dancer ) {
            ( *ally )->poly( mon_zombie_dancer );
            converted = true;
        }
        ( *ally )->set_dest( post );
        if( !( *ally )->has_effect( effect_controlled ) ) {
            ( *ally )->add_effect( effect_controlled, 1_turns, num_bp, true );
        }
    }
    // Did we convert anybody?
    if( converted ) {
        if( g->u.sees( *z ) ) {
            add_msg( m_warning, _( "The %s lets out a high-pitched cry!" ), z->name() );
        }
    }
    // This is telepathy, doesn't take any moves.
    return true;
}

bool mattack::dance( monster *z )
{
    if( g->u.sees( *z ) ) {
        switch( rng( 1, 10 ) ) {
            case 1:
                add_msg( m_neutral, _( "The %s swings its arms from side to side!" ), z->name() );
                break;
            case 2:
                add_msg( m_neutral, _( "The %s does some fancy footwork!" ), z->name() );
                break;
            case 3:
                add_msg( m_neutral, _( "The %s shrugs its shoulders!" ), z->name() );
                break;
            case 4:
                add_msg( m_neutral, _( "The %s spins in place!" ), z->name() );
                break;
            case 5:
                add_msg( m_neutral, _( "The %s crouches on the ground!" ), z->name() );
                break;
            case 6:
                add_msg( m_neutral, _( "The %s looks left and right!" ), z->name() );
                break;
            case 7:
                add_msg( m_neutral, _( "The %s jumps back and forth!" ), z->name() );
                break;
            case 8:
                add_msg( m_neutral, _( "The %s raises its arms in the air!" ), z->name() );
                break;
            case 9:
                add_msg( m_neutral, _( "The %s swings its hips!" ), z->name() );
                break;
            case 10:
                add_msg( m_neutral, _( "The %s claps!" ), z->name() );
                break;
        }
    }

    return true;
}

bool mattack::dogthing( monster *z )
{
    if( z == nullptr ) {
        return false; // TODO: replace pointers with references
    }

    if( !one_in( 3 ) || !g->u.sees( *z ) ) {
        return false;
    }

    add_msg( _( "The %s's head explodes in a mass of roiling tentacles!" ),
             z->name() );

    g->m.add_splash( z->bloodType(), z->pos(), 2, 3 );

    z->friendly = 0;
    z->poly( mon_headless_dog_thing );

    return false;
}

bool mattack::tentacle( monster *z )
{
    if( z->friendly ) {
        return false; // TODO: handle friendly monsters
    }
    Creature *target = &g->u;
    if( !z->sees( g->u ) ) {
        return false;
    }
    add_msg( m_bad, _( "The %s lashes its tentacle at you!" ), z->name() );
    z->moves -= 100;

    if( g->u.uncanny_dodge() ) {
        return true;
    }
    // Can we dodge the attack? Uses player dodge function % chance (melee.cpp)
    if( dodge_check( z, target ) ) {
        target->add_msg_player_or_npc( _( "You dodge it!" ),
                                       _( "<npcname> dodges it!" ) );
        target->on_dodge( z, z->type->melee_skill * 2 );
        return true;
    }

    body_part hit = target->get_random_body_part();
    int dam = rng( 10, 20 );
    //~ 1$s is bodypart name, 2$d is damage value.
    add_msg( m_bad, _( "Your %1$s is hit for %2$d damage!" ), body_part_name( hit ), dam );
    g->u.deal_damage( z, hit, damage_instance( DT_BASH, dam ) );
    target->on_hit( z, hit,  z->type->melee_skill );
    g->u.check_dead_state();

    return true;
}

bool mattack::ranged_pull( monster *z )
{
    Creature *target = z->attack_target();
    if( target == nullptr || rl_dist( z->pos(), target->pos() ) > 3 ||
        rl_dist( z->pos(), target->pos() ) <= 1 || !z->sees( *target ) ) {
        return false;
    }

    player *foe = dynamic_cast< player * >( target );
    std::vector<tripoint> line = g->m.find_clear_path( z->pos(), target->pos() );
    bool seen = g->u.sees( *z );

    for( auto &i : line ) {
        // Player can't be pulled though bars, furniture, cars or creatures
        // TODO: Add bashing? Currently a window is enough to prevent grabbing
        if( !g->is_empty( i ) && i != z->pos() && i != target->pos() ) {
            return false;
        }
    }

    z->moves -= 150;

    const bool uncanny = target->uncanny_dodge();
    if( uncanny || dodge_check( z, target ) ) {
        z->moves -= 200;
        auto msg_type = foe == &g->u ? m_warning : m_info;
        target->add_msg_player_or_npc( msg_type, _( "The %s's arms fly out at you, but you dodge!" ),
                                       _( "The %s's arms fly out at <npcname>, but they dodge!" ),
                                       z->name() );

        if( !uncanny ) {
            target->on_dodge( z, z->type->melee_skill * 2 );
        }

        return true;
    }

    // Limit the range in case some weird math thing would cause the target to fly past us
    int range = std::min( ( z->type->melee_sides * z->type->melee_dice ) / 10,
                          rl_dist( z->pos(), target->pos() ) + 1 );
    tripoint pt = target->pos();
    while( range > 0 ) {
        // Recalculate the ray each step
        // We can't depend on either the target position being constant (obviously),
        // but neither on z pos staying constant, because we may want to shift the map mid-pull
        const int dir = coord_to_angle( target->pos(), z->pos() );
        tileray tdir( dir );
        tdir.advance();
        pt.x = target->posx() + tdir.dx();
        pt.y = target->posy() + tdir.dy();
        if( !g->is_empty( pt ) ) { //Cancel the grab if the space is occupied by something
            break;
        }

        if( foe != nullptr ) {
            if( foe->in_vehicle ) {
                g->m.unboard_vehicle( foe->pos() );
            }

            if( target->is_player() && ( pt.x < HALF_MAPSIZE_X || pt.y < HALF_MAPSIZE_Y ||
                                         pt.x >= HALF_MAPSIZE_X + SEEX || pt.y >= HALF_MAPSIZE_Y + SEEY ) ) {
                g->update_map( pt.x, pt.y );
            }
        }

        target->setpos( pt );
        range--;
        if( target->is_player() && seen ) {
            g->draw();
        }
    }
    if( seen ) {
        add_msg( _( "The %1$s's arms fly out and pull and grab %2$s!" ), z->name(),
                 target->disp_name() );
    }

    const int prev_effect = target->get_effect_int( effect_grabbed );
    target->add_effect( effect_grabbed, 2_turns, bp_torso, false,
                        prev_effect + 4 ); //Duration needs to be at least 2, or grab will immediately be removed

    return true;
}

bool mattack::grab( monster *z )
{
    if( !z->can_act() ) {
        return false;
    }
    Creature *target = z->attack_target();
    if( target == nullptr || !is_adjacent( z, target, false ) ) {
        return false;
    }

    z->moves -= 80;
    const bool uncanny = target->uncanny_dodge();
    const auto msg_type = target == &g->u ? m_warning : m_info;
    if( uncanny || dodge_check( z, target ) ) {
        target->add_msg_player_or_npc( msg_type, _( "The %s gropes at you, but you dodge!" ),
                                       _( "The %s gropes at <npcname>, but they dodge!" ),
                                       z->name() );

        if( !uncanny ) {
            target->on_dodge( z, z->type->melee_skill * 2 );
        }

        return true;
    }

    player *pl = dynamic_cast<player *>( target );
    if( pl == nullptr ) {
        return true;
    }

    ///\EFFECT_DEX increases chance to avoid being grabbed if DEX>STR

    ///\EFFECT_STR increases chance to avoid being grabbed if STR>DEX
    if( pl->has_grab_break_tec() && pl->get_grab_resist() > 0 && pl->get_dex() > pl->get_str() ?
        rng( 0, pl->get_dex() ) : rng( 0, pl->get_str() ) > rng( 0,
                z->type->melee_sides + z->type->melee_dice ) ) {
        if( target->has_effect( effect_grabbed ) ) {
            target->add_msg_if_player( m_info, _( "The %s tries to grab you as well, but you bat it away!" ),
                                       z->name() );
        } else if( pl->has_grab_break_tec() ) {
            ma_technique tech = pl->get_grab_break_tec();
            target->add_msg_player_or_npc( m_info, _( tech.player_message ), _( tech.npc_message ), z->name() );
        } else {
            target->add_msg_player_or_npc( m_info, _( "The %s tries to grab you, but you break its grab!" ),
                                           _( "The %s tries to grab <npcname>, but they break its grab!" ),
                                           z->name() );
        }
        return true;
    }

    const int prev_effect = target->get_effect_int( effect_grabbed );
    target->add_effect( effect_grabbed, 2_turns, bp_torso, false,
                        prev_effect + z->get_grab_strength() );
    target->add_msg_player_or_npc( m_bad, _( "The %s grabs you!" ), _( "The %s grabs <npcname>!" ),
                                   z->name() );

    return true;
}

bool mattack::grab_drag( monster *z )
{
    if( !z->can_act() ) {
        return false;
    }
    Creature *target = z->attack_target();
    monster *zz = dynamic_cast<monster *>( target );
    if( target == nullptr || rl_dist( z->pos(), target->pos() ) > 1 ) {
        return false;
    }

    player *foe = dynamic_cast< player * >( target );

    grab( z ); //First, grab the target

    if( !target->has_effect( effect_grabbed ) ) { //Can't drag if isn't grabbed, otherwise try and move
        return false;
    }
    tripoint target_square = z->pos() - ( target->pos() - z->pos() );
    if( z->can_move_to( target_square ) &&
        target->stability_roll() < dice( z->type->melee_sides, z->type->melee_dice ) ) {
        tripoint zpt = z->pos();
        z->move_to( target_square );
        if( !g->is_empty( zpt ) ) { //Cancel the grab if the space is occupied by something
            return false;
        }
        if( target->is_player() && ( zpt.x < HALF_MAPSIZE_X ||
                                     zpt.y < HALF_MAPSIZE_Y ||
                                     zpt.x >= HALF_MAPSIZE_X + SEEX || zpt.y >= HALF_MAPSIZE_Y + SEEY ) ) {
            g->update_map( zpt.x, zpt.y );
        }
        if( foe != nullptr ) {
            if( foe->in_vehicle ) {
                g->m.unboard_vehicle( foe->pos() );
            }
            foe->setpos( zpt );
        } else {
            zz->setpos( zpt );
        }
        target->add_msg_player_or_npc( m_bad, _( "You are dragged behind the %s!" ),
                                       _( "<npcname> gets dragged behind the %s!" ), z->name() );
    } else {
        target->add_msg_player_or_npc( m_good, _( "You resist the %s as it tries to drag you!" ),
                                       _( "<npcname> resist the %s as it tries to drag them!" ), z->name() );
    }
    int prev_effect = target->get_effect_int( effect_grabbed );
    target->add_effect( effect_grabbed, 2_turns, bp_torso, false, prev_effect + 3 );

    return true; // cooldown was not reset prior to refactor here
}

bool mattack::gene_sting( monster *z )
{
    const float range = 7.0f;
    Creature *target = sting_get_target( z, range );
    if( target == nullptr || !( target->is_player() || target->is_npc() ) ) {
        return false;
    }

    z->moves -= 150;

    damage_instance dam = damage_instance();
    dam.add_damage( DT_STAB, 6, 10, 0.6, 1 );
    bool hit = sting_shoot( z, target, dam, range );
    if( hit ) {
        //Add checks if previous NPC/player conditions are removed
        dynamic_cast<player *>( target )->mutate();
    }

    return true;
}

bool mattack::para_sting( monster *z )
{
    const float range = 4.0f;
    Creature *target = sting_get_target( z, range );
    if( target == nullptr ) {
        return false;
    }

    z->moves -= 150;

    damage_instance dam = damage_instance();
    dam.add_damage( DT_STAB, 6, 8, 0.8, 1 );
    bool hit = sting_shoot( z, target, dam, range );
    if( hit ) {
        target->add_msg_if_player( m_bad, _( "You feel poison enter your body!" ) );
        target->add_effect( effect_paralyzepoison, 5_minutes );
    }

    return true;
}

bool mattack::triffid_growth( monster *z )
{
    // Young triffid growing into an adult
    if( g->u.sees( *z ) ) {
        add_msg( m_warning, _( "The %s young triffid grows into an adult!" ),
                 z->name() );
    }
    z->poly( mon_triffid );

    return false;
}

bool mattack::stare( monster *z )
{
    if( z->friendly ) {
        return false; // TODO: handle friendly monsters
    }
    z->moves -= 200;
    if( z->sees( g->u ) ) {
        if( g->u.sees( *z ) ) {
            add_msg( m_bad, _( "The %s stares at you, and you shudder." ), z->name() );
        } else {
            add_msg( m_bad, _( "You feel like you're being watched, it makes you sick." ) );
        }
        g->u.add_effect( effect_teleglow, 80_minutes );
    }

    return true;
}

bool mattack::fear_paralyze( monster *z )
{
    if( z->friendly ) {
        return false; // TODO: handle friendly monsters
    }
    if( g->u.sees( *z ) && !g->u.has_effect( effect_fearparalyze ) ) {
        if( g->u.has_artifact_with( AEP_PSYSHIELD ) || ( g->u.worn_with_flag( "PSYSHIELD_PARTIAL" ) &&
                one_in( 4 ) ) ) {
            add_msg( _( "The %s probes your mind, but is rebuffed!" ), z->name() );
            ///\EFFECT_INT decreases chance of being paralyzed by fear attack
        } else if( rng( 0, 20 ) > g->u.get_int() ) {
            add_msg( m_bad, _( "The terrifying visage of the %s paralyzes you." ), z->name() );
            g->u.add_effect( effect_fearparalyze, 5_turns );
            g->u.moves -= 400;
        } else {
            add_msg( _( "You manage to avoid staring at the horrendous %s." ), z->name() );
        }
    }

    return true;
}
bool mattack::nurse_check_up( monster *z )
{
    bool found_target = false;
    player *target = nullptr;
    tripoint tmp_pos( z->pos().x + 12, z->pos().y + 12, z->pos().z );
    for( auto critter : g->m.get_creatures_in_radius( z->pos(), 6 ) ) {
        player *tmp_player = dynamic_cast<player *>( critter );
        if( tmp_player != nullptr && z->sees( *tmp_player ) &&
            g->m.clear_path( z->pos(), tmp_player->pos(), 10, 0,
                             100 ) ) { // no need to scan players we can't reach
            if( rl_dist( z->pos(), tmp_player->pos() ) < rl_dist( z->pos(), tmp_pos ) ) {
                tmp_pos = tmp_player->pos();
                target = tmp_player;
                found_target = true;
            }
        }
    }
    if( found_target ) {

        if( !z->has_effect(
                effect_countdown ) ) { // first we offer the check up then we wait to the player to come close
            sounds::sound( z->pos(), 8, sounds::sound_t::speech,
                           string_format(
                               _( "a soft robotic voice say, \"Come here.  I'll give you a check-up.\"" ) ) );
            z->add_effect( effect_countdown, 1_minutes );
        } else if( rl_dist( target->pos(), z->pos() ) > 1 ) { // giving them some encouragement
            sounds::sound( z->pos(), 8, sounds::sound_t::speech,
                           string_format(
                               _( "a soft robotic voice say, \"Come on.  I don't bite, I promise it won't hurt one bit.\"" ) ) );
        } else {
            sounds::sound( z->pos(), 8, sounds::sound_t::speech,
                           string_format(
                               _( "a soft robotic voice say, \"Here we go.  Just hold still.\"" ) ) );
            if( target == &g->u ) {
                add_msg( m_good, _( "You get a medical check-up." ) );
            }
            target->add_effect( effect_got_checked, 10_turns );
            z->remove_effect( effect_countdown );
        }
        return true;
    }
    return false;
}
bool mattack::nurse_assist( monster *z )
{

    const bool u_see = g->u.sees( *z );

    if( u_see && one_in( 100 ) ) {
        add_msg( m_info, _( "The %s is scanning its surroundings." ), z->name() );
    }

    bool found_target = false;
    player *target = nullptr;
    tripoint tmp_pos( z->pos().x + 12, z->pos().y + 12, z->pos().z );
    for( auto critter : g->m.get_creatures_in_radius( z->pos(), 6 ) ) {
        player *tmp_player = dynamic_cast<player *>( critter );
        if( tmp_player != nullptr && z->sees( *tmp_player ) &&
            g->m.clear_path( z->pos(), tmp_player->pos(), 10, 0,
                             100 ) ) { // no need to scan players we can't reach
            if( rl_dist( z->pos(), tmp_player->pos() ) < rl_dist( z->pos(), tmp_pos ) ) {
                tmp_pos = tmp_player->pos();
                target = tmp_player;
                found_target = true;
            }
        }
    }

    if( found_target ) {
        if( target->is_wearing( "badge_doctor" ) ||
            z->attitude_to( *target ) == Creature::Attitude::A_FRIENDLY ) {
            sounds::sound( z->pos(), 8, sounds::sound_t::speech,
                           string_format(
                               _( "a soft robotic voice say, \"Welcome doctor %s.  I'll be your assistant today.\"" ),
                               Name::generate( target->male ) ) );
            target->add_effect( effect_assisted, 20_turns, num_bp, false, 3 );
            return true;
        }
    }
    return false;
}
bool mattack::nurse_operate( monster *z )
{
    const std::string ammo_type( "anesthetic" );

    if( z->has_effect( effect_dragging ) || z->has_effect( effect_operating ) ) {
        return false;
    }
    const bool u_see = g->u.sees( *z );

    if( u_see && one_in( 100 ) ) {
        add_msg( m_info, _( "The %s is scanning its surroundings." ), z->name() );
    }

    if( ( ( g->u.is_wearing( "badge_doctor" ) ||
            z->attitude_to( g->u ) == Creature::Attitude::A_FRIENDLY ) && u_see ) && one_in( 100 ) ) {

        add_msg( m_info, _( "The %s doesn't seem to register you as a doctor." ), z->name() );
    }

    if( z->ammo[ammo_type] == 0 && u_see ) {
        if( one_in( 100 ) ) {
            add_msg( m_info, _( "The %s looks at its empty anesthesia kit with a dejected look." ), z->name() );
        }
        return false;
    }

    bool found_target = false;
    player *target = nullptr;
    tripoint tmp_pos( z->pos().x + 12, z->pos().y + 12, z->pos().z );
    for( auto critter : g->m.get_creatures_in_radius( z->pos(), 6 ) ) {
        player *tmp_player = dynamic_cast< player *>( critter );
        if( tmp_player != nullptr && z->sees( *tmp_player ) &&
            g->m.clear_path( z->pos(), tmp_player->pos(), 10, 0,
                             100 ) ) { // no need to scan players we can't reach
            if( tmp_player->has_any_bionic() ) {
                if( rl_dist( z->pos(), tmp_player->pos() ) < rl_dist( z->pos(), tmp_pos ) ) {
                    tmp_pos = tmp_player->pos();
                    target = tmp_player;
                    found_target = true;
                }
            }
        }
    }
    if( found_target && z->attitude_to( g->u ) == Creature::Attitude::A_FRIENDLY ) {
        if( one_in( 2 ) ) {
            return false; // 50% chance to not turn hostile again
        }
    }
    if( found_target && u_see ) {
        add_msg( m_info, _( "The %1$s scans %2$s and seems to detect something." ), z->name(),
                 target->disp_name() );
    }

    if( found_target ) {

        z->friendly = 0;
        z->anger = 100;
        std::list<tripoint> couch_pos = g->m.find_furnitures_in_radius( z->pos(), 10,
                                        furn_id( "f_autodoc_couch" ) ) ;

        if( couch_pos.empty() ) {
            add_msg( m_info, _( "The %s looks for something but doesn't seem to find it." ), z->name() );
            z->anger = 0;
            return false;
        }
        z->set_dest( target->pos() );// should designate target as the attack_target

        if( target->has_effect( effect_grabbed ) ) {// check if target is already grabbed by something else
            for( auto critter : g->m.get_creatures_in_radius( target->pos(), 1 ) ) {
                monster *mon = dynamic_cast<monster *>( critter );
                if( mon != nullptr && mon != z ) {
                    if( mon->type->id != mon_defective_robot_nurse ) {
                        sounds::sound( z->pos(), 8, sounds::sound_t::speech,
                                       string_format(
                                           _( "a soft robotic voice say, \"Unhand this patient immediately!  If you keep interfering with the procedure I'll be forced to call law enforcement.\"" ) ) );
                        z->push_to( mon->pos(), 6, 0 );// try to push the perpetrator away
                    } else {
                        sounds::sound( z->pos(), 8, sounds::sound_t::speech,
                                       string_format(
                                           _( "a soft robotic voice say, \"Greetings kinbot.  Please take good care of this patient.\"" ) ) );
                        z->anger = 0;
                        return false; // situation is under control no need to intervene;
                    }
                }
            }
        } else {
            grab( z );
            if( target->has_effect( effect_grabbed ) ) { // check if we succesfully grabbed the target
                z->dragged_foe = target;
                z->add_effect( effect_dragging, 1_turns, num_bp, true );
                return true;
            }
        }
        return false;
    }
    z->anger = 0;
    return false;
}
bool mattack::photograph( monster *z )
{
    if( !within_visual_range( z, 6 ) ) {
        return false;
    }

    // Badges should NOT be swappable between roles.
    // Hence separate checking.
    // If you are in fact listed as a police officer
    if( g->u.has_trait( trait_id( "PROF_POLICE" ) ) ) {
        // And you're wearing your badge
        if( g->u.is_wearing( "badge_deputy" ) ) {
            if( one_in( 3 ) ) {
                add_msg( m_info, _( "The %s flashes a LED and departs.  Human officer on scene." ),
                         z->name() );
                z->no_corpse_quiet = true;
                z->no_extra_death_drops = true;
                z->die( nullptr );
                return false;
            } else {
                add_msg( m_info,
                         _( "The %s acknowledges you as an officer responding, but hangs around to watch." ),
                         z->name() );
                add_msg( m_info, _( "Probably some now-obsolete Internal Affairs subroutine..." ) );
                return true;
            }
        }
    }

    if( g->u.has_trait( trait_id( "PROF_PD_DET" ) ) ) {
        // And you have your shield on
        if( g->u.is_wearing( "badge_detective" ) ) {
            if( one_in( 4 ) ) {
                add_msg( m_info, _( "The %s flashes a LED and departs.  Human officer on scene." ),
                         z->name() );
                z->no_corpse_quiet = true;
                z->no_extra_death_drops = true;
                z->die( nullptr );
                return false;
            } else {
                add_msg( m_info,
                         _( "The %s acknowledges you as an officer responding, but hangs around to watch." ),
                         z->name() );
                add_msg( m_info, _( "Ops used to do that in case you needed backup..." ) );
                return true;
            }
        }
    } else if( g->u.has_trait( trait_id( "PROF_SWAT" ) ) ) {
        // And you're wearing your badge
        if( g->u.is_wearing( "badge_swat" ) ) {
            if( one_in( 3 ) ) {
                add_msg( m_info, _( "The %s flashes a LED and departs.  SWAT's working the area." ),
                         z->name() );
                z->no_corpse_quiet = true;
                z->no_extra_death_drops = true;
                z->die( nullptr );
                return false;
            } else {
                add_msg( m_info, _( "The %s acknowledges you as SWAT onsite, but hangs around to watch." ),
                         z->name() );
                add_msg( m_info, _( "Probably some now-obsolete Internal Affairs subroutine..." ) );
                return true;
            }
        }
    } else if( g->u.has_trait( trait_id( "PROF_CYBERCOP" ) ) ) {
        // And you're wearing your badge
        if( g->u.is_wearing( "badge_cybercop" ) ) {
            if( one_in( 3 ) ) {
                add_msg( m_info, _( "The %s winks a LED and departs.  One machine to another?" ),
                         z->name() );
                z->no_corpse_quiet = true;
                z->no_extra_death_drops = true;
                z->die( nullptr );
                return false;
            } else {
                add_msg( m_info,
                         _( "The %s acknowledges you as an officer responding, but hangs around to watch." ),
                         z->name() );
                add_msg( m_info, _( "Apparently yours aren't the only systems kept alive post-apocalypse." ) );
                return true;
            }
        }
    }

    if( g->u.has_trait( trait_id( "PROF_FED" ) ) ) {
        // And you're wearing your badge
        if( g->u.is_wearing( "badge_marshal" ) ) {
            add_msg( m_info, _( "The %s flashes a LED and departs.  The Feds got this." ), z->name() );
            z->no_corpse_quiet = true;
            z->no_extra_death_drops = true;
            z->die( nullptr );
            return false;
        }
    }

    if( z->friendly || g->u.weapon.typeId() == "e_handcuffs" ) {
        // Friendly (hacked?) bot ignore the player. Arrested suspect ignored too.
        // TODO: might need to be revisited when it can target npcs.
        return false;
    }
    z->moves -= 150;
    add_msg( m_warning, _( "The %s takes your picture!" ), z->name() );
    // TODO: Make the player known to the faction
    std::string cname = _( "...  database connection lost!" ) ;
    if( one_in( 6 ) ) {
        cname = Name::generate( g->u.male );
    } else if( one_in( 3 ) ) {
        cname = g->u.name;
    }
    sounds::sound( z->pos(), 15, sounds::sound_t::alert,
                   string_format( _( "a robotic voice boom, \"Citizen %s!\"" ), cname ), false, "speech",
                   z->type->id.str() );

    if( g->u.weapon.is_gun() ) {
        sounds::sound( z->pos(), 15, sounds::sound_t::alert, _( "\"Drop your gun!  Now!\"" ) );
    } else if( g->u.is_armed() ) {
        sounds::sound( z->pos(), 15, sounds::sound_t::alert, _( "\"Drop your weapon!  Now!\"" ) );
    }
    if( cname == g->u.name && g->u.cash < 0 && g->u.has_trait( trait_id( "DEBT" ) ) ) {
        sounds::sound( z->pos(), 15, sounds::sound_t::alert,
                       _( "\"Wanted debtor in sight! Commencing debt enforcement proceedings!\"" ) );
    } else {
        const SpeechBubble &speech = get_speech( z->type->id.str() );
        sounds::sound( z->pos(), speech.volume, sounds::sound_t::alert, speech.text );
    }
    g->events.add( EVENT_ROBOT_ATTACK, calendar::turn + rng( 15_turns, 30_turns ), 0,
                   g->u.global_sm_location() );

    return true;
}

bool mattack::tazer( monster *z )
{
    Creature *target = z->attack_target();
    if( target == nullptr || !is_adjacent( z, target, false ) ) {
        return false;
    }

    taze( z, target );
    return true;
}

void mattack::taze( monster *z, Creature *target )
{
    z->moves -= 200;   // It takes a while
    if( target == nullptr || target->uncanny_dodge() ) {
        return;
    }

    int dam = target->deal_damage( z, bp_torso, damage_instance( DT_ELECTRIC, rng( 1,
                                   5 ) ) ).total_damage();
    if( dam == 0 ) {
        target->add_msg_player_or_npc( _( "The %s unsuccessfully attempts to shock you." ),
                                       _( "The %s unsuccessfully attempts to shock <npcname>." ),
                                       z->name() );
        return;
    }

    auto m_type = target->attitude_to( g->u ) == Creature::A_FRIENDLY ? m_bad : m_neutral;
    target->add_msg_player_or_npc( m_type,
                                   _( "The %s shocks you!" ),
                                   _( "The %s shocks <npcname>!" ),
                                   z->name() );
    target->check_dead_state();
}

void mattack::rifle( monster *z, Creature *target )
{
    const std::string ammo_type( "556" );
    // Make sure our ammo isn't weird.
    if( z->ammo[ammo_type] > 3000 ) {
        debugmsg( "Generated too much ammo (%d) for %s in mattack::rifle", z->ammo[ammo_type],
                  z->name() );
        z->ammo[ammo_type] = 3000;
    }

    npc tmp = make_fake_npc( z, 16, 10, 8, 12 );
    tmp.set_skill_level( skill_rifle, 8 );
    tmp.set_skill_level( skill_gun, 6 );
    tmp.recoil = 0; // no need to aim

    if( target == &g->u ) {
        if( !z->has_effect( effect_targeted ) ) {
            sounds::sound( z->pos(), 8, sounds::sound_t::alarm, _( "beep-beep." ), false, "misc", "beep" );
            z->add_effect( effect_targeted, 8_turns );
            z->moves -= 100;
            return;
        }
    }
    z->moves -= 150;   // It takes a while

    if( z->ammo[ammo_type] <= 0 ) {
        if( one_in( 3 ) ) {
            sounds::sound( z->pos(), 2, sounds::sound_t::combat, _( "a chk!" ), false, "fire_gun", "empty" );
        } else if( one_in( 4 ) ) {
            sounds::sound( z->pos(), 6, sounds::sound_t::combat,  _( "boop!" ), false, "fire_gun", "empty" );
        }
        return;
    }
    if( g->u.sees( *z ) ) {
        add_msg( m_warning, _( "The %s opens up with its rifle!" ), z->name() );
    }

    tmp.weapon = item( "m4a1" ).ammo_set( ammo_type, z->ammo[ ammo_type ] );
    int burst = std::max( tmp.weapon.gun_get_mode( gun_mode_id( "AUTO" ) ).qty, 1 );

    z->ammo[ ammo_type ] -= tmp.fire_gun( target->pos(), burst ) * tmp.weapon.ammo_required();

    if( target == &g->u ) {
        z->add_effect( effect_targeted, 3_turns );
    }
}

void mattack::frag( monster *z, Creature *target ) // This is for the bots, not a standalone turret
{
    const std::string ammo_type( "40mm_frag" );
    // Make sure our ammo isn't weird.
    if( z->ammo[ammo_type] > 200 ) {
        debugmsg( "Generated too much ammo (%d) for %s in mattack::frag", z->ammo[ammo_type],
                  z->name() );
        z->ammo[ammo_type] = 200;
    }

    if( target == &g->u ) {
        if( !z->has_effect( effect_targeted ) ) {
            //~Potential grenading detected.
            if( g->u.has_trait( trait_id( "PROF_CHURL" ) ) ) {
                add_msg( m_warning, _( "Thee eye o dat divil be upon me!" ) );
            } else {
                add_msg( m_warning, _( "Those laser dots don't seem very friendly..." ) );
            }
            g->u.add_effect( effect_laserlocked,
                             3_turns ); // Effect removed in game.cpp, duration doesn't much matter
            sounds::sound( z->pos(), 10, sounds::sound_t::speech, _( "Targeting." ), false, "speech",
                           z->type->id.str() );
            z->add_effect( effect_targeted, 5_turns );
            z->moves -= 150;
            // Should give some ability to get behind cover,
            // even though it's patently unrealistic.
            return;
        }
    }
    npc tmp = make_fake_npc( z, 16, 10, 8, 12 );
    tmp.set_skill_level( skill_launcher, 8 );
    tmp.set_skill_level( skill_gun, 6 );
    tmp.recoil = 0; // no need to aim
    z->moves -= 150;   // It takes a while

    if( z->ammo[ammo_type] <= 0 ) {
        if( one_in( 3 ) ) {
            sounds::sound( z->pos(), 2, sounds::sound_t::combat, _( "a chk!" ), false, "fire_gun", "empty" );
        } else if( one_in( 4 ) ) {
            sounds::sound( z->pos(), 6, sounds::sound_t::combat, _( "boop!" ), false, "fire_gun", "empty" );
        }
        return;
    }
    if( g->u.sees( *z ) ) {
        add_msg( m_warning, _( "The %s's grenade launcher fires!" ), z->name() );
    }

    tmp.weapon = item( "mgl" ).ammo_set( ammo_type, z->ammo[ ammo_type ] );
    int burst = std::max( tmp.weapon.gun_get_mode( gun_mode_id( "AUTO" ) ).qty, 1 );

    z->ammo[ ammo_type ] -= tmp.fire_gun( target->pos(), burst ) * tmp.weapon.ammo_required();

    if( target == &g->u ) {
        z->add_effect( effect_targeted, 3_turns );
    }
}

void mattack::tankgun( monster *z, Creature *target )
{
    const std::string ammo_type( "120mm_HEAT" );
    // Make sure our ammo isn't weird.
    if( z->ammo[ammo_type] > 40 ) {
        debugmsg( "Generated too much ammo (%d) for %s in mattack::tankgun", z->ammo[ammo_type],
                  z->name() );
        z->ammo[ammo_type] = 40;
    }

    int dist = rl_dist( z->pos(), target->pos() );
    if( dist > 50 ) {
        return;
    }

    if( !z->has_effect( effect_targeted ) ) {
        //~ There will be a 120mm HEAT shell sent at high speed to your location next turn.
        target->add_msg_if_player( m_warning, _( "You're not sure why you've got a laser dot on you..." ) );
        //~ Sound of a tank turret swiveling into place
        sounds::sound( z->pos(), 10, sounds::sound_t::combat, _( "whirrrrrclick." ), false, "misc",
                       "servomotor" );
        z->add_effect( effect_targeted, 1_minutes );
        target->add_effect( effect_laserlocked, 1_minutes );
        z->moves -= 200;
        // Should give some ability to get behind cover,
        // even though it's patently unrealistic.
        return;
    }
    // kevingranade KA101: yes, but make it really inaccurate
    // Sure thing.
    npc tmp = make_fake_npc( z, 12, 8, 8, 8 );
    tmp.set_skill_level( skill_launcher, 1 );
    tmp.set_skill_level( skill_gun, 1 );
    tmp.recoil = 0; // no need to aim
    z->moves -= 150;   // It takes a while

    if( z->ammo[ammo_type] <= 0 ) {
        if( one_in( 3 ) ) {
            sounds::sound( z->pos(), 2, sounds::sound_t::combat, _( "a chk!" ), false, "fire_gun", "empty" );
        } else if( one_in( 4 ) ) {
            sounds::sound( z->pos(), 6, sounds::sound_t::combat, _( "clank!" ), false, "fire_gun", "empty" );
        }
        return;
    }
    if( g->u.sees( *z ) ) {
        add_msg( m_warning, _( "The %s's 120mm cannon fires!" ), z->name() );
    }
    tmp.weapon = item( "TANK" ).ammo_set( ammo_type, z->ammo[ ammo_type ] );
    int burst = std::max( tmp.weapon.gun_get_mode( gun_mode_id( "AUTO" ) ).qty, 1 );

    z->ammo[ ammo_type ] -= tmp.fire_gun( target->pos(), burst ) * tmp.weapon.ammo_required();
}

bool mattack::searchlight( monster *z )
{

    int max_lamp_count = 3;
    if( z->get_hp() < z->get_hp_max() ) {
        max_lamp_count--;
    }
    if( z->get_hp() < z->get_hp_max() / 3 ) {
        max_lamp_count--;
    }

    const int zposx = z->posx();
    const int zposy = z->posy();

    //this searchlight is not initialized
    if( z->inv.empty() ) {

        for( int i = 0; i < max_lamp_count; i++ ) {

            item settings( "processor", 0 );

            settings.set_var( "SL_PREFER_UP", "TRUE" );
            settings.set_var( "SL_PREFER_DOWN", "TRUE" );
            settings.set_var( "SL_PREFER_RIGHT", "TRUE" );
            settings.set_var( "SL_PREFER_LEFT", "TRUE" );

            for( int x = zposx - 24; x < zposx + 24; x++ ) {
                for( int y = zposy - 24; y < zposy + 24; y++ ) {
                    tripoint dest( x, y, z->posz() );
                    const monster *const mon = g->critter_at<monster>( dest );
                    if( mon && mon->type->id == mon_turret_searchlight ) {
                        if( x < zposx ) {
                            settings.set_var( "SL_PREFER_LEFT", "FALSE" );
                        }
                        if( x > zposx ) {
                            settings.set_var( "SL_PREFER_RIGHT", "FALSE" );
                        }
                        if( y < zposy ) {
                            settings.set_var( "SL_PREFER_UP", "FALSE" );
                        }
                        if( y > zposy ) {
                            settings.set_var( "SL_PREFER_DOWN", "FALSE" );
                        }
                    }
                }
            }

            settings.set_var( "SL_SPOT_X", 0 );
            settings.set_var( "SL_SPOT_Y", 0 );

            z->add_item( settings );
        }
    }

    //battery charge from the generator is enough for some time of work
    if( calendar::once_every( 10_minutes ) ) {

        bool generator_ok = false;

        for( int x = zposx - 24; x < zposx + 24; x++ ) {
            for( int y = zposy - 24; y < zposy + 24; y++ ) {
                tripoint dest( x, y, z->posz() );
                if( g->m.ter( dest ) == ter_str_id( "t_plut_generator" ) ) {
                    generator_ok = true;
                }
            }
        }

        if( !generator_ok ) {
            for( auto &settings : z->inv ) {
                settings.set_var( "SL_POWER", "OFF" );
            }

            return true;
        }
    }

    for( int i = 0; i < max_lamp_count; i++ ) {

        item &settings = z->inv[i];

        if( settings.get_var( "SL_POWER" )  == "OFF" ) {
            return true;
        }

        const int rng_dir = rng( 0, 7 );

        if( one_in( 5 ) ) {

            if( !one_in( 5 ) ) {
                settings.set_var( "SL_DIR", rng_dir );
            } else {
                const int rng_pref = rng( 0, 3 ) * 2;
                if( rng_pref == 0 && settings.get_var( "SL_PREFER_UP" ) == "TRUE" ) {
                    settings.set_var( "SL_DIR", rng_pref );
                } else            if( rng_pref == 2 && settings.get_var( "SL_PREFER_RIGHT" ) == "TRUE" ) {
                    settings.set_var( "SL_DIR", rng_pref );
                } else            if( rng_pref == 4 && settings.get_var( "SL_PREFER_DOWN" ) == "TRUE" ) {
                    settings.set_var( "SL_DIR", rng_pref );
                } else            if( rng_pref == 6 && settings.get_var( "SL_PREFER_LEFT" ) == "TRUE" ) {
                    settings.set_var( "SL_DIR", rng_pref );
                }
            }
        }

        int x = zposx + settings.get_var( "SL_SPOT_X", 0 );
        int y = zposy + settings.get_var( "SL_SPOT_Y", 0 );
        int shift = 0;

        for( int i = 0; i < rng( 1, 2 ); i++ ) {

            if( !z->sees( g->u ) ) {
                shift = settings.get_var( "SL_DIR", shift );

                switch( shift ) {
                    case 0:
                        y--;
                        break;
                    case 1:
                        y--;
                        x++;
                        break;
                    case 2:
                        x++;
                        break;
                    case 3:
                        x++;
                        y++;
                        break;
                    case 4:
                        y++;
                        break;
                    case 5:
                        y++;
                        x--;
                        break;
                    case 6:
                        x--;
                        break;
                    case 7:
                        x--;
                        y--;
                        break;

                    default:
                        break;
                }

            } else {
                if( x < g->u.posx() ) {
                    x++;
                }
                if( x > g->u.posx() ) {
                    x--;
                }
                if( y < g->u.posy() ) {
                    y++;
                }
                if( y > g->u.posy() ) {
                    y--;
                }
            }

            if( rl_dist( x, y, zposx, zposy ) > 50 ) {
                if( x > zposx ) {
                    x--;
                }
                if( x < zposx ) {
                    x++;
                }
                if( y > zposy ) {
                    y--;
                }
                if( y < zposy ) {
                    y++;
                }
            }
        }

        settings.set_var( "SL_SPOT_X", x - zposx );
        settings.set_var( "SL_SPOT_Y", y - zposy );

        g->m.add_field( tripoint( x, y, z->posz() ), fd_spotlight, 1 );

    }

    return true;
}

bool mattack::flamethrower( monster *z )
{
    if( z->friendly ) {
        return false; // TODO: handle friendly monsters
    }
    if( z->friendly != 0 ) { // TODO: that is always false!
        // Attacking monsters, not the player!
        int boo_hoo;
        Creature *target = z->auto_find_hostile_target( 5, boo_hoo );
        if( target == nullptr ) { // Couldn't find any targets!
            if( boo_hoo > 0 && g->u.sees( *z ) ) { // because that stupid oaf was in the way!
                add_msg( m_warning, ngettext( "Pointed in your direction, the %s emits an IFF warning beep.",
                                              "Pointed in your direction, the %s emits %d annoyed sounding beeps.",
                                              boo_hoo ),
                         z->name(), boo_hoo );
            }
            return false; // did reset before refactor, changed to match other turret behaviors
        }
        flame( z, target );
        return true;
    }

    if( !within_visual_range( z, 5 ) ) {
        return false;
    }

    flame( z, &g->u );

    return true;
}

void mattack::flame( monster *z, Creature *target )
{
    int dist = rl_dist( z->pos(), target->pos() );
    if( target != &g->u ) {
        // friendly
        z->moves -= 500;   // It takes a while
        if( !g->m.sees( z->pos(), target->pos(), dist ) ) {
            // shouldn't happen
            debugmsg( "mattack::flame invoked on invisible target" );
        }
        std::vector<tripoint> traj = g->m.find_clear_path( z->pos(), target->pos() );

        for( auto &i : traj ) {
            // break out of attack if flame hits a wall
            // TODO: Z
            if( g->m.hit_with_fire( tripoint( i.x, i.y, z->posz() ) ) ) {
                if( g->u.sees( i ) ) {
                    add_msg( _( "The tongue of flame hits the %s!" ),
                             g->m.tername( i.x, i.y ) );
                }
                return;
            }
            g->m.add_field( i, fd_fire, 1 );
        }
        target->add_effect( effect_onfire, 8_turns, bp_torso );

        return;
    }

    z->moves -= 500;   // It takes a while
    if( !g->m.sees( z->pos(), target->pos(), dist + 1 ) ) {
        // shouldn't happen
        debugmsg( "mattack::flame invoked on invisible target" );
    }
    std::vector<tripoint> traj = g->m.find_clear_path( z->pos(), target->pos() );

    for( auto &i : traj ) {
        // break out of attack if flame hits a wall
        if( g->m.hit_with_fire( tripoint( i.x, i.y, z->posz() ) ) ) {
            if( g->u.sees( i ) ) {
                add_msg( _( "The tongue of flame hits the %s!" ),
                         g->m.tername( i.x, i.y ) );
            }
            return;
        }
        g->m.add_field( i, fd_fire, 1 );
    }
    if( !target->uncanny_dodge() ) {
        target->add_effect( effect_onfire, 8_turns, bp_torso );
    }
}

bool mattack::copbot( monster *z )
{
    Creature *target = z->attack_target();
    if( target == nullptr ) {
        return false;
    }

    // TODO: Make it recognize zeds as human, but ignore animals
    player *foe = dynamic_cast<player *>( target );
    bool sees_u = foe != nullptr && z->sees( *foe );
    bool cuffed = foe != nullptr && foe->weapon.typeId() == "e_handcuffs";
    // Taze first, then ask questions (simplifies later checks for non-humans)
    if( !cuffed && is_adjacent( z, target, true ) ) {
        taze( z, target );
        return true;
    }

    if( rl_dist( z->pos(), target->pos() ) > 2 || foe == nullptr || !z->sees( *target ) ) {
        if( one_in( 3 ) ) {
            if( sees_u ) {
                if( foe->unarmed_attack() ) {
                    sounds::sound( z->pos(), 18, sounds::sound_t::alert,
                                   _( "a robotic voice boom, \"Citizen, Halt!\"" ), false, "speech", z->type->id.str() );
                } else if( !cuffed ) {
                    sounds::sound( z->pos(), 18, sounds::sound_t::alert,
                                   _( "a robotic voice boom, \"\
Please put down your weapon.\"" ), false, "speech", z->type->id.str() );
                }
            } else {
                sounds::sound( z->pos(), 18, sounds::sound_t::alert,
                               _( "a robotic voice boom, \"Come out with your hands up!\"" ), false, "speech", z->type->id.str() );
            }
        } else {
            sounds::sound( z->pos(), 18, sounds::sound_t::alarm,
                           _( "a police siren, whoop WHOOP" ), false, "environment", "police_siren" );
        }
        return true;
    }

    // If cuffed don't attack the player, unless the bot is damaged
    // presumably because of the player's actions
    if( z->get_hp() == z->get_hp_max() ) {
        z->anger = 1;
    } else {
        z->anger = z->type->agro;
    }

    return true;
}

bool mattack::chickenbot( monster *z )
{
    int mode = 0;
    int boo_hoo = 0;
    Creature *target;
    if( z->friendly == 0 ) {
        target = z->attack_target();
        if( target == nullptr ) {
            return false;
        }
    } else {
        target = z->auto_find_hostile_target( 38, boo_hoo );
        if( target == nullptr ) {
            if( boo_hoo > 0 && g->u.sees( *z ) ) { // because that stupid oaf was in the way!
                add_msg( m_warning, ngettext( "Pointed in your direction, the %s emits an IFF warning beep.",
                                              "Pointed in your direction, the %s emits %d annoyed sounding beeps.",
                                              boo_hoo ),
                         z->name(), boo_hoo );
            }
            return false;
        }
    }

    int cap = target->power_rating() - 1;
    monster *mon = dynamic_cast< monster * >( target );
    // Their attitude to us and not ours to them, so that bobcats won't get gunned down
    // Only monster-types for now - assuming humans are smart enough not to make it obvious
    // Unless damaged - then everything is hostile
    if( z->get_hp() <= z->get_hp_max() ||
        ( mon != nullptr && mon->attitude_to( *z ) == Creature::Attitude::A_HOSTILE ) ) {
        cap += 2;
    }

    int dist = rl_dist( z->pos(), target->pos() );
    int player_dist = rl_dist( target->pos(), g->u.pos() );
    if( dist == 1 && one_in( 2 ) ) {
        // Use tazer at point-blank range, and even then, not continuously.
        mode = 1;
    } else if( ( z->friendly == 0 || player_dist >= 6 ) &&
               // Avoid shooting near player if we're friendly.
               ( dist >= 12 || ( g->u.in_vehicle && dist >= 6 ) ) ) {
        // Only use at long range, unless player is in a vehicle, then tolerate closer targeting.
        mode = 3;
    } else if( dist >= 4 ) {
        // Don't use machine gun at very close range, under the assumption that targets at that range can dodge?
        mode = 2;
    }

    if( mode == 0 ) {
        return false;    // No attacks were valid!
    }

    if( mode > cap ) {
        mode = cap;
    }
    switch( mode ) {
        case 0:
        case 1:
            // If we downgraded to taze, but are out of range, don't act.
            if( dist <= 1 ) {
                taze( z, target );
            }
            break;
        case 2:
            if( dist <= 20 ) {
                rifle( z, target );
            }
            break;
        case 3:
            if( dist <= 38 ) {
                frag( z, target );
            }
            break;
        default:
            return false; // Weak stuff, shouldn't bother with
    }

    return true;
}

bool mattack::multi_robot( monster *z )
{
    int mode = 0;
    int boo_hoo = 0;
    Creature *target;
    if( z->friendly == 0 ) {
        target = z->attack_target();
        if( target == nullptr ) {
            return false;
        }
    } else {
        target = z->auto_find_hostile_target( 48, boo_hoo );
        if( target == nullptr ) {
            if( boo_hoo > 0 && g->u.sees( *z ) ) { // because that stupid oaf was in the way!
                add_msg( m_warning, ngettext( "Pointed in your direction, the %s emits an IFF warning beep.",
                                              "Pointed in your direction, the %s emits %d annoyed sounding beeps.",
                                              boo_hoo ),
                         z->name(), boo_hoo );
            }
            return false;
        }
    }

    int cap = target->power_rating();
    monster *mon = dynamic_cast< monster * >( target );
    // Their attitude to us and not ours to them, so that bobcats won't get gunned down
    // Only monster-types for now - assuming humans are smart enough not to make it obvious
    // Unless damaged - then everything is hostile
    if( z->get_hp() <= z->get_hp_max() ||
        ( mon != nullptr && mon->attitude_to( *z ) == Creature::Attitude::A_HOSTILE ) ) {
        cap += 2;
    }

    int dist = rl_dist( z->pos(), target->pos() );
    if( dist <= 15 ) {
        mode = 1;
    } else if( dist <= 30 ) {
        mode = 2;
    } else if( ( target == &g->u && g->u.in_vehicle ) ||
               z->friendly != 0 ||
               cap > 4 ) {
        // Primary only kicks in if you're in a vehicle or are big enough to be mistaken for one.
        // Or if you've hacked it so the turret's on your side.  ;-)
        if( dist >= 30 && dist < 50 ) {
            // Enforced max-range of 50.
            mode = 5;
            cap = 5;
        }
    }

    if( mode == 0 ) {
        return false;    // No attacks were valid!
    }

    if( mode > cap ) {
        mode = cap;
    }
    switch( mode ) {
        case 1:
            if( dist <= 15 ) {
                rifle( z, target );
            }
            break;
        case 2:
            if( dist <= 30 ) {
                frag( z, target );
            }
            break;
        default:
            return false; // Weak stuff, shouldn't bother with
    }

    return true;
}

bool mattack::ratking( monster *z )
{
    if( z->friendly ) {
        return false; // TODO: handle friendly monsters
    }
    // Disable z-level ratting or it can get silly
    if( rl_dist( z->pos(), g->u.pos() ) > 50 || z->posz() != g->u.posz() ) {
        return false;
    }

    switch( rng( 1, 5 ) ) { // What do we say?
        case 1:
            add_msg( m_warning, _( "\"YOU... ARE FILTH...\"" ) );
            break;
        case 2:
            add_msg( m_warning, _( "\"VERMIN... YOU ARE VERMIN...\"" ) );
            break;
        case 3:
            add_msg( m_warning, _( "\"LEAVE NOW...\"" ) );
            break;
        case 4:
            add_msg( m_warning, _( "\"WE... WILL FEAST... UPON YOU...\"" ) );
            break;
        case 5:
            add_msg( m_warning, _( "\"FOUL INTERLOPER...\"" ) );
            break;
    }
    if( rl_dist( z->pos(), g->u.pos() ) <= 10 ) {
        g->u.add_effect( effect_rat, 3_minutes );
    }

    return true;
}

bool mattack::generator( monster *z )
{
    sounds::sound( z->pos(), 100, sounds::sound_t::activity, "hmmmm" );
    if( calendar::once_every( 1_minutes ) && z->get_hp() < z->get_hp_max() ) {
        z->heal( 1 );
    }

    return true;
}

bool mattack::upgrade( monster *z )
{
    std::vector<monster *> targets;
    for( monster &zed : g->all_monsters() ) {
        // Check this first because it is a relatively cheap check
        if( zed.can_upgrade() ) {
            // Then do the more expensive ones
            if( z->attitude_to( zed ) != Creature::Attitude::A_HOSTILE &&
                within_target_range( z, &zed, 10 ) ) {
                targets.push_back( &zed );
            }
        }
    }
    if( targets.empty() ) {
        // Nobody to upgrade, get MAD!
        z->anger = 100;
        return false;
    } else {
        // We've got zombies to upgrade now, calm down again
        z->anger = 5;
    }

    z->moves -= z->type->speed; // Takes one turn

    monster *target = random_entry( targets );

    std::string old_name = target->name();
    const auto could_see = g->u.sees( *target );
    target->hasten_upgrade();
    target->try_upgrade( false );
    const auto can_see = g->u.sees( *target );
    if( g->u.sees( *z ) ) {
        if( could_see ) {
            //~ %1$s is the name of the zombie upgrading the other, %2$s is the zombie being upgraded.
            add_msg( m_warning, _( "A black mist floats from the %1$s around the %2$s." ),
                     z->name(), old_name );
        } else {
            add_msg( m_warning, _( "A black mist floats from the %s." ), z->name() );
        }
    }
    if( target->name() != old_name ) {
        if( could_see && can_see ) {
            //~ %1$s is the pre-upgrade monster, %2$s is the post-upgrade monster.
            add_msg( m_warning, _( "The %1$s becomes a %2$s!" ), old_name,
                     target->name() );
        } else if( could_see ) {
            add_msg( m_warning, _( "The %s vanishes!" ), old_name );
        } else if( can_see ) {
            add_msg( m_warning, _( "A %s appears!" ), target->name() );
        }
    }

    return true;
}

bool mattack::breathe( monster *z )
{
    z->moves -= 100;   // It takes a while

    bool able = ( z->type->id == mon_breather_hub );
    if( !able ) {
        for( const tripoint &dest : g->m.points_in_radius( z->pos(), 3 ) ) {
            monster *const mon = g->critter_at<monster>( dest );
            if( mon && mon->type->id == mon_breather_hub ) {
                able = true;
                break;
            }
        }
    }
    if( !able ) {
        return true;
    }

    std::vector<tripoint> valid;
    for( const tripoint &dest : g->m.points_in_radius( z->pos(), 1 ) ) {
        if( g->is_empty( dest ) ) {
            valid.push_back( dest );
        }
    }

    if( !valid.empty() ) {
        const tripoint pt = random_entry( valid );
        if( monster *const spawned = g->summon_mon( mon_breather, pt ) ) {
            spawned->reset_special( "BREATHE" );
            spawned->make_ally( *z );
        }
    }

    return true;
}

bool mattack::stretch_bite( monster *z )
{
    if( !z->can_act() ) {
        return false;
    }

    // Let it be used on non-player creatures
    // can be used at close range too!
    Creature *target = z->attack_target();
    if( target == nullptr || rl_dist( z->pos(), target->pos() ) > 3 || !z->sees( *target ) ) {
        return false;
    }

    z->moves -= 150;

    for( auto &pnt : g->m.find_clear_path( z->pos(), target->pos() ) ) {
        if( g->m.impassable( pnt ) ) {
            z->add_effect( effect_stunned, 6_turns );
            target->add_msg_player_or_npc( _( "The %1$s stretches its head at you, but bounces off the %2$s" ),
                                           _( "The %1$s stretches its head at <npcname>, but bounces off the %2$s" ),
                                           z->name(), g->m.obstacle_name( pnt ) );
            return true;
        }
    }
    bool uncanny = target->uncanny_dodge();
    // Can we dodge the attack? Uses player dodge function % chance (melee.cpp)
    if( uncanny || dodge_check( z, target ) ) {
        z->moves -= 150;
        z->add_effect( effect_stunned, 3_turns );
        auto msg_type = target == &g->u ? m_warning : m_info;
        target->add_msg_player_or_npc( msg_type,
                                       _( "The %s's head extends to bite you, but you dodge and the head sails past!" ),
                                       _( "The %s's head extends to bite <npcname>, but they dodge and the head sails past!" ),
                                       z->name() );
        if( !uncanny ) {
            target->on_dodge( z, z->type->melee_skill * 2 );
        }
        return true;
    }

    body_part hit = target->get_random_body_part();
    int dam = rng( 5, 15 ); //more damage due to the speed of the moving head
    dam = target->deal_damage( z, hit, damage_instance( DT_STAB, dam ) ).total_damage();

    if( dam > 0 ) {
        auto msg_type = target == &g->u ? m_bad : m_info;
        //~ 1$s is monster name, 2$s bodypart in accusative
        target->add_msg_player_or_npc( msg_type,
                                       _( "The %1$s's teeth sink into your %2$s!" ),
                                       _( "The %1$s's teeth sink into <npcname>'s %2$s!" ),
                                       z->name(),
                                       body_part_name_accusative( hit ) );

        if( one_in( 16 - dam ) ) {
            if( target->has_effect( effect_bite, hit ) ) {
                target->add_effect( effect_bite, 40_minutes, hit, true );
            } else if( target->has_effect( effect_infected, hit ) ) {
                target->add_effect( effect_infected, 25_minutes, hit, true );
            } else {
                target->add_effect( effect_bite, 1_turns, hit, true );
            }
        }
    } else {
        target->add_msg_player_or_npc( _( "The %1$s's head hits your %2$s, but glances off your armor!" ),
                                       _( "The %1$s's head hits <npcname>'s %2$s, but glances off armor!" ),
                                       z->name(),
                                       body_part_name_accusative( hit ) );
    }

    target->on_hit( z, hit,  z->type->melee_skill );

    return true;
}

bool mattack::brandish( monster *z )
{
    if( z->friendly ) {
        return false; // TODO: handle friendly monsters
    }
    if( !z->sees( g->u ) ) {
        return false; // Only brandish if we can see you!
    }
    add_msg( m_warning, _( "He's brandishing a knife!" ) );
    add_msg( _( "Quiet, quiet" ) );

    return true;
}

bool mattack::flesh_golem( monster *z )
{
    if( !z->can_act() ) {
        return false;
    }

    Creature *target = z->attack_target();
    if( target == nullptr ) {
        return false;
    }

    int dist = rl_dist( z->pos(), target->pos() );
    if( dist > 20 ||
        !z->sees( *target ) ) {
        return false;
    }

    if( dist > 1 ) {
        if( one_in( 12 ) ) {
            z->moves -= 200;
            // It doesn't "nearly deafen you" when it roars from the other side of bubble
            sounds::sound( z->pos(), 80, sounds::sound_t::alert, _( "a terrifying roar!" ), false, "shout",
                           "roar" );
            return true;
        }
        return false;
    }
    if( !is_adjacent( z, target, true ) ) {
        // No attacking through floor, even if we can see the target somehow
        return false;
    }
    if( g->u.sees( *z ) ) {
        add_msg( _( "The %1$s swings a massive claw at %2$s!" ), z->name(),
                 target->disp_name() );
    }
    z->moves -= 100;

    if( target->uncanny_dodge() ) {
        return true;
    }

    // Can we dodge the attack? Uses player dodge function % chance (melee.cpp)
    if( dodge_check( z, target ) ) {
        target->add_msg_player_or_npc( _( "You dodge it!" ),
                                       _( "<npcname> dodges it!" ) );
        target->on_dodge( z, z->type->melee_skill * 2 );
        return true;
    }
    body_part hit = target->get_random_body_part();
    // TODO: 10 bashing damage doesn't sound like a "massive claw" but a mediocre punch
    int dam = rng( 5, 10 );
    //~ 1$s is bodypart name, 2$d is damage value.
    target->deal_damage( z, hit, damage_instance( DT_BASH, dam ) );
    if( one_in( 6 ) ) {
        target->add_effect( effect_downed, 3_minutes );
    }

    target->add_msg_if_player( m_bad, _( "Your %1$s is battered for %2$d damage!" ),
                               body_part_name( hit ), dam );
    target->on_hit( z, hit,  z->type->melee_skill );

    return true;
}

bool mattack::absorb_meat( monster *z )
{
    //Absorb no more than 1/10th monster's volume, times the volume of a meat chunk
    const int monster_volume = units::to_liter( z->get_volume() );
    const float average_meat_chunk_volume = 0.5;
    //TODO: dynamically get volume of meat
    const int max_meat_absorbed = monster_volume / 10 * average_meat_chunk_volume;
    //For every milliliter of meat absorbed, heal this many HP
    const float meat_absorption_factor = 0.01;
    //Search surrounding tiles for meat
    for( const auto &p : g->m.points_in_radius( z->pos(), 1 ) ) {
        auto items = g->m.i_at( p );
        for( auto &current_item : items ) {
            const material_id current_item_material = current_item.get_base_material().ident();
            if( current_item_material == material_id( "flesh" ) ||
                current_item_material == material_id( "hflesh" ) ) {
                //We have something meaty! Calculate how much it will heal the monster
                const int ml_of_meat = units::to_milliliter<int>( current_item.volume() );
                const int total_charges = current_item.count();
                const int ml_per_charge = ml_of_meat / total_charges;
                //We have a max size of meat here to avoid absorbing whole corpses.
                if( ml_per_charge > max_meat_absorbed * 1000 ) {
                    add_msg( m_info, _( "The %1$s quivers hungrily in the direction of the %2$s." ), z->name(),
                             current_item.tname() );
                    return false;
                }
                if( current_item.count_by_charges() ) {
                    //Choose a random amount of meat charges to absorb
                    int meat_absorbed = std::min( max_meat_absorbed, rng( 1, total_charges ) );
                    const int hp_to_heal = meat_absorbed * ml_per_charge * meat_absorption_factor;
                    z->heal( hp_to_heal, true );
                    g->m.use_charges( p, 0, current_item.type->get_id(), meat_absorbed );
                } else {
                    //Only absorb one meaty item
                    int meat_absorbed = 1;
                    const int hp_to_heal = meat_absorbed * ml_per_charge * meat_absorption_factor;
                    z->heal( hp_to_heal, true );
                    g->m.use_amount( p, 0, current_item.type->get_id(), meat_absorbed );
                }
                if( g->u.sees( *z ) ) {
                    add_msg( m_warning, _( "The %1$s absorbs the %2$s, growing larger." ), z->name(),
                             current_item.tname() );
                    add_msg( m_debug, "The %1$s now has %2$s out of %3$s hp", z->name(), z->get_hp(),
                             z->get_hp_max() );
                }
                return true;
            }
        }
    }
    return false;
}

bool mattack::lunge( monster *z )
{
    if( !z->can_act() ) {
        return false;
    }

    Creature *target = z->attack_target();
    if( target == nullptr ) {
        return false;
    }

    int dist = rl_dist( z->pos(), target->pos() );
    if( dist > 20 ||
        !z->sees( *target ) ) {
        return false;
    }

    bool seen = g->u.sees( *z );
    if( dist > 1 ) {
        if( one_in( 5 ) ) {
            if( dist > 4 || !z->sees( *target ) ) {
                return false; // Out of range
            }
            z->moves += 200;
            if( seen ) {
                add_msg( _( "The %1$s lunges for %2$s!" ), z->name(), target->disp_name() );
            }
            return true;
        }
        return false;
    }

    if( !is_adjacent( z, target, false ) ) {
        // No attacking up or down - lunging requires contact
        // There could be a lunge down attack, though
        return false;
    }

    z->moves -= 100;

    if( target->uncanny_dodge() ) {
        return true;
    }

    // Can we dodge the attack? Uses player dodge function % chance (melee.cpp)
    if( dodge_check( z, target ) ) {
        target->add_msg_player_or_npc( _( "The %1$s lunges at you, but you sidestep it!" ),
                                       _( "The %1$s lunges at <npcname>, but they sidestep it!" ), z->name() );
        target->on_dodge( z, z->type->melee_skill * 2 );
        return true;
    }
    body_part hit = target->get_random_body_part();
    int dam = rng( 3, 7 );
    dam = target->deal_damage( z, hit, damage_instance( DT_BASH, dam ) ).total_damage();
    if( dam > 0 ) {
        auto msg_type = target == &g->u ? m_bad : m_warning;
        target->add_msg_player_or_npc( msg_type,
                                       _( "The %1$s lunges at your %2$s, battering it for %3$d damage!" ),
                                       _( "The %1$s lunges at <npcname>'s %2$s, battering it for %3$d damage!" ),
                                       z->name(), body_part_name( hit ), dam );
    } else {
        target->add_msg_player_or_npc( _( "The %1$s lunges at your %2$s, but your armor prevents injury!" ),
                                       _( "The %1$s lunges at <npcname>'s %2$s, but their armor prevents injury!" ),
                                       z->name(),
                                       body_part_name_accusative( hit ) );
    }
    if( one_in( 6 ) ) {
        target->add_effect( effect_downed, 3_turns );
    }
    target->on_hit( z, hit,  z->type->melee_skill );
    target->check_dead_state();
    return true;
}

bool mattack::longswipe( monster *z )
{
    if( z->friendly ) {
        return false; // TODO: handle friendly monsters
    }
    Creature *target = z->attack_target();
    if( target == nullptr ) {
        return false;
    }
    if( rl_dist( z->pos(), target->pos() ) > 3 || !z->sees( *target ) ) {
        return false; //out of range
    }
    //Is there something impassable blocking the claw?
    for( const auto &pnt : g->m.find_clear_path( z->pos(), target->pos() ) ) {
        if( g->m.impassable( pnt ) ) {
            //If we're here, it's an nonadjacent attack, which is only attempted 1/5 of the time.
            if( !one_in( 5 ) ) {
                return false;
            }
            target->add_msg_player_or_npc( _( "The %1$s thrusts a claw at you, but it bounces off the %2$s!" ),
                                           _( "The %1$s thrusts a claw at <npcname>, but it bounces off the %2$s!" ),
                                           z->name(), g->m.obstacle_name( pnt ) );
            z->mod_moves( -150 );
            return true;
        }
    }

    if( !is_adjacent( z, target, true ) ) {
        if( one_in( 5 ) ) {

            z->moves -= 150;

            if( target->uncanny_dodge() ) {
                return true;
            }
            // Can we dodge the attack? Uses player dodge function % chance (melee.cpp)
            if( dodge_check( z, target ) ) {
                target->add_msg_player_or_npc( _( "The %s thrusts a claw at you, but you evade it!" ),
                                               _( "The %s thrusts a claw at <npcname>, but they evade it!" ),
                                               z->name() );
                target->on_dodge( z, z->type->melee_skill * 2 );
                return true;
            }
            body_part hit = target->get_random_body_part();
            int dam = rng( 3, 7 );
            dam = target->deal_damage( z, hit, damage_instance( DT_CUT, dam ) ).total_damage();
            if( dam > 0 ) {
                auto msg_type = target == &g->u ? m_bad : m_warning;
                //~ 1$s is bodypart name, 2$d is damage value.
                target->add_msg_player_or_npc( msg_type,
                                               _( "The %1$s thrusts a claw at your %2$s, slashing it for %3$d damage!" ),
                                               _( "The %1$s thrusts a claw at <npcname>'s %2$s, slashing it for %3$d damage!" ),
                                               z->name(), body_part_name( hit ), dam );
            } else {
                target->add_msg_player_or_npc(
                    _( "The %1$s thrusts a claw at your %2$s, but glances off your armor!" ),
                    _( "The %1$s thrusts a claw at <npcname>'s %2$s, but glances off armor!" ),
                    z->name(),
                    body_part_name_accusative( hit ) );
            }
            target->on_hit( z, hit,  z->type->melee_skill );
            return true;
        }
        return false;
    }
    z->moves -= 100;

    if( target->uncanny_dodge() ) {
        return true;
    }

    // Can we dodge the attack? Uses player dodge function % chance (melee.cpp)
    if( dodge_check( z, target ) ) {
        target->add_msg_player_or_npc( _( "The %s slashes at your neck! You duck!" ),
                                       _( "The %s slashes at <npcname>'s neck! They duck!" ), z->name() );
        target->on_dodge( z, z->type->melee_skill * 2 );
        return true;
    }
    body_part hit = bp_head;
    int dam = rng( 6, 10 );
    dam = target->deal_damage( z, hit, damage_instance( DT_CUT, dam ) ).total_damage();
    if( dam > 0 ) {
        auto msg_type = target == &g->u ? m_bad : m_warning;
        target->add_msg_player_or_npc( msg_type,
                                       _( "The %1$s slashes at your neck, cutting your throat for %2$d damage!" ),
                                       _( "The %1$s slashes at <npcname>'s neck, cutting their throat for %2$d damage!" ),
                                       z->name(), dam );
        target->add_effect( effect_bleed, 10_minutes, hit );
    } else {
        target->add_msg_player_or_npc( _( "The %1$s slashes at your %2$s, but glances off your armor!" ),
                                       _( "The %1$s slashes at <npcname>'s %2$s, but glances off armor!" ),
                                       z->name(),
                                       body_part_name_accusative( hit ) );
    }
    target->on_hit( z, hit,  z->type->melee_skill );
    target->check_dead_state();

    return true;
}

bool mattack::parrot( monster *z )
{
    if( z->has_effect( effect_shrieking ) ) {
        sounds::sound( z->pos(), 120, sounds::sound_t::alert, _( "a piercing wail!" ), false, "shout",
                       "wail" );
        z->moves -= 40;
        return false;
    } else if( one_in( 20 ) ) {
        z->moves -= 100;  // It takes a while
        const SpeechBubble &speech = get_speech( z->type->id.str() );
        sounds::sound( z->pos(), speech.volume, sounds::sound_t::speech, speech.text, false, "speech",
                       z->type->id.str() );
        return true;
    }

    return false;
}

bool mattack::darkman( monster *z )
{
    if( z->friendly ) {
        return false; // TODO: handle friendly monsters
    }
    if( rl_dist( z->pos(), g->u.pos() ) > 40 ) {
        return false;
    }
    std::vector<tripoint> free;
    for( const tripoint &dest : g->m.points_in_radius( z->pos(), 1 ) ) {
        if( g->is_empty( dest ) ) {
            free.push_back( dest );
        }
    }
    if( !free.empty() ) {
        z->moves -= 10;
        const tripoint target = random_entry( free );
        if( monster *const shadow = g->summon_mon( mon_shadow, target ) ) {
            shadow->make_ally( *z );
        }
        if( g->u.sees( *z ) ) {
            add_msg( m_warning, _( "A shadow splits from the %s!" ),
                     z->name() );
        }
    }
    if( !z->sees( g->u ) ) {
        return true; // Wont do the combat stuff unless it can see you
    }
    switch( rng( 1, 7 ) ) { // What do we say?
        case 1:
            add_msg( _( "\"Stop it please\"" ) );
            break;
        case 2:
            add_msg( _( "\"Let us help you\"" ) );
            break;
        case 3:
            add_msg( _( "\"We wish you no harm\"" ) );
            break;
        case 4:
            add_msg( _( "\"Do not fear\"" ) );
            break;
        case 5:
            add_msg( _( "\"We can help you\"" ) );
            break;
        case 6:
            add_msg( _( "\"We are friendly\"" ) );
            break;
        case 7:
            add_msg( _( "\"Please dont\"" ) );
            break;
    }
    g->u.add_effect( effect_darkness, 1_turns, num_bp, true );

    return true;
}

<<<<<<< HEAD
bool mattack::slimespring( monster *z )
=======
bool mattack::shadow_hunter( monster *z )
{
    bool damaged = z->has_effect( effect_took_damage );
    Creature *target = z->attack_target();
    if( target == nullptr ) {
        return false;
    }
    //Hide and teleport randomly after being attacked or just randomly
    if  ( ( damaged && one_in( 3 ) ) || ( one_in( 15 ) ) ) {
        int tries = 0;
        int maxtries = 20;
        int telerange = 30;
        tripoint newpos = z->pos();
        do {
            newpos.x = rng( z->posx() - telerange, z->posx() + telerange );
            newpos.y = rng( z->posy() - telerange, z->posy() + telerange );
            tries++;
        } while( ( tries > maxtries ) &&
                 ( g->is_in_sunlight( newpos ) || g->m.impassable( newpos )  ||  g->mon_at( newpos ) == -1 ) );
        if( tries == maxtries ) {
            return false;
        } else {
            if ( g->u.sees( *z ) ) {
                add_msg( m_neutral, _( "The %s melts away." ), z->name().c_str() );
            }
            z->remove_effect( effect_took_damage );
            z->poly( mon_shadow_hunter_h );
            z->setpos( newpos );
        }
    }
    return true;
}

bool mattack::shadow_hunter_h( monster *z )
{
    Creature *target = z->attack_target();
    if( target == nullptr ) {
        return false;
    }
    if ( rl_dist( z->pos(), target->pos() ) < 6  || z->has_effect( effect_took_damage ) ) {
        z->remove_effect( effect_took_damage );
        z->poly( mon_shadow_hunter );
        return true;
    }
    return false;
}

bool mattack::slimespring(monster *z)
>>>>>>> aac02f82
{
    if( rl_dist( z->pos(), g->u.pos() ) > 30 ) {
        return false;
    }

    // This morale buff effect could get spammy
    if( g->u.get_morale_level() <= 1 ) {
        switch( rng( 1, 3 ) ) { //~ Your slimes try to cheer you up!
            case 1:
                //~ Lowercase is intended: they're small voices.
                add_msg( m_good, _( "\"hey, it's gonna be all right!\"" ) );
                g->u.add_morale( MORALE_SUPPORT, 10, 50 );
                break;
            case 2:
                //~ Lowercase is intended: they're small voices.
                add_msg( m_good, _( "\"we'll get through this!\"" ) );
                g->u.add_morale( MORALE_SUPPORT, 10, 50 );
                break;
            case 3:
                //~ Lowercase is intended: they're small voices.
                add_msg( m_good, _( "\"i'm here for you!\"" ) );
                g->u.add_morale( MORALE_SUPPORT, 10, 50 );
                break;
        }
    }
    if( rl_dist( z->pos(), g->u.pos() ) <= 3 && z->sees( g->u ) ) {
        if( ( g->u.has_effect( effect_bleed ) ) || ( g->u.has_effect( effect_bite ) ) ) {
            //~ Lowercase is intended: they're small voices.
            add_msg( _( "\"let me help!\"" ) );
            // Yes, your slimespring(s) handle/don't all Bad Damage at the same time.
            if( g->u.has_effect( effect_bite ) ) {
                if( one_in( 3 ) ) {
                    g->u.remove_effect( effect_bite );
                    add_msg( m_good, _( "The slime cleans you out!" ) );
                } else {
                    add_msg( _( "The slime flows over you, but your gouges still ache." ) );
                }
            }
            if( g->u.has_effect( effect_bleed ) ) {
                if( one_in( 2 ) ) {
                    g->u.remove_effect( effect_bleed );
                    add_msg( m_good, _( "The slime seals up your leaks!" ) );
                } else {
                    add_msg( _( "The slime flows over you, but your fluids are still leaking." ) );
                }
            }
        }
    }

    return true;
}

bool mattack::thrown_by_judo( monster *z )
{
    Creature *target = z->attack_target();
    if( target == nullptr ||
        !is_adjacent( z, target, false ) ||
        !z->sees( *target ) ) {
        return false;
    }

    player *foe = dynamic_cast< player * >( target );
    if( foe == nullptr ) {
        // No mons for now
        return false;
    }
    // "Wimpy" Judo is about to pay off... :D
    if( foe->is_throw_immune() ) {
        // DX + Unarmed
        ///\EFFECT_DEX increases chance judo-throwing a monster

        ///\EFFECT_UNARMED increases chance of judo-throwing monster, vs their melee skill
        if( ( ( foe->dex_cur + foe->get_skill_level( skill_unarmed ) ) > ( z->type->melee_skill + rng( 0,
                3 ) ) ) ) {
            target->add_msg_if_player( m_good, _( "but you grab its arm and flip it to the ground!" ) );

            // most of the time, when not isolated
            if( !one_in( 4 ) && !target->is_elec_immune() && z->type->sp_defense == &mdefense::zapback ) {
                // If it all pans out, we're zap the player's arm as he flips the monster.
                target->add_msg_if_player( _( "The flip does shock you..." ) );
                // Discounted electric damage for quick flip
                damage_instance shock;
                shock.add_damage( DT_ELECTRIC, rng( 1, 3 ) );
                foe->deal_damage( z, bp_arm_l, shock );
                foe->deal_damage( z, bp_arm_r, shock );
                foe->check_dead_state();
            }
            // Monster is down,
            z->add_effect( effect_downed, 5_turns );
            // Deal moderate damage
            const auto damage = rng( 10, 20 );
            z->apply_damage( foe, bp_torso, damage );
            z->check_dead_state();
        } else {
            // Still avoids the major hit!
            target->add_msg_if_player( _( "but you deftly spin out of its grasp!" ) );
        }
        return true;
    } else {
        return false;
    }
}

bool mattack::riotbot( monster *z )
{
    Creature *target = z->attack_target();
    if( target == nullptr ) {
        return false;
    }

    player *foe = dynamic_cast<player *>( target );

    if( calendar::once_every( 1_minutes ) ) {
        for( const tripoint &dest : g->m.points_in_radius( z->pos(), 4 ) ) {
            if( g->m.passable( dest ) &&
                g->m.clear_path( z->pos(), dest, 3, 1, 100 ) ) {
                g->m.add_field( dest, fd_relax_gas, rng( 1, 3 ) );
            }
        }
    }

    //already arrested?
    //and yes, if the player has no hands, we are not going to arrest him.
    if( foe != nullptr &&
        ( foe->weapon.typeId() == "e_handcuffs" || !foe->has_two_arms() ) ) {
        z->anger = 0;

        if( calendar::once_every( 25_turns ) ) {
            sounds::sound( z->pos(), 10, sounds::sound_t::speech,
                           _( "Halt and submit to arrest, citizen! The police will be here any moment." ), false, "speech",
                           z->type->id.str() );
        }

        return true;
    }

    if( z->anger < z->type->agro ) {
        z->anger += z->type->agro / 20;
        return true;
    }

    const int dist = rl_dist( z->pos(), target->pos() );

    //we need empty hands to arrest
    if( foe == &g->u && !foe->is_armed() ) {

        sounds::sound( z->pos(), 15, sounds::sound_t::speech,
                       _( "Please stay in place, citizen, do not make any movements!" ), false, "speech",
                       z->type->id.str() );

        //we need to come closer and arrest
        if( !is_adjacent( z, foe, false ) ) {
            return true;
        }

        //Strain the atmosphere, forcing the player to wait. Let him feel the power of law!
        if( !one_in( 10 ) ) {
            foe->add_msg_player_or_npc( _( "The robot carefully scans you." ),
                                        _( "The robot carefully scans <npcname>." ) );
            return true;
        }

        enum {ur_arrest, ur_resist, ur_trick};

        //arrest!
        uilist amenu;
        amenu.allow_cancel = false;
        amenu.text = _( "The riotbot orders you to present your hands and be cuffed." );

        amenu.addentry( ur_arrest, true, 'a', _( "Allow yourself to be arrested." ) );
        amenu.addentry( ur_resist, true, 'r', _( "Resist arrest!" ) );
        ///\EFFECT_INT >10 allows and increases chance whether you can feign death to avoid riot bot arrest
        if( foe->int_cur > 12 || ( foe->int_cur > 10 && !one_in( foe->int_cur - 8 ) ) ) {
            amenu.addentry( ur_trick, true, 't', _( "Feign death." ) );
        }

        amenu.query();
        const int choice = amenu.ret;

        if( choice == ur_arrest ) {
            z->anger = 0;

            item handcuffs( "e_handcuffs", 0 );
            handcuffs.charges = handcuffs.type->maximum_charges();
            handcuffs.active = true;
            handcuffs.set_var( "HANDCUFFS_X", foe->posx() );
            handcuffs.set_var( "HANDCUFFS_Y", foe->posy() );

            const bool is_uncanny = foe->has_active_bionic( bionic_id( "bio_uncanny_dodge" ) ) &&
                                    foe->power_level > 74 &&
                                    !one_in( 3 );
            ///\EFFECT_DEX >13 allows and increases chance to slip out of riot bot handcuffs
            const bool is_dex = foe->dex_cur > 13 && !one_in( foe->dex_cur - 11 );

            if( is_uncanny || is_dex ) {

                if( is_uncanny ) {
                    foe->charge_power( -75 );
                }

                add_msg( m_good,
                         _( "You deftly slip out of the handcuffs just as the robot closes them.  The robot didn't seem to notice!" ) );
                foe->i_add( handcuffs );
            } else {
                handcuffs.item_tags.insert( "NO_UNWIELD" );
                foe->wield( foe->i_add( handcuffs ) );
                foe->moves -= 300;
                add_msg( _( "The robot puts handcuffs on you." ) );
            }

            sounds::sound( z->pos(), 5, sounds::sound_t::speech,
                           _( "You are under arrest, citizen.  You have the right to remain silent.  If you do not remain silent, anything you say may be used against you in a court of law." ),
                           false, "speech", z->type->id.str() );
            sounds::sound( z->pos(), 5, sounds::sound_t::speech,
                           _( "You have the right to an attorney.  If you cannot afford an attorney, one will be provided at no cost to you.  You may have your attorney present during any questioning." ) );
            sounds::sound( z->pos(), 5, sounds::sound_t::speech,
                           _( "If you do not understand these rights, an officer will explain them in greater detail when taking you into custody." ) );
            sounds::sound( z->pos(), 5, sounds::sound_t::speech,
                           _( "Do not attempt to flee or to remove the handcuffs, citizen.  That can be dangerous to your health." ) );

            z->moves -= 300;

            return true;
        }

        bool bad_trick = false;

        if( choice == ur_trick ) {

            ///\EFFECT_INT >10 allows and increases chance of successful feign death against riot bot
            if( !one_in( foe->int_cur - 10 ) ) {

                add_msg( m_good,
                         _( "You fall to the ground and feign a sudden convulsive attack.  Though you're obviously still alive, the riotbot cannot tell the difference between your 'attack' and a potentially fatal medical condition.  It backs off, signaling for medical help." ) );

                z->moves -= 300;
                z->anger = -rng( 0, 50 );
                return true;
            } else {
                add_msg( m_bad, _( "Your awkward movements do not fool the riotbot." ) );
                foe->moves -= 100;
                bad_trick = true;
            }
        }

        if( ( choice == ur_resist ) || bad_trick ) {

            add_msg( m_bad, _( "The robot sprays tear gas!" ) );
            z->moves -= 200;

            for( const tripoint &dest : g->m.points_in_radius( z->pos(), 2 ) ) {
                if( g->m.passable( dest ) &&
                    g->m.clear_path( z->pos(), dest, 3, 1, 100 ) ) {
                    g->m.add_field( dest, fd_tear_gas, rng( 1, 3 ) );
                }
            }

            return true;
        }

        return true;
    }

    if( calendar::once_every( 5_turns ) ) {
        sounds::sound( z->pos(), 25, sounds::sound_t::speech,
                       _( "Empty your hands and hold your position, citizen!" ), false, "speech", z->type->id.str() );
    }

    if( dist > 5 && dist < 18 && one_in( 10 ) ) {

        z->moves -= 50;

        int delta = dist / 4 + 1;  //precautionary shot
        if( z->get_hp() < z->get_hp_max() ) {
            delta = 1;    //precision shot
        }

        tripoint dest( target->posx() + rng( 0, delta ) - rng( 0, delta ),
                       target->posy() + rng( 0, delta ) - rng( 0, delta ),
                       target->posz() );

        //~ Sound of a riotbot using its blinding flash
        sounds::sound( z->pos(), 3, sounds::sound_t::combat, _( "fzzzzzt" ), false, "misc", "flash" );

        std::vector<tripoint> traj = line_to( z->pos(), dest, 0, 0 );
        for( auto &elem : traj ) {
            if( !g->m.trans( elem ) ) {
                break;
            }
            g->m.add_field( elem, fd_dazzling, 1 );
        }
        return true;

    }

    return true;
}

bool mattack::bio_op_takedown( monster *z )
{
    if( !z->can_act() ) {
        return false;
    }

    Creature *target = z->attack_target();
    // TODO: Allow drop-takedown form above
    if( target == nullptr ||
        !is_adjacent( z, target, false ) ||
        !z->sees( *target ) ) {
        return false;
    }

    bool seen = g->u.sees( *z );
    player *foe = dynamic_cast< player * >( target );
    if( seen ) {
        add_msg( _( "The %1$s mechanically grabs at %2$s!" ), z->name(),
                 target->disp_name() );
    }
    z->moves -= 100;

    if( target->uncanny_dodge() ) {
        return true;
    }

    // Can we dodge the attack? Uses player dodge function % chance (melee.cpp)
    if( dodge_check( z, target ) ) {
        target->add_msg_player_or_npc( _( "You dodge it!" ),
                                       _( "<npcname> dodges it!" ) );
        target->on_dodge( z, z->type->melee_skill * 2 );
        return true;
    }
    int dam = rng( 3, 9 );
    if( foe == nullptr ) {
        // Handle mons earlier - less to check for
        dam = rng( 6, 18 ); // Always aim for the torso
        target->deal_damage( z, bp_torso, damage_instance( DT_BASH, dam ) ); // Two hits - "leg" and torso
        target->deal_damage( z, bp_torso, damage_instance( DT_BASH, dam ) );
        target->add_effect( effect_downed, 3_turns );
        if( seen ) {
            add_msg( _( "%1$s slams %2$s to the ground!" ), z->name(), target->disp_name() );
        }
        target->check_dead_state();
        return true;
    }
    // Yes, it has the CQC bionic.
    body_part hit = num_bp;
    if( one_in( 2 ) ) {
        hit = bp_leg_l;
    } else {
        hit = bp_leg_r;
    }
    // Weak kick to start with, knocks you off your footing

    // TODO: Literally "The zombie kicks" vvvvv | Fix message or comment why Literally.
    //~ 1$s is bodypart name in accusative, 2$d is damage value.
    target->add_msg_if_player( m_bad, _( "The zombie kicks your %1$s for %2$d damage..." ),
                               body_part_name_accusative( hit ), dam );
    foe->deal_damage( z, hit, damage_instance( DT_BASH, dam ) );
    // At this point, Judo or Tentacle Bracing can make this much less painful
    if( !foe->is_throw_immune() ) {
        if( !target->is_immune_effect( effect_downed ) ) {
            if( one_in( 4 ) ) {
                hit = bp_head;
                dam = rng( 9, 21 ); // 50% damage buff for the headshot.
                target->add_msg_if_player( m_bad, _( "and slams you, face first, to the ground for %d damage!" ),
                                           dam );
                foe->deal_damage( z, hit, damage_instance( DT_BASH, dam ) );
            } else {
                hit = bp_torso;
                dam = rng( 6, 18 );
                target->add_msg_if_player( m_bad, _( "and slams you to the ground for %d damage!" ), dam );
                foe->deal_damage( z, hit, damage_instance( DT_BASH, dam ) );
            }
            foe->add_effect( effect_downed, 3_turns );
        }
    } else if( !thrown_by_judo( z ) ) {
        // Saved by the tentacle-bracing! :)
        hit = bp_torso;
        dam = rng( 3, 9 );
        target->add_msg_if_player( m_bad, _( "and slams you for %d damage!" ), dam );
        foe->deal_damage( z, hit, damage_instance( DT_BASH, dam ) );
    }
    target->on_hit( z, hit,  z->type->melee_skill );
    foe->check_dead_state();

    return true;
}

bool mattack::suicide( monster *z )
{
    Creature *target = z->attack_target();
    if( !within_target_range( z, target, 2 ) ) {
        return false;
    }
    z->die( z );

    return false;
}

bool mattack::kamikaze( monster *z )
{
    if( z->ammo.empty() ) {
        // We somehow lost our ammo! Toggle this special off so we stop processing
        add_msg( m_debug, "Missing ammo in kamikaze special for %s.", z->name() );
        z->disable_special( "KAMIKAZE" );
        return true;
    }

    // Get the bomb type and it's data
    const auto bomb_type = item::find_type( z->ammo.begin()->first );
    const itype *act_bomb_type;
    int charges;
    // Hardcoded data for charge variant items
    if( z->ammo.begin()->first == "mininuke" ) {
        act_bomb_type = item::find_type( "mininuke_act" );
        charges = 20;
    } else if( z->ammo.begin()->first == "c4" ) {
        act_bomb_type = item::find_type( "c4armed" );
        charges = 10;
    } else {
        auto usage = bomb_type->get_use( "transform" );
        if( usage == nullptr ) {
            // Invalid item usage, Toggle this special off so we stop processing
            add_msg( m_debug, "Invalid bomb transform use in kamikaze special for %s.", z->name() );
            z->disable_special( "KAMIKAZE" );
            return true;
        }
        const iuse_transform *actor = dynamic_cast<const iuse_transform *>( usage->get_actor_ptr() );
        if( actor == nullptr ) {
            // Invalid bomb item, Toggle this special off so we stop processing
            add_msg( m_debug, "Invalid bomb type in kamikaze special for %s.", z->name() );
            z->disable_special( "KAMIKAZE" );
            return true;
        }
        act_bomb_type = item::find_type( actor->target );
        charges = actor->ammo_qty;
    }

    // HORRIBLE HACK ALERT! Remove the following code completely once we have working monster inventory processing
    if( z->has_effect( effect_countdown ) ) {
        if( z->get_effect( effect_countdown ).get_duration() == 1_turns ) {
            z->die( nullptr );
            // Timer is out, detonate
            item i_explodes( act_bomb_type, calendar::turn, 0 );
            i_explodes.active = true;
            i_explodes.process( nullptr, z->pos(), false );
            return false;
        }
        return false;
    }
    // END HORRIBLE HACK

    auto use = act_bomb_type->get_use( "explosion" );
    if( use == nullptr ) {
        // Invalid active bomb item usage, Toggle this special off so we stop processing
        add_msg( m_debug, "Invalid active bomb explosion use in kamikaze special for %s.",
                 z->name() );
        z->disable_special( "KAMIKAZE" );
        return true;
    }
    const explosion_iuse *exp_actor = dynamic_cast<const explosion_iuse *>( use->get_actor_ptr() );
    if( exp_actor == nullptr ) {
        // Invalid active bomb item, Toggle this special off so we stop processing
        add_msg( m_debug, "Invalid active bomb type in kamikaze special for %s.", z->name() );
        z->disable_special( "KAMIKAZE" );
        return true;
    }

    // Get our blast radius
    int radius = -1;
    if( exp_actor->fields_radius > radius ) {
        radius = exp_actor->fields_radius;
    }
    if( exp_actor->emp_blast_radius > radius ) {
        radius = exp_actor->emp_blast_radius;
    }
    // Extra check here to avoid sqrt if not needed
    if( exp_actor->explosion.power > -1 ) {
        int tmp = static_cast<int>( sqrt( static_cast<double>( exp_actor->explosion.power / 4 ) ) );
        if( tmp > radius ) {
            radius = tmp;
        }
    }
    if( exp_actor->explosion.shrapnel.casing_mass > 0 ) {
        // Actual factor is 2 * radius, but figure most pieces of shrapnel will miss
        int tmp = static_cast<int>( sqrt( exp_actor->explosion.power ) );
        if( tmp > radius ) {
            radius = tmp;
        }
    }
    // Flashbangs have a max range of 8
    if( exp_actor->do_flashbang && radius < 8 ) {
        radius = 8;
    }
    if( radius <= -1 ) {
        // Not a valid explosion size, toggle this special off to stop processing
        z->disable_special( "KAMIKAZE" );
        return true;
    }

    Creature *target = z->attack_target();
    if( target == nullptr ) {
        return false;
    }
    // Range is (radius + distance they expect to gain on you during the countdown)
    // We double target speed because if the player is walking and then start to run their effective speed doubles
    // .65 factor was determined experimentally to be about the factor required for players to be able to *just barely*
    // outrun the explosion if they drop everything and run.
    float factor = static_cast<float>( z->get_speed() ) / static_cast<float>( target->get_speed() * 2 );
    int range = std::max( 1, static_cast<int>( .65 * ( radius + 1 + factor * charges ) ) );

    // Check if we are in range to begin the countdown
    if( !within_target_range( z, target, range ) ) {
        return false;
    }

    // HORRIBLE HACK ALERT! Currently uses the amount of ammo as a pseudo-timer.
    // Once we have proper monster inventory item processing replace the following
    // line with the code below.
    z->add_effect( effect_countdown, 1_turns * charges + 1_turns );
    /* Replacement code here for once we have working monster inventories

    item i_explodes(act_bomb_type->id, 0);
    i_explodes.charges = charges;
    z->add_item(i_explodes);
    z->disable_special("KAMIKAZE");
    */
    // END HORRIBLE HACK

    if( g->u.sees( z->pos() ) ) {
        add_msg( m_bad, _( "The %s lights up menacingly." ), z->name() );
    }

    return true;
}

struct grenade_helper_struct {
    std::string message;
    int chance = 1;
    float ammo_percentage = 1;
};

// Returns 0 if this should be retired, 1 if it was successful, and -1 if something went horribly wrong
static int grenade_helper( monster *const z, Creature *const target, const int dist,
                           const int moves, std::map<std::string, grenade_helper_struct> data )
{
    // Can't do anything if we can't act
    if( !z->can_act() ) {
        return 0;
    }
    // Too far or we can't target them
    if( !within_target_range( z, target, dist ) ) {
        return 0;
    }
    // We need an open space for these attacks
    const auto empty_neighbors = find_empty_neighbors( *z );
    const size_t empty_neighbor_count = empty_neighbors.second;
    if( !empty_neighbor_count ) {
        return 0;
    }

    int total_ammo = 0;
    // Sum up the ammo entries to get a ratio.
    for( const auto &ammo_entry : z->type->starting_ammo ) {
        total_ammo += ammo_entry.second;
    }
    if( total_ammo == 0 ) {
        // Should never happen, but protect us from a div/0 if it does.
        return -1;
    }

    // Find how much ammo we currently have to get the total ratio
    int curr_ammo = 0;
    for( const auto &amm : z->ammo ) {
        curr_ammo += amm.second;
    }
    float rat = curr_ammo / static_cast<float>( total_ammo );

    if( curr_ammo == 0 ) {
        // We've run out of ammo, get angry and toggle the special off.
        z->anger = 100;
        return -1;
    }

    // Hey look! another weighted list!
    // Grab all attacks that pass their chance check and we've spent enough ammo for
    weighted_float_list<std::string> possible_attacks;
    for( const auto &amm : z->ammo ) {
        if( amm.second > 0 && data[amm.first].ammo_percentage >= rat ) {
            possible_attacks.add( amm.first, 1.0 / data[amm.first].chance );
        }
    }
    std::string att = *possible_attacks.pick();

    z->moves -= moves;
    z->ammo[att]--;

    // if the player can see it
    if( g->u.sees( *z ) ) {
        if( data[att].message.empty() ) {
            add_msg( m_debug, "Invalid ammo message in grenadier special." );
        } else {
            add_msg( m_bad, data[att].message, z->name() );
        }
    }

    // Get our monster type
    auto bomb_type = item::find_type( att );
    auto usage = bomb_type->get_use( "place_monster" );
    if( usage == nullptr ) {
        // Invalid bomb item usage, Toggle this special off so we stop processing
        add_msg( m_debug, "Invalid bomb item usage in grenadier special for %s.", z->name() );
        return -1;
    }
    auto *actor = dynamic_cast<const place_monster_iuse *>( usage->get_actor_ptr() );
    if( actor == nullptr ) {
        // Invalid bomb item, Toggle this special off so we stop processing
        add_msg( m_debug, "Invalid bomb type in grenadier special for %s.", z->name() );
        return -1;
    }

    const tripoint where = empty_neighbors.first[get_random_index( empty_neighbor_count )];

    if( monster *const hack = g->summon_mon( actor->mtypeid, where ) ) {
        hack->make_ally( *z );
    }
    return 1;
}

bool mattack::grenadier( monster *const z )
{
    // Build our grenade map
    std::map<std::string, grenade_helper_struct> grenades;
    // Grenades
    grenades["bot_pacification_hack"].message =
        _( "The %s deploys a pacification hack!" );
    // Flashbangs
    grenades["bot_flashbang_hack"].message =
        _( "The %s deploys a flashbang hack!" );
    // Gasbombs
    grenades["bot_gasbomb_hack"].message =
        _( "The %s deploys a tear gas hack!" );
    // C-4
    grenades["bot_c4_hack"].message = _( "The %s buzzes and deploys a C-4 hack!" );
    grenades["bot_c4_hack"].chance = 8;

    // Only can actively target the player right now. Once we have the ability to grab targets that we aren't
    // actively attacking change this to use that instead.
    Creature *const target = static_cast<Creature *>( &g->u );
    if( z->attitude_to( *target ) == Creature::A_FRIENDLY ) {
        return false;
    }
    int ret = grenade_helper( z, target, 30, 60, grenades );
    if( ret == -1 ) {
        // Something broke badly, disable our special
        z->disable_special( "GRENADIER" );
    }
    return true;
}

bool mattack::grenadier_elite( monster *const z )
{
    // Build our grenade map
    std::map<std::string, grenade_helper_struct> grenades;
    // Grenades
    grenades["bot_grenade_hack"].message = _( "The %s deploys a grenade hack!" );
    // Flashbangs
    grenades["bot_flashbang_hack"].message =
        _( "The %s deploys a flashbang hack!" );
    // Gasbombs
    grenades["bot_gasbomb_hack"].message = _( "The %s deploys a tear gas hack!" );
    // C-4
    grenades["bot_c4_hack"].message = _( "The %s buzzes and deploys a C-4 hack!" );
    grenades["bot_c4_hack"].chance = 8;
    grenades["bot_c4_hack"].ammo_percentage = .75;
    // Mininuke
    grenades["bot_mininuke_hack"].message =
        _( "A klaxon blares from %s as it deploys a mininuke hack!" );
    grenades["bot_mininuke_hack"].chance = 50;
    grenades["bot_mininuke_hack"].ammo_percentage = .75;

    // Only can actively target the player right now. Once we have the ability to grab targets that we aren't
    // actively attacking change this to use that instead.
    Creature *const target = static_cast<Creature *>( &g->u );
    if( z->attitude_to( *target ) == Creature::A_FRIENDLY ) {
        return false;
    }
    int ret = grenade_helper( z, target, 30, 60, grenades );
    if( ret == -1 ) {
        // Something broke badly, disable our special
        z->disable_special( "GRENADIER_ELITE" );
    }

    return true;
}

bool mattack::stretch_attack( monster *z )
{
    if( !z->can_act() ) {
        return false;
    }

    Creature *target = z->attack_target();
    if( target == nullptr ) {
        return false;
    }

    int distance = rl_dist( z->pos(), target->pos() );
    if( distance < 2 || distance > 3 || !z->sees( *target ) ) {
        return false;
    }

    int dam = rng( 5, 10 );
    z->moves -= 100;
    for( auto &pnt : g->m.find_clear_path( z->pos(), target->pos() ) ) {
        if( g->m.impassable( pnt ) ) {
            target->add_msg_player_or_npc( _( "The %1$s thrusts its arm at you, but bounces off the %2$s." ),
                                           _( "The %1$s thrusts its arm at <npcname>, but bounces off the %2$s." ),
                                           z->name(), g->m.obstacle_name( pnt ) );
            return true;
        }
    }

    auto msg_type = target == &g->u ? m_warning : m_info;
    target->add_msg_player_or_npc( msg_type,
                                   _( "The %s thrusts its arm at you, stretching to reach you from afar." ),
                                   _( "The %s thrusts its arm at <npcname>." ),
                                   z->name() );
    if( dodge_check( z, target ) || g->u.uncanny_dodge() ) {
        target->add_msg_player_or_npc( msg_type, _( "You evade the stretched arm and it sails past you!" ),
                                       _( "<npcname> evades the stretched arm!" ) );
        target->on_dodge( z, z->type->melee_skill * 2 );
        //takes some time to retract the arm
        z->moves -= 150;
        return true;
    }

    body_part hit = target->get_random_body_part();
    dam = target->deal_damage( z, hit, damage_instance( DT_STAB, dam ) ).total_damage();

    if( dam > 0 ) {
        auto msg_type = target == &g->u ? m_bad : m_info;
        //~ 1$s is monster name, 2$s bodypart in accusative
        target->add_msg_player_or_npc( msg_type,
                                       _( "The %1$s's arm pierces your %2$s!" ),
                                       _( "The %1$s arm pierces <npcname>'s %2$s!" ),
                                       z->name(),
                                       body_part_name_accusative( hit ) );

        target->check_dead_state();
    } else {
        target->add_msg_player_or_npc( _( "The %1$s arm hits your %2$s, but glances off your armor!" ),
                                       _( "The %1$s hits <npcname>'s %2$s, but glances off armor!" ),
                                       z->name(),
                                       body_part_name_accusative( hit ) );
    }

    target->on_hit( z, hit,  z->type->melee_skill );

    return true;
}

bool mattack::doot( monster *z )
{
    z->moves -= 300;
    if( g->u.sees( *z ) ) {
        add_msg( _( "The %s doots its trumpet!" ), z->name() );
    }
    int spooks = 0;
    for( const tripoint &spookyscary : g->m.points_in_radius( z->pos(), 2 ) ) {
        if( !g->is_empty( spookyscary ) ) {
            continue;
        }
        const int dist = rl_dist( z->pos(), spookyscary );
        if( ( one_in( dist + 3 ) || spooks == 0 ) && spooks < 5 ) {
            if( g->u.sees( *z ) ) {
                add_msg( _( "A spooky skeleton rises from the ground!" ) );
            }
            g->summon_mon( mon_zombie_skeltal_minion, spookyscary );
            spooks++;
            continue;
        }
    }
    sounds::sound( z->pos(), 200, sounds::sound_t::music, _( "DOOT." ), false, "music_instrument",
                   "trumpet" );
    return true;
}

bool mattack::dodge_check( monster *z, Creature *target )
{
    ///\EFFECT_DODGE increases chance of dodging, vs their melee skill
    float dodge = std::max( target->get_dodge() - rng( 0, z->get_hit() ), 0.0f );
    return rng( 0, 10000 ) < 10000 / ( 1 + 99 * exp( -.6 * dodge ) );
}<|MERGE_RESOLUTION|>--- conflicted
+++ resolved
@@ -100,12 +100,9 @@
 const mtype_id mon_turret_searchlight( "mon_turret_searchlight" );
 const mtype_id mon_zombie_dancer( "mon_zombie_dancer" );
 const mtype_id mon_zombie_jackson( "mon_zombie_jackson" );
-<<<<<<< HEAD
-const mtype_id mon_zombie_skeltal_minion( "mon_zombie_skeltal_minion" );
-=======
 const mtype_id mon_shadow_hunter( "mon_shadow_hunter" );
 const mtype_id mon_shadow_hunter_h( "mon_shadow_hunter_h" );
->>>>>>> aac02f82
+const mtype_id mon_zombie_skeltal_minion( "mon_zombie_skeltal_minion" );
 
 const skill_id skill_melee( "melee" );
 const skill_id skill_gun( "gun" );
@@ -4332,9 +4329,6 @@
     return true;
 }
 
-<<<<<<< HEAD
-bool mattack::slimespring( monster *z )
-=======
 bool mattack::shadow_hunter( monster *z )
 {
     bool damaged = z->has_effect( effect_took_damage );
@@ -4383,7 +4377,6 @@
 }
 
 bool mattack::slimespring(monster *z)
->>>>>>> aac02f82
 {
     if( rl_dist( z->pos(), g->u.pos() ) > 30 ) {
         return false;
