--- conflicted
+++ resolved
@@ -119,6 +119,7 @@
 static const efftype_id effect_darkness( "darkness" );
 static const efftype_id effect_dazed( "dazed" );
 static const efftype_id effect_deaf( "deaf" );
+static const efftype_id effect_dermatik( "dermatik" );
 static const efftype_id effect_downed( "downed" );
 static const efftype_id effect_dragging( "dragging" );
 static const efftype_id effect_eyebot_assisted( "eyebot_assisted" );
@@ -187,6 +188,7 @@
 static const mtype_id mon_breather_hub( "mon_breather_hub" );
 static const mtype_id mon_creeper_hub( "mon_creeper_hub" );
 static const mtype_id mon_creeper_vine( "mon_creeper_vine" );
+static const mtype_id mon_dermatik( "mon_dermatik" );
 static const mtype_id mon_fungal_hedgerow( "mon_fungal_hedgerow" );
 static const mtype_id mon_fungal_tendril( "mon_fungal_tendril" );
 static const mtype_id mon_fungal_wall( "mon_fungal_wall" );
@@ -209,11 +211,7 @@
 static const mtype_id mon_zombie_skeltal_minion( "mon_zombie_skeltal_minion" );
 
 static const skill_id skill_melee( "melee" );
-<<<<<<< HEAD
-static const skill_id skill_rifle( "rifle" );
-=======
 static const skill_id skill_unarmed( "unarmed" );
->>>>>>> 643bab34
 
 static const species_id species_LEECH_PLANT( "LEECH_PLANT" );
 static const species_id species_SLIME( "SLIME" );
@@ -227,17 +225,15 @@
 static const ter_str_id ter_t_tree_young( "t_tree_young" );
 static const ter_str_id ter_t_underbrush( "t_underbrush" );
 
+static const trait_id trait_ACIDBLOOD( "ACIDBLOOD" );
 static const trait_id trait_MARLOSS( "MARLOSS" );
 static const trait_id trait_MARLOSS_BLUE( "MARLOSS_BLUE" );
-<<<<<<< HEAD
-static const trait_id trait_PROF_CHURL( "PROF_CHURL" );
-=======
 static const trait_id trait_PARAIMMUNE( "PARAIMMUNE" );
->>>>>>> 643bab34
 static const trait_id trait_PROF_FED( "PROF_FED" );
 static const trait_id trait_PROF_PD_DET( "PROF_PD_DET" );
 static const trait_id trait_PROF_POLICE( "PROF_POLICE" );
 static const trait_id trait_PROF_SWAT( "PROF_SWAT" );
+static const trait_id trait_TAIL_CATTLE( "TAIL_CATTLE" );
 static const trait_id trait_THRESH_MARLOSS( "THRESH_MARLOSS" );
 static const trait_id trait_THRESH_MYCUS( "THRESH_MYCUS" );
 
@@ -2044,6 +2040,95 @@
     target->on_hit( z, hit,  z->type->melee_skill );
     player_character.check_dead_state();
     return true;
+}
+
+bool mattack::dermatik( monster *z )
+{
+    if( !z->can_act() ) {
+        return false;
+    }
+
+    Creature *target = z->attack_target();
+    if( target == nullptr ||
+        !z->is_adjacent( target, true ) ||
+        !z->sees( *target ) ) {
+        return false;
+    }
+
+    Character *foe = dynamic_cast< Character * >( target );
+    if( foe == nullptr ) {
+        return true; // No implanting monsters for now
+    }
+
+    // Can we dodge the attack? Uses player dodge function % chance (melee.cpp)
+    if( target->dodge_check( z ) ) {
+        if( target->is_avatar() ) {
+            add_msg( _( "The %s tries to land on you, but you dodge." ), z->name() );
+        }
+        z->stumble();
+        target->on_dodge( z, z->type->melee_skill );
+        return true;
+    }
+
+    // Can we swat the bug away?
+    int dodge_roll = z->dodge_roll();
+    ///\EFFECT_MELEE increases chance to deflect dermatik attack
+
+    ///\EFFECT_UNARMED increases chance to deflect dermatik attack
+    int swat_skill = ( foe->get_skill_level( skill_melee ) + foe->get_skill_level(
+                           skill_unarmed ) * 2 ) / 3;
+    int player_swat = dice( swat_skill, 10 );
+    if( foe->has_trait( trait_TAIL_CATTLE ) ) {
+        target->add_msg_if_player( _( "You swat at the %s with your tail!" ), z->name() );
+        ///\EFFECT_DEX increases chance of deflecting dermatik attack with TAIL_CATTLE
+
+        ///\EFFECT_UNARMED increases chance of deflecting dermatik attack with TAIL_CATTLE
+        player_swat += ( ( foe->dex_cur + foe->get_skill_level( skill_unarmed ) ) / 2 );
+    }
+    Character &player_character = get_player_character();
+    if( player_swat > dodge_roll ) {
+        target->add_msg_if_player( _( "The %s lands on you, but you swat it off." ), z->name() );
+        if( z->get_hp() >= z->get_hp_max() / 2 ) {
+            z->apply_damage( &player_character, bodypart_id( "torso" ), 1 );
+            z->check_dead_state();
+        }
+        if( player_swat > dodge_roll * 1.5 ) {
+            z->stumble();
+        }
+        return true;
+    }
+
+    // Can the bug penetrate our armor? Or is the limb a bionic one?
+    const bodypart_id targeted = target->get_random_body_part();
+    if( !targeted->has_flag( json_flag_BIONIC_LIMB ) &&
+        4 < player_character.get_armor_type( damage_cut, targeted ) / 3 ) {
+        //~ 1$s monster name(dermatik), 2$s bodypart name in accusative.
+        target->add_msg_if_player( _( "The %1$s lands on your %2$s, but can't penetrate your armor." ),
+                                   z->name(), body_part_name_accusative( targeted ) );
+        z->mod_moves( -to_moves<int>( 1_seconds ) * 1.5 ); // Attempted laying takes a while
+        return true;
+    }
+
+    // Success!
+    z->mod_moves( -to_moves<int>( 5_seconds ) ); // Successful laying takes a long time
+    //~ 1$s monster name(dermatik), 2$s bodypart name in accusative.
+    target->add_msg_if_player( m_bad, _( "The %1$s sinks its ovipositor into your %2$s!" ),
+                               z->name(),
+                               body_part_name_accusative( targeted ) );
+    if( !foe->has_trait( trait_PARAIMMUNE ) && !foe->has_trait( trait_ACIDBLOOD ) ) {
+        foe->add_effect( effect_dermatik, 1_turns, targeted, true );
+        get_event_bus().send<event_type::dermatik_eggs_injected>( foe->getID() );
+    }
+
+    return true;
+}
+
+bool mattack::dermatik_growth( monster *z )
+{
+    add_msg_if_player_sees( *z, m_warning, _( "The %s dermatik larva grows into an adult!" ),
+                            z->name() );
+    z->poly( mon_dermatik );
+    return false;
 }
 
 bool mattack::fungal_trail( monster *z )
