--- conflicted
+++ resolved
@@ -4690,12 +4690,8 @@
             }
             if( player_character.has_effect( effect_bleed ) ) {
                 if( one_in( 2 ) ) {
-<<<<<<< HEAD
-                    effect e = g->u.get_effect( effect_bleed );
+                    effect e = player_character.get_effect( effect_bleed );
                     e.mod_duration( -e.get_int_dur_factor() * rng( 1, 5 ) );
-=======
-                    player_character.remove_effect( effect_bleed );
->>>>>>> 16fb7466
                     add_msg( m_good, _( "The slime seals up your leaks!" ) );
                 } else {
                     add_msg( _( "The slime flows over you, but your fluids are still leaking." ) );
