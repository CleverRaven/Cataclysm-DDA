--- conflicted
+++ resolved
@@ -823,11 +823,7 @@
                 }
                 return false;
             }
-<<<<<<< HEAD
-            int raise_score = (i.damage_level( 4 ) + 1) * mt->hp + i.burnt;
-=======
-            int raise_score = ( i.damage() + 1 ) * mt->hp + i.burnt;
->>>>>>> 05421c48
+            int raise_score = ( i.damage_level( 4 ) + 1 ) * mt->hp + i.burnt;
             lowest_raise_score = std::min( lowest_raise_score, raise_score );
             if( raise_score <= raising_level ) {
                 corpses.push_back( std::make_pair( p, &i ) );
@@ -879,13 +875,8 @@
         return false;
     }
 
-<<<<<<< HEAD
-    std::pair<tripoint, item*> raised = random_entry( corpses );
+    std::pair<tripoint, item *> raised = random_entry( corpses );
     float corpse_damage = raised.second->damage_level( 4 );
-=======
-    std::pair<tripoint, item *> raised = random_entry( corpses );
-    float corpse_damage = raised.second->damage();
->>>>>>> 05421c48
     // Did we successfully raise something?
     if( g->revive_corpse( raised.first, *raised.second ) ) {
         g->m.i_rem( raised.first, raised.second );
