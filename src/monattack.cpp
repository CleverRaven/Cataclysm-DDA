--- conflicted
+++ resolved
@@ -222,13 +222,8 @@
 
     if( !ants.empty() ) {
         z->moves -= 100; // It takes a while
-<<<<<<< HEAD
-        monster *ant = &(g->zombie( random_entry( ants ) ) );
-        if (g->u.sees( *z ) && g->u.sees( *ant ))
-=======
         monster *ant = random_entry( ants );
         if( g->u.sees( *z ) && g->u.sees( *ant ) )
->>>>>>> 0523448f
             add_msg(m_warning, _("The %1$s feeds an %2$s and it grows!"), z->name().c_str(),
                     ant->name().c_str());
         if (ant->type->id == mon_ant_larva) {
@@ -1283,48 +1278,6 @@
     std::vector<tripoint> grow;
     int vine_neighbors = 0;
     z->moves -= 100;
-<<<<<<< HEAD
-    for (int x = z->posx() - 1; x <= z->posx() + 1; x++) {
-        for (int y = z->posy() - 1; y <= z->posy() + 1; y++) {
-            tripoint dest( x, y, z->posz() );
-            Creature *critter = g->critter_at( dest );
-            if( critter != nullptr && z->attitude_to( *critter ) == Creature::Attitude::A_HOSTILE ) {
-                if ( critter->uncanny_dodge() ) {
-                    return;
-                } else {
-                    player *foe = dynamic_cast< player* >( critter );
-                    body_part bphit = critter->get_random_body_part();
-                    bool seen = g->u.sees( *critter );
-                    //~ 1$s monster name(vine), 2$s bodypart in accusative
-                    if( critter == &g->u ) {
-                        add_msg( m_bad, _("The %1$s lashes your %2$s!"), z->name().c_str(),
-                                 body_part_name_accusative(bphit).c_str() );
-			//~ 1$s shooter, 2$s - target, 3$s bodypart in accusative
-                    } else if( seen && foe != nullptr ) {
-                        add_msg( _("The %1$s lashes %2$s's %3$s!"), z->name().c_str(),
-                                 foe->disp_name().c_str(),
-                                 body_part_name_accusative(bphit).c_str() );
-			//~ 1$s monster name, 2$s bodypart in accusative
-                    } else if( seen ) {
-                        add_msg( _("The %1$s lashes %2$s!"), z->name().c_str(),
-                                 critter->disp_name().c_str() );
-                    }
-                    damage_instance d;
-                    d.add_damage( DT_CUT, 4 );
-                    d.add_damage( DT_BASH, 4 );
-                    critter->deal_damage( z, bphit, d );
-                    critter->check_dead_state();
-                    z->moves -= 100;
-                    return;
-                }
-            } else if( g->is_empty(dest) ) {
-                grow.push_back(dest);
-            } else {
-                const int zid = g->mon_at(dest);
-                if (zid > -1 && g->zombie(zid).type->id == mon_creeper_vine) {
-                    vine_neighbors++;
-                }
-=======
     for( const tripoint &dest : g->m.points_in_radius( z->pos(), 1 ) ) {
         Creature *critter = g->critter_at( dest );
         if( critter != nullptr && z->attitude_to( *critter ) == Creature::Attitude::A_HOSTILE ) {
@@ -1355,7 +1308,6 @@
         } else if( monster * const z = g->critter_at<monster>( dest ) ) {
             if( z->type->id == mon_creeper_vine ) {
                 vine_neighbors++;
->>>>>>> 0523448f
             }
         }
     }
@@ -2754,204 +2706,12 @@
         return;
     }
 
-<<<<<<< HEAD
-    if( foe != nullptr ) {
-        int shock = rng(1, 5);
-        foe->apply_damage( z, bp_torso, shock * rng( 1, 3 ) );
-        foe->moves -= shock * 20;
-        auto m_type = foe == &g->u ? m_bad : m_neutral;
-        target->add_msg_player_or_npc( m_type, _("The %s shocks you!"),
-                                            _("The %s shocks <npcname>!"),
-                                            z->name().c_str() );
-        foe->check_dead_state();
-    } else if( target->is_monster() ) {
-        // From iuse::tazer, but simplified
-        monster *mon = dynamic_cast< monster* >( target );
-        int shock = rng(5, 25);
-        mon->moves -= shock * 100;
-        mon->apply_damage( z, bp_torso, shock );
-        if( g->u.sees( *z ) && g->u.sees( *mon ) ) {
-            add_msg( _("The %1$s shocks the %2$s!"), z->name().c_str(), mon->name().c_str() );
-        }
-        mon->check_dead_state();
-    }
-}
-
-void mattack::smg(monster *z, int index)
-{
-    const std::string ammo_type("9mm");
-    // Make sure our ammo isn't weird.
-    if (z->ammo[ammo_type] > 1000) {
-        debugmsg("Generated too much ammo (%d) for %s in mattack::smg", z->ammo[ammo_type], z->name().c_str());
-        z->ammo[ammo_type] = 1000;
-    }
-
-    z->reset_special(index); // Reset timer
-    Creature *target = nullptr;
-
-    if (z->friendly != 0) {
-        // Attacking monsters, not the player!
-        int boo_hoo;
-        target = z->auto_find_hostile_target( 18, boo_hoo );
-        if( target == nullptr ) {// Couldn't find any targets!
-            if(boo_hoo > 0 && g->u.sees( *z ) ) { // because that stupid oaf was in the way!
-                add_msg(m_warning, ngettext("Pointed in your direction, the %s emits an IFF warning beep.",
-                                            "Pointed in your direction, the %s emits %d annoyed sounding beeps.",
-                                            boo_hoo),
-                        z->name().c_str(), boo_hoo);
-            }
-            return;
-        }
-    } else {
-        // Not friendly; hence, firing at the player too
-        target = z->attack_target();
-        if( target == nullptr ) {
-            return;
-        }
-        int dist = rl_dist( z->pos(), target->pos() );
-        if( dist > 18 ) {
-            return;
-        }
-
-        if( !z->has_effect("targeted") ) {
-            sounds::sound(z->pos(), 6, _("beep-beep-beep!"));
-            z->add_effect("targeted", 8);
-            z->moves -= 100;
-            return;
-        }
-    }
-    npc tmp = make_fake_npc(z, 16, 8, 8, 12);
-    tmp.skillLevel("smg").level(8);
-    tmp.skillLevel("gun").level(4);
-    z->moves -= 150;   // It takes a while
-
-    if (z->ammo[ammo_type] <= 0) {
-        if (one_in(3)) {
-            sounds::sound(z->pos(), 2, _("a chk!"));
-        } else if (one_in(4)) {
-            sounds::sound(z->pos(), 6, _("boop-boop!"));
-        }
-        return;
-    }
-    if (g->u.sees( *z )) {
-        add_msg(m_warning, _("The %s fires its smg!"), z->name().c_str());
-    }
-    tmp.weapon = item("hk_mp5", 0);
-    tmp.weapon.set_curammo( ammo_type );
-    tmp.weapon.charges = std::max(z->ammo[ammo_type], 10);
-    z->ammo[ammo_type] -= tmp.weapon.charges;
-    tmp.fire_gun( target->pos(), true );
-    z->ammo[ammo_type] += tmp.weapon.charges;
-    if (target == &g->u) {
-        z->add_effect("targeted", 3);
-    }
-}
-
-void mattack::laser(monster *z, int index)
-{
-    bool sunlight = g->is_in_sunlight(z->pos());
-
-    z->reset_special(index); // Reset timer
-    Creature *target = nullptr;
-
-    if (z->friendly != 0) {   // Attacking monsters, not the player!
-        int boo_hoo;
-        target = z->auto_find_hostile_target( 18, boo_hoo);
-        if( target == nullptr ) {// Couldn't find any targets!
-            if(boo_hoo > 0 && g->u.sees( *z ) ) { // because that stupid oaf was in the way!
-                add_msg(m_warning, ngettext("Pointed in your direction, the %s emits an IFF warning beep.",
-                                            "Pointed in your direction, the %s emits %d annoyed sounding beeps.",
-                                            boo_hoo),
-                        z->name().c_str(), boo_hoo);
-            }
-            return;
-        }
-    } else {
-        // Not friendly; hence, firing at the player too
-        target = z->attack_target();
-        if( target == nullptr ) {
-            return;
-        }
-        int dist = rl_dist( z->pos(), target->pos() );
-        if( dist > 18 ) {
-            return;
-        }
-
-        if (!z->has_effect("targeted")) {
-            sounds::sound(z->pos(), 6, _("beep-beep-beep!"));
-            z->add_effect("targeted", 8);
-            z->moves -= 100;
-            return;
-        }
-    }
-    npc tmp = make_fake_npc(z, 16, 8, 8, 12);
-    tmp.skillLevel("rifle").level(8);
-    tmp.skillLevel("gun").level(4);
-    z->moves -= 150;   // It takes a while
-    if (!sunlight) {
-        if (one_in(3)) {
-            if (g->u.sees( *z )) {
-                add_msg(_("The %s's barrel spins but nothing happens!"), z->name().c_str());
-            }
-        } else if (one_in(4)) {
-            sounds::sound(z->pos(), 6, _("boop-boop!"));
-        }
-        return;
-    }
-    if (g->u.sees( *z )) {
-        add_msg(m_warning, _("The %s's barrel spins and fires!"), z->name().c_str());
-    }
-    tmp.weapon = item("cerberus_laser", 0);
-    tmp.weapon.set_curammo( "laser_capacitor" );
-    tmp.weapon.charges = 100;
-    tmp.fire_gun( target->pos(), true );
-    if (target == &g->u) {
-        z->add_effect("targeted", 3);
-    }
-}
-
-void mattack::rifle_tur(monster *z, int index)
-{
-    Creature *target;
-    if (z->friendly != 0) {
-        // Attacking monsters, not the player!
-        int boo_hoo;
-        target = z->auto_find_hostile_target( 18, boo_hoo );
-        if( target == nullptr ) {// Couldn't find any targets!
-            if( boo_hoo > 0 && g->u.sees( *z ) ) { // because that stupid oaf was in the way!
-                add_msg(m_warning, ngettext("Pointed in your direction, the %s emits an IFF warning beep.",
-                                            "Pointed in your direction, the %s emits %d annoyed sounding beeps.",
-                                            boo_hoo),
-                        z->name().c_str(), boo_hoo);
-            }
-            return;
-        }
-
-        z->reset_special(index);
-        rifle( z, target );
-    } else {
-        // (This is a bit generous: 5.56 has 38 range.)
-        // Not friendly; hence, firing at the player too
-        target = z->attack_target();
-        if( target == nullptr ) {
-            return;
-        }
-        int dist = rl_dist( z->pos(), target->pos() );
-        if( dist > 18 ) {
-            return;
-        }
-
-        z->reset_special(index);
-        rifle( z, target );
-    }
-=======
     auto m_type = target->attitude_to( g->u ) == Creature::A_FRIENDLY ? m_bad : m_neutral;
     target->add_msg_player_or_npc( m_type,
                                    _("The %s shocks you!"),
                                    _("The %s shocks <npcname>!"),
                                    z->name().c_str() );
     target->check_dead_state();
->>>>>>> 0523448f
 }
 
 void mattack::rifle( monster *z, Creature *target )
@@ -3753,18 +3513,6 @@
 
     z->moves -= 150;
 
-<<<<<<< HEAD
-    ter_t terrain;
-    for (auto &i : line){
-        terrain = g->m.ter_at( i );
-        //head's not going to fit through the bars
-        if (terrain.movecost == 0 ){
-            z->add_effect("stunned", 6);
-            target->add_msg_player_or_npc( _("The %1$s stretches its head at you, but bounces off the %2$s"),
-                                           _("The %1$s stretches its head at <npcname>, but bounces off the %2$s"),
-                                           z->name().c_str(), terrain.name.c_str() );
-            return;
-=======
     for (auto &pnt : g->m.find_clear_path( z->pos(), target->pos() ) ){
         if( g->m.impassable( pnt ) ){
             z->add_effect( effect_stunned, 6);
@@ -3772,7 +3520,6 @@
                                            _("The %1$s stretches its head at <npcname>, but bounces off the %2$s"),
                                            z->name().c_str(), g->m.obstacle_name( pnt ).c_str() );
             return true;
->>>>>>> 0523448f
         }
     }
     bool uncanny = target->uncanny_dodge();
@@ -3937,13 +3684,6 @@
         return false;
     }
 
-<<<<<<< HEAD
-    z->reset_special(index); // Reset timer
-    if( seen ) {
-        add_msg(_("The %1$s lunges straight into %2$s!"), z->name().c_str(), target->disp_name().c_str() );
-    }
-=======
->>>>>>> 0523448f
     z->moves -= 100;
 
     if( target->uncanny_dodge()) {
@@ -4852,21 +4592,11 @@
 
     int dam = rng(5, 10);
     z->moves -= 100;
-<<<<<<< HEAD
-    z->reset_special(index);
-    ter_t terrain;
-    for (auto &i : line){
-            terrain = g->m.ter_at( i );
-            if (!(terrain.id == "t_bars") && terrain.movecost == 0 ){
-                add_msg( _("The %1$s thrusts its arm at you but bounces off the %2$s"), z->name().c_str(), terrain.name.c_str() );
-                return;
-=======
     for( auto &pnt : g->m.find_clear_path( z->pos(), target->pos() ) ) {
             if( g->m.impassable( pnt ) ) {
                 add_msg( _( "The %1$s thrusts its arm at you but bounces off the %2$s" ), z->name().c_str(),
                          g->m.obstacle_name( pnt ).c_str() );
                 return true;
->>>>>>> 0523448f
             }
     }
 
