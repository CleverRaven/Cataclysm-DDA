--- conflicted
+++ resolved
@@ -493,7 +493,7 @@
         mdir = veh.move;
     } else if( veh.turn_dir != veh.face.dir() ) {
         // Driver turned vehicle, get turn_dir
-        mdir.init( veh.turn_dir ); 
+        mdir.init( veh.turn_dir );
     } else {
         // Not turning, keep face.dir
         mdir = veh.face;
@@ -618,7 +618,6 @@
             veh.skidding = true;
             veh.turn( coll_turn );
         }
-<<<<<<< HEAD
         // accept new position
         // if submap changed, we need to process grid from the beginning.
         // TODO: Allow vehicles to get displaced vertically
@@ -644,9 +643,7 @@
                 }
             }
         }
-=======
         // Actually change position
->>>>>>> e969d28f
         displace_vehicle( pt, dp );
     } else {
         // can't_move
