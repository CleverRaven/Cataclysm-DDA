--- conflicted
+++ resolved
@@ -4502,13 +4502,11 @@
                 it_insulation = 1; // ignore fridge insulation if on
             } else if( pt.enabled && pti.has_flag( VPFLAG_FREEZER ) ) {
                 it_temp = std::min( it_temp, temperatures::freezer );
-<<<<<<< HEAD
+                it_insulation = 1; // ignore freezer insulation if on
             } else if( pt.enabled && pti.has_flag( VPFLAG_HEATER ) ) {
                 it_temp = std::max( it_temp, temperatures::heater );
                 item_iter->heat_up();
-=======
-                it_insulation = 1; // ignore freezer insulation if on
->>>>>>> cc350c2d
+                it_insulation = 1; // ignore heater insulation if on
             }
         }
         if( !processor( items, item_iter, item_loc, signal, it_temp, it_insulation ) ) {
