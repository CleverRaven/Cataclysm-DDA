#include "map.h"

#include <algorithm>
#include <array>
#include <climits>
#include <cmath>
#include <cstdlib>
#include <cstring>
#include <iterator>
#include <limits>
#include <ostream>
#include <queue>
#include <unordered_map>

#include "active_item_cache.h"
#include "ammo.h"
#include "ammo_effect.h"
#include "avatar.h"
#include "basecamp.h"
#include "cached_options.h"
#include "calendar.h"
#include "cata_assert.h"
#include "character.h"
#include "character_id.h"
#include "clzones.h"
#include "colony.h"
#include "color.h"
#include "construction.h"
#include "coordinate_conversions.h"
#include "creature.h"
#include "cuboid_rectangle.h"
#include "cursesdef.h"
#include "damage.h"
#include "debug.h"
#include "drawing_primitives.h"
#include "enums.h"
#include "event.h"
#include "event_bus.h"
#include "explosion.h"
#include "field.h"
#include "field_type.h"
#include "flag.h"
#include "flat_set.h"
#include "fragment_cloud.h"
#include "fungal_effects.h"
#include "game.h"
#include "harvest.h"
#include "iexamine.h"
#include "int_id.h"
#include "item.h"
#include "item_contents.h"
#include "item_factory.h"
#include "item_group.h"
#include "item_location.h"
#include "item_pocket.h"
#include "itype.h"
#include "iuse.h"
#include "iuse_actor.h"
#include "lightmap.h"
#include "line.h"
#include "map_iterator.h"
#include "map_selector.h"
#include "mapbuffer.h"
#include "mapgen.h"
#include "memory_fast.h"
#include "messages.h"
#include "mongroup.h"
#include "monster.h"
#include "mtype.h"
#include "optional.h"
#include "options.h"
#include "output.h"
#include "overmapbuffer.h"
#include "pathfinding.h"
#include "player.h"
#include "projectile.h"
#include "relic.h"
#include "ret_val.h"
#include "rng.h"
#include "safe_reference.h"
#include "scent_map.h"
#include "sounds.h"
#include "string_formatter.h"
#include "string_id.h"
#include "submap.h"
#include "tileray.h"
#include "timed_event.h"
#include "translations.h"
#include "trap.h"
#include "ui_manager.h"
#include "units.h"
#include "value_ptr.h"
#include "veh_type.h"
#include "vehicle.h"
#include "viewer.h"
#include "vpart_position.h"
#include "vpart_range.h"
#include "weather.h"
#include "weighted_list.h"

static const itype_id itype_battery( "battery" );
static const itype_id itype_glass_shard( "glass_shard" );
static const itype_id itype_nail( "nail" );
static const itype_id itype_sheet( "sheet" );
static const itype_id itype_stick( "stick" );
static const itype_id itype_string_36( "string_36" );

static const mtype_id mon_zombie( "mon_zombie" );

static const efftype_id effect_boomered( "boomered" );
static const efftype_id effect_crushed( "crushed" );

#define dbg(x) DebugLog((x),D_MAP) << __FILE__ << ":" << __LINE__ << ": "

static cata::colony<item> nulitems;          // Returned when &i_at() is asked for an OOB value
static field              nulfield;          // Returned when &field_at() is asked for an OOB value
static level_cache        nullcache;         // Dummy cache for z-levels outside bounds

// Map stack methods.
map_stack::iterator map_stack::erase( map_stack::const_iterator it )
{
    return myorigin->i_rem( location, it );
}

void map_stack::insert( const item &newitem )
{
    myorigin->add_item_or_charges( location, newitem );
}

units::volume map_stack::max_volume() const
{
    if( !myorigin->inbounds( location ) ) {
        return 0_ml;
    } else if( myorigin->has_furn( location ) ) {
        return myorigin->furn( location ).obj().max_volume;
    }
    return myorigin->ter( location ).obj().max_volume;
}

// Map class methods.

map::map( int mapsize, bool zlev )
{
    my_MAPSIZE = mapsize;
    zlevels = zlev;
    if( zlevels ) {
        grid.resize( static_cast<size_t>( my_MAPSIZE * my_MAPSIZE * OVERMAP_LAYERS ), nullptr );
    } else {
        grid.resize( static_cast<size_t>( my_MAPSIZE * my_MAPSIZE ), nullptr );
    }

    for( auto &ptr : caches ) {
        ptr = std::make_unique<level_cache>();
    }

    for( auto &ptr : pathfinding_caches ) {
        ptr = std::make_unique<pathfinding_cache>();
    }

    dbg( D_INFO ) << "map::map(): my_MAPSIZE: " << my_MAPSIZE << " z-levels enabled:" << zlevels;
    traplocs.resize( trap::count() );
}

map::~map() = default;

static submap null_submap;

maptile map::maptile_at( const tripoint &p ) const
{
    if( !inbounds( p ) ) {
        return maptile( &null_submap, point_zero );
    }

    return maptile_at_internal( p );
}

maptile map::maptile_at( const tripoint &p )
{
    if( !inbounds( p ) ) {
        return maptile( &null_submap, point_zero );
    }

    return maptile_at_internal( p );
}

maptile map::maptile_at_internal( const tripoint &p ) const
{
    point l;
    submap *const sm = get_submap_at( p, l );

    return maptile( sm, l );
}

maptile map::maptile_at_internal( const tripoint &p )
{
    point l;
    submap *const sm = get_submap_at( p, l );

    return maptile( sm, l );
}

// Vehicle functions

VehicleList map::get_vehicles()
{
    if( !zlevels ) {
        return get_vehicles( tripoint( 0, 0, abs_sub.z ),
                             tripoint( SEEX * my_MAPSIZE, SEEY * my_MAPSIZE, abs_sub.z ) );
    }

    return get_vehicles( tripoint( 0, 0, -OVERMAP_DEPTH ),
                         tripoint( SEEX * my_MAPSIZE, SEEY * my_MAPSIZE, OVERMAP_HEIGHT ) );
}

void map::reset_vehicle_cache( const int zlev )
{
    clear_vehicle_cache( zlev );
    // Cache all vehicles
    auto &ch = get_cache( zlev );
    ch.veh_in_active_range = false;
    for( const auto &elem : ch.vehicle_list ) {
        add_vehicle_to_cache( elem );
    }
}

void map::add_vehicle_to_cache( vehicle *veh )
{
    if( veh == nullptr ) {
        debugmsg( "Tried to add null vehicle to cache" );
        return;
    }

    // Get parts
    for( const vpart_reference &vpr : veh->get_all_parts() ) {
        if( vpr.part().removed ) {
            continue;
        }
        const tripoint p = veh->global_part_pos3( vpr.part() );
        level_cache &ch = get_cache( p.z );
        ch.veh_in_active_range = true;
        ch.veh_cached_parts[p] = std::make_pair( veh,  static_cast<int>( vpr.part_index() ) );
        if( inbounds( p ) ) {
            ch.veh_exists_at[p.x][p.y] = true;
        }
    }
}

void map::clear_vehicle_point_from_cache( vehicle *veh, const tripoint &pt )
{
    if( veh == nullptr ) {
        debugmsg( "Tried to add null vehicle to cache" );
        return;
    }

    level_cache &ch = get_cache( pt.z );
    if( inbounds( pt ) ) {
        ch.veh_exists_at[pt.x][pt.y] = false;
    }
    auto it = ch.veh_cached_parts.find( pt );
    if( it != ch.veh_cached_parts.end() && it->second.first == veh ) {
        ch.veh_cached_parts.erase( it );
    }

}

void map::clear_vehicle_cache( const int zlev )
{
    level_cache &ch = get_cache( zlev );
    while( !ch.veh_cached_parts.empty() ) {
        const auto part = ch.veh_cached_parts.begin();
        const auto &p = part->first;
        if( inbounds( p ) ) {
            ch.veh_exists_at[p.x][p.y] = false;
        }
        ch.veh_cached_parts.erase( part );
    }
    ch.veh_in_active_range = false;
}

void map::clear_vehicle_list( const int zlev )
{
    auto &ch = get_cache( zlev );
    ch.vehicle_list.clear();
    ch.zone_vehicles.clear();
}

void map::update_vehicle_list( const submap *const to, const int zlev )
{
    // Update vehicle data
    level_cache &ch = get_cache( zlev );
    for( const auto &elem : to->vehicles ) {
        ch.vehicle_list.insert( elem.get() );
        if( !elem->loot_zones.empty() ) {
            ch.zone_vehicles.insert( elem.get() );
        }
    }
}

std::unique_ptr<vehicle> map::detach_vehicle( vehicle *veh )
{
    if( veh == nullptr ) {
        debugmsg( "map::detach_vehicle was passed nullptr" );
        return std::unique_ptr<vehicle>();
    }

    int z = veh->sm_pos.z;
    if( z < -OVERMAP_DEPTH || z > OVERMAP_HEIGHT ) {
        debugmsg( "detach_vehicle got a vehicle outside allowed z-level range!  name=%s, submap:%d,%d,%d",
                  veh->name, veh->sm_pos.x, veh->sm_pos.y, veh->sm_pos.z );
        // Try to fix by moving the vehicle here
        z = veh->sm_pos.z = abs_sub.z;
    }

    // Unboard all passengers before detaching
    for( auto const &part : veh->get_avail_parts( VPFLAG_BOARDABLE ) ) {
        player *passenger = part.get_passenger();
        if( passenger ) {
            unboard_vehicle( part, passenger );
        }
    }
    veh->invalidate_towing( true );
    submap *const current_submap = get_submap_at_grid( veh->sm_pos );
    if( current_submap == nullptr ) {
        debugmsg( "Tried to detach vehicle at (%d,%d,%d) but the submap is not loaded", veh->sm_pos.x,
                  veh->sm_pos.y, veh->sm_pos.z );
        return std::unique_ptr<vehicle>();
    }

    level_cache &ch = get_cache( z );
    for( size_t i = 0; i < current_submap->vehicles.size(); i++ ) {
        if( current_submap->vehicles[i].get() == veh ) {
            ch.vehicle_list.erase( veh );
            ch.zone_vehicles.erase( veh );
            reset_vehicle_cache( z );
            std::unique_ptr<vehicle> result = std::move( current_submap->vehicles[i] );
            current_submap->vehicles.erase( current_submap->vehicles.begin() + i );
            if( veh->tracking_on ) {
                overmap_buffer.remove_vehicle( veh );
            }
            dirty_vehicle_list.erase( veh );
            return result;
        }
    }
    debugmsg( "detach_vehicle can't find it!  name=%s, submap:%d,%d,%d", veh->name, veh->sm_pos.x,
              veh->sm_pos.y, veh->sm_pos.z );
    return std::unique_ptr<vehicle>();
}

void map::destroy_vehicle( vehicle *veh )
{
    detach_vehicle( veh );
}

void map::on_vehicle_moved( const int smz )
{
    set_outside_cache_dirty( smz );
    set_transparency_cache_dirty( smz );
    set_floor_cache_dirty( smz );
    set_floor_cache_dirty( smz + 1 );
    set_pathfinding_cache_dirty( smz );
}

void map::vehmove()
{
    // give vehicles movement points
    VehicleList vehicle_list;
    int minz = zlevels ? -OVERMAP_DEPTH : abs_sub.z;
    int maxz = zlevels ? OVERMAP_HEIGHT : abs_sub.z;
    tripoint player_pos = get_player_location().pos();
    for( int zlev = minz; zlev <= maxz; ++zlev ) {
        level_cache &cache = get_cache( zlev );
        for( vehicle *veh : cache.vehicle_list ) {
            if( veh->is_following ) {
                veh->drive_to_local_target( getabs( player_pos ), true );
            } else if( veh->is_patrolling ) {
                veh->autopilot_patrol();
            }
            veh->gain_moves();
            veh->slow_leak();
            wrapped_vehicle w;
            w.v = veh;
            vehicle_list.push_back( w );
        }
    }

    // 15 equals 3 >50mph vehicles, or up to 15 slow (1 square move) ones
    // But 15 is too low for V12 death-bikes, let's put 100 here
    for( int count = 0; count < 100; count++ ) {
        if( !vehproceed( vehicle_list ) ) {
            break;
        }
    }
    // Process item removal on the vehicles that were modified this turn.
    // Use a copy because part_removal_cleanup can modify the container.
    auto temp = dirty_vehicle_list;
    for( const auto &elem : temp ) {
        auto same_ptr = [ elem ]( const struct wrapped_vehicle & tgt ) {
            return elem == tgt.v;
        };
        if( std::find_if( vehicle_list.begin(), vehicle_list.end(), same_ptr ) !=
            vehicle_list.end() ) {
            elem->part_removal_cleanup();
        }
    }
    dirty_vehicle_list.clear();
    // The bool tracks whether the vehicles is on the map or not.
    std::map<vehicle *, bool> connected_vehicles;
    for( int zlev = minz; zlev <= maxz; ++zlev ) {
        level_cache &cache = get_cache( zlev );
        vehicle::enumerate_vehicles( connected_vehicles, cache.vehicle_list );
    }
    for( std::pair<vehicle *const, bool> &veh_pair : connected_vehicles ) {
        veh_pair.first->idle( veh_pair.second );
    }
}

bool map::vehproceed( VehicleList &vehicle_list )
{
    wrapped_vehicle *cur_veh = nullptr;
    float max_of_turn = 0.0f;
    // First horizontal movement
    for( wrapped_vehicle &vehs_v : vehicle_list ) {
        if( vehs_v.v->of_turn > max_of_turn ) {
            cur_veh = &vehs_v;
            max_of_turn = cur_veh->v->of_turn;
        }
    }

    // Then vertical-only movement
    if( cur_veh == nullptr ) {
        for( wrapped_vehicle &vehs_v : vehicle_list ) {
            if( vehs_v.v->is_falling || ( vehs_v.v->is_rotorcraft() && vehs_v.v->get_z_change() != 0 ) ) {
                cur_veh = &vehs_v;
                break;
            }
        }
    }

    if( cur_veh == nullptr ) {
        return false;
    }

    cur_veh->v = cur_veh->v->act_on_map();
    if( cur_veh->v == nullptr ) {
        vehicle_list = get_vehicles();
    }

    // confirm that veh_in_active_range is still correct for each z-level
    int minz = zlevels ? -OVERMAP_DEPTH : abs_sub.z;
    int maxz = zlevels ? OVERMAP_HEIGHT : abs_sub.z;
    for( int zlev = minz; zlev <= maxz; ++zlev ) {
        level_cache &cache = get_cache( zlev );

        // Check if any vehicles exist in the active range for this z-level
        cache.veh_in_active_range = cache.veh_in_active_range &&
                                    std::any_of( std::begin( cache.veh_exists_at ),
        std::end( cache.veh_exists_at ), []( const auto & row ) {
            return std::any_of( std::begin( row ), std::end( row ), []( bool veh_exists ) {
                return veh_exists;
            } );
        } );
    }

    return true;
}

static bool sees_veh( const Creature &c, vehicle &veh, bool force_recalc )
{
    const auto &veh_points = veh.get_points( force_recalc );
    return std::any_of( veh_points.begin(), veh_points.end(), [&c]( const tripoint & pt ) {
        return c.sees( pt );
    } );
}

vehicle *map::move_vehicle( vehicle &veh, const tripoint &dp, const tileray &facing )
{
    if( dp == tripoint_zero ) {
        debugmsg( "Empty displacement vector" );
        return &veh;
    } else if( std::abs( dp.x ) > 1 || std::abs( dp.y ) > 1 || std::abs( dp.z ) > 1 ) {
        debugmsg( "Invalid displacement vector: %d, %d, %d", dp.x, dp.y, dp.z );
        return &veh;
    }
    // Split the movement into horizontal and vertical for easier processing
    if( dp.xy() != point_zero && dp.z != 0 ) {
        vehicle *const new_pointer = move_vehicle( veh, tripoint( dp.xy(), 0 ), facing );
        if( !new_pointer ) {
            return nullptr;
        }

        vehicle *const result = move_vehicle( *new_pointer, tripoint( 0, 0, dp.z ), facing );
        if( !result ) {
            return nullptr;
        }

        result->is_falling = false;
        return result;
    }
    const bool vertical = dp.z != 0;
    // Ensured by the splitting above
    cata_assert( vertical == ( dp.xy() == point_zero ) );

    const int target_z = dp.z + veh.sm_pos.z;
    if( target_z < -OVERMAP_DEPTH || target_z > OVERMAP_HEIGHT ) {
        return &veh;
    }

    veh.precalc_mounts( 1, veh.skidding ? veh.turn_dir : facing.dir(), veh.pivot_point() );

    // cancel out any movement of the vehicle due only to a change in pivot
    tripoint dp1 = dp - veh.pivot_displacement();

    int impulse = 0;

    std::vector<veh_collision> collisions;

    // Find collisions
    // Velocity of car before collision
    // Split into vertical and horizontal movement
    const int &coll_velocity = vertical ? veh.vertical_velocity : veh.velocity;
    const int velocity_before = coll_velocity;
    if( velocity_before == 0 && !veh.is_rotorcraft() && !veh.is_flying_in_air() ) {
        debugmsg( "%s tried to move %s with no velocity",
                  veh.name, vertical ? "vertically" : "horizontally" );
        return &veh;
    }

    bool veh_veh_coll_flag = false;
    // Try to collide multiple times
    size_t collision_attempts = 10;
    do {
        collisions.clear();
        veh.collision( collisions, dp1, false );

        // Vehicle collisions
        std::map<vehicle *, std::vector<veh_collision> > veh_collisions;
        for( auto &coll : collisions ) {
            if( coll.type != veh_coll_veh ) {
                continue;
            }

            veh_veh_coll_flag = true;
            // Only collide with each vehicle once
            veh_collisions[ static_cast<vehicle *>( coll.target ) ].push_back( coll );
        }

        for( auto &pair : veh_collisions ) {
            impulse += vehicle_vehicle_collision( veh, *pair.first, pair.second );
        }

        // Non-vehicle collisions
        for( const auto &coll : collisions ) {
            if( coll.type == veh_coll_veh ) {
                continue;
            }
            if( coll.part > veh.part_count() ||
                veh.part( coll.part ).removed ) {
                continue;
            }

            const point &collision_point = veh.part( coll.part ).mount;
            const int coll_dmg = coll.imp;
            // Shock damage, if the target part is a rotor treat as an aimed hit.
            if( veh.part_info( coll.part ).rotor_diameter() > 0 ) {
                veh.damage( coll.part, coll_dmg, damage_type::BASH, true );
            } else {
                impulse += coll_dmg;
                veh.damage( coll.part, coll_dmg, damage_type::BASH );
                veh.damage_all( coll_dmg / 2, coll_dmg, damage_type::BASH, collision_point );
            }
        }

        // prevent vehicle bouncing after the first collision
        if( vertical && velocity_before < 0 && coll_velocity > 0 ) {
            veh.vertical_velocity = 0; // also affects `coll_velocity` and thus exits the loop
        }

    } while( collision_attempts-- > 0 && coll_velocity != 0 &&
             sgn( coll_velocity ) == sgn( velocity_before ) &&
             !collisions.empty() && !veh_veh_coll_flag );

    const int velocity_after = coll_velocity;
    bool can_move = velocity_after != 0 && sgn( velocity_after ) == sgn( velocity_before );
    if( dp.z != 0 && veh.is_rotorcraft() ) {
        can_move = true;
    }
    units::angle coll_turn = 0_degrees;
    if( impulse > 0 ) {
        coll_turn = shake_vehicle( veh, velocity_before, facing.dir() );
        const int volume = std::min<int>( 100, std::sqrt( impulse ) );
        // TODO: Center the sound at weighted (by impulse) average of collisions
        sounds::sound( veh.global_pos3(), volume, sounds::sound_t::combat, _( "crash!" ),
                       false, "smash_success", "hit_vehicle" );
    }

    if( veh_veh_coll_flag ) {
        // Break here to let the hit vehicle move away
        return nullptr;
    }

    // If not enough wheels, mess up the ground a bit.
    if( !vertical && !veh.valid_wheel_config() && !veh.is_in_water() && !veh.is_flying_in_air() &&
        dp.z == 0 ) {
        veh.velocity += veh.velocity < 0 ? 2000 : -2000;
        for( const auto &p : veh.get_points() ) {
            const ter_id &pter = ter( p );
            if( pter == t_dirt || pter == t_grass ) {
                ter_set( p, t_dirtmound );
            }
        }
    }

    const units::angle last_turn_dec = 1_degrees;
    if( veh.last_turn < 0_degrees ) {
        veh.last_turn += last_turn_dec;
        if( veh.last_turn > -last_turn_dec ) {
            veh.last_turn = 0_degrees;
        }
    } else if( veh.last_turn > 0_degrees ) {
        veh.last_turn -= last_turn_dec;
        if( veh.last_turn < last_turn_dec ) {
            veh.last_turn = 0_degrees;
        }
    }

    Character &player_character = get_player_character();
    const bool seen = sees_veh( player_character, veh, false );

    vehicle *new_vehicle = &veh;
    if( can_move ) {
        // Accept new direction
        if( veh.skidding ) {
            veh.face.init( veh.turn_dir );
        } else {
            veh.face = facing;
        }

        veh.move = facing;
        if( coll_turn != 0_degrees ) {
            veh.skidding = true;
            veh.turn( coll_turn );
        }
        veh.on_move();
        // Actually change position
        displace_vehicle( *new_vehicle, dp1 );
        level_vehicle( *new_vehicle );
    } else if( !vertical ) {
        veh.stop();
    }
    veh.check_falling_or_floating();
    // If the PC is in the currently moved vehicle, adjust the
    //  view offset.
    if( player_character.controlling_vehicle &&
        veh_pointer_or_null( veh_at( player_character.pos() ) ) == &veh ) {
        g->calc_driving_offset( &veh );
        if( veh.skidding && can_move ) {
            // TODO: Make skid recovery in air hard
            veh.possibly_recover_from_skid();
        }
    }
    // Now we're gonna handle traps we're standing on (if we're still moving).
    if( !vertical && can_move ) {
        const auto wheel_indices = veh.wheelcache; // Don't use a reference here, it causes a crash.

        // Values to deal with crushing items.
        // The math needs to be floating-point to work, so the values might as well be.
        const float vehicle_grounded_wheel_area = static_cast<int>( vehicle_wheel_traction( veh, true ) );
        const float weight_to_damage_factor = 0.05f; // Nobody likes a magic number.
        const float vehicle_mass_kg = to_kilogram( veh.total_mass() );

        for( const int &w : wheel_indices ) {
            const tripoint wheel_p = veh.global_part_pos3( w );
            if( one_in( 2 ) && displace_water( wheel_p ) ) {
                sounds::sound( wheel_p, 4,  sounds::sound_t::movement, _( "splash!" ), false,
                               "environment", "splash" );
            }

            veh.handle_trap( wheel_p, w );
            if( !has_flag( "SEALED", wheel_p ) ) {
                const float wheel_area =  veh.part( w ).wheel_area();

                // Damage is calculated based on the weight of the vehicle,
                // The area of it's wheels, and the area of the wheel running over the items.
                // This number is multiplied by weight_to_damage_factor to get reasonable results, damage-wise.
                const int wheel_damage = static_cast<int>( ( ( wheel_area / vehicle_grounded_wheel_area ) *
                                         vehicle_mass_kg ) * weight_to_damage_factor );

                //~ %1$s: vehicle name
                smash_items( wheel_p, wheel_damage, string_format( _( "weight of %1$s" ), veh.disp_name() ) );
            }
        }
    }
    if( veh.is_towing() ) {
        veh.do_towing_move();
        if( veh.tow_data.get_towed()->tow_cable_too_far() ) {
            add_msg( m_info, _( "A towing cable snaps off of %s." ),
                     veh.tow_data.get_towed()->disp_name() );
            veh.tow_data.get_towed()->invalidate_towing( true );
        }
    }
    // Redraw scene
    // But only if the vehicle was seen before or after the move
    if( seen || sees_veh( player_character, veh, true ) ) {
        g->invalidate_main_ui_adaptor();
        ui_manager::redraw_invalidated();
        refresh_display();
    }
    return new_vehicle;
}

float map::vehicle_vehicle_collision( vehicle &veh, vehicle &veh2,
                                      const std::vector<veh_collision> &collisions )
{
    if( &veh == &veh2 ) {
        debugmsg( "Vehicle %s collided with itself", veh.name );
        return 0.0f;
    }

    // Effects of colliding with another vehicle:
    //  transfers of momentum, skidding,
    //  parts are damaged/broken on both sides,
    //  remaining times are normalized
    const veh_collision &c = collisions[0];
    add_msg( m_bad, _( "The %1$s's %2$s collides with %3$s's %4$s." ),
             veh.name,  veh.part_info( c.part ).name(),
             veh2.name, veh2.part_info( c.target_part ).name() );

    const bool vertical = veh.sm_pos.z != veh2.sm_pos.z;

    // Used to calculate the epicenter of the collision.
    point epicenter1;
    point epicenter2;

    float dmg;
    // Vertical collisions will be simpler for a while (1D)
    if( !vertical ) {
        // For reference, a cargo truck weighs ~25300, a bicycle 690,
        //  and 38mph is 3800 'velocity'
        rl_vec2d velo_veh1 = veh.velo_vec();
        rl_vec2d velo_veh2 = veh2.velo_vec();
        const float m1 = to_kilogram( veh.total_mass() );
        const float m2 = to_kilogram( veh2.total_mass() );
        //Energy of vehicle1 and vehicle2 before collision
        float E = 0.5 * m1 * velo_veh1.magnitude() * velo_veh1.magnitude() +
                  0.5 * m2 * velo_veh2.magnitude() * velo_veh2.magnitude();

        // Collision_axis
        point cof1 = veh .rotated_center_of_mass();
        point cof2 = veh2.rotated_center_of_mass();
        int &x_cof1 = cof1.x;
        int &y_cof1 = cof1.y;
        int &x_cof2 = cof2.x;
        int &y_cof2 = cof2.y;
        rl_vec2d collision_axis_y;

        collision_axis_y.x = ( veh.global_pos3().x + x_cof1 ) - ( veh2.global_pos3().x + x_cof2 );
        collision_axis_y.y = ( veh.global_pos3().y + y_cof1 ) - ( veh2.global_pos3().y + y_cof2 );
        collision_axis_y = collision_axis_y.normalized();
        rl_vec2d collision_axis_x = collision_axis_y.rotated( M_PI / 2 );
        // imp? & delta? & final? reworked:
        // newvel1 =( vel1 * ( mass1 - mass2 ) + ( 2 * mass2 * vel2 ) ) / ( mass1 + mass2 )
        // as per http://en.wikipedia.org/wiki/Elastic_collision
        //velocity of veh1 before collision in the direction of collision_axis_y
        float vel1_y = collision_axis_y.dot_product( velo_veh1 );
        float vel1_x = collision_axis_x.dot_product( velo_veh1 );
        //velocity of veh2 before collision in the direction of collision_axis_y
        float vel2_y = collision_axis_y.dot_product( velo_veh2 );
        float vel2_x = collision_axis_x.dot_product( velo_veh2 );
        // e = 0 -> inelastic collision
        // e = 1 -> elastic collision
        float e = get_collision_factor( vel1_y / 100 - vel2_y / 100 );

        // Velocity after collision
        // vel1_x_a = vel1_x, because in x-direction we have no transmission of force
        float vel1_x_a = vel1_x;
        float vel2_x_a = vel2_x;
        // Transmission of force only in direction of collision_axix_y
        // Equation: partially elastic collision
        float vel1_y_a = ( m2 * vel2_y * ( 1 + e ) + vel1_y * ( m1 - m2 * e ) ) / ( m1 + m2 );
        float vel2_y_a = ( m1 * vel1_y * ( 1 + e ) + vel2_y * ( m2 - m1 * e ) ) / ( m1 + m2 );
        // Add both components; Note: collision_axis is normalized
        rl_vec2d final1 = collision_axis_y * vel1_y_a + collision_axis_x * vel1_x_a;
        rl_vec2d final2 = collision_axis_y * vel2_y_a + collision_axis_x * vel2_x_a;

        veh.move.init( final1.as_point() );
        if( final1.dot_product( veh.face_vec() ) < 0 ) {
            // Car is being pushed backwards. Make it move backwards
            veh.velocity = -final1.magnitude();
        } else {
            veh.velocity = final1.magnitude();
        }

        veh2.move.init( final2.as_point() );
        if( final2.dot_product( veh2.face_vec() ) < 0 ) {
            // Car is being pushed backwards. Make it move backwards
            veh2.velocity = -final2.magnitude();
        } else {
            veh2.velocity = final2.magnitude();
        }

        //give veh2 the initiative to proceed next before veh1
        float avg_of_turn = ( veh2.of_turn + veh.of_turn ) / 2.0f;
        if( avg_of_turn < 0.1f ) {
            avg_of_turn = 0.1f;
        }

        veh.of_turn = avg_of_turn * 0.9f;
        veh2.of_turn = avg_of_turn * 1.1f;

        //Energy after collision
        float E_a = 0.5 * m1 * final1.magnitude() * final1.magnitude() +
                    0.5 * m2 * final2.magnitude() * final2.magnitude();
        float d_E = E - E_a;  //Lost energy at collision -> deformation energy
        dmg = std::abs( d_E / 1000 / 2000 );  //adjust to balance damage
    } else {
        const float m1 = to_kilogram( veh.total_mass() );
        // Collision is perfectly inelastic for simplicity
        // Assume veh2 is standing still
        dmg = std::abs( veh.vertical_velocity / 100 ) * m1 / 10;
        veh.vertical_velocity = 0;
    }

    float dmg_veh1 = dmg * 0.5f;
    float dmg_veh2 = dmg * 0.5f;

    int coll_parts_cnt = 0; //quantity of colliding parts between veh1 and veh2
    for( const auto &veh_veh_coll : collisions ) {
        if( &veh2 == static_cast<vehicle *>( veh_veh_coll.target ) ) {
            coll_parts_cnt++;
        }
    }

    const float dmg1_part = dmg_veh1 / coll_parts_cnt;
    const float dmg2_part = dmg_veh2 / coll_parts_cnt;

    //damage colliding parts (only veh1 and veh2 parts)
    for( const auto &veh_veh_coll : collisions ) {
        if( &veh2 != static_cast<vehicle *>( veh_veh_coll.target ) ) {
            continue;
        }

        int parm1 = veh.part_with_feature( veh_veh_coll.part, VPFLAG_ARMOR, true );
        if( parm1 < 0 ) {
            parm1 = veh_veh_coll.part;
        }
        int parm2 = veh2.part_with_feature( veh_veh_coll.target_part, VPFLAG_ARMOR, true );
        if( parm2 < 0 ) {
            parm2 = veh_veh_coll.target_part;
        }

        epicenter1 += veh.part( parm1 ).mount;
        veh.damage( parm1, dmg1_part, damage_type::BASH );

        epicenter2 += veh2.part( parm2 ).mount;
        veh2.damage( parm2, dmg2_part, damage_type::BASH );
    }

    epicenter2.x /= coll_parts_cnt;
    epicenter2.y /= coll_parts_cnt;

    if( dmg2_part > 100 ) {
        // Shake vehicle because of collision
        veh2.damage_all( dmg2_part / 2, dmg2_part, damage_type::BASH, epicenter2 );
    }

    if( dmg_veh1 > 800 ) {
        veh.skidding = true;
    }

    if( dmg_veh2 > 800 ) {
        veh2.skidding = true;
    }

    // Return the impulse of the collision
    return dmg_veh1;
}

bool map::check_vehicle_zones( const int zlev )
{
    for( vehicle *veh : get_cache( zlev ).zone_vehicles ) {
        if( veh->zones_dirty ) {
            return true;
        }
    }
    return false;
}

std::vector<zone_data *> map::get_vehicle_zones( const int zlev )
{
    std::vector<zone_data *> veh_zones;
    bool rebuild = false;
    for( vehicle *veh : get_cache( zlev ).zone_vehicles ) {
        if( veh->refresh_zones() ) {
            rebuild = true;
        }
        for( auto &zone : veh->loot_zones ) {
            veh_zones.emplace_back( &zone.second );
        }
    }
    if( rebuild ) {
        zone_manager::get_manager().cache_vzones();
    }
    return veh_zones;
}

void map::register_vehicle_zone( vehicle *veh, const int zlev )
{
    auto &ch = get_cache( zlev );
    ch.zone_vehicles.insert( veh );
}

bool map::deregister_vehicle_zone( zone_data &zone )
{
    if( const cata::optional<vpart_reference> vp = veh_at( getlocal(
                zone.get_start_point() ) ).part_with_feature( "CARGO", false ) ) {
        auto bounds = vp->vehicle().loot_zones.equal_range( vp->mount() );
        for( auto it = bounds.first; it != bounds.second; it++ ) {
            if( &zone == &( it->second ) ) {
                vp->vehicle().loot_zones.erase( it );
                return true;
            }
        }
    }
    return false;
}

// 3D vehicle functions

VehicleList map::get_vehicles( const tripoint &start, const tripoint &end )
{
    const int chunk_sx = std::max( 0, ( start.x / SEEX ) - 1 );
    const int chunk_ex = std::min( my_MAPSIZE - 1, ( end.x / SEEX ) + 1 );
    const int chunk_sy = std::max( 0, ( start.y / SEEY ) - 1 );
    const int chunk_ey = std::min( my_MAPSIZE - 1, ( end.y / SEEY ) + 1 );
    const int chunk_sz = start.z;
    const int chunk_ez = end.z;
    VehicleList vehs;

    for( int cx = chunk_sx; cx <= chunk_ex; ++cx ) {
        for( int cy = chunk_sy; cy <= chunk_ey; ++cy ) {
            for( int cz = chunk_sz; cz <= chunk_ez; ++cz ) {
                submap *current_submap = get_submap_at_grid( { cx, cy, cz } );
                if( current_submap == nullptr ) {
                    debugmsg( "Tried to process vehicle at (%d,%d,%d) but the submap is not loaded", cx, cy, cz );
                    continue;
                }
                for( const auto &elem : current_submap->vehicles ) {
                    // Ensure the vehicle z-position is correct
                    elem->sm_pos.z = cz;
                    wrapped_vehicle w;
                    w.v = elem.get();
                    w.pos = w.v->global_pos3();
                    vehs.push_back( w );
                }
            }
        }
    }

    return vehs;
}

optional_vpart_position map::veh_at( const tripoint &p ) const
{
    if( !inbounds( p ) || !const_cast<map *>( this )->get_cache( p.z ).veh_in_active_range ) {
        return optional_vpart_position( cata::nullopt );
    }

    int part_num = 1;
    vehicle *const veh = const_cast<map *>( this )->veh_at_internal( p, part_num );
    if( !veh ) {
        return optional_vpart_position( cata::nullopt );
    }
    return optional_vpart_position( vpart_position( *veh, part_num ) );

}

const vehicle *map::veh_at_internal( const tripoint &p, int &part_num ) const
{
    // This function is called A LOT. Move as much out of here as possible.
    const level_cache &ch = get_cache( p.z );
    if( !ch.veh_in_active_range || !ch.veh_exists_at[p.x][p.y] ) {
        part_num = -1;
        return nullptr; // Clear cache indicates no vehicle. This should optimize a great deal.
    }

    const auto it = ch.veh_cached_parts.find( p );
    if( it != ch.veh_cached_parts.end() ) {
        part_num = it->second.second;
        return it->second.first;
    }

    debugmsg( "vehicle part cache indicated vehicle not found: %d %d %d", p.x, p.y, p.z );
    part_num = -1;
    return nullptr;
}

vehicle *map::veh_at_internal( const tripoint &p, int &part_num )
{
    return const_cast<vehicle *>( const_cast<const map *>( this )->veh_at_internal( p, part_num ) );
}

void map::board_vehicle( const tripoint &pos, Character *p )
{
    if( p == nullptr ) {
        debugmsg( "map::board_vehicle: null player" );
        return;
    }

    const cata::optional<vpart_reference> vp = veh_at( pos ).part_with_feature( VPFLAG_BOARDABLE,
            true );
    if( !vp ) {
        avatar *player_character = p->as_avatar();
        if( player_character != nullptr &&
            player_character->grab_point.x == 0 && player_character->grab_point.y == 0 ) {
            debugmsg( "map::board_vehicle: vehicle not found" );
        }
        return;
    }
    if( vp->part().has_flag( vehicle_part::passenger_flag ) ) {
        player *psg = vp->vehicle().get_passenger( vp->part_index() );
        debugmsg( "map::board_vehicle: passenger (%s) is already there",
                  psg ? psg->name : "<null>" );
        unboard_vehicle( pos );
    }
    vp->part().set_flag( vehicle_part::passenger_flag );
    vp->part().passenger_id = p->getID();
    vp->vehicle().invalidate_mass();

    p->setpos( pos );
    p->in_vehicle = true;
    if( p->is_avatar() ) {
        g->update_map( *p->as_avatar() );
    }
}

void map::unboard_vehicle( const vpart_reference &vp, Character *passenger, bool dead_passenger )
{
    // Mark the part as un-occupied regardless of whether there's a live passenger here.
    vp.part().remove_flag( vehicle_part::passenger_flag );
    vp.vehicle().invalidate_mass();

    if( !passenger ) {
        if( !dead_passenger ) {
            debugmsg( "map::unboard_vehicle: passenger not found" );
        }
        return;
    }
    passenger->in_vehicle = false;
    // Only make vehicle go out of control if the driver is the one unboarding.
    if( passenger->controlling_vehicle ) {
        vp.vehicle().skidding = true;
    }
    passenger->controlling_vehicle = false;
}

void map::unboard_vehicle( const tripoint &p, bool dead_passenger )
{
    const cata::optional<vpart_reference> vp = veh_at( p ).part_with_feature( VPFLAG_BOARDABLE, false );
    player *passenger = nullptr;
    if( !vp ) {
        debugmsg( "map::unboard_vehicle: vehicle not found" );
        // Try and force unboard the player anyway.
        passenger = g->critter_at<player>( p );
        if( passenger ) {
            passenger->in_vehicle = false;
            passenger->controlling_vehicle = false;
        }
        return;
    }
    passenger = vp->get_passenger();
    unboard_vehicle( *vp, passenger, dead_passenger );
}

bool map::displace_vehicle( vehicle &veh, const tripoint &dp, const bool adjust_pos,
                            const std::set<int> &parts_to_move )
{
    const tripoint src = veh.global_pos3();
    // handle vehicle ramps
    int ramp_offset = 0;
    if( adjust_pos ) {
        if( has_flag( TFLAG_RAMP_UP, src + dp ) ) {
            ramp_offset += 1;
        } else if( has_flag( TFLAG_RAMP_DOWN, src + dp ) ) {
            ramp_offset -= 1;
        }
    }

    const tripoint dst = src + ( adjust_pos ?
                                 ( dp + tripoint( 0, 0, ramp_offset ) ) : tripoint_zero );

    if( !inbounds( src ) ) {
        add_msg_debug( "map::displace_vehicle: coordinates out of bounds %d,%d,%d->%d,%d,%d",
                       src.x, src.y, src.z, dst.x, dst.y, dst.z );
        return false;
    }

    point src_offset;
    point dst_offset;
    submap *src_submap = get_submap_at( src, src_offset );
    submap *const dst_submap = get_submap_at( dst, dst_offset );
    if( src_submap == nullptr || dst_submap == nullptr ) {
        debugmsg( "Tried to displace vehicle at (%d,%d) but the submap is not loaded", src_offset.x,
                  src_offset.y );
        return true;
    }
    std::set<int> smzs;

    // first, let's find our position in current vehicles vector
    size_t our_i = 0;
    bool found = false;
    for( auto &smap : grid ) {
        for( size_t i = 0; i < smap->vehicles.size(); i++ ) {
            if( smap->vehicles[i].get() == &veh ) {
                our_i = i;
                src_submap = smap;
                found = true;
                break;
            }
        }
        if( found ) {
            break;
        }
    }

    if( !found ) {
        add_msg_debug( "displace_vehicle [%s] failed", veh.name );
        return false;
    }

    // move the vehicle
    // don't let it go off grid
    if( !inbounds( dst ) ) {
        veh.stop();
        // Silent debug
        dbg( D_ERROR ) << "map:displace_vehicle: Stopping vehicle, displaced dp=("
                       << dp.x << ", " << dp.y << ", " << dp.z << ")";
        return true;
    }

    Character &player_character = get_player_character();
    // Need old coordinates to check for remote control
    const bool remote = veh.remote_controlled( player_character );

    // record every passenger and pet inside
    std::vector<rider_data> riders = veh.get_riders();

    bool need_update = false;
    int z_change = 0;
    // Move passengers and pets
    bool complete = false;
    // loop until everyone has moved or for each passenger
    for( size_t i = 0; !complete && i < riders.size(); i++ ) {
        complete = true;
        for( rider_data &r : riders ) {
            if( r.moved ) {
                continue;
            }
            const int prt = r.prt;
            if( !parts_to_move.empty() && parts_to_move.find( prt ) == parts_to_move.end() ) {
                r.moved = true;
                continue;
            }
            Creature *psg = r.psg;
            const tripoint part_pos = veh.global_part_pos3( prt );
            if( psg == nullptr ) {
                debugmsg( "Empty passenger for part #%d at %d,%d,%d player at %d,%d,%d?",
                          prt, part_pos.x, part_pos.y, part_pos.z,
                          player_character.posx(), player_character.posy(), player_character.posz() );
                veh.part( prt ).remove_flag( vehicle_part::passenger_flag );
                r.moved = true;
                continue;
            }

            if( psg->pos() != part_pos ) {
                add_msg_debug( "Part/passenger position mismatch: part #%d at %d,%d,%d "
                               "passenger at %d,%d,%d", prt, part_pos.x, part_pos.y, part_pos.z,
                               psg->posx(), psg->posy(), psg->posz() );
            }
            const vehicle_part &veh_part = veh.part( prt );

            // ramps make everything super tricky
            int psg_offset_z = -ramp_offset;
            tripoint next_pos; // defaults to 0,0,0
            if( parts_to_move.empty() ) {
                next_pos = veh_part.precalc[1];
            }
            if( has_flag( TFLAG_RAMP_UP, src + dp + next_pos ) ) {
                psg_offset_z += 1;
            } else if( has_flag( TFLAG_RAMP_DOWN, src + dp + next_pos ) ) {
                psg_offset_z -= 1;
            }

            // Place passenger on the new part location
            tripoint psgp( dst + next_pos + tripoint( 0, 0, psg_offset_z ) );
            // someone is in the way so try again
            if( g->critter_at( psgp ) ) {
                complete = false;
                continue;
            }
            if( psg->is_avatar() ) {
                // If passenger is you, we need to update the map
                need_update = true;
                z_change = psgp.z - part_pos.z;
            }

            psg->setpos( psgp );
            r.moved = true;
        }
    }

    veh.shed_loose_parts();
    smzs = veh.advance_precalc_mounts( dst_offset, src, dp, ramp_offset, adjust_pos, parts_to_move );
    if( src_submap != dst_submap ) {
        veh.set_submap_moved( tripoint( dst.x / SEEX, dst.y / SEEY, dst.z ) );
        auto src_submap_veh_it = src_submap->vehicles.begin() + our_i;
        dst_submap->vehicles.push_back( std::move( *src_submap_veh_it ) );
        src_submap->vehicles.erase( src_submap_veh_it );
        dst_submap->is_uniform = false;
        invalidate_max_populated_zlev( dst.z );
    }
    if( need_update ) {
        g->update_map( player_character );
    }
    add_vehicle_to_cache( &veh );

    if( z_change || src.z != dst.z ) {
        if( z_change ) {
            g->vertical_move( z_change, true );
            // vertical moves can flush the caches, so make sure we're still in the cache
            add_vehicle_to_cache( &veh );
        }
        update_vehicle_list( dst_submap, dst.z );
        // delete the vehicle from the source z-level vehicle cache set if it is no longer on
        // that z-level
        if( src.z != dst.z ) {
            level_cache &ch2 = get_cache( src.z );
            for( const vehicle *elem : ch2.vehicle_list ) {
                if( elem == &veh ) {
                    ch2.vehicle_list.erase( &veh );
                    ch2.zone_vehicles.erase( &veh );
                    break;
                }
            }
        }
        veh.check_is_heli_landed();
    }

    if( remote ) {
        // Has to be after update_map or coordinates won't be valid
        g->setremoteveh( &veh );
    }

    //
    //global positions of vehicle loot zones have changed.
    veh.zones_dirty = true;

    for( int vsmz : smzs ) {
        on_vehicle_moved( vsmz );
    }
    return true;
}

void map::level_vehicle( vehicle &veh )
{
    int cnt = 0;
    while( !veh.level_vehicle() && cnt < ( 2 * OVERMAP_DEPTH ) ) {
        cnt++;
    }
}

bool map::displace_water( const tripoint &p )
{
    // Check for shallow water
    if( has_flag_ter( TFLAG_SHALLOW_WATER, p ) ) {
        int dis_places = 0;
        int sel_place = 0;
        for( int pass = 0; pass < 2; pass++ ) {
            // we do 2 passes.
            // first, count how many non-water places around
            // then choose one within count and fill it with water on second pass
            if( pass != 0 ) {
                sel_place = rng( 0, dis_places - 1 );
                dis_places = 0;
            }
            for( const tripoint &temp : points_in_radius( p, 1 ) ) {
                if( temp != p
                    || impassable_ter_furn( temp )
                    || has_flag( TFLAG_DEEP_WATER, temp ) ) {
                    continue;
                }
                if( has_flag_ter( TFLAG_SHALLOW_WATER, p ) || has_flag_ter( TFLAG_DEEP_WATER, p ) ) {
                    continue;
                }
                if( pass != 0 && dis_places == sel_place ) {
                    ter_set( temp, t_water_sh );
                    ter_set( temp, t_dirt );
                    return true;
                }

                dis_places++;
            }
        }
    }
    return false;
}

// End of 3D vehicle

void map::set( const tripoint &p, const ter_id &new_terrain, const furn_id &new_furniture )
{
    furn_set( p, new_furniture );
    ter_set( p, new_terrain );
}

std::string map::name( const tripoint &p )
{
    return has_furn( p ) ? furnname( p ) : tername( p );
}

std::string map::disp_name( const tripoint &p )
{
    return string_format( _( "the %s" ), name( p ) );
}

std::string map::obstacle_name( const tripoint &p )
{
    if( const cata::optional<vpart_reference> vp = veh_at( p ).obstacle_at_part() ) {
        return vp->info().name();
    }
    return name( p );
}

bool map::has_furn( const tripoint &p ) const
{
    return furn( p ) != f_null;
}

furn_id map::furn( const tripoint &p ) const
{
    if( !inbounds( p ) ) {
        return f_null;
    }

    point l;
    submap *const current_submap = unsafe_get_submap_at( p, l );
    if( current_submap == nullptr ) {
        debugmsg( "Tried process furniture at (%d,%d) but the submap is not loaded", l.x, l.y );
        return f_null;
    }

    return current_submap->get_furn( l );
}

void map::furn_set( const tripoint &p, const furn_id &new_furniture )
{
    if( !inbounds( p ) ) {
        return;
    }

    point l;
    submap *const current_submap = unsafe_get_submap_at( p, l );
    if( current_submap == nullptr ) {
        debugmsg( "Tried to set furniture at (%d,%d) but the submap is not loaded", l.x, l.y );
        return;
    }
    const furn_id old_id = current_submap->get_furn( l );
    if( old_id == new_furniture ) {
        // Nothing changed
        return;
    }

    current_submap->set_furn( l, new_furniture );

    // Set the dirty flags
    const furn_t &old_t = old_id.obj();
    const furn_t &new_t = new_furniture.obj();

    avatar &player_character = get_avatar();
    // If player has grabbed this furniture and it's no longer grabbable, release the grab.
    if( player_character.get_grab_type() == object_type::FURNITURE &&
        player_character.grab_point == p && !new_t.is_movable() ) {
        add_msg( _( "The %s you were grabbing is destroyed!" ), old_t.name() );
        player_character.grab( object_type::NONE );
    }
    // If a creature was crushed under a rubble -> free it
    if( old_id == f_rubble && new_furniture == f_null ) {
        Creature *c = g->critter_at( p );
        if( c ) {
            c->remove_effect( effect_crushed );
        }
    }
    if( !new_t.emissions.empty() ) {
        field_furn_locs.push_back( p );
    }
    if( old_t.transparent != new_t.transparent ) {
        set_transparency_cache_dirty( p );
        set_seen_cache_dirty( p );
    }

    if( old_t.has_flag( TFLAG_INDOORS ) != new_t.has_flag( TFLAG_INDOORS ) ) {
        set_outside_cache_dirty( p.z );
    }

    if( old_t.has_flag( TFLAG_NO_FLOOR ) != new_t.has_flag( TFLAG_NO_FLOOR ) ) {
        set_floor_cache_dirty( p.z );
        set_seen_cache_dirty( p );
    }

    if( old_t.has_flag( TFLAG_SUN_ROOF_ABOVE ) != new_t.has_flag( TFLAG_SUN_ROOF_ABOVE ) ) {
        set_floor_cache_dirty( p.z + 1 );
    }

    invalidate_max_populated_zlev( p.z );

    set_memory_seen_cache_dirty( p );

    // TODO: Limit to changes that affect move cost, traps and stairs
    set_pathfinding_cache_dirty( p.z );

    // Make sure the furniture falls if it needs to
    support_dirty( p );
    tripoint above( p.xy(), p.z + 1 );
    // Make sure that if we supported something and no longer do so, it falls down
    support_dirty( above );
}

bool map::can_move_furniture( const tripoint &pos, player *p )
{
    if( !p ) {
        return false;
    }
    const furn_t &furniture_type = furn( pos ).obj();
    int required_str = furniture_type.move_str_req;

    // Object can not be moved (or nothing there)
    if( required_str < 0 ) {
        return false;
    }

    ///\EFFECT_STR determines what furniture the player can move
    int adjusted_str = p->str_cur;
    if( p->is_mounted() ) {
        auto *mons = p->mounted_creature.get();
        if( mons->has_flag( MF_RIDEABLE_MECH ) && mons->mech_str_addition() != 0 ) {
            adjusted_str = mons->mech_str_addition();
        }
    }
    return adjusted_str >= required_str;
}

std::string map::furnname( const tripoint &p )
{
    const furn_t &f = furn( p ).obj();
    if( f.has_flag( "PLANT" ) ) {
        // Can't use item_stack::only_item() since there might be fertilizer
        map_stack items = i_at( p );
        const map_stack::iterator seed = std::find_if( items.begin(), items.end(), []( const item & it ) {
            return it.is_seed();
        } );
        if( seed == items.end() ) {
            debugmsg( "Missing seed for plant at (%d, %d, %d)", p.x, p.y, p.z );
            return "null";
        }
        const std::string &plant = seed->get_plant_name();
        return string_format( "%s (%s)", f.name(), plant );
    } else {
        return f.name();
    }
}

/*
 * Get the terrain integer id. This is -not- a number guaranteed to remain
 * the same across revisions; it is a load order, and can change when mods
 * are loaded or removed. The old t_floor style constants will still work but
 * are -not- guaranteed; if a mod removes t_lava, t_lava will equal t_null;
 * New terrains added to the core game generally do not need this, it's
 * retained for high performance comparisons, save/load, and gradual transition
 * to string terrain.id
 */
ter_id map::ter( const tripoint &p ) const
{
    if( !inbounds( p ) ) {
        return t_null;
    }

    point l;
    submap *const current_submap = unsafe_get_submap_at( p, l );
    if( current_submap == nullptr ) {
        debugmsg( "Tried to process terrain at (%d,%d) but the submap is not loaded", l.x, l.y );
        return t_null;
    }

    return current_submap->get_ter( l );
}

uint8_t map::get_known_connections( const tripoint &p, int connect_group,
                                    const std::map<tripoint, ter_id> &override ) const
{
    const level_cache &ch = access_cache( p.z );
    uint8_t val = 0;
    std::function<bool( const tripoint & )> is_memorized;
    avatar &player_character = get_avatar();
#ifdef TILES
    if( use_tiles ) {
        is_memorized =
        [&]( const tripoint & q ) {
            return !player_character.get_memorized_tile( getabs( q ) ).tile.empty();
        };
    } else {
#endif
        is_memorized =
        [&]( const tripoint & q ) {
            return player_character.get_memorized_symbol( getabs( q ) );
        };
#ifdef TILES
    }
#endif

    const bool overridden = override.find( p ) != override.end();
    const bool is_transparent = ch.transparency_cache[p.x][p.y] > LIGHT_TRANSPARENCY_SOLID;

    // populate connection information
    for( int i = 0; i < 4; ++i ) {
        tripoint neighbour = p + offsets[i];
        if( !inbounds( neighbour ) ) {
            continue;
        }
        const auto neighbour_override = override.find( neighbour );
        const bool neighbour_overridden = neighbour_override != override.end();
        // if there's some non-memory terrain to show at the neighboring tile
        const bool may_connect = neighbour_overridden ||
                                 get_visibility( ch.visibility_cache[neighbour.x][neighbour.y],
                                         get_visibility_variables_cache() ) == visibility_type::CLEAR ||
                                 // or if an actual center tile is transparent or next to a memorized tile
                                 ( !overridden && ( is_transparent || is_memorized( neighbour ) ) );
        if( may_connect ) {
            const ter_t &neighbour_terrain = neighbour_overridden ?
                                             neighbour_override->second.obj() : ter( neighbour ).obj();
            if( neighbour_terrain.connects_to( connect_group ) ) {
                val += 1 << i;
            }
        }
    }

    return val;
}

uint8_t map::get_known_connections_f( const tripoint &p, int connect_group,
                                      const std::map<tripoint, furn_id> &override ) const
{
    const level_cache &ch = access_cache( p.z );
    uint8_t val = 0;
    std::function<bool( const tripoint & )> is_memorized;
    avatar &player_character = get_avatar();
#ifdef TILES
    if( use_tiles ) {
        is_memorized = [&]( const tripoint & q ) {
            return !player_character.get_memorized_tile( getabs( q ) ).tile.empty();
        };
    } else {
#endif
        is_memorized = [&]( const tripoint & q ) {
            return player_character.get_memorized_symbol( getabs( q ) );
        };
#ifdef TILES
    }
#endif

    const bool overridden = override.find( p ) != override.end();
    const bool is_transparent = ch.transparency_cache[p.x][p.y] > LIGHT_TRANSPARENCY_SOLID;

    // populate connection information
    for( int i = 0; i < 4; ++i ) {
        tripoint pt = p + offsets[i];
        if( !inbounds( pt ) ) {
            continue;
        }
        const auto neighbour_override = override.find( pt );
        const bool neighbour_overridden = neighbour_override != override.end();
        // if there's some non-memory terrain to show at the neighboring tile
        const bool may_connect = neighbour_overridden ||
                                 get_visibility( ch.visibility_cache[pt.x][pt.y],
                                         get_visibility_variables_cache() ) ==
                                 visibility_type::CLEAR ||
                                 // or if an actual center tile is transparent or
                                 // next to a memorized tile
                                 ( !overridden && ( is_transparent || is_memorized( pt ) ) );
        if( may_connect ) {
            const furn_t &neighbour_furn = neighbour_overridden ?
                                           neighbour_override->second.obj() : furn( pt ).obj();
            if( neighbour_furn.connects_to( connect_group ) ) {
                val += 1 << i;
            }
        }
    }

    return val;
}

/*
 * Get the results of harvesting this tile's furniture or terrain
 */
const harvest_id &map::get_harvest( const tripoint &pos ) const
{
    const auto furn_here = furn( pos );
    if( furn_here->examine != iexamine::none ) {
        // Note: if furniture can be examined, the terrain can NOT (until furniture is removed)
        if( furn_here->has_flag( TFLAG_HARVESTED ) ) {
            return harvest_id::NULL_ID();
        }

        return furn_here->get_harvest();
    }

    const auto ter_here = ter( pos );
    if( ter_here->has_flag( TFLAG_HARVESTED ) ) {
        return harvest_id::NULL_ID();
    }

    return ter_here->get_harvest();
}

const std::set<std::string> &map::get_harvest_names( const tripoint &pos ) const
{
    static const std::set<std::string> null_harvest_names = {};
    const auto furn_here = furn( pos );
    if( furn_here->examine != iexamine::none ) {
        if( furn_here->has_flag( TFLAG_HARVESTED ) ) {
            return null_harvest_names;
        }

        return furn_here->get_harvest_names();
    }

    const auto ter_here = ter( pos );
    if( ter_here->has_flag( TFLAG_HARVESTED ) ) {
        return null_harvest_names;
    }

    return ter_here->get_harvest_names();
}

/*
 * Get the terrain transforms_into id (what will the terrain transforms into)
 */
ter_id map::get_ter_transforms_into( const tripoint &p ) const
{
    return ter( p ).obj().transforms_into.id();
}

/**
 * Examines the tile pos, with character as the "examinator"
 * Casts Character to player because player/NPC split isn't done yet
 */
void map::examine( Character &p, const tripoint &pos )
{
    const furn_t furn_here = furn( pos ).obj();
    if( furn_here.examine != iexamine::none ) {
        furn_here.examine( dynamic_cast<player &>( p ), pos );
    } else {
        ter( pos ).obj().examine( dynamic_cast<player &>( p ), pos );
    }
}

bool map::is_harvestable( const tripoint &pos ) const
{
    const auto &harvest_here = get_harvest( pos );
    return !harvest_here.is_null() && !harvest_here->empty();
}

/*
 * set terrain via string; this works for -any- terrain id
 */
bool map::ter_set( const tripoint &p, const ter_id &new_terrain )
{
    if( !inbounds( p ) ) {
        return false;
    }

    point l;
    submap *const current_submap = unsafe_get_submap_at( p, l );
    if( current_submap == nullptr ) {
        debugmsg( "Tried to set terrain at (%d,%d) but the submap is not loaded", l.x, l.y );
        return true;
    }
    const ter_id old_id = current_submap->get_ter( l );
    if( old_id == new_terrain ) {
        // Nothing changed
        return false;
    }

    current_submap->set_ter( l, new_terrain );

    // Set the dirty flags
    const ter_t &old_t = old_id.obj();
    const ter_t &new_t = new_terrain.obj();

    // HACK: Hack around ledges in traplocs or else it gets NASTY in z-level mode
    if( old_t.trap != tr_null && old_t.trap != tr_ledge ) {
        auto &traps = traplocs[old_t.trap.to_i()];
        const auto iter = std::find( traps.begin(), traps.end(), p );
        if( iter != traps.end() ) {
            traps.erase( iter );
        }
    }
    if( new_t.trap != tr_null && new_t.trap != tr_ledge ) {
        traplocs[new_t.trap.to_i()].push_back( p );
    }
    if( !new_t.emissions.empty() ) {
        field_ter_locs.push_back( p );
    }
    if( old_t.transparent != new_t.transparent ) {
        set_transparency_cache_dirty( p );
        set_seen_cache_dirty( p );
    }

    if( old_t.has_flag( TFLAG_INDOORS ) != new_t.has_flag( TFLAG_INDOORS ) ) {
        set_outside_cache_dirty( p.z );
    }

    if( new_t.has_flag( TFLAG_NO_FLOOR ) != old_t.has_flag( TFLAG_NO_FLOOR ) ) {
        set_floor_cache_dirty( p.z );
        // It's a set, not a flag
        support_cache_dirty.insert( p );
        set_seen_cache_dirty( p );
    }
    invalidate_max_populated_zlev( p.z );

    set_memory_seen_cache_dirty( p );

    // TODO: Limit to changes that affect move cost, traps and stairs
    set_pathfinding_cache_dirty( p.z );

    tripoint above( p.xy(), p.z + 1 );
    // Make sure that if we supported something and no longer do so, it falls down
    support_dirty( above );

    return true;
}

std::string map::tername( const tripoint &p ) const
{
    return ter( p ).obj().name();
}

std::string map::features( const tripoint &p )
{
    std::string result;
    const auto add = [&]( const std::string & text ) {
        if( !result.empty() ) {
            result += " ";
        }
        result += text;
    };
    const auto add_if = [&]( const bool cond, const std::string & text ) {
        if( cond ) {
            add( text );
        }
    };
    // This is used in an info window that is 46 characters wide, and is expected
    // to take up one line.  So, make sure it does that.
    // FIXME: can't control length of localized text.
    add_if( is_bashable( p ), _( "Smashable." ) );
    add_if( has_flag( "DIGGABLE", p ), _( "Diggable." ) );
    add_if( has_flag( "PLOWABLE", p ), _( "Plowable." ) );
    add_if( has_flag( "ROUGH", p ), _( "Rough." ) );
    add_if( has_flag( "UNSTABLE", p ), _( "Unstable." ) );
    add_if( has_flag( "SHARP", p ), _( "Sharp." ) );
    add_if( has_flag( "FLAT", p ), _( "Flat." ) );
    add_if( has_flag( "EASY_DECONSTRUCT", p ), _( "Simple." ) );
    add_if( has_flag( "MOUNTABLE", p ), _( "Mountable." ) );
    return result;
}

int map::move_cost_internal( const furn_t &furniture, const ter_t &terrain, const field &field,
                             const vehicle *veh,
                             const int vpart ) const
{
    if( terrain.movecost == 0 || ( furniture.id && furniture.movecost < 0 ) ||
        field.total_move_cost() < 0 ) {
        return 0;
    }

    if( veh != nullptr ) {
        const vpart_position vp( const_cast<vehicle &>( *veh ), vpart );
        if( vp.obstacle_at_part() ) {
            return 0;
        } else if( vp.part_with_feature( VPFLAG_AISLE, true ) ) {
            return 2;
        } else {
            return 8;
        }
    }
    int movecost = std::max( terrain.movecost + field.total_move_cost(), 0 );

    if( furniture.id ) {
        movecost += std::max( furniture.movecost, 0 );
    }

    return movecost;
}

bool map::is_wall_adjacent( const tripoint &center ) const
{
    for( const tripoint &p : points_in_radius( center, 1 ) ) {
        if( p != center && impassable( p ) ) {
            return true;
        }
    }
    return false;
}

// Move cost: 3D

int map::move_cost( const tripoint &p, const vehicle *ignored_vehicle ) const
{
    // To save all of the bound checks and submaps fetching, we extract it
    // here instead of using furn(), field_at() and ter().
    if( !inbounds( p ) ) {
        return 0;
    }
    point l;
    submap *const current_submap = unsafe_get_submap_at( p, l );
    if( current_submap == nullptr ) {
        return 0;
    }

    const furn_t &furniture = current_submap->get_furn( l ).obj();
    const ter_t &terrain = current_submap->get_ter( l ).obj();
    const field &field = current_submap->get_field( l );
    const optional_vpart_position vp = veh_at( p );
    vehicle *const veh = ( !vp || &vp->vehicle() == ignored_vehicle ) ? nullptr : &vp->vehicle();
    const int part = veh ? vp->part_index() : -1;

    return move_cost_internal( furniture, terrain, field, veh, part );
}

bool map::impassable( const tripoint &p ) const
{
    return !passable( p );
}

bool map::passable( const tripoint &p ) const
{
    return move_cost( p ) != 0;
}

int map::move_cost_ter_furn( const tripoint &p ) const
{
    if( !inbounds( p ) ) {
        return 0;
    }

    point l;
    submap *const current_submap = unsafe_get_submap_at( p, l );
    if( current_submap == nullptr ) {
        debugmsg( "Tried process terrain at (%d,%d) but the submap is not loaded", l.x, l.y );
        return 0;
    }

    const int tercost = current_submap->get_ter( l ).obj().movecost;
    if( tercost == 0 ) {
        return 0;
    }

    const int furncost = current_submap->get_furn( l ).obj().movecost;
    if( furncost < 0 ) {
        return 0;
    }

    const int cost = tercost + furncost;
    return cost > 0 ? cost : 0;
}

bool map::impassable_ter_furn( const tripoint &p ) const
{
    return !passable_ter_furn( p );
}

bool map::passable_ter_furn( const tripoint &p ) const
{
    return move_cost_ter_furn( p ) != 0;
}

int map::combined_movecost( const tripoint &from, const tripoint &to,
                            const vehicle *ignored_vehicle,
                            const int modifier, const bool flying, const bool via_ramp ) const
{
    const int mults[4] = { 0, 50, 71, 100 };
    const int cost1 = move_cost( from, ignored_vehicle );
    const int cost2 = move_cost( to, ignored_vehicle );
    // Multiply cost depending on the number of differing axes
    // 0 if all axes are equal, 100% if only 1 differs, 141% for 2, 200% for 3
    size_t match = trigdist ? ( from.x != to.x ) + ( from.y != to.y ) + ( from.z != to.z ) : 1;
    if( flying || from.z == to.z ) {
        return ( cost1 + cost2 + modifier ) * mults[match] / 2;
    }

    // Inter-z-level movement by foot (not flying)
    if( !valid_move( from, to, false, via_ramp ) ) {
        return 0;
    }

    // TODO: Penalize for using stairs
    return ( cost1 + cost2 + modifier ) * mults[match] / 2;
}

bool map::valid_move( const tripoint &from, const tripoint &to,
                      const bool bash, const bool flying, const bool via_ramp ) const
{
    // Used to account for the fact that older versions of GCC can trip on the if statement here.
    cata_assert( to.z > std::numeric_limits<int>::min() );
    // Note: no need to check inbounds here, because maptile_at will do that
    // If oob tile is supplied, the maptile_at will be an unpassable "null" tile
    if( std::abs( from.x - to.x ) > 1 || std::abs( from.y - to.y ) > 1 ||
        std::abs( from.z - to.z ) > 1 ) {
        return false;
    }

    if( from.z == to.z ) {
        // But here we need to, to prevent bashing critters
        return passable( to ) || ( bash && inbounds( to ) );
    } else if( !zlevels ) {
        return false;
    }

    const bool going_up = from.z < to.z;

    const tripoint &up_p = going_up ? to : from;
    const tripoint &down_p = going_up ? from : to;

    const maptile up = maptile_at( up_p );
    const ter_t &up_ter = up.get_ter_t();
    if( up_ter.id.is_null() ) {
        return false;
    }
    // Checking for ledge is a workaround for the case when mapgen doesn't
    // actually make a valid ledge drop location with zlevels on, this forces
    // at least one zlevel drop and if down_ter is impassible it's probably
    // inside a wall, we could workaround that further but it's unnecessary.
    const bool up_is_ledge = tr_at( up_p ) == tr_ledge;

    if( up_ter.movecost == 0 ) {
        // Unpassable tile
        return false;
    }

    const maptile down = maptile_at( down_p );
    const ter_t &down_ter = down.get_ter_t();
    if( down_ter.id.is_null() ) {
        return false;
    }

    if( !up_is_ledge && down_ter.movecost == 0 ) {
        // Unpassable tile
        return false;
    }

    if( !up_ter.has_flag( TFLAG_NO_FLOOR ) && !up_ter.has_flag( TFLAG_GOES_DOWN ) && !up_is_ledge &&
        !via_ramp ) {
        // Can't move from up to down
        if( std::abs( from.x - to.x ) == 1 || std::abs( from.y - to.y ) == 1 ) {
            // Break the move into two - vertical then horizontal
            tripoint midpoint( down_p.xy(), up_p.z );
            return valid_move( down_p, midpoint, bash, flying, via_ramp ) &&
                   valid_move( midpoint, up_p, bash, flying, via_ramp );
        }
        return false;
    }

    if( !flying && !down_ter.has_flag( TFLAG_GOES_UP ) && !down_ter.has_flag( TFLAG_RAMP ) &&
        !up_is_ledge && !via_ramp ) {
        // Can't safely reach the lower tile
        return false;
    }

    if( bash ) {
        return true;
    }

    int part_up;
    const vehicle *veh_up = veh_at_internal( up_p, part_up );
    if( veh_up != nullptr ) {
        // TODO: Hatches below the vehicle, passable frames
        return false;
    }

    int part_down;
    const vehicle *veh_down = veh_at_internal( down_p, part_down );
    if( veh_down != nullptr && veh_down->roof_at_part( part_down ) >= 0 ) {
        // TODO: OPEN (and only open) hatches from above
        return false;
    }

    // Currently only furniture can block movement if everything else is OK
    // TODO: Vehicles with boards in the given spot
    return up.get_furn_t().movecost >= 0;
}

// End of move cost

double map::ranged_target_size( const tripoint &p ) const
{
    if( impassable( p ) ) {
        return 1.0;
    }

    if( !has_floor( p ) ) {
        return 0.0;
    }

    // TODO: Handle cases like shrubs, trees, furniture, sandbags...
    return 0.1;
}

int map::climb_difficulty( const tripoint &p ) const
{
    if( p.z > OVERMAP_HEIGHT || p.z < -OVERMAP_DEPTH ) {
        debugmsg( "climb_difficulty on out of bounds point: %d, %d, %d", p.x, p.y, p.z );
        return INT_MAX;
    }

    int best_difficulty = INT_MAX;
    int blocks_movement = 0;
    if( has_flag( "LADDER", p ) ) {
        // Really easy, but you have to stand on the tile
        return 1;
    } else if( has_flag( TFLAG_RAMP, p ) || has_flag( TFLAG_RAMP_UP, p ) ||
               has_flag( TFLAG_RAMP_DOWN, p ) ) {
        // We're on something stair-like, so halfway there already
        best_difficulty = 7;
    }

    for( const auto &pt : points_in_radius( p, 1 ) ) {
        if( impassable_ter_furn( pt ) ) {
            // TODO: Non-hardcoded climbability
            best_difficulty = std::min( best_difficulty, 10 );
            blocks_movement++;
        } else if( veh_at( pt ) ) {
            // Vehicle tiles are quite good for climbing
            // TODO: Penalize spiked parts?
            best_difficulty = std::min( best_difficulty, 7 );
        }

        if( best_difficulty > 5 && has_flag( "CLIMBABLE", pt ) ) {
            best_difficulty = 5;
        }
    }

    // TODO: Make this more sensible - check opposite sides, not just movement blocker count
    return best_difficulty - blocks_movement;
}

bool map::has_floor( const tripoint &p ) const
{
    if( !zlevels || p.z < -OVERMAP_DEPTH + 1 || p.z > OVERMAP_HEIGHT ) {
        return true;
    }

    if( !inbounds( p ) ) {
        return true;
    }

    return get_cache_ref( p.z ).floor_cache[p.x][p.y];
}

bool map::supports_above( const tripoint &p ) const
{
    const maptile tile = maptile_at( p );
    const ter_t &ter = tile.get_ter_t();
    if( ter.movecost == 0 ) {
        return true;
    }

    const furn_id frn_id = tile.get_furn();
    if( frn_id != f_null ) {
        const furn_t &frn = frn_id.obj();
        if( frn.movecost < 0 ) {
            return true;
        }
    }

    return veh_at( p ).has_value();
}

bool map::has_floor_or_support( const tripoint &p ) const
{
    const tripoint below( p.xy(), p.z - 1 );
    return !valid_move( p, below, false, true );
}

void map::drop_everything( const tripoint &p )
{
    if( has_floor( p ) ) {
        return;
    }

    drop_furniture( p );
    drop_items( p );
    drop_vehicle( p );
    drop_fields( p );
}

void map::drop_furniture( const tripoint &p )
{
    const furn_id frn = furn( p );
    if( frn == f_null ) {
        return;
    }

    enum support_state {
        SS_NO_SUPPORT = 0,
        SS_BAD_SUPPORT, // TODO: Implement bad, shaky support
        SS_GOOD_SUPPORT,
        SS_FLOOR, // Like good support, but bash floor instead of tile below
        SS_CREATURE
    };

    // Checks if the tile:
    // has floor (supports unconditionally)
    // has support below
    // has unsupporting furniture below (bad support, things should "slide" if possible)
    // has no support and thus allows things to fall through
    const auto check_tile = [this]( const tripoint & pt ) {
        if( has_floor( pt ) ) {
            return SS_FLOOR;
        }

        tripoint below_dest( pt.xy(), pt.z - 1 );
        if( supports_above( below_dest ) ) {
            return SS_GOOD_SUPPORT;
        }

        const furn_id frn_id = furn( below_dest );
        if( frn_id != f_null ) {
            const furn_t &frn = frn_id.obj();
            // Allow crushing tiny/nocollide furniture
            if( !frn.has_flag( "TINY" ) && !frn.has_flag( "NOCOLLIDE" ) ) {
                return SS_BAD_SUPPORT;
            }
        }

        if( g->critter_at( below_dest ) != nullptr ) {
            // Smash a critter
            return SS_CREATURE;
        }

        return SS_NO_SUPPORT;
    };

    tripoint current( p.xy(), p.z + 1 );
    support_state last_state = SS_NO_SUPPORT;
    while( last_state == SS_NO_SUPPORT ) {
        current.z--;
        // Check current tile
        last_state = check_tile( current );
    }

    if( current == p ) {
        // Nothing happened
        if( last_state != SS_FLOOR ) {
            support_dirty( current );
        }

        return;
    }

    furn_set( p, f_null );
    furn_set( current, frn );

    // If it's sealed, we need to drop items with it
    const auto &frn_obj = frn.obj();
    if( frn_obj.has_flag( TFLAG_SEALED ) && has_items( p ) ) {
        map_stack old_items = i_at( p );
        map_stack new_items = i_at( current );
        for( const auto &it : old_items ) {
            new_items.insert( it );
        }

        i_clear( p );
    }

    // Approximate weight/"bulkiness" based on strength to drag
    int weight;
    if( frn_obj.has_flag( "TINY" ) || frn_obj.has_flag( "NOCOLLIDE" ) ) {
        weight = 5;
    } else {
        weight = frn_obj.is_movable() ? frn_obj.move_str_req : 20;
    }

    if( frn_obj.has_flag( "ROUGH" ) || frn_obj.has_flag( "SHARP" ) ) {
        weight += 5;
    }

    // TODO: Balance this.
    int dmg = weight * ( p.z - current.z );

    if( last_state == SS_FLOOR ) {
        // Bash the same tile twice - once for furniture, once for the floor
        bash( current, dmg, false, false, true );
        bash( current, dmg, false, false, true );
    } else if( last_state == SS_BAD_SUPPORT || last_state == SS_GOOD_SUPPORT ) {
        bash( current, dmg, false, false, false );
        tripoint below( current.xy(), current.z - 1 );
        bash( below, dmg, false, false, false );
    } else if( last_state == SS_CREATURE ) {
        const std::string &furn_name = frn_obj.name();
        bash( current, dmg, false, false, false );
        tripoint below( current.xy(), current.z - 1 );
        Creature *critter = g->critter_at( below );
        if( critter == nullptr ) {
            debugmsg( "drop_furniture couldn't find creature at %d,%d,%d",
                      below.x, below.y, below.z );
            return;
        }

        critter->add_msg_player_or_npc( m_bad, _( "Falling %s hits you!" ),
                                        _( "Falling %s hits <npcname>" ),
                                        furn_name );
        // TODO: A chance to dodge/uncanny dodge
        player *pl = dynamic_cast<player *>( critter );
        monster *mon = dynamic_cast<monster *>( critter );
        if( pl != nullptr ) {
            pl->deal_damage( nullptr, bodypart_id( "torso" ), damage_instance( damage_type::BASH, rng( dmg / 3,
                             dmg ), 0,
                             0.5f ) );
            pl->deal_damage( nullptr, bodypart_id( "head" ),  damage_instance( damage_type::BASH, rng( dmg / 3,
                             dmg ), 0,
                             0.5f ) );
            pl->deal_damage( nullptr, bodypart_id( "leg_l" ), damage_instance( damage_type::BASH, rng( dmg / 2,
                             dmg ), 0,
                             0.4f ) );
            pl->deal_damage( nullptr, bodypart_id( "leg_r" ), damage_instance( damage_type::BASH, rng( dmg / 2,
                             dmg ), 0,
                             0.4f ) );
            pl->deal_damage( nullptr, bodypart_id( "arm_l" ), damage_instance( damage_type::BASH, rng( dmg / 2,
                             dmg ), 0,
                             0.4f ) );
            pl->deal_damage( nullptr, bodypart_id( "arm_r" ), damage_instance( damage_type::BASH, rng( dmg / 2,
                             dmg ), 0,
                             0.4f ) );
        } else if( mon != nullptr ) {
            // TODO: Monster's armor and size - don't crush hulks with chairs
            mon->apply_damage( nullptr, bodypart_id( "torso" ), rng( dmg, dmg * 2 ) );
        }
    }

    // Re-queue for another check, in case bash destroyed something
    support_dirty( current );
}

void map::drop_items( const tripoint &p )
{
    if( !has_items( p ) ) {
        return;
    }

    map_stack items = i_at( p );
    // TODO: Make items check the volume tile below can accept
    // rather than disappearing if it would be overloaded

    tripoint below( p );
    while( !has_floor( below ) ) {
        below.z--;
    }

    if( below == p ) {
        return;
    }

    for( const auto &i : items ) {
        // TODO: Bash the item up before adding it
        // TODO: Bash the creature, terrain, furniture and vehicles on the tile
        add_item_or_charges( below, i );
    }

    // Just to make a sound for now
    bash( below, 1 );
    i_clear( p );
}

void map::drop_vehicle( const tripoint &p )
{
    const optional_vpart_position vp = veh_at( p );
    if( !vp ) {
        return;
    }

    vp->vehicle().is_falling = true;
}

void map::drop_fields( const tripoint &p )
{
    field &fld = field_at( p );
    if( fld.field_count() == 0 ) {
        return;
    }

    std::list<field_type_id> dropped;
    const tripoint below = p + tripoint_below;
    for( const auto &iter : fld ) {
        const field_entry &entry = iter.second;
        // For now only drop cosmetic fields, which don't warrant per-turn check
        // Active fields "drop themselves"
        if( entry.decays_on_actualize() ) {
            add_field( below, entry.get_field_type(), entry.get_field_intensity(), entry.get_field_age() );
            dropped.push_back( entry.get_field_type() );
        }
    }

    for( const auto &entry : dropped ) {
        fld.remove_field( entry );
    }
}

void map::support_dirty( const tripoint &p )
{
    if( zlevels ) {
        support_cache_dirty.insert( p );
    }
}

void map::process_falling()
{
    if( !zlevels ) {
        support_cache_dirty.clear();
        return;
    }

    if( !support_cache_dirty.empty() ) {
        add_msg_debug( "Checking %d tiles for falling objects",
                       support_cache_dirty.size() );
        // We want the cache to stay constant, but falling can change it
        std::set<tripoint> last_cache = std::move( support_cache_dirty );
        support_cache_dirty.clear();
        for( const tripoint &p : last_cache ) {
            drop_everything( p );
        }
    }
}

bool map::has_flag( const std::string &flag, const tripoint &p ) const
{
    return has_flag_ter_or_furn( flag, p ); // Does bound checking
}

bool map::can_put_items( const tripoint &p ) const
{
    if( can_put_items_ter_furn( p ) ) {
        return true;
    }
    const optional_vpart_position vp = veh_at( p );
    return static_cast<bool>( vp.part_with_feature( "CARGO", true ) );
}

bool map::can_put_items_ter_furn( const tripoint &p ) const
{
    return !has_flag( "NOITEM", p ) && !has_flag( "SEALED", p );
}

bool map::has_flag_ter( const std::string &flag, const tripoint &p ) const
{
    return ter( p ).obj().has_flag( flag );
}

bool map::has_flag_furn( const std::string &flag, const tripoint &p ) const
{
    return furn( p ).obj().has_flag( flag );
}

bool map::has_flag_ter_or_furn( const std::string &flag, const tripoint &p ) const
{
    if( !inbounds( p ) ) {
        return false;
    }

    point l;
    submap *const current_submap = unsafe_get_submap_at( p, l );
    if( current_submap == nullptr ) {
        debugmsg( "Tried to process terrain at (%d,%d) but the submap is not loaded", l.x, l.y );
        return false;
    }

    return current_submap->get_ter( l ).obj().has_flag( flag ) ||
           current_submap->get_furn( l ).obj().has_flag( flag );
}

bool map::has_flag( const ter_bitflags flag, const tripoint &p ) const
{
    return has_flag_ter_or_furn( flag, p ); // Does bound checking
}

bool map::has_flag_ter( const ter_bitflags flag, const tripoint &p ) const
{
    return ter( p ).obj().has_flag( flag );
}

bool map::has_flag_furn( const ter_bitflags flag, const tripoint &p ) const
{
    return furn( p ).obj().has_flag( flag );
}

bool map::has_flag_ter_or_furn( const ter_bitflags flag, const tripoint &p ) const
{
    if( !inbounds( p ) ) {
        return false;
    }

    point l;
    submap *const current_submap = unsafe_get_submap_at( p, l );
    if( current_submap == nullptr ) {
        debugmsg( "Tried to process terrain at (%d,%d) but the submap is not loaded", l.x, l.y );
        return false;
    }

    return current_submap->get_ter( l ).obj().has_flag( flag ) ||
           current_submap->get_furn( l ).obj().has_flag( flag );
}

// End of 3D flags

// Bashable - common function

int map::bash_rating_internal( const int str, const furn_t &furniture,
                               const ter_t &terrain, const bool allow_floor,
                               const vehicle *veh, const int part ) const
{
    bool furn_smash = false;
    bool ter_smash = false;
    ///\EFFECT_STR determines what furniture can be smashed
    if( furniture.id && furniture.bash.str_max != -1 ) {
        furn_smash = true;
        ///\EFFECT_STR determines what terrain can be smashed
    } else if( terrain.bash.str_max != -1 && ( !terrain.bash.bash_below || allow_floor ) ) {
        ter_smash = true;
    }

    if( veh != nullptr && vpart_position( const_cast<vehicle &>( *veh ), part ).obstacle_at_part() ) {
        // Monsters only care about rating > 0, NPCs should want to path around cars instead
        return 2; // Should probably be a function of part hp (+armor on tile)
    }

    int bash_min = 0;
    int bash_max = 0;
    if( furn_smash ) {
        bash_min = furniture.bash.str_min;
        bash_max = furniture.bash.str_max;
    } else if( ter_smash ) {
        bash_min = terrain.bash.str_min;
        bash_max = terrain.bash.str_max;
    } else {
        return -1;
    }

    ///\EFFECT_STR increases smashing damage
    if( str < bash_min ) {
        return 0;
    } else if( str >= bash_max ) {
        return 10;
    }

    int ret = ( 10 * ( str - bash_min ) ) / ( bash_max - bash_min );
    // Round up to 1, so that desperate NPCs can try to bash down walls
    return std::max( ret, 1 );
}

// 3D bashable

bool map::is_bashable( const tripoint &p, const bool allow_floor ) const
{
    if( !inbounds( p ) ) {
        DebugLog( D_WARNING, D_MAP ) << "Looking for out-of-bounds is_bashable at "
                                     << p.x << ", " << p.y << ", " << p.z;
        return false;
    }

    if( veh_at( p ).obstacle_at_part() ) {
        return true;
    }

    if( has_furn( p ) && furn( p ).obj().bash.str_max != -1 ) {
        return true;
    }

    const auto &ter_bash = ter( p ).obj().bash;
    return ter_bash.str_max != -1 && ( !ter_bash.bash_below || allow_floor );
}

bool map::is_bashable_ter( const tripoint &p, const bool allow_floor ) const
{
    const auto &ter_bash = ter( p ).obj().bash;
    return ter_bash.str_max != -1 && ( !ter_bash.bash_below || allow_floor );
}

bool map::is_bashable_furn( const tripoint &p ) const
{
    return has_furn( p ) && furn( p ).obj().bash.str_max != -1;
}

bool map::is_bashable_ter_furn( const tripoint &p, const bool allow_floor ) const
{
    return is_bashable_furn( p ) || is_bashable_ter( p, allow_floor );
}

int map::bash_strength( const tripoint &p, const bool allow_floor ) const
{
    if( has_furn( p ) && furn( p ).obj().bash.str_max != -1 ) {
        return furn( p ).obj().bash.str_max;
    }

    const auto &ter_bash = ter( p ).obj().bash;
    if( ter_bash.str_max != -1 && ( !ter_bash.bash_below || allow_floor ) ) {
        return ter_bash.str_max;
    }

    return -1;
}

int map::bash_resistance( const tripoint &p, const bool allow_floor ) const
{
    if( has_furn( p ) && furn( p ).obj().bash.str_min != -1 ) {
        return furn( p ).obj().bash.str_min;
    }

    const auto &ter_bash = ter( p ).obj().bash;
    if( ter_bash.str_min != -1 && ( !ter_bash.bash_below || allow_floor ) ) {
        return ter_bash.str_min;
    }

    return -1;
}

int map::bash_rating( const int str, const tripoint &p, const bool allow_floor ) const
{
    if( !inbounds( p ) ) {
        DebugLog( D_WARNING, D_MAP ) << "Looking for out-of-bounds is_bashable at "
                                     << p.x << ", " << p.y << ", " << p.z;
        return -1;
    }

    if( str <= 0 ) {
        return -1;
    }

    const furn_t &furniture = furn( p ).obj();
    const ter_t &terrain = ter( p ).obj();
    const optional_vpart_position vp = veh_at( p );
    vehicle *const veh = vp ? &vp->vehicle() : nullptr;
    const int part = vp ? vp->part_index() : -1;
    return bash_rating_internal( str, furniture, terrain, allow_floor, veh, part );
}

// End of 3D bashable

void map::make_rubble( const tripoint &p, const furn_id &rubble_type, const bool items,
                       const ter_id &floor_type, bool overwrite )
{
    if( overwrite ) {
        ter_set( p, floor_type );
        furn_set( p, rubble_type );
    } else {
        // First see if there is existing furniture to destroy
        if( is_bashable_furn( p ) ) {
            destroy_furn( p, true );
        }
        // Leave the terrain alone unless it interferes with furniture placement
        if( impassable( p ) && is_bashable_ter( p ) ) {
            destroy( p, true );
        }
        // Check again for new terrain after potential destruction
        if( impassable( p ) ) {
            ter_set( p, floor_type );
        }

        furn_set( p, rubble_type );
    }

    if( !items ) {
        return;
    }

    //Still hardcoded, but a step up from the old stuff due to being in only one place
    if( rubble_type == f_wreckage ) {
        item chunk( "steel_chunk", calendar::turn );
        item scrap( "scrap", calendar::turn );
        add_item_or_charges( p, chunk );
        add_item_or_charges( p, scrap );
        if( one_in( 5 ) ) {
            item pipe( "pipe", calendar::turn );
            item wire( "wire", calendar::turn );
            add_item_or_charges( p, pipe );
            add_item_or_charges( p, wire );
        }
    } else if( rubble_type == f_rubble_rock ) {
        item rock( "rock", calendar::turn );
        int rock_count = rng( 1, 3 );
        for( int i = 0; i < rock_count; i++ ) {
            add_item_or_charges( p, rock );
        }
    } else if( rubble_type == f_rubble ) {
        item splinter( "splinter", calendar::turn );
        int splinter_count = rng( 2, 8 );
        for( int i = 0; i < splinter_count; i++ ) {
            add_item_or_charges( p, splinter );
        }
        spawn_item( p, itype_nail, 1, rng( 20, 50 ) );
    }
}

bool map::is_water_shallow_current( const tripoint &p ) const
{
    return has_flag( "CURRENT", p ) && !has_flag( TFLAG_DEEP_WATER, p );
}

bool map::is_divable( const tripoint &p ) const
{
    return has_flag( "SWIMMABLE", p ) && has_flag( TFLAG_DEEP_WATER, p );
}

bool map::is_outside( const tripoint &p ) const
{
    if( !inbounds( p ) ) {
        return true;
    }

    const auto &outside_cache = get_cache_ref( p.z ).outside_cache;
    return outside_cache[p.x][p.y];
}

bool map::is_last_ter_wall( const bool no_furn, const point &p,
                            const point &max, const direction dir ) const
{
    point mov;
    switch( dir ) {
        case direction::NORTH:
            mov.y = -1;
            break;
        case direction::SOUTH:
            mov.y = 1;
            break;
        case direction::WEST:
            mov.x = -1;
            break;
        case direction::EAST:
            mov.x = 1;
            break;
        default:
            break;
    }
    point p2( p );
    bool result = true;
    bool loop = true;
    while( ( loop ) && ( ( dir == direction::NORTH && p2.y >= 0 ) ||
                         ( dir == direction::SOUTH && p2.y < max.y ) ||
                         ( dir == direction::WEST  && p2.x >= 0 ) ||
                         ( dir == direction::EAST  && p2.x < max.x ) ) ) {
        if( no_furn && has_furn( p2 ) ) {
            loop = false;
            result = false;
        } else if( !has_flag_ter( "FLAT", p2 ) ) {
            loop = false;
            if( !has_flag_ter( "WALL", p2 ) ) {
                result = false;
            }
        }
        p2.x += mov.x;
        p2.y += mov.y;
    }
    return result;
}

bool map::tinder_at( const tripoint &p )
{
    for( const item &i : i_at( p ) ) {
        if( i.has_flag( flag_TINDER ) ) {
            return true;
        }
    }
    return false;
}

bool map::flammable_items_at( const tripoint &p, int threshold )
{
    if( !has_items( p ) ||
        ( has_flag( TFLAG_SEALED, p ) && !has_flag( TFLAG_ALLOW_FIELD_EFFECT, p ) ) ) {
        // Sealed containers don't allow fire, so shouldn't allow setting the fire either
        return false;
    }

    for( const item &i : i_at( p ) ) {
        if( i.flammable( threshold ) ) {
            return true;
        }
    }

    return false;
}

bool map::is_flammable( const tripoint &p )
{
    if( flammable_items_at( p ) ) {
        return true;
    }

    if( has_flag( "FLAMMABLE", p ) ) {
        return true;
    }

    if( has_flag( "FLAMMABLE_ASH", p ) ) {
        return true;
    }

    if( get_field_intensity( p, fd_web ) > 0 ) {
        return true;
    }

    return false;
}

void map::decay_fields_and_scent( const time_duration &amount )
{
    // TODO: Make this happen on all z-levels

    // Decay scent separately, so that later we can use field count to skip empty submaps
    get_scent().decay();

    // Coordinate code copied from lightmap calculations
    // TODO: Z
    const int smz = abs_sub.z;
    const auto &outside_cache = get_cache_ref( smz ).outside_cache;
    for( int smx = 0; smx < my_MAPSIZE; ++smx ) {
        for( int smy = 0; smy < my_MAPSIZE; ++smy ) {
            submap *cur_submap = get_submap_at_grid( { smx, smy, smz } );
            if( cur_submap == nullptr ) {
                debugmsg( "Tried to process field at (%d,%d,%d) but the submap is not loaded", smx, smy, smz );
                continue;
            }
            int to_proc = cur_submap->field_count;
            if( to_proc < 1 ) {
                if( to_proc < 0 ) {
                    cur_submap->field_count = 0;
                    dbg( D_ERROR ) << "map::decay_fields_and_scent: submap at "
                                   << abs_sub.x + smx << "," << abs_sub.y + smy << "," << abs_sub.z
                                   << "has " << to_proc << " field_count";
                }
                get_cache( smz ).field_cache.reset( smx + ( smy * MAPSIZE ) );
                // This submap has no fields
                continue;
            }

            for( int sx = 0; sx < SEEX; ++sx ) {
                if( to_proc < 1 ) {
                    // This submap had some fields, but all got proc'd already
                    break;
                }

                for( int sy = 0; sy < SEEY; ++sy ) {
                    const int x = sx + smx * SEEX;
                    const int y = sy + smy * SEEY;

                    const field &fields = cur_submap->get_field( { sx, sy} );
                    if( !outside_cache[x][y] ) {
                        to_proc -= fields.field_count();
                        continue;
                    }

                    for( const auto &fp : fields ) {
                        to_proc--;
                        field_entry cur = fp.second;
                        const field_type_id type = cur.get_field_type();
                        const int decay_amount_factor =  type.obj().decay_amount_factor;
                        if( decay_amount_factor != 0 ) {
                            const time_duration decay_amount = amount / decay_amount_factor;
                            cur.set_field_age( cur.get_field_age() + decay_amount );
                        }
                    }
                }
            }

            if( to_proc > 0 ) {
                cur_submap->field_count = cur_submap->field_count - to_proc;
                dbg( D_ERROR ) << "map::decay_fields_and_scent: submap at "
                               << abs_sub.x + smx << "," << abs_sub.y + smy << "," << abs_sub.z
                               << "has " << cur_submap->field_count - to_proc << "fields, but "
                               << cur_submap->field_count << " field_count";
            }
        }
    }
}

point map::random_outdoor_tile()
{
    std::vector<point> options;
    for( const tripoint &p : points_on_zlevel() ) {
        if( is_outside( p.xy() ) ) {
            options.push_back( p.xy() );
        }
    }
    return random_entry( options, point_north_west );
}

bool map::has_adjacent_furniture_with( const tripoint &p,
                                       const std::function<bool( const furn_t & )> &filter )
{
    for( const tripoint &adj : points_in_radius( p, 1 ) ) {
        if( has_furn( adj ) && filter( furn( adj ).obj() ) ) {
            return true;
        }
    }

    return false;
}

bool map::has_nearby_fire( const tripoint &p, int radius )
{
    for( const tripoint &pt : points_in_radius( p, radius ) ) {
        if( get_field( pt, fd_fire ) != nullptr ) {
            return true;
        }
        if( has_flag_ter_or_furn( "USABLE_FIRE", p ) ) {
            return true;
        }
    }
    return false;
}

bool map::has_nearby_table( const tripoint &p, int radius )
{
    for( const tripoint &pt : points_in_radius( p, radius ) ) {
        if( has_flag( "FLAT_SURF", pt ) ) {
            return true;
        }
        const optional_vpart_position vp = veh_at( p );
        if( vp && vp->part_with_feature( "FLAT_SURF", true ) ) {
            return true;
        }
    }
    return false;
}

bool map::has_nearby_chair( const tripoint &p, int radius )
{
    for( const tripoint &pt : points_in_radius( p, radius ) ) {
        const optional_vpart_position vp = veh_at( pt );
        if( has_flag( "CAN_SIT", pt ) ) {
            return true;
        }
        if( vp && vp->vehicle().has_part( "SEAT" ) ) {
            return true;
        }
    }
    return false;
}

bool map::has_nearby_ter( const tripoint &p, const ter_id &type, int radius )
{
    for( const tripoint &pt : points_in_radius( p, radius ) ) {
        if( ter( pt ) == type ) {
            return true;
        }
    }
    return false;
}

bool map::mop_spills( const tripoint &p )
{
    bool retval = false;

    if( !has_flag( "LIQUIDCONT", p ) ) {
        map_stack items = i_at( p );
        auto new_end = std::remove_if( items.begin(), items.end(), []( const item & it ) {
            return it.made_of( phase_id::LIQUID );
        } );
        retval = new_end != items.end();
        while( new_end != items.end() ) {
            new_end = items.erase( new_end );
        }
    }

    field &fld = field_at( p );
    for( auto it = fld.begin(); it != fld.end(); ) {
        if( it->second.get_field_type().obj().phase == phase_id::LIQUID ) {
            retval |= fld.remove_field( ( *it++ ).first );
        } else {
            ++it;
        }
    }

    if( const optional_vpart_position vp = veh_at( p ) ) {
        vehicle *const veh = &vp->vehicle();
        std::vector<int> parts_here = veh->parts_at_relative( vp->mount(), true );
        for( auto &elem : parts_here ) {
            if( veh->part( elem ).blood > 0 ) {
                veh->part( elem ).blood = 0;
                retval = true;
            }
            //remove any liquids that somehow didn't fall through to the ground
            vehicle_stack here = veh->get_items( elem );
            auto new_end = std::remove_if( here.begin(), here.end(), []( const item & it ) {
                return it.made_of( phase_id::LIQUID );
            } );
            retval |= ( new_end != here.end() );
            while( new_end != here.end() ) {
                new_end = here.erase( new_end );
            }
        }
    } // if veh != 0
    return retval;
}

int map::collapse_check( const tripoint &p )
{
    const bool collapses = has_flag( "COLLAPSES", p );
    const bool supports_roof = has_flag( "SUPPORTS_ROOF", p );

    int num_supports = p.z == OVERMAP_DEPTH ? 0 : -5;
    // if there's support below, things are less likely to collapse
    if( p.z > -OVERMAP_DEPTH ) {
        const tripoint &pbelow = tripoint( p.xy(), p.z - 1 );
        for( const tripoint &tbelow : points_in_radius( pbelow, 1 ) ) {
            if( has_flag( "SUPPORTS_ROOF", pbelow ) ) {
                num_supports += 1;
                if( has_flag( "WALL", pbelow ) ) {
                    num_supports = 2;
                }
                if( tbelow == pbelow ) {
                    num_supports += 2;
                }
            }
        }
    }

    for( const tripoint &t : points_in_radius( p, 1 ) ) {
        if( p == t ) {
            continue;
        }

        if( collapses ) {
            if( has_flag( "COLLAPSES", t ) ) {
                num_supports++;
            } else if( has_flag( "SUPPORTS_ROOF", t ) ) {
                num_supports += 2;
            }
        } else if( supports_roof ) {
            if( has_flag( "SUPPORTS_ROOF", t ) ) {
                if( has_flag( "WALL", t ) ) {
                    num_supports += 4;
                } else if( !has_flag( "COLLAPSES", t ) ) {
                    num_supports += 3;
                }
            }
        }
    }

    return 1.7 * num_supports;
}

// there is still some odd behavior here and there and you can get floating chunks of
// unsupported floor, but this is much better than it used to be
void map::collapse_at( const tripoint &p, const bool silent, const bool was_supporting,
                       const bool destroy_pos )
{
    const bool supports = was_supporting || has_flag( "SUPPORTS_ROOF", p );
    const bool wall = was_supporting || has_flag( "WALL", p );
    // don't bash again if the caller already bashed here
    if( destroy_pos ) {
        destroy( p, silent );
        crush( p );
        make_rubble( p );
    }
    const bool still_supports = has_flag( "SUPPORTS_ROOF", p );

    // If something supporting the roof collapsed, see what else collapses
    if( supports && !still_supports ) {
        for( const tripoint &t : points_in_radius( p, 1 ) ) {
            // If z-levels are off, tz == t, so we end up skipping a lot of stuff to avoid bugs.
            const tripoint &tz = tripoint( t.xy(), t.z + 1 );
            // if nothing above us had the chance of collapsing, move on
            if( !one_in( collapse_check( tz ) ) ) {
                continue;
            }
            // if a wall collapses, walls without support from below risk collapsing and
            //propogate the collapse upwards
            if( zlevels && wall && p == t && has_flag( "WALL", tz ) ) {
                collapse_at( tz, silent );
            }
            // floors without support from below risk collapsing into open air and can propogate
            // the collapse horizontally but not vertically
            if( p != t && ( has_flag( "SUPPORTS_ROOF", t ) && has_flag( "COLLAPSES", t ) ) ) {
                collapse_at( t, silent );
            }
            // this tile used to support a roof, now it doesn't, which means there is only
            // open air above us
            if( zlevels ) {
                ter_set( tz, t_open_air );
                furn_set( tz, f_null );
            }
        }
    }
    // it would be great to check if collapsing ceilings smashed through the floor, but
    // that's not handled for now
}

void map::smash_items( const tripoint &p, const int power, const std::string &cause_message )
{
    if( !has_items( p ) ) {
        return;
    }

    // Keep track of how many items have been damaged, and what the first one is
    bool item_was_damaged = false;
    int items_damaged = 0;
    int items_destroyed = 0;
    std::string damaged_item_name;

    std::vector<item> contents;
    map_stack items = i_at( p );
    for( auto i = items.begin(); i != items.end(); ) {
        if( i->made_of( phase_id::LIQUID ) ) {
            i++;
            continue;
        }
        if( i->active ) {
            // Get the explosion item actor
            if( i->type->get_use( "explosion" ) != nullptr ) {
                const explosion_iuse *actor = dynamic_cast<const explosion_iuse *>(
                                                  i->type->get_use( "explosion" )->get_actor_ptr() );
                if( actor != nullptr ) {
                    // If we're looking at another bomb, don't blow it up early for now.
                    // i++ here because we aren't iterating in the loop header.
                    i++;
                    continue;
                }
            }
        }

        const float material_factor = i->chip_resistance( true );
        if( power < material_factor ) {
            i++;
            continue;
        }

        // The volume check here pretty much only influences corpses and very large items
        const float volume_factor = std::max<float>( 40, i->volume() / units::legacy_volume_factor );
        float damage_chance = 10.0f * power / volume_factor;
        // Example:
        // Power 40 (just below C4 epicenter) vs two-by-four
        // damage_chance = 10 * 40 / 40 = 10, material_factor = 8
        // Will deal 1 damage, then 20% chance for another point
        // Power 20 (grenade minus shrapnel) vs glass bottle
        // 10 * 20 / 40 = 5 vs 1
        // 5 damage (destruction)

        const bool by_charges = i->count_by_charges();
        // See if they were damaged
        if( by_charges ) {
            damage_chance *= i->charges_per_volume( 250_ml );
            while( ( damage_chance > material_factor ||
                     x_in_y( damage_chance, material_factor ) ) &&
                   i->charges > 0 ) {
                i->charges--;
                damage_chance -= material_factor;
                // We can't increment items_damaged directly because a single item can be damaged more than once
                item_was_damaged = true;
            }
        } else {
            const field_type_id type_blood = i->is_corpse() ? i->get_mtype()->bloodType() : fd_null;
            while( ( damage_chance > material_factor ||
                     x_in_y( damage_chance, material_factor ) ) &&
                   i->damage() < i->max_damage() ) {
                i->inc_damage( damage_type::BASH );
                add_splash( type_blood, p, 1, damage_chance );
                damage_chance -= material_factor;
                item_was_damaged = true;
            }
        }

        // If an item was damaged, increment the counter and set it as most recently damaged.
        if( item_was_damaged ) {

            // If this is the first item to be damaged, store its name in damaged_item_name.
            if( items_damaged == 0 ) {
                damaged_item_name = i->tname();
            }
            // Increment the counter, and reset the flag.
            items_damaged++;
            item_was_damaged = false;
        }

        // Remove them if they were damaged too much
        if( i->damage() == i->max_damage() || ( by_charges && i->charges == 0 ) ) {
            // But save the contents, except for irremovable gunmods
            for( item *elem : i->contents.all_items_top() ) {
                if( !elem->is_irremovable() ) {
                    contents.push_back( item( *elem ) );
                }
            }

            i = i_rem( p, i );
            items_destroyed++;
        } else {
            i++;
        }
    }

    // Let the player know that the item was damaged if they can see it.
    if( items_destroyed > 1 ) {
        add_msg_if_player_sees( p, m_bad, _( "The %s destroys several items!" ), cause_message );
    } else if( items_destroyed == 1 && items_damaged == 1 )  {
        //~ %1$s: the cause of destruction, %2$s: destroyed item name
        add_msg_if_player_sees( p, m_bad, _( "The %1$s destroys the %2$s!" ), cause_message,
                                damaged_item_name );
    } else if( items_damaged > 1 ) {
        add_msg_if_player_sees( p, m_bad, _( "The %s damages several items." ), cause_message );
    } else if( items_damaged == 1 )  {
        //~ %1$s: the cause of damage, %2$s: damaged item name
        add_msg_if_player_sees( p, m_bad, _( "The %1$s damages the %2$s." ), cause_message,
                                damaged_item_name );
    }

    for( const item &it : contents ) {
        add_item_or_charges( p, it );
    }
}

ter_id map::get_roof( const tripoint &p, const bool allow_air )
{
    // This function should not be called from the 2D mode
    // Just use t_dirt instead
    cata_assert( zlevels );

    if( p.z <= -OVERMAP_DEPTH ) {
        // Could be magma/"void" instead
        return t_rock_floor;
    }

    const auto &ter_there = ter( p ).obj();
    const auto &roof = ter_there.roof;
    if( !roof ) {
        // No roof
        // Not acceptable if the tile is not passable
        if( !allow_air ) {
            return t_dirt;
        }

        return t_open_air;
    }

    ter_id new_ter = roof.id();
    if( new_ter == t_null ) {
        debugmsg( "map::get_new_floor: %d,%d,%d has invalid roof type %s",
                  p.x, p.y, p.z, roof.c_str() );
        return t_dirt;
    }

    if( p.z == -1 && new_ter == t_rock_floor ) {
        // HACK: A hack to work around not having a "solid earth" tile
        new_ter = t_dirt;
    }

    return new_ter;
}

// Check if there is supporting furniture cardinally adjacent to the bashed furniture
// For example, a washing machine behind the bashed door
static bool furn_is_supported( const map &m, const tripoint &p )
{
    const signed char cx[4] = { 0, -1, 0, 1};
    const signed char cy[4] = { -1,  0, 1, 0};

    for( int i = 0; i < 4; i++ ) {
        const point adj( p.xy() + point( cx[i], cy[i] ) );
        if( m.has_furn( tripoint( adj, p.z ) ) &&
            m.furn( tripoint( adj, p.z ) ).obj().has_flag( "BLOCKSDOOR" ) ) {
            return true;
        }
    }

    return false;
}

void map::bash_ter_furn( const tripoint &p, bash_params &params )
{
    int sound_volume = 0;
    std::string soundfxid;
    std::string soundfxvariant;
    const auto &terid = ter( p ).obj();
    const auto &furnid = furn( p ).obj();
    bool smash_furn = false;
    bool smash_ter = false;
    const map_bash_info *bash = nullptr;

    bool success = false;

    if( has_furn( p ) && furnid.bash.str_max != -1 ) {
        bash = &furnid.bash;
        smash_furn = true;
    } else if( ter( p ).obj().bash.str_max != -1 ) {
        bash = &ter( p ).obj().bash;
        smash_ter = true;
    }

    // Floor bashing check
    // Only allow bashing floors when we want to bash floors and we're in z-level mode
    // Unless we're destroying, then it gets a little weird
    if( smash_ter && bash->bash_below && ( !zlevels || !params.bash_floor ) ) {
        if( !params.destroy ) {
            smash_ter = false;
            bash = nullptr;
        } else if( !bash->ter_set && zlevels ) {
            // HACK: A hack for destroy && !bash_floor
            // We have to check what would we create and cancel if it is what we have now
            tripoint below( p.xy(), p.z - 1 );
            const auto roof = get_roof( below, false );
            if( roof == ter( p ) ) {
                smash_ter = false;
                bash = nullptr;
            }
        } else if( !bash->ter_set && ter( p ) == t_dirt ) {
            // As above, except for no-z-levels case
            smash_ter = false;
            bash = nullptr;
        }
    }

    // TODO: what if silent is true?
    if( has_flag( "ALARMED", p ) && !get_timed_events().queued( timed_event_type::WANTED ) ) {
        sounds::sound( p, 40, sounds::sound_t::alarm, _( "an alarm go off!" ),
                       false, "environment", "alarm" );
        Character &player_character = get_player_character();
        // Blame nearby player
        if( rl_dist( player_character.pos(), p ) <= 3 ) {
            get_event_bus().send<event_type::triggers_alarm>( player_character.getID() );
            const point abs = ms_to_sm_copy( getabs( p.xy() ) );
            get_timed_events().add( timed_event_type::WANTED, calendar::turn + 30_minutes, 0,
                                    tripoint( abs, p.z ) );
        }
    }

    if( bash == nullptr || ( bash->destroy_only && !params.destroy ) ) {
        // Nothing bashable here
        if( impassable( p ) ) {
            if( !params.silent ) {
                sounds::sound( p, 18, sounds::sound_t::combat, _( "thump!" ),
                               false, "smash_fail", "default" );
            }

            params.did_bash = true;
            params.bashed_solid = true;
        }

        return;
    }

    int smin = bash->str_min;
    int smax = bash->str_max;
    int sound_vol = bash->sound_vol;
    int sound_fail_vol = bash->sound_fail_vol;
    if( !params.destroy ) {
        if( bash->str_min_blocked != -1 || bash->str_max_blocked != -1 ) {
            if( furn_is_supported( *this, p ) ) {
                if( bash->str_min_blocked != -1 ) {
                    smin = bash->str_min_blocked;
                }
                if( bash->str_max_blocked != -1 ) {
                    smax = bash->str_max_blocked;
                }
            }
        }

        if( bash->str_min_supported != -1 || bash->str_max_supported != -1 ) {
            tripoint below( p.xy(), p.z - 1 );
            if( !zlevels || has_flag( "SUPPORTS_ROOF", below ) ) {
                if( bash->str_min_supported != -1 ) {
                    smin = bash->str_min_supported;
                }
                if( bash->str_max_supported != -1 ) {
                    smax = bash->str_max_supported;
                }
            }
        }
        // Linear interpolation from str_min to str_max
        const int resistance = smin + ( params.roll * ( smax - smin ) );
        if( params.strength >= resistance ) {
            success = true;
        }
    }

    if( smash_furn ) {
        soundfxvariant = furnid.id.str();
    } else {
        soundfxvariant = terid.id.str();
    }

    if( !params.destroy && !success ) {
        if( sound_fail_vol == -1 ) {
            sound_volume = 12;
        } else {
            sound_volume = sound_fail_vol;
        }

        params.did_bash = true;
        if( !params.silent ) {
            sounds::sound( p, sound_volume, sounds::sound_t::combat, bash->sound_fail, false,
                           "smash_fail", soundfxvariant );
        }

        return;
    }

    // Clear out any partially grown seeds
    if( has_flag_ter_or_furn( "PLANT", p ) ) {
        i_clear( p );
    }

    if( ( smash_furn && has_flag_furn( "FUNGUS", p ) ) ||
        ( smash_ter && has_flag_ter( "FUNGUS", p ) ) ) {
        fungal_effects( *g, *this ).create_spores( p );
    }

    if( params.destroy ) {
        sound_volume = smin * 2;
    } else {
        if( sound_vol == -1 ) {
            sound_volume = std::min( static_cast<int>( smin * 1.5 ), smax );
        } else {
            sound_volume = sound_vol;
        }
    }

    soundfxid = "smash_success";
    const translation &sound = bash->sound;
    // Set this now in case the ter_set below changes this
    const bool will_collapse = smash_ter && has_flag( "SUPPORTS_ROOF", p ) && !has_flag( "INDOORS", p );
    const bool tent = smash_furn && !bash->tent_centers.empty();

    // Special code to collapse the tent if destroyed
    if( tent ) {
        // Get ids of possible centers
        std::set<furn_id> centers;
        for( const auto &cur_id : bash->tent_centers ) {
            if( cur_id.is_valid() ) {
                centers.insert( cur_id );
            }
        }

        cata::optional<std::pair<tripoint, furn_id>> tentp;

        // Find the center of the tent
        // First check if we're not currently bashing the center
        if( centers.count( furn( p ) ) > 0 ) {
            tentp.emplace( p, furn( p ) );
        } else {
            for( const tripoint &pt : points_in_radius( p, bash->collapse_radius ) ) {
                const furn_id &f_at = furn( pt );
                // Check if we found the center of the current tent
                if( centers.count( f_at ) > 0 ) {
                    tentp.emplace( pt, f_at );
                    break;
                }
            }
        }
        // Didn't find any tent center, wreck the current tile
        if( !tentp ) {
            spawn_items( p, item_group::items_from( bash->drop_group, calendar::turn ) );
            furn_set( p, bash->furn_set );
        } else {
            // Take the tent down
            const int rad = tentp->second.obj().bash.collapse_radius;
            for( const tripoint &pt : points_in_radius( tentp->first, rad ) ) {
                const auto frn = furn( pt );
                if( frn == f_null ) {
                    continue;
                }

                const map_bash_info *recur_bash = &frn.obj().bash;
                // Check if we share a center type and thus a "tent type"
                for( const auto &cur_id : recur_bash->tent_centers ) {
                    if( centers.count( cur_id.id() ) > 0 ) {
                        // Found same center, wreck current tile
                        spawn_items( p, item_group::items_from( recur_bash->drop_group, calendar::turn ) );
                        furn_set( pt, recur_bash->furn_set );
                        break;
                    }
                }
            }
        }
        soundfxvariant = "smash_cloth";
    } else if( smash_furn ) {
        furn_set( p, bash->furn_set );
        for( item &it : i_at( p ) )  {
            it.on_drop( p, *this );
        }
        // HACK: Hack alert.
        // Signs have cosmetics associated with them on the submap since
        // furniture can't store dynamic data to disk. To prevent writing
        // mysteriously appearing for a sign later built here, remove the
        // writing from the submap.
        delete_signage( p );
    } else if( !smash_ter ) {
        // Handle error earlier so that we can assume smash_ter is true below
        debugmsg( "data/json/terrain.json does not have %s.bash.ter_set set!",
                  ter( p ).obj().id.c_str() );
    } else if( params.bashing_from_above && bash->ter_set_bashed_from_above ) {
        // If this terrain is being bashed from above and this terrain
        // has a valid post-destroy bashed-from-above terrain, set it
        ter_set( p, bash->ter_set_bashed_from_above );
    } else if( bash->ter_set ) {
        // If the terrain has a valid post-destroy terrain, set it
        ter_set( p, bash->ter_set );
    } else {
        tripoint below( p.xy(), p.z - 1 );
        const auto &ter_below = ter( below ).obj();
        if( bash->bash_below && ter_below.has_flag( "SUPPORTS_ROOF" ) ) {
            // When bashing the tile below, don't allow bashing the floor
            bash_params params_below = params; // Make a copy
            params_below.bashing_from_above = true;
            bash_ter_furn( below, params_below );
        }

        ter_set( p, t_open_air );
    }

    if( !tent ) {
        spawn_items( p, item_group::items_from( bash->drop_group, calendar::turn ) );
    }

    if( smash_ter && ter( p ) == t_open_air ) {
        if( !zlevels ) {
            // We destroyed something, so we aren't just "plugging" air with dirt here
            ter_set( p, t_dirt );
        } else {
            tripoint below( p.xy(), p.z - 1 );
            const auto roof = get_roof( below, params.bash_floor && ter( below ).obj().movecost != 0 );
            ter_set( p, roof );
        }
    }

    if( bash->explosive > 0 ) {
        explosion_handler::explosion( p, bash->explosive, 0.8, false );
    }

    if( will_collapse && !has_flag( "SUPPORTS_ROOF", p ) ) {
        collapse_at( p, params.silent, true, bash->explosive > 0 );
    }

    params.did_bash = true;
    params.success |= success; // Not always true, so that we can tell when to stop destroying
    params.bashed_solid = true;
    if( !sound.empty() && !params.silent ) {
        sounds::sound( p, sound_volume, sounds::sound_t::combat, sound, false,
                       soundfxid, soundfxvariant );
    }
}

bash_params map::bash( const tripoint &p, const int str,
                       bool silent, bool destroy, bool bash_floor,
                       const vehicle *bashing_vehicle )
{
    bash_params bsh{
        str, silent, destroy, bash_floor, static_cast<float>( rng_float( 0, 1.0f ) ), false, false, false, false
    };
    if( !inbounds( p ) ) {
        return bsh;
    }

    bool bashed_sealed = false;
    if( has_flag( "SEALED", p ) ) {
        bash_ter_furn( p, bsh );
        bashed_sealed = true;
    }

    bash_field( p, bsh );

    // Don't bash items inside terrain/furniture with SEALED flag
    if( !bashed_sealed ) {
        bash_items( p, bsh );
    }
    // Don't bash the vehicle doing the bashing
    const vehicle *veh = veh_pointer_or_null( veh_at( p ) );
    if( veh != nullptr && veh != bashing_vehicle ) {
        bash_vehicle( p, bsh );
    }

    // If we still didn't bash anything solid (a vehicle) or a tile with SEALED flag, bash ter/furn
    if( !bsh.bashed_solid && !bashed_sealed ) {
        bash_ter_furn( p, bsh );
    }

    return bsh;
}

void map::bash_items( const tripoint &p, bash_params &params )
{
    if( !has_items( p ) ) {
        return;
    }

    std::vector<item> smashed_contents;
    map_stack bashed_items = i_at( p );
    bool smashed_glass = false;
    for( auto bashed_item = bashed_items.begin(); bashed_item != bashed_items.end(); ) {
        // the check for active suppresses Molotovs smashing themselves with their own explosion
        if( bashed_item->made_of( material_id( "glass" ) ) && !bashed_item->active && one_in( 2 ) ) {
            params.did_bash = true;
            smashed_glass = true;
            for( const item *bashed_content : bashed_item->contents.all_items_top() ) {
                smashed_contents.push_back( item( *bashed_content ) );
            }
            bashed_item = bashed_items.erase( bashed_item );
        } else {
            ++bashed_item;
        }
    }
    // Now plunk in the contents of the smashed items.
    spawn_items( p, smashed_contents );

    // Add a glass sound even when something else also breaks
    if( smashed_glass && !params.silent ) {
        sounds::sound( p, 12, sounds::sound_t::combat, _( "glass shattering" ), false,
                       "smash_success", "smash_glass_contents" );
    }
}

void map::bash_vehicle( const tripoint &p, bash_params &params )
{
    // Smash vehicle if present
    if( const optional_vpart_position vp = veh_at( p ) ) {
        vp->vehicle().damage( vp->part_index(), params.strength, damage_type::BASH );
        if( !params.silent ) {
            sounds::sound( p, 18, sounds::sound_t::combat, _( "crash!" ), false,
                           "smash_success", "hit_vehicle" );
        }

        params.did_bash = true;
        params.success = true;
        params.bashed_solid = true;
    }
}

void map::bash_field( const tripoint &p, bash_params &params )
{
    std::vector<field_type_id> to_remove;
    for( const std::pair<const field_type_id, field_entry> &fd : field_at( p ) ) {
        if( fd.first->bash_info.str_min > -1 ) {
            params.did_bash = true;
            params.bashed_solid = true; // To prevent bashing furniture/vehicles
            to_remove.push_back( fd.first );
        }
    }
    for( field_type_id fd : to_remove ) {
        remove_field( p, fd );
    }
}

void map::destroy( const tripoint &p, const bool silent )
{
    // Break if it takes more than 25 destructions to remove to prevent infinite loops
    // Example: A bashes to B, B bashes to A leads to A->B->A->...
    int count = 0;
    while( count <= 25 && bash( p, 999, silent, true ).success ) {
        count++;
    }
}

void map::destroy_furn( const tripoint &p, const bool silent )
{
    // Break if it takes more than 25 destructions to remove to prevent infinite loops
    // Example: A bashes to B, B bashes to A leads to A->B->A->...
    int count = 0;
    while( count <= 25 && furn( p ) != f_null && bash( p, 999, silent, true ).success ) {
        count++;
    }
}

void map::batter( const tripoint &p, int power, int tries, const bool silent )
{
    int count = 0;
    while( count < tries && bash( p, power, silent ).success ) {
        count++;
    }
}

void map::crush( const tripoint &p )
{
    player *crushed_player = g->critter_at<player>( p );

    if( crushed_player != nullptr ) {
        bool player_inside = false;
        if( crushed_player->in_vehicle ) {
            const optional_vpart_position vp = veh_at( p );
            player_inside = vp && vp->is_inside();
        }
        if( !player_inside ) { //If there's a player at p and he's not in a covered vehicle...
            //This is the roof coming down on top of us, no chance to dodge
            crushed_player->add_msg_player_or_npc( m_bad, _( "You are crushed by the falling debris!" ),
                                                   _( "<npcname> is crushed by the falling debris!" ) );
            // TODO: Make this depend on the ceiling material
            const int dam = rng( 0, 40 );
            // Torso and head take the brunt of the blow
            crushed_player->deal_damage( nullptr, bodypart_id( "head" ), damage_instance( damage_type::BASH,
                                         dam * .25 ) );
            crushed_player->deal_damage( nullptr, bodypart_id( "torso" ), damage_instance( damage_type::BASH,
                                         dam * .45 ) );
            // Legs take the next most through transferred force
            crushed_player->deal_damage( nullptr, bodypart_id( "leg_l" ), damage_instance( damage_type::BASH,
                                         dam * .10 ) );
            crushed_player->deal_damage( nullptr, bodypart_id( "leg_r" ), damage_instance( damage_type::BASH,
                                         dam * .10 ) );
            // Arms take the least
            crushed_player->deal_damage( nullptr, bodypart_id( "arm_l" ), damage_instance( damage_type::BASH,
                                         dam * .05 ) );
            crushed_player->deal_damage( nullptr, bodypart_id( "arm_r" ), damage_instance( damage_type::BASH,
                                         dam * .05 ) );

            // Pin whoever got hit
            crushed_player->add_effect( effect_crushed, 1_turns, true );
            crushed_player->check_dead_state();
        }
    }

    if( monster *const monhit = g->critter_at<monster>( p ) ) {
        // 25 ~= 60 * .45 (torso)
        monhit->deal_damage( nullptr, bodypart_id( "torso" ), damage_instance( damage_type::BASH, rng( 0,
                             25 ) ) );

        // Pin whoever got hit
        monhit->add_effect( effect_crushed, 1_turns, true );
        monhit->check_dead_state();
    }

    if( const optional_vpart_position vp = veh_at( p ) ) {
        // Arbitrary number is better than collapsing house roof crushing APCs
        vp->vehicle().damage( vp->part_index(), rng( 100, 1000 ), damage_type::BASH, false );
    }
}

void map::shoot( const tripoint &p, projectile &proj, const bool hit_items )
{
    // TODO: Make bashing count fully, but other types much less
    float initial_damage = 0.0f;
    for( const damage_unit &dam : proj.impact ) {
        initial_damage += dam.amount;
        initial_damage += dam.res_pen;
    }
    if( initial_damage < 0 ) {
        return;
    }

    float dam = initial_damage;
    const auto &ammo_effects = proj.proj_effects;

    if( has_flag( "ALARMED", p ) && !get_timed_events().queued( timed_event_type::WANTED ) ) {
        sounds::sound( p, 30, sounds::sound_t::alarm, _( "an alarm sound!" ), true, "environment",
                       "alarm" );
        const tripoint abs = ms_to_sm_copy( getabs( p ) );
        get_timed_events().add( timed_event_type::WANTED, calendar::turn + 30_minutes, 0, abs );
    }

    const bool inc = ammo_effects.count( "INCENDIARY" );
    if( const optional_vpart_position vp = veh_at( p ) ) {
        dam = vp->vehicle().damage( vp->part_index(), dam, inc ? damage_type::HEAT : damage_type::STAB,
                                    hit_items );
    }
    const auto break_glass = []( const tripoint & p, int vol ) {
        sounds::sound( p, vol, sounds::sound_t::combat, _( "glass breaking!" ), false,
                       "smash", "glass" );
    };

    ter_id terrain = ter( p );
    if( terrain == t_wall_wood_broken ||
        terrain == t_wall_log_broken ||
        terrain == t_door_b ) {
        if( hit_items || one_in( 8 ) ) { // 1 in 8 chance of hitting the door
            dam -= rng( 20, 40 );
            if( dam > 0 ) {
                sounds::sound( p, 10, sounds::sound_t::combat, _( "crash!" ), false,
                               "smash", "wall" );
                ter_set( p, t_dirt );
            }
        } else {
            dam -= rng( 0, 1 );
        }
    } else if( terrain == t_door_c ||
               terrain == t_door_locked ||
               terrain == t_door_locked_peep ||
               terrain == t_door_locked_alarm ) {
        dam -= rng( 15, 30 );
        if( dam > 0 ) {
            sounds::sound( p, 10, sounds::sound_t::combat, _( "smash!" ), false, "smash", "door" );
            ter_set( p, t_door_b );
        }
    } else if( terrain == t_door_boarded ||
               terrain == t_door_boarded_damaged ||
               terrain == t_rdoor_boarded ||
               terrain == t_rdoor_boarded_damaged ) {
        dam -= rng( 15, 35 );
        if( dam > 0 ) {
            sounds::sound( p, 10, sounds::sound_t::combat, _( "crash!" ), false,
                           "smash", "door_boarded" );
            ter_set( p, t_door_b );
        }
    } else if( terrain == t_window_domestic_taped ||
               terrain == t_curtains ||
               terrain == t_window_domestic ) {
        if( ammo_effects.count( "LASER" ) ) {
            if( terrain == t_window_domestic_taped ||
                terrain == t_curtains ) {
                dam -= rng( 1, 5 );
            }
            dam -= rng( 0, 5 );
        } else {
            dam -= rng( 1, 3 );
            if( dam > 0 ) {
                break_glass( p, 16 );
                ter_set( p, t_window_frame );
                spawn_item( p, itype_sheet, 1 );
                spawn_item( p, itype_stick );
                spawn_item( p, itype_string_36 );
            }
        }
    } else if( terrain == t_window_taped ||
               terrain == t_window_alarm_taped ||
               terrain == t_window ||
               terrain == t_window_no_curtains ||
               terrain == t_window_no_curtains_taped ||
               terrain == t_window_alarm ) {
        if( ammo_effects.count( "LASER" ) ) {
            if( terrain == t_window_taped ||
                terrain == t_window_alarm_taped ||
                terrain == t_window_no_curtains_taped ) {
                dam -= rng( 1, 5 );
            }
            dam -= rng( 0, 5 );
        } else {
            dam -= rng( 1, 3 );
            if( dam > 0 ) {
                break_glass( p, 16 );
                ter_set( p, t_window_frame );
            }
        }
    } else if( terrain == t_window_bars_alarm ) {
        dam -= rng( 1, 3 );
        if( dam > 0 ) {
            break_glass( p, 16 );
            ter_set( p, t_window_bars );
            spawn_item( p, itype_glass_shard, 5 );
        }
    } else if( terrain == t_window_boarded ) {
        dam -= rng( 10, 30 );
        if( dam > 0 ) {
            break_glass( p, 16 );
            ter_set( p, t_window_frame );
        }
    } else if( terrain == t_wall_glass  ||
               terrain == t_wall_glass_alarm ||
               terrain == t_door_glass_c ||
               terrain == t_laminated_glass ) {
        if( ammo_effects.count( "LASER" ) ) {
            dam -= rng( 0, 5 );
        } else {
            dam -= rng( 1, 8 );
            if( dam > 0 ) {
                if( terrain != t_laminated_glass || one_in( 40 ) ) {
                    break_glass( p, 16 );
                    ter_set( p, t_floor );
                }
            }
        }
    } else if( terrain == t_ballistic_glass || terrain == t_reinforced_glass ||
               terrain == t_reinforced_door_glass_c
               || terrain == t_reinforced_glass_shutter || terrain ==  t_reinforced_glass_shutter_open ) {
        // reinforced glass stops most bullets
        // laser beams are attenuated
        if( ammo_effects.count( "LASER" ) ) {
            dam -= rng( 0, 8 );
        } else {
            //Greatly weakens power of bullets
            dam -= 40;
            if( dam <= 0 && get_player_view().sees( p ) ) {
                if( terrain == t_reinforced_door_glass_c ) {
                    add_msg( _( "The shot is stopped by the reinforced glass door!" ) );
                } else {
                    add_msg( _( "The shot is stopped by the reinforced glass wall!" ) );
                }
            } else if( dam >= 40 ) {
                //high powered bullets penetrate the glass, but only extremely strong
                // ones (80 before reduction) actually destroy the glass itself.
                break_glass( p, 16 );
                ter_set( p, t_floor );
            }
        }
    } else if( terrain == t_paper ) {
        dam -= rng( 4, 16 );
        if( dam > 0 ) {
            sounds::sound( p, 8, sounds::sound_t::combat, _( "rrrrip!" ), true, "smash", "paper_torn" );
            ter_set( p, t_dirt );
        }
        if( inc ) {
            add_field( p, fd_fire, 1 );
        }
    } else if( terrain == t_gas_pump ) {
        if( hit_items || one_in( 3 ) ) {
            if( dam > 15 ) {
                if( inc ) {
                    explosion_handler::explosion( p, 40, 0.8, true );
                } else {
                    for( const tripoint &pt : points_in_radius( p, 2 ) ) {
                        if( one_in( 3 ) && passable( pt ) ) {
                            int gas_amount = rng( 10, 100 );
                            item gas_spill( "gasoline", calendar::turn );
                            gas_spill.charges = gas_amount;
                            add_item_or_charges( pt, gas_spill );
                        }
                    }

                    sounds::sound( p, 10, sounds::sound_t::combat, _( "smash!" ), true, "bullet_hit", "hit_metal" );
                }
                ter_set( p, t_gas_pump_smashed );
            }
            dam -= 60;
        }
    } else if( terrain == t_vat ) {
        if( dam >= 10 ) {
            sounds::sound( p, 20, sounds::sound_t::combat, _( "ke-rash!" ), true, "bullet_hit", "hit_metal" );
            ter_set( p, t_floor );
        } else {
            dam = 0;
        }
    } else if( terrain == t_thconc_floor_olight ) {
        if( one_in( 3 ) ) {
            break_glass( p, 16 );
            ter_set( p, t_thconc_floor );
            spawn_item( p, itype_glass_shard, rng( 8, 16 ) );
            dam = 0; //Prevent damaging additional items, since we shot at the ceiling.
        }
    } else if( impassable( p ) && !is_transparent( p ) ) {
        bash( p, dam, false );
        // TODO: Preserve some residual damage when it makes sense.
        dam = 0;
    }

    for( const ammo_effect &ae : ammo_effects::get_all() ) {
        if( ammo_effects.count( ae.id.str() ) > 0 ) {
            if( x_in_y( ae.trail_chance, 100 ) ) {
                add_field( p, ae.trail_field_type, rng( ae.trail_intensity_min, ae.trail_intensity_max ) );
            }
        }
    }

    dam = std::max( 0.0f, dam );

    // Check fields?
    field &fields_there = field_at( p );
    if( fields_there.field_count() > 0 ) {
        // Need to make a copy since 'remove_field' modifies the value
        field fields_copy = fields_there;
        for( const std::pair<const field_type_id, field_entry> &fd : fields_copy ) {
            if( fd.first->bash_info.str_min > 0 ) {
                if( inc ) {
                    add_field( p, fd_fire, fd.second.get_field_intensity() - 1 );
                } else if( dam > 5 + fd.second.get_field_intensity() * 5 &&
                           one_in( 5 - fd.second.get_field_intensity() ) ) {
                    dam -= rng( 1, 2 + fd.second.get_field_intensity() * 2 );
                    remove_field( p, fd.first );
                }
            }
        }
    }

    // Rescale the damage
    if( dam <= 0 ) {
        proj.impact.damage_units.clear();
        return;
    } else if( dam < initial_damage ) {
        proj.impact.mult_damage( dam / static_cast<double>( initial_damage ) );
    }

    //Projectiles with NO_ITEM_DAMAGE flag won't damage items at all
    if( !hit_items || !inbounds( p ) ) {
        return;
    }

    // Make sure the message is sensible for the ammo effects. Lasers aren't projectiles.
    std::string damage_message;
    if( ammo_effects.count( "LASER" ) ) {
        damage_message = _( "laser beam" );
    } else if( ammo_effects.count( "LIGHTNING" ) ) {
        damage_message = _( "bolt of electricity" );
    } else if( ammo_effects.count( "PLASMA" ) ) {
        damage_message = _( "bolt of plasma" );
    } else {
        damage_message = _( "flying projectile" );
    }

    // Now, smash items on that tile.
    // dam / 3, because bullets aren't all that good at destroying items...
    smash_items( p, dam / 3, damage_message );
}

bool map::hit_with_acid( const tripoint &p )
{
    if( passable( p ) ) {
        return false;    // Didn't hit the tile!
    }
    const ter_id t = ter( p );
    if( t == t_wall_glass || t == t_wall_glass_alarm ||
        t == t_vat ) {
        ter_set( p, t_floor );
    } else if( t == t_door_c || t == t_door_locked || t == t_door_locked_peep ||
               t == t_door_locked_alarm ) {
        if( one_in( 3 ) ) {
            ter_set( p, t_door_b );
        }
    } else if( t == t_door_bar_c || t == t_door_bar_o || t == t_door_bar_locked || t == t_bars ||
               t == t_reb_cage ) {
        ter_set( p, t_floor );
        add_msg( m_warning, _( "The metal bars melt!" ) );
    } else if( t == t_door_b ) {
        if( one_in( 4 ) ) {
            ter_set( p, t_door_frame );
        } else {
            return false;
        }
    } else if( t == t_window || t == t_window_alarm || t == t_window_no_curtains ) {
        ter_set( p, t_window_empty );
    } else if( t == t_wax ) {
        ter_set( p, t_floor_wax );
    } else if( t == t_gas_pump || t == t_gas_pump_smashed ) {
        return false;
    } else if( t == t_card_science || t == t_card_military || t == t_card_industrial ) {
        ter_set( p, t_card_reader_broken );
    }
    return true;
}

// returns true if terrain stops fire
bool map::hit_with_fire( const tripoint &p )
{
    if( passable( p ) ) {
        return false;    // Didn't hit the tile!
    }

    // non passable but flammable terrain, set it on fire
    if( has_flag( "FLAMMABLE", p ) || has_flag( "FLAMMABLE_ASH", p ) ) {
        add_field( p, fd_fire, 3 );
    }
    return true;
}

bool map::open_door( const tripoint &p, const bool inside, const bool check_only )
{
    const auto &ter = this->ter( p ).obj();
    const auto &furn = this->furn( p ).obj();
    avatar &player_character = get_avatar();
    if( ter.open ) {
        if( has_flag( "OPENCLOSE_INSIDE", p ) && !inside ) {
            return false;
        }

        if( !check_only ) {
            sounds::sound( p, 6, sounds::sound_t::movement, _( "swish" ), true,
                           "open_door", ter.id.str() );
            ter_set( p, ter.open );

            if( player_character.has_trait( trait_id( "SCHIZOPHRENIC" ) ) &&
                one_in( 50 ) && !ter.has_flag( "TRANSPARENT" ) ) {
                tripoint mp = p + -2 * player_character.pos().xy() + tripoint( 2 * p.x, 2 * p.y, p.z );
                g->spawn_hallucination( mp );
            }
        }

        return true;
    } else if( furn.open ) {
        if( has_flag( "OPENCLOSE_INSIDE", p ) && !inside ) {
            return false;
        }

        if( !check_only ) {
            sounds::sound( p, 6, sounds::sound_t::movement, _( "swish" ), true,
                           "open_door", furn.id.str() );
            furn_set( p, furn.open );
        }

        return true;
    } else if( const optional_vpart_position vp = veh_at( p ) ) {
        int openable = vp->vehicle().next_part_to_open( vp->part_index(), true );
        if( openable >= 0 ) {
            if( !check_only ) {
                if( !vp->vehicle().handle_potential_theft( player_character ) ) {
                    return false;
                }
                vp->vehicle().open_all_at( openable );
            }

            return true;
        }

        return false;
    }

    return false;
}

void map::translate( const ter_id &from, const ter_id &to )
{
    if( from == to ) {
        debugmsg( "map::translate %s => %s",
                  from.obj().name(),
                  from.obj().name() );
        return;
    }
    for( const tripoint &p : points_on_zlevel() ) {
        if( ter( p ) == from ) {
            ter_set( p, to );
        }
    }
}

//This function performs the translate function within a given radius of the player.
void map::translate_radius( const ter_id &from, const ter_id &to, float radi, const tripoint &p,
                            const bool same_submap, const bool toggle_between )
{
    if( from == to ) {
        debugmsg( "map::translate %s => %s", from.obj().name(), to.obj().name() );
        return;
    }

    const tripoint abs_omt_p = ms_to_omt_copy( getabs( p ) );
    for( const tripoint &t : points_on_zlevel() ) {
        const tripoint abs_omt_t = ms_to_omt_copy( getabs( t ) );
        const float radiX = trig_dist( p, t );
        if( ter( t ) == from ) {
            // within distance, and either no submap limitation or same overmap coords.
            if( radiX <= radi && ( !same_submap || abs_omt_t == abs_omt_p ) ) {
                ter_set( t, to );
            }
        } else if( toggle_between && ter( t ) == to ) {
            if( radiX <= radi && ( !same_submap || abs_omt_t == abs_omt_p ) ) {
                ter_set( t, from );
            }
        }
    }
}

bool map::close_door( const tripoint &p, const bool inside, const bool check_only )
{
    if( has_flag( "OPENCLOSE_INSIDE", p ) && !inside ) {
        return false;
    }

    const auto &ter = this->ter( p ).obj();
    const auto &furn = this->furn( p ).obj();
    if( ter.close && !furn.id ) {
        if( !check_only ) {
            sounds::sound( p, 10, sounds::sound_t::movement, _( "swish" ), true,
                           "close_door", ter.id.str() );
            ter_set( p, ter.close );
        }
        return true;
    } else if( furn.close ) {
        if( !check_only ) {
            sounds::sound( p, 10, sounds::sound_t::movement, _( "swish" ), true,
                           "close_door", furn.id.str() );
            furn_set( p, furn.close );
        }
        return true;
    }
    return false;
}

std::string map::get_signage( const tripoint &p ) const
{
    if( !inbounds( p ) ) {
        return "";
    }

    point l;
    submap *const current_submap = unsafe_get_submap_at( p, l );
    if( current_submap == nullptr ) {
        debugmsg( "Tried to get signage at (%d,%d) but the submap is not loaded", l.x, l.y );
        return std::string();
    }

    return current_submap->get_signage( l );
}
void map::set_signage( const tripoint &p, const std::string &message ) const
{
    if( !inbounds( p ) ) {
        return;
    }

    point l;
    submap *const current_submap = unsafe_get_submap_at( p, l );
    if( current_submap == nullptr ) {
        debugmsg( "Tried set signage at (%d,%d) but the submap is not loaded", l.x, l.y );
        return;
    }

    current_submap->set_signage( l, message );
}
void map::delete_signage( const tripoint &p ) const
{
    if( !inbounds( p ) ) {
        return;
    }

    point l;
    submap *const current_submap = unsafe_get_submap_at( p, l );
    if( current_submap == nullptr ) {
        debugmsg( "Tried to delete signage at (%d,%d) but the submap is not loaded", l.x, l.y );
        return;
    }

    current_submap->delete_signage( l );
}

int map::get_radiation( const tripoint &p ) const
{
    if( !inbounds( p ) ) {
        return 0;
    }

    point l;
    submap *const current_submap = unsafe_get_submap_at( p, l );
    if( current_submap == nullptr ) {
        debugmsg( "Tried to get radiation at (%d,%d) but the submap is not loaded", l.x, l.y );
        return 0;
    }

    return current_submap->get_radiation( l );
}

void map::set_radiation( const tripoint &p, const int value )
{
    if( !inbounds( p ) ) {
        return;
    }

    point l;
    submap *const current_submap = unsafe_get_submap_at( p, l );
    if( current_submap == nullptr ) {
        debugmsg( "Tried to set radiation at (%d,%d,%d) but the submap is not loaded", l.x, l.y );
        return;
    }

    current_submap->set_radiation( l, value );
}

void map::adjust_radiation( const tripoint &p, const int delta )
{
    if( !inbounds( p ) ) {
        return;
    }

    point l;
    submap *const current_submap = unsafe_get_submap_at( p, l );
    if( current_submap == nullptr ) {
        debugmsg( "Tried to adjust radiation at (%d,%d) but the submap is not loaded", l.x, l.y );
        return;
    }

    int current_radiation = current_submap->get_radiation( l );
    current_submap->set_radiation( l, current_radiation + delta );
}

int map::get_temperature( const tripoint &p ) const
{
    if( !inbounds( p ) ) {
        return 0;
    }

    submap *const current_submap = unsafe_get_submap_at( p );
    if( current_submap == nullptr ) {
        debugmsg( "Tried to get temperature at (%d,%d,%d) but the submap is not loaded", p.x, p.y, p.z );
        return 0;
    }

    return current_submap->get_temperature();
}

void map::set_temperature( const tripoint &p, int new_temperature )
{
    if( !inbounds( p ) ) {
        return;
    }
    submap *const current_submap = unsafe_get_submap_at( p );
    if( current_submap == nullptr ) {
        debugmsg( "Tried to set temperature at (%d,%d,%d) but the submap is not loaded", p.x, p.y, p.z );
        return;
    }

    current_submap->set_temperature( new_temperature );
}
// Items: 3D

map_stack map::i_at( const tripoint &p )
{
    if( !inbounds( p ) ) {
        nulitems.clear();
        return map_stack{ &nulitems, p, this };
    }

    point l;
    submap *const current_submap = unsafe_get_submap_at( p, l );
    if( current_submap == nullptr ) {
        debugmsg( "Tried to get items at (%d,%d) but the submap is not loaded", l.x, l.y );
        nulitems.clear();
        return map_stack{ &nulitems, p, this };
    }

    return map_stack{ &current_submap->get_items( l ), p, this };
}

map_stack::iterator map::i_rem( const tripoint &p, const map_stack::const_iterator &it )
{
    point l;
    submap *const current_submap = get_submap_at( p, l );
    if( current_submap == nullptr ) {
        debugmsg( "Tried to remove items at (%d,%d) but the submap is not loaded", l.x, l.y );
        nulitems.clear();
        return map_stack{ &nulitems, p, this } .begin();
    }

    // remove from the active items cache (if it isn't there does nothing)
    current_submap->active_items.remove( &*it );
    if( current_submap->active_items.empty() ) {
        submaps_with_active_items.erase( tripoint( abs_sub.x + p.x / SEEX, abs_sub.y + p.y / SEEY, p.z ) );
    }

    current_submap->update_lum_rem( l, *it );

    return current_submap->get_items( l ).erase( it );
}

void map::i_rem( const tripoint &p, item *it )
{
    map_stack map_items = i_at( p );
    map_stack::const_iterator iter = map_items.get_iterator_from_pointer( it );
    if( iter != map_items.end() ) {
        i_rem( p, iter );
    }
}

void map::i_clear( const tripoint &p )
{
    point l;
    submap *const current_submap = get_submap_at( p, l );
    if( current_submap == nullptr ) {
        debugmsg( "Tried to clear items at (%d,%d) but the submap is not loaded", l.x, l.y );
        return;
    }

    for( item &it : current_submap->get_items( l ) ) {
        // remove from the active items cache (if it isn't there does nothing)
        current_submap->active_items.remove( &it );
    }
    if( current_submap->active_items.empty() ) {
        submaps_with_active_items.erase( tripoint( abs_sub.x + p.x / SEEX, abs_sub.y + p.y / SEEY, p.z ) );
    }

    current_submap->set_lum( l, 0 );
    current_submap->get_items( l ).clear();
}

std::vector<item *> map::spawn_items( const tripoint &p, const std::vector<item> &new_items )
{
    std::vector<item *> ret;
    if( !inbounds( p ) || has_flag( "DESTROY_ITEM", p ) ) {
        return ret;
    }
    const bool swimmable = has_flag( "SWIMMABLE", p );
    for( const item &new_item : new_items ) {

        if( new_item.made_of( phase_id::LIQUID ) && swimmable ) {
            continue;
        }
        item &it = add_item_or_charges( p, new_item );
        if( !it.is_null() ) {
            ret.push_back( &it );
        }
    }

    return ret;
}

void map::spawn_artifact( const tripoint &p, const relic_procgen_id &id )
{
    relic_procgen_data::generation_rules rules;
    rules.max_attributes = 5;
    rules.power_level = 1000;
    rules.max_negative_power = -2000;

    add_item_or_charges( p, id->create_item( rules ) );
}

void map::spawn_item( const tripoint &p, const itype_id &type_id,
                      const unsigned quantity, const int charges,
                      const time_point &birthday, const int damlevel, const std::set<flag_id> &flags )
{
    if( type_id.is_null() ) {
        return;
    }

    if( item_is_blacklisted( type_id ) ) {
        return;
    }
    // recurse to spawn (quantity - 1) items
    for( size_t i = 1; i < quantity; i++ ) {
        spawn_item( p, type_id, 1, charges, birthday, damlevel, flags );
    }
    // spawn the item
    item new_item( type_id, birthday );
    if( one_in( 3 ) && new_item.has_flag( flag_VARSIZE ) ) {
        new_item.set_flag( flag_FIT );
    }

    if( charges && new_item.charges > 0 ) {
        //let's fail silently if we specify charges for an item that doesn't support it
        new_item.charges = charges;
    }
    new_item = new_item.in_its_container();
    if( ( new_item.made_of( phase_id::LIQUID ) && has_flag( "SWIMMABLE", p ) ) ||
        has_flag( "DESTROY_ITEM", p ) ) {
        return;
    }

    new_item.set_damage( damlevel );
    for( const flag_id &flag : flags ) {
        new_item.set_flag( flag );
    }

    add_item_or_charges( p, new_item );
}

units::volume map::max_volume( const tripoint &p )
{
    return i_at( p ).max_volume();
}

// total volume of all the things
units::volume map::stored_volume( const tripoint &p )
{
    return i_at( p ).stored_volume();
}

// free space
units::volume map::free_volume( const tripoint &p )
{
    return i_at( p ).free_volume();
}

item &map::add_item_or_charges( const tripoint &pos, item obj, bool overflow )
{
    // Checks if item would not be destroyed if added to this tile
    auto valid_tile = [&]( const tripoint & e ) {
        if( !inbounds( e ) ) {
            dbg( D_INFO ) << e; // should never happen
            return false;
        }

        // Some tiles destroy items (e.g. lava)
        if( has_flag( "DESTROY_ITEM", e ) ) {
            return false;
        }

        // Cannot drop liquids into tiles that are comprised of liquid
        if( obj.made_of_from_type( phase_id::LIQUID ) && has_flag( "SWIMMABLE", e ) ) {
            return false;
        }

        return true;
    };

    // Checks if sufficient space at tile to add item
    auto valid_limits = [&]( const tripoint & e ) {
        return obj.volume() <= free_volume( e ) && i_at( e ).size() < MAX_ITEM_IN_SQUARE;
    };

    // Performs the actual insertion of the object onto the map
    auto place_item = [&]( const tripoint & tile ) -> item& {
        if( obj.count_by_charges() )
        {
            for( item &e : i_at( tile ) ) {
                if( e.merge_charges( obj ) ) {
                    return e;
                }
            }
        }

        support_dirty( tile );
        return add_item( tile, obj );
    };

    if( item_is_blacklisted( obj.typeId() ) ) {
        return null_item_reference();
    }

    // Some items never exist on map as a discrete item (must be contained by another item)
    if( obj.has_flag( flag_NO_DROP ) ) {
        return null_item_reference();
    }

    // If intended drop tile destroys the item then we don't attempt to overflow
    if( !valid_tile( pos ) ) {
        return null_item_reference();
    }

    if( ( !has_flag( "NOITEM", pos ) || ( has_flag( "LIQUIDCONT", pos ) &&
                                          obj.made_of( phase_id::LIQUID ) ) )
        && valid_limits( pos ) ) {
        // Pass map into on_drop, because this map may not be the global map object (in mapgen, for instance).
        if( obj.made_of( phase_id::LIQUID ) || !obj.has_flag( flag_DROP_ACTION_ONLY_IF_LIQUID ) ) {
            if( obj.on_drop( pos, *this ) ) {
                return null_item_reference();
            }

        }
        // If tile can contain items place here...
        return place_item( pos );

    } else if( overflow ) {
        // ...otherwise try to overflow to adjacent tiles (if permitted)
        const int max_dist = 2;
        std::vector<tripoint> tiles = closest_points_first( pos, max_dist );
        tiles.erase( tiles.begin() ); // we already tried this position
        const int max_path_length = 4 * max_dist;
        const pathfinding_settings setting( 0, max_dist, max_path_length, 0, false, true, false, false,
                                            false );
        for( const tripoint &e : tiles ) {
            if( !inbounds( e ) ) {
                continue;
            }
            //must be a path to the target tile
            if( route( pos, e, setting ).empty() ) {
                continue;
            }
            if( obj.made_of( phase_id::LIQUID ) || !obj.has_flag( flag_DROP_ACTION_ONLY_IF_LIQUID ) ) {
                if( obj.on_drop( e, *this ) ) {
                    return null_item_reference();
                }
            }

            if( !valid_tile( e ) || !valid_limits( e ) ||
                has_flag( "NOITEM", e ) || has_flag( "SEALED", e ) ) {
                continue;
            }
            return place_item( e );
        }
    }

    // failed due to lack of space at target tile (+/- overflow tiles)
    return null_item_reference();
}

item &map::add_item( const tripoint &p, item new_item )
{
    if( item_is_blacklisted( new_item.typeId() ) ) {
        return null_item_reference();
    }

    if( !inbounds( p ) ) {
        return null_item_reference();
    }
    point l;
    submap *const current_submap = unsafe_get_submap_at( p, l );
    if( current_submap == nullptr ) {
        debugmsg( "Tried to add items at (%d,%d) but the submap is not loaded", l.x, l.y );
        return null_item_reference();
    }

    // Process foods and temperature tracked items when they are added to the map, here instead of add_item_at()
    // to avoid double processing food and corpses during active item processing.
    if( new_item.is_food() || new_item.has_temperature() ) {
        new_item.process( nullptr, p );
    }

    if( new_item.made_of( phase_id::LIQUID ) && has_flag( "SWIMMABLE", p ) ) {
        return null_item_reference();
    }

    if( has_flag( "DESTROY_ITEM", p ) ) {
        return null_item_reference();
    }

    if( new_item.has_flag( flag_ACT_IN_FIRE ) && get_field( p, fd_fire ) != nullptr ) {
        if( new_item.has_flag( flag_BOMB ) && new_item.is_transformable() ) {
            //Convert a bomb item into its transformable version, e.g. incendiary grenade -> active incendiary grenade
            new_item.convert( dynamic_cast<const iuse_transform *>
                              ( new_item.type->get_use( "transform" )->get_actor_ptr() )->target );
        }
        new_item.active = true;
    }

    if( new_item.is_map() && !new_item.has_var( "reveal_map_center_omt" ) ) {
        new_item.set_var( "reveal_map_center_omt", ms_to_omt_copy( getabs( p ) ) );
    }

    current_submap->is_uniform = false;
    invalidate_max_populated_zlev( p.z );

    current_submap->update_lum_add( l, new_item );

    const map_stack::iterator new_pos = current_submap->get_items( l ).insert( new_item );
    if( new_item.needs_processing() ) {
        if( current_submap->active_items.empty() ) {
            submaps_with_active_items.insert( tripoint( abs_sub.x + p.x / SEEX, abs_sub.y + p.y / SEEY, p.z ) );
        }
        current_submap->active_items.add( *new_pos, l );
    }

    return *new_pos;
}

item map::water_from( const tripoint &p )
{
    if( has_flag( "SALT_WATER", p ) ) {
        item ret( "salt_water", calendar::turn, item::INFINITE_CHARGES );
        ret.set_item_temperature( temp_to_kelvin( std::max( g->weather.get_temperature( p ),
                                  temperatures::cold ) ) );
        return ret;
    }

    const ter_id terrain_id = ter( p );
    if( terrain_id == t_sewage ) {
        item ret( "water_sewage", calendar::turn, item::INFINITE_CHARGES );
        ret.set_item_temperature( temp_to_kelvin( std::max( g->weather.get_temperature( p ),
                                  temperatures::cold ) ) );
        ret.poison = rng( 1, 7 );
        return ret;
    }

    item ret( "water", calendar::turn, item::INFINITE_CHARGES );
    ret.set_item_temperature( temp_to_kelvin( std::max( g->weather.get_temperature( p ),
                              temperatures::cold ) ) );
    // iexamine::water_source requires a valid liquid from this function.
    if( terrain_id.obj().examine == &iexamine::water_source ) {
        int poison_chance = 0;
        if( terrain_id.obj().has_flag( TFLAG_DEEP_WATER ) ) {
            if( terrain_id.obj().has_flag( TFLAG_CURRENT ) ) {
                poison_chance = 20;
            } else {
                poison_chance = 4;
            }
        } else {
            if( terrain_id.obj().has_flag( TFLAG_CURRENT ) ) {
                poison_chance = 10;
            } else {
                poison_chance = 3;
            }
        }
        if( one_in( poison_chance ) ) {
            ret.poison = rng( 1, 4 );
        }
        return ret;
    }
    if( furn( p ).obj().examine == &iexamine::water_source ) {
        return ret;
    }
    return item();
}

void map::make_active( item_location &loc )
{
    item *target = loc.get_item();

    // Trust but verify, don't let stinking callers set items active when they shouldn't be.
    if( !target->needs_processing() ) {
        return;
    }
    point l;
    submap *const current_submap = get_submap_at( loc.position(), l );
    if( current_submap == nullptr ) {
        debugmsg( "Tried to make active at (%d,%d) but the submap is not loaded", l.x, l.y );
        return;
    }
    cata::colony<item> &item_stack = current_submap->get_items( l );
    cata::colony<item>::iterator iter = item_stack.get_iterator_from_pointer( target );

    if( current_submap->active_items.empty() ) {
        submaps_with_active_items.insert( tripoint( abs_sub.x + loc.position().x / SEEX,
                                          abs_sub.y + loc.position().y / SEEY, loc.position().z ) );
    }
    current_submap->active_items.add( *iter, l );
}

void map::update_lum( item_location &loc, bool add )
{
    item *target = loc.get_item();

    // if the item is not emissive, do nothing
    if( !target->is_emissive() ) {
        return;
    }

    point l;
    submap *const current_submap = get_submap_at( loc.position(), l );
    if( current_submap == nullptr ) {
        debugmsg( "Tried to update lum at (%d,%d) but the submap is not loaded", l.x, l.y );
        return;
    }

    if( add ) {
        current_submap->update_lum_add( l, *target );
    } else {
        current_submap->update_lum_rem( l, *target );
    }
}

static bool process_map_items( item_stack &items, safe_reference<item> &item_ref,
                               const tripoint &location, const float insulation, const temperature_flag flag )
{
    if( item_ref->process( nullptr, location, insulation, flag ) ) {
        // Item is to be destroyed so erase it from the map stack
        // unless it was already destroyed by processing.
        if( item_ref ) {
            items.erase( items.get_iterator_from_pointer( item_ref.get() ) );
        }
        return true;
    }
    // Item not destroyed
    return false;
}

static void process_vehicle_items( vehicle &cur_veh, int part )
{
    const bool washmachine_here = cur_veh.part_flag( part, VPFLAG_WASHING_MACHINE ) &&
                                  cur_veh.is_part_on( part );
    bool washing_machine_finished = false;
    const bool dishwasher_here = cur_veh.part_flag( part, VPFLAG_DISHWASHER ) &&
                                 cur_veh.is_part_on( part );
    if( washmachine_here || dishwasher_here ) {
        for( auto &n : cur_veh.get_items( part ) ) {
            const time_duration washing_time = 90_minutes;
            const time_duration time_left = washing_time - n.age();
            if( time_left <= 0_turns ) {
                n.unset_flag( flag_FILTHY );
                washing_machine_finished = true;
                cur_veh.part( part ).enabled = false;
            } else if( calendar::once_every( 15_minutes ) ) {
                add_msg( _( "It should take %d minutes to finish washing items in the %s." ),
                         to_minutes<int>( time_left ) + 1, cur_veh.name );
                break;
            }
        }
        if( washing_machine_finished ) {
            if( washmachine_here ) {
                add_msg( _( "The washing machine in the %s has finished washing." ), cur_veh.name );
            } else if( dishwasher_here ) {
                add_msg( _( "The dishwasher in the %s has finished washing." ), cur_veh.name );
            }
        }
    }

    const bool autoclave_here = cur_veh.part_flag( part, VPFLAG_AUTOCLAVE ) &&
                                cur_veh.is_part_on( part );
    bool autoclave_finished = false;
    if( autoclave_here ) {
        for( auto &n : cur_veh.get_items( part ) ) {
            const time_duration cycle_time = 90_minutes;
            const time_duration time_left = cycle_time - n.age();
            if( time_left <= 0_turns ) {
                if( !n.has_flag( flag_NO_PACKED ) ) {
                    n.unset_flag( flag_NO_STERILE );
                }
                autoclave_finished = true;
                cur_veh.part( part ).enabled = false;
            } else if( calendar::once_every( 15_minutes ) ) {
                add_msg( _( "It should take %d minutes to finish sterilising items in the %s." ),
                         to_minutes<int>( time_left ) + 1, cur_veh.name );
                break;
            }
        }
        if( autoclave_finished ) {
            add_msg( _( "The autoclave in the %s has finished its cycle." ), cur_veh.name );
        }
    }

    const int recharge_part_idx = cur_veh.part_with_feature( part, VPFLAG_RECHARGE, true );
    if( recharge_part_idx >= 0 ) {
        vehicle_part recharge_part = cur_veh.part( recharge_part_idx );
        if( !recharge_part.removed && !recharge_part.is_broken() &&
            ( !recharge_part.info().has_flag( VPFLAG_ENABLED_DRAINS_EPOWER ) || recharge_part.enabled ) ) {
            for( auto &n : cur_veh.get_items( part ) ) {
                if( !n.has_flag( flag_RECHARGE ) && !n.has_flag( flag_USE_UPS ) ) {
                    continue;
                }
                // TODO: BATTERIES this should be rewritten when vehicle power and items both use energy quantities
                if( n.ammo_capacity( ammotype( "battery" ) ) > n.ammo_remaining() ||
                    ( n.type->battery && n.type->battery->max_capacity > n.energy_remaining() ) ) {
                    int power = recharge_part.info().bonus;
                    while( power >= 1000 || x_in_y( power, 1000 ) ) {
                        const int missing = cur_veh.discharge_battery( 1, false );
                        // Around 85% efficient; a few of the discharges don't actually recharge
                        if( missing == 0 && !one_in( 7 ) ) {
                            if( n.is_battery() ) {
                                n.set_energy( 1_kJ );
                            } else {
                                n.ammo_set( itype_battery, n.ammo_remaining() + 1 );
                            }
                        }
                        power -= 1000;
                    }
                    break;
                }
            }
        }
    }
}

std::vector<tripoint> map::check_submap_active_item_consistency()
{
    std::vector<tripoint> result;
    for( int z = -OVERMAP_DEPTH; z < OVERMAP_HEIGHT; ++z ) {
        for( int x = 0; x < MAPSIZE; ++x ) {
            for( int y = 0; y < MAPSIZE; ++y ) {
                tripoint p( x, y, z );
                submap *s = get_submap_at_grid( p );
                if( s == nullptr ) {
                    debugmsg( "Tried to access items at (%d,%d,%d) but the submap is not loaded", p.x, p.y, p.z );
                    continue;
                }
                bool has_active_items = !s->active_items.get().empty();
                bool map_has_active_items = submaps_with_active_items.count( p + abs_sub.xy() );
                if( has_active_items != map_has_active_items ) {
                    result.push_back( p + abs_sub.xy() );
                }
            }
        }
    }
    for( const tripoint &p : submaps_with_active_items ) {
        tripoint rel = p - abs_sub.xy();
        half_open_rectangle<point> map( point_zero, point( MAPSIZE, MAPSIZE ) );
        if( !map.contains( rel.xy() ) ) {
            result.push_back( p );
        }
    }
    return result;
}

void map::process_items()
{
    const int minz = zlevels ? -OVERMAP_DEPTH : abs_sub.z;
    const int maxz = zlevels ? OVERMAP_HEIGHT : abs_sub.z;
    for( int gz = minz; gz <= maxz; ++gz ) {
        level_cache &cache = access_cache( gz );
        std::set<tripoint> submaps_with_vehicles;
        for( vehicle *this_vehicle : cache.vehicle_list ) {
            tripoint pos = this_vehicle->global_pos3();
            submaps_with_vehicles.emplace( pos.x / SEEX, pos.y / SEEY, pos.z );
        }
        for( const tripoint &pos : submaps_with_vehicles ) {
            submap *const current_submap = get_submap_at_grid( pos );
            if( current_submap == nullptr ) {
                debugmsg( "Tried to process items at (%d,%d,%d) but the submap is not loaded", pos.x, pos.y,
                          pos.z );
                continue;
            }
            // Vehicles first in case they get blown up and drop active items on the map.
            process_items_in_vehicles( *current_submap );
        }
    }
    // Making a copy, in case the original variable gets modified during `process_items_in_submap`
    const std::set<tripoint> submaps_with_active_items_copy = submaps_with_active_items;
    for( const tripoint &abs_pos : submaps_with_active_items_copy ) {
        const tripoint local_pos = abs_pos - abs_sub.xy();
        submap *const current_submap = get_submap_at_grid( local_pos );
        if( current_submap == nullptr ) {
            debugmsg( "Tried to process items at (%d,%d,%d) but the submap is not loaded", local_pos.x,
                      local_pos.y, local_pos.z );
            continue;
        }
        if( !current_submap->active_items.empty() ) {
            process_items_in_submap( *current_submap, local_pos );
        }
    }
}

void map::process_items_in_submap( submap &current_submap, const tripoint &gridp )
{
    // Get a COPY of the active item list for this submap.
    // If more are added as a side effect of processing, they are ignored this turn.
    // If they are destroyed before processing, they don't get processed.
    std::vector<item_reference> active_items = current_submap.active_items.get_for_processing();
    const point grid_offset( gridp.x * SEEX, gridp.y * SEEY );
    for( item_reference &active_item_ref : active_items ) {
        if( !active_item_ref.item_ref ) {
            // The item was destroyed, so skip it.
            continue;
        }

        const tripoint map_location = tripoint( grid_offset + active_item_ref.location, gridp.z );
        const furn_t &furn = this->furn( map_location ).obj();

        if( furn.has_flag( "DONT_REMOVE_ROTTEN" ) ) {
            // plants contain a seed item which must not be removed under any circumstances.
            // Lets not process it at all.
            continue;
        }
        // root cellars are special
        temperature_flag flag = temperature_flag::NORMAL;
        if( ter( map_location ) == t_rootcellar ) {
            flag = temperature_flag::ROOT_CELLAR;
        }
        map_stack items = i_at( map_location );
        process_map_items( items, active_item_ref.item_ref, map_location, 1, flag );
    }
}

void map::process_items_in_vehicles( submap &current_submap )
{
    // a copy, important if the vehicle list changes because a
    // vehicle got destroyed by a bomb (an active item!), this list
    // won't change, but veh_in_nonant will change.
    std::vector<vehicle *> vehicles;
    for( const auto &veh : current_submap.vehicles ) {
        vehicles.push_back( veh.get() );
    }
    for( auto &cur_veh : vehicles ) {
        if( !current_submap.contains_vehicle( cur_veh ) ) {
            // vehicle not in the vehicle list of the nonant, has been
            // destroyed (or moved to another nonant?)
            // Can't be sure that it still exists, so skip it
            continue;
        }

        process_items_in_vehicle( *cur_veh, current_submap );
    }
}

void map::process_items_in_vehicle( vehicle &cur_veh, submap &current_submap )
{
    const bool engine_heater_is_on = cur_veh.has_part( "E_HEATER", true ) && cur_veh.engine_on;
    for( const vpart_reference &vp : cur_veh.get_any_parts( VPFLAG_FLUIDTANK ) ) {
        vp.part().process_contents( vp.pos(), engine_heater_is_on );
    }

    auto cargo_parts = cur_veh.get_parts_including_carried( VPFLAG_CARGO );
    for( const vpart_reference &vp : cargo_parts ) {
        process_vehicle_items( cur_veh, vp.part_index() );
    }

    for( item_reference &active_item_ref : cur_veh.active_items.get_for_processing() ) {
        if( empty( cargo_parts ) ) {
            return;
        } else if( !active_item_ref.item_ref ) {
            // The item was destroyed, so skip it.
            continue;
        }
        const auto it = std::find_if( begin( cargo_parts ),
        end( cargo_parts ), [&]( const vpart_reference & part ) {
            return active_item_ref.location == part.mount();
        } );

        if( it == end( cargo_parts ) ) {
            continue; // Can't find a cargo part matching the active item.
        }
        const item &target = *active_item_ref.item_ref;
        // Find the cargo part and coordinates corresponding to the current active item.
        const vehicle_part &pt = it->part();
        const tripoint item_loc = it->pos();
        vehicle_stack items = cur_veh.get_items( static_cast<int>( it->part_index() ) );
        float it_insulation = 1.0f;
        temperature_flag flag = temperature_flag::NORMAL;
        if( target.has_temperature() || target.is_food_container() ) {
            const vpart_info &pti = pt.info();
            if( engine_heater_is_on ) {
                flag = temperature_flag::HEATER;
            }
            // some vehicle parts provide insulation, default is 1
            it_insulation = item::find_type( pti.base_item )->insulation_factor;

            if( pt.enabled && pti.has_flag( VPFLAG_FRIDGE ) ) {
                it_insulation = 1; // ignore fridge insulation if on
                flag = temperature_flag::FRIDGE;
            } else if( pt.enabled && pti.has_flag( VPFLAG_FREEZER ) ) {
                it_insulation = 1; // ignore freezer insulation if on
                flag = temperature_flag::FREEZER;
            }
        }
        if( !process_map_items( items, active_item_ref.item_ref, item_loc, it_insulation, flag ) ) {
            // If the item was NOT destroyed, we can skip the remainder,
            // which handles fallout from the vehicle being damaged.
            continue;
        }

        // item does not exist anymore, might have been an exploding bomb,
        // check if the vehicle is still valid (does exist)
        if( !current_submap.contains_vehicle( &cur_veh ) ) {
            // Nope, vehicle is not in the vehicle list of the submap,
            // it might have moved to another submap (unlikely)
            // or be destroyed, anyway it does not need to be processed here
            return;
        }

        // Vehicle still valid, reload the list of cargo parts,
        // the list of cargo parts might have changed (imagine a part with
        // a low index has been removed by an explosion, all the other
        // parts would move up to fill the gap).
        cargo_parts = cur_veh.get_any_parts( VPFLAG_CARGO );
    }
}

// Crafting/item finding functions

// Note: this is called quite a lot when drawing tiles
// Console build has the most expensive parts optimized out
bool map::sees_some_items( const tripoint &p, const Creature &who ) const
{
    // Can only see items if there are any items.
    return has_items( p ) && could_see_items( p, who.pos() );
}

bool map::sees_some_items( const tripoint &p, const tripoint &from ) const
{
    return has_items( p ) && could_see_items( p, from );
}

bool map::could_see_items( const tripoint &p, const Creature &who ) const
{
    return could_see_items( p, who.pos() );
}

bool map::could_see_items( const tripoint &p, const tripoint &from ) const
{
    static const std::string container_string( "CONTAINER" );
    const bool container = has_flag_ter_or_furn( container_string, p );
    const bool sealed = has_flag_ter_or_furn( TFLAG_SEALED, p );
    if( sealed && container ) {
        // never see inside of sealed containers
        return false;
    }
    if( container ) {
        // can see inside of containers if adjacent or
        // on top of the container
        return ( std::abs( p.x - from.x ) <= 1 &&
                 std::abs( p.y - from.y ) <= 1 &&
                 std::abs( p.z - from.z ) <= 1 );
    }
    return true;
}

bool map::has_items( const tripoint &p ) const
{
    if( !inbounds( p ) ) {
        return false;
    }

    point l;
    submap *const current_submap = unsafe_get_submap_at( p, l );
    if( current_submap == nullptr ) {
        debugmsg( "Tried to check items at (%d,%d) but the submap is not loaded", l.x, l.y );
        return false;
    }

    return !current_submap->get_items( l ).empty();
}

template <typename Stack>
std::list<item> use_amount_stack( Stack stack, const itype_id &type, int &quantity,
                                  const std::function<bool( const item & )> &filter )
{
    std::list<item> ret;
    for( auto a = stack.begin(); a != stack.end() && quantity > 0; ) {
        if( a->use_amount( type, quantity, ret, filter ) ) {
            a = stack.erase( a );
        } else {
            ++a;
        }
    }
    return ret;
}

std::list<item> map::use_amount_square( const tripoint &p, const itype_id &type,
                                        int &quantity, const std::function<bool( const item & )> &filter )
{
    std::list<item> ret;
    // Handle infinite map sources.
    item water = water_from( p );
    if( water.typeId() == type ) {
        ret.push_back( water );
        quantity = 0;
        return ret;
    }

    if( const cata::optional<vpart_reference> vp = veh_at( p ).part_with_feature( "CARGO", true ) ) {
        std::list<item> tmp = use_amount_stack( vp->vehicle().get_items( vp->part_index() ), type,
                                                quantity, filter );
        ret.splice( ret.end(), tmp );
    }
    std::list<item> tmp = use_amount_stack( i_at( p ), type, quantity, filter );
    ret.splice( ret.end(), tmp );
    return ret;
}

std::list<item> map::use_amount( const tripoint &origin, const int range, const itype_id &type,
                                 int &quantity, const std::function<bool( const item & )> &filter )
{
    std::list<item> ret;
    for( int radius = 0; radius <= range && quantity > 0; radius++ ) {
        for( const tripoint &p : points_in_radius( origin, radius ) ) {
            if( rl_dist( origin, p ) >= radius ) {
                std::list<item> tmp = use_amount_square( p, type, quantity, filter );
                ret.splice( ret.end(), tmp );
            }
        }
    }
    return ret;
}

static void use_charges_from_furn( const furn_t &f, const itype_id &type, int &quantity,
                                   map *m, const tripoint &p, std::list<item> &ret,
                                   const std::function<bool( const item & )> &filter )
{
    if( m->has_flag( "LIQUIDCONT", p ) ) {
        map_stack item_list = m->i_at( p );
        auto current_item = item_list.begin();
        for( ; current_item != item_list.end(); ++current_item ) {
            // looking for a liquid that matches
            if( filter( *current_item ) && current_item->made_of( phase_id::LIQUID ) &&
                type == current_item->typeId() ) {
                ret.push_back( *current_item );
                if( current_item->charges - quantity > 0 ) {
                    // Update the returned liquid amount to match the requested amount
                    ret.back().charges = quantity;
                    // Update the liquid item in the world to contain the leftover liquid
                    current_item->charges -= quantity;
                    // All the liquid needed was found, no other sources will be needed
                    quantity = 0;
                } else {
                    // The liquid copy in ret already contains how much was available
                    // The leftover quantity returned will check other sources
                    quantity -= current_item->charges;
                    // Remove liquid item from the world
                    item_list.erase( current_item );
                }
                return;
            }
        }
    }

    const itype *itt = f.crafting_pseudo_item_type();
    if( itt != nullptr && itt->tool && !itt->tool->ammo_id.empty() ) {
        const itype_id ammo = ammotype( *itt->tool->ammo_id.begin() )->default_ammotype();
        map_stack stack = m->i_at( p );
        auto iter = std::find_if( stack.begin(), stack.end(),
        [ammo]( const item & i ) {
            return i.typeId() == ammo;
        } );
        if( iter != stack.end() ) {
            item furn_item( itt, calendar::turn_zero );
            furn_item.ammo_set( ammo, iter->charges );

            if( !filter( furn_item ) ) {
                return;
            }
            if( furn_item.use_charges( type, quantity, ret, p ) ) {
                stack.erase( iter );
            } else {
                iter->charges = furn_item.ammo_remaining();
            }
        }
    }
}

std::list<item> map::use_charges( const tripoint &origin, const int range,
                                  const itype_id &type, int &quantity,
                                  const std::function<bool( const item & )> &filter, basecamp *bcp )
{
    std::list<item> ret;

    // populate a grid of spots that can be reached
    std::vector<tripoint> reachable_pts;
    reachable_flood_steps( reachable_pts, origin, range, 1, 100 );

    // We prefer infinite map sources where available, so search for those
    // first
    for( const tripoint &p : reachable_pts ) {
        // Handle infinite map sources.
        item water = water_from( p );
        if( water.typeId() == type ) {
            water.charges = quantity;
            ret.push_back( water );
            quantity = 0;
            return ret;
        }
    }

    if( bcp ) {
        ret = bcp->use_charges( type, quantity );
        if( quantity <= 0 ) {
            return ret;
        }
    }

    for( const tripoint &p : reachable_pts ) {
        if( has_furn( p ) ) {
            use_charges_from_furn( furn( p ).obj(), type, quantity, this, p, ret, filter );
            if( quantity <= 0 ) {
                return ret;
            }
        }

        if( accessible_items( p ) ) {
            std::list<item> tmp = i_at( p ).use_charges( type, quantity, p, filter );
            ret.splice( ret.end(), tmp );
            if( quantity <= 0 ) {
                return ret;
            }
        }

        const optional_vpart_position vp = veh_at( p );
        if( vp ) {
            std::list<item> tmp = vp->vehicle().use_charges( *vp, type, quantity, filter );
            ret.splice( ret.end(), tmp );
            if( quantity <= 0 ) {
                return ret;
            }
        }
    }

    return ret;
}

std::list<std::pair<tripoint, item *> > map::get_rc_items( const tripoint &p )
{
    std::list<std::pair<tripoint, item *> > rc_pairs;
    tripoint pos;
    pos.z = abs_sub.z;
    for( pos.x = 0; pos.x < MAPSIZE_X; pos.x++ ) {
        if( p.x != -1 && p.x != pos.x ) {
            continue;
        }
        for( pos.y = 0; pos.y < MAPSIZE_Y; pos.y++ ) {
            if( p.y != -1 && p.y != pos.y ) {
                continue;
            }
            map_stack items = i_at( pos );
            for( auto &elem : items ) {
                if( elem.has_flag( flag_RADIO_ACTIVATION ) || elem.has_flag( flag_RADIO_CONTAINER ) ) {
                    rc_pairs.push_back( std::make_pair( pos, &elem ) );
                }
            }
        }
    }

    return rc_pairs;
}

bool map::can_see_trap_at( const tripoint &p, const Character &c ) const
{
    return tr_at( p ).can_see( p, c );
}

const trap &map::tr_at( const tripoint &p ) const
{
    if( !inbounds( p ) ) {
        return tr_null.obj();
    }

    point l;
    submap *const current_submap = unsafe_get_submap_at( p, l );
    if( current_submap == nullptr ) {
        debugmsg( "Tried to get trap at (%d,%d) but the submap is not loaded", l.x, l.y );
        return tr_null.obj();
    }

    if( current_submap->get_ter( l ).obj().trap != tr_null ) {
        return current_submap->get_ter( l ).obj().trap.obj();
    }

    return current_submap->get_trap( l ).obj();
}

partial_con *map::partial_con_at( const tripoint &p )
{
    if( !inbounds( p ) ) {
        return nullptr;
    }
    point l;
    submap *const current_submap = unsafe_get_submap_at( p, l );
    if( current_submap == nullptr ) {
        debugmsg( "Tried to get construction at (%d,%d) but the submap is not loaded", l.x, l.y );
        return nullptr;
    }
    auto it = current_submap->partial_constructions.find( tripoint( l, p.z ) );
    if( it != current_submap->partial_constructions.end() ) {
        return &it->second;
    }
    return nullptr;
}

void map::partial_con_remove( const tripoint &p )
{
    if( !inbounds( p ) ) {
        return;
    }
    point l;
    submap *const current_submap = unsafe_get_submap_at( p, l );
    if( current_submap == nullptr ) {
        debugmsg( "Tried to remove construction at (%d,%d) but the submap is not loaded", l.x, l.y );
        return;
    }
    current_submap->partial_constructions.erase( tripoint( l, p.z ) );
}

void map::partial_con_set( const tripoint &p, const partial_con &con )
{
    if( !inbounds( p ) ) {
        return;
    }
    point l;
    submap *const current_submap = unsafe_get_submap_at( p, l );
    if( current_submap == nullptr ) {
        debugmsg( "Tried to set construction at (%d,%d) but the submap is not loaded", l.x, l.y );
        return;
    }
    if( !current_submap->partial_constructions.emplace( tripoint( l, p.z ), con ).second ) {
        debugmsg( "set partial con on top of terrain which already has a partial con" );
    }
}

void map::trap_set( const tripoint &p, const trap_id &type )
{
    if( !inbounds( p ) ) {
        return;
    }

    point l;
    submap *const current_submap = unsafe_get_submap_at( p, l );
    if( current_submap == nullptr ) {
        debugmsg( "Tried to set trap at (%d,%d) but the submap is not loaded", l.x, l.y );
        return;
    }
    const ter_t &ter = current_submap->get_ter( l ).obj();
    if( ter.trap != tr_null ) {
        debugmsg( "set trap %s on top of terrain %s which already has a builit-in trap",
                  type.obj().name(), ter.name() );
        return;
    }

    // If there was already a trap here, remove it.
    if( current_submap->get_trap( l ) != tr_null ) {
        remove_trap( p );
    }

    current_submap->set_trap( l, type );
    if( type != tr_null ) {
        traplocs[type.to_i()].push_back( p );
    }
}

void map::remove_trap( const tripoint &p )
{
    if( !inbounds( p ) ) {
        return;
    }

    point l;
    submap *const current_submap = unsafe_get_submap_at( p, l );
    if( current_submap == nullptr ) {
        debugmsg( "Tried to remove trap at (%d,%d) but the submap is not loaded", l.x, l.y );
        return;
    }

    trap_id tid = current_submap->get_trap( l );
    if( tid != tr_null ) {
        if( g != nullptr && this == &get_map() ) {
            get_player_character().add_known_trap( p, tr_null.obj() );
        }

        current_submap->set_trap( l, tr_null );
        auto &traps = traplocs[tid.to_i()];
        const auto iter = std::find( traps.begin(), traps.end(), p );
        if( iter != traps.end() ) {
            traps.erase( iter );
        }
    }
}
/*
 * Get wrapper for all fields at xyz
 */
const field &map::field_at( const tripoint &p ) const
{
    if( !inbounds( p ) ) {
        nulfield = field();
        return nulfield;
    }

    point l;
    submap *const current_submap = unsafe_get_submap_at( p, l );
    if( current_submap == nullptr ) {
        debugmsg( "Tried to get field at (%d,%d) but the submap is not loaded", l.x, l.y );
        nulfield = field();
        return nulfield;
    }

    return current_submap->get_field( l );
}

/*
 * As above, except not const
 */
field &map::field_at( const tripoint &p )
{
    if( !inbounds( p ) ) {
        nulfield = field();
        return nulfield;
    }

    point l;
    submap *const current_submap = unsafe_get_submap_at( p, l );
    if( current_submap == nullptr ) {
        debugmsg( "Tried to get field at (%d,%d,%d) but the submap is not loaded", p.x, p.y, p.z );
        nulfield = field();
        return nulfield;
    }

    return current_submap->get_field( l );
}

time_duration map::mod_field_age( const tripoint &p, const field_type_id &type,
                                  const time_duration &offset )
{
    return set_field_age( p, type, offset, true );
}

int map::mod_field_intensity( const tripoint &p, const field_type_id &type, const int offset )
{
    return set_field_intensity( p, type, offset, true );
}

time_duration map::set_field_age( const tripoint &p, const field_type_id &type,
                                  const time_duration &age, const bool isoffset )
{
    if( field_entry *const field_ptr = get_field( p, type ) ) {
        return field_ptr->set_field_age( ( isoffset ? field_ptr->get_field_age() : 0_turns ) + age );
    }
    return -1_turns;
}

/*
 * set intensity of field type at point, creating if not present, removing if intensity is 0
 * returns resulting intensity, or 0 for not present
 */
int map::set_field_intensity( const tripoint &p, const field_type_id &type,
                              const int new_intensity,
                              bool isoffset )
{
    field_entry *field_ptr = get_field( p, type );
    if( field_ptr != nullptr ) {
        int adj = ( isoffset ? field_ptr->get_field_intensity() : 0 ) + new_intensity;
        if( adj > 0 ) {
            field_ptr->set_field_intensity( adj );
            return adj;
        } else {
            remove_field( p, type );
            return 0;
        }
    } else if( 0 + new_intensity > 0 ) {
        return add_field( p, type, new_intensity ) ? new_intensity : 0;
    }

    return 0;
}

time_duration map::get_field_age( const tripoint &p, const field_type_id &type ) const
{
    const field_entry *field_ptr = field_at( p ).find_field( type );
    return field_ptr == nullptr ? -1_turns : field_ptr->get_field_age();
}

int map::get_field_intensity( const tripoint &p, const field_type_id &type ) const
{
    const field_entry *field_ptr = field_at( p ).find_field( type );
    return ( field_ptr == nullptr ? 0 : field_ptr->get_field_intensity() );
}

bool map::has_field_at( const tripoint &p, bool check_bounds )
{
    const tripoint sm = ms_to_sm_copy( p );
    return ( !check_bounds || inbounds( p ) ) && get_cache( p.z ).field_cache[sm.x + sm.y * MAPSIZE];
}

field_entry *map::get_field( const tripoint &p, const field_type_id &type )
{
    if( !inbounds( p ) || !has_field_at( p, false ) ) {
        return nullptr;
    }

    point l;
    submap *const current_submap = unsafe_get_submap_at( p, l );
    if( current_submap == nullptr ) {
        debugmsg( "Tried to get field at (%d,%d) but the submap is not loaded", l.x, l.y );
        return nullptr;
    }

    return current_submap->get_field( l ).find_field( type );
}

bool map::dangerous_field_at( const tripoint &p )
{
    for( auto &pr : field_at( p ) ) {
        auto &fd = pr.second;
        if( fd.is_dangerous() ) {
            return true;
        }
    }
    return false;
}

bool map::add_field( const tripoint &p, const field_type_id &type_id, int intensity,
                     const time_duration &age, bool hit_player )
{
    if( !inbounds( p ) ) {
        return false;
    }

    if( !type_id ) {
        return false;
    }

    const field_type &fd_type = *type_id;
    intensity = std::min( intensity, fd_type.get_max_intensity() );
    if( intensity <= 0 ) {
        return false;
    }

    point l;
    submap *const current_submap = unsafe_get_submap_at( p, l );
    if( current_submap == nullptr ) {
        debugmsg( "Tried to add field at (%d,%d) but the submap is not loaded", l.x, l.y );
        return false;
    }
    current_submap->is_uniform = false;
    invalidate_max_populated_zlev( p.z );

    if( current_submap->get_field( l ).add_field( type_id, intensity, age ) ) {
        //Only adding it to the count if it doesn't exist.
        if( !current_submap->field_count++ ) {
            get_cache( p.z ).field_cache.set( static_cast<size_t>( p.x / SEEX + ( (
                                                  p.y / SEEX ) * MAPSIZE ) ) );
        }
    }

    if( hit_player ) {
        Character &player_character = get_player_character();
        if( g != nullptr && this == &get_map() && p == player_character.pos() ) {
            //Hit the player with the field if it spawned on top of them.
            creature_in_field( player_character );
        }
    }

    // Dirty the transparency cache now that field processing doesn't always do it
    if( fd_type.dirty_transparency_cache || !fd_type.is_transparent() ) {
        set_transparency_cache_dirty( p, true );
        set_seen_cache_dirty( p );
    }

    if( fd_type.is_dangerous() ) {
        set_pathfinding_cache_dirty( p.z );
    }

    // Ensure blood type fields don't hang in the air
    if( zlevels && fd_type.accelerated_decay ) {
        support_dirty( p );
    }

    return true;
}

void map::remove_field( const tripoint &p, const field_type_id &field_to_remove )
{
    if( !inbounds( p ) ) {
        return;
    }

    point l;
    submap *const current_submap = unsafe_get_submap_at( p, l );
    if( current_submap == nullptr ) {
        debugmsg( "Tried to remove field at (%d,%d) but the submap is not loaded", l.x, l.y );
        return;
    }

    if( current_submap->get_field( l ).remove_field( field_to_remove ) ) {
        // Only adjust the count if the field actually existed.
        if( !--current_submap->field_count ) {
            get_cache( p.z ).field_cache.set( static_cast<size_t>( p.x / SEEX + ( (
                                                  p.y / SEEX ) * MAPSIZE ) ) );
        }
        const auto &fdata = field_to_remove.obj();
        if( fdata.dirty_transparency_cache || !fdata.is_transparent() ) {
            set_transparency_cache_dirty( p, true );
            set_seen_cache_dirty( p );
        }
        if( fdata.is_dangerous() ) {
            set_pathfinding_cache_dirty( p.z );
        }
    }
}

void map::add_splatter( const field_type_id &type, const tripoint &where, int intensity )
{
    if( intensity <= 0 ) {
        return;
    }
    if( type.obj().is_splattering ) {
        if( const optional_vpart_position vp = veh_at( where ) ) {
            vehicle *const veh = &vp->vehicle();
            // Might be -1 if all the vehicle's parts at where are marked for removal
            const int part = veh->part_displayed_at( vp->mount() );
            if( part != -1 ) {
                veh->part( part ).blood += 200 * std::min( intensity, 3 ) / 3;
                return;
            }
        }
    }
    mod_field_intensity( where, type, intensity );
}

void map::add_splatter_trail( const field_type_id &type, const tripoint &from,
                              const tripoint &to )
{
    if( !type.id() ) {
        return;
    }
    const auto trail = line_to( from, to );
    int remainder = trail.size();
    for( const auto &elem : trail ) {
        add_splatter( type, elem );
        remainder--;
        if( impassable( elem ) ) { // Blood splatters stop at walls.
            add_splatter( type, elem, remainder );
            return;
        }
    }
}

void map::add_splash( const field_type_id &type, const tripoint &center, int radius,
                      int intensity )
{
    if( !type.id() ) {
        return;
    }
    // TODO: use Bresenham here and take obstacles into account
    for( const tripoint &pnt : points_in_radius( center, radius ) ) {
        if( trig_dist( pnt, center ) <= radius && !one_in( intensity ) ) {
            add_splatter( type, pnt );
        }
    }
}

computer *map::computer_at( const tripoint &p )
{
    if( !inbounds( p ) ) {
        return nullptr;
    }

    point l;
    submap *const sm = unsafe_get_submap_at( p, l );
    if( sm == nullptr ) {
        debugmsg( "Tried to get computer at (%d,%d) but the submap is not loaded", l.x, l.y );
        return nullptr;
    }
    return sm->get_computer( l );
}

bool map::point_within_camp( const tripoint &point_check ) const
{
    // TODO: fix point types
    const tripoint_abs_omt omt_check( ms_to_omt_copy( point_check ) );
    const point_abs_omt p = omt_check.xy();
    for( int x2 = -2; x2 < 2; x2++ ) {
        for( int y2 = -2; y2 < 2; y2++ ) {
            if( cata::optional<basecamp *> bcp = overmap_buffer.find_camp( p + point( x2, y2 ) ) ) {
                return ( *bcp )->camp_omt_pos().z() == point_check.z;
            }
        }
    }
    return false;
}

void map::remove_submap_camp( const tripoint &p )
{
    submap *const current_submap = get_submap_at( p );
    if( current_submap == nullptr ) {
        debugmsg( "Tried to remove camp at (%d,%d,%d) but the submap is not loaded", p.x, p.y, p.z );
        return;
    }
    current_submap->camp.reset();
}

basecamp map::hoist_submap_camp( const tripoint &p )
{
    submap *const current_submap = get_submap_at( p );
    if( current_submap == nullptr ) {
        debugmsg( "Tried to hoist camp at (%d,%d,%d) but the submap is not loaded", p.x, p.y, p.z );
        return basecamp();
    }
    basecamp *pcamp = current_submap->camp.get();
    return pcamp ? *pcamp : basecamp();
}

void map::add_camp( const tripoint_abs_omt &omt_pos, const std::string &name )
{
    basecamp temp_camp = basecamp( name, omt_pos );
    overmap_buffer.add_camp( temp_camp );
    get_player_character().camps.insert( omt_pos );
    g->validate_camps();
}

void map::update_submap_active_item_status( const tripoint &p )
{
    point l;
    submap *const current_submap = get_submap_at( p, l );
    if( current_submap == nullptr ) {
        debugmsg( "Tried to update active items at (%d,%d) but the submap is not loaded", l.x, l.y );
        return;
    }
    if( current_submap->active_items.empty() ) {
        submaps_with_active_items.erase( tripoint( abs_sub.x + p.x / SEEX, abs_sub.y + p.y / SEEY, p.z ) );
    }
}

void map::update_visibility_cache( const int zlev )
{
    Character &player_character = get_player_character();
    visibility_variables_cache.variables_set = true; // Not used yet
    visibility_variables_cache.g_light_level = static_cast<int>( g->light_level( zlev ) );
    visibility_variables_cache.vision_threshold = player_character.get_vision_threshold(
                get_cache_ref(
                    player_character.posz() ).lm[player_character.posx()][player_character.posy()].max() );

    visibility_variables_cache.u_clairvoyance = player_character.clairvoyance();
    visibility_variables_cache.u_sight_impaired = player_character.sight_impaired();
    visibility_variables_cache.u_is_boomered = player_character.has_effect( effect_boomered );
    visibility_variables_cache.clairvoyance_field.reset();
    const field_type_str_id fd_clairvoyant( "fd_clairvoyant" );
    if( fd_clairvoyant.is_valid() ) {
        visibility_variables_cache.clairvoyance_field = fd_clairvoyant;
    }

    int sm_squares_seen[MAPSIZE][MAPSIZE];
    std::memset( sm_squares_seen, 0, sizeof( sm_squares_seen ) );

    auto &visibility_cache = get_cache( zlev ).visibility_cache;

    tripoint p;
    p.z = zlev;
    int &x = p.x;
    int &y = p.y;
    for( x = 0; x < MAPSIZE_X; x++ ) {
        for( y = 0; y < MAPSIZE_Y; y++ ) {
            lit_level ll = apparent_light_at( p, visibility_variables_cache );
            visibility_cache[x][y] = ll;
            sm_squares_seen[ x / SEEX ][ y / SEEY ] += ( ll == lit_level::BRIGHT || ll == lit_level::LIT );
        }
    }

    for( int gridx = 0; gridx < my_MAPSIZE; gridx++ ) {
        for( int gridy = 0; gridy < my_MAPSIZE; gridy++ ) {
            if( sm_squares_seen[gridx][gridy] > 36 ) { // 25% of the submap is visible
                const tripoint sm( gridx, gridy, 0 );
                const tripoint abs_sm = map::abs_sub + sm;
                // TODO: fix point types
                const tripoint_abs_omt abs_omt( sm_to_omt_copy( abs_sm ) );
                overmap_buffer.set_seen( abs_omt, true );
            }
        }
    }
}

const visibility_variables &map::get_visibility_variables_cache() const
{
    return visibility_variables_cache;
}

visibility_type map::get_visibility( const lit_level ll,
                                     const visibility_variables &cache ) const
{
    switch( ll ) {
        case lit_level::DARK:
            // can't see this square at all
            if( cache.u_is_boomered ) {
                return visibility_type::BOOMER_DARK;
            } else {
                return visibility_type::DARK;
            }
        case lit_level::BRIGHT_ONLY:
            // can only tell that this square is bright
            if( cache.u_is_boomered ) {
                return visibility_type::BOOMER;
            } else {
                return visibility_type::LIT;
            }

        case lit_level::LOW:
        // low light, square visible in monochrome
        case lit_level::LIT:
        // normal light
        case lit_level::BRIGHT:
            // bright light
            return visibility_type::CLEAR;
        case lit_level::BLANK:
        case lit_level::MEMORIZED:
            return visibility_type::HIDDEN;
    }
    return visibility_type::HIDDEN;
}

bool map::apply_vision_effects( const catacurses::window &w, const visibility_type vis ) const
{
    int symbol = ' ';
    nc_color color = c_black;

    switch( vis ) {
        case visibility_type::CLEAR:
            // Drew the tile, so bail out now.
            return false;
        case visibility_type::LIT:
            // can only tell that this square is bright
            symbol = '#';
            color = c_light_gray;
            break;
        case visibility_type::BOOMER:
            symbol = '#';
            color = c_pink;
            break;
        case visibility_type::BOOMER_DARK:
            symbol = '#';
            color = c_magenta;
            break;
        case visibility_type::DARK:
        // can't see this square at all
        case visibility_type::HIDDEN:
            break;
    }
    wputch( w, color, symbol );
    return true;
}

bool map::draw_maptile_from_memory( const catacurses::window &w, const tripoint &p,
                                    const tripoint &view_center, bool move_cursor ) const
{
    int sym = get_avatar().get_memorized_symbol( getabs( p ) );
    if( sym == 0 ) {
        return true;
    }
    if( move_cursor ) {
        const int k = p.x + getmaxx( w ) / 2 - view_center.x;
        const int j = p.y + getmaxy( w ) / 2 - view_center.y;

        mvwputch( w, point( k, j ), c_brown, sym );
    } else {
        wputch( w, c_brown, sym );
    }
    return false;
}

void map::draw( const catacurses::window &w, const tripoint &center )
{
    // We only need to draw anything if we're not in tiles mode.
    if( is_draw_tiles_mode() ) {
        return;
    }

    g->reset_light_level();

    update_visibility_cache( center.z );
    const visibility_variables &cache = get_visibility_variables_cache();

    const auto &visibility_cache = get_cache_ref( center.z ).visibility_cache;

    // X and y are in map coordinates, but might be out of range of the map.
    // When they are out of range, we just draw '#'s.
    tripoint p;
    p.z = center.z;
    int &x = p.x;
    int &y = p.y;
    avatar &player_character = get_avatar();
    const bool do_map_memory = player_character.should_show_map_memory();
    for( y = center.y - getmaxy( w ) / 2; y <= center.y + getmaxy( w ) / 2; y++ ) {
        if( y - center.y + getmaxy( w ) / 2 >= getmaxy( w ) ) {
            continue;
        }

        wmove( w, point( 0, y - center.y + getmaxy( w ) / 2 ) );

        const int maxxrender = center.x - getmaxx( w ) / 2 + getmaxx( w );
        x = center.x - getmaxx( w ) / 2;
        if( y < 0 || y >= MAPSIZE_Y ) {
            for( ; x < maxxrender; x++ ) {
                if( !do_map_memory || draw_maptile_from_memory( w, p, center, false ) ) {
                    wputch( w, c_black, ' ' );
                }
            }
            continue;
        }

        while( x < 0 ) {
            if( !do_map_memory || draw_maptile_from_memory( w, p, center, false ) ) {
                wputch( w, c_black, ' ' );
            }
            x++;
        }

        point l;
        const int maxx = std::min( MAPSIZE_X, maxxrender );
        while( x < maxx ) {
            submap *cur_submap = get_submap_at( p, l );
            submap *sm_below = p.z > -OVERMAP_DEPTH ?
                               get_submap_at( {p.xy(), p.z - 1}, l ) : cur_submap;
            if( cur_submap == nullptr || sm_below == nullptr ) {
                debugmsg( "Tried to draw map at (%d,%d) but the submap is not loaded", l.x, l.y );
                x++;
                continue;
            }
            while( l.x < SEEX && x < maxx )  {
                const lit_level lighting = visibility_cache[x][y];
                const visibility_type vis = get_visibility( lighting, cache );
                if( !apply_vision_effects( w, vis ) ) {
                    const maptile curr_maptile = maptile( cur_submap, l );
                    const bool draw_lower_zlevel =
                        draw_maptile( w, player_character, p, curr_maptile,
                                      false, true, center,
                                      lighting == lit_level::LOW,
                                      lighting == lit_level::BRIGHT, true );
                    if( draw_lower_zlevel ) {
                        p.z--;
                        const maptile tile_below = maptile( sm_below, l );
                        draw_from_above( w, player_character, p, tile_below, false, center,
                                         lighting == lit_level::LOW,
                                         lighting == lit_level::BRIGHT, false );
                        p.z++;
                    }
                } else if( do_map_memory && ( vis == visibility_type::HIDDEN || vis == visibility_type::DARK ) ) {
                    draw_maptile_from_memory( w, p, center );
                }

                l.x++;
                x++;
            }
        }

        while( x < maxxrender ) {
            if( !do_map_memory || draw_maptile_from_memory( w, p, center, false ) ) {
                wputch( w, c_black, ' ' );
            }
            x++;
        }
    }
}

void map::drawsq( const catacurses::window &w, player &u, const tripoint &p,
                  bool invert, bool show_items ) const
{
    drawsq( w, u, p, invert, show_items, u.pos() + u.view_offset, false, false, false );
}

void map::drawsq( const catacurses::window &w, player &u, const tripoint &p,
                  const bool invert_arg,
                  const bool show_items_arg, const tripoint &view_center,
                  const bool low_light, const bool bright_light, const bool inorder ) const
{
    // If we are in tiles mode, the only thing we want to potentially draw is a highlight
    if( is_draw_tiles_mode() ) {
        if( invert_arg ) {
            g->draw_highlight( p );
        }
        return;
    }

    if( !inbounds( p ) ) {
        return;
    }

    const maptile tile = maptile_at( p );
    const bool more = draw_maptile( w, u, p, tile, invert_arg, show_items_arg,
                                    view_center, low_light, bright_light, inorder );
    if( more ) {
        tripoint below( p.xy(), p.z - 1 );
        const maptile tile_below = maptile_at( below );
        draw_from_above( w, u, below, tile_below,
                         invert_arg, view_center,
                         low_light, bright_light, false );
    }
}

// a check to see if the lower floor needs to be rendered in tiles
bool map::dont_draw_lower_floor( const tripoint &p )
{
    return !zlevels || p.z <= -OVERMAP_DEPTH ||
           !( has_flag( TFLAG_NO_FLOOR, p ) || has_flag( TFLAG_Z_TRANSPARENT, p ) );
}

// returns true if lower z-level needs to be drawn, false otherwise
bool map::draw_maptile( const catacurses::window &w, const player &u, const tripoint &p,
                        const maptile &curr_maptile,
                        bool invert, bool show_items,
                        const tripoint &view_center,
                        const bool low_light, const bool bright_light, const bool inorder ) const
{
    nc_color tercol;
    const ter_t &curr_ter = curr_maptile.get_ter_t();
    const furn_t &curr_furn = curr_maptile.get_furn_t();
    const trap &curr_trap = curr_maptile.get_trap().obj();
    const field &curr_field = curr_maptile.get_field();
    int sym;
    bool hi = false;
    bool graf = false;
    bool draw_item_sym = false;

    int terrain_sym;
    if( curr_ter.has_flag( TFLAG_AUTO_WALL_SYMBOL ) ) {
        terrain_sym = determine_wall_corner( p );
    } else {
        terrain_sym = curr_ter.symbol();
    }

    if( curr_furn.id ) {
        sym = curr_furn.symbol();
        tercol = curr_furn.color();
    } else {
        sym = terrain_sym;
        tercol = curr_ter.color();
    }
    if( curr_ter.has_flag( TFLAG_SWIMMABLE ) && curr_ter.has_flag( TFLAG_DEEP_WATER ) &&
        !u.is_underwater() ) {
        show_items = false; // Can only see underwater items if WE are underwater
    }
    avatar &player_character = get_avatar();
    // If there's a trap here, and we have sufficient perception, draw that instead
    if( curr_trap.can_see( p, player_character ) ) {
        tercol = curr_trap.color;
        if( curr_trap.sym == '%' ) {
            switch( rng( 1, 5 ) ) {
                case 1:
                    sym = '*';
                    break;
                case 2:
                    sym = '0';
                    break;
                case 3:
                    sym = '8';
                    break;
                case 4:
                    sym = '&';
                    break;
                case 5:
                    sym = '+';
                    break;
            }
        } else {
            sym = curr_trap.sym;
        }
    }
    if( curr_field.field_count() > 0 ) {
        const field_type_id &fid = curr_field.displayed_field_type();
        const field_entry *fe = curr_field.find_field( fid );
        const auto field_symbol = fid->get_symbol();
        if( field_symbol == "&" || fe == nullptr ) {
            // Do nothing, a '&' indicates invisible fields.
        } else if( field_symbol == "*" ) {
            // A random symbol.
            switch( rng( 1, 5 ) ) {
                case 1:
                    sym = '*';
                    break;
                case 2:
                    sym = '0';
                    break;
                case 3:
                    sym = '8';
                    break;
                case 4:
                    sym = '&';
                    break;
                case 5:
                    sym = '+';
                    break;
            }
        } else {
            // A field symbol '%' indicates the field should not hide
            // items/terrain. When the symbol is not '%' it will
            // hide items (the color is still inverted if there are items,
            // but the tile symbol is not changed).
            // draw_item_sym indicates that the item symbol should be used
            // even if sym is not '.'.
            // As we don't know at this stage if there are any items
            // (that are visible to the player!), we always set the symbol.
            // If there are items and the field does not hide them,
            // the code handling items will override it.
            draw_item_sym = ( field_symbol == "'%" );
            // If field display_priority is > 1, and the field is set to hide items,
            //draw the field as it obscures what's under it.
            if( ( field_symbol != "%" && fid.obj().priority > 1 ) || ( field_symbol != "%" &&
                    sym == '.' ) )  {
                // default terrain '.' and
                // non-default field symbol -> field symbol overrides terrain
                sym = field_symbol[0];
            }
            tercol = fe->color();
        }
    }

    // TODO: change the local variable sym to std::string and use it instead of this hack.
    // Currently this are different variables because terrain/... uses int as symbol type and
    // item now use string. Ideally they should all be strings.
    std::string item_sym;

    // If there are items here, draw those instead
    if( show_items && curr_maptile.get_item_count() > 0 &&
        sees_some_items( p, player_character ) ) {
        // if there's furniture/terrain/trap/fields (sym!='.')
        // and we should not override it, then only highlight the square
        if( sym != '.' && sym != '%' && !draw_item_sym ) {
            hi = true;
        } else {
            // otherwise override with the symbol of the last item
            item_sym = curr_maptile.get_uppermost_item().symbol();
            if( !draw_item_sym ) {
                tercol = curr_maptile.get_uppermost_item().color();
            }
            if( curr_maptile.get_item_count() > 1 ) {
                invert = !invert;
            }
        }
    }

    int memory_sym = sym;
    int veh_part = 0;
    const vehicle *veh = veh_at_internal( p, veh_part );
    if( veh != nullptr ) {
        sym = special_symbol( veh->face.dir_symbol( veh->part_sym( veh_part ) ) );
        tercol = veh->part_color( veh_part );
        item_sym.clear(); // clear the item symbol so `sym` is used instead.

        if( !veh->forward_velocity() && !veh->player_in_control( player_character ) ) {
            memory_sym = sym;
        }
    }

    if( check_and_set_seen_cache( p ) ) {
        player_character.memorize_symbol( getabs( p ), memory_sym );
    }

    // If there's graffiti here, change background color
    if( curr_maptile.has_graffiti() ) {
        graf = true;
    }

    const auto u_vision = u.get_vision_modes();
    if( u_vision[BOOMERED] ) {
        tercol = c_magenta;
    } else if( u_vision[NV_GOGGLES] ) {
        tercol = ( bright_light ) ? c_white : c_light_green;
    } else if( low_light ) {
        tercol = c_dark_gray;
    } else if( u_vision[DARKNESS] ) {
        tercol = c_dark_gray;
    }

    if( invert ) {
        tercol = invert_color( tercol );
    } else if( hi ) {
        tercol = hilite( tercol );
    } else if( graf ) {
        tercol = red_background( tercol );
    }

    if( inorder ) {
        // Rastering the whole map, take advantage of automatically moving the cursor.
        if( item_sym.empty() ) {
            wputch( w, tercol, sym );
        } else {
            wprintz( w, tercol, item_sym );
        }
    } else {
        // Otherwise move the cursor before drawing.
        const int k = p.x + getmaxx( w ) / 2 - view_center.x;
        const int j = p.y + getmaxy( w ) / 2 - view_center.y;
        if( item_sym.empty() ) {
            mvwputch( w, point( k, j ), tercol, sym );
        } else {
            mvwprintz( w, point( k, j ), tercol, item_sym );
        }
    }

    return zlevels && item_sym.empty() &&  p.z > -OVERMAP_DEPTH &&
           ( curr_ter.has_flag( TFLAG_Z_TRANSPARENT ) ||
             ( sym == ' ' && curr_ter.has_flag( TFLAG_NO_FLOOR ) ) );
}

void map::draw_from_above( const catacurses::window &w, const player &u, const tripoint &p,
                           const maptile &curr_tile,
                           const bool invert,
                           const tripoint &view_center,
                           bool low_light, bool bright_light, bool inorder ) const
{
    static const int AUTO_WALL_PLACEHOLDER = 2; // this should never appear as a real symbol!

    nc_color tercol = c_dark_gray;
    int sym = ' ';

    const ter_t &curr_ter = curr_tile.get_ter_t();
    const furn_t &curr_furn = curr_tile.get_furn_t();
    int part_below;
    const vehicle *veh;
    if( curr_furn.has_flag( TFLAG_SEEN_FROM_ABOVE ) ) {
        sym = curr_furn.symbol();
        tercol = curr_furn.color();
    } else if( curr_furn.movecost < 0 ) {
        sym = '.';
        tercol = curr_furn.color();
    } else if( ( veh = veh_at_internal( p, part_below ) ) != nullptr ) {
        const int roof = veh->roof_at_part( part_below );
        const int displayed_part = roof >= 0 ? roof : part_below;
        sym = special_symbol( veh->face.dir_symbol( veh->part_sym( displayed_part, true ) ) );
        tercol = ( roof >= 0 ||
                   vpart_position( const_cast<vehicle &>( *veh ),
                                   part_below ).obstacle_at_part() ) ? c_light_gray : c_light_gray_cyan;
    } else if( curr_ter.has_flag( TFLAG_SEEN_FROM_ABOVE ) ) {
        if( curr_ter.has_flag( TFLAG_AUTO_WALL_SYMBOL ) ) {
            sym = AUTO_WALL_PLACEHOLDER;
        } else if( curr_ter.has_flag( TFLAG_RAMP ) ) {
            sym = '>';
        } else {
            sym = curr_ter.symbol();
        }
        tercol = curr_ter.color();
    } else if( curr_ter.movecost == 0 ) {
        sym = '.';
        tercol = curr_ter.color();
    } else if( !curr_ter.has_flag( TFLAG_NO_FLOOR ) ) {
        sym = '.';
        if( curr_ter.color() != c_cyan ) {
            // Need a special case here, it doesn't cyanize well
            tercol = cyan_background( curr_ter.color() );
        } else {
            tercol = c_black_cyan;
        }
    } else {
        sym = curr_ter.symbol();
        tercol = curr_ter.color();
    }

    if( sym == AUTO_WALL_PLACEHOLDER ) {
        sym = determine_wall_corner( p );
    }

    const auto u_vision = u.get_vision_modes();
    if( u_vision[BOOMERED] ) {
        tercol = c_magenta;
    } else if( u_vision[NV_GOGGLES] ) {
        tercol = ( bright_light ) ? c_white : c_light_green;
    } else if( low_light ) {
        tercol = c_dark_gray;
    } else if( u_vision[DARKNESS] ) {
        tercol = c_dark_gray;
    }

    if( invert ) {
        tercol = invert_color( tercol );
    }

    if( inorder ) {
        wputch( w, tercol, sym );
    } else {
        const int k = p.x + getmaxx( w ) / 2 - view_center.x;
        const int j = p.y + getmaxy( w ) / 2 - view_center.y;
        mvwputch( w, point( k, j ), tercol, sym );
    }
}

bool map::sees( const tripoint &F, const tripoint &T, const int range ) const
{
    int dummy = 0;
    return sees( F, T, range, dummy );
}

/**
 * This one is internal-only, we don't want to expose the slope tweaking ickiness outside the map class.
 **/
bool map::sees( const tripoint &F, const tripoint &T, const int range,
                int &bresenham_slope ) const
{
    if( ( range >= 0 && range < rl_dist( F, T ) ) ||
        !inbounds( T ) ) {
        bresenham_slope = 0;
        return false; // Out of range!
    }
    // Cannonicalize the order of the tripoints so the cache is reflexive.
    const tripoint &min = F < T ? F : T;
    const tripoint &max = !( F < T ) ? F : T;
    // A little gross, just pack the values into a point.
    const point key(
        min.x << 16 | min.y << 8 | ( min.z + OVERMAP_DEPTH ),
        max.x << 16 | max.y << 8 | ( max.z + OVERMAP_DEPTH )
    );
    char cached = skew_vision_cache.get( key, -1 );
    if( cached >= 0 ) {
        return cached > 0;
    }
    bool visible = true;

    // Ugly `if` for now
    if( !fov_3d || F.z == T.z ) {
        bresenham( F.xy(), T.xy(), bresenham_slope,
        [this, &visible, &T]( const point & new_point ) {
            // Exit before checking the last square, it's still visible even if opaque.
            if( new_point.x == T.x && new_point.y == T.y ) {
                return false;
            }
            if( !this->is_transparent( tripoint( new_point, T.z ) ) ) {
                visible = false;
                return false;
            }
            return true;
        } );
        skew_vision_cache.insert( 100000, key, visible ? 1 : 0 );
        return visible;
    }

    tripoint last_point = F;
    bresenham( F, T, bresenham_slope, 0,
    [this, &visible, &T, &last_point]( const tripoint & new_point ) {
        // Exit before checking the last square if it's not a vertical transition,
        // it's still visible even if opaque.
        if( new_point == T && last_point.z == T.z ) {
            return false;
        }

        // TODO: Allow transparent floors (and cache them!)
        if( new_point.z == last_point.z ) {
            if( !this->is_transparent( new_point ) ) {
                visible = false;
                return false;
            }
        } else {
            const int max_z = std::max( new_point.z, last_point.z );
            if( ( has_floor_or_support( {new_point.xy(), max_z} ) ||
                  !is_transparent( {new_point.xy(), last_point.z} ) ) &&
                ( has_floor_or_support( {last_point.xy(), max_z} ) ||
                  !is_transparent( {last_point.xy(), new_point.z} ) ) ) {
                visible = false;
                return false;
            }
        }

        last_point = new_point;
        return true;
    } );
    skew_vision_cache.insert( 100000, key, visible ? 1 : 0 );
    return visible;
}

int map::obstacle_coverage( const tripoint &loc1, const tripoint &loc2 ) const
{
    // Can't hide if you are standing on furniture, or non-flat slowing-down terrain tile.
    if( furn( loc2 ).obj().id || ( move_cost( loc2 ) > 2 && !has_flag_ter( TFLAG_FLAT, loc2 ) ) ) {
        return 0;
    }
    const point a( std::abs( loc1.x - loc2.x ) * 2, std::abs( loc1.y - loc2.y ) * 2 );
    int offset = std::min( a.x, a.y ) - ( std::max( a.x, a.y ) / 2 );
    tripoint obstaclepos;
    bresenham( loc2, loc1, offset, 0, [&obstaclepos]( const tripoint & new_point ) {
        // Only adjacent tile between you and enemy is checked for cover.
        obstaclepos = new_point;
        return false;
    } );
    if( const auto obstacle_f = furn( obstaclepos ) ) {
        return obstacle_f->coverage;
    }
    if( const optional_vpart_position vp = veh_at( obstaclepos ) ) {
        if( vp->obstacle_at_part() ) {
            return 60;
        } else if( !vp->part_with_feature( VPFLAG_AISLE, true ) ) {
            return 45;
        }
    }
    return ter( obstaclepos )->coverage;
}

int map::coverage( const tripoint &p ) const
{
    if( const auto obstacle_f = furn( p ) ) {
        return obstacle_f->coverage;
    }
    if( const optional_vpart_position vp = veh_at( p ) ) {
        if( vp->obstacle_at_part() ) {
            return 60;
        } else if( !vp->part_with_feature( VPFLAG_AISLE, true ) ) {
            return 45;
        }
    }
    return ter( p )->coverage;
}

// This method tries a bunch of initial offsets for the line to try and find a clear one.
// Basically it does, "Find a line from any point in the source that ends up in the target square".
std::vector<tripoint> map::find_clear_path( const tripoint &source,
        const tripoint &destination ) const
{
    // TODO: Push this junk down into the Bresenham method, it's already doing it.
    const point d( destination.xy() - source.xy() );
    const point a( std::abs( d.x ) * 2, std::abs( d.y ) * 2 );
    const int dominant = std::max( a.x, a.y );
    const int minor = std::min( a.x, a.y );
    // This seems to be the method for finding the ideal start value for the error value.
    const int ideal_start_offset = minor - dominant / 2;
    const int start_sign = ( ideal_start_offset > 0 ) - ( ideal_start_offset < 0 );
    // Not totally sure of the derivation.
    const int max_start_offset = std::abs( ideal_start_offset ) * 2 + 1;
    for( int horizontal_offset = -1; horizontal_offset <= max_start_offset; ++horizontal_offset ) {
        int candidate_offset = horizontal_offset * start_sign;
        if( sees( source, destination, rl_dist( source, destination ), candidate_offset ) ) {
            return line_to( source, destination, candidate_offset, 0 );
        }
    }
    // If we couldn't find a clear LoS, just return the ideal one.
    return line_to( source, destination, ideal_start_offset, 0 );
}

void map::reachable_flood_steps( std::vector<tripoint> &reachable_pts, const tripoint &f,
                                 int range, const int cost_min, const int cost_max ) const
{
    struct pq_item {
        int dist;
        int ndx;
    };
    struct pq_item_comp {
        bool operator()( const pq_item &left, const pq_item &right ) {
            return left.dist > right.dist;
        }
    };
    using PQ_type = std::priority_queue< pq_item, std::vector<pq_item>, pq_item_comp>;

    // temp buffer for grid
    const int grid_dim = range * 2 + 1;
    // init to -1 as "not visited yet"
    std::vector< int > t_grid( static_cast<size_t>( grid_dim * grid_dim ), -1 );
    const tripoint origin_offset = {range, range, 0};
    const int initial_visit_distance = range * range; // Large unreachable value

    // Fill positions that are visitable with initial_visit_distance
    for( const tripoint &p : points_in_radius( f, range ) ) {
        const tripoint tp = { p.xy(), f.z };
        const int tp_cost = move_cost( tp );
        // rejection conditions
        if( tp_cost < cost_min || tp_cost > cost_max || !has_floor_or_support( tp ) ) {
            continue;
        }
        // set initial cost for grid point
        tripoint origin_relative = tp - f;
        origin_relative += origin_offset;
        int ndx = origin_relative.x + origin_relative.y * grid_dim;
        t_grid[ ndx ] = initial_visit_distance;
    }

    auto gen_neighbors = []( const pq_item & elem, int grid_dim, pq_item * neighbors ) {
        // Up to 8 neighbors
        int new_cost = elem.dist + 1;
        // *INDENT-OFF*
        int ox[8] = {
            -1, 0, 1,
            -1,    1,
            -1, 0, 1
        };
        int oy[8] = {
            -1, -1, -1,
            0,      0,
            1,  1,  1
        };
        // *INDENT-ON*

        point e( elem.ndx % grid_dim, elem.ndx / grid_dim );
        for( int i = 0; i < 8; ++i ) {
            point n( e + point( ox[i], oy[i] ) );

            int ndx = n.x + n.y * grid_dim;
            neighbors[i] = { new_cost, ndx };
        }
    };

    PQ_type pq( pq_item_comp{} );
    pq_item first_item{ 0, range + range * grid_dim };
    pq.push( first_item );
    pq_item neighbor_elems[8];

    while( !pq.empty() ) {
        const pq_item item = pq.top();
        pq.pop();

        if( t_grid[ item.ndx ] == initial_visit_distance ) {
            t_grid[ item.ndx ] = item.dist;
            if( item.dist + 1 < range ) {
                gen_neighbors( item, grid_dim, neighbor_elems );
                for( pq_item neighbor_elem : neighbor_elems ) {
                    pq.push( neighbor_elem );
                }
            }
        }
    }
    std::vector<char> o_grid( static_cast<size_t>( grid_dim * grid_dim ), 0 );
    for( int y = 0, ndx = 0; y < grid_dim; ++y ) {
        for( int x = 0; x < grid_dim; ++x, ++ndx ) {
            if( t_grid[ ndx ] != -1 && t_grid[ ndx ] < initial_visit_distance ) {
                // set self and neighbors to 1
                for( int dy = -1; dy <= 1; ++dy ) {
                    for( int dx = -1; dx <= 1; ++dx ) {
                        int tx = dx + x;
                        int ty = dy + y;

                        if( tx >= 0 && tx < grid_dim && ty >= 0 && ty < grid_dim ) {
                            o_grid[ tx + ty * grid_dim ] = 1;
                        }
                    }
                }
            }
        }
    }

    // Now go over again to pull out all of the reachable points
    for( int y = 0, ndx = 0; y < grid_dim; ++y ) {
        for( int x = 0; x < grid_dim; ++x, ++ndx ) {
            if( o_grid[ ndx ] ) {
                tripoint t = f - origin_offset + tripoint{ x, y, 0 };
                reachable_pts.push_back( t );
            }
        }
    }
}

bool map::clear_path( const tripoint &f, const tripoint &t, const int range,
                      const int cost_min, const int cost_max ) const
{
    // Ugly `if` for now
    if( !fov_3d && f.z != t.z ) {
        return false;
    }

    if( f.z == t.z ) {
        if( ( range >= 0 && range < rl_dist( f.xy(), t.xy() ) ) ||
            !inbounds( t ) ) {
            return false; // Out of range!
        }
        bool is_clear = true;
        bresenham( f.xy(), t.xy(), 0,
        [this, &is_clear, cost_min, cost_max, &t]( const point & new_point ) {
            // Exit before checking the last square, it's still reachable even if it is an obstacle.
            if( new_point.x == t.x && new_point.y == t.y ) {
                return false;
            }

            const int cost = this->move_cost( new_point );
            if( cost < cost_min || cost > cost_max ) {
                is_clear = false;
                return false;
            }
            return true;
        } );
        return is_clear;
    }

    if( ( range >= 0 && range < rl_dist( f, t ) ) ||
        !inbounds( t ) ) {
        return false; // Out of range!
    }
    bool is_clear = true;
    tripoint last_point = f;
    bresenham( f, t, 0, 0,
    [this, &is_clear, cost_min, cost_max, t, &last_point]( const tripoint & new_point ) {
        // Exit before checking the last square, it's still reachable even if it is an obstacle.
        if( new_point == t ) {
            return false;
        }

        // We have to check a weird case where the move is both vertical and horizontal
        if( new_point.z == last_point.z ) {
            const int cost = move_cost( new_point );
            if( cost < cost_min || cost > cost_max ) {
                is_clear = false;
                return false;
            }
        } else {
            bool this_clear = false;
            const int max_z = std::max( new_point.z, last_point.z );
            if( !has_floor_or_support( {new_point.xy(), max_z} ) ) {
                const int cost = move_cost( {new_point.xy(), last_point.z} );
                if( cost > cost_min && cost < cost_max ) {
                    this_clear = true;
                }
            }

            if( !this_clear && has_floor_or_support( {last_point.xy(), max_z} ) ) {
                const int cost = move_cost( {last_point.xy(), new_point.z} );
                if( cost > cost_min && cost < cost_max ) {
                    this_clear = true;
                }
            }

            if( !this_clear ) {
                is_clear = false;
                return false;
            }
        }

        last_point = new_point;
        return true;
    } );
    return is_clear;
}

bool map::accessible_items( const tripoint &t ) const
{
    return !has_flag( "SEALED", t ) || has_flag( "LIQUIDCONT", t );
}

std::vector<tripoint> map::get_dir_circle( const tripoint &f, const tripoint &t ) const
{
    std::vector<tripoint> circle;
    circle.resize( 8 );

    // The line below can be crazy expensive - we only take the FIRST point of it
    const std::vector<tripoint> line = line_to( f, t, 0, 0 );
    const std::vector<tripoint> spiral = closest_points_first( f, 1 );
    const std::vector<int> pos_index {1, 2, 4, 6, 8, 7, 5, 3};

    //  All possible constellations (closest_points_first goes clockwise)
    //  753  531  312  124  246  468  687  875
    //  8 1  7 2  5 4  3 6  1 8  2 7  4 5  6 3
    //  642  864  786  578  357  135  213  421

    size_t pos_offset = 0;
    for( size_t i = 1; i < spiral.size(); i++ ) {
        if( spiral[i] == line[0] ) {
            pos_offset = i - 1;
            break;
        }
    }

    for( size_t i = 1; i < spiral.size(); i++ ) {
        if( pos_offset >= pos_index.size() ) {
            pos_offset = 0;
        }

        circle[pos_index[pos_offset++] - 1] = spiral[i];
    }

    return circle;
}

void map::save()
{
    for( int gridx = 0; gridx < my_MAPSIZE; gridx++ ) {
        for( int gridy = 0; gridy < my_MAPSIZE; gridy++ ) {
            if( zlevels ) {
                for( int gridz = -OVERMAP_DEPTH; gridz <= OVERMAP_HEIGHT; gridz++ ) {
                    saven( tripoint( gridx, gridy, gridz ) );
                }
            } else {
                saven( tripoint( gridx, gridy, abs_sub.z ) );
            }
        }
    }
}

void map::load( const tripoint_abs_sm &w, const bool update_vehicle )
{
    for( auto &traps : traplocs ) {
        traps.clear();
    }
    field_furn_locs.clear();
    field_ter_locs.clear();
    submaps_with_active_items.clear();
    // TODO: fix point types
    set_abs_sub( w.raw() );
    for( int gridx = 0; gridx < my_MAPSIZE; gridx++ ) {
        for( int gridy = 0; gridy < my_MAPSIZE; gridy++ ) {
            loadn( point( gridx, gridy ), update_vehicle, false );
        }
    }
    // actualize after loading all submaps to prevent errors
    // with entities at the edges
    for( int gridx = 0; gridx < my_MAPSIZE; gridx++ ) {
        for( int gridy = 0; gridy < my_MAPSIZE; gridy++ ) {
            for( int gridz = -OVERMAP_DEPTH; gridz <= OVERMAP_HEIGHT; gridz++ ) {
                actualize( tripoint( point( gridx, gridy ), gridz ) );
            }
        }
    }
}

void map::shift_traps( const tripoint &shift )
{
    // Offset needs to have sign opposite to shift direction
    const tripoint offset( -shift.x * SEEX, -shift.y * SEEY, -shift.z );
    for( auto iter = field_furn_locs.begin(); iter != field_furn_locs.end(); ) {
        tripoint &pos = *iter;
        pos += offset;
        if( inbounds( pos ) ) {
            ++iter;
        } else {
            iter = field_furn_locs.erase( iter );
        }
    }
    for( auto iter = field_ter_locs.begin(); iter != field_ter_locs.end(); ) {
        tripoint &pos = *iter;
        pos += offset;
        if( inbounds( pos ) ) {
            ++iter;
        } else {
            iter = field_ter_locs.erase( iter );
        }
    }
    for( auto &traps : traplocs ) {
        for( auto iter = traps.begin(); iter != traps.end(); ) {
            tripoint &pos = *iter;
            pos += offset;
            if( inbounds( pos ) ) {
                ++iter;
            } else {
                // Theoretical enhancement: if this is not the last entry of the vector,
                // move the last entry into pos and remove the last entry instead of iter.
                // This would avoid moving all the remaining entries.
                iter = traps.erase( iter );
            }
        }
    }
}

template<int SIZE, int MULTIPLIER>
void shift_bitset_cache( std::bitset<SIZE *SIZE> &cache, const point &s )
{
    // sx shifts by MULTIPLIER rows, sy shifts by MULTIPLIER columns.
    int shift_amount = s.x * MULTIPLIER + s.y * SIZE * MULTIPLIER;
    if( shift_amount > 0 ) {
        cache >>= static_cast<size_t>( shift_amount );
    } else if( shift_amount < 0 ) {
        cache <<= static_cast<size_t>( -shift_amount );
    }
    // Shifting in the y direction shifted in 0 values, no no additional clearing is necessary, but
    // a shift in the x direction makes values "wrap" to the next row, and they need to be zeroed.
    if( s.x == 0 ) {
        return;
    }
    const size_t x_offset = s.x > 0 ? SIZE - MULTIPLIER : 0;
    for( size_t y = 0; y < SIZE; ++y ) {
        size_t y_offset = y * SIZE;
        for( size_t x = 0; x < MULTIPLIER; ++x ) {
            cache.reset( y_offset + x_offset + x );
        }
    }
}

template void
shift_bitset_cache<MAPSIZE_X, SEEX>( std::bitset<MAPSIZE_X *MAPSIZE_X> &cache,
                                     const point &s );
template void
shift_bitset_cache<MAPSIZE, 1>( std::bitset<MAPSIZE *MAPSIZE> &cache, const point &s );

void map::shift( const point &sp )
{
    // Special case of 0-shift; refresh the map
    if( sp == point_zero ) {
        return; // Skip this?
    }

    if( std::abs( sp.x ) > 1 || std::abs( sp.y ) > 1 ) {
        debugmsg( "map::shift called with a shift of more than one submap" );
    }

    const tripoint abs = get_abs_sub();

    set_abs_sub( abs + sp );

    Character &player_character = get_player_character();
    // if player is in vehicle, (s)he must be shifted with vehicle too
    if( player_character.in_vehicle ) {
        player_character.setx( player_character.posx() - sp.x * SEEX );
        player_character.sety( player_character.posy() - sp.y * SEEY );
    }

    g->shift_destination_preview( point( -sp.x * SEEX, -sp.y * SEEY ) );

    shift_traps( tripoint( sp, 0 ) );

    vehicle *remoteveh = g->remoteveh();

    const int zmin = zlevels ? -OVERMAP_DEPTH : abs.z;
    const int zmax = zlevels ? OVERMAP_HEIGHT : abs.z;
    for( int gridz = zmin; gridz <= zmax; gridz++ ) {
        for( vehicle *veh : get_cache( gridz ).vehicle_list ) {
            veh->zones_dirty = true;
        }
    }

    // Shift the map sx submaps to the right and sy submaps down.
    // sx and sy should never be bigger than +/-1.
    // absx and absy are our position in the world, for saving/loading purposes.
    for( int gridz = zmin; gridz <= zmax; gridz++ ) {
        // Clear vehicle list and rebuild after shift
        // mlangsdorf 2020 - this is kind of insane, building the cache is not free, why are
        // we doing this?
        clear_vehicle_cache( gridz );
        clear_vehicle_list( gridz );
        shift_bitset_cache<MAPSIZE_X, SEEX>( get_cache( gridz ).map_memory_seen_cache, sp );
        shift_bitset_cache<MAPSIZE, 1>( get_cache( gridz ).field_cache, sp );
        if( sp.x >= 0 ) {
            for( int gridx = 0; gridx < my_MAPSIZE; gridx++ ) {
                if( sp.y >= 0 ) {
                    for( int gridy = 0; gridy < my_MAPSIZE; gridy++ ) {
                        if( ( sp.x > 0 && gridx == 0 ) || ( sp.y > 0 && gridy == 0 ) ) {
                            submaps_with_active_items.erase( { abs.x + gridx, abs.y + gridy, gridz } );
                        }
                        if( gridx + sp.x < my_MAPSIZE && gridy + sp.y < my_MAPSIZE ) {
                            copy_grid( tripoint( gridx, gridy, gridz ),
                                       tripoint( gridx + sp.x, gridy + sp.y, gridz ) );
                            submap *const cur_submap = get_submap_at_grid( {gridx, gridy, gridz} );
                            if( cur_submap == nullptr ) {
                                debugmsg( "Tried to update vehicle list at (%d,%d,%d) but the submap is not loaded", gridx, gridy,
                                          gridz );
                                continue;
                            }
                            update_vehicle_list( cur_submap, gridz );
                        } else {
                            loadn( tripoint( gridx, gridy, gridz ), true );
                        }
                    }
                } else { // sy < 0; work through it backwards
                    for( int gridy = my_MAPSIZE - 1; gridy >= 0; gridy-- ) {
                        if( ( sp.x > 0 && gridx == 0 ) || gridy == my_MAPSIZE - 1 ) {
                            submaps_with_active_items.erase( { abs.x + gridx, abs.y + gridy, gridz } );
                        }
                        if( gridx + sp.x < my_MAPSIZE && gridy + sp.y >= 0 ) {
                            copy_grid( tripoint( gridx, gridy, gridz ),
                                       tripoint( gridx + sp.x, gridy + sp.y, gridz ) );
                            submap *const cur_submap = get_submap_at_grid( {gridx, gridy, gridz} );
                            if( cur_submap == nullptr ) {
                                debugmsg( "Tried to update vehicle list at (%d,%d,%d) but the submap is not loaded", gridx, gridy,
                                          gridz );
                                continue;
                            }
                            update_vehicle_list( cur_submap, gridz );
                        } else {
                            loadn( tripoint( gridx, gridy, gridz ), true );
                        }
                    }
                }
            }
        } else { // sx < 0; work through it backwards
            for( int gridx = my_MAPSIZE - 1; gridx >= 0; gridx-- ) {
                if( sp.y >= 0 ) {
                    for( int gridy = 0; gridy < my_MAPSIZE; gridy++ ) {
                        if( gridx == my_MAPSIZE - 1 || ( sp.y > 0 && gridy == 0 ) ) {
                            submaps_with_active_items.erase( { abs.x + gridx, abs.y + gridy, gridz } );
                        }
                        if( gridx + sp.x >= 0 && gridy + sp.y < my_MAPSIZE ) {
                            copy_grid( tripoint( gridx, gridy, gridz ),
                                       tripoint( gridx + sp.x, gridy + sp.y, gridz ) );
                            submap *const cur_submap = get_submap_at_grid( {gridx, gridy, gridz} );
                            if( cur_submap == nullptr ) {
                                debugmsg( "Tried to update vehicle list at (%d,%d,%d) but the submap is not loaded", gridx, gridy,
                                          gridz );
                                continue;
                            }
                            update_vehicle_list( cur_submap, gridz );
                        } else {
                            loadn( tripoint( gridx, gridy, gridz ), true );
                        }
                    }
                } else { // sy < 0; work through it backwards
                    for( int gridy = my_MAPSIZE - 1; gridy >= 0; gridy-- ) {
                        if( gridx == my_MAPSIZE - 1 || gridy == my_MAPSIZE - 1 ) {
                            submaps_with_active_items.erase( { abs.x + gridx, abs.y + gridy, gridz } );
                        }
                        if( gridx + sp.x >= 0 && gridy + sp.y >= 0 ) {
                            copy_grid( tripoint( gridx, gridy, gridz ),
                                       tripoint( gridx + sp.x, gridy + sp.y, gridz ) );
                            submap *const cur_submap = get_submap_at_grid( {gridx, gridy, gridz} );
                            if( cur_submap == nullptr ) {
                                debugmsg( "Tried to update vehicle list at (%d,%d,%d) but the submap is not loaded", gridx, gridy,
                                          gridz );
                                continue;
                            }
                            update_vehicle_list( cur_submap, gridz );
                        } else {
                            loadn( tripoint( gridx, gridy, gridz ), true );
                        }
                    }
                }
            }
        }

        reset_vehicle_cache( gridz );
    }

    g->setremoteveh( remoteveh );

    if( !support_cache_dirty.empty() ) {
        std::set<tripoint> old_cache = std::move( support_cache_dirty );
        support_cache_dirty.clear();
        for( const auto &pt : old_cache ) {
            support_cache_dirty.insert( pt + point( -sp.x * SEEX, -sp.y * SEEY ) );
        }
    }
}

void map::vertical_shift( const int newz )
{
    if( !zlevels ) {
        debugmsg( "Called map::vertical_shift in a non-z-level world" );
        return;
    }

    if( newz < -OVERMAP_DEPTH || newz > OVERMAP_HEIGHT ) {
        debugmsg( "Tried to get z-level %d outside allowed range of %d-%d",
                  newz, -OVERMAP_DEPTH, OVERMAP_HEIGHT );
        return;
    }

    tripoint trp = get_abs_sub();
    set_abs_sub( tripoint( trp.xy(), newz ) );

    // TODO: Remove the function when it's safe
}

// saven saves a single nonant.  worldx and worldy are used for the file
// name and specifies where in the world this nonant is.  gridx and gridy are
// the offset from the top left nonant:
// 0,0 1,0 2,0
// 0,1 1,1 2,1
// 0,2 1,2 2,2
// (worldx,worldy,worldz) denotes the absolute coordinate of the submap
// in grid[0].
void map::saven( const tripoint &grid )
{
    dbg( D_INFO ) << "map::saven(worldx[" << abs_sub.x << "], worldy[" << abs_sub.y << "], worldz[" <<
                  abs_sub.z
                  << "], gridx[" << grid.x << "], gridy[" << grid.y << "], gridz[" << grid.z << "])";
    const int gridn = get_nonant( grid );
    submap *submap_to_save = getsubmap( gridn );
    if( submap_to_save == nullptr ) {
        debugmsg( "Tried to save submap node (%d) but it's not loaded", gridn );
        return;
    }
    if( submap_to_save->get_ter( point_zero ) == t_null ) {
        // This is a serious error and should be signaled as soon as possible
        debugmsg( "map::saven grid (%d,%d,%d) uninitialized!", grid.x, grid.y, grid.z );
        return;
    }

    const tripoint abs = abs_sub.xy() + grid;

    if( !zlevels && grid.z != abs_sub.z ) {
        debugmsg( "Tried to save submap (%d,%d,%d) as (%d,%d,%d), which isn't supported in non-z-level builds",
                  abs.x, abs.y, abs_sub.z, abs.x, abs.y, grid.z );
    }

    dbg( D_INFO ) << "map::saven abs: " << abs
                  << "  gridn: " << gridn;
    submap_to_save->last_touched = calendar::turn;
    MAPBUFFER.add_submap( abs, submap_to_save );
}

// Optimized mapgen function that only works properly for very simple overmap types
// Does not create or require a temporary map and does its own saving
static void generate_uniform( const tripoint &p, const ter_id &terrain_type )
{
    dbg( D_INFO ) << "generate_uniform p: " << p
                  << "  terrain_type: " << terrain_type.id().str();

    for( int xd = 0; xd <= 1; xd++ ) {
        for( int yd = 0; yd <= 1; yd++ ) {
            submap *sm = new submap();
            sm->is_uniform = true;
            sm->set_all_ter( terrain_type );
            sm->last_touched = calendar::turn;
            MAPBUFFER.add_submap( p + point( xd, yd ), sm );
        }
    }
}

void map::loadn( const tripoint &grid, const bool update_vehicles, bool _actualize )
{
    // Cache empty overmap types
    static const oter_id rock( "empty_rock" );
    static const oter_id air( "open_air" );

    dbg( D_INFO ) << "map::loadn(game[" << g.get() << "], worldx[" << abs_sub.x
                  << "], worldy[" << abs_sub.y << "], grid " << grid << ")";

    const tripoint grid_abs_sub = abs_sub.xy() + grid;
    const size_t gridn = get_nonant( grid );

    dbg( D_INFO ) << "map::loadn grid_abs_sub: " << grid_abs_sub << "  gridn: " << gridn;

    const int old_abs_z = abs_sub.z; // Ugly, but necessary at the moment
    abs_sub.z = grid.z;

    submap *tmpsub = MAPBUFFER.lookup_submap( grid_abs_sub );
    if( tmpsub == nullptr ) {
        // It doesn't exist; we must generate it!
        dbg( D_INFO | D_WARNING ) << "map::loadn: Missing mapbuffer data.  Regenerating.";

        // Each overmap square is two nonants; to prevent overlap, generate only at
        //  squares divisible by 2.
        // TODO: fix point types
        const tripoint_abs_omt grid_abs_omt( sm_to_omt_copy( grid_abs_sub ) );
        const tripoint grid_abs_sub_rounded = omt_to_sm_copy( grid_abs_omt.raw() );

        const oter_id terrain_type = overmap_buffer.ter( grid_abs_omt );

        // Short-circuit if the map tile is uniform
        // TODO: Replace with json mapgen functions.
        if( terrain_type == air ) {
            generate_uniform( grid_abs_sub_rounded, t_open_air );
        } else if( terrain_type == rock ) {
            generate_uniform( grid_abs_sub_rounded, t_rock );
        } else {
            tinymap tmp_map;
            tmp_map.generate( grid_abs_sub_rounded, calendar::turn );
        }

        // This is the same call to MAPBUFFER as above!
        tmpsub = MAPBUFFER.lookup_submap( grid_abs_sub );
        if( tmpsub == nullptr ) {
            dbg( D_ERROR ) << "failed to generate a submap at " << grid_abs_sub;
            debugmsg( "failed to generate a submap at %s", grid_abs_sub.to_string() );
            return;
        }
    }

    // New submap changes the content of the map and all caches must be recalculated
    set_transparency_cache_dirty( grid.z );
    set_seen_cache_dirty( grid.z );
    set_outside_cache_dirty( grid.z );
    set_floor_cache_dirty( grid.z );
    set_pathfinding_cache_dirty( grid.z );
    setsubmap( gridn, tmpsub );
    if( !tmpsub->active_items.empty() ) {
        submaps_with_active_items.emplace( grid_abs_sub );
    }
    if( tmpsub->field_count > 0 ) {
        get_cache( grid.z ).field_cache.set( grid.x + grid.y * MAPSIZE );
    }
    // Destroy bugged no-part vehicles
    auto &veh_vec = tmpsub->vehicles;
    for( auto iter = veh_vec.begin(); iter != veh_vec.end(); ) {
        vehicle *veh = iter->get();
        if( veh->part_count() > 0 ) {
            // Always fix submap coordinates for easier Z-level-related operations
            veh->sm_pos = grid;
            iter++;
        } else {
            reset_vehicle_cache( grid.z );
            if( veh->tracking_on ) {
                overmap_buffer.remove_vehicle( veh );
            }
            dirty_vehicle_list.erase( veh );
            iter = veh_vec.erase( iter );
        }
    }

    // Update vehicle data
    if( update_vehicles ) {
        auto &map_cache = get_cache( grid.z );
        for( const auto &veh : tmpsub->vehicles ) {
            // Only add if not tracking already.
            if( map_cache.vehicle_list.find( veh.get() ) == map_cache.vehicle_list.end() ) {
                map_cache.vehicle_list.insert( veh.get() );
                if( !veh->loot_zones.empty() ) {
                    map_cache.zone_vehicles.insert( veh.get() );
                }
                add_vehicle_to_cache( veh.get() );
            }
        }
    }

    // don't actualize before all maps are loaded
    if( _actualize ) {
        actualize( grid );
    }

    abs_sub.z = old_abs_z;
}

void map::rotten_item_spawn( const item &item, const tripoint &pnt )
{
    if( g->critter_at( pnt ) != nullptr ) {
        return;
    }
    const auto &comest = item.get_comestible();
    mongroup_id mgroup = comest->rot_spawn;
    if( mgroup.is_null() ) {
        return;
    }
    const int chance = static_cast<int>( comest->rot_spawn_chance *
                                         get_option<float>( "CARRION_SPAWNRATE" ) );
    if( rng( 0, 100 ) < chance ) {
        MonsterGroupResult spawn_details = MonsterGroupManager::GetResultFromGroup( mgroup );
        add_spawn( spawn_details, pnt );
        if( get_player_view().sees( pnt ) ) {
            if( item.is_seed() ) {
                add_msg( m_warning, _( "Something has crawled out of the %s plants!" ), item.get_plant_name() );
            } else {
                add_msg( m_warning, _( "Something has crawled out of the %s!" ), item.tname() );
            }
        }
    }
}

void map::fill_funnels( const tripoint &p, const time_point &since )
{
    const auto &tr = tr_at( p );
    if( !tr.is_funnel() ) {
        return;
    }
    // Note: the inside/outside cache might not be correct at this time
    if( has_flag_ter_or_furn( TFLAG_INDOORS, p ) ) {
        return;
    }
    map_stack items = i_at( p );
    units::volume maxvolume = 0_ml;
    auto biggest_container = items.end();
    for( auto candidate = items.begin(); candidate != items.end(); ++candidate ) {
        if( candidate->is_funnel_container( maxvolume ) ) {
            biggest_container = candidate;
        }
    }
    if( biggest_container != items.end() ) {
        retroactively_fill_from_funnel( *biggest_container, tr, since, calendar::turn, getabs( p ) );
    }
}

void map::grow_plant( const tripoint &p )
{
    const auto &furn = this->furn( p ).obj();
    if( !furn.has_flag( "PLANT" ) ) {
        return;
    }
    // Can't use item_stack::only_item() since there might be fertilizer
    map_stack items = i_at( p );
    map_stack::iterator seed = std::find_if( items.begin(), items.end(), []( const item & it ) {
        return it.is_seed();
    } );

    if( seed == items.end() ) {
        // No seed there anymore, we don't know what kind of plant it was.
        // TODO: Fix point types
        const oter_id ot =
            overmap_buffer.ter( project_to<coords::omt>( tripoint_abs_ms( getabs( p ) ) ) );
        dbg( D_ERROR ) << "a planted item at " << p.x << "," << p.y << "," << p.z
                       << " (within overmap terrain " << ot.id().str() << ") has no seed data";
        i_clear( p );
        furn_set( p, f_null );
        return;
    }
    const time_duration plantEpoch = seed->get_plant_epoch();
    if( seed->age() >= plantEpoch * furn.plant->growth_multiplier &&
        !furn.has_flag( "GROWTH_HARVEST" ) ) {
        if( seed->age() < plantEpoch * 2 ) {
            if( has_flag_furn( "GROWTH_SEEDLING", p ) ) {
                return;
            }

            // Remove fertilizer if any
            map_stack::iterator fertilizer = std::find_if( items.begin(), items.end(), []( const item & it ) {
                return it.has_flag( flag_FERTILIZER );
            } );
            if( fertilizer != items.end() ) {
                items.erase( fertilizer );
            }

            rotten_item_spawn( *seed, p );
            furn_set( p, furn_str_id( furn.plant->transform ) );
        } else if( seed->age() < plantEpoch * 3 * furn.plant->growth_multiplier ) {
            if( has_flag_furn( "GROWTH_MATURE", p ) ) {
                return;
            }

            // Remove fertilizer if any
            map_stack::iterator fertilizer = std::find_if( items.begin(), items.end(), []( const item & it ) {
                return it.has_flag( flag_FERTILIZER );
            } );
            if( fertilizer != items.end() ) {
                items.erase( fertilizer );
            }

            rotten_item_spawn( *seed, p );
            //You've skipped the seedling stage so roll monsters twice
            if( !has_flag_furn( "GROWTH_SEEDLING", p ) ) {
                rotten_item_spawn( *seed, p );
            }
            furn_set( p, furn_str_id( furn.plant->transform ) );
        } else {
            //You've skipped two stages so roll monsters two times
            if( has_flag_furn( "GROWTH_SEEDLING", p ) ) {
                rotten_item_spawn( *seed, p );
                rotten_item_spawn( *seed, p );
                //One stage change
            } else if( has_flag_furn( "GROWTH_MATURE", p ) ) {
                rotten_item_spawn( *seed, p );
                //Goes from seed to harvest in one check
            } else {
                rotten_item_spawn( *seed, p );
                rotten_item_spawn( *seed, p );
                rotten_item_spawn( *seed, p );
            }
            furn_set( p, furn_str_id( furn.plant->transform ) );
        }
    }
}

void map::restock_fruits( const tripoint &p, const time_duration &time_since_last_actualize )
{
    const auto &ter = this->ter( p ).obj();
    if( !ter.has_flag( TFLAG_HARVESTED ) ) {
        return; // Already harvestable. Do nothing.
    }
    // Make it harvestable again if the last actualization was during a different season or year.
    const time_point last_touched = calendar::turn - time_since_last_actualize;
    if( season_of_year( calendar::turn ) != season_of_year( last_touched ) ||
        time_since_last_actualize >= calendar::season_length() ) {
        ter_set( p, ter.transforms_into );
    }
}

void map::produce_sap( const tripoint &p, const time_duration &time_since_last_actualize )
{
    if( time_since_last_actualize <= 0_turns ) {
        return;
    }

    if( t_tree_maple_tapped != ter( p ) ) {
        return;
    }

    // Amount of maple sap liters produced per season per tap
    static const int maple_sap_per_season = 56;

    // How many turns to produce 1 charge (250 ml) of sap?
    const time_duration producing_length = 0.75 * calendar::season_length();

    const time_duration turns_to_produce = producing_length / ( maple_sap_per_season * 4 );

    // How long of this time_since_last_actualize have we been in the producing period (late winter, early spring)?
    time_duration time_producing = 0_turns;

    if( time_since_last_actualize >= calendar::year_length() ) {
        time_producing = producing_length;
    } else {
        // We are only producing sap on the intersection with the sap producing season.
        const time_duration early_spring_end = 0.5f * calendar::season_length();
        const time_duration late_winter_start = 3.75f * calendar::season_length();

        const time_point last_actualize = calendar::turn - time_since_last_actualize;
        const time_duration last_actualize_tof = time_past_new_year( last_actualize );
        bool last_producing = (
                                  last_actualize_tof >= late_winter_start ||
                                  last_actualize_tof < early_spring_end
                              );
        const time_duration current_tof = time_past_new_year( calendar::turn );
        bool current_producing = (
                                     current_tof >= late_winter_start ||
                                     current_tof < early_spring_end
                                 );

        const time_duration non_producing_length = 3.25 * calendar::season_length();

        if( last_producing && current_producing ) {
            if( time_since_last_actualize < non_producing_length ) {
                time_producing = time_since_last_actualize;
            } else {
                time_producing = time_since_last_actualize - non_producing_length;
            }
        } else if( !last_producing && !current_producing ) {
            if( time_since_last_actualize > non_producing_length ) {
                time_producing = time_since_last_actualize - non_producing_length;
            }
        } else if( last_producing && !current_producing ) {
            // We hit the end of early spring
            if( last_actualize_tof < early_spring_end ) {
                time_producing = early_spring_end - last_actualize_tof;
            } else {
                time_producing = calendar::year_length() - last_actualize_tof + early_spring_end;
            }
        } else if( !last_producing && current_producing ) {
            // We hit the start of late winter
            if( current_tof >= late_winter_start ) {
                time_producing = current_tof - late_winter_start;
            } else {
                time_producing = 0.25f * calendar::season_length() + current_tof;
            }
        }
    }

    int new_charges = roll_remainder( time_producing / turns_to_produce );
    // Not enough time to produce 1 charge of sap
    if( new_charges <= 0 ) {
        return;
    }

    item sap( "maple_sap", calendar::turn );

    sap.set_item_temperature( temp_to_kelvin( get_temperature( p ) ) );

    // Is there a proper container?
    map_stack items = i_at( p );
    for( auto &it : items ) {
        if( it.will_spill() || it.is_watertight_container() ) {
            const int capacity = it.get_remaining_capacity_for_liquid( sap, true );
            if( capacity > 0 ) {
                new_charges = std::min( new_charges, capacity );

                // The environment might have poisoned the sap with animals passing by, insects, leaves or contaminants in the ground
                sap.poison = one_in( 10 ) ? 1 : 0;
                sap.charges = new_charges;

                it.put_in( sap, item_pocket::pocket_type::CONTAINER );
            }
            // Only fill up the first container.
            break;
        }
    }
}

void map::rad_scorch( const tripoint &p, const time_duration &time_since_last_actualize )
{
    const int rads = get_radiation( p );
    if( rads == 0 ) {
        return;
    }

    // TODO: More interesting rad scorch chance - base on season length?
    if( !x_in_y( 1.0 * rads * rads * time_since_last_actualize, 91_days ) ) {
        return;
    }

    // First destroy the farmable plants (those are furniture)
    // TODO: Rad-resistant mutant plants (that produce radioactive fruit)
    const furn_t &fid = furn( p ).obj();
    if( fid.has_flag( "PLANT" ) ) {
        i_clear( p );
        furn_set( p, f_null );
    }

    const ter_id tid = ter( p );
    // TODO: De-hardcode this
    static const std::map<ter_id, ter_str_id> dies_into {{
            {t_grass, ter_str_id( "t_dirt" )},
            {t_tree_young, ter_str_id( "t_dirt" )},
            {t_tree_pine, ter_str_id( "t_tree_deadpine" )},
            {t_tree_birch, ter_str_id( "t_tree_birch_harvested" )},
            {t_tree_willow, ter_str_id( "t_tree_willow_harvested" )},
            {t_tree_hickory, ter_str_id( "t_tree_hickory_dead" )},
            {t_tree_hickory_harvested, ter_str_id( "t_tree_hickory_dead" )},
        }};

    const auto iter = dies_into.find( tid );
    if( iter != dies_into.end() ) {
        ter_set( p, iter->second );
        return;
    }

    const ter_t &tr = tid.obj();
    if( tr.has_flag( "SHRUB" ) ) {
        ter_set( p, t_dirt );
    } else if( tr.has_flag( "TREE" ) ) {
        ter_set( p, ter_str_id( "t_tree_dead" ) );
    }
}

void map::decay_cosmetic_fields( const tripoint &p,
                                 const time_duration &time_since_last_actualize )
{
    for( auto &pr : field_at( p ) ) {
        auto &fd = pr.second;
        const time_duration hl = fd.get_field_type().obj().half_life;
        if( !fd.decays_on_actualize() || hl <= 0_turns ) {
            continue;
        }

        const time_duration added_age = 2 * time_since_last_actualize / rng( 2, 4 );
        fd.mod_field_age( added_age );
        const int intensity_drop = fd.get_field_age() / hl;
        if( intensity_drop > 0 ) {
            fd.set_field_intensity( fd.get_field_intensity() - intensity_drop );
            fd.mod_field_age( -hl * intensity_drop );
        }
    }
}

void map::actualize( const tripoint &grid )
{
    submap *const tmpsub = get_submap_at_grid( grid );
    if( tmpsub == nullptr ) {
        debugmsg( "Actualize called on null submap (%d,%d,%d)", grid.x, grid.y, grid.z );
        return;
    }

    const time_duration time_since_last_actualize = calendar::turn - tmpsub->last_touched;
    const bool do_funnels = ( grid.z >= 0 );

    // check spoiled stuff, and fill up funnels while we're at it
    process_items_in_submap( *tmpsub, grid );
    for( int x = 0; x < SEEX; x++ ) {
        for( int y = 0; y < SEEY; y++ ) {
            const tripoint pnt = sm_to_ms_copy( grid ) + point( x, y );
            const point p( x, y );
<<<<<<< HEAD
            const furn_t &furn = this->furn( pnt ).obj();
            const ter_t &terr = this->ter( pnt ).obj();
            if( !furn.emissions.empty() ) {
=======
            const furn_t &furn = *this->furn( pnt );
            const ter_t &terr = *this->ter( pnt );
            if( furn.has_flag( "EMITTER" ) ) {
>>>>>>> c651e4a2
                field_furn_locs.push_back( pnt );
            }
            if( !terr.emissions.empty() ) {
                field_ter_locs.push_back( pnt );
            }

            const auto trap_here = tmpsub->get_trap( p );
            if( trap_here != tr_null ) {
                traplocs[trap_here.to_i()].push_back( pnt );
            }
            const ter_t &ter = tmpsub->get_ter( p ).obj();
            if( ter.trap != tr_null && ter.trap != tr_ledge ) {
                traplocs[ter.trap.to_i()].push_back( pnt );
            }

            if( do_funnels ) {
                fill_funnels( pnt, tmpsub->last_touched );
            }

            grow_plant( pnt );

            restock_fruits( pnt, time_since_last_actualize );

            produce_sap( pnt, time_since_last_actualize );

            rad_scorch( pnt, time_since_last_actualize );

            decay_cosmetic_fields( pnt, time_since_last_actualize );
        }
    }

    // the last time we touched the submap, is right now.
    tmpsub->last_touched = calendar::turn;
}

void map::add_roofs( const tripoint &grid )
{
    if( !zlevels ) {
        // No roofs required!
        // Why not? Because submaps below and above don't exist yet
        return;
    }

    submap *const sub_here = get_submap_at_grid( grid );
    if( sub_here == nullptr ) {
        debugmsg( "Tried to add roofs/floors on null submap on %d,%d,%d",
                  grid.x, grid.y, grid.z );
        return;
    }

    bool check_roof = grid.z > -OVERMAP_DEPTH;

    submap *const sub_below = check_roof ? get_submap_at_grid( grid + tripoint_below ) : nullptr;

    if( check_roof && sub_below == nullptr ) {
        debugmsg( "Tried to add roofs to sm at %d,%d,%d, but sm below doesn't exist",
                  grid.x, grid.y, grid.z );
        return;
    }

    for( int x = 0; x < SEEX; x++ ) {
        for( int y = 0; y < SEEY; y++ ) {
            const ter_id ter_here = sub_here->get_ter( { x, y } );
            if( ter_here != t_open_air ) {
                continue;
            }

            if( !check_roof ) {
                // Make sure we don't have open air at lowest z-level
                sub_here->set_ter( { x, y }, t_rock_floor );
                continue;
            }

            const ter_t &ter_below = sub_below->get_ter( { x, y } ).obj();
            if( ter_below.roof ) {
                // TODO: Make roof variable a ter_id to speed this up
                sub_here->set_ter( { x, y }, ter_below.roof.id() );
            }
        }
    }
}

void map::copy_grid( const tripoint &to, const tripoint &from )
{
    submap *smap = get_submap_at_grid( from );
    if( smap == nullptr ) {
        debugmsg( "Tried to copy grid from (%d,%d,%d) but the submap is not loaded", from.x, from.y,
                  from.z );
        return;
    }
    setsubmap( get_nonant( to ), smap );
    for( auto &it : smap->vehicles ) {
        it->sm_pos = to;
    }
}

void map::spawn_monsters_submap_group( const tripoint &gp, mongroup &group, bool ignore_sight )
{
    Character &player_character = get_player_character();
    const int s_range = std::min( HALF_MAPSIZE_X,
                                  player_character.sight_range( g->light_level( player_character.posz() ) ) );
    int pop = group.population;
    std::vector<tripoint> locations;
    if( !ignore_sight ) {
        // If the submap is one of the outermost submaps, assume that monsters are
        // invisible there.
        if( gp.x == 0 || gp.y == 0 || gp.x + 1 == MAPSIZE || gp.y + 1 == MAPSIZE ) {
            ignore_sight = true;
        }
    }

    if( gp.z != player_character.posz() ) {
        // Note: this is only OK because 3D vision isn't a thing yet
        ignore_sight = true;
    }

    static const auto allow_on_terrain = [&]( const tripoint & p ) {
        // TODO: flying creatures should be allowed to spawn without a floor,
        // but the new creature is created *after* determining the terrain, so
        // we can't check for it here.
        return passable( p ) && has_floor( p );
    };

    // If the submap is uniform, we can skip many checks
    const submap *current_submap = get_submap_at_grid( gp );
    if( current_submap == nullptr ) {
        debugmsg( "Tried spawn monster group at (%d,%d,%d) but the submap is not loaded", gp.x, gp.y,
                  gp.z );
        return;
    }
    bool ignore_terrain_checks = false;
    bool ignore_inside_checks = gp.z < 0;
    if( current_submap->is_uniform ) {
        const tripoint upper_left{ SEEX * gp.x, SEEY * gp.y, gp.z };
        if( !allow_on_terrain( upper_left ) ||
            ( !ignore_inside_checks && has_flag_ter_or_furn( TFLAG_INDOORS, upper_left ) ) ) {
            const tripoint glp = getabs( gp );
            dbg( D_WARNING ) << "Empty locations for group " << group.type.str() <<
                             " at uniform submap " << gp.x << "," << gp.y << "," << gp.z <<
                             " global " << glp.x << "," << glp.y << "," << glp.z;
            return;
        }

        ignore_terrain_checks = true;
        ignore_inside_checks = true;
    }

    for( int x = 0; x < SEEX; ++x ) {
        for( int y = 0; y < SEEY; ++y ) {
            int fx = x + SEEX * gp.x;
            int fy = y + SEEY * gp.y;
            tripoint fp{ fx, fy, gp.z };
            if( g->critter_at( fp ) != nullptr ) {
                continue; // there is already some creature
            }

            if( !ignore_terrain_checks && !allow_on_terrain( fp ) ) {
                continue; // solid area, impassable
            }

            if( !ignore_sight && sees( player_character.pos(), fp, s_range ) ) {
                continue; // monster must spawn outside the viewing range of the player
            }

            if( !ignore_inside_checks && has_flag_ter_or_furn( TFLAG_INDOORS, fp ) ) {
                continue; // monster must spawn outside.
            }

            locations.push_back( fp );
        }
    }

    if( locations.empty() ) {
        // TODO: what now? there is no possible place to spawn monsters, most
        // likely because the player can see all the places.
        const tripoint glp = getabs( gp );
        dbg( D_WARNING ) << "Empty locations for group " << group.type.str() <<
                         " at " << gp.x << "," << gp.y << "," << gp.z <<
                         " global " << glp.x << "," << glp.y << "," << glp.z;
        // Just kill the group. It's not like we're removing existing monsters
        // Unless it's a horde - then don't kill it and let it spawn behind a tree or smoke cloud
        if( !group.horde ) {
            group.clear();
        }

        return;
    }

    if( pop ) {
        // Populate the group from its population variable.
        for( int m = 0; m < pop; m++ ) {
            MonsterGroupResult spawn_details = MonsterGroupManager::GetResultFromGroup( group.type, &pop );
            if( !spawn_details.name ) {
                continue;
            }
            monster tmp( spawn_details.name );

            // If a monster came from a horde population, configure them to always be willing to rejoin a horde.
            if( group.horde ) {
                tmp.set_horde_attraction( MHA_ALWAYS );
            }
            for( int i = 0; i < spawn_details.pack_size; i++ ) {
                group.monsters.push_back( tmp );
            }
        }
    }

    // Find horde's target submap
    // TODO: fix point types
    tripoint horde_target( tripoint( -abs_sub.xy(), abs_sub.z ) + group.target.xy().raw() );
    sm_to_ms( horde_target );
    for( auto &tmp : group.monsters ) {
        for( int tries = 0; tries < 10 && !locations.empty(); tries++ ) {
            const tripoint p = random_entry_removed( locations );
            if( !tmp.can_move_to( p ) ) {
                continue; // target can not contain the monster
            }
            if( group.horde ) {
                // Give monster a random point near horde's expected destination
                const tripoint rand_dest = horde_target +
                                           point( rng( 0, SEEX ), rng( 0, SEEY ) );
                const int turns = rl_dist( p, rand_dest ) + group.interest;
                tmp.wander_to( rand_dest, turns );
                add_msg_debug( "%s targeting %d,%d,%d", tmp.disp_name(),
                               tmp.wander_pos.x, tmp.wander_pos.y, tmp.wander_pos.z );
            }

            monster *const placed = g->place_critter_at( make_shared_fast<monster>( tmp ), p );
            if( placed ) {
                placed->on_load();
            }
            break;
        }
    }
    // indicates the group is empty, and can be removed later
    group.clear();
}

void map::spawn_monsters_submap( const tripoint &gp, bool ignore_sight )
{
    // Load unloaded monsters
    // TODO: fix point types
    overmap_buffer.spawn_monster( tripoint_abs_sm( gp + abs_sub.xy() ) );

    // Only spawn new monsters after existing monsters are loaded.
    // TODO: fix point types
    auto groups = overmap_buffer.groups_at( tripoint_abs_sm( gp + abs_sub.xy() ) );
    for( auto &mgp : groups ) {
        spawn_monsters_submap_group( gp, *mgp, ignore_sight );
    }

    submap *const current_submap = get_submap_at_grid( gp );
    if( current_submap == nullptr ) {
        debugmsg( "Tried spawn monsters at (%d,%d,%d) but the submap is not loaded", gp.x, gp.y, gp.z );
        return;
    }
    const tripoint gp_ms = sm_to_ms_copy( gp );

    for( auto &i : current_submap->spawns ) {
        const tripoint center = gp_ms + i.pos;
        const tripoint_range<tripoint> points = points_in_radius( center, 3 );

        for( int j = 0; j < i.count; j++ ) {
            monster tmp( i.type );
            tmp.mission_id = i.mission_id;
            if( i.name != "NONE" ) {
                tmp.unique_name = i.name;
            }
            if( i.friendly ) {
                tmp.friendly = -1;
            }
            if( !i.data.ammo.empty() ) {
                for( std::pair<itype_id, jmapgen_int> ap : i.data.ammo ) {
                    tmp.ammo.emplace( ap.first, ap.second.get() );
                }
            } else {
                tmp.ammo = tmp.type->starting_ammo;
            }

            const auto valid_location = [&]( const tripoint & p ) {
                // Checking for creatures via g is only meaningful if this is the main game map.
                // If it's some local map instance, the coordinates will most likely not even match.
                return ( !g || &get_map() != this || !g->critter_at( p ) ) && tmp.can_move_to( p );
            };

            const auto place_it = [&]( const tripoint & p ) {
                monster *const placed = g->place_critter_at( make_shared_fast<monster>( tmp ), p );
                if( placed ) {
                    placed->on_load();
                }
            };

            // First check out defined spawn location for a valid placement, and if that doesn't work
            // then fall back to picking a random point that is a valid location.
            if( valid_location( center ) ) {
                place_it( center );
            } else if( const cata::optional<tripoint> pos = random_point( points, valid_location ) ) {
                place_it( *pos );
            }
        }
    }
    current_submap->spawns.clear();
}

void map::spawn_monsters( bool ignore_sight )
{
    const int zmin = zlevels ? -OVERMAP_DEPTH : abs_sub.z;
    const int zmax = zlevels ? OVERMAP_HEIGHT : abs_sub.z;
    tripoint gp;
    int &gx = gp.x;
    int &gy = gp.y;
    int &gz = gp.z;
    for( gz = zmin; gz <= zmax; gz++ ) {
        for( gx = 0; gx < my_MAPSIZE; gx++ ) {
            for( gy = 0; gy < my_MAPSIZE; gy++ ) {
                spawn_monsters_submap( gp, ignore_sight );
            }
        }
    }
}

void map::clear_spawns()
{
    for( auto &smap : grid ) {
        smap->spawns.clear();
    }
}

void map::clear_traps()
{
    for( auto &smap : grid ) {
        for( int x = 0; x < SEEX; x++ ) {
            for( int y = 0; y < SEEY; y++ ) {
                const point p( x, y );
                smap->set_trap( p, tr_null );
            }
        }
    }

    // Forget about all trap locations.
    for( auto &i : traplocs ) {
        i.clear();
    }
}

const std::vector<tripoint> &map::get_furn_field_locations() const
{
    return field_furn_locs;
}

const std::vector<tripoint> &map::get_ter_field_locations() const
{
    return field_ter_locs;
}

const std::vector<tripoint> &map::trap_locations( const trap_id &type ) const
{
    return traplocs[type.to_i()];
}

bool map::inbounds( const tripoint &p ) const
{
    static constexpr tripoint map_boundary_min( 0, 0, -OVERMAP_DEPTH );
    static constexpr tripoint map_boundary_max( MAPSIZE_Y, MAPSIZE_X, OVERMAP_HEIGHT + 1 );

    static constexpr half_open_cuboid<tripoint> map_boundaries(
        map_boundary_min, map_boundary_max );

    return map_boundaries.contains( p );
}

bool tinymap::inbounds( const tripoint &p ) const
{
    constexpr tripoint map_boundary_min( 0, 0, -OVERMAP_DEPTH );
    constexpr tripoint map_boundary_max( SEEY * 2, SEEX * 2, OVERMAP_HEIGHT + 1 );

    constexpr half_open_cuboid<tripoint> map_boundaries( map_boundary_min, map_boundary_max );

    return map_boundaries.contains( p );
}

// set up a map just long enough scribble on it
// this tinymap should never, ever get saved
fake_map::fake_map( const furn_id &fur_type, const ter_id &ter_type, const trap_id &trap_type,
                    const int fake_map_z )
{
    const tripoint tripoint_below_zero( 0, 0, fake_map_z );

    set_abs_sub( tripoint_below_zero );
    for( int gridx = 0; gridx < my_MAPSIZE; gridx++ ) {
        for( int gridy = 0; gridy < my_MAPSIZE; gridy++ ) {
            std::unique_ptr<submap> sm = std::make_unique<submap>();

            sm->set_all_ter( ter_type );
            sm->set_all_furn( fur_type );
            sm->set_all_traps( trap_type );

            setsubmap( get_nonant( { gridx, gridy, fake_map_z } ), sm.get() );

            temp_submaps_.emplace_back( std::move( sm ) );
        }
    }
}

fake_map::~fake_map() = default;

void map::set_graffiti( const tripoint &p, const std::string &contents )
{
    if( !inbounds( p ) ) {
        return;
    }
    point l;
    submap *const current_submap = unsafe_get_submap_at( p, l );
    if( current_submap == nullptr ) {
        debugmsg( "Tried to set graffiti at (%d,%d) but the submap is not loaded", l.x, l.y );
        return;
    }
    current_submap->set_graffiti( l, contents );
}

void map::delete_graffiti( const tripoint &p )
{
    if( !inbounds( p ) ) {
        return;
    }
    point l;
    submap *const current_submap = unsafe_get_submap_at( p, l );
    if( current_submap == nullptr ) {
        debugmsg( "Tried to delete graffiti at (%d,%d) but the submap is not loaded", l.x, l.y );
        return;
    }
    current_submap->delete_graffiti( l );
}

const std::string &map::graffiti_at( const tripoint &p ) const
{
    if( !inbounds( p ) ) {
        static const std::string empty_string;
        return empty_string;
    }
    point l;
    submap *const current_submap = unsafe_get_submap_at( p, l );
    if( current_submap == nullptr ) {
        debugmsg( "Tried to get graffiti at (%d,%d) but the submap is not loaded", l.x, l.y );
        static const std::string empty_string;
        return empty_string;
    }
    return current_submap->get_graffiti( l );
}

bool map::has_graffiti_at( const tripoint &p ) const
{
    if( !inbounds( p ) ) {
        return false;
    }
    point l;
    submap *const current_submap = unsafe_get_submap_at( p, l );
    if( current_submap == nullptr ) {
        debugmsg( "Tried to get graffiti at (%d,%d) but the submap is not loaded", l.x, l.y );
        return false;
    }
    return current_submap->has_graffiti( l );
}

int map::determine_wall_corner( const tripoint &p ) const
{
    int test_connect_group = ter( p ).obj().connect_group;
    uint8_t connections = get_known_connections( p, test_connect_group );
    // The bits in connections are SEWN, whereas the characters in LINE_
    // constants are NESW, so we want values in 8 | 2 | 1 | 4 order.
    switch( connections ) {
        case 8 | 2 | 1 | 4:
            return LINE_XXXX;
        case 0 | 2 | 1 | 4:
            return LINE_OXXX;

        case 8 | 0 | 1 | 4:
            return LINE_XOXX;
        case 0 | 0 | 1 | 4:
            return LINE_OOXX;

        case 8 | 2 | 0 | 4:
            return LINE_XXOX;
        case 0 | 2 | 0 | 4:
            return LINE_OXOX;
        case 8 | 0 | 0 | 4:
            return LINE_XOOX;
        case 0 | 0 | 0 | 4:
            return LINE_OXOX; // LINE_OOOX would be better

        case 8 | 2 | 1 | 0:
            return LINE_XXXO;
        case 0 | 2 | 1 | 0:
            return LINE_OXXO;
        case 8 | 0 | 1 | 0:
            return LINE_XOXO;
        case 0 | 0 | 1 | 0:
            return LINE_XOXO; // LINE_OOXO would be better
        case 8 | 2 | 0 | 0:
            return LINE_XXOO;
        case 0 | 2 | 0 | 0:
            return LINE_OXOX; // LINE_OXOO would be better
        case 8 | 0 | 0 | 0:
            return LINE_XOXO; // LINE_XOOO would be better

        case 0 | 0 | 0 | 0:
            return ter( p ).obj().symbol(); // technically just a column

        default:
            // cata_assert( false );
            // this shall not happen
            return '?';
    }
}

void map::build_outside_cache( const int zlev )
{
    auto &ch = get_cache( zlev );
    if( !ch.outside_cache_dirty ) {
        return;
    }

    // Make a bigger cache to avoid bounds checking
    // We will later copy it to our regular cache
    const size_t padded_w = ( MAPSIZE_X ) + 2;
    const size_t padded_h = ( MAPSIZE_Y ) + 2;
    bool padded_cache[padded_w][padded_h];

    auto &outside_cache = ch.outside_cache;
    if( zlev < 0 ) {
        std::uninitialized_fill_n(
            &outside_cache[0][0], ( MAPSIZE_X ) * ( MAPSIZE_Y ), false );
        return;
    }

    std::uninitialized_fill_n(
        &padded_cache[0][0], padded_w * padded_h, true );

    for( int smx = 0; smx < my_MAPSIZE; ++smx ) {
        for( int smy = 0; smy < my_MAPSIZE; ++smy ) {
            const submap *cur_submap = get_submap_at_grid( { smx, smy, zlev } );
            if( cur_submap == nullptr ) {
                debugmsg( "Tried to build outside cache at (%d,%d,%d) but the submap is not loaded", smx, smy,
                          zlev );
                continue;
            }

            for( int sx = 0; sx < SEEX; ++sx ) {
                for( int sy = 0; sy < SEEY; ++sy ) {
                    point sp( sx, sy );
                    if( cur_submap->get_ter( sp ).obj().has_flag( TFLAG_INDOORS ) ||
                        cur_submap->get_furn( sp ).obj().has_flag( TFLAG_INDOORS ) ) {
                        const int x = sx + smx * SEEX;
                        const int y = sy + smy * SEEY;
                        // Add 1 to both coordinates, because we're operating on the padded cache
                        for( int dx = 0; dx <= 2; dx++ ) {
                            for( int dy = 0; dy <= 2; dy++ ) {
                                padded_cache[x + dx][y + dy] = false;
                            }
                        }
                    }
                }
            }
        }
    }

    // Copy the padded cache back to the proper one, but with no padding
    for( int x = 0; x < SEEX * my_MAPSIZE; x++ ) {
        std::copy_n( &padded_cache[x + 1][1], SEEX * my_MAPSIZE, &outside_cache[x][0] );
    }

    ch.outside_cache_dirty = false;
}

void map::build_obstacle_cache( const tripoint &start, const tripoint &end,
                                fragment_cloud( &obstacle_cache )[MAPSIZE_X][MAPSIZE_Y] )
{
    const point min_submap{ std::max( 0, start.x / SEEX ), std::max( 0, start.y / SEEY ) };
    const point max_submap{
        std::min( my_MAPSIZE - 1, end.x / SEEX ), std::min( my_MAPSIZE - 1, end.y / SEEY ) };
    // Find and cache all the map obstacles.
    // For now setting obstacles to be extremely dense and fill their squares.
    // In future, scale effective obstacle density by the thickness of the obstacle.
    // Also consider modelling partial obstacles.
    // TODO: Support z-levels.
    for( int smx = min_submap.x; smx <= max_submap.x; ++smx ) {
        for( int smy = min_submap.y; smy <= max_submap.y; ++smy ) {
            const submap *cur_submap = get_submap_at_grid( { smx, smy, start.z } );
            if( cur_submap == nullptr ) {
                debugmsg( "Tried to build obstacle cache at (%d,%d,%d) but the submap is not loaded", smx, smy,
                          start.z );
                continue;
            }

            // TODO: Init indices to prevent iterating over unused submap sections.
            for( int sx = 0; sx < SEEX; ++sx ) {
                for( int sy = 0; sy < SEEY; ++sy ) {
                    const point sp( sx, sy );
                    int ter_move = cur_submap->get_ter( sp ).obj().movecost;
                    int furn_move = cur_submap->get_furn( sp ).obj().movecost;
                    const int x = sx + smx * SEEX;
                    const int y = sy + smy * SEEY;
                    if( ter_move == 0 || furn_move < 0 || ter_move + furn_move == 0 ) {
                        obstacle_cache[x][y].velocity = 1000.0f;
                        obstacle_cache[x][y].density = 0.0f;
                    } else {
                        // Magic number warning, this is the density of air at sea level at
                        // some nominal temp and humidity.
                        // TODO: figure out if our temp/altitude/humidity variation is
                        // sufficient to bother setting this differently.
                        obstacle_cache[x][y].velocity = 1.2f;
                        obstacle_cache[x][y].density = 1.0f;
                    }
                }
            }
        }
    }
    VehicleList vehs = get_vehicles( start, end );
    const inclusive_cuboid<tripoint> bounds( start, end );
    // Cache all the vehicle stuff in one loop
    for( auto &v : vehs ) {
        for( const vpart_reference &vp : v.v->get_all_parts() ) {
            tripoint p = v.pos + vp.part().precalc[0];
            if( p.z != start.z ) {
                break;
            }
            if( !bounds.contains( p ) ) {
                continue;
            }

            if( vp.obstacle_at_part() ) {
                obstacle_cache[p.x][p.y].velocity = 1000.0f;
                obstacle_cache[p.x][p.y].density = 0.0f;
            }
        }
    }
    // Iterate over creatures and set them to block their squares relative to their size.
    for( Creature &critter : g->all_creatures() ) {
        const tripoint &loc = critter.pos();
        if( loc.z != start.z ) {
            continue;
        }
        // TODO: scale this with expected creature "thickness".
        obstacle_cache[loc.x][loc.y].velocity = 1000.0f;
        // ranged_target_size is "proportion of square that is blocked", and density needs to be
        // "transmissivity of square", so we need the reciprocal.
        obstacle_cache[loc.x][loc.y].density = 1.0 - critter.ranged_target_size();
    }
}

// If this ever shows up on profiling, maybe prepopulate one of these in the map cache for each level.
std::bitset<OVERMAP_LAYERS> map::get_inter_level_visibility( const int origin_zlevel ) const
{
    std::bitset<OVERMAP_LAYERS> seen_levels;
    seen_levels.set( origin_zlevel + OVERMAP_DEPTH );
    for( int z = origin_zlevel + 1; z <= OVERMAP_HEIGHT; ++z ) {
        if( get_cache_ref( z ).no_floor_gaps ) {
            break;
        } else {
            seen_levels.set( z + OVERMAP_DEPTH );
        }
    }
    for( int z = origin_zlevel; z > -OVERMAP_DEPTH; --z ) {
        if( get_cache_ref( z ).no_floor_gaps ) {
            break;
        } else {
            // No floor means we can see the *lower* level.
            seen_levels.set( z - 1 + OVERMAP_DEPTH );
        }
    }
    return seen_levels;
}

bool map::build_floor_cache( const int zlev )
{
    auto &ch = get_cache( zlev );
    if( !ch.floor_cache_dirty ) {
        return false;
    }

    auto &floor_cache = ch.floor_cache;
    std::uninitialized_fill_n(
        &floor_cache[0][0], ( MAPSIZE_X ) * ( MAPSIZE_Y ), true );
    bool &no_floor_gaps = ch.no_floor_gaps;
    no_floor_gaps = true;

    bool lowest_z_lev = zlev <= -OVERMAP_DEPTH;

    for( int smx = 0; smx < my_MAPSIZE; ++smx ) {
        for( int smy = 0; smy < my_MAPSIZE; ++smy ) {
            const submap *cur_submap = get_submap_at_grid( { smx, smy, zlev } );
            const submap *below_submap = !lowest_z_lev ? get_submap_at_grid( { smx, smy, zlev - 1 } ) : nullptr;

            if( cur_submap == nullptr ) {
                debugmsg( "Tried to build floor cache at (%d,%d,%d) but the submap is not loaded", smx, smy, zlev );
                continue;
            }
            if( !lowest_z_lev && below_submap == nullptr ) {
                debugmsg( "Tried to build floor cache at (%d,%d,%d) but the submap is not loaded", smx, smy,
                          zlev - 1 );
                continue;
            }

            for( int sx = 0; sx < SEEX; ++sx ) {
                for( int sy = 0; sy < SEEY; ++sy ) {
                    point sp( sx, sy );
                    const ter_t &terrain = cur_submap->get_ter( sp ).obj();
                    if( terrain.has_flag( TFLAG_NO_FLOOR ) ) {
                        if( below_submap && ( below_submap->get_furn( sp ).obj().has_flag( TFLAG_SUN_ROOF_ABOVE ) ) ) {
                            continue;
                        }
                        const int x = sx + smx * SEEX;
                        const int y = sy + smy * SEEY;
                        floor_cache[x][y] = false;
                        no_floor_gaps = false;
                    }
                }
            }
        }
    }

    ch.floor_cache_dirty = false;
    return zlevels;
}

void map::build_floor_caches()
{
    const int minz = zlevels ? -OVERMAP_DEPTH : abs_sub.z;
    const int maxz = zlevels ? OVERMAP_HEIGHT : abs_sub.z;
    for( int z = minz; z <= maxz; z++ ) {
        build_floor_cache( z );
    }
}

static void vehicle_caching_internal( level_cache &zch, const vpart_reference &vp, vehicle *v )
{
    auto &outside_cache = zch.outside_cache;
    auto &transparency_cache = zch.transparency_cache;
    auto &floor_cache = zch.floor_cache;

    const size_t part = vp.part_index();
    const tripoint &part_pos =  v->global_part_pos3( vp.part() );

    bool vehicle_is_opaque = vp.has_feature( VPFLAG_OPAQUE ) && !vp.part().is_broken();

    if( vehicle_is_opaque ) {
        int dpart = v->part_with_feature( part, VPFLAG_OPENABLE, true );
        if( dpart < 0 || !v->part( dpart ).open ) {
            transparency_cache[part_pos.x][part_pos.y] = LIGHT_TRANSPARENCY_SOLID;
        } else {
            vehicle_is_opaque = false;
        }
    }

    if( vehicle_is_opaque || vp.is_inside() ) {
        outside_cache[part_pos.x][part_pos.y] = false;
    }

    if( vp.has_feature( VPFLAG_BOARDABLE ) && !vp.part().is_broken() ) {
        floor_cache[part_pos.x][part_pos.y] = true;
    }
}

static void vehicle_caching_internal_above( level_cache &zch_above, const vpart_reference &vp,
        vehicle *v )
{
    if( vp.has_feature( VPFLAG_ROOF ) || vp.has_feature( VPFLAG_OPAQUE ) ) {
        const tripoint &part_pos = v->global_part_pos3( vp.part() );
        zch_above.floor_cache[part_pos.x][part_pos.y] = true;
    }
}

void map::do_vehicle_caching( int z )
{
    level_cache &ch = get_cache( z );
    for( vehicle *v : ch.vehicle_list ) {
        for( const vpart_reference &vp : v->get_all_parts() ) {
            const tripoint &part_pos = v->global_part_pos3( vp.part() );
            if( !inbounds( part_pos.xy() ) ) {
                continue;
            }
            vehicle_caching_internal( get_cache( part_pos.z ), vp, v );
            if( part_pos.z < OVERMAP_HEIGHT ) {
                vehicle_caching_internal_above( get_cache( part_pos.z + 1 ), vp, v );
            }
        }
    }
}

void map::build_map_cache( const int zlev, bool skip_lightmap )
{
    const int minz = zlevels ? -OVERMAP_DEPTH : zlev;
    const int maxz = zlevels ? OVERMAP_HEIGHT : zlev;
    bool seen_cache_dirty = false;
    for( int z = minz; z <= maxz; z++ ) {
        // trigger FOV recalculation only when there is a change on the player's level or if fov_3d is enabled
        const bool affects_seen_cache =  z == zlev || fov_3d;
        build_outside_cache( z );
        build_transparency_cache( z );
        bool floor_cache_was_dirty = build_floor_cache( z );
        seen_cache_dirty |= ( floor_cache_was_dirty && affects_seen_cache );
        if( floor_cache_was_dirty && z > -OVERMAP_DEPTH ) {
            get_cache( z - 1 ).r_up_cache->invalidate();
        }
        seen_cache_dirty |= get_cache( z ).seen_cache_dirty && affects_seen_cache;
    }
    // needs a separate pass as it changes the caches on neighbour z-levels (e.g. floor_cache);
    // otherwise such changes might be overwritten by main cache-building logic
    for( int z = minz; z <= maxz; z++ ) {
        do_vehicle_caching( z );
    }

    seen_cache_dirty |= build_vision_transparency_cache( zlev );

    if( seen_cache_dirty ) {
        skew_vision_cache.clear();
    }
    // Initial value is illegal player position.
    const tripoint &p = get_player_character().pos();
    static tripoint player_prev_pos;
    if( seen_cache_dirty || player_prev_pos != p ) {
        build_seen_cache( p, zlev );
        player_prev_pos = p;
    }
    if( !skip_lightmap ) {
        generate_lightmap( zlev );
    }
}

//////////
///// coordinate helpers

tripoint map::getabs( const tripoint &p ) const
{
    return sm_to_ms_copy( abs_sub.xy() ) + p;
}

tripoint map::getlocal( const tripoint &p ) const
{
    return p - sm_to_ms_copy( abs_sub.xy() );
}

void map::set_abs_sub( const tripoint &p )
{
    abs_sub = p;
}

tripoint map::get_abs_sub() const
{
    return abs_sub;
}

submap *map::getsubmap( const size_t grididx ) const
{
    if( grididx >= grid.size() ) {
        debugmsg( "Tried to access invalid grid index %d. Grid size: %d", grididx, grid.size() );
        return nullptr;
    }
    return grid[grididx];
}

void map::setsubmap( const size_t grididx, submap *const smap )
{
    if( grididx >= grid.size() ) {
        debugmsg( "Tried to access invalid grid index %d", grididx );
        return;
    } else if( smap == nullptr ) {
        debugmsg( "Tried to set NULL submap pointer at index %d", grididx );
        return;
    }
    grid[grididx] = smap;
}

submap *map::get_submap_at( const tripoint &p ) const
{
    if( !inbounds( p ) ) {
        debugmsg( "Tried to access invalid map position (%d, %d, %d)", p.x, p.y, p.z );
        return nullptr;
    }
    return unsafe_get_submap_at( p );
}

submap *map::get_submap_at_grid( const tripoint &gridp ) const
{
    return getsubmap( get_nonant( gridp ) );
}

size_t map::get_nonant( const tripoint &gridp ) const
{
    if( gridp.x < 0 || gridp.x >= my_MAPSIZE ||
        gridp.y < 0 || gridp.y >= my_MAPSIZE ||
        gridp.z < -OVERMAP_DEPTH || gridp.z > OVERMAP_HEIGHT ) {
        debugmsg( "Tried to access invalid map position at grid (%d,%d,%d)", gridp.x, gridp.y, gridp.z );
        return 0;
    }

    if( zlevels ) {
        const int indexz = gridp.z + OVERMAP_HEIGHT; // Can't be lower than 0
        return indexz + ( gridp.x + gridp.y * my_MAPSIZE ) * OVERMAP_LAYERS;
    } else {
        return gridp.x + gridp.y * my_MAPSIZE;
    }
}

tinymap::tinymap( int mapsize, bool zlevels )
    : map( mapsize, zlevels )
{
}

void map::draw_line_ter( const ter_id &type, const point &p1, const point &p2 )
{
    draw_line( [this, type]( const point & p ) {
        this->ter_set( p, type );
    }, p1, p2 );
}

void map::draw_line_furn( const furn_id &type, const point &p1, const point &p2 )
{
    draw_line( [this, type]( const point & p ) {
        this->furn_set( p, type );
    }, p1, p2 );
}

void map::draw_fill_background( const ter_id &type )
{
    // Need to explicitly set caches dirty - set_ter would do it before
    set_transparency_cache_dirty( abs_sub.z );
    set_seen_cache_dirty( abs_sub.z );
    set_outside_cache_dirty( abs_sub.z );
    set_pathfinding_cache_dirty( abs_sub.z );

    // Fill each submap rather than each tile
    for( int gridx = 0; gridx < my_MAPSIZE; gridx++ ) {
        for( int gridy = 0; gridy < my_MAPSIZE; gridy++ ) {
            submap *sm = get_submap_at_grid( {gridx, gridy} );
            if( sm == nullptr ) {
                debugmsg( "Tried to fill background at (%d,%d) but the submap is not loaded", gridx, gridy );
                continue;
            }
            sm->is_uniform = true;
            sm->set_all_ter( type );
        }
    }
}

void map::draw_fill_background( ter_id( *f )() )
{
    draw_square_ter( f, point_zero, point( SEEX * my_MAPSIZE - 1, SEEY * my_MAPSIZE - 1 ) );
}
void map::draw_fill_background( const weighted_int_list<ter_id> &f )
{
    draw_square_ter( f, point_zero, point( SEEX * my_MAPSIZE - 1, SEEY * my_MAPSIZE - 1 ) );
}

void map::draw_square_ter( const ter_id &type, const point &p1, const point &p2 )
{
    draw_square( [this, type]( const point & p ) {
        this->ter_set( p, type );
    }, p1, p2 );
}

void map::draw_square_furn( const furn_id &type, const point &p1, const point &p2 )
{
    draw_square( [this, type]( const point & p ) {
        this->furn_set( p, type );
    }, p1, p2 );
}

void map::draw_square_ter( ter_id( *f )(), const point &p1, const point &p2 )
{
    draw_square( [this, f]( const point & p ) {
        this->ter_set( p, f() );
    }, p1, p2 );
}

void map::draw_square_ter( const weighted_int_list<ter_id> &f, const point &p1,
                           const point &p2 )
{
    draw_square( [this, f]( const point & p ) {
        const ter_id *tid = f.pick();
        this->ter_set( p, tid != nullptr ? *tid : t_null );
    }, p1, p2 );
}

void map::draw_rough_circle_ter( const ter_id &type, const point &p, int rad )
{
    draw_rough_circle( [this, type]( const point & q ) {
        this->ter_set( q, type );
    }, p, rad );
}

void map::draw_rough_circle_furn( const furn_id &type, const point &p, int rad )
{
    draw_rough_circle( [this, type]( const point & q ) {
        this->furn_set( q, type );
    }, p, rad );
}

void map::draw_circle_ter( const ter_id &type, const rl_vec2d &p, double rad )
{
    draw_circle( [this, type]( const point & q ) {
        this->ter_set( q, type );
    }, p, rad );
}

void map::draw_circle_ter( const ter_id &type, const point &p, int rad )
{
    draw_circle( [this, type]( const point & q ) {
        this->ter_set( q, type );
    }, p, rad );
}

void map::draw_circle_furn( const furn_id &type, const point &p, int rad )
{
    draw_circle( [this, type]( const point & q ) {
        this->furn_set( q, type );
    }, p, rad );
}

void map::add_corpse( const tripoint &p )
{
    item body;

    const bool isReviveSpecial = one_in( 10 );

    if( !isReviveSpecial ) {
        body = item::make_corpse();
    } else {
        body = item::make_corpse( mon_zombie );
        body.set_flag( flag_REVIVE_SPECIAL );
    }

    put_items_from_loc( item_group_id( "default_zombie_clothes" ), p, calendar::turn_zero );
    if( one_in( 3 ) ) {
        put_items_from_loc( item_group_id( "default_zombie_items" ), p, calendar::turn_zero );
    }

    add_item_or_charges( p, body );
}

field &map::get_field( const tripoint &p )
{
    return field_at( p );
}

void map::creature_on_trap( Creature &c, const bool may_avoid )
{
    // boarded in a vehicle means the player is above the trap, like a flying monster and can
    // never trigger the trap.
    const player *const p = dynamic_cast<const player *>( &c );
    if( p != nullptr && p->in_vehicle ) {
        return;
    }
    maybe_trigger_trap( c.pos(), c, may_avoid );
}

void map::maybe_trigger_trap( const tripoint &pos, Creature &c, const bool may_avoid )
{
    const auto &tr = tr_at( pos );
    if( tr.is_null() ) {
        return;
    }

    //Don't trigger benign traps like cots and funnels
    if( tr.is_benign() ) {
        return;
    }

    if( may_avoid && c.avoid_trap( pos, tr ) ) {
        player *const pl = c.as_player();
        if( !tr.is_always_invisible() && pl && !pl->knows_trap( pos ) ) {
            pl->add_msg_if_player( _( "You've spotted a %1$s!" ), tr.name() );
            pl->add_known_trap( pos, tr );
        }
        return;
    }

    if( !tr.is_always_invisible() ) {
        c.add_msg_player_or_npc( m_bad, _( "You trigger a %s!" ), _( "<npcname> triggers a %s!" ),
                                 tr.name() );
    }
    tr.trigger( c.pos(), c );
}

template<typename Functor>
void map::function_over( const tripoint &start, const tripoint &end, Functor fun ) const
{
    // start and end are just two points, end can be "before" start
    // Also clip the area to map area
    const tripoint min( std::max( std::min( start.x, end.x ), 0 ), std::max( std::min( start.y, end.y ),
                        0 ), std::max( std::min( start.z, end.z ), -OVERMAP_DEPTH ) );
    const tripoint max( std::min( std::max( start.x, end.x ), SEEX * my_MAPSIZE - 1 ),
                        std::min( std::max( start.y, end.y ), SEEY * my_MAPSIZE - 1 ), std::min( std::max( start.z, end.z ),
                                OVERMAP_HEIGHT ) );

    // Submaps that contain the bounding points
    const point min_sm( min.x / SEEX, min.y / SEEY );
    const point max_sm( max.x / SEEX, max.y / SEEY );
    // Z outermost, because submaps are flat
    tripoint gp;
    int &z = gp.z;
    int &smx = gp.x;
    int &smy = gp.y;
    for( z = min.z; z <= max.z; z++ ) {
        for( smx = min_sm.x; smx <= max_sm.x; smx++ ) {
            for( smy = min_sm.y; smy <= max_sm.y; smy++ ) {
                submap const *cur_submap = get_submap_at_grid( { smx, smy, z } );
                if( cur_submap == nullptr ) {
                    debugmsg( "Tried to function over (%d,%d,%d) but the submap is not loaded", smx, smy, z );
                    continue;
                }
                // Bounds on the submap coordinates
                const point sm_min( smx > min_sm.x ? 0 : min.x % SEEX, smy > min_sm.y ? 0 : min.y % SEEY );
                const point sm_max( smx < max_sm.x ? SEEX - 1 : max.x % SEEX,
                                    smy < max_sm.y ? SEEY - 1 : max.y % SEEY );

                point lp;
                int &sx = lp.x;
                int &sy = lp.y;
                for( sx = sm_min.x; sx <= sm_max.x; ++sx ) {
                    for( sy = sm_min.y; sy <= sm_max.y; ++sy ) {
                        const iteration_state rval = fun( gp, cur_submap, lp );
                        if( rval != ITER_CONTINUE ) {
                            switch( rval ) {
                                case ITER_SKIP_ZLEVEL:
                                    smx = my_MAPSIZE + 1;
                                    smy = my_MAPSIZE + 1;
                                // Fall through
                                case ITER_SKIP_SUBMAP:
                                    sx = SEEX;
                                    sy = SEEY;
                                    break;
                                default:
                                    return;
                            }
                        }
                    }
                }
            }
        }
    }
}

void map::scent_blockers( std::array<std::array<bool, MAPSIZE_X>, MAPSIZE_Y> &blocks_scent,
                          std::array<std::array<bool, MAPSIZE_X>, MAPSIZE_Y> &reduces_scent,
                          const point &min, const point &max )
{
    ter_bitflags reduce = TFLAG_REDUCE_SCENT;
    ter_bitflags block = TFLAG_NO_SCENT;
    auto fill_values = [&]( const tripoint & gp, const submap * sm, const point & lp ) {
        // We need to generate the x/y coordinates, because we can't get them "for free"
        const point p = lp + sm_to_ms_copy( gp.xy() );
        if( sm->get_ter( lp ).obj().has_flag( block ) ) {
            blocks_scent[p.x][p.y] = true;
            reduces_scent[p.x][p.y] = false;
        } else if( sm->get_ter( lp ).obj().has_flag( reduce ) ||
                   sm->get_furn( lp ).obj().has_flag( reduce ) ) {
            blocks_scent[p.x][p.y] = false;
            reduces_scent[p.x][p.y] = true;
        } else {
            blocks_scent[p.x][p.y] = false;
            reduces_scent[p.x][p.y] = false;
        }

        return ITER_CONTINUE;
    };

    function_over( tripoint( min, abs_sub.z ), tripoint( max, abs_sub.z ), fill_values );

    const inclusive_rectangle<point> local_bounds( min, max );

    // Now vehicles

    auto vehs = get_vehicles();
    for( auto &wrapped_veh : vehs ) {
        vehicle &veh = *( wrapped_veh.v );
        for( const vpart_reference &vp : veh.get_any_parts( VPFLAG_OBSTACLE ) ) {
            const tripoint part_pos = vp.pos();
            if( local_bounds.contains( part_pos.xy() ) ) {
                reduces_scent[part_pos.x][part_pos.y] = true;
            }
        }

        // Doors, but only the closed ones
        for( const vpart_reference &vp : veh.get_any_parts( VPFLAG_OPENABLE ) ) {
            if( vp.part().open ) {
                continue;
            }

            const tripoint part_pos = vp.pos();
            if( local_bounds.contains( part_pos.xy() ) ) {
                reduces_scent[part_pos.x][part_pos.y] = true;
            }
        }
    }
}

tripoint_range<tripoint> map::points_in_rectangle( const tripoint &from, const tripoint &to ) const
{
    const tripoint min( std::max( 0, std::min( from.x, to.x ) ), std::max( 0, std::min( from.y,
                        to.y ) ), std::max( -OVERMAP_DEPTH, std::min( from.z, to.z ) ) );
    const tripoint max( std::min( SEEX * my_MAPSIZE - 1, std::max( from.x, to.x ) ),
                        std::min( SEEX * my_MAPSIZE - 1, std::max( from.y, to.y ) ), std::min( OVERMAP_HEIGHT,
                                std::max( from.z, to.z ) ) );
    return tripoint_range<tripoint>( min, max );
}

tripoint_range<tripoint> map::points_in_radius( const tripoint &center, size_t radius,
        size_t radiusz ) const
{
    const tripoint min( std::max<int>( 0, center.x - radius ), std::max<int>( 0, center.y - radius ),
                        clamp<int>( center.z - radiusz, -OVERMAP_DEPTH, OVERMAP_HEIGHT ) );
    const tripoint max( std::min<int>( SEEX * my_MAPSIZE - 1, center.x + radius ),
                        std::min<int>( SEEX * my_MAPSIZE - 1, center.y + radius ), clamp<int>( center.z + radiusz,
                                -OVERMAP_DEPTH, OVERMAP_HEIGHT ) );
    return tripoint_range<tripoint>( min, max );
}

tripoint_range<tripoint> map::points_on_zlevel( const int z ) const
{
    if( z < -OVERMAP_DEPTH || z > OVERMAP_HEIGHT ) {
        // TODO: need a default constructor that creates an empty range.
        return tripoint_range<tripoint>( tripoint_zero, tripoint_zero - tripoint_above );
    }
    return tripoint_range<tripoint>(
               tripoint( 0, 0, z ), tripoint( SEEX * my_MAPSIZE - 1, SEEY * my_MAPSIZE - 1, z ) );
}

tripoint_range<tripoint> map::points_on_zlevel() const
{
    return points_on_zlevel( abs_sub.z );
}

std::list<item_location> map::get_active_items_in_radius( const tripoint &center,
        int radius ) const
{
    return get_active_items_in_radius( center, radius, special_item_type::none );
}

std::list<item_location> map::get_active_items_in_radius( const tripoint &center, int radius,
        special_item_type type ) const
{
    std::list<item_location> result;

    const point minp( center.xy() + point( -radius, -radius ) );
    const point maxp( center.xy() + point( radius, radius ) );

    const point ming( std::max( minp.x / SEEX, 0 ),
                      std::max( minp.y / SEEY, 0 ) );
    const point maxg( std::min( maxp.x / SEEX, my_MAPSIZE - 1 ),
                      std::min( maxp.y / SEEY, my_MAPSIZE - 1 ) );

    for( const tripoint &abs_submap_loc : submaps_with_active_items ) {
        const tripoint submap_loc{ -abs_sub.xy() + abs_submap_loc };
        if( submap_loc.x < ming.x || submap_loc.y < ming.y ||
            submap_loc.x > maxg.x || submap_loc.y > maxg.y ) {
            continue;
        }
        const point sm_offset( submap_loc.x * SEEX, submap_loc.y * SEEY );

        submap *sm = get_submap_at_grid( submap_loc );
        if( sm == nullptr ) {
            debugmsg( "Tried get active items in radius of (%d,%d,%d) but the submap is not loaded",
                      submap_loc.x, submap_loc.y, submap_loc.z );
            continue;
        }
        std::vector<item_reference> items = type == special_item_type::none ? sm->active_items.get() :
                                            sm->active_items.get_special( type );
        for( const auto &elem : items ) {
            const tripoint pos( sm_offset + elem.location, submap_loc.z );

            if( rl_dist( pos, center ) > radius ) {
                continue;
            }

            if( elem.item_ref ) {
                result.emplace_back( map_cursor( pos ), elem.item_ref.get() );
            }
        }
    }

    return result;
}

std::list<tripoint> map::find_furnitures_with_flag_in_radius( const tripoint &center,
        size_t radius,
        const std::string &flag,
        size_t radiusz )
{
    std::list<tripoint> furn_locs;
    for( const auto &furn_loc : points_in_radius( center, radius, radiusz ) ) {
        if( has_flag_furn( flag, furn_loc ) ) {
            furn_locs.push_back( furn_loc );
        }
    }
    return furn_locs;
}

std::list<Creature *> map::get_creatures_in_radius( const tripoint &center, size_t radius,
        size_t radiusz )
{
    std::list<Creature *> creatures;
    for( const auto &loc : points_in_radius( center, radius, radiusz ) ) {
        Creature *tmp_critter = g->critter_at( loc );
        if( tmp_critter != nullptr ) {
            creatures.push_back( tmp_critter );
        }

    }
    return creatures;
}

level_cache &map::access_cache( int zlev )
{
    if( zlev >= -OVERMAP_DEPTH && zlev <= OVERMAP_HEIGHT ) {
        return *caches[zlev + OVERMAP_DEPTH];
    }

    debugmsg( "access_cache called with invalid z-level: %d", zlev );
    return nullcache;
}

const level_cache &map::access_cache( int zlev ) const
{
    if( zlev >= -OVERMAP_DEPTH && zlev <= OVERMAP_HEIGHT ) {
        return *caches[zlev + OVERMAP_DEPTH];
    }

    debugmsg( "access_cache called with invalid z-level: %d", zlev );
    return nullcache;
}

level_cache::level_cache()
{
    const int map_dimensions = MAPSIZE_X * MAPSIZE_Y;
    transparency_cache_dirty.set();
    outside_cache_dirty = true;
    floor_cache_dirty = false;
    constexpr four_quadrants four_zeros( 0.0f );
    std::fill_n( &lm[0][0], map_dimensions, four_zeros );
    std::fill_n( &sm[0][0], map_dimensions, 0.0f );
    std::fill_n( &light_source_buffer[0][0], map_dimensions, 0.0f );
    std::fill_n( &outside_cache[0][0], map_dimensions, false );
    std::fill_n( &floor_cache[0][0], map_dimensions, false );
    std::fill_n( &transparency_cache[0][0], map_dimensions, 0.0f );
    std::fill_n( &vision_transparency_cache[0][0], map_dimensions, 0.0f );
    std::fill_n( &seen_cache[0][0], map_dimensions, 0.0f );
    std::fill_n( &camera_cache[0][0], map_dimensions, 0.0f );
    std::fill_n( &visibility_cache[0][0], map_dimensions, lit_level::DARK );
    veh_in_active_range = false;
    std::fill_n( &veh_exists_at[0][0], map_dimensions, false );
}

pathfinding_cache::pathfinding_cache()
{
    dirty = true;
}

pathfinding_cache::~pathfinding_cache() = default;

pathfinding_cache &map::get_pathfinding_cache( int zlev ) const
{
    return *pathfinding_caches[zlev + OVERMAP_DEPTH];
}

void map::set_pathfinding_cache_dirty( const int zlev )
{
    if( inbounds_z( zlev ) ) {
        get_pathfinding_cache( zlev ).dirty = true;
    }
}

const pathfinding_cache &map::get_pathfinding_cache_ref( int zlev ) const
{
    if( !inbounds_z( zlev ) ) {
        debugmsg( "Tried to get pathfinding cache for out of bounds z-level %d", zlev );
        return *pathfinding_caches[ OVERMAP_DEPTH ];
    }
    auto &cache = get_pathfinding_cache( zlev );
    if( cache.dirty ) {
        update_pathfinding_cache( zlev );
    }

    return cache;
}

void map::update_pathfinding_cache( int zlev ) const
{
    auto &cache = get_pathfinding_cache( zlev );
    if( !cache.dirty ) {
        return;
    }

    std::uninitialized_fill_n( &cache.special[0][0], MAPSIZE_X * MAPSIZE_Y, PF_NORMAL );

    for( int smx = 0; smx < my_MAPSIZE; ++smx ) {
        for( int smy = 0; smy < my_MAPSIZE; ++smy ) {
            submap *cur_submap = get_submap_at_grid( { smx, smy, zlev } );
            if( !cur_submap ) {
                return;
            }

            tripoint p( 0, 0, zlev );

            for( int sx = 0; sx < SEEX; ++sx ) {
                p.x = sx + smx * SEEX;
                for( int sy = 0; sy < SEEY; ++sy ) {
                    p.y = sy + smy * SEEY;

                    pf_special cur_value = PF_NORMAL;

                    maptile tile( cur_submap, point( sx, sy ) );

                    const auto &terrain = tile.get_ter_t();
                    const auto &furniture = tile.get_furn_t();
                    const auto &field = tile.get_field();
                    int part;
                    const vehicle *veh = veh_at_internal( p, part );

                    const int cost = move_cost_internal( furniture, terrain, field, veh, part );

                    if( cost > 2 ) {
                        cur_value |= PF_SLOW;
                    } else if( cost <= 0 ) {
                        cur_value |= PF_WALL;
                        if( terrain.has_flag( TFLAG_CLIMBABLE ) ) {
                            cur_value |= PF_CLIMBABLE;
                        }
                    }

                    if( veh != nullptr ) {
                        cur_value |= PF_VEHICLE;
                    }

                    for( const auto &fld : tile.get_field() ) {
                        const field_entry &cur = fld.second;
                        const field_type_id type = cur.get_field_type();
                        const int field_intensity = cur.get_field_intensity();
                        if( type.obj().get_dangerous( field_intensity - 1 ) ) {
                            cur_value |= PF_FIELD;
                        }
                    }

                    if( !tile.get_trap_t().is_benign() || !terrain.trap.obj().is_benign() ) {
                        cur_value |= PF_TRAP;
                    }

                    if( terrain.has_flag( TFLAG_GOES_DOWN ) || terrain.has_flag( TFLAG_GOES_UP ) ||
                        terrain.has_flag( TFLAG_RAMP ) || terrain.has_flag( TFLAG_RAMP_UP ) ||
                        terrain.has_flag( TFLAG_RAMP_DOWN ) ) {
                        cur_value |= PF_UPDOWN;
                    }

                    if( terrain.has_flag( TFLAG_SHARP ) ) {
                        cur_value |= PF_SHARP;
                    }

                    cache.special[p.x][p.y] = cur_value;
                }
            }
        }
    }

    cache.dirty = false;
}

void map::clip_to_bounds( tripoint &p ) const
{
    clip_to_bounds( p.x, p.y, p.z );
}

void map::clip_to_bounds( int &x, int &y ) const
{
    if( x < 0 ) {
        x = 0;
    } else if( x >= SEEX * my_MAPSIZE ) {
        x = SEEX * my_MAPSIZE - 1;
    }

    if( y < 0 ) {
        y = 0;
    } else if( y >= SEEY * my_MAPSIZE ) {
        y = SEEY * my_MAPSIZE - 1;
    }
}

void map::clip_to_bounds( int &x, int &y, int &z ) const
{
    clip_to_bounds( x, y );
    if( z < -OVERMAP_DEPTH ) {
        z = -OVERMAP_DEPTH;
    } else if( z > OVERMAP_HEIGHT ) {
        z = OVERMAP_HEIGHT;
    }
}

bool map::is_cornerfloor( const tripoint &p ) const
{
    if( impassable( p ) ) {
        return false;
    }
    std::set<tripoint> impassable_adjacent;
    for( const tripoint &pt : points_in_radius( p, 1 ) ) {
        if( impassable( pt ) ) {
            impassable_adjacent.insert( pt );
        }
    }
    if( !impassable_adjacent.empty() ) {
        //to check if a floor is a corner we first search if any of its diagonal adjacent points is impassable
        std::set< tripoint> diagonals = { p + tripoint_north_east, p + tripoint_north_west, p + tripoint_south_east, p + tripoint_south_west };
        for( const tripoint &impassable_diagonal : diagonals ) {
            if( impassable_adjacent.count( impassable_diagonal ) != 0 ) {
                //for every impassable diagonal found, we check if that diagonal terrain has at least two impassable neighbors that also neighbor point p
                int f = 0;
                for( const tripoint &l : points_in_radius( impassable_diagonal, 1 ) ) {
                    if( impassable_adjacent.count( l ) != 0 ) {
                        f++;
                    }
                    if( f > 2 ) {
                        return true;
                    }
                }
            }
        }
    }
    return false;
}

int map::calc_max_populated_zlev()
{
    // cache is filled and valid, skip recalculation
    if( max_populated_zlev && max_populated_zlev->first == get_abs_sub() ) {
        return max_populated_zlev->second;
    }

    // We'll assume ground level is populated
    int max_z = 0;

    for( int sz = 1; sz <= OVERMAP_HEIGHT; sz++ ) {
        bool level_done = false;
        for( int sx = 0; sx < my_MAPSIZE; sx++ ) {
            for( int sy = 0; sy < my_MAPSIZE; sy++ ) {
                const submap *sm = get_submap_at_grid( tripoint( sx, sy, sz ) );
                if( sm == nullptr ) {
                    debugmsg( "Tried to calc max populated zlev at (%d,%d,%d) but the submap is not loaded", sx, sy,
                              sz );
                    continue;
                }
                if( !sm->is_uniform ) {
                    max_z = sz;
                    level_done = true;
                    break;
                }
            }
            if( level_done ) {
                break;
            }
        }
    }

    max_populated_zlev = std::pair<tripoint, int>( get_abs_sub(), max_z );
    return max_z;
}

void map::invalidate_max_populated_zlev( int zlev )
{
    if( max_populated_zlev && max_populated_zlev->second < zlev ) {
        max_populated_zlev->second = zlev;
    }
}

// Get cache value for debug purposes
int map::reachability_cache_value( const tripoint &p, bool vertical_cache,
                                   reachability_cache_quadrant quadrant ) const
{
    if( !inbounds( p ) ) {
        return -2;
    }

    // rebuild caches, so valid values are shown
    has_potential_los( p, p ); // rebuild horizontal cache;
    has_potential_los( p, p + tripoint_above ); // rebuild "up" cache

    const level_cache &lc = get_cache( p.z );
    if( vertical_cache ) {
        return lc.r_up_cache->get_value( quadrant, p.xy() );
    } else {
        return lc.r_hor_cache->get_value( quadrant, p.xy() );
    }
}<|MERGE_RESOLUTION|>--- conflicted
+++ resolved
@@ -7308,15 +7308,9 @@
         for( int y = 0; y < SEEY; y++ ) {
             const tripoint pnt = sm_to_ms_copy( grid ) + point( x, y );
             const point p( x, y );
-<<<<<<< HEAD
-            const furn_t &furn = this->furn( pnt ).obj();
-            const ter_t &terr = this->ter( pnt ).obj();
-            if( !furn.emissions.empty() ) {
-=======
             const furn_t &furn = *this->furn( pnt );
             const ter_t &terr = *this->ter( pnt );
-            if( furn.has_flag( "EMITTER" ) ) {
->>>>>>> c651e4a2
+            if( !furn.emissions.empty() ) {
                 field_furn_locs.push_back( pnt );
             }
             if( !terr.emissions.empty() ) {
