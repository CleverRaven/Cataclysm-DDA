#include "map.h"

#include <climits>
#include <algorithm>
#include <cassert>
#include <cmath>
#include <cstdlib>
#include <cstring>
#include <iterator>
#include <limits>
#include <sstream>
#include <type_traits>
#include <unordered_map>

#include "ammo.h"
#include "artifact.h"
#include "calendar.h"
#include "coordinate_conversions.h"
#include "clzones.h"
#include "debug.h"
#include "drawing_primitives.h"
#include "explosion.h"
#include "event.h"
#include "fragment_cloud.h"
#include "fungal_effects.h"
#include "game.h"
#include "harvest.h"
#include "iexamine.h"
#include "item.h"
#include "item_factory.h"
#include "item_group.h"
#include "iuse_actor.h"
#include "lightmap.h"
#include "line.h"
#include "map_iterator.h"
#include "map_selector.h"
#include "mapbuffer.h"
#include "mapdata.h"
#include "messages.h"
#include "mongroup.h"
#include "monster.h"
#include "morale_types.h"
#include "mtype.h"
#include "npc.h"
#include "options.h"
#include "output.h"
#include "overmapbuffer.h"
#include "pathfinding.h"
#include "projectile.h"
#include "rng.h"
#include "scent_map.h"
#include "sounds.h"
#include "string_formatter.h"
#include "submap.h"
#include "translations.h"
#include "trap.h"
#include "veh_type.h"
#include "vehicle.h"
#include "vpart_position.h"
#include "vpart_range.h"
#include "vpart_reference.h"
#include "weather.h"
#include "active_item_cache.h"
#include "basecamp.h"
#include "bodypart.h"
#include "character.h"
#include "color.h"
#include "creature.h"
#include "cursesdef.h"
#include "damage.h"
#include "field.h"
#include "item_location.h"
#include "itype.h"
#include "iuse.h"
#include "map_memory.h"
#include "math_defines.h"
#include "optional.h"
#include "player.h"
#include "player_activity.h"
#include "tileray.h"
#include "weighted_list.h"
#include "enums.h"
#include "int_id.h"
#include "string_id.h"

const mtype_id mon_zombie( "mon_zombie" );

const skill_id skill_traps( "traps" );

const species_id ZOMBIE( "ZOMBIE" );

const efftype_id effect_boomered( "boomered" );
const efftype_id effect_crushed( "crushed" );
const efftype_id effect_stunned( "stunned" );

extern bool is_valid_in_w_terrain( int, int );

#define dbg(x) DebugLog((DebugLevel)(x),D_MAP) << __FILE__ << ":" << __LINE__ << ": "

static std::list<item>  nulitems;          // Returned when &i_at() is asked for an OOB value
static field            nulfield;          // Returned when &field_at() is asked for an OOB value
static level_cache      nullcache;         // Dummy cache for z-levels outside bounds

// Map stack methods.
std::list<item>::iterator map_stack::erase( std::list<item>::iterator it )
{
    return myorigin->i_rem( location, it );
}

void map_stack::push_back( const item &newitem )
{
    myorigin->add_item_or_charges( location, newitem );
}

void map_stack::insert_at( std::list<item>::iterator index,
                           const item &newitem )
{
    myorigin->add_item_at( location, index, newitem );
}

units::volume map_stack::max_volume() const
{
    if( !myorigin->inbounds( location ) ) {
        return 0_ml;
    } else if( myorigin->has_furn( location ) ) {
        return myorigin->furn( location ).obj().max_volume;
    }
    return myorigin->ter( location ).obj().max_volume;
}

// Map class methods.

map::map( int mapsize, bool zlev )
{
    my_MAPSIZE = mapsize;
    zlevels = zlev;
    if( zlevels ) {
        grid.resize( my_MAPSIZE * my_MAPSIZE * OVERMAP_LAYERS, nullptr );
    } else {
        grid.resize( my_MAPSIZE * my_MAPSIZE, nullptr );
    }

    for( auto &ptr : caches ) {
        ptr = std::unique_ptr<level_cache>( new level_cache() );
    }

    for( auto &ptr : pathfinding_caches ) {
        ptr = std::unique_ptr<pathfinding_cache>( new pathfinding_cache() );
    }

    dbg( D_INFO ) << "map::map(): my_MAPSIZE: " << my_MAPSIZE << " z-levels enabled:" << zlevels;
    traplocs.resize( trap::count() );
}

map::~map() = default;

static submap null_submap;

const maptile map::maptile_at( const tripoint &p ) const
{
    if( !inbounds( p ) ) {
        return maptile( &null_submap, 0, 0 );
    }

    return maptile_at_internal( p );
}

maptile map::maptile_at( const tripoint &p )
{
    if( !inbounds( p ) ) {
        return maptile( &null_submap, 0, 0 );
    }

    return maptile_at_internal( p );
}

const maptile map::maptile_at_internal( const tripoint &p ) const
{
    point l;
    submap *const sm = get_submap_at( p, l );

    return maptile( sm, l );
}

maptile map::maptile_at_internal( const tripoint &p )
{
    point l;
    submap *const sm = get_submap_at( p, l );

    return maptile( sm, l );
}

// Vehicle functions

VehicleList map::get_vehicles()
{
    if( !zlevels ) {
        return get_vehicles( tripoint( 0, 0, abs_sub.z ),
                             tripoint( SEEX * my_MAPSIZE, SEEY * my_MAPSIZE, abs_sub.z ) );
    }

    return get_vehicles( tripoint( 0, 0, -OVERMAP_DEPTH ),
                         tripoint( SEEX * my_MAPSIZE, SEEY * my_MAPSIZE, OVERMAP_HEIGHT ) );
}

void map::reset_vehicle_cache( const int zlev )
{
    clear_vehicle_cache( zlev );
    // Cache all vehicles
    auto &ch = get_cache( zlev );
    ch.veh_in_active_range = false;
    for( const auto &elem : ch.vehicle_list ) {
        add_vehicle_to_cache( elem );
    }
}

void map::add_vehicle_to_cache( vehicle *veh )
{
    if( veh == nullptr ) {
        debugmsg( "Tried to add null vehicle to cache" );
        return;
    }

    auto &ch = get_cache( veh->smz );
    ch.veh_in_active_range = true;
    // Get parts
    std::vector<vehicle_part> &parts = veh->parts;
    int partid = 0;
    for( std::vector<vehicle_part>::iterator it = parts.begin(),
         end = parts.end(); it != end; ++it, ++partid ) {
        if( it->removed ) {
            continue;
        }
        const tripoint p = veh->global_part_pos3( *it );
        ch.veh_cached_parts.insert( std::make_pair( p,
                                    std::make_pair( veh, partid ) ) );
        if( inbounds( p ) ) {
            ch.veh_exists_at[p.x][p.y] = true;
        }
    }
}

void map::update_vehicle_cache( vehicle *veh, const int old_zlevel )
{
    if( veh == nullptr ) {
        debugmsg( "Tried to add null vehicle to cache" );
        return;
    }

    // Existing must be cleared
    auto &ch = get_cache( old_zlevel );
    auto it = ch.veh_cached_parts.begin();
    const auto end = ch.veh_cached_parts.end();
    while( it != end ) {
        if( it->second.first == veh ) {
            const tripoint p = it->first;
            if( inbounds( p ) ) {
                ch.veh_exists_at[p.x][p.y] = false;
            }
            ch.veh_cached_parts.erase( it++ );
            // If something was resting on vehicle, drop it
            support_dirty( tripoint( p.x, p.y, old_zlevel + 1 ) );
        } else {
            ++it;
        }
    }

    add_vehicle_to_cache( veh );
}

void map::clear_vehicle_cache( const int zlev )
{
    auto &ch = get_cache( zlev );
    while( !ch.veh_cached_parts.empty() ) {
        const auto part = ch.veh_cached_parts.begin();
        const auto &p = part->first;
        if( inbounds( p ) ) {
            ch.veh_exists_at[p.x][p.y] = false;
        }
        ch.veh_cached_parts.erase( part );
    }
}

void map::clear_vehicle_list( const int zlev )
{
    auto &ch = get_cache( zlev );
    ch.vehicle_list.clear();
    ch.zone_vehicles.clear();
}

void map::update_vehicle_list( submap *const to, const int zlev )
{
    // Update vehicle data
    auto &ch = get_cache( zlev );
    for( const auto &elem : to->vehicles ) {
        ch.vehicle_list.insert( elem.get() );
        if( !elem->loot_zones.empty() ) {
            ch.zone_vehicles.insert( elem.get() );
        }
    }
}

std::unique_ptr<vehicle> map::detach_vehicle( vehicle *veh )
{
    if( veh == nullptr ) {
        debugmsg( "map::detach_vehicle was passed nullptr" );
        return std::unique_ptr<vehicle>();
    }

    if( veh->smz < -OVERMAP_DEPTH || veh->smz > OVERMAP_HEIGHT ) {
        debugmsg( "detach_vehicle got a vehicle outside allowed z-level range! name=%s, submap:%d,%d,%d",
                  veh->name, veh->smx, veh->smy, veh->smz );
        // Try to fix by moving the vehicle here
        veh->smz = abs_sub.z;
    }

    // Unboard all passengers before detaching
    for( auto const &part : veh->get_avail_parts( VPFLAG_BOARDABLE ) ) {
        player *passenger = part.get_passenger();
        if( passenger ) {
            unboard_vehicle( part, passenger );
        }
    }

    submap *const current_submap = get_submap_at_grid( {veh->smx, veh->smy, veh->smz} );
    auto &ch = get_cache( veh->smz );
    for( size_t i = 0; i < current_submap->vehicles.size(); i++ ) {
        if( current_submap->vehicles[i].get() == veh ) {
            const int zlev = veh->smz;
            ch.vehicle_list.erase( veh );
            ch.zone_vehicles.erase( veh );
            reset_vehicle_cache( zlev );
            std::unique_ptr<vehicle> result = std::move( current_submap->vehicles[i] );
            current_submap->vehicles.erase( current_submap->vehicles.begin() + i );
            if( veh->tracking_on ) {
                overmap_buffer.remove_vehicle( veh );
            }
            dirty_vehicle_list.erase( veh );
            return result;
        }
    }
    debugmsg( "detach_vehicle can't find it! name=%s, submap:%d,%d,%d", veh->name, veh->smx,
              veh->smy, veh->smz );
    return std::unique_ptr<vehicle>();
}

void map::destroy_vehicle( vehicle *veh )
{
    detach_vehicle( veh );
}

void map::on_vehicle_moved( const int smz )
{
    set_outside_cache_dirty( smz );
    set_transparency_cache_dirty( smz );
    set_floor_cache_dirty( smz );
    set_pathfinding_cache_dirty( smz );
}

void map::vehmove()
{
    // give vehicles movement points
    {
        VehicleList vehs = get_vehicles();
        for( auto &vehs_v : vehs ) {
            vehicle *veh = vehs_v.v;
            veh->gain_moves();
            veh->slow_leak();
        }
    }

    // 15 equals 3 >50mph vehicles, or up to 15 slow (1 square move) ones
    // But 15 is too low for V12 death-bikes, let's put 100 here
    for( int count = 0; count < 100; count++ ) {
        if( !vehproceed() ) {
            break;
        }
    }
    // Process item removal on the vehicles that were modified this turn.
    // Use a copy because part_removal_cleanup can modify the container.
    auto temp = dirty_vehicle_list;
    VehicleList vehicle_list = get_vehicles();
    for( const auto &elem : temp ) {
        auto same_ptr = [ elem ]( const struct wrapped_vehicle & tgt ) {
            return elem == tgt.v;
        };
        if( std::find_if( vehicle_list.begin(), vehicle_list.end(), same_ptr ) !=
            vehicle_list.end() ) {
            ( elem )->part_removal_cleanup();
        }
    }
    dirty_vehicle_list.clear();
}

bool map::vehproceed()
{
    VehicleList vehs = get_vehicles();
    vehicle *cur_veh = nullptr;
    float max_of_turn = 0;
    // First horizontal movement
    for( auto &vehs_v : vehs ) {
        if( vehs_v.v->of_turn > max_of_turn ) {
            cur_veh = vehs_v.v;
            max_of_turn = cur_veh->of_turn;
        }
    }

    // Then vertical-only movement
    if( cur_veh == nullptr ) {
        for( auto &vehs_v : vehs ) {
            vehicle &cveh = *vehs_v.v;
            if( cveh.is_falling ) {
                cur_veh = vehs_v.v;
                break;
            }
        }
    }

    if( cur_veh == nullptr ) {
        return false;
    }

    return cur_veh->act_on_map();
}

static bool sees_veh( const Creature &c, vehicle &veh, bool force_recalc )
{
    const auto &veh_points = veh.get_points( force_recalc );
    return std::any_of( veh_points.begin(), veh_points.end(), [&c]( const tripoint & pt ) {
        return c.sees( pt );
    } );
}

void map::move_vehicle( vehicle &veh, const tripoint &dp, const tileray &facing )
{
    const bool vertical = dp.z != 0;
    if( ( dp.x == 0 && dp.y == 0 && dp.z == 0 ) ||
        ( abs( dp.x ) > 1 || abs( dp.y ) > 1 || abs( dp.z ) > 1 ) ||
        ( vertical && ( dp.x != 0 || dp.y != 0 ) ) ) {
        debugmsg( "move_vehicle called with %d,%d,%d displacement vector", dp.x, dp.y, dp.z );
        return;
    }

    if( dp.z + veh.smz < -OVERMAP_DEPTH || dp.z + veh.smz > OVERMAP_HEIGHT ) {
        return;
    }

    veh.precalc_mounts( 1, veh.skidding ? veh.turn_dir : facing.dir(), veh.pivot_point() );

    // cancel out any movement of the vehicle due only to a change in pivot
    tripoint dp1 = dp - veh.pivot_displacement();

    int impulse = 0;

    std::vector<veh_collision> collisions;

    // Find collisions
    // Velocity of car before collision
    // Split into vertical and horizontal movement
    const int &coll_velocity = vertical ? veh.vertical_velocity : veh.velocity;
    const int velocity_before = coll_velocity;
    if( velocity_before == 0 ) {
        debugmsg( "%s tried to move %s with no velocity",
                  veh.name, vertical ? "vertically" : "horizontally" );
        return;
    }

    bool veh_veh_coll_flag = false;
    // Try to collide multiple times
    size_t collision_attempts = 10;
    do {
        collisions.clear();
        veh.collision( collisions, dp1, false );

        // Vehicle collisions
        std::map<vehicle *, std::vector<veh_collision> > veh_collisions;
        for( auto &coll : collisions ) {
            if( coll.type != veh_coll_veh ) {
                continue;
            }

            veh_veh_coll_flag = true;
            // Only collide with each vehicle once
            veh_collisions[ static_cast<vehicle *>( coll.target ) ].push_back( coll );
        }

        for( auto &pair : veh_collisions ) {
            impulse += vehicle_vehicle_collision( veh, *pair.first, pair.second );
        }

        // Non-vehicle collisions
        for( const auto &coll : collisions ) {
            if( coll.type == veh_coll_veh ) {
                continue;
            }
            if( static_cast<size_t>( coll.part ) > veh.parts.size() ) {
                continue;
            }

            const point &collision_point = veh.parts[coll.part].mount;
            const int coll_dmg = coll.imp;
            impulse += coll_dmg;
            // Shock damage
            veh.damage( coll.part, coll_dmg, DT_BASH );
            veh.damage_all( coll_dmg / 2, coll_dmg, DT_BASH, collision_point );
        }
    } while( collision_attempts-- > 0 &&
             sgn( coll_velocity ) == sgn( velocity_before ) &&
             !collisions.empty() && !veh_veh_coll_flag );

    if( vertical && !collisions.empty() ) {
        // A big hack, should be removed when possible
        veh.vertical_velocity = 0;
    }

    const int velocity_after = coll_velocity;
    const bool can_move = velocity_after != 0 && sgn( velocity_after ) == sgn( velocity_before );

    int coll_turn = 0;
    if( impulse > 0 ) {
        coll_turn = shake_vehicle( veh, velocity_before, facing.dir() );
        const int volume = std::min<int>( 100, sqrtf( impulse ) );
        // TODO: Center the sound at weighted (by impulse) average of collisions
        sounds::sound( veh.global_pos3(), volume, sounds::sound_t::combat, _( "crash!" ),
                       false, "smash_success", "hit_vehicle" );
    }

    if( veh_veh_coll_flag ) {
        // Break here to let the hit vehicle move away
        return;
    }

    // If not enough wheels, mess up the ground a bit.
    if( !vertical && !veh.valid_wheel_config() && !veh.is_in_water() ) {
        veh.velocity += veh.velocity < 0 ? 2000 : -2000;
        for( const auto &p : veh.get_points() ) {
            const ter_id &pter = ter( p );
            if( pter == t_dirt || pter == t_grass ) {
                ter_set( p, t_dirtmound );
            }
        }
    }

    // Now we're gonna handle traps we're standing on (if we're still moving).
    if( !vertical && can_move ) {
        const auto wheel_indices = veh.wheelcache; // Don't use a reference here, it causes a crash.
        for( auto &w : wheel_indices ) {
            const tripoint wheel_p = veh.global_part_pos3( w );
            if( one_in( 2 ) && displace_water( wheel_p ) ) {
                sounds::sound( wheel_p, 4,  sounds::sound_t::movement, _( "splash!" ), false,
                               "environment", "splash" );
            }

            veh.handle_trap( wheel_p, w );
            if( !has_flag( "SEALED", wheel_p ) ) {
                // TODO: Make this value depend on the wheel
                smash_items( wheel_p, 5 );
            }
        }
    }

    const int last_turn_dec = 1;
    if( veh.last_turn < 0 ) {
        veh.last_turn += last_turn_dec;
        if( veh.last_turn > -last_turn_dec ) {
            veh.last_turn = 0;
        }
    } else if( veh.last_turn > 0 ) {
        veh.last_turn -= last_turn_dec;
        if( veh.last_turn < last_turn_dec ) {
            veh.last_turn = 0;
        }
    }

    const bool seen = sees_veh( g->u, veh, false );

    if( can_move ) {
        // Accept new direction
        if( veh.skidding ) {
            veh.face.init( veh.turn_dir );
        } else {
            veh.face = facing;
        }

        veh.move = facing;
        if( coll_turn != 0 ) {
            veh.skidding = true;
            veh.turn( coll_turn );
        }
        veh.on_move();
        // Actually change position
        tripoint pt = veh.global_pos3(); // displace_vehicle needs a non-const reference
        displace_vehicle( pt, dp1 );
    } else if( !vertical ) {
        veh.stop();
    }
    // If the PC is in the currently moved vehicle, adjust the
    //  view offset.
    if( g->u.controlling_vehicle && veh_pointer_or_null( veh_at( g->u.pos() ) ) == &veh ) {
        g->calc_driving_offset( &veh );
        if( veh.skidding && can_move ) {
            // TODO: Make skid recovery in air hard
            veh.possibly_recover_from_skid();
        }
    }
    // Redraw scene
    // But only if the vehicle was seen before or after the move
    if( seen || sees_veh( g->u, veh, true ) ) {
        g->draw();
        refresh_display();
    }
}

float map::vehicle_vehicle_collision( vehicle &veh, vehicle &veh2,
                                      const std::vector<veh_collision> &collisions )
{
    if( &veh == &veh2 ) {
        debugmsg( "Vehicle %s collided with itself", veh.name );
        return 0.0f;
    }

    // Effects of colliding with another vehicle:
    //  transfers of momentum, skidding,
    //  parts are damaged/broken on both sides,
    //  remaining times are normalized
    const veh_collision &c = collisions[0];
    add_msg( m_bad, _( "The %1$s's %2$s collides with %3$s's %4$s." ),
             veh.name,  veh.part_info( c.part ).name(),
             veh2.name, veh2.part_info( c.target_part ).name() );

    const bool vertical = veh.smz != veh2.smz;

    // Used to calculate the epicenter of the collision.
    point epicenter1( 0, 0 );
    point epicenter2( 0, 0 );

    float dmg;
    // Vertical collisions will be simpler for a while (1D)
    if( !vertical ) {
        // For reference, a cargo truck weighs ~25300, a bicycle 690,
        //  and 38mph is 3800 'velocity'
        rl_vec2d velo_veh1 = veh.velo_vec();
        rl_vec2d velo_veh2 = veh2.velo_vec();
        const float m1 = to_kilogram( veh.total_mass() );
        const float m2 = to_kilogram( veh2.total_mass() );
        //Energy of vehicle1 and vehicle2 before collision
        float E = 0.5 * m1 * velo_veh1.magnitude() * velo_veh1.magnitude() +
                  0.5 * m2 * velo_veh2.magnitude() * velo_veh2.magnitude();

        // Collision_axis
        point cof1 = veh .rotated_center_of_mass();
        point cof2 = veh2.rotated_center_of_mass();
        int &x_cof1 = cof1.x;
        int &y_cof1 = cof1.y;
        int &x_cof2 = cof2.x;
        int &y_cof2 = cof2.y;
        rl_vec2d collision_axis_y;

        collision_axis_y.x = ( veh.global_pos3().x + x_cof1 ) - ( veh2.global_pos3().x + x_cof2 );
        collision_axis_y.y = ( veh.global_pos3().y + y_cof1 ) - ( veh2.global_pos3().y + y_cof2 );
        collision_axis_y = collision_axis_y.normalized();
        rl_vec2d collision_axis_x = collision_axis_y.rotated( M_PI / 2 );
        // imp? & delta? & final? reworked:
        // newvel1 =( vel1 * ( mass1 - mass2 ) + ( 2 * mass2 * vel2 ) ) / ( mass1 + mass2 )
        // as per http://en.wikipedia.org/wiki/Elastic_collision
        //velocity of veh1 before collision in the direction of collision_axis_y
        float vel1_y = collision_axis_y.dot_product( velo_veh1 );
        float vel1_x = collision_axis_x.dot_product( velo_veh1 );
        //velocity of veh2 before collision in the direction of collision_axis_y
        float vel2_y = collision_axis_y.dot_product( velo_veh2 );
        float vel2_x = collision_axis_x.dot_product( velo_veh2 );
        // e = 0 -> inelastic collision
        // e = 1 -> elastic collision
        float e = get_collision_factor( vel1_y / 100 - vel2_y / 100 );

        // Velocity after collision
        // vel1_x_a = vel1_x, because in x-direction we have no transmission of force
        float vel1_x_a = vel1_x;
        float vel2_x_a = vel2_x;
        // Transmission of force only in direction of collision_axix_y
        // Equation: partially elastic collision
        float vel1_y_a = ( m2 * vel2_y * ( 1 + e ) + vel1_y * ( m1 - m2 * e ) ) / ( m1 + m2 );
        float vel2_y_a = ( m1 * vel1_y * ( 1 + e ) + vel2_y * ( m2 - m1 * e ) ) / ( m1 + m2 );
        // Add both components; Note: collision_axis is normalized
        rl_vec2d final1 = collision_axis_y * vel1_y_a + collision_axis_x * vel1_x_a;
        rl_vec2d final2 = collision_axis_y * vel2_y_a + collision_axis_x * vel2_x_a;

        veh.move.init( final1.x, final1.y );
        veh.velocity = final1.magnitude();

        veh2.move.init( final2.x, final2.y );
        veh2.velocity = final2.magnitude();
        //give veh2 the initiative to proceed next before veh1
        float avg_of_turn = ( veh2.of_turn + veh.of_turn ) / 2;
        if( avg_of_turn < .1f ) {
            avg_of_turn = .1f;
        }

        veh.of_turn = avg_of_turn * .9;
        veh2.of_turn = avg_of_turn * 1.1;

        //Energy after collision
        float E_a = 0.5 * m1 * final1.magnitude() * final1.magnitude() +
                    0.5 * m2 * final2.magnitude() * final2.magnitude();
        float d_E = E - E_a;  //Lost energy at collision -> deformation energy
        dmg = std::abs( d_E / 1000 / 2000 );  //adjust to balance damage
    } else {
        const float m1 = to_kilogram( veh.total_mass() );
        // Collision is perfectly inelastic for simplicity
        // Assume veh2 is standing still
        dmg = abs( veh.vertical_velocity / 100 ) * m1 / 10;
        veh.vertical_velocity = 0;
    }

    float dmg_veh1 = dmg * 0.5;
    float dmg_veh2 = dmg * 0.5;

    int coll_parts_cnt = 0; //quantity of colliding parts between veh1 and veh2
    for( const auto &veh_veh_coll : collisions ) {
        if( &veh2 == static_cast<vehicle *>( veh_veh_coll.target ) ) {
            coll_parts_cnt++;
        }
    }

    const float dmg1_part = dmg_veh1 / coll_parts_cnt;
    const float dmg2_part = dmg_veh2 / coll_parts_cnt;

    //damage colliding parts (only veh1 and veh2 parts)
    for( const auto &veh_veh_coll : collisions ) {
        if( &veh2 != static_cast<vehicle *>( veh_veh_coll.target ) ) {
            continue;
        }

        int parm1 = veh.part_with_feature( veh_veh_coll.part, VPFLAG_ARMOR, true );
        if( parm1 < 0 ) {
            parm1 = veh_veh_coll.part;
        }
        int parm2 = veh2.part_with_feature( veh_veh_coll.target_part, VPFLAG_ARMOR, true );
        if( parm2 < 0 ) {
            parm2 = veh_veh_coll.target_part;
        }

        epicenter1 += veh.parts[parm1].mount;
        veh.damage( parm1, dmg1_part, DT_BASH );

        epicenter2 += veh2.parts[parm2].mount;
        veh2.damage( parm2, dmg2_part, DT_BASH );
    }

    epicenter1.x /= coll_parts_cnt;
    epicenter1.y /= coll_parts_cnt;
    epicenter2.x /= coll_parts_cnt;
    epicenter2.y /= coll_parts_cnt;

    if( dmg2_part > 100 ) {
        // Shake vehicle because of collision
        veh2.damage_all( dmg2_part / 2, dmg2_part, DT_BASH, epicenter2 );
    }

    if( dmg_veh1 > 800 ) {
        veh.skidding = true;
    }

    if( dmg_veh2 > 800 ) {
        veh2.skidding = true;
    }

    // Return the impulse of the collision
    return dmg_veh1;
}

bool map::check_vehicle_zones( const int zlev )
{
    for( auto veh : get_cache( zlev ).zone_vehicles ) {
        if( veh->zones_dirty ) {
            return true;
        }
    }
    return false;
}

std::vector<zone_data *> map::get_vehicle_zones( const int zlev )
{
    std::vector<zone_data *> veh_zones;
    bool rebuild = false;
    for( auto veh : get_cache( zlev ).zone_vehicles ) {
        if( veh->refresh_zones() ) {
            rebuild = true;
        }
        for( auto &zone : veh->loot_zones ) {
            veh_zones.emplace_back( &zone.second );
        }
    }
    if( rebuild ) {
        zone_manager::get_manager().cache_vzones();
    }
    return veh_zones;
}

void map::register_vehicle_zone( vehicle *veh, const int zlev )
{
    auto &ch = get_cache( zlev );
    ch.zone_vehicles.insert( veh );
}

bool map::deregister_vehicle_zone( zone_data &zone )
{
    if( const cata::optional<vpart_reference> vp = g->m.veh_at( g->m.getlocal(
                zone.get_start_point() ) ).part_with_feature( "CARGO", false ) ) {
        auto bounds = vp->vehicle().loot_zones.equal_range( vp->mount() );
        for( auto it = bounds.first; it != bounds.second; it++ ) {
            if( &zone == &( it->second ) ) {
                vp->vehicle().loot_zones.erase( it );
                return true;
            }
        }
    }
    return false;
}

// 3D vehicle functions

VehicleList map::get_vehicles( const tripoint &start, const tripoint &end )
{
    const int chunk_sx = std::max( 0, ( start.x / SEEX ) - 1 );
    const int chunk_ex = std::min( my_MAPSIZE - 1, ( end.x / SEEX ) + 1 );
    const int chunk_sy = std::max( 0, ( start.y / SEEY ) - 1 );
    const int chunk_ey = std::min( my_MAPSIZE - 1, ( end.y / SEEY ) + 1 );
    const int chunk_sz = start.z;
    const int chunk_ez = end.z;
    VehicleList vehs;

    for( int cx = chunk_sx; cx <= chunk_ex; ++cx ) {
        for( int cy = chunk_sy; cy <= chunk_ey; ++cy ) {
            for( int cz = chunk_sz; cz <= chunk_ez; ++cz ) {
                submap *current_submap = get_submap_at_grid( { cx, cy, cz } );
                for( const auto &elem : current_submap->vehicles ) {
                    // Ensure the vehicle z-position is correct
                    elem->smz = cz;
                    wrapped_vehicle w;
                    w.v = elem.get();
                    w.x = w.v->posx + cx * SEEX;
                    w.y = w.v->posy + cy * SEEY;
                    w.z = cz;
                    w.i = cx;
                    w.j = cy;
                    vehs.push_back( w );
                }
            }
        }
    }

    return vehs;
}

optional_vpart_position map::veh_at( const tripoint &p ) const
{
    if( !const_cast<map *>( this )->get_cache( p.z ).veh_in_active_range || !inbounds( p ) ) {
        return optional_vpart_position( cata::nullopt );
    }

    int part_num = 1;
    vehicle *const veh = const_cast<map *>( this )->veh_at_internal( p, part_num );
    if( !veh ) {
        return optional_vpart_position( cata::nullopt );
    }
    return optional_vpart_position( vpart_position( *veh, part_num ) );

}

const vehicle *map::veh_at_internal( const tripoint &p, int &part_num ) const
{
    // This function is called A LOT. Move as much out of here as possible.
    const auto &ch = get_cache_ref( p.z );
    if( !ch.veh_in_active_range || !ch.veh_exists_at[p.x][p.y] ) {
        part_num = -1;
        return nullptr; // Clear cache indicates no vehicle. This should optimize a great deal.
    }

    const auto it = ch.veh_cached_parts.find( p );
    if( it != ch.veh_cached_parts.end() ) {
        part_num = it->second.second;
        return it->second.first;
    }

    debugmsg( "vehicle part cache indicated vehicle not found: %d %d %d", p.x, p.y, p.z );
    part_num = -1;
    return nullptr;
}

vehicle *map::veh_at_internal( const tripoint &p, int &part_num )
{
    return const_cast<vehicle *>( const_cast<const map *>( this )->veh_at_internal( p, part_num ) );
}

void map::board_vehicle( const tripoint &pos, player *p )
{
    if( p == nullptr ) {
        debugmsg( "map::board_vehicle: null player" );
        return;
    }

    const cata::optional<vpart_reference> vp = veh_at( pos ).part_with_feature( VPFLAG_BOARDABLE,
            true );
    if( !vp ) {
        if( p->grab_point.x == 0 && p->grab_point.y == 0 ) {
            debugmsg( "map::board_vehicle: vehicle not found" );
        }
        return;
    }
    if( vp->part().has_flag( vehicle_part::passenger_flag ) ) {
        player *psg = vp->vehicle().get_passenger( vp->part_index() );
        debugmsg( "map::board_vehicle: passenger (%s) is already there",
                  psg ? psg->name : "<null>" );
        unboard_vehicle( pos );
    }
    vp->part().set_flag( vehicle_part::passenger_flag );
    vp->part().passenger_id = p->getID();
    vp->vehicle().invalidate_mass();

    p->setpos( pos );
    p->in_vehicle = true;
    if( p == &g->u ) {
        g->update_map( g->u );
    }
}

void map::unboard_vehicle( const vpart_reference &vp, player *passenger, bool dead_passenger )
{
    // Mark the part as un-occupied regardless of whether there's a live passenger here.
    vp.part().remove_flag( vehicle_part::passenger_flag );
    vp.vehicle().invalidate_mass();

    if( !passenger ) {
        if( !dead_passenger ) {
            debugmsg( "map::unboard_vehicle: passenger not found" );
        }
        return;
    }
    passenger->in_vehicle = false;
    // Only make vehicle go out of control if the driver is the one unboarding.
    if( passenger->controlling_vehicle ) {
        vp.vehicle().skidding = true;
    }
    passenger->controlling_vehicle = false;
}

void map::unboard_vehicle( const tripoint &p, bool dead_passenger )
{
    const cata::optional<vpart_reference> vp = veh_at( p ).part_with_feature( VPFLAG_BOARDABLE, false );
    player *passenger = nullptr;
    if( !vp ) {
        debugmsg( "map::unboard_vehicle: vehicle not found" );
        // Try and force unboard the player anyway.
        passenger = g->critter_at<player>( p );
        if( passenger ) {
            passenger->in_vehicle = false;
            passenger->controlling_vehicle = false;
        }
        return;
    }
    passenger = vp->get_passenger();
    unboard_vehicle( *vp, passenger, dead_passenger );
}

vehicle *map::displace_vehicle( tripoint &p, const tripoint &dp )
{
    const tripoint p2 = p + dp;
    const tripoint src = p;
    const tripoint dst = p2;

    if( !inbounds( src ) ) {
        add_msg( m_debug, "map::displace_vehicle: coordinates out of bounds %d,%d,%d->%d,%d,%d",
                 src.x, src.y, src.z, dst.x, dst.y, dst.z );
        return nullptr;
    }

    point src_offset;
    point dst_offset;
    submap *src_submap = get_submap_at( src, src_offset );
    submap *const dst_submap = get_submap_at( dst, dst_offset );

    // first, let's find our position in current vehicles vector
    int our_i = -1;
    for( size_t i = 0; i < src_submap->vehicles.size(); i++ ) {
        if( src_submap->vehicles[i]->posx == src_offset.x &&
            src_submap->vehicles[i]->posy == src_offset.y ) {
            our_i = i;
            break;
        }
    }
    if( our_i < 0 ) {
        vehicle *v = veh_pointer_or_null( veh_at( p ) );
        for( auto &smap : grid ) {
            for( size_t i = 0; i < smap->vehicles.size(); i++ ) {
                if( smap->vehicles[i].get() == v ) {
                    our_i = i;
                    src_submap = smap;
                    break;
                }
            }
        }
    }
    if( our_i < 0 ) {
        add_msg( m_debug, "displace_vehicle our_i=%d", our_i );
        return nullptr;
    }
    // move the vehicle
    vehicle *veh = src_submap->vehicles[our_i].get();
    // don't let it go off grid
    if( !inbounds( p2 ) ) {
        veh->stop();
        // Silent debug
        dbg( D_ERROR ) << "map:displace_vehicle: Stopping vehicle, displaced dp=("
                       << dp.x << ", " << dp.y << ", " << dp.z << ")";
        return veh;
    }

    // Need old coordinates to check for remote control
    const bool remote = veh->remote_controlled( g->u );

    // record every passenger and pet inside
    std::vector<rider_data> riders = veh->get_riders();

    bool need_update = false;
    int z_change = 0;
    // Move passengers and pets
    bool complete = false;
    // loop until everyone has moved or for each passenger
    for( size_t i = 0; !complete && i < riders.size(); i++ ) {
        complete = true;
        for( rider_data &r : riders ) {
            if( r.moved ) {
                continue;
            }
            const int prt = r.prt;
            Creature *psg = r.psg;
            const tripoint part_pos = veh->global_part_pos3( prt );
            if( psg == nullptr ) {
                debugmsg( "Empty passenger for part #%d at %d,%d,%d player at %d,%d,%d?",
                          prt, part_pos.x, part_pos.y, part_pos.z,
                          g->u.posx(), g->u.posy(), g->u.posz() );
                veh->parts[prt].remove_flag( vehicle_part::passenger_flag );
                r.moved = true;
                continue;
            }

            if( psg->pos() != part_pos ) {
                add_msg( m_debug, "Part/passenger position mismatch: part #%d at %d,%d,%d "
                         "passenger at %d,%d,%d", prt, part_pos.x, part_pos.y, part_pos.z,
                         psg->posx(), psg->posy(), psg->posz() );
            }

            // Place passenger on the new part location
            const vehicle_part &veh_part = veh->parts[prt];
            tripoint psgp( part_pos.x + dp.x + veh_part.precalc[1].x - veh_part.precalc[0].x,
                           part_pos.y + dp.y + veh_part.precalc[1].y - veh_part.precalc[0].y,
                           psg->posz() );
            // someone is in the way so try again
            if( g->critter_at( psgp ) ) {
                complete = false;
                continue;
            }
            if( psg == &g->u ) {
                // If passenger is you, we need to update the map
                psg->setpos( psgp );
                need_update = true;
                z_change = dp.z;
            } else {
                // Player gets z position changed by g->vertical_move()
                psgp.z += dp.z;
                psg->setpos( psgp );
            }
            r.moved = true;
        }
    }

    veh->shed_loose_parts();
    for( auto &prt : veh->parts ) {
        prt.precalc[0] = prt.precalc[1];
    }
    veh->pivot_anchor[0] = veh->pivot_anchor[1];
    veh->pivot_rotation[0] = veh->pivot_rotation[1];

    veh->posx = dst_offset.x;
    veh->posy = dst_offset.y;
    veh->smz = p2.z;
    // Invalidate vehicle's point cache
    veh->occupied_cache_time = calendar::before_time_starts;
    if( src_submap != dst_submap ) {
        veh->set_submap_moved( int( p2.x / SEEX ), int( p2.y / SEEY ) );
        auto src_submap_veh_it = src_submap->vehicles.begin() + our_i;
        dst_submap->vehicles.push_back( std::move( *src_submap_veh_it ) );
        src_submap->vehicles.erase( src_submap_veh_it );
        dst_submap->is_uniform = false;
    }

    p = p2;

    update_vehicle_cache( veh, src.z );

    if( need_update ) {
        g->update_map( g->u );
    }

    if( z_change != 0 ) {
        g->vertical_move( z_change, true );
    }

    if( remote ) {
        // Has to be after update_map or coordinates won't be valid
        g->setremoteveh( veh );
    }

    veh->check_falling_or_floating();

    //global positions of vehicle loot zones have changed.
    veh->zones_dirty = true;

    on_vehicle_moved( veh->smz );
    return veh;
}

bool map::displace_water( const tripoint &p )
{
    // Check for shallow water
    if( has_flag( "SWIMMABLE", p ) && !has_flag( TFLAG_DEEP_WATER, p ) ) {
        int dis_places = 0;
        int sel_place = 0;
        for( int pass = 0; pass < 2; pass++ ) {
            // we do 2 passes.
            // first, count how many non-water places around
            // then choose one within count and fill it with water on second pass
            if( pass != 0 ) {
                sel_place = rng( 0, dis_places - 1 );
                dis_places = 0;
            }
            for( const tripoint &temp : points_in_radius( p, 1 ) ) {
                if( temp != p
                    || impassable_ter_furn( temp )
                    || has_flag( TFLAG_DEEP_WATER, temp ) ) {
                    continue;
                }
                ter_id ter0 = ter( temp );
                if( ter0 == t_water_sh ||
                    ter0 == t_water_dp || ter0 == t_water_moving_sh || ter0 == t_water_moving_dp ) {
                    continue;
                }
                if( pass != 0 && dis_places == sel_place ) {
                    ter_set( temp, t_water_sh );
                    ter_set( temp, t_dirt );
                    return true;
                }

                dis_places++;
            }
        }
    }
    return false;
}

// End of 3D vehicle

// 2D overloads for furniture
// To be removed once not needed
void map::set( const int x, const int y, const ter_id &new_terrain, const furn_id &new_furniture )
{
    furn_set( x, y, new_furniture );
    ter_set( x, y, new_terrain );
}

std::string map::name( const int x, const int y )
{
    return name( tripoint( x, y, abs_sub.z ) );
}

bool map::has_furn( const int x, const int y ) const
{
    return furn( x, y ) != f_null;
}

furn_id map::furn( const int x, const int y ) const
{
    const point p( x, y );
    if( !inbounds( p ) ) {
        return f_null;
    }

    point l;
    submap *const current_submap = get_submap_at( p, l );

    return current_submap->get_furn( l );
}

void map::furn_set( const int x, const int y, const furn_id &new_furniture )
{
    furn_set( tripoint( x, y, abs_sub.z ), new_furniture );
}

std::string map::furnname( const int x, const int y )
{
    return furnname( tripoint( x, y, abs_sub.z ) );
}
// End of 2D overloads for furniture

void map::set( const tripoint &p, const ter_id &new_terrain, const furn_id &new_furniture )
{
    furn_set( p, new_furniture );
    ter_set( p, new_terrain );
}

std::string map::name( const tripoint &p )
{
    return has_furn( p ) ? furnname( p ) : tername( p );
}

std::string map::disp_name( const tripoint &p )
{
    return string_format( _( "the %s" ), name( p ) );
}

std::string map::obstacle_name( const tripoint &p )
{
    if( const cata::optional<vpart_reference> vp = veh_at( p ).obstacle_at_part() ) {
        return vp->info().name();
    }
    return name( p );
}

bool map::has_furn( const tripoint &p ) const
{
    return furn( p ) != f_null;
}

furn_id map::furn( const tripoint &p ) const
{
    if( !inbounds( p ) ) {
        return f_null;
    }

    point l;
    submap *const current_submap = get_submap_at( p, l );

    return current_submap->get_furn( l );
}

void map::furn_set( const tripoint &p, const furn_id &new_furniture )
{
    if( !inbounds( p ) ) {
        return;
    }

    point l;
    submap *const current_submap = get_submap_at( p, l );
    const furn_id old_id = current_submap->get_furn( l );
    if( old_id == new_furniture ) {
        // Nothing changed
        return;
    }

    current_submap->set_furn( l, new_furniture );

    // Set the dirty flags
    const furn_t &old_t = old_id.obj();
    const furn_t &new_t = new_furniture.obj();

    // If player has grabbed this furniture and it's no longer grabbable, release the grab.
    if( g->u.get_grab_type() == OBJECT_FURNITURE && g->u.grab_point == p && new_t.move_str_req < 0 ) {
        add_msg( _( "The %s you were grabbing is destroyed!" ), old_t.name() );
        g->u.grab( OBJECT_NONE );
    }

    if( old_t.transparent != new_t.transparent ) {
        set_transparency_cache_dirty( p.z );
    }

    if( old_t.has_flag( TFLAG_INDOORS ) != new_t.has_flag( TFLAG_INDOORS ) ) {
        set_outside_cache_dirty( p.z );
    }

    if( old_t.has_flag( TFLAG_NO_FLOOR ) != new_t.has_flag( TFLAG_NO_FLOOR ) ) {
        set_floor_cache_dirty( p.z );
    }
    set_memory_seen_cache_dirty( p );

    // TODO: Limit to changes that affect move cost, traps and stairs
    set_pathfinding_cache_dirty( p.z );

    // Make sure the furniture falls if it needs to
    support_dirty( p );
    tripoint above( p.x, p.y, p.z + 1 );
    // Make sure that if we supported something and no longer do so, it falls down
    support_dirty( above );
}

bool map::can_move_furniture( const tripoint &pos, player *p )
{
    const furn_t &furniture_type = furn( pos ).obj();
    int required_str = furniture_type.move_str_req;

    // Object can not be moved (or nothing there)
    if( required_str < 0 ) {
        return false;
    }

    ///\EFFECT_STR determines what furniture the player can move
    if( p != nullptr && p->str_cur < required_str ) {
        return false;
    }

    return true;
}

std::string map::furnname( const tripoint &p )
{
    const furn_t &f = furn( p ).obj();
    if( f.has_flag( "PLANT" ) && !i_at( p ).empty() ) {
        const item &seed = i_at( p ).front();
        const std::string &plant = seed.get_plant_name();
        return string_format( "%s (%s)", f.name(), plant );
    } else {
        return f.name();
    }
}

// 2D overloads for terrain
// To be removed once not needed

ter_id map::ter( const int x, const int y ) const
{
    const point p( x, y );
    if( !inbounds( p ) ) {
        return t_null;
    }

    point l;
    submap *const current_submap = get_submap_at( p, l );
    return current_submap->get_ter( l );
}

bool map::ter_set( const int x, const int y, const ter_id &new_terrain )
{
    return ter_set( tripoint( x, y, abs_sub.z ), new_terrain );
}

std::string map::tername( const int x, const int y ) const
{
    return tername( tripoint( x, y, abs_sub.z ) );
}
// End of 2D overloads for terrain

/*
 * Get the terrain integer id. This is -not- a number guaranteed to remain
 * the same across revisions; it is a load order, and can change when mods
 * are loaded or removed. The old t_floor style constants will still work but
 * are -not- guaranteed; if a mod removes t_lava, t_lava will equal t_null;
 * New terrains added to the core game generally do not need this, it's
 * retained for high performance comparisons, save/load, and gradual transition
 * to string terrain.id
 */
ter_id map::ter( const tripoint &p ) const
{
    if( !inbounds( p ) ) {
        return t_null;
    }

    point l;
    submap *const current_submap = get_submap_at( p, l );

    return current_submap->get_ter( l );
}

uint8_t map::get_known_connections( const tripoint &p, int connect_group ) const
{
    constexpr std::array<point, 4> offsets = {{
            { 0, 1 }, { 1, 0 }, { -1, 0 }, { 0, -1 }
        }
    };
    auto &ch = access_cache( p.z );
    bool is_transparent =
        ch.transparency_cache[p.x][p.y] > LIGHT_TRANSPARENCY_SOLID;
    uint8_t val = 0;
    std::function<bool( const tripoint & )> is_memorized;
    if( use_tiles ) {
        is_memorized =
        [&]( const tripoint & q ) {
            return !g->u.get_memorized_tile( getabs( q ) ).tile.empty();
        };
    } else {
        is_memorized =
        [&]( const tripoint & q ) {
            return g->u.get_memorized_symbol( getabs( q ) );
        };
    }

    // populate connection information
    for( int i = 0; i < 4; ++i ) {
        tripoint neighbour = p + offsets[i];
        if( !inbounds( neighbour ) ) {
            continue;
        }
        if( is_transparent ||
            ch.visibility_cache[neighbour.x][neighbour.y] <= LL_BRIGHT ||
            is_memorized( neighbour ) ) {
            const ter_t &neighbour_terrain = ter( neighbour ).obj();
            if( neighbour_terrain.connects_to( connect_group ) ) {
                val += 1 << i;
            }
        }
    }

    return val;
}

/*
 * Get the results of harvesting this tile's furniture or terrain
 */
const harvest_id &map::get_harvest( const tripoint &pos ) const
{
    const auto furn_here = furn( pos );
    if( furn_here->examine != iexamine::none ) {
        // Note: if furniture can be examined, the terrain can NOT (until furniture is removed)
        if( furn_here->has_flag( TFLAG_HARVESTED ) ) {
            return harvest_id::NULL_ID();
        }

        return furn_here->get_harvest();
    }

    const auto ter_here = ter( pos );
    if( ter_here->has_flag( TFLAG_HARVESTED ) ) {
        return harvest_id::NULL_ID();
    }

    return ter_here->get_harvest();
}

const std::set<std::string> &map::get_harvest_names( const tripoint &pos ) const
{
    static const std::set<std::string> null_harvest_names = {};
    const auto furn_here = furn( pos );
    if( furn_here->examine != iexamine::none ) {
        if( furn_here->has_flag( TFLAG_HARVESTED ) ) {
            return null_harvest_names;
        }

        return furn_here->get_harvest_names();
    }

    const auto ter_here = ter( pos );
    if( ter_here->has_flag( TFLAG_HARVESTED ) ) {
        return null_harvest_names;
    }

    return ter_here->get_harvest_names();
}

/*
 * Get the terrain transforms_into id (what will the terrain transforms into)
 */
ter_id map::get_ter_transforms_into( const tripoint &p ) const
{
    return ter( p ).obj().transforms_into.id();
}

/**
 * Examines the tile pos, with character as the "examinator"
 * Casts Character to player because player/NPC split isn't done yet
 */
void map::examine( Character &p, const tripoint &pos )
{
    const auto furn_here = furn( pos ).obj();
    if( furn_here.examine != iexamine::none ) {
        furn_here.examine( dynamic_cast<player &>( p ), pos );
    } else {
        ter( pos ).obj().examine( dynamic_cast<player &>( p ), pos );
    }
}

bool map::is_harvestable( const tripoint &pos ) const
{
    const auto &harvest_here = get_harvest( pos );
    return !harvest_here.is_null() && !harvest_here->empty();
}

/*
 * set terrain via string; this works for -any- terrain id
 */
bool map::ter_set( const tripoint &p, const ter_id &new_terrain )
{
    if( !inbounds( p ) ) {
        return false;
    }

    point l;
    submap *const current_submap = get_submap_at( p, l );
    const ter_id old_id = current_submap->get_ter( l );
    if( old_id == new_terrain ) {
        // Nothing changed
        return false;
    }

    current_submap->set_ter( l, new_terrain );

    // Set the dirty flags
    const ter_t &old_t = old_id.obj();
    const ter_t &new_t = new_terrain.obj();

    // Hack around ledges in traplocs or else it gets NASTY in z-level mode
    if( old_t.trap != tr_null && old_t.trap != tr_ledge ) {
        auto &traps = traplocs[old_t.trap];
        const auto iter = std::find( traps.begin(), traps.end(), p );
        if( iter != traps.end() ) {
            traps.erase( iter );
        }
    }
    if( new_t.trap != tr_null && new_t.trap != tr_ledge ) {
        traplocs[new_t.trap].push_back( p );
    }

    if( old_t.transparent != new_t.transparent ) {
        set_transparency_cache_dirty( p.z );
    }

    if( old_t.has_flag( TFLAG_INDOORS ) != new_t.has_flag( TFLAG_INDOORS ) ) {
        set_outside_cache_dirty( p.z );
    }

    if( new_t.has_flag( TFLAG_NO_FLOOR ) && !old_t.has_flag( TFLAG_NO_FLOOR ) ) {
        set_floor_cache_dirty( p.z );
        // It's a set, not a flag
        support_cache_dirty.insert( p );
    }
    set_memory_seen_cache_dirty( p );

    // TODO: Limit to changes that affect move cost, traps and stairs
    set_pathfinding_cache_dirty( p.z );

    tripoint above( p.x, p.y, p.z + 1 );
    // Make sure that if we supported something and no longer do so, it falls down
    support_dirty( above );

    return true;
}

std::string map::tername( const tripoint &p ) const
{
    return ter( p ).obj().name();
}

std::string map::features( const int x, const int y )
{
    return features( tripoint( x, y, abs_sub.z ) );
}

std::string map::features( const tripoint &p )
{
    // This is used in an info window that is 46 characters wide, and is expected
    // to take up one line.  So, make sure it does that.
    // FIXME: can't control length of localized text.
    std::stringstream ret;
    if( is_bashable( p ) ) {
        ret << _( "Smashable. " );
    }
    if( has_flag( "DIGGABLE", p ) ) {
        ret << _( "Diggable. " );
    }
    if( has_flag( "PLOWABLE", p ) ) {
        ret << _( "Plowable. " );
    }
    if( has_flag( "ROUGH", p ) ) {
        ret << _( "Rough. " );
    }
    if( has_flag( "UNSTABLE", p ) ) {
        ret << _( "Unstable. " );
    }
    if( has_flag( "SHARP", p ) ) {
        ret << _( "Sharp. " );
    }
    if( has_flag( "FLAT", p ) ) {
        ret << _( "Flat. " );
    }
    if( has_flag( "EASY_DECONSTRUCT", p ) ) {
        ret << _( "Simple. " );
    }
    if( has_flag( "MOUNTABLE", p ) ) {
        ret << _( "Mountable. " );
    }
    return ret.str();
}

int map::move_cost_internal( const furn_t &furniture, const ter_t &terrain, const vehicle *veh,
                             const int vpart ) const
{
    if( terrain.movecost == 0 || ( furniture.id && furniture.movecost < 0 ) ) {
        return 0;
    }

    if( veh != nullptr ) {
        const vpart_position vp( const_cast<vehicle &>( *veh ), vpart );
        if( vp.obstacle_at_part() ) {
            return 0;
        } else if( vp.part_with_feature( VPFLAG_AISLE, true ) ) {
            return 2;
        } else {
            return 8;
        }
    }

    if( furniture.id ) {
        return std::max( terrain.movecost + furniture.movecost, 0 );
    }

    return std::max( terrain.movecost, 0 );
}

// Move cost: 2D overloads

int map::move_cost( const int x, const int y, const vehicle *ignored_vehicle ) const
{
    return move_cost( tripoint( x, y, abs_sub.z ), ignored_vehicle );
}

bool map::impassable( const int x, const int y ) const
{
    return !passable( x, y );
}

bool map::passable( const int x, const int y ) const
{
    return passable( tripoint( x, y, abs_sub.z ) );
}

int map::move_cost_ter_furn( const int x, const int y ) const
{
    const point p( x, y );
    if( !inbounds( p ) ) {
        return 0;
    }

    point l;
    submap *const current_submap = get_submap_at( p, l );

    const int tercost = current_submap->get_ter( l ).obj().movecost;
    if( tercost == 0 ) {
        return 0;
    }

    const int furncost =  current_submap->get_furn( l ).obj().movecost;
    if( furncost < 0 ) {
        return 0;
    }

    const int cost = tercost + furncost;
    return cost > 0 ? cost : 0;
}

// Move cost: 3D

int map::move_cost( const tripoint &p, const vehicle *ignored_vehicle ) const
{
    if( !inbounds( p ) ) {
        return 0;
    }

    const furn_t &furniture = furn( p ).obj();
    const ter_t &terrain = ter( p ).obj();
    const optional_vpart_position vp = veh_at( p );
    vehicle *const veh = ( !vp || &vp->vehicle() == ignored_vehicle ) ? nullptr : &vp->vehicle();
    const int part = veh ? vp->part_index() : -1;

    return move_cost_internal( furniture, terrain, veh, part );
}

bool map::impassable( const tripoint &p ) const
{
    return !passable( p );
}

bool map::passable( const tripoint &p ) const
{
    return move_cost( p ) != 0;
}

int map::move_cost_ter_furn( const tripoint &p ) const
{
    if( !inbounds( p ) ) {
        return 0;
    }

    point l;
    submap *const current_submap = get_submap_at( p, l );

    const int tercost = current_submap->get_ter( l ).obj().movecost;
    if( tercost == 0 ) {
        return 0;
    }

    const int furncost = current_submap->get_furn( l ).obj().movecost;
    if( furncost < 0 ) {
        return 0;
    }

    const int cost = tercost + furncost;
    return cost > 0 ? cost : 0;
}

bool map::impassable_ter_furn( const tripoint &p ) const
{
    return !passable_ter_furn( p );
}

bool map::passable_ter_furn( const tripoint &p ) const
{
    return move_cost_ter_furn( p ) != 0;
}

int map::combined_movecost( const tripoint &from, const tripoint &to,
                            const vehicle *ignored_vehicle,
                            const int modifier, const bool flying ) const
{
    const int mults[4] = { 0, 50, 71, 100 };
    const int cost1 = move_cost( from, ignored_vehicle );
    const int cost2 = move_cost( to, ignored_vehicle );
    // Multiply cost depending on the number of differing axes
    // 0 if all axes are equal, 100% if only 1 differs, 141% for 2, 200% for 3
    size_t match = trigdist ? ( from.x != to.x ) + ( from.y != to.y ) + ( from.z != to.z ) : 1;
    if( flying || from.z == to.z ) {
        return ( cost1 + cost2 + modifier ) * mults[match] / 2;
    }

    // Inter-z-level movement by foot (not flying)
    if( !valid_move( from, to, false ) ) {
        return 0;
    }

    // TODO: Penalize for using stairs
    return ( cost1 + cost2 + modifier ) * mults[match] / 2;
}

bool map::valid_move( const tripoint &from, const tripoint &to,
                      const bool bash, const bool flying ) const
{
    // Used to account for the fact that older versions of GCC can trip on the if statement here.
    assert( to.z > std::numeric_limits<int>::min() );
    // Note: no need to check inbounds here, because maptile_at will do that
    // If oob tile is supplied, the maptile_at will be an unpassable "null" tile
    if( abs( from.x - to.x ) > 1 || abs( from.y - to.y ) > 1 || abs( from.z - to.z ) > 1 ) {
        return false;
    }

    if( from.z == to.z ) {
        // But here we need to, to prevent bashing critters
        return passable( to ) || ( bash && inbounds( to ) );
    } else if( !zlevels ) {
        return false;
    }

    const bool going_up = from.z < to.z;

    const tripoint &up_p = going_up ? to : from;
    const tripoint &down_p = going_up ? from : to;

    const maptile up = maptile_at( up_p );
    const ter_t &up_ter = up.get_ter_t();
    if( up_ter.id.is_null() ) {
        return false;
    }
    // Checking for ledge is a workaround for the case when mapgen doesn't
    // actually make a valid ledge drop location with zlevels on, this forces
    // at least one zlevel drop and if down_ter is impassible it's probably
    // inside a wall, we could workaround that further but it's unnecessary.
    const bool up_is_ledge = tr_at( up_p ).loadid == tr_ledge;

    if( up_ter.movecost == 0 ) {
        // Unpassable tile
        return false;
    }

    const maptile down = maptile_at( down_p );
    const ter_t &down_ter = down.get_ter_t();
    if( down_ter.id.is_null() ) {
        return false;
    }

    if( !up_is_ledge && down_ter.movecost == 0 ) {
        // Unpassable tile
        return false;
    }

    if( !up_ter.has_flag( TFLAG_NO_FLOOR ) && !up_ter.has_flag( TFLAG_GOES_DOWN ) && !up_is_ledge ) {
        // Can't move from up to down
        if( abs( from.x - to.x ) == 1 || abs( from.y - to.y ) == 1 ) {
            // Break the move into two - vertical then horizontal
            tripoint midpoint( down_p.x, down_p.y, up_p.z );
            return valid_move( down_p, midpoint, bash, flying ) &&
                   valid_move( midpoint, up_p, bash, flying );
        }
        return false;
    }

    if( !flying && !down_ter.has_flag( TFLAG_GOES_UP ) && !down_ter.has_flag( TFLAG_RAMP ) &&
        !up_is_ledge ) {
        // Can't safely reach the lower tile
        return false;
    }

    if( bash ) {
        return true;
    }

    int part_up;
    const vehicle *veh_up = veh_at_internal( up_p, part_up );
    if( veh_up != nullptr ) {
        // TODO: Hatches below the vehicle, passable frames
        return false;
    }

    int part_down;
    const vehicle *veh_down = veh_at_internal( down_p, part_down );
    if( veh_down != nullptr && veh_down->roof_at_part( part_down ) >= 0 ) {
        // TODO: OPEN (and only open) hatches from above
        return false;
    }

    // Currently only furniture can block movement if everything else is OK
    // TODO: Vehicles with boards in the given spot
    return up.get_furn_t().movecost >= 0;
}

// End of move cost

double map::ranged_target_size( const tripoint &p ) const
{
    if( impassable( p ) ) {
        return 1.0;
    }

    if( !has_floor( p ) ) {
        return 0.0;
    }

    // TODO: Handle cases like shrubs, trees, furniture, sandbags...
    return 0.1;
}

int map::climb_difficulty( const tripoint &p ) const
{
    if( p.z > OVERMAP_HEIGHT || p.z < -OVERMAP_DEPTH ) {
        debugmsg( "climb_difficulty on out of bounds point: %d, %d, %d", p.x, p.y, p.z );
        return INT_MAX;
    }

    int best_difficulty = INT_MAX;
    int blocks_movement = 0;
    if( has_flag( "LADDER", p ) ) {
        // Really easy, but you have to stand on the tile
        return 1;
    } else if( has_flag( TFLAG_RAMP, p ) ) {
        // We're on something stair-like, so halfway there already
        best_difficulty = 7;
    }

    for( const auto &pt : points_in_radius( p, 1 ) ) {
        if( impassable_ter_furn( pt ) ) {
            // TODO: Non-hardcoded climbability
            best_difficulty = std::min( best_difficulty, 10 );
            blocks_movement++;
        } else if( veh_at( pt ) ) {
            // Vehicle tiles are quite good for climbing
            // TODO: Penalize spiked parts?
            best_difficulty = std::min( best_difficulty, 7 );
        }

        if( best_difficulty > 5 && has_flag( "CLIMBABLE", pt ) ) {
            best_difficulty = 5;
        }
    }

    // TODO: Make this more sensible - check opposite sides, not just movement blocker count
    return best_difficulty - blocks_movement;
}

bool map::has_floor( const tripoint &p ) const
{
    if( !zlevels || p.z < -OVERMAP_DEPTH + 1 || p.z > OVERMAP_HEIGHT ) {
        return true;
    }

    if( !inbounds( p ) ) {
        return true;
    }

    return get_cache_ref( p.z ).floor_cache[p.x][p.y];
}

bool map::supports_above( const tripoint &p ) const
{
    const maptile tile = maptile_at( p );
    const ter_t &ter = tile.get_ter_t();
    if( ter.movecost == 0 ) {
        return true;
    }

    const furn_id frn_id = tile.get_furn();
    if( frn_id != f_null ) {
        const furn_t &frn = frn_id.obj();
        if( frn.movecost < 0 ) {
            return true;
        }
    }

    if( veh_at( p ) ) {
        return true;
    }

    return false;
}

bool map::has_floor_or_support( const tripoint &p ) const
{
    const tripoint below( p.x, p.y, p.z - 1 );
    return !valid_move( p, below, false, true );
}

void map::drop_everything( const tripoint &p )
{
    if( has_floor( p ) ) {
        return;
    }

    drop_furniture( p );
    drop_items( p );
    drop_vehicle( p );
    drop_fields( p );
}

void map::drop_furniture( const tripoint &p )
{
    const furn_id frn = furn( p );
    if( frn == f_null ) {
        return;
    }

    enum support_state {
        SS_NO_SUPPORT = 0,
        SS_BAD_SUPPORT, // TODO: Implement bad, shaky support
        SS_GOOD_SUPPORT,
        SS_FLOOR, // Like good support, but bash floor instead of tile below
        SS_CREATURE
    };

    // Checks if the tile:
    // has floor (supports unconditionally)
    // has support below
    // has unsupporting furniture below (bad support, things should "slide" if possible)
    // has no support and thus allows things to fall through
    const auto check_tile = [this]( const tripoint & pt ) {
        if( has_floor( pt ) ) {
            return SS_FLOOR;
        }

        tripoint below_dest( pt.x, pt.y, pt.z - 1 );
        if( supports_above( below_dest ) ) {
            return SS_GOOD_SUPPORT;
        }

        const furn_id frn_id = furn( below_dest );
        if( frn_id != f_null ) {
            const furn_t &frn = frn_id.obj();
            // Allow crushing tiny/nocollide furniture
            if( !frn.has_flag( "TINY" ) && !frn.has_flag( "NOCOLLIDE" ) ) {
                return SS_BAD_SUPPORT;
            }
        }

        if( g->critter_at( below_dest ) != nullptr ) {
            // Smash a critter
            return SS_CREATURE;
        }

        return SS_NO_SUPPORT;
    };

    tripoint current( p.x, p.y, p.z + 1 );
    support_state last_state = SS_NO_SUPPORT;
    while( last_state == SS_NO_SUPPORT ) {
        current.z--;
        // Check current tile
        last_state = check_tile( current );
    }

    if( current == p ) {
        // Nothing happened
        if( last_state != SS_FLOOR ) {
            support_dirty( current );
        }

        return;
    }

    furn_set( p, f_null );
    furn_set( current, frn );

    // If it's sealed, we need to drop items with it
    const auto &frn_obj = frn.obj();
    if( frn_obj.has_flag( TFLAG_SEALED ) && has_items( p ) ) {
        auto old_items = i_at( p );
        auto new_items = i_at( current );
        for( const auto &it : old_items ) {
            new_items.push_back( it );
        }

        i_clear( p );
    }

    // Approximate weight/"bulkiness" based on strength to drag
    int weight;
    if( frn_obj.has_flag( "TINY" ) || frn_obj.has_flag( "NOCOLLIDE" ) ) {
        weight = 5;
    } else {
        weight = frn_obj.move_str_req >= 0 ? frn_obj.move_str_req : 20;
    }

    if( frn_obj.has_flag( "ROUGH" ) || frn_obj.has_flag( "SHARP" ) ) {
        weight += 5;
    }

    // TODO: Balance this.
    int dmg = weight * ( p.z - current.z );

    if( last_state == SS_FLOOR ) {
        // Bash the same tile twice - once for furniture, once for the floor
        bash( current, dmg, false, false, true );
        bash( current, dmg, false, false, true );
    } else if( last_state == SS_BAD_SUPPORT || last_state == SS_GOOD_SUPPORT ) {
        bash( current, dmg, false, false, false );
        tripoint below( current.x, current.y, current.z - 1 );
        bash( below, dmg, false, false, false );
    } else if( last_state == SS_CREATURE ) {
        const std::string &furn_name = frn_obj.name();
        bash( current, dmg, false, false, false );
        tripoint below( current.x, current.y, current.z - 1 );
        Creature *critter = g->critter_at( below );
        if( critter == nullptr ) {
            debugmsg( "drop_furniture couldn't find creature at %d,%d,%d",
                      below.x, below.y, below.z );
            return;
        }

        critter->add_msg_player_or_npc( m_bad, _( "Falling %s hits you!" ),
                                        _( "Falling %s hits <npcname>" ),
                                        furn_name );
        // TODO: A chance to dodge/uncanny dodge
        player *pl = dynamic_cast<player *>( critter );
        monster *mon = dynamic_cast<monster *>( critter );
        if( pl != nullptr ) {
            pl->deal_damage( nullptr, bp_torso, damage_instance( DT_BASH, rng( dmg / 3, dmg ), 0, 0.5f ) );
            pl->deal_damage( nullptr, bp_head,  damage_instance( DT_BASH, rng( dmg / 3, dmg ), 0, 0.5f ) );
            pl->deal_damage( nullptr, bp_leg_l, damage_instance( DT_BASH, rng( dmg / 2, dmg ), 0, 0.4f ) );
            pl->deal_damage( nullptr, bp_leg_r, damage_instance( DT_BASH, rng( dmg / 2, dmg ), 0, 0.4f ) );
            pl->deal_damage( nullptr, bp_arm_l, damage_instance( DT_BASH, rng( dmg / 2, dmg ), 0, 0.4f ) );
            pl->deal_damage( nullptr, bp_arm_r, damage_instance( DT_BASH, rng( dmg / 2, dmg ), 0, 0.4f ) );
        } else if( mon != nullptr ) {
            // TODO: Monster's armor and size - don't crush hulks with chairs
            mon->apply_damage( nullptr, bp_torso, rng( dmg, dmg * 2 ) );
        }
    }

    // Re-queue for another check, in case bash destroyed something
    support_dirty( current );
}

void map::drop_items( const tripoint &p )
{
    if( !has_items( p ) ) {
        return;
    }

    auto items = i_at( p );
    // TODO: Make items check the volume tile below can accept
    // rather than disappearing if it would be overloaded

    tripoint below( p );
    while( !has_floor( below ) ) {
        below.z--;
    }

    if( below == p ) {
        return;
    }

    for( const auto &i : items ) {
        // TODO: Bash the item up before adding it
        // TODO: Bash the creature, terrain, furniture and vehicles on the tile
        add_item_or_charges( below, i );
    }

    // Just to make a sound for now
    bash( below, 1 );
    i_clear( p );
}

void map::drop_vehicle( const tripoint &p )
{
    const optional_vpart_position vp = veh_at( p );
    if( !vp ) {
        return;
    }

    vp->vehicle().is_falling = true;
}

void map::drop_fields( const tripoint &p )
{
    field &fld = field_at( p );
    if( fld.fieldCount() == 0 ) {
        return;
    }

    std::list<field_id> dropped;
    const tripoint below = p - tripoint( 0, 0, 1 );
    for( const auto &iter : fld ) {
        const field_entry &entry = iter.second;
        // For now only drop cosmetic fields, which don't warrant per-turn check
        // Active fields "drop themselves"
        if( entry.decays_on_actualize() ) {
            add_field( below, entry.getFieldType(), entry.getFieldDensity(), entry.getFieldAge() );
            dropped.push_back( entry.getFieldType() );
        }
    }

    for( const auto &entry : dropped ) {
        fld.removeField( entry );
    }
}

void map::support_dirty( const tripoint &p )
{
    if( zlevels ) {
        support_cache_dirty.insert( p );
    }
}

void map::process_falling()
{
    if( !zlevels ) {
        support_cache_dirty.clear();
        return;
    }

    if( !support_cache_dirty.empty() ) {
        add_msg( m_debug, "Checking %d tiles for falling objects",
                 support_cache_dirty.size() );
        // We want the cache to stay constant, but falling can change it
        std::set<tripoint> last_cache = std::move( support_cache_dirty );
        support_cache_dirty.clear();
        for( const tripoint &p : last_cache ) {
            drop_everything( p );
        }
    }
}

// 2D flags

bool map::has_flag( const std::string &flag, const int x, const int y ) const
{
    return has_flag( flag, tripoint( x, y, abs_sub.z ) );
}

bool map::can_put_items_ter_furn( const int x, const int y ) const
{
    return !has_flag( "NOITEM", x, y ) && !has_flag( "SEALED", x, y );
}

bool map::has_flag_ter( const std::string &flag, const int x, const int y ) const
{
    return has_flag_ter( flag, tripoint( x, y, abs_sub.z ) );
}

bool map::has_flag_furn( const std::string &flag, const int x, const int y ) const
{
    return has_flag_furn( flag, tripoint( x, y, abs_sub.z ) );
}

bool map::has_flag_ter_or_furn( const std::string &flag, const int x, const int y ) const
{
    const point p( x, y );
    if( !inbounds( p ) ) {
        return false;
    }

    point l;
    submap *const current_submap = get_submap_at( p, l );

    return current_submap->get_ter( l ).obj().has_flag( flag ) ||
           current_submap->get_furn( l ).obj().has_flag( flag );
}

/////
bool map::has_flag( const ter_bitflags flag, const int x, const int y ) const
{
    return has_flag( flag, tripoint( x, y, abs_sub.z ) );
}

bool map::has_flag_ter( const ter_bitflags flag, const int x, const int y ) const
{
    return has_flag_ter( flag, tripoint( x, y, abs_sub.z ) );
}

bool map::has_flag_furn( const ter_bitflags flag, const int x, const int y ) const
{
    return has_flag_furn( flag, tripoint( x, y, abs_sub.z ) );
}

bool map::has_flag_ter_or_furn( const ter_bitflags flag, const int x, const int y ) const
{
    const point p( x, y );
    if( !inbounds( p ) ) {
        return false;
    }

    point l;
    submap *const current_submap = get_submap_at( p, l );

    return current_submap->get_ter( l ).obj().has_flag( flag ) ||
           current_submap->get_furn( l ).obj().has_flag( flag );
}

// End of 2D flags

bool map::has_flag( const std::string &flag, const tripoint &p ) const
{
    return has_flag_ter_or_furn( flag, p ); // Does bound checking
}

bool map::can_put_items( const tripoint &p ) const
{
    if( can_put_items_ter_furn( p ) ) {
        return true;
    }
    const optional_vpart_position vp = veh_at( p );
    return static_cast<bool>( vp.part_with_feature( "CARGO", true ) );
}

bool map::can_put_items_ter_furn( const tripoint &p ) const
{
    return !has_flag( "NOITEM", p ) && !has_flag( "SEALED", p );
}

bool map::has_flag_ter( const std::string &flag, const tripoint &p ) const
{
    return ter( p ).obj().has_flag( flag );
}

bool map::has_flag_furn( const std::string &flag, const tripoint &p ) const
{
    return furn( p ).obj().has_flag( flag );
}

bool map::has_flag_ter_or_furn( const std::string &flag, const tripoint &p ) const
{
    if( !inbounds( p ) ) {
        return false;
    }

    point l;
    submap *const current_submap = get_submap_at( p, l );

    return current_submap->get_ter( l ).obj().has_flag( flag ) ||
           current_submap->get_furn( l ).obj().has_flag( flag );
}

bool map::has_flag( const ter_bitflags flag, const tripoint &p ) const
{
    return has_flag_ter_or_furn( flag, p ); // Does bound checking
}

bool map::has_flag_ter( const ter_bitflags flag, const tripoint &p ) const
{
    return ter( p ).obj().has_flag( flag );
}

bool map::has_flag_furn( const ter_bitflags flag, const tripoint &p ) const
{
    return furn( p ).obj().has_flag( flag );
}

bool map::has_flag_ter_or_furn( const ter_bitflags flag, const tripoint &p ) const
{
    if( !inbounds( p ) ) {
        return false;
    }

    point l;
    submap *const current_submap = get_submap_at( p, l );

    return current_submap->get_ter( l ).obj().has_flag( flag ) ||
           current_submap->get_furn( l ).obj().has_flag( flag );
}

// End of 3D flags

// Bashable - common function

int map::bash_rating_internal( const int str, const furn_t &furniture,
                               const ter_t &terrain, const bool allow_floor,
                               const vehicle *veh, const int part ) const
{
    bool furn_smash = false;
    bool ter_smash = false;
    ///\EFFECT_STR determines what furniture can be smashed
    if( furniture.id && furniture.bash.str_max != -1 ) {
        furn_smash = true;
        ///\EFFECT_STR determines what terrain can be smashed
    } else if( terrain.bash.str_max != -1 && ( !terrain.bash.bash_below || allow_floor ) ) {
        ter_smash = true;
    }

    if( veh != nullptr && vpart_position( const_cast<vehicle &>( *veh ), part ).obstacle_at_part() ) {
        // Monsters only care about rating > 0, NPCs should want to path around cars instead
        return 2; // Should probably be a function of part hp (+armor on tile)
    }

    int bash_min = 0;
    int bash_max = 0;
    if( furn_smash ) {
        bash_min = furniture.bash.str_min;
        bash_max = furniture.bash.str_max;
    } else if( ter_smash ) {
        bash_min = terrain.bash.str_min;
        bash_max = terrain.bash.str_max;
    } else {
        return -1;
    }

    ///\EFFECT_STR increases smashing damage
    if( str < bash_min ) {
        return 0;
    } else if( str >= bash_max ) {
        return 10;
    }

    int ret = ( 10 * ( str - bash_min ) ) / ( bash_max - bash_min );
    // Round up to 1, so that desperate NPCs can try to bash down walls
    return std::max( ret, 1 );
}

// 2D bashable

bool map::is_bashable( const int x, const int y ) const
{
    return is_bashable( tripoint( x, y, abs_sub.z ) );
}

bool map::is_bashable_ter( const int x, const int y ) const
{
    return is_bashable_ter( tripoint( x, y, abs_sub.z ) );
}

bool map::is_bashable_furn( const int x, const int y ) const
{
    return is_bashable_furn( tripoint( x, y, abs_sub.z ) );
}

bool map::is_bashable_ter_furn( const int x, const int y ) const
{
    return is_bashable_ter_furn( tripoint( x, y, abs_sub.z ) );
}

int map::bash_strength( const int x, const int y ) const
{
    return bash_strength( tripoint( x, y, abs_sub.z ) );
}

int map::bash_resistance( const int x, const int y ) const
{
    return bash_resistance( tripoint( x, y, abs_sub.z ) );
}

int map::bash_rating( const int str, const int x, const int y ) const
{
    return bash_rating( str, tripoint( x, y, abs_sub.z ) );
}

// 3D bashable

bool map::is_bashable( const tripoint &p, const bool allow_floor ) const
{
    if( !inbounds( p ) ) {
        DebugLog( D_WARNING, D_MAP ) << "Looking for out-of-bounds is_bashable at "
                                     << p.x << ", " << p.y << ", " << p.z;
        return false;
    }

    if( veh_at( p ).obstacle_at_part() ) {
        return true;
    }

    if( has_furn( p ) && furn( p ).obj().bash.str_max != -1 ) {
        return true;
    }

    const auto &ter_bash = ter( p ).obj().bash;
    return ter_bash.str_max != -1 && ( !ter_bash.bash_below || allow_floor );
}

bool map::is_bashable_ter( const tripoint &p, const bool allow_floor ) const
{
    const auto &ter_bash = ter( p ).obj().bash;
    return ter_bash.str_max != -1 && ( !ter_bash.bash_below || allow_floor );
}

bool map::is_bashable_furn( const tripoint &p ) const
{
    return has_furn( p ) && furn( p ).obj().bash.str_max != -1;
}

bool map::is_bashable_ter_furn( const tripoint &p, const bool allow_floor ) const
{
    return is_bashable_furn( p ) || is_bashable_ter( p, allow_floor );
}

int map::bash_strength( const tripoint &p, const bool allow_floor ) const
{
    if( has_furn( p ) && furn( p ).obj().bash.str_max != -1 ) {
        return furn( p ).obj().bash.str_max;
    }

    const auto &ter_bash = ter( p ).obj().bash;
    if( ter_bash.str_max != -1 && ( !ter_bash.bash_below || allow_floor ) ) {
        return ter_bash.str_max;
    }

    return -1;
}

int map::bash_resistance( const tripoint &p, const bool allow_floor ) const
{
    if( has_furn( p ) && furn( p ).obj().bash.str_min != -1 ) {
        return furn( p ).obj().bash.str_min;
    }

    const auto &ter_bash = ter( p ).obj().bash;
    if( ter_bash.str_min != -1 && ( !ter_bash.bash_below || allow_floor ) ) {
        return ter_bash.str_min;
    }

    return -1;
}

int map::bash_rating( const int str, const tripoint &p, const bool allow_floor ) const
{
    if( !inbounds( p ) ) {
        DebugLog( D_WARNING, D_MAP ) << "Looking for out-of-bounds is_bashable at "
                                     << p.x << ", " << p.y << ", " << p.z;
        return -1;
    }

    if( str <= 0 ) {
        return -1;
    }

    const furn_t &furniture = furn( p ).obj();
    const ter_t &terrain = ter( p ).obj();
    const optional_vpart_position vp = veh_at( p );
    vehicle *const veh = vp ? &vp->vehicle() : nullptr;
    const int part = vp ? vp->part_index() : -1;
    return bash_rating_internal( str, furniture, terrain, allow_floor, veh, part );
}

// End of 3D bashable

void map::make_rubble( const tripoint &p )
{
    make_rubble( p, f_rubble, false, t_dirt, false );
}

void map::make_rubble( const tripoint &p, const furn_id &rubble_type, const bool items )
{
    make_rubble( p, rubble_type, items, t_dirt, false );
}

void map::make_rubble( const tripoint &p, const furn_id &rubble_type, const bool items,
                       const ter_id &floor_type, bool overwrite )
{
    if( overwrite ) {
        ter_set( p, floor_type );
        furn_set( p, rubble_type );
    } else {
        // First see if there is existing furniture to destroy
        if( is_bashable_furn( p ) ) {
            destroy_furn( p, true );
        }
        // Leave the terrain alone unless it interferes with furniture placement
        if( impassable( p ) && is_bashable_ter( p ) ) {
            destroy( p, true );
        }
        // Check again for new terrain after potential destruction
        if( impassable( p ) ) {
            ter_set( p, floor_type );
        }

        furn_set( p, rubble_type );
    }

    if( !items ) {
        return;
    }

    //Still hardcoded, but a step up from the old stuff due to being in only one place
    if( rubble_type == f_wreckage ) {
        item chunk( "steel_chunk", calendar::turn );
        item scrap( "scrap", calendar::turn );
        add_item_or_charges( p, chunk );
        add_item_or_charges( p, scrap );
        if( one_in( 5 ) ) {
            item pipe( "pipe", calendar::turn );
            item wire( "wire", calendar::turn );
            add_item_or_charges( p, pipe );
            add_item_or_charges( p, wire );
        }
    } else if( rubble_type == f_rubble_rock ) {
        item rock( "rock", calendar::turn );
        int rock_count = rng( 1, 3 );
        for( int i = 0; i < rock_count; i++ ) {
            add_item_or_charges( p, rock );
        }
    } else if( rubble_type == f_rubble ) {
        item splinter( "splinter", calendar::turn );
        int splinter_count = rng( 2, 8 );
        for( int i = 0; i < splinter_count; i++ ) {
            add_item_or_charges( p, splinter );
        }
        spawn_item( p, "nail", 1, rng( 20, 50 ) );
    }
}

/**
 * Returns whether or not the terrain at the given location can be dived into
 * (by monsters that can swim or are aquatic or non-breathing).
 * @param x The x coordinate to look at.
 * @param y The y coordinate to look at.
 * @return true if the terrain can be dived into; false if not.
 */
bool map::is_divable( const int x, const int y ) const
{
    return has_flag( "SWIMMABLE", x, y ) && has_flag( TFLAG_DEEP_WATER, x, y );
}

bool map::is_water_shallow_current( const int x, const int y ) const
{
    return has_flag( "CURRENT", x, y ) && !has_flag( TFLAG_DEEP_WATER, x, y );
}

bool map::is_water_shallow_current( const tripoint &p ) const
{
    return has_flag( "CURRENT", p ) && !has_flag( TFLAG_DEEP_WATER, p );
}

bool map::is_divable( const tripoint &p ) const
{
    return has_flag( "SWIMMABLE", p ) && has_flag( TFLAG_DEEP_WATER, p );
}

bool map::is_outside( const int x, const int y ) const
{
    const point p( x, y );
    if( !inbounds( p ) ) {
        return true;
    }

    const auto &outside_cache = get_cache_ref( abs_sub.z ).outside_cache;
    return outside_cache[x][y];
}

bool map::is_outside( const tripoint &p ) const
{
    if( !inbounds( p ) ) {
        return true;
    }

    const auto &outside_cache = get_cache_ref( p.z ).outside_cache;
    return outside_cache[p.x][p.y];
}

bool map::is_last_ter_wall( const bool no_furn, const int x, const int y,
                            const int xmax, const int ymax, const direction dir ) const
{
    int xmov = 0;
    int ymov = 0;
    switch( dir ) {
        case NORTH:
            ymov = -1;
            break;
        case SOUTH:
            ymov = 1;
            break;
        case WEST:
            xmov = -1;
            break;
        case EAST:
            xmov = 1;
            break;
        default:
            break;
    }
    int x2 = x;
    int y2 = y;
    bool result = true;
    bool loop = true;
    while( ( loop ) && ( ( dir == NORTH && y2 >= 0 ) ||
                         ( dir == SOUTH && y2 < ymax ) ||
                         ( dir == WEST  && x2 >= 0 ) ||
                         ( dir == EAST  && x2 < xmax ) ) ) {
        if( no_furn && has_furn( x2, y2 ) ) {
            loop = false;
            result = false;
        } else if( !has_flag_ter( "FLAT", x2, y2 ) ) {
            loop = false;
            if( !has_flag_ter( "WALL", x2, y2 ) ) {
                result = false;
            }
        }
        x2 += xmov;
        y2 += ymov;
    }
    return result;
}

bool map::flammable_items_at( const tripoint &p, int threshold )
{
    if( !has_items( p ) ||
        ( has_flag( TFLAG_SEALED, p ) && !has_flag( TFLAG_ALLOW_FIELD_EFFECT, p ) ) ) {
        // Sealed containers don't allow fire, so shouldn't allow setting the fire either
        return false;
    }

    for( const auto &i : i_at( p ) ) {
        if( i.flammable( threshold ) ) {
            return true;
        }
    }

    return false;
}

bool map::is_flammable( const tripoint &p )
{
    if( flammable_items_at( p ) ) {
        return true;
    }

    if( has_flag( "FLAMMABLE", p ) ) {
        return true;
    }

    if( has_flag( "FLAMMABLE_ASH", p ) ) {
        return true;
    }

    if( get_field_strength( p, fd_web ) > 0 ) {
        return true;
    }

    return false;
}

void map::decay_fields_and_scent( const time_duration &amount )
{
    // TODO: Make this happen on all z-levels

    // Decay scent separately, so that later we can use field count to skip empty submaps
    g->scent.decay();

    const time_duration amount_fire = amount / 3; // Decay fire by this much
    const time_duration amount_liquid = amount / 2; // Decay washable fields (blood, guts etc.) by this
    const time_duration amount_gas = amount / 5; // Decay gas type fields by this
    // Coordinate code copied from lightmap calculations
    // TODO: Z
    const int smz = abs_sub.z;
    const auto &outside_cache = get_cache_ref( smz ).outside_cache;
    for( int smx = 0; smx < my_MAPSIZE; ++smx ) {
        for( int smy = 0; smy < my_MAPSIZE; ++smy ) {
            const auto cur_submap = get_submap_at_grid( { smx, smy, smz } );
            int to_proc = cur_submap->field_count;
            if( to_proc < 1 ) {
                if( to_proc < 0 ) {
                    cur_submap->field_count = 0;
                    dbg( D_ERROR ) << "map::decay_fields_and_scent: submap at "
                                   << abs_sub.x + smx << "," << abs_sub.y + smy << "," << abs_sub.z
                                   << "has " << to_proc << " field_count";
                }
                // This submap has no fields
                continue;
            }

            for( int sx = 0; sx < SEEX; ++sx ) {
                if( to_proc < 1 ) {
                    // This submap had some fields, but all got proc'd already
                    break;
                }

                for( int sy = 0; sy < SEEY; ++sy ) {
                    const int x = sx + smx * SEEX;
                    const int y = sy + smy * SEEY;

                    field &fields = cur_submap->fld[sx][sy];
                    if( !outside_cache[x][y] ) {
                        to_proc -= fields.fieldCount();
                        continue;
                    }

                    for( auto &fp : fields ) {
                        to_proc--;
                        field_entry &cur = fp.second;
                        const field_id type = cur.getFieldType();
                        switch( type ) {
                            case fd_fire:
                                cur.setFieldAge( cur.getFieldAge() + amount_fire );
                                break;
                            case fd_blood:
                            case fd_bile:
                            case fd_gibs_flesh:
                            case fd_gibs_veggy:
                            case fd_slime:
                            case fd_blood_veggy:
                            case fd_blood_insect:
                            case fd_blood_invertebrate:
                            case fd_gibs_insect:
                            case fd_gibs_invertebrate:
                                cur.setFieldAge( cur.getFieldAge() + amount_liquid );
                                break;
                            case fd_smoke:
                            case fd_toxic_gas:
                            case fd_fungicidal_gas:
                            case fd_tear_gas:
                            case fd_nuke_gas:
                            case fd_cigsmoke:
                            case fd_weedsmoke:
                            case fd_cracksmoke:
                            case fd_methsmoke:
                            case fd_relax_gas:
                            case fd_fungal_haze:
                            case fd_cold_air1:
                            case fd_cold_air2:
                            case fd_cold_air3:
                            case fd_cold_air4:
                            case fd_hot_air1:
                            case fd_hot_air2:
                            case fd_hot_air3:
                            case fd_hot_air4:
                                cur.setFieldAge( cur.getFieldAge() + amount_gas );
                                break;
                            default:
                                break;
                        }
                    }
                }
            }

            if( to_proc > 0 ) {
                cur_submap->field_count = cur_submap->field_count - to_proc;
                dbg( D_ERROR ) << "map::decay_fields_and_scent: submap at "
                               << abs_sub.x + smx << "," << abs_sub.y + smy << "," << abs_sub.z
                               << "has " << cur_submap->field_count - to_proc << "fields, but "
                               << cur_submap->field_count << " field_count";
            }
        }
    }
}

point map::random_outdoor_tile()
{
    std::vector<point> options;
    for( int x = 0; x < SEEX * my_MAPSIZE; x++ ) {
        for( int y = 0; y < SEEY * my_MAPSIZE; y++ ) {
            if( is_outside( x, y ) ) {
                options.push_back( point( x, y ) );
            }
        }
    }
    return random_entry( options, point( -1, -1 ) );
}

bool map::has_adjacent_furniture_with( const tripoint &p,
                                       const std::function<bool( const furn_t & )> &filter )
{
    for( const tripoint &adj : points_in_radius( p, 1 ) ) {
        if( has_furn( adj ) && filter( furn( adj ).obj() ) ) {
            return true;
        }
    }

    return false;
}

bool map::has_nearby_fire( const tripoint &p, int radius )
{
    for( const tripoint &pt : points_in_radius( p, radius ) ) {
        if( get_field( pt, fd_fire ) != nullptr ) {
            return true;
        }
        if( has_flag_ter_or_furn( "USABLE_FIRE", p ) ) {
            return true;
        }
    }
    return false;
}

bool map::mop_spills( const tripoint &p )
{
    bool retval = false;

    if( !has_flag( "LIQUIDCONT", p ) ) {
        auto items = i_at( p );
        auto new_end = std::remove_if( items.begin(), items.end(), []( const item & it ) {
            return it.made_of( LIQUID );
        } );
        retval = new_end != items.end();
        while( new_end != items.end() ) {
            new_end = items.erase( new_end );
        }
    }

    field &fld = field_at( p );
    static const std::vector<field_id> to_check = {
        fd_blood,
        fd_blood_veggy,
        fd_blood_insect,
        fd_blood_invertebrate,
        fd_gibs_flesh,
        fd_gibs_veggy,
        fd_gibs_insect,
        fd_gibs_invertebrate,
        fd_bile,
        fd_slime,
        fd_sludge
    };
    for( field_id fid : to_check ) {
        retval |= fld.removeField( fid );
    }

    if( const optional_vpart_position vp = veh_at( p ) ) {
        vehicle *const veh = &vp->vehicle();
        std::vector<int> parts_here = veh->parts_at_relative( vp->mount(), true );
        for( auto &elem : parts_here ) {
            if( veh->parts[elem].blood > 0 ) {
                veh->parts[elem].blood = 0;
                retval = true;
            }
            //remove any liquids that somehow didn't fall through to the ground
            vehicle_stack here = veh->get_items( elem );
            auto new_end = std::remove_if( here.begin(), here.end(), []( const item & it ) {
                return it.made_of( LIQUID );
            } );
            retval |= ( new_end != here.end() );
            while( new_end != here.end() ) {
                new_end = here.erase( new_end );
            }
        }
    } // if veh != 0
    return retval;
}

int map::collapse_check( const tripoint &p )
{
    const bool collapses = has_flag( "COLLAPSES", p );
    const bool supports_roof = has_flag( "SUPPORTS_ROOF", p );

    int num_supports = 0;

    for( const tripoint &t : points_in_radius( p, 1 ) ) {
        if( p == t ) {
            continue;
        }

        if( collapses ) {
            if( has_flag( "COLLAPSES", t ) ) {
                num_supports++;
            } else if( has_flag( "SUPPORTS_ROOF", t ) ) {
                num_supports += 2;
            }
        } else if( supports_roof ) {
            if( has_flag( "SUPPORTS_ROOF", t ) && !has_flag( "COLLAPSES", t ) ) {
                num_supports += 3;
            }
        }
    }

    return 1.7 * num_supports;
}

void map::collapse_at( const tripoint &p, const bool silent )
{
    destroy( p, silent );
    crush( p );
    make_rubble( p );
    for( const tripoint &t : points_in_radius( p, 1 ) ) {
        if( p == t ) {
            continue;
        }
        if( has_flag( "COLLAPSES", t ) && one_in( collapse_check( t ) ) ) {
            destroy( t, silent );
            // We only check for rubble spread if it doesn't already collapse to prevent double crushing
        } else if( has_flag( "FLAT", t ) && one_in( 8 ) ) {
            crush( t );
            make_rubble( t );
        }
    }
}

void map::smash_items( const tripoint &p, const int power )
{
    if( !has_items( p ) ) {
        return;
    }

    std::vector<item> contents;
    auto items = g->m.i_at( p );
    for( auto i = items.begin(); i != items.end(); ) {
        if( i->active ) {
            // Get the explosion item actor
            if( i->type->get_use( "explosion" ) != nullptr ) {
                const explosion_iuse *actor = dynamic_cast<const explosion_iuse *>(
                                                  i->type->get_use( "explosion" )->get_actor_ptr() );
                if( actor != nullptr ) {
                    // If we're looking at another bomb, don't blow it up early for now.
                    // i++ here because we aren't iterating in the loop header.
                    i++;
                    continue;
                }
            }
        }

        const float material_factor = i->chip_resistance( true );
        if( power < material_factor ) {
            i++;
            continue;
        }

        // The volume check here pretty much only influences corpses and very large items
        const float volume_factor = std::max<float>( 40, i->volume() / units::legacy_volume_factor );
        float damage_chance = 10.0f * power / volume_factor;
        // Example:
        // Power 40 (just below C4 epicenter) vs two-by-four
        // damage_chance = 10 * 40 / 40 = 10, material_factor = 8
        // Will deal 1 damage, then 20% chance for another point
        // Power 20 (grenade minus shrapnel) vs glass bottle
        // 10 * 20 / 40 = 5 vs 1
        // 5 damage (destruction)

        const bool by_charges = i->count_by_charges();
        // See if they were damaged
        if( by_charges ) {
            damage_chance *= i->charges_per_volume( units::from_milliliter( 250 ) );
            while( ( damage_chance > material_factor ||
                     x_in_y( damage_chance, material_factor ) ) &&
                   i->charges > 0 ) {
                i->charges--;
                damage_chance -= material_factor;
            }
        } else {
            const field_id type_blood = i->is_corpse() ? i->get_mtype()->bloodType() : fd_null;
            while( ( damage_chance > material_factor ||
                     x_in_y( damage_chance, material_factor ) ) &&
                   i->damage() < i->max_damage() ) {
                i->inc_damage( DT_BASH );
                add_splash( type_blood, p, 1, damage_chance );
                damage_chance -= material_factor;
            }
        }
        // Remove them if they were damaged too much
        if( i->damage() == i->max_damage() || ( by_charges && i->charges == 0 ) ) {
            // But save the contents, except for irremovable gunmods
            for( auto &elem : i->contents ) {
                if( !elem.is_irremovable() ) {
                    contents.push_back( elem );
                }
            }

            i = i_rem( p, i );
        } else {
            i++;
        }
    }

    for( const item &it : contents ) {
        add_item_or_charges( p, it );
    }
}

ter_id map::get_roof( const tripoint &p, const bool allow_air )
{
    // This function should not be called from the 2D mode
    // Just use t_dirt instead
    assert( zlevels );

    if( p.z <= -OVERMAP_DEPTH ) {
        // Could be magma/"void" instead
        return t_rock_floor;
    }

    const auto &ter_there = ter( p ).obj();
    const auto &roof = ter_there.roof;
    if( !roof ) {
        // No roof
        // Not acceptable if the tile is not passable
        if( !allow_air ) {
            return t_dirt;
        }

        return t_open_air;
    }

    ter_id new_ter = roof.id();
    if( new_ter == t_null ) {
        debugmsg( "map::get_new_floor: %d,%d,%d has invalid roof type %s",
                  p.x, p.y, p.z, roof.c_str() );
        return t_dirt;
    }

    if( p.z == -1 && new_ter == t_rock_floor ) {
        // A hack to work around not having a "solid earth" tile
        new_ter = t_dirt;
    }

    return new_ter;
}

// Check if there is supporting furniture cardinally adjacent to the bashed furniture
// For example, a washing machine behind the bashed door
static bool furn_is_supported( const map &m, const tripoint &p )
{
    const signed char cx[4] = { 0, -1, 0, 1};
    const signed char cy[4] = { -1,  0, 1, 0};

    for( int i = 0; i < 4; i++ ) {
        const int adj_x = p.x + cx[i];
        const int adj_y = p.y + cy[i];
        if( m.has_furn( tripoint( adj_x, adj_y, p.z ) ) &&
            m.furn( tripoint( adj_x, adj_y, p.z ) ).obj().has_flag( "BLOCKSDOOR" ) ) {
            return true;
        }
    }

    return false;
}

void map::bash_ter_furn( const tripoint &p, bash_params &params )
{
    std::string sound;
    int sound_volume = 0;
    std::string soundfxid;
    std::string soundfxvariant;
    const auto &terid = ter( p ).obj();
    const auto &furnid = furn( p ).obj();
    bool smash_furn = false;
    bool smash_ter = false;
    const map_bash_info *bash = nullptr;

    bool success = false;

    if( has_furn( p ) && furnid.bash.str_max != -1 ) {
        bash = &furnid.bash;
        smash_furn = true;
    } else if( ter( p ).obj().bash.str_max != -1 ) {
        bash = &ter( p ).obj().bash;
        smash_ter = true;
    }

    // Floor bashing check
    // Only allow bashing floors when we want to bash floors and we're in z-level mode
    // Unless we're destroying, then it gets a little weird
    if( smash_ter && bash->bash_below && ( !zlevels || !params.bash_floor ) ) {
        if( !params.destroy ) {
            smash_ter = false;
            bash = nullptr;
        } else if( !bash->ter_set && zlevels ) {
            // A hack for destroy && !bash_floor
            // We have to check what would we create and cancel if it is what we have now
            tripoint below( p.x, p.y, p.z - 1 );
            const auto roof = get_roof( below, false );
            if( roof == ter( p ) ) {
                smash_ter = false;
                bash = nullptr;
            }
        } else if( !bash->ter_set && ter( p ) == t_dirt ) {
            // As above, except for no-z-levels case
            smash_ter = false;
            bash = nullptr;
        }
    }

    // TODO: what if silent is true?
    if( has_flag( "ALARMED", p ) && !g->events.queued( EVENT_WANTED ) ) {
        sounds::sound( p, 40, sounds::sound_t::alarm, _( "an alarm go off!" ),
                       false, "environment", "alarm" );
        // Blame nearby player
        if( rl_dist( g->u.pos(), p ) <= 3 ) {
            g->u.add_memorial_log( pgettext( "memorial_male", "Set off an alarm." ),
                                   pgettext( "memorial_female", "Set off an alarm." ) );
            const point abs = ms_to_sm_copy( getabs( p.x, p.y ) );
            g->events.add( EVENT_WANTED, calendar::turn + 30_minutes, 0, tripoint( abs.x, abs.y, p.z ) );
        }
    }

    if( bash == nullptr || ( bash->destroy_only && !params.destroy ) ) {
        // Nothing bashable here
        if( impassable( p ) ) {
            if( !params.silent ) {
                sounds::sound( p, 18, sounds::sound_t::combat, _( "thump!" ),
                               false, "smash_fail", "default" );
            }

            params.did_bash = true;
            params.bashed_solid = true;
        }

        return;
    }

    int smin = bash->str_min;
    int smax = bash->str_max;
    int sound_vol = bash->sound_vol;
    int sound_fail_vol = bash->sound_fail_vol;
    if( !params.destroy ) {
        if( bash->str_min_blocked != -1 || bash->str_max_blocked != -1 ) {
            if( furn_is_supported( *this, p ) ) {
                if( bash->str_min_blocked != -1 ) {
                    smin = bash->str_min_blocked;
                }
                if( bash->str_max_blocked != -1 ) {
                    smax = bash->str_max_blocked;
                }
            }
        }

        if( bash->str_min_supported != -1 || bash->str_max_supported != -1 ) {
            tripoint below( p.x, p.y, p.z - 1 );
            if( !zlevels || has_flag( "SUPPORTS_ROOF", below ) ) {
                if( bash->str_min_supported != -1 ) {
                    smin = bash->str_min_supported;
                }
                if( bash->str_max_supported != -1 ) {
                    smax = bash->str_max_supported;
                }
            }
        }
        // Linear interpolation from str_min to str_max
        const int resistance = smin + ( params.roll * ( smax - smin ) );
        if( params.strength >= resistance ) {
            success = true;
        }
    }

    if( smash_furn ) {
        soundfxvariant = furnid.id.str();
    } else {
        soundfxvariant = terid.id.str();
    }

    if( !params.destroy && !success ) {
        if( sound_fail_vol == -1 ) {
            sound_volume = 12;
        } else {
            sound_volume = sound_fail_vol;
        }

        sound = bash->sound_fail.empty() ? _( "Thnk!" ) : _( bash->sound_fail );
        params.did_bash = true;
        if( !params.silent ) {
            sounds::sound( p, sound_volume, sounds::sound_t::combat, sound, false,
                           "smash_fail", soundfxvariant );
        }

        return;
    }

    // Clear out any partially grown seeds
    if( has_flag_ter_or_furn( "PLANT", p ) ) {
        i_clear( p );
    }

    if( ( smash_furn && has_flag_furn( "FUNGUS", p ) ) ||
        ( smash_ter && has_flag_ter( "FUNGUS", p ) ) ) {
        fungal_effects( *g, *this ).create_spores( p );
    }

    if( params.destroy ) {
        sound_volume = smin * 2;
    } else {
        if( sound_vol == -1 ) {
            sound_volume = std::min( static_cast<int>( smin * 1.5 ), smax );
        } else {
            sound_volume = sound_vol;
        }
    }

    soundfxid = "smash_success";
    sound = _( bash->sound );
    // Set this now in case the ter_set below changes this
    const bool collapses = smash_ter && has_flag( "COLLAPSES", p );
    const bool supports = smash_ter && has_flag( "SUPPORTS_ROOF", p );

    const bool tent = smash_furn && !bash->tent_centers.empty();
    // Special code to collapse the tent if destroyed
    if( tent ) {
        // Get ids of possible centers
        std::set<furn_id> centers;
        for( const auto &cur_id : bash->tent_centers ) {
            if( cur_id.is_valid() ) {
                centers.insert( cur_id );
            }
        }

        cata::optional<std::pair<tripoint, furn_id>> tentp;

        // Find the center of the tent
        // First check if we're not currently bashing the center
        if( centers.count( furn( p ) ) > 0 ) {
            tentp.emplace( p, furn( p ) );
        } else {
            for( const tripoint &pt : points_in_radius( p, bash->collapse_radius ) ) {
                const furn_id &f_at = furn( pt );
                // Check if we found the center of the current tent
                if( centers.count( f_at ) > 0 ) {
                    tentp.emplace( pt, f_at );
                    break;
                }
            }
        }
        // Didn't find any tent center, wreck the current tile
        if( !tentp ) {
            spawn_items( p, item_group::items_from( bash->drop_group, calendar::turn ) );
            furn_set( p, bash->furn_set );
        } else {
            // Take the tent down
            const int rad = tentp->second.obj().bash.collapse_radius;
            for( const tripoint &pt : points_in_radius( tentp->first, rad ) ) {
                const auto frn = furn( pt );
                if( frn == f_null ) {
                    continue;
                }

                const auto recur_bash = &frn.obj().bash;
                // Check if we share a center type and thus a "tent type"
                for( const auto &cur_id : recur_bash->tent_centers ) {
                    if( centers.count( cur_id.id() ) > 0 ) {
                        // Found same center, wreck current tile
                        spawn_items( p, item_group::items_from( recur_bash->drop_group, calendar::turn ) );
                        furn_set( pt, recur_bash->furn_set );
                        break;
                    }
                }
            }
        }
        soundfxvariant = "smash_cloth";
    } else if( smash_furn ) {
        furn_set( p, bash->furn_set );
        for( item &it : i_at( p ) )  {
            it.on_drop( p, *this );
        }
        // Hack alert.
        // Signs have cosmetics associated with them on the submap since
        // furniture can't store dynamic data to disk. To prevent writing
        // mysteriously appearing for a sign later built here, remove the
        // writing from the submap.
        delete_signage( p );
    } else if( !smash_ter ) {
        // Handle error earlier so that we can assume smash_ter is true below
        debugmsg( "data/json/terrain.json does not have %s.bash.ter_set set!",
                  ter( p ).obj().id.c_str() );
    } else if( params.bashing_from_above && bash->ter_set_bashed_from_above ) {
        // If this terrain is being bashed from above and this terrain
        // has a valid post-destroy bashed-from-above terrain, set it
        ter_set( p, bash->ter_set_bashed_from_above );
    } else if( bash->ter_set ) {
        // If the terrain has a valid post-destroy terrain, set it
        ter_set( p, bash->ter_set );
    } else {
        tripoint below( p.x, p.y, p.z - 1 );
        const auto &ter_below = ter( below ).obj();
        if( bash->bash_below && ter_below.has_flag( "SUPPORTS_ROOF" ) ) {
            // When bashing the tile below, don't allow bashing the floor
            bash_params params_below = params; // Make a copy
            params_below.bashing_from_above = true;
            bash_ter_furn( below, params_below );
        }

        ter_set( p, t_open_air );
    }

    if( !tent ) {
        spawn_items( p, item_group::items_from( bash->drop_group, calendar::turn ) );
    }

    if( smash_ter && ter( p ) == t_open_air ) {
        if( !zlevels ) {
            // We destroyed something, so we aren't just "plugging" air with dirt here
            ter_set( p, t_dirt );
        } else {
            tripoint below( p.x, p.y, p.z - 1 );
            const auto roof = get_roof( below, params.bash_floor && ter( below ).obj().movecost != 0 );
            ter_set( p, roof );
        }
    }

    if( bash->explosive > 0 ) {
        explosion_handler::explosion( p, bash->explosive, 0.8, false );
    }

    if( collapses ) {
        collapse_at( p, params.silent );
    }
    // Check the flag again to ensure the new terrain doesn't support anything
    if( supports && !has_flag( "SUPPORTS_ROOF", p ) ) {
        for( const tripoint &t : points_in_radius( p, 1 ) ) {
            if( p == t || !has_flag( "COLLAPSES", t ) ) {
                continue;
            }

            if( one_in( collapse_check( t ) ) ) {
                collapse_at( t, params.silent );
            }
        }
    }

    params.did_bash = true;
    params.success |= success; // Not always true, so that we can tell when to stop destroying
    params.bashed_solid = true;
    if( !sound.empty() && !params.silent ) {
        sounds::sound( p, sound_volume, sounds::sound_t::combat, sound, false,
                       soundfxid, soundfxvariant );
    }
}

bash_params map::bash( const tripoint &p, const int str,
                       bool silent, bool destroy, bool bash_floor,
                       const vehicle *bashing_vehicle )
{
    bash_params bsh{
        str, silent, destroy, bash_floor, static_cast<float>( rng_float( 0, 1.0f ) ), false, false, false, false
    };
    if( !inbounds( p ) ) {
        return bsh;
    }

    bool bashed_sealed = false;
    if( has_flag( "SEALED", p ) ) {
        bash_ter_furn( p, bsh );
        bashed_sealed = true;
    }

    bash_field( p, bsh );

    // Don't bash items inside terrain/furniture with SEALED flag
    if( !bashed_sealed ) {
        bash_items( p, bsh );
    }
    // Don't bash the vehicle doing the bashing
    const vehicle *veh = veh_pointer_or_null( veh_at( p ) );
    if( veh != nullptr && veh != bashing_vehicle ) {
        bash_vehicle( p, bsh );
    }

    // If we still didn't bash anything solid (a vehicle) or a tile with SEALED flag, bash ter/furn
    if( !bsh.bashed_solid && !bashed_sealed ) {
        bash_ter_furn( p, bsh );
    }

    return bsh;
}

void map::bash_items( const tripoint &p, bash_params &params )
{
    if( !has_items( p ) ) {
        return;
    }

    std::vector<item> smashed_contents;
    auto bashed_items = i_at( p );
    bool smashed_glass = false;
    for( auto bashed_item = bashed_items.begin(); bashed_item != bashed_items.end(); ) {
        // the check for active suppresses Molotovs smashing themselves with their own explosion
        if( bashed_item->made_of( material_id( "glass" ) ) && !bashed_item->active && one_in( 2 ) ) {
            params.did_bash = true;
            smashed_glass = true;
            for( const item &bashed_content : bashed_item->contents ) {
                smashed_contents.push_back( bashed_content );
            }
            bashed_item = bashed_items.erase( bashed_item );
        } else {
            ++bashed_item;
        }
    }
    // Now plunk in the contents of the smashed items.
    spawn_items( p, smashed_contents );

    // Add a glass sound even when something else also breaks
    if( smashed_glass && !params.silent ) {
        sounds::sound( p, 12, sounds::sound_t::combat, _( "glass shattering" ), false,
                       "smash_success", "smash_glass_contents" );
    }
}

void map::bash_vehicle( const tripoint &p, bash_params &params )
{
    // Smash vehicle if present
    if( const optional_vpart_position vp = veh_at( p ) ) {
        vp->vehicle().damage( vp->part_index(), params.strength, DT_BASH );
        if( !params.silent ) {
            sounds::sound( p, 18, sounds::sound_t::combat, _( "crash!" ), false,
                           "smash_success", "hit_vehicle" );
        }

        params.did_bash = true;
        params.success = true;
        params.bashed_solid = true;
    }
}

void map::bash_field( const tripoint &p, bash_params &params )
{
    if( get_field( p, fd_web ) != nullptr ) {
        params.did_bash = true;
        params.bashed_solid = true; // To prevent bashing furniture/vehicles
        remove_field( p, fd_web );
    }
}

void map::destroy( const tripoint &p, const bool silent )
{
    // Break if it takes more than 25 destructions to remove to prevent infinite loops
    // Example: A bashes to B, B bashes to A leads to A->B->A->...
    int count = 0;
    while( count <= 25 && bash( p, 999, silent, true ).success ) {
        count++;
    }
}

void map::destroy_furn( const tripoint &p, const bool silent )
{
    // Break if it takes more than 25 destructions to remove to prevent infinite loops
    // Example: A bashes to B, B bashes to A leads to A->B->A->...
    int count = 0;
    while( count <= 25 && furn( p ) != f_null && bash( p, 999, silent, true ).success ) {
        count++;
    }
}

void map::crush( const tripoint &p )
{
    player *crushed_player = g->critter_at<player>( p );

    if( crushed_player != nullptr ) {
        bool player_inside = false;
        if( crushed_player->in_vehicle ) {
            const optional_vpart_position vp = veh_at( p );
            player_inside = vp && vp->is_inside();
        }
        if( !player_inside ) { //If there's a player at p and he's not in a covered vehicle...
            //This is the roof coming down on top of us, no chance to dodge
            crushed_player->add_msg_player_or_npc( m_bad, _( "You are crushed by the falling debris!" ),
                                                   _( "<npcname> is crushed by the falling debris!" ) );
            // TODO: Make this depend on the ceiling material
            const int dam = rng( 0, 40 );
            // Torso and head take the brunt of the blow
            body_part hit = bp_head;
            crushed_player->deal_damage( nullptr, hit, damage_instance( DT_BASH, dam * .25 ) );
            hit = bp_torso;
            crushed_player->deal_damage( nullptr, hit, damage_instance( DT_BASH, dam * .45 ) );
            // Legs take the next most through transferred force
            hit = bp_leg_l;
            crushed_player->deal_damage( nullptr, hit, damage_instance( DT_BASH, dam * .10 ) );
            hit = bp_leg_r;
            crushed_player->deal_damage( nullptr, hit, damage_instance( DT_BASH, dam * .10 ) );
            // Arms take the least
            hit = bp_arm_l;
            crushed_player->deal_damage( nullptr, hit, damage_instance( DT_BASH, dam * .05 ) );
            hit = bp_arm_r;
            crushed_player->deal_damage( nullptr, hit, damage_instance( DT_BASH, dam * .05 ) );

            // Pin whoever got hit
            crushed_player->add_effect( effect_crushed, 1_turns, num_bp, true );
            crushed_player->check_dead_state();
        }
    }

    if( monster *const monhit = g->critter_at<monster>( p ) ) {
        // 25 ~= 60 * .45 (torso)
        monhit->deal_damage( nullptr, bp_torso, damage_instance( DT_BASH, rng( 0, 25 ) ) );

        // Pin whoever got hit
        monhit->add_effect( effect_crushed, 1_turns, num_bp, true );
        monhit->check_dead_state();
    }

    if( const optional_vpart_position vp = veh_at( p ) ) {
        // Arbitrary number is better than collapsing house roof crushing APCs
        vp->vehicle().damage( vp->part_index(), rng( 100, 1000 ), DT_BASH, false );
    }
}

void map::shoot( const tripoint &p, projectile &proj, const bool hit_items )
{
    // TODO: Make bashing count fully, but other types much less
    const float initial_damage = proj.impact.total_damage();
    if( initial_damage < 0 ) {
        return;
    }

    float dam = initial_damage;
    const auto &ammo_effects = proj.proj_effects;

    if( has_flag( "ALARMED", p ) && !g->events.queued( EVENT_WANTED ) ) {
        sounds::sound( p, 30, sounds::sound_t::alarm, _( "an alarm sound!" ), true, "environment",
                       "alarm" );
        const tripoint abs = ms_to_sm_copy( getabs( p ) );
        g->events.add( EVENT_WANTED, calendar::turn + 30_minutes, 0, abs );
    }

    const bool inc = ( ammo_effects.count( "INCENDIARY" ) || ammo_effects.count( "FLAME" ) );
    if( const optional_vpart_position vp = veh_at( p ) ) {
        dam = vp->vehicle().damage( vp->part_index(), dam, inc ? DT_HEAT : DT_STAB, hit_items );
    }
    const auto break_glass = []( const tripoint & p, int vol ) {
        sounds::sound( p, vol, sounds::sound_t::combat, _( "glass breaking!" ), false,
                       "smash", "glass" );
    };

    ter_id terrain = ter( p );
    if( terrain == t_wall_wood_broken ||
        terrain == t_wall_log_broken ||
        terrain == t_door_b ) {
        if( hit_items || one_in( 8 ) ) { // 1 in 8 chance of hitting the door
            dam -= rng( 20, 40 );
            if( dam > 0 ) {
                sounds::sound( p, 10, sounds::sound_t::combat, _( "crash!" ), false,
                               "smash", "wall" );
                ter_set( p, t_dirt );
            }
        } else {
            dam -= rng( 0, 1 );
        }
    } else if( terrain == t_door_c ||
               terrain == t_door_locked ||
               terrain == t_door_locked_peep ||
               terrain == t_door_locked_alarm ) {
        dam -= rng( 15, 30 );
        if( dam > 0 ) {
            sounds::sound( p, 10, sounds::sound_t::combat, _( "smash!" ), false, "smash", "door" );
            ter_set( p, t_door_b );
        }
    } else if( terrain == t_door_boarded ||
               terrain == t_door_boarded_damaged ||
               terrain == t_rdoor_boarded ||
               terrain == t_rdoor_boarded_damaged ) {
        dam -= rng( 15, 35 );
        if( dam > 0 ) {
            sounds::sound( p, 10, sounds::sound_t::combat, _( "crash!" ), false,
                           "smash", "door_boarded" );
            ter_set( p, t_door_b );
        }
    } else if( terrain == t_window_domestic_taped ||
               terrain == t_curtains ||
               terrain == t_window_domestic ) {
        if( ammo_effects.count( "LASER" ) ) {
            if( terrain == t_window_domestic_taped ||
                terrain == t_curtains ) {
                dam -= rng( 1, 5 );
            }
            dam -= rng( 0, 5 );
        } else {
            dam -= rng( 1, 3 );
            if( dam > 0 ) {
                break_glass( p, 16 );
                ter_set( p, t_window_frame );
                spawn_item( p, "sheet", 1 );
                spawn_item( p, "stick" );
                spawn_item( p, "string_36" );
            }
        }
    } else if( terrain == t_window_taped ||
               terrain == t_window_alarm_taped ||
               terrain == t_window ||
               terrain == t_window_no_curtains ||
               terrain == t_window_no_curtains_taped ||
               terrain == t_window_alarm ) {
        if( ammo_effects.count( "LASER" ) ) {
            if( terrain == t_window_taped ||
                terrain == t_window_alarm_taped ||
                terrain == t_window_no_curtains_taped ) {
                dam -= rng( 1, 5 );
            }
            dam -= rng( 0, 5 );
        } else {
            dam -= rng( 1, 3 );
            if( dam > 0 ) {
                break_glass( p, 16 );
                ter_set( p, t_window_frame );
            }
        }
    } else if( terrain == t_window_bars_alarm ) {
        dam -= rng( 1, 3 );
        if( dam > 0 ) {
            break_glass( p, 16 );
            ter_set( p, t_window_bars );
            spawn_item( p, "glass_shard", 5 );
        }
    } else if( terrain == t_window_boarded ) {
        dam -= rng( 10, 30 );
        if( dam > 0 ) {
            break_glass( p, 16 );
            ter_set( p, t_window_frame );
        }
    } else if( terrain == t_wall_glass  ||
               terrain == t_wall_glass_alarm ||
               terrain == t_door_glass_c ) {
        if( ammo_effects.count( "LASER" ) ) {
            dam -= rng( 0, 5 );
        } else {
            dam -= rng( 1, 8 );
            if( dam > 0 ) {
                break_glass( p, 16 );
                ter_set( p, t_floor );
            }
        }
    } else if( terrain == t_reinforced_glass || terrain == t_reinforced_door_glass_c ) {
        // reinforced glass stops most bullets
        // laser beams are attenuated
        if( ammo_effects.count( "LASER" ) ) {
            dam -= rng( 0, 8 );
        } else {
            //Greatly weakens power of bullets
            dam -= 40;
            if( dam <= 0 && g->u.sees( p ) ) {
                if( terrain == t_reinforced_glass ) {
                    add_msg( _( "The shot is stopped by the reinforced glass wall!" ) );
                } else {
                    add_msg( _( "The shot is stopped by the reinforced glass door!" ) );
                }
            } else if( dam >= 40 ) {
                //high powered bullets penetrate the glass, but only extremely strong
                // ones (80 before reduction) actually destroy the glass itself.
                break_glass( p, 16 );
                ter_set( p, t_floor );
            }
        }
    } else if( terrain == t_paper ) {
        dam -= rng( 4, 16 );
        if( dam > 0 ) {
            sounds::sound( p, 8, sounds::sound_t::combat, _( "rrrrip!" ), true, "smash", "paper_torn" );
            ter_set( p, t_dirt );
        }
        if( inc ) {
            add_field( p, fd_fire, 1 );
        }
    } else if( terrain == t_gas_pump ) {
        if( hit_items || one_in( 3 ) ) {
            if( dam > 15 ) {
                if( inc ) {
                    explosion_handler::explosion( p, 40, 0.8, true );
                } else {
                    for( const tripoint &pt : points_in_radius( p, 2 ) ) {
                        if( one_in( 3 ) && passable( pt ) ) {
                            int gas_amount = rng( 10, 100 );
                            item gas_spill( "gasoline", calendar::turn );
                            gas_spill.charges = gas_amount;
                            add_item_or_charges( pt, gas_spill );
                        }
                    }

                    sounds::sound( p, 10, sounds::sound_t::combat, _( "smash!" ), true, "bullet_hit", "hit_metal" );
                }
                ter_set( p, t_gas_pump_smashed );
            }
            dam -= 60;
        }
    } else if( terrain == t_vat ) {
        if( dam >= 10 ) {
            sounds::sound( p, 20, sounds::sound_t::combat, _( "ke-rash!" ), true, "bullet_hit", "hit_metal" );
            ter_set( p, t_floor );
        } else {
            dam = 0;
        }
    } else if( impassable( p ) && !trans( p ) ) {
        bash( p, dam, false );
        dam = 0; // TODO: Preserve some residual damage when it makes sense.
    }

    if( ammo_effects.count( "TRAIL" ) && !one_in( 4 ) ) {
        add_field( p, fd_smoke, rng( 1, 2 ) );
    }

    if( ammo_effects.count( "STREAM" ) && !one_in( 3 ) ) {
        add_field( p, fd_fire, rng( 1, 2 ) );
    }

    if( ammo_effects.count( "STREAM_GAS_FUNGICIDAL" ) && !one_in( 3 ) ) {
        add_field( p, fd_fungicidal_gas, rng( 1, 2 ) );
    }

    if( ammo_effects.count( "STREAM_BIG" ) && !one_in( 4 ) ) {
        add_field( p, fd_fire, 2 );
    }

    if( ammo_effects.count( "LIGHTNING" ) ) {
        add_field( p, fd_electricity, rng( 2, 3 ) );
    }

    if( ammo_effects.count( "PLASMA" ) && one_in( 2 ) ) {
        add_field( p, fd_plasma, rng( 1, 2 ) );
    }

    if( ammo_effects.count( "LASER" ) || ammo_effects.count( "DRAW_LASER_BEAM" ) ) {
        add_field( p, fd_laser, 2 );
    }

    dam = std::max( 0.0f, dam );

    // Check fields?
    const field_entry *fieldhit = get_field( p, fd_web );
    if( fieldhit != nullptr ) {
        if( inc ) {
            add_field( p, fd_fire, fieldhit->getFieldDensity() - 1 );
        } else if( dam > 5 + fieldhit->getFieldDensity() * 5 &&
                   one_in( 5 - fieldhit->getFieldDensity() ) ) {
            dam -= rng( 1, 2 + fieldhit->getFieldDensity() * 2 );
            remove_field( p, fd_web );
        }
    }

    // Rescale the damage
    if( dam <= 0 ) {
        proj.impact.damage_units.clear();
        return;
    } else if( dam < initial_damage ) {
        proj.impact.mult_damage( dam / static_cast<double>( initial_damage ) );
    }

    // Now, destroy items on that tile.
    if( ( move_cost( p ) == 2 && !hit_items ) || !inbounds( p ) ) {
        return; // Items on floor-type spaces won't be shot up.
    }

    // dam / 3, because bullets aren't all that good at destroying items...
    smash_items( p, dam / 3 );
}

bool map::hit_with_acid( const tripoint &p )
{
    if( passable( p ) ) {
        return false;    // Didn't hit the tile!
    }
    const ter_id t = ter( p );
    if( t == t_wall_glass || t == t_wall_glass_alarm ||
        t == t_vat ) {
        ter_set( p, t_floor );
    } else if( t == t_door_c || t == t_door_locked || t == t_door_locked_peep ||
               t == t_door_locked_alarm ) {
        if( one_in( 3 ) ) {
            ter_set( p, t_door_b );
        }
    } else if( t == t_door_bar_c || t == t_door_bar_o || t == t_door_bar_locked || t == t_bars ||
               t == t_reb_cage ) {
        ter_set( p, t_floor );
        add_msg( m_warning, _( "The metal bars melt!" ) );
    } else if( t == t_door_b ) {
        if( one_in( 4 ) ) {
            ter_set( p, t_door_frame );
        } else {
            return false;
        }
    } else if( t == t_window || t == t_window_alarm || t == t_window_no_curtains ) {
        ter_set( p, t_window_empty );
    } else if( t == t_wax ) {
        ter_set( p, t_floor_wax );
    } else if( t == t_gas_pump || t == t_gas_pump_smashed ) {
        return false;
    } else if( t == t_card_science || t == t_card_military || t == t_card_industrial ) {
        ter_set( p, t_card_reader_broken );
    }
    return true;
}

// returns true if terrain stops fire
bool map::hit_with_fire( const tripoint &p )
{
    if( passable( p ) ) {
        return false;    // Didn't hit the tile!
    }

    // non passable but flammable terrain, set it on fire
    if( has_flag( "FLAMMABLE", p ) || has_flag( "FLAMMABLE_ASH", p ) ) {
        add_field( p, fd_fire, 3 );
    }
    return true;
}

bool map::open_door( const tripoint &p, const bool inside, const bool check_only )
{
    const auto &ter = this->ter( p ).obj();
    const auto &furn = this->furn( p ).obj();
    if( ter.open ) {
        if( has_flag( "OPENCLOSE_INSIDE", p ) && !inside ) {
            return false;
        }

        if( !check_only ) {
            sounds::sound( p, 6, sounds::sound_t::movement, _( "swish" ), true,
                           "open_door", ter.id.str() );
            ter_set( p, ter.open );

            if( ( g->u.has_trait( trait_id( "SCHIZOPHRENIC" ) ) || g->u.has_artifact_with( AEP_SCHIZO ) )
                && one_in( 50 ) && !ter.has_flag( "TRANSPARENT" ) ) {
                tripoint mp = p + tripoint( ( p.x - g->u.pos().x ) * 2, ( p.y - g->u.pos().y ) * 2, p.z );
                g->spawn_hallucination( mp );
            }
        }

        return true;
    } else if( furn.open ) {
        if( has_flag( "OPENCLOSE_INSIDE", p ) && !inside ) {
            return false;
        }

        if( !check_only ) {
            sounds::sound( p, 6, sounds::sound_t::movement, _( "swish" ), true,
                           "open_door", furn.id.str() );
            furn_set( p, furn.open );
        }

        return true;
    } else if( const optional_vpart_position vp = veh_at( p ) ) {
        int openable = vp->vehicle().next_part_to_open( vp->part_index(), true );
        if( openable >= 0 ) {
            if( !check_only ) {
                vp->vehicle().open_all_at( openable );
            }

            return true;
        }

        return false;
    }

    return false;
}

void map::translate( const ter_id &from, const ter_id &to )
{
    if( from == to ) {
        debugmsg( "map::translate %s => %s",
                  from.obj().name(),
                  from.obj().name() );
        return;
    }

    tripoint p( 0, 0, abs_sub.z );
    int &x = p.x;
    int &y = p.y;
    for( x = 0; x < SEEX * my_MAPSIZE; x++ ) {
        for( y = 0; y < SEEY * my_MAPSIZE; y++ ) {
            if( ter( p ) == from ) {
                ter_set( p, to );
            }
        }
    }
}

//This function performs the translate function within a given radius of the player.
void map::translate_radius( const ter_id &from, const ter_id &to, float radi, const tripoint &p,
                            const bool same_submap, const bool toggle_between )
{
    if( from == to ) {
        debugmsg( "map::translate %s => %s", from.obj().name(), to.obj().name() );
        return;
    }

    const int uX = p.x;
    const int uY = p.y;
    tripoint t( 0, 0, abs_sub.z );
    int &x = t.x;
    int &y = t.y;
    for( x = 0; x < SEEX * my_MAPSIZE; x++ ) {
        for( y = 0; y < SEEY * my_MAPSIZE; y++ ) {
            float radiX = sqrt( static_cast<float>( ( uX - x ) * ( uX - x ) + ( uY - y ) * ( uY - y ) ) );
            if( ter( t ) == from ) {
                // within distance, and either no submap limitation or same overmap coords.
                if( radiX <= radi && ( !same_submap ||
                                       ms_to_omt_copy( getabs( x, y ) ) == ms_to_omt_copy( getabs( uX, uY ) ) ) ) {
                    ter_set( t, to );
                }
            } else if( toggle_between && ter( t ) == to ) {
                if( radiX <= radi && ( !same_submap ||
                                       ms_to_omt_copy( getabs( x, y ) ) == ms_to_omt_copy( getabs( uX, uY ) ) ) ) {
                    ter_set( t, from );
                }
            }
        }
    }
}

bool map::close_door( const tripoint &p, const bool inside, const bool check_only )
{
    if( has_flag( "OPENCLOSE_INSIDE", p ) && !inside ) {
        return false;
    }

    const auto &ter = this->ter( p ).obj();
    const auto &furn = this->furn( p ).obj();
    if( ter.close && !furn.id ) {
        if( !check_only ) {
            sounds::sound( p, 10, sounds::sound_t::movement, _( "swish" ), true,
                           "close_door", ter.id.str() );
            ter_set( p, ter.close );
        }
        return true;
    } else if( furn.close ) {
        if( !check_only ) {
            sounds::sound( p, 10, sounds::sound_t::movement, _( "swish" ), true,
                           "close_door", furn.id.str() );
            furn_set( p, furn.close );
        }
        return true;
    }
    return false;
}

const std::string map::get_signage( const tripoint &p ) const
{
    if( !inbounds( p ) ) {
        return "";
    }

    point l;
    submap *const current_submap = get_submap_at( p, l );

    return current_submap->get_signage( l );
}
void map::set_signage( const tripoint &p, const std::string &message ) const
{
    if( !inbounds( p ) ) {
        return;
    }

    point l;
    submap *const current_submap = get_submap_at( p, l );

    current_submap->set_signage( l, message );
}
void map::delete_signage( const tripoint &p ) const
{
    if( !inbounds( p ) ) {
        return;
    }

    point l;
    submap *const current_submap = get_submap_at( p, l );

    current_submap->delete_signage( l );
}

int map::get_radiation( const tripoint &p ) const
{
    if( !inbounds( p ) ) {
        return 0;
    }

    point l;
    submap *const current_submap = get_submap_at( p, l );

    return current_submap->get_radiation( l );
}

void map::set_radiation( const int x, const int y, const int value )
{
    set_radiation( tripoint( x, y, abs_sub.z ), value );
}

void map::set_radiation( const tripoint &p, const int value )
{
    if( !inbounds( p ) ) {
        return;
    }

    point l;
    submap *const current_submap = get_submap_at( p, l );

    current_submap->set_radiation( l, value );
}

void map::adjust_radiation( const int x, const int y, const int delta )
{
    adjust_radiation( tripoint( x, y, abs_sub.z ), delta );
}

void map::adjust_radiation( const tripoint &p, const int delta )
{
    if( !inbounds( p ) ) {
        return;
    }

    point l;
    submap *const current_submap = get_submap_at( p, l );

    int current_radiation = current_submap->get_radiation( l );
    current_submap->set_radiation( l, current_radiation + delta );
}

int map::get_temperature( const tripoint &p ) const
{
    if( !inbounds( p ) ) {
        return 0;
    }

    return get_submap_at( p )->get_temperature();
}

void map::set_temperature( const tripoint &p, int new_temperature )
{
    if( !inbounds( p ) ) {
        return;
    }

    get_submap_at( p )->set_temperature( new_temperature );
}

void map::set_temperature( const int x, const int y, int new_temperature )
{
    set_temperature( tripoint( x, y, abs_sub.z ), new_temperature );
}

// Items: 2D
map_stack map::i_at( const int x, const int y )
{
    const point p( x, y );
    if( !inbounds( p ) ) {
        nulitems.clear();
        return map_stack{ &nulitems, tripoint( p, abs_sub.z ), this };
    }

    point l;
    submap *const current_submap = get_submap_at( p, l );

    return map_stack{ &current_submap->itm[l.x][l.y], tripoint( p, abs_sub.z ), this };
}

std::list<item>::iterator map::i_rem( const point &location, std::list<item>::iterator it )
{
    return i_rem( tripoint( location, abs_sub.z ), it );
}

int map::i_rem( const int x, const int y, const int index )
{
    return i_rem( tripoint( x, y, abs_sub.z ), index );
}

void map::i_rem( const int x, const int y, item *it )
{
    i_rem( tripoint( x, y, abs_sub.z ), it );
}

void map::i_clear( const int x, const int y )
{
    i_clear( tripoint( x, y, abs_sub.z ) );
}

void map::spawn_an_item( const int x, const int y, item new_item,
                         const long charges, const int damlevel )
{
    spawn_an_item( tripoint( x, y, abs_sub.z ), new_item, charges, damlevel );
}

void map::spawn_items( const int x, const int y, const std::vector<item> &new_items )
{
    spawn_items( tripoint( x, y, abs_sub.z ), new_items );
}

void map::spawn_item( const int x, const int y, const std::string &type_id,
                      const unsigned quantity, const long charges,
                      const time_point &birthday, const int damlevel )
{
    spawn_item( tripoint( x, y, abs_sub.z ), type_id,
                quantity, charges, birthday, damlevel );
}

item &map::add_item_or_charges( const int x, const int y, item obj, bool overflow )
{
    return add_item_or_charges( tripoint( x, y, abs_sub.z ), obj, overflow );
}

void map::add_item( const int x, const int y, item new_item )
{
    add_item( tripoint( x, y, abs_sub.z ), new_item );
}

// Items: 3D

map_stack map::i_at( const tripoint &p )
{
    if( !inbounds( p ) ) {
        nulitems.clear();
        return map_stack{ &nulitems, p, this };
    }

    point l;
    submap *const current_submap = get_submap_at( p, l );

    return map_stack{ &current_submap->itm[l.x][l.y], p, this };
}

std::list<item>::iterator map::i_rem( const tripoint &p, std::list<item>::iterator it )
{
    point l;
    submap *const current_submap = get_submap_at( p, l );

    if( current_submap->active_items.has( it, l ) ) {
        current_submap->active_items.remove( it, l );
    }

    current_submap->update_lum_rem( l, *it );

    return current_submap->itm[l.x][l.y].erase( it );
}

int map::i_rem( const tripoint &p, const int index )
{
    if( index < 0 ) {
        debugmsg( "i_rem called with negative index %d", index );
        return index;
    }

    if( index >= static_cast<int>( i_at( p ).size() ) ) {
        return index;
    }

    auto map_items = i_at( p );
    auto iter = map_items.begin();
    std::advance( iter, index );
    map_items.erase( iter );
    return index;
}

void map::i_rem( const tripoint &p, const item *it )
{
    auto map_items = i_at( p );

    for( auto iter = map_items.begin(); iter != map_items.end(); iter++ ) {
        //delete the item if the pointer memory addresses are the same
        if( it == &*iter ) {
            map_items.erase( iter );
            break;
        }
    }
}

void map::i_clear( const tripoint &p )
{
    point l;
    submap *const current_submap = get_submap_at( p, l );

    for( auto item_it = current_submap->itm[l.x][l.y].begin();
         item_it != current_submap->itm[l.x][l.y].end(); ++item_it ) {
        if( current_submap->active_items.has( item_it, l ) ) {
            current_submap->active_items.remove( item_it, l );
        }
    }

    current_submap->lum[l.x][l.y] = 0;
    current_submap->itm[l.x][l.y].clear();
}

item &map::spawn_an_item( const tripoint &p, item new_item,
                          const long charges, const int damlevel )
{
    if( charges && new_item.charges > 0 ) {
        //let's fail silently if we specify charges for an item that doesn't support it
        new_item.charges = charges;
    }
    new_item = new_item.in_its_container();
    if( ( new_item.made_of( LIQUID ) && has_flag( "SWIMMABLE", p ) ) ||
        has_flag( "DESTROY_ITEM", p ) ) {
        return null_item_reference();
    }

    new_item.set_damage( damlevel );

    return add_item_or_charges( p, new_item );
}

std::vector<item *> map::spawn_items( const tripoint &p, const std::vector<item> &new_items )
{
    std::vector<item *> ret;
    if( !inbounds( p ) || has_flag( "DESTROY_ITEM", p ) ) {
        return ret;
    }
    const bool swimmable = has_flag( "SWIMMABLE", p );
    for( const item &new_item : new_items ) {

        if( new_item.made_of( LIQUID ) && swimmable ) {
            continue;
        }
        item &it = add_item_or_charges( p, new_item );
        if( !it.is_null() ) {
            ret.push_back( &it );
        }
    }

    return ret;
}

void map::spawn_artifact( const tripoint &p )
{
    add_item_or_charges( p, item( new_artifact(), 0 ) );
}

void map::spawn_natural_artifact( const tripoint &p, artifact_natural_property prop )
{
    add_item_or_charges( p, item( new_natural_artifact( prop ), 0 ) );
}

void map::spawn_item( const tripoint &p, const std::string &type_id,
                      const unsigned quantity, const long charges,
                      const time_point &birthday, const int damlevel )
{
    if( type_id == "null" ) {
        return;
    }

    if( item_is_blacklisted( type_id ) ) {
        return;
    }
    // recurse to spawn (quantity - 1) items
    for( size_t i = 1; i < quantity; i++ ) {
        spawn_item( p, type_id, 1, charges, birthday, damlevel );
    }
    // spawn the item
    item new_item( type_id, birthday );
    if( one_in( 3 ) && new_item.has_flag( "VARSIZE" ) ) {
        new_item.item_tags.insert( "FIT" );
    }

    spawn_an_item( p, new_item, charges, damlevel );
}

units::volume map::max_volume( const tripoint &p )
{
    return i_at( p ).max_volume();
}

// total volume of all the things
units::volume map::stored_volume( const tripoint &p )
{
    return i_at( p ).stored_volume();
}

// free space
units::volume map::free_volume( const tripoint &p )
{
    return i_at( p ).free_volume();
}

item &map::add_item_or_charges( const tripoint &pos, item obj, bool overflow )
{
    // Checks if item would not be destroyed if added to this tile
    auto valid_tile = [&]( const tripoint & e ) {
        if( !inbounds( e ) ) {
            dbg( D_INFO ) << e; // should never happen
            return false;
        }

        // Some tiles destroy items (e.g. lava)
        if( has_flag( "DESTROY_ITEM", e ) ) {
            return false;
        }

        // Cannot drop liquids into tiles that are comprised of liquid
        if( obj.made_of_from_type( LIQUID ) && has_flag( "SWIMMABLE", e ) ) {
            return false;
        }

        return true;
    };

    // Checks if sufficient space at tile to add item
    auto valid_limits = [&]( const tripoint & e ) {
        return obj.volume() <= free_volume( e ) && i_at( e ).size() < MAX_ITEM_IN_SQUARE;
    };

    // Performs the actual insertion of the object onto the map
    auto place_item = [&]( const tripoint & tile ) -> item& {
        if( obj.count_by_charges() )
        {
            for( auto &e : i_at( tile ) ) {
                if( e.merge_charges( obj ) ) {
                    return e;
                }
            }
        }

        support_dirty( tile );
        return add_item( tile, obj );
    };

    // Some items never exist on map as a discrete item (must be contained by another item)
    if( obj.has_flag( "NO_DROP" ) ) {
        return null_item_reference();
    }

    // If intended drop tile destroys the item then we don't attempt to overflow
    if( !valid_tile( pos ) ) {
        return null_item_reference();
    }

    if( ( !has_flag( "NOITEM", pos ) || ( has_flag( "LIQUIDCONT", pos ) && obj.made_of( LIQUID ) ) )
        && valid_limits( pos ) ) {
        // Pass map into on_drop, because this map may not be the global map object (in mapgen, for instance).
        if( obj.on_drop( pos, *this ) ) {
            return null_item_reference();
        }

        // If tile can contain items place here...
        return place_item( pos );

    } else if( overflow ) {
        // ...otherwise try to overflow to adjacent tiles (if permitted)
        auto tiles = closest_tripoints_first( 2, pos );
        tiles.erase( tiles.begin() ); // we already tried this position
        for( const auto &e : tiles ) {
            if( !inbounds( e ) ) {
                continue;
            }

            if( obj.on_drop( e, *this ) ) {
                return null_item_reference();
            }

            if( !valid_tile( e ) || !valid_limits( e ) ||
                has_flag( "NOITEM", e ) || has_flag( "SEALED", e ) ) {
                continue;
            }
            return place_item( e );
        }
    }

    // failed due to lack of space at target tile (+/- overflow tiles)
    return null_item_reference();
}

item &map::add_item( const tripoint &p, item new_item )
{
    if( !inbounds( p ) ) {
        return null_item_reference();
    }
    point l;
    submap *const current_submap = get_submap_at( p, l );

    // Process foods and temperature tracked items when they are added to the map, here instead of add_item_at()
    // to avoid double processing food and corpses during active item processing.
    if( new_item.is_food() || new_item.has_temperature() ) {
        new_item.process( nullptr, p, false );
    }
    return add_item_at( p, current_submap->itm[l.x][l.y].end(), new_item );
}

item &map::add_item_at( const tripoint &p,
                        std::list<item>::iterator index, item new_item )
{
    if( new_item.made_of( LIQUID ) && has_flag( "SWIMMABLE", p ) ) {
        return null_item_reference();
    }

    if( has_flag( "DESTROY_ITEM", p ) ) {
        return null_item_reference();
    }

    if( new_item.has_flag( "ACT_IN_FIRE" ) && get_field( p, fd_fire ) != nullptr ) {
        new_item.active = true;
    }
    if( new_item.has_temperature() ) {
        new_item.active = true;
    }

    point l;
    submap *const current_submap = get_submap_at( p, l );
    current_submap->is_uniform = false;

    if( new_item.is_map() && !new_item.has_var( "reveal_map_center_omt" ) ) {
        new_item.set_var( "reveal_map_center_omt", ms_to_omt_copy( g->m.getabs( p ) ) );
    }

    current_submap->update_lum_add( l, new_item );
    const auto new_pos = current_submap->itm[l.x][l.y].insert( index, new_item );
    if( new_item.needs_processing() ) {
        current_submap->active_items.add( new_pos, l );
    }

    return *new_pos;
}

item map::water_from( const tripoint &p )
{
    if( has_flag( "SALT_WATER", p ) ) {
        return item( "salt_water", 0, item::INFINITE_CHARGES );
    }

    const ter_id terrain_id = g->m.ter( p );
    if( terrain_id == t_sewage ) {
        item ret( "water_sewage", 0, item::INFINITE_CHARGES );
        ret.poison = rng( 1, 7 );
        return ret;
    }

    item ret( "water", 0, item::INFINITE_CHARGES );
    // iexamine::water_source requires a valid liquid from this function.
    if( terrain_id.obj().examine == &iexamine::water_source ) {
        int poison_chance = 0;
        if( terrain_id.obj().has_flag( TFLAG_DEEP_WATER ) ) {
            if( terrain_id.obj().has_flag( TFLAG_CURRENT ) ) {
                poison_chance = 20;
            } else {
                poison_chance = 4;
            }
        } else {
            if( terrain_id.obj().has_flag( TFLAG_CURRENT ) ) {
                poison_chance = 10;
            } else {
                poison_chance = 3;
            }
        }
        if( one_in( poison_chance ) ) {
            ret.poison = rng( 1, 4 );
        }
        return ret;
    }
    if( furn( p ).obj().examine == &iexamine::water_source ) {
        return ret;
    }
    return item();
}

void map::make_active( item_location &loc )
{
    item *target = loc.get_item();

    // Trust but verify, don't let stinking callers set items active when they shouldn't be.
    if( !target->needs_processing() ) {
        return;
    }
    point l;
    submap *const current_submap = get_submap_at( loc.position(), l );
    auto &item_stack = current_submap->itm[l.x][l.y];
    auto iter = std::find_if( item_stack.begin(), item_stack.end(),
    [&target]( const item & i ) {
        return &i == target;
    } );

    current_submap->active_items.add( iter, l );
}

void map::update_lum( item_location &loc, bool add )
{
    item *target = loc.get_item();

    // if the item is not emissive, do nothing
    if( !target->is_emissive() ) {
        return;
    }

    point l;
    submap *const current_submap = get_submap_at( loc.position(), l );

    if( add ) {
        current_submap->update_lum_add( l, *target );
    } else {
        current_submap->update_lum_rem( l, *target );
    }
}

// This is an ugly and dirty hack to prevent invalidating the item_location
// references the player is using for an activity.  What needs to happen is
// activity targets gets refactored in some way that it can reference items
// between turns that doesn't rely on a pointer to the item.  A really nice
// solution would be something like UUIDs but that requires special
// considerations.
static bool item_is_in_activity( const item *it )
{
    const auto targs = &g->u.activity.targets;
    return !targs->empty() &&
    std::find_if( targs->begin(), targs->end(), [it]( const item_location & it_loc ) {
        return it_loc.get_item() == it;
    } ) != targs->end();
}

static bool process_item( item_stack &items, std::list<item>::iterator &n, const tripoint &location,
                          const bool activate, const int temp, const float insulation, const temperature_flag flag )
{
    if( !item_is_in_activity( &*n ) ) {
        // make a temporary copy, remove the item (in advance)
        // and use that copy to process it
        item temp_item = *n;
        auto insertion_point = items.erase( n );
        if( !temp_item.process( nullptr, location, activate, temp, insulation, flag ) ) {
            // Not destroyed, must be inserted again.
            // If the item lost its active flag in processing,
            // it won't be re-added to the active list, tidy!
            // Re-insert at the item's previous position.
            // This assumes that the item didn't invalidate any iterators
            // As a result of activation, because everything that does that
            // destroys itself.
            items.insert_at( insertion_point, temp_item );
            return false;
        }
        return true;
    } else if( n->process( nullptr, location, activate, temp, insulation, flag ) ) {
        items.erase( n );
        return true;
    }
    return false;
}

static bool process_map_items( item_stack &items, std::list<item>::iterator &n,
                               const tripoint &location, const std::string &, const int temp,
                               const float insulation, const temperature_flag flag )
{
    return process_item( items, n, location, false, temp, insulation, flag );
}

static void process_vehicle_items( vehicle &cur_veh, int part )
{
    const bool washmachine_here = cur_veh.part_flag( part, VPFLAG_WASHING_MACHINE ) &&
                                  cur_veh.is_part_on( part );
    bool washing_machine_finished = false;
    if( washmachine_here ) {
        for( auto &n : cur_veh.get_items( part ) ) {
            const time_duration washing_time = 90_minutes;
            const time_duration time_left = washing_time - n.age();
            static const std::string filthy( "FILTHY" );
            if( time_left <= 0_turns ) {
                n.item_tags.erase( filthy );
                washing_machine_finished = true;
                cur_veh.parts[part].enabled = false;
            } else if( calendar::once_every( 15_minutes ) ) {
                add_msg( _( "It should take %d minutes to finish washing items in the %s." ),
                         to_minutes<int>( time_left ) + 1, cur_veh.name );
                break;
            }
        }
        if( washing_machine_finished ) {
            add_msg( _( "The washing machine in the %s has finished washing." ), cur_veh.name );
        }
    }

    if( cur_veh.part_with_feature( part, VPFLAG_RECHARGE, true ) >= 0 &&
        cur_veh.has_part( "RECHARGE", true ) ) {
        for( auto &n : cur_veh.get_items( part ) ) {
            static const std::string recharge_s( "RECHARGE" );
            static const std::string ups_s( "USE_UPS" );
            if( !n.has_flag( recharge_s ) && !n.has_flag( ups_s ) ) {
                continue;
            }
            if( n.ammo_capacity() > n.ammo_remaining() ) {
                constexpr int per_charge = 10;
                const int missing = cur_veh.discharge_battery( per_charge, false );
                if( missing < per_charge &&
                    ( missing == 0 || x_in_y( per_charge - missing, per_charge ) ) ) {
                    n.ammo_set( "battery", n.ammo_remaining() + 1 );
                }

                if( missing > 0 ) {
                    // Not enough charge - stop charging
                    break;
                }
            }
        }
    }
}

void map::process_active_items()
{
    process_items( true, process_map_items, std::string {} );
}

void map::process_items( const bool active, map::map_process_func processor,
                         const std::string &signal )
{
    const int minz = zlevels ? -OVERMAP_DEPTH : abs_sub.z;
    const int maxz = zlevels ? OVERMAP_HEIGHT : abs_sub.z;
    tripoint gp( 0, 0, 0 );
    int &gx = gp.x;
    int &gy = gp.y;
    int &gz = gp.z;
    for( gz = minz; gz <= maxz; ++gz ) {
        for( gx = 0; gx < my_MAPSIZE; ++gx ) {
            for( gy = 0; gy < my_MAPSIZE; ++gy ) {
                submap *const current_submap = get_submap_at_grid( gp );
                // Vehicles first in case they get blown up and drop active items on the map.
                if( !current_submap->vehicles.empty() ) {
                    process_items_in_vehicles( *current_submap, gz, processor, signal );
                }
            }
        }
    }
    for( gz = minz; gz <= maxz; ++gz ) {
        for( gx = 0; gx < my_MAPSIZE; ++gx ) {
            for( gy = 0; gy < my_MAPSIZE; ++gy ) {
                submap *const current_submap = get_submap_at_grid( gp );
                if( !active || !current_submap->active_items.empty() ) {
                    process_items_in_submap( *current_submap, gp, processor, signal );
                }
            }
        }
    }
}

void map::process_items_in_submap( submap &current_submap, const tripoint &gridp,
                                   map::map_process_func processor, const std::string &signal )
{
    // Get a COPY of the active item list for this submap.
    // If more are added as a side effect of processing, they are ignored this turn.
    // If they are destroyed before processing, they don't get processed.
    std::list<item_reference> active_items = current_submap.active_items.get();
    const auto grid_offset = point {gridp.x * SEEX, gridp.y * SEEY};
    for( auto &active_item : active_items ) {
        if( !current_submap.active_items.has( active_item ) ) {
            continue;
        }

        const tripoint map_location = tripoint( grid_offset + active_item.location, gridp.z );
        // root cellars are special
        int loc_temp;
        temperature_flag flag = temperature_flag::TEMP_NORMAL;
        if( g->m.ter( map_location ) == t_rootcellar ) {
            loc_temp = AVERAGE_ANNUAL_TEMPERATURE;
            flag = temperature_flag::TEMP_ROOT_CELLAR;
        } else {
            loc_temp = g->get_temperature( map_location );
        }
        auto items = i_at( map_location );
        processor( items, active_item.item_iterator, map_location, signal, loc_temp, 1, flag );
    }
}

void map::process_items_in_vehicles( submap &current_submap, const int gridz,
                                     map::map_process_func processor, const std::string &signal )
{
    // a copy, important if the vehicle list changes because a
    // vehicle got destroyed by a bomb (an active item!), this list
    // won't change, but veh_in_nonant will change.
    std::vector<vehicle *> vehicles;
    for( const auto &veh : current_submap.vehicles ) {
        vehicles.push_back( veh.get() );
    }
    for( auto &cur_veh : vehicles ) {
        if( !current_submap.contains_vehicle( cur_veh ) ) {
            // vehicle not in the vehicle list of the nonant, has been
            // destroyed (or moved to another nonant?)
            // Can't be sure that it still exists, so skip it
            continue;
        }

        process_items_in_vehicle( *cur_veh, current_submap, gridz, processor, signal );
    }
}

void map::process_items_in_vehicle( vehicle &cur_veh, submap &current_submap, const int /*gridz*/,
                                    map::map_process_func processor, const std::string &signal )
{
    const bool engine_heater_is_on = cur_veh.has_part( "E_HEATER", true ) && cur_veh.engine_on;
    for( const vpart_reference &vp : cur_veh.get_any_parts( VPFLAG_FLUIDTANK ) ) {
        vp.part().process_contents( vp.pos(), engine_heater_is_on );
    }

    auto cargo_parts = cur_veh.get_parts_including_carried( VPFLAG_CARGO );
    for( const vpart_reference &vp : cargo_parts ) {
        process_vehicle_items( cur_veh, vp.part_index() );
    }

    for( auto &active_item : cur_veh.active_items.get() ) {
        if( empty( cargo_parts ) ) {
            return;
        } else if( !cur_veh.active_items.has( active_item ) ) {
            continue;
        }
        const auto it = std::find_if( begin( cargo_parts ),
        end( cargo_parts ), [&]( const vpart_reference & part ) {
            return active_item.location == part.mount();
        } );

        if( it == end( cargo_parts ) ) {
            continue; // Can't find a cargo part matching the active item.
        }
        auto &item_iter = active_item.item_iterator;
        // Find the cargo part and coordinates corresponding to the current active item.
        const vehicle_part &pt = it->part();
        const tripoint item_loc = it->pos();
        auto items = cur_veh.get_items( static_cast<int>( it->part_index() ) );
        int it_temp = g->get_temperature( item_loc );
        float it_insulation = 1.0;
        temperature_flag flag = temperature_flag::TEMP_NORMAL;
        if( item_iter->has_temperature() || item_iter->is_food_container() ) {
            const vpart_info &pti = pt.info();
            if( engine_heater_is_on ) {
                it_temp = std::max( it_temp, temperatures::normal );
                flag = temperature_flag::TEMP_HEATER;
            }
            // some vehicle parts provide insulation, default is 1
            it_insulation = item::find_type( pti.item )->insulation_factor;

            if( pt.enabled && pti.has_flag( VPFLAG_FRIDGE ) ) {
                it_temp = std::min( it_temp, temperatures::fridge );
                it_insulation = 1; // ignore fridge insulation if on
                flag = temperature_flag::TEMP_FRIDGE;
            } else if( pt.enabled && pti.has_flag( VPFLAG_FREEZER ) ) {
                it_temp = std::min( it_temp, temperatures::freezer );
                it_insulation = 1; // ignore freezer insulation if on
                flag = temperature_flag::TEMP_FREEZER;
            }
        }
        if( !processor( items, item_iter, item_loc, signal, it_temp, it_insulation, flag ) ) {
            // If the item was NOT destroyed, we can skip the remainder,
            // which handles fallout from the vehicle being damaged.
            continue;
        }

        // item does not exist anymore, might have been an exploding bomb,
        // check if the vehicle is still valid (does exist)
        if( !current_submap.contains_vehicle( &cur_veh ) ) {
            // Nope, vehicle is not in the vehicle list of the submap,
            // it might have moved to another submap (unlikely)
            // or be destroyed, anyway it does not need to be processed here
            return;
        }

        // Vehicle still valid, reload the list of cargo parts,
        // the list of cargo parts might have changed (imagine a part with
        // a low index has been removed by an explosion, all the other
        // parts would move up to fill the gap).
        cargo_parts = cur_veh.get_any_parts( VPFLAG_CARGO );
    }
}

// Crafting/item finding functions

// Note: this is called quite a lot when drawing tiles
// Console build has the most expensive parts optimized out
bool map::sees_some_items( const tripoint &p, const Creature &who ) const
{
    // Can only see items if there are any items.
    return has_items( p ) && could_see_items( p, who );
}

bool map::could_see_items( const tripoint &p, const Creature &who ) const
{
    static const std::string container_string( "CONTAINER" );
    const bool container = has_flag_ter_or_furn( container_string, p );
    const bool sealed = has_flag_ter_or_furn( TFLAG_SEALED, p );
    if( sealed && container ) {
        // never see inside of sealed containers
        return false;
    }
    if( container ) {
        // can see inside of containers if adjacent or
        // on top of the container
        return ( abs( p.x - who.posx() ) <= 1 &&
                 abs( p.y - who.posy() ) <= 1 &&
                 abs( p.z - who.posz() ) <= 1 );
    }
    return true;
}

bool map::has_items( const tripoint &p ) const
{
    if( !inbounds( p ) ) {
        return false;
    }

    point l;
    submap *const current_submap = get_submap_at( p, l );

    return !current_submap->itm[l.x][l.y].empty();
}

template <typename Stack>
std::list<item> use_amount_stack( Stack stack, const itype_id &type, long &quantity,
                                  const std::function<bool( const item & )> &filter )
{
    std::list<item> ret;
    for( auto a = stack.begin(); a != stack.end() && quantity > 0; ) {
        if( a->use_amount( type, quantity, ret, filter ) ) {
            a = stack.erase( a );
        } else {
            ++a;
        }
    }
    return ret;
}

std::list<item> map::use_amount_square( const tripoint &p, const itype_id &type,
                                        long &quantity, const std::function<bool( const item & )> &filter )
{
    std::list<item> ret;
    // Handle infinite map sources.
    item water = water_from( p );
    if( water.typeId() == type ) {
        ret.push_back( water );
        quantity = 0;
        return ret;
    }

    if( const cata::optional<vpart_reference> vp = veh_at( p ).part_with_feature( "CARGO", true ) ) {
        std::list<item> tmp = use_amount_stack( vp->vehicle().get_items( vp->part_index() ), type,
                                                quantity, filter );
        ret.splice( ret.end(), tmp );
    }
    std::list<item> tmp = use_amount_stack( i_at( p ), type, quantity, filter );
    ret.splice( ret.end(), tmp );
    return ret;
}

std::list<item> map::use_amount( const tripoint &origin, const int range, const itype_id type,
                                 long &quantity, const std::function<bool( const item & )> &filter )
{
    std::list<item> ret;
    for( int radius = 0; radius <= range && quantity > 0; radius++ ) {
        for( const tripoint &p : points_in_radius( origin, radius ) ) {
            if( rl_dist( origin, p ) >= radius ) {
                std::list<item> tmp = use_amount_square( p, type, quantity, filter );
                ret.splice( ret.end(), tmp );
            }
        }
    }
    return ret;
}

template <typename Stack>
std::list<item> use_charges_from_stack( Stack stack, const itype_id type, long &quantity,
                                        const tripoint &pos, const std::function<bool( const item & )> &filter )
{
    std::list<item> ret;
    for( auto a = stack.begin(); a != stack.end() && quantity > 0; ) {
        if( !a->made_of( LIQUID ) && a->use_charges( type, quantity, ret, pos, filter ) ) {
            a = stack.erase( a );
        } else {
            ++a;
        }
    }
    return ret;
}

long remove_charges_in_list( const itype *type, map_stack stack, long quantity )
{
    auto target = stack.begin();
    for( ; target != stack.end(); ++target ) {
        if( target->type == type ) {
            break;
        }
    }

    if( target != stack.end() ) {
        if( target->charges > quantity ) {
            target->charges -= quantity;
            return quantity;
        } else {
            const long charges = target->charges;
            target->charges = 0;
            if( target->destroyed_at_zero_charges() ) {
                stack.erase( target );
            }
            return charges;
        }
    }
    return 0;
}

void use_charges_from_furn( const furn_t &f, const itype_id &type, long &quantity,
                            map *m, const tripoint &p, std::list<item> &ret, const std::function<bool( const item & )> &filter )
{
    if( m->has_flag( "LIQUIDCONT", p ) ) {
        auto item_list = m->i_at( p );
        auto current_item = item_list.begin();
        for( ; current_item != item_list.end(); ++current_item ) {
            // looking for a liquid that matches
            if( filter( *current_item ) && current_item->made_of( LIQUID ) && type == current_item->typeId() ) {
                ret.push_back( *current_item );
                if( current_item->charges - quantity > 0 ) {
                    // Update the returned liquid amount to match the requested amount
                    ret.back().charges = quantity;
                    // Update the liquid item in the world to contain the leftover liquid
                    current_item->charges -= quantity;
                    // All the liquid needed was found, no other sources will be needed
                    quantity = 0;
                } else {
                    // The liquid copy in ret already contains how much was available
                    // The leftover quantity returned will check other sources
                    quantity -= current_item->charges;
                    // Remove liquid item from the world
                    item_list.erase( current_item );
                }
                return;
            }
        }
    }

    const itype *itt = f.crafting_pseudo_item_type();
    if( itt != nullptr && itt->tool && itt->tool->ammo_id ) {
        const itype_id ammo = itt->tool->ammo_id->default_ammotype();
        auto stack = m->i_at( p );
        auto iter = std::find_if( stack.begin(), stack.end(),
        [ammo]( const item & i ) {
            return i.typeId() == ammo;
        } );
        if( iter != stack.end() ) {
            item furn_item( itt, -1, iter->charges );
            if( !filter( furn_item ) ) {
                return;
            }
            // The const itemructor limits the charges to the (type specific) maximum.
            // Setting it separately circumvents that it is synchronized with the code that creates
            // the pseudo item (and fills its charges) in inventory.cpp
            furn_item.charges = iter->charges;
            if( furn_item.use_charges( type, quantity, ret, p ) ) {
                stack.erase( iter );
            } else {
                iter->charges = furn_item.charges;
            }
        }
    }
}

std::list<item> map::use_charges( const tripoint &origin, const int range,
                                  const itype_id type, long &quantity, const std::function<bool( const item & )> &filter )
{
    std::list<item> ret;

    // We prefer infinite map sources where available, so search for those
    // first
    for( const tripoint &p : closest_tripoints_first( range, origin ) ) {
        // can not reach this -> can not access its contents
        if( origin != p && !clear_path( origin, p, range, 1, 100 ) ) {
            continue;
        }

        // Handle infinite map sources.
        item water = water_from( p );
        if( water.typeId() == type ) {
            water.charges = quantity;
            ret.push_back( water );
            quantity = 0;
            return ret;
        }
    }

    for( const tripoint &p : closest_tripoints_first( range, origin ) ) {
        // can not reach this -> can not access its contents
        if( origin != p && !clear_path( origin, p, range, 1, 100 ) ) {
            continue;
        }

        if( has_furn( p ) ) {
            use_charges_from_furn( furn( p ).obj(), type, quantity, this, p, ret, filter );
            if( quantity <= 0 ) {
                return ret;
            }
        }

        if( accessible_items( p ) ) {
            std::list<item> tmp = use_charges_from_stack( i_at( p ), type, quantity, p, filter );
            ret.splice( ret.end(), tmp );
            if( quantity <= 0 ) {
                return ret;
            }
        }

        const optional_vpart_position vp = veh_at( p );
        if( !vp ) {
            continue;
        }

        const cata::optional<vpart_reference> kpart = vp.part_with_feature( "FAUCET", true );
        const cata::optional<vpart_reference> weldpart = vp.part_with_feature( "WELDRIG", true );
        const cata::optional<vpart_reference> craftpart = vp.part_with_feature( "CRAFTRIG", true );
        const cata::optional<vpart_reference> forgepart = vp.part_with_feature( "FORGE", true );
        const cata::optional<vpart_reference> kilnpart = vp.part_with_feature( "KILN", true );
        const cata::optional<vpart_reference> chempart = vp.part_with_feature( "CHEMLAB", true );
        const cata::optional<vpart_reference> cargo = vp.part_with_feature( "CARGO", true );

        if( kpart ) { // we have a faucet, now to see what to drain
            itype_id ftype = "null";

            // Special case hotplates which draw battery power
            if( type == "hotplate" ) {
                ftype = "battery";
            } else {
                ftype = type;
            }

            item tmp( type, 0 ); // TODO: add a sane birthday arg
            tmp.charges = kpart->vehicle().drain( ftype, quantity );
            // TODO: Handle water poison when crafting starts respecting it
            quantity -= tmp.charges;
            ret.push_back( tmp );

            if( quantity == 0 ) {
                return ret;
            }
        }

        if( weldpart ) { // we have a weldrig, now to see what to drain
            itype_id ftype = "null";

            if( type == "welder" ) {
                ftype = "battery";
            } else if( type == "soldering_iron" ) {
                ftype = "battery";
            }

            item tmp( type, 0 ); // TODO: add a sane birthday arg
            tmp.charges = weldpart->vehicle().drain( ftype, quantity );
            quantity -= tmp.charges;
            ret.push_back( tmp );

            if( quantity == 0 ) {
                return ret;
            }
        }

        if( craftpart ) { // we have a craftrig, now to see what to drain
            itype_id ftype = "null";

            if( type == "press" ) {
                ftype = "battery";
            } else if( type == "vac_sealer" ) {
                ftype = "battery";
            } else if( type == "dehydrator" ) {
                ftype = "battery";
            } else if( type == "food_processor" ) {
                ftype = "battery";
            }

            item tmp( type, 0 ); // TODO: add a sane birthday arg
            tmp.charges = craftpart->vehicle().drain( ftype, quantity );
            quantity -= tmp.charges;
            ret.push_back( tmp );

            if( quantity == 0 ) {
                return ret;
            }
        }

        if( forgepart ) { // we have a veh_forge, now to see what to drain
            itype_id ftype = "null";

            if( type == "forge" ) {
                ftype = "battery";
            }

            item tmp( type, 0 ); // TODO: add a sane birthday arg
            tmp.charges = forgepart->vehicle().drain( ftype, quantity );
            quantity -= tmp.charges;
            ret.push_back( tmp );

            if( quantity == 0 ) {
                return ret;
            }
        }

        if( kilnpart ) { // we have a veh_kiln, now to see what to drain
            itype_id ftype = "null";

            if( type == "kiln" ) {
                ftype = "battery";
            }

            item tmp( type, 0 ); // TODO: add a sane birthday arg
            tmp.charges = kilnpart->vehicle().drain( ftype, quantity );
            quantity -= tmp.charges;
            ret.push_back( tmp );

            if( quantity == 0 ) {
                return ret;
            }
        }

        if( chempart ) { // we have a chem_lab, now to see what to drain
            itype_id ftype = "null";

            if( type == "chemistry_set" ) {
                ftype = "battery";
            } else if( type == "hotplate" ) {
                ftype = "battery";
            }

            item tmp( type, 0 ); // TODO: add a sane birthday arg
            tmp.charges = chempart->vehicle().drain( ftype, quantity );
            quantity -= tmp.charges;
            ret.push_back( tmp );

            if( quantity == 0 ) {
                return ret;
            }
        }

        if( cargo ) {
            std::list<item> tmp =
                use_charges_from_stack( cargo->vehicle().get_items( cargo->part_index() ), type, quantity, p,
                                        filter );
            ret.splice( ret.end(), tmp );
            if( quantity <= 0 ) {
                return ret;
            }
        }
    }

    return ret;
}

std::list<std::pair<tripoint, item *> > map::get_rc_items( int x, int y, int z )
{
    std::list<std::pair<tripoint, item *> > rc_pairs;
    tripoint pos;
    ( void )z;
    pos.z = abs_sub.z;
    for( pos.x = 0; pos.x < MAPSIZE_X; pos.x++ ) {
        if( x != -1 && x != pos.x ) {
            continue;
        }
        for( pos.y = 0; pos.y < MAPSIZE_Y; pos.y++ ) {
            if( y != -1 && y != pos.y ) {
                continue;
            }
            auto items = i_at( pos );
            for( auto &elem : items ) {
                if( elem.has_flag( "RADIO_ACTIVATION" ) || elem.has_flag( "RADIO_CONTAINER" ) ) {
                    rc_pairs.push_back( std::make_pair( pos, &( elem ) ) );
                }
            }
        }
    }

    return rc_pairs;
}

static bool trigger_radio_item( item_stack &items, std::list<item>::iterator &n,
                                const tripoint &pos, const std::string &signal,
                                const int, const float, const temperature_flag flag )
{
    bool trigger_item = false;
    if( n->has_flag( "RADIO_ACTIVATION" ) && n->has_flag( signal ) ) {
        sounds::sound( pos, 6, sounds::sound_t::alarm, _( "beep." ), true, "misc", "beep" );
        if( n->has_flag( "RADIO_INVOKE_PROC" ) ) {
            // Invoke twice: first to transform, then later to proc
            // Can't use process_item here - invalidates our iterator
            n->process( nullptr, pos, true );
        }
        if( n->has_flag( "BOMB" ) ) {
            // Set charges to 0 to ensure it detonates now
            n->charges = 0;
            n->item_counter = 0;
        }
        trigger_item = true;
    } else if( n->has_flag( "RADIO_CONTAINER" ) && !n->contents.empty() ) {
        auto it = std::find_if( n->contents.begin(), n->contents.end(), [ &signal ]( const item & c ) {
            return c.has_flag( signal );
        } );
        if( it != n->contents.end() ) {
            n->convert( it->typeId() );
            if( n->has_flag( "RADIO_INVOKE_PROC" ) ) {
                n->process( nullptr, pos, true );
            }

            // Clear possible mods to prevent unnecessary pop-ups.
            n->contents.clear();

            n->charges = 0;
            trigger_item = true;
        }
    }
    if( trigger_item ) {
        return process_item( items, n, pos, true, 0, 1, flag );
    }
    return false;
}

void map::trigger_rc_items( const std::string &signal )
{
    process_items( false, trigger_radio_item, signal );
}

item *map::item_from( const tripoint &pos, size_t index )
{
    auto items = i_at( pos );

    if( index >= items.size() ) {
        return nullptr;
    } else {
        return &items[index];
    }
}

item *map::item_from( vehicle *veh, int cargo_part, size_t index )
{
    auto items = veh->get_items( cargo_part );

    if( index >= items.size() ) {
        return nullptr;
    } else {
        return &items[index];
    }
}

const trap &map::tr_at( const tripoint &p ) const
{
    if( !inbounds( p ) ) {
        return tr_null.obj();
    }

    point l;
    submap *const current_submap = get_submap_at( p, l );

    if( current_submap->get_ter( l ).obj().trap != tr_null ) {
        return current_submap->get_ter( l ).obj().trap.obj();
    }

    return current_submap->get_trap( l ).obj();
}

void map::trap_set( const tripoint &p, const trap_id type )
{
    if( !inbounds( p ) ) {
        return;
    }

    point l;
    submap *const current_submap = get_submap_at( p, l );
    const ter_t &ter = current_submap->get_ter( l ).obj();
    if( ter.trap != tr_null ) {
        debugmsg( "set trap %s on top of terrain %s which already has a builit-in trap",
                  type.obj().name(), ter.name() );
        return;
    }

    // If there was already a trap here, remove it.
    if( current_submap->get_trap( l ) != tr_null ) {
        remove_trap( p );
    }

    current_submap->set_trap( l, type );
    if( type != tr_null ) {
        traplocs[type].push_back( p );
    }
}

void map::disarm_trap( const tripoint &p )
{
    const trap &tr = tr_at( p );
    if( tr.is_null() ) {
        debugmsg( "Tried to disarm a trap where there was none (%d %d %d)", p.x, p.y, p.z );
        return;
    }

    const int tSkillLevel = g->u.get_skill_level( skill_traps );
    const int diff = tr.get_difficulty();
    int roll = rng( tSkillLevel, 4 * tSkillLevel );

    // Some traps are not actual traps. Skip the rolls, different message and give the option to grab it right away.
    if( tr.get_avoidance() ==  0 && tr.get_difficulty() == 0 ) {
        add_msg( _( "You take down the %s." ), tr.name() );
        tr.on_disarmed( *this, p );
        return;
    }

    ///\EFFECT_PER increases chance of disarming trap

    ///\EFFECT_DEX increases chance of disarming trap

    ///\EFFECT_TRAPS increases chance of disarming trap
    while( ( rng( 5, 20 ) < g->u.per_cur || rng( 1, 20 ) < g->u.dex_cur ) && roll < 50 ) {
        roll++;
    }
    if( roll >= diff ) {
        add_msg( _( "You disarm the trap!" ) );
        const int morale_buff = tr.get_avoidance() * 0.4 + tr.get_difficulty() + rng( 0, 4 );
        g->u.rem_morale( MORALE_FAILURE );
        g->u.add_morale( MORALE_ACCOMPLISHMENT, morale_buff, 40 );
        tr.on_disarmed( *this, p );
        if( diff > 1.25 * tSkillLevel ) { // failure might have set off trap
            g->u.practice( skill_traps, 1.5 * ( diff - tSkillLevel ) );
        }
    } else if( roll >= diff * .8 ) {
        add_msg( _( "You fail to disarm the trap." ) );
        const int morale_debuff = -rng( 6, 18 );
        g->u.rem_morale( MORALE_ACCOMPLISHMENT );
        g->u.add_morale( MORALE_FAILURE, morale_debuff, -40 );
        if( diff > 1.25 * tSkillLevel ) {
            g->u.practice( skill_traps, 1.5 * ( diff - tSkillLevel ) );
        }
    } else {
        add_msg( m_bad, _( "You fail to disarm the trap, and you set it off!" ) );
        const int morale_debuff = -rng( 12, 24 );
        g->u.rem_morale( MORALE_ACCOMPLISHMENT );
        g->u.add_morale( MORALE_FAILURE, morale_debuff, -40 );
        tr.trigger( p, &g->u );
        if( diff - roll <= 6 ) {
            // Give xp for failing, but not if we failed terribly (in which
            // case the trap may not be disarmable).
            g->u.practice( skill_traps, 2 * diff );
        }
    }
}

void map::remove_trap( const tripoint &p )
{
    if( !inbounds( p ) ) {
        return;
    }

    point l;
    submap *const current_submap = get_submap_at( p, l );

    trap_id tid = current_submap->get_trap( l );
    if( tid != tr_null ) {
        if( g != nullptr && this == &g->m ) {
            g->u.add_known_trap( p, tr_null.obj() );
        }

        current_submap->set_trap( l, tr_null );
        auto &traps = traplocs[tid];
        const auto iter = std::find( traps.begin(), traps.end(), p );
        if( iter != traps.end() ) {
            traps.erase( iter );
        }
    }
}
/*
 * Get wrapper for all fields at xyz
 */
const field &map::field_at( const tripoint &p ) const
{
    if( !inbounds( p ) ) {
        nulfield = field();
        return nulfield;
    }

    point l;
    submap *const current_submap = get_submap_at( p, l );

    return current_submap->fld[l.x][l.y];
}

/*
 * As above, except not const
 */
field &map::field_at( const tripoint &p )
{
    if( !inbounds( p ) ) {
        nulfield = field();
        return nulfield;
    }

    point l;
    submap *const current_submap = get_submap_at( p, l );

    return current_submap->fld[l.x][l.y];
}

time_duration map::adjust_field_age( const tripoint &p, const field_id type,
                                     const time_duration &offset )
{
    return set_field_age( p, type, offset, true );
}

int map::adjust_field_strength( const tripoint &p, const field_id type, const int offset )
{
    return set_field_strength( p, type, offset, true );
}

time_duration map::set_field_age( const tripoint &p, const field_id type, const time_duration &age,
                                  const bool isoffset )
{
    if( field_entry *const field_ptr = get_field( p, type ) ) {
        return field_ptr->setFieldAge( ( isoffset ? field_ptr->getFieldAge() : 0_turns ) + age );
    }
    return -1_turns;
}

/*
 * set strength of field type at point, creating if not present, removing if strength is 0
 * returns resulting strength, or 0 for not present
 */
int map::set_field_strength( const tripoint &p, const field_id type, const int str, bool isoffset )
{
    field_entry *field_ptr = get_field( p, type );
    if( field_ptr != nullptr ) {
        int adj = ( isoffset ? field_ptr->getFieldDensity() : 0 ) + str;
        if( adj > 0 ) {
            field_ptr->setFieldDensity( adj );
            return adj;
        } else {
            remove_field( p, type );
            return 0;
        }
    } else if( 0 + str > 0 ) {
        return add_field( p, type, str ) ? str : 0;
    }

    return 0;
}

time_duration map::get_field_age( const tripoint &p, const field_id type ) const
{
    auto field_ptr = field_at( p ).findField( type );
    return field_ptr == nullptr ? -1_turns : field_ptr->getFieldAge();
}

int map::get_field_strength( const tripoint &p, const field_id type ) const
{
    auto field_ptr = field_at( p ).findField( type );
    return ( field_ptr == nullptr ? 0 : field_ptr->getFieldDensity() );
}

field_entry *map::get_field( const tripoint &p, const field_id type )
{
    if( !inbounds( p ) ) {
        return nullptr;
    }

    point l;
    submap *const current_submap = get_submap_at( p, l );

    return current_submap->fld[l.x][l.y].findField( type );
}

bool map::add_field( const tripoint &p, const field_id type, int density, const time_duration &age )
{
    if( !inbounds( p ) ) {
        return false;
    }

    density = std::min( density, MAX_FIELD_DENSITY );
    if( density <= 0 ) {
        return false;
    }

    if( type == fd_null ) {
        return false;
    }

    point l;
    submap *const current_submap = get_submap_at( p, l );
    current_submap->is_uniform = false;

    if( current_submap->fld[l.x][l.y].addField( type, density, age ) ) {
        //Only adding it to the count if it doesn't exist.
        current_submap->field_count++;
    }

    if( g != nullptr && this == &g->m && p == g->u.pos() ) {
        creature_in_field( g->u ); //Hit the player with the field if it spawned on top of them.
    }

    // Dirty the transparency cache now that field processing doesn't always do it
    // TODO: Make it skip transparent fields
    set_transparency_cache_dirty( p.z );

    const field_t &ft = fieldlist[type];
    if( field_type_dangerous( type ) ) {
        set_pathfinding_cache_dirty( p.z );
    }

    // Ensure blood type fields don't hang in the air
    if( zlevels && ft.accelerated_decay ) {
        support_dirty( p );
    }

    return true;
}

void map::remove_field( const tripoint &p, const field_id field_to_remove )
{
    if( !inbounds( p ) ) {
        return;
    }

    point l;
    submap *const current_submap = get_submap_at( p, l );

    if( current_submap->fld[l.x][l.y].removeField( field_to_remove ) ) {
        // Only adjust the count if the field actually existed.
        current_submap->field_count--;
        const auto &fdata = fieldlist[ field_to_remove ];
        for( bool i : fdata.transparent ) {
            if( !i ) {
                set_transparency_cache_dirty( p.z );
                break;
            }
        }

        for( bool danger : fdata.dangerous ) {
            if( danger ) {
                set_pathfinding_cache_dirty( p.z );
                break;
            }
        }
    }
}

void map::add_splatter( const field_id type, const tripoint &where, int intensity )
{
    if( intensity <= 0 ) {
        return;
    }
    if( type == fd_blood || type == fd_gibs_flesh ) { // giblets are also good for painting
        if( const optional_vpart_position vp = veh_at( where ) ) {
            vehicle *const veh = &vp->vehicle();
            // Might be -1 if all the vehicle's parts at where are marked for removal
            const int part = veh->part_displayed_at( vp->mount() );
            if( part != -1 ) {
                veh->parts[part].blood += 200 * std::min( intensity, 3 ) / 3;
                return;
            }
        }
    }
    adjust_field_strength( where, type, intensity );
}

void map::add_splatter_trail( const field_id type, const tripoint &from, const tripoint &to )
{
    if( type == fd_null ) {
        return;
    }
    const auto trail = line_to( from, to );
    int remainder = trail.size();
    for( const auto &elem : trail ) {
        add_splatter( type, elem );
        remainder--;
        if( impassable( elem ) ) { // Blood splatters stop at walls.
            add_splatter( type, elem, remainder );
            return;
        }
    }
}

void map::add_splash( const field_id type, const tripoint &center, int radius, int density )
{
    if( type == fd_null ) {
        return;
    }
    // TODO: use Bresenham here and take obstacles into account
    for( const tripoint &pnt : points_in_radius( center, radius ) ) {
        if( trig_dist( pnt, center ) <= radius && !one_in( density ) ) {
            add_splatter( type, pnt );
        }
    }
}

computer *map::computer_at( const tripoint &p )
{
    if( !inbounds( p ) ) {
        return nullptr;
    }

    return get_submap_at( p )->comp.get();
}

void map::remove_submap_camp( const tripoint &p )
{
    basecamp camp;
    get_submap_at( p )->camp = camp;
}

basecamp map::hoist_submap_camp( const tripoint &p )
{
    basecamp camp = get_submap_at( p )->camp;
    return camp;
}

void map::add_camp( const tripoint &p, const std::string &name )
{
    tripoint omt_pos = ms_to_omt_copy( g->m.getabs( p ) );
    basecamp temp_camp = basecamp( name, omt_pos );
    overmap_buffer.add_camp( temp_camp );
    g->u.camps.insert( omt_pos );
    g->validate_camps();
}

void map::update_visibility_cache( const int zlev )
{
    visibility_variables_cache.variables_set = true; // Not used yet
    visibility_variables_cache.g_light_level = static_cast<int>( g->light_level( zlev ) );
    visibility_variables_cache.vision_threshold = g->u.get_vision_threshold(
                get_cache_ref( g->u.posz() ).lm[g->u.posx()][g->u.posy()].max() );

    visibility_variables_cache.u_clairvoyance = g->u.clairvoyance();
    visibility_variables_cache.u_sight_impaired = g->u.sight_impaired();
    visibility_variables_cache.u_is_boomered = g->u.has_effect( effect_boomered );

    int sm_squares_seen[MAPSIZE][MAPSIZE];
    std::memset( sm_squares_seen, 0, sizeof( sm_squares_seen ) );

    auto &visibility_cache = get_cache( zlev ).visibility_cache;

    tripoint p;
    p.z = zlev;
    int &x = p.x;
    int &y = p.y;
    for( x = 0; x < MAPSIZE_X; x++ ) {
        for( y = 0; y < MAPSIZE_Y; y++ ) {
            lit_level ll = apparent_light_at( p, visibility_variables_cache );
            visibility_cache[x][y] = ll;
            sm_squares_seen[ x / SEEX ][ y / SEEY ] += ( ll == LL_BRIGHT || ll == LL_LIT );
        }
    }

    for( int gridx = 0; gridx < my_MAPSIZE; gridx++ ) {
        for( int gridy = 0; gridy < my_MAPSIZE; gridy++ ) {
            if( sm_squares_seen[gridx][gridy] > 36 ) { // 25% of the submap is visible
                const tripoint sm( gridx, gridy, 0 );
                const auto abs_sm = map::abs_sub + sm;
                const auto abs_omt = sm_to_omt_copy( abs_sm );
                overmap_buffer.set_seen( abs_omt.x, abs_omt.y, abs_omt.z, true );
            }
        }
    }
}

const visibility_variables &map::get_visibility_variables_cache() const
{
    return visibility_variables_cache;
}

visibility_type map::get_visibility( const lit_level ll, const visibility_variables &cache ) const
{
    switch( ll ) {
        case LL_DARK: // can't see this square at all
            if( cache.u_is_boomered ) {
                return VIS_BOOMER_DARK;
            } else {
                return VIS_DARK;
            }
        case LL_BRIGHT_ONLY: // can only tell that this square is bright
            if( cache.u_is_boomered ) {
                return VIS_BOOMER;
            } else {
                return VIS_LIT;
            }
        case LL_LOW: // low light, square visible in monochrome
        case LL_LIT: // normal light
        case LL_BRIGHT: // bright light
            return VIS_CLEAR;
        case LL_BLANK:
        case LL_MEMORIZED:
            return VIS_HIDDEN;
    }
    return VIS_HIDDEN;
}

bool map::apply_vision_effects( const catacurses::window &w, const visibility_type vis ) const
{
    long symbol = ' ';
    nc_color color = c_black;

    switch( vis ) {
        case VIS_CLEAR:
            // Drew the tile, so bail out now.
            return false;
        case VIS_LIT: // can only tell that this square is bright
            symbol = '#';
            color = c_light_gray;
            break;
        case VIS_BOOMER:
            symbol = '#';
            color = c_pink;
            break;
        case VIS_BOOMER_DARK:
            symbol = '#';
            color = c_magenta;
            break;
        case VIS_DARK: // can't see this square at all
        case VIS_HIDDEN:
            symbol = ' ';
            color = c_black;
            break;
    }
    wputch( w, color, symbol );
    return true;
}

bool map::draw_maptile_from_memory( const catacurses::window &w, const tripoint &p,
                                    const tripoint &view_center, bool move_cursor ) const
{
    long sym = g->u.get_memorized_symbol( getabs( p ) );
    if( sym == 0 ) {
        return false;
    }
    if( move_cursor ) {
        const int k = p.x + getmaxx( w ) / 2 - view_center.x;
        const int j = p.y + getmaxy( w ) / 2 - view_center.y;

        mvwputch( w, j, k, c_brown, sym );
    } else {
        wputch( w, c_brown, sym );
    }
    return true;
}

void map::draw( const catacurses::window &w, const tripoint &center )
{
    // We only need to draw anything if we're not in tiles mode.
    if( is_draw_tiles_mode() ) {
        return;
    }

    g->reset_light_level();

    update_visibility_cache( center.z );
    const visibility_variables &cache = g->m.get_visibility_variables_cache();

    const auto &visibility_cache = get_cache_ref( center.z ).visibility_cache;

    // X and y are in map coordinates, but might be out of range of the map.
    // When they are out of range, we just draw '#'s.
    tripoint p;
    p.z = center.z;
    int &x = p.x;
    int &y = p.y;
    const bool do_map_memory = g->u.should_show_map_memory();
    for( y = center.y - getmaxy( w ) / 2; y <= center.y + getmaxy( w ) / 2; y++ ) {
        if( y - center.y + getmaxy( w ) / 2 >= getmaxy( w ) ) {
            continue;
        }

        wmove( w, y - center.y + getmaxy( w ) / 2, 0 );

        const int maxxrender = center.x - getmaxx( w ) / 2 + getmaxx( w );
        x = center.x - getmaxx( w ) / 2;
        if( y < 0 || y >= MAPSIZE_Y ) {
            for( ; x < maxxrender; x++ ) {
                if( !do_map_memory || !draw_maptile_from_memory( w, p, center, false ) ) {
                    wputch( w, c_black, ' ' );
                }
            }
            continue;
        }

        while( x < 0 ) {
            if( !do_map_memory || !draw_maptile_from_memory( w, p, center, false ) ) {
                wputch( w, c_black, ' ' );
            }
            x++;
        }

        point l;
        const int maxx = std::min( MAPSIZE_X, maxxrender );
        while( x < maxx ) {
            submap *cur_submap = get_submap_at( p, l );
            submap *sm_below = p.z > -OVERMAP_DEPTH ?
                               get_submap_at( {p.x, p.y, p.z - 1}, l ) : cur_submap;
            while( l.x < SEEX && x < maxx )  {
                const lit_level lighting = visibility_cache[x][y];
                const visibility_type vis = get_visibility( lighting, cache );
                if( !apply_vision_effects( w, vis ) ) {
                    const maptile curr_maptile = maptile( cur_submap, l );
                    const bool just_this_zlevel =
                        draw_maptile( w, g->u, p, curr_maptile,
                                      false, true, center,
                                      lighting == LL_LOW, lighting == LL_BRIGHT, true );
                    if( !just_this_zlevel ) {
                        p.z--;
                        const maptile tile_below = maptile( sm_below, l );
                        draw_from_above( w, g->u, p, tile_below, false, center,
                                         lighting == LL_LOW, lighting == LL_BRIGHT, false );
                        p.z++;
                    }
                } else if( do_map_memory && ( vis == VIS_HIDDEN || vis == VIS_DARK ) ) {
                    draw_maptile_from_memory( w, p, center );
                }

                l.x++;
                x++;
            }
        }

        while( x < maxxrender ) {
            if( !do_map_memory || !draw_maptile_from_memory( w, p, center, false ) ) {
                wputch( w, c_black, ' ' );
            }
            x++;
        }
    }
}

void map::drawsq( const catacurses::window &w, player &u, const tripoint &p,
                  const bool invert, const bool show_items ) const
{
    drawsq( w, u, p, invert, show_items, u.pos() + u.view_offset, false, false, false );
}

void map::drawsq( const catacurses::window &w, player &u, const tripoint &p, const bool invert_arg,
                  const bool show_items_arg, const tripoint &view_center,
                  const bool low_light, const bool bright_light, const bool inorder ) const
{
    // If we are in tiles mode, the only thing we want to potentially draw is a highlight
    if( is_draw_tiles_mode() ) {
        if( invert_arg ) {
            g->draw_highlight( p );
        }
        return;
    }

    if( !inbounds( p ) ) {
        return;
    }

    const maptile tile = maptile_at( p );
    const bool done = draw_maptile( w, u, p, tile, invert_arg, show_items_arg,
                                    view_center, low_light, bright_light, inorder );
    if( !done ) {
        tripoint below( p.x, p.y, p.z - 1 );
        const maptile tile_below = maptile_at( below );
        draw_from_above( w, u, below, tile_below,
                         invert_arg, view_center,
                         low_light, bright_light, false );
    }
}

// a check to see if the lower floor needs to be rendered in tiles
bool map::need_draw_lower_floor( const tripoint &p )
{
    return !( !zlevels || p.z <= -OVERMAP_DEPTH || !ter( p ).obj().has_flag( TFLAG_NO_FLOOR ) );
}

bool map::draw_maptile( const catacurses::window &w, const player &u, const tripoint &p,
                        const maptile &curr_maptile,
                        bool invert, bool show_items,
                        const tripoint &view_center,
                        const bool low_light, const bool bright_light, const bool inorder ) const
{
    nc_color tercol;
    const ter_t &curr_ter = curr_maptile.get_ter_t();
    const furn_t &curr_furn = curr_maptile.get_furn_t();
    const trap &curr_trap = curr_maptile.get_trap().obj();
    const field &curr_field = curr_maptile.get_field();
    long sym;
    bool hi = false;
    bool graf = false;
    bool draw_item_sym = false;

    long terrain_sym;
    if( curr_ter.has_flag( TFLAG_AUTO_WALL_SYMBOL ) ) {
        terrain_sym = determine_wall_corner( p );
    } else {
        terrain_sym = curr_ter.symbol();
    }

    if( curr_furn.id ) {
        sym = curr_furn.symbol();
        tercol = curr_furn.color();
    } else {
        sym = terrain_sym;
        tercol = curr_ter.color();
    }
    if( curr_ter.has_flag( TFLAG_SWIMMABLE ) && curr_ter.has_flag( TFLAG_DEEP_WATER ) &&
        !u.is_underwater() ) {
        show_items = false; // Can only see underwater items if WE are underwater
    }
    // If there's a trap here, and we have sufficient perception, draw that instead
    if( curr_trap.can_see( p, g->u ) ) {
        tercol = curr_trap.color;
        if( curr_trap.sym == '%' ) {
            switch( rng( 1, 5 ) ) {
                case 1:
                    sym = '*';
                    break;
                case 2:
                    sym = '0';
                    break;
                case 3:
                    sym = '8';
                    break;
                case 4:
                    sym = '&';
                    break;
                case 5:
                    sym = '+';
                    break;
            }
        } else {
            sym = curr_trap.sym;
        }
    }
    if( curr_field.fieldCount() > 0 ) {
        const field_id &fid = curr_field.fieldSymbol();
        const field_entry *fe = curr_field.findField( fid );
        const field_t &f = fieldlist[fid];
        if( f.sym == '&' || fe == nullptr ) {
            // Do nothing, a '&' indicates invisible fields.
        } else if( f.sym == '*' ) {
            // A random symbol.
            switch( rng( 1, 5 ) ) {
                case 1:
                    sym = '*';
                    break;
                case 2:
                    sym = '0';
                    break;
                case 3:
                    sym = '8';
                    break;
                case 4:
                    sym = '&';
                    break;
                case 5:
                    sym = '+';
                    break;
            }
        } else {
            // A field symbol '%' indicates the field should not hide
            // items/terrain. When the symbol is not '%' it will
            // hide items (the color is still inverted if there are items,
            // but the tile symbol is not changed).
            // draw_item_sym indicates that the item symbol should be used
            // even if sym is not '.'.
            // As we don't know at this stage if there are any items
            // (that are visible to the player!), we always set the symbol.
            // If there are items and the field does not hide them,
            // the code handling items will override it.
            draw_item_sym = ( f.sym == '%' );
            // If field priority is > 1, and the field is set to hide items,
            //draw the field as it obscures what's under it.
            if( ( f.sym != '%' && f.priority > 1 ) || ( f.sym != '%' && sym == '.' ) )  {
                // default terrain '.' and
                // non-default field symbol -> field symbol overrides terrain
                sym = f.sym;
            }
            tercol = fe->color();
        }
    }

    // TODO: change the local variable sym to std::string and use it instead of this hack.
    // Currently this are different variables because terrain/... uses long as symbol type and
    // item now use string. Ideally they should all be strings.
    std::string item_sym;

    // If there are items here, draw those instead
    if( show_items && curr_maptile.get_item_count() > 0 && sees_some_items( p, g->u ) ) {
        // if there's furniture/terrain/trap/fields (sym!='.')
        // and we should not override it, then only highlight the square
        if( sym != '.' && sym != '%' && !draw_item_sym ) {
            hi = true;
        } else {
            // otherwise override with the symbol of the last item
            item_sym = curr_maptile.get_uppermost_item().symbol();
            if( !draw_item_sym ) {
                tercol = curr_maptile.get_uppermost_item().color();
            }
            if( curr_maptile.get_item_count() > 1 ) {
                invert = !invert;
            }
        }
    }

    long memory_sym = sym;
    int veh_part = 0;
    const vehicle *veh = veh_at_internal( p, veh_part );
    if( veh != nullptr ) {
        sym = special_symbol( veh->face.dir_symbol( veh->part_sym( veh_part ) ) );
        tercol = veh->part_color( veh_part );
        item_sym.clear(); // clear the item symbol so `sym` is used instead.

        if( !veh->forward_velocity() && !veh->player_in_control( g->u ) ) {
            memory_sym = sym;
        }
    }

    if( !check_and_set_seen_cache( p ) ) {
        g->u.memorize_symbol( getabs( p ), memory_sym );
    }

    // If there's graffiti here, change background color
    if( curr_maptile.has_graffiti() ) {
        graf = true;
    }

    const auto u_vision = u.get_vision_modes();
    if( u_vision[BOOMERED] ) {
        tercol = c_magenta;
    } else if( u_vision[NV_GOGGLES] ) {
        tercol = ( bright_light ) ? c_white : c_light_green;
    } else if( low_light ) {
        tercol = c_dark_gray;
    } else if( u_vision[DARKNESS] ) {
        tercol = c_dark_gray;
    }

    if( invert ) {
        tercol = invert_color( tercol );
    } else if( hi ) {
        tercol = hilite( tercol );
    } else if( graf ) {
        tercol = red_background( tercol );
    }

    if( inorder ) {
        // Rastering the whole map, take advantage of automatically moving the cursor.
        if( item_sym.empty() ) {
            wputch( w, tercol, sym );
        } else {
            wprintz( w, tercol, item_sym );
        }
    } else {
        // Otherwise move the cursor before drawing.
        const int k = p.x + getmaxx( w ) / 2 - view_center.x;
        const int j = p.y + getmaxy( w ) / 2 - view_center.y;
        if( item_sym.empty() ) {
            mvwputch( w, j, k, tercol, sym );
        } else {
            mvwprintz( w, j, k, tercol, item_sym );
        }
    }

    return !zlevels || sym != ' ' || !item_sym.empty() || p.z <= -OVERMAP_DEPTH ||
           !curr_ter.has_flag( TFLAG_NO_FLOOR );
}

void map::draw_from_above( const catacurses::window &w, const player &u, const tripoint &p,
                           const maptile &curr_tile,
                           const bool invert,
                           const tripoint &view_center,
                           bool low_light, bool bright_light, bool inorder ) const
{
    static const long AUTO_WALL_PLACEHOLDER = 2; // this should never appear as a real symbol!

    nc_color tercol = c_dark_gray;
    long sym = ' ';

    const ter_t &curr_ter = curr_tile.get_ter_t();
    const furn_t &curr_furn = curr_tile.get_furn_t();
    int part_below;
    const vehicle *veh;
    if( curr_furn.has_flag( TFLAG_SEEN_FROM_ABOVE ) ) {
        sym = curr_furn.symbol();
        tercol = curr_furn.color();
    } else if( curr_furn.movecost < 0 ) {
        sym = '.';
        tercol = curr_furn.color();
    } else if( ( veh = veh_at_internal( p, part_below ) ) != nullptr ) {
        const int roof = veh->roof_at_part( part_below );
        const int displayed_part = roof >= 0 ? roof : part_below;
        sym = special_symbol( veh->face.dir_symbol( veh->part_sym( displayed_part, true ) ) );
        tercol = ( roof >= 0 ||
                   vpart_position( const_cast<vehicle &>( *veh ),
                                   part_below ).obstacle_at_part() ) ? c_light_gray : c_light_gray_cyan;
    } else if( curr_ter.has_flag( TFLAG_SEEN_FROM_ABOVE ) ) {
        if( curr_ter.has_flag( TFLAG_AUTO_WALL_SYMBOL ) ) {
            sym = AUTO_WALL_PLACEHOLDER;
        } else if( curr_ter.has_flag( TFLAG_RAMP ) ) {
            sym = '>';
        } else {
            sym = curr_ter.symbol();
        }
        tercol = curr_ter.color();
    } else if( curr_ter.movecost == 0 ) {
        sym = '.';
        tercol = curr_ter.color();
    } else if( !curr_ter.has_flag( TFLAG_NO_FLOOR ) ) {
        sym = '.';
        if( curr_ter.color() != c_cyan ) {
            // Need a special case here, it doesn't cyanize well
            tercol = cyan_background( curr_ter.color() );
        } else {
            tercol = c_black_cyan;
        }
    } else {
        sym = curr_ter.symbol();
        tercol = curr_ter.color();
    }

    if( sym == AUTO_WALL_PLACEHOLDER ) {
        sym = determine_wall_corner( p );
    }

    const auto u_vision = u.get_vision_modes();
    if( u_vision[BOOMERED] ) {
        tercol = c_magenta;
    } else if( u_vision[NV_GOGGLES] ) {
        tercol = ( bright_light ) ? c_white : c_light_green;
    } else if( low_light ) {
        tercol = c_dark_gray;
    } else if( u_vision[DARKNESS] ) {
        tercol = c_dark_gray;
    }

    if( invert ) {
        tercol = invert_color( tercol );
    }

    if( inorder ) {
        wputch( w, tercol, sym );
    } else {
        const int k = p.x + getmaxx( w ) / 2 - view_center.x;
        const int j = p.y + getmaxy( w ) / 2 - view_center.y;
        mvwputch( w, j, k, tercol, sym );
    }
}

bool map::sees( const tripoint &F, const tripoint &T, const int range ) const
{
    int dummy = 0;
    return sees( F, T, range, dummy );
}

/**
 * This one is internal-only, we don't want to expose the slope tweaking ickiness outside the map class.
 **/
bool map::sees( const tripoint &F, const tripoint &T, const int range, int &bresenham_slope ) const
{
    if( ( range >= 0 && range < rl_dist( F, T ) ) ||
        !inbounds( T ) ) {
        bresenham_slope = 0;
        return false; // Out of range!
    }
    bool visible = true;

    // Ugly `if` for now
    if( !fov_3d || F.z == T.z ) {
        bresenham( F.x, F.y, T.x, T.y, bresenham_slope,
        [this, &visible, &T]( const point & new_point ) {
            // Exit before checking the last square, it's still visible even if opaque.
            if( new_point.x == T.x && new_point.y == T.y ) {
                return false;
            }
            if( !this->trans( tripoint( new_point, T.z ) ) ) {
                visible = false;
                return false;
            }
            return true;
        } );
        return visible;
    }

    tripoint last_point = F;
    bresenham( F, T, bresenham_slope, 0,
    [this, &visible, &T, &last_point]( const tripoint & new_point ) {
        // Exit before checking the last square, it's still visible even if opaque.
        if( new_point == T ) {
            return false;
        }

        // TODO: Allow transparent floors (and cache them!)
        if( new_point.z == last_point.z ) {
            if( !this->trans( new_point ) ) {
                visible = false;
                return false;
            }
        } else {
            const int max_z = std::max( new_point.z, last_point.z );
            if( ( has_floor_or_support( {new_point.x, new_point.y, max_z} ) ||
                  !trans( {new_point.x, new_point.y, last_point.z} ) ) &&
                ( has_floor_or_support( {last_point.x, last_point.y, max_z} ) ||
                  !trans( {last_point.x, last_point.y, new_point.z} ) ) ) {
                visible = false;
                return false;
            }
        }

        last_point = new_point;
        return true;
    } );
    return visible;
}

int map::obstacle_coverage( const tripoint &loc1, const tripoint &loc2 ) const
{
    // Can't hide if you are standing on furniture, or non-flat slowing-down terrain tile.
    if( furn( loc2 ).obj().id || ( move_cost( loc2 ) > 2 && !has_flag_ter( TFLAG_FLAT, loc2 ) ) ) {
        return 0;
    }
    const int ax = std::abs( loc1.x - loc2.x ) * 2;
    const int ay = std::abs( loc1.y - loc2.y ) * 2;
    int offset = std::min( ax, ay ) - ( std::max( ax, ay ) / 2 );
    tripoint obstaclepos;
    bresenham( loc2, loc1, offset, 0, [&obstaclepos]( const tripoint & new_point ) {
        // Only adjacent tile between you and enemy is checked for cover.
        obstaclepos = new_point;
        return false;
    } );
    if( const auto obstacle_f = furn( obstaclepos ) ) {
        return obstacle_f->coverage;
    }
    if( const auto vp = veh_at( obstaclepos ) ) {
        if( vp->obstacle_at_part() ) {
            return 60;
        } else if( !vp->part_with_feature( VPFLAG_AISLE, true ) ) {
            return 45;
        }
    }
    return ter( obstaclepos )->coverage;
}

int map::coverage( const tripoint &p ) const
{
    if( const auto obstacle_f = furn( p ) ) {
        return obstacle_f->coverage;
    }
    if( const auto vp = veh_at( p ) ) {
        if( vp->obstacle_at_part() ) {
            return 60;
        } else if( !vp->part_with_feature( VPFLAG_AISLE, true ) ) {
            return 45;
        }
    }
    return ter( p )->coverage;
}

// This method tries a bunch of initial offsets for the line to try and find a clear one.
// Basically it does, "Find a line from any point in the source that ends up in the target square".
std::vector<tripoint> map::find_clear_path( const tripoint &source,
        const tripoint &destination ) const
{
    // TODO: Push this junk down into the Bresenham method, it's already doing it.
    const int dx = destination.x - source.x;
    const int dy = destination.y - source.y;
    const int ax = std::abs( dx ) * 2;
    const int ay = std::abs( dy ) * 2;
    const int dominant = std::max( ax, ay );
    const int minor = std::min( ax, ay );
    // This seems to be the method for finding the ideal start value for the error value.
    const int ideal_start_offset = minor - ( dominant / 2 );
    const int start_sign = ( ideal_start_offset > 0 ) - ( ideal_start_offset < 0 );
    // Not totally sure of the derivation.
    const int max_start_offset = std::abs( ideal_start_offset ) * 2 + 1;
    for( int horizontal_offset = -1; horizontal_offset <= max_start_offset; ++horizontal_offset ) {
        int candidate_offset = horizontal_offset * start_sign;
        if( sees( source, destination, rl_dist( source, destination ), candidate_offset ) ) {
            return line_to( source, destination, candidate_offset, 0 );
        }
    }
    // If we couldn't find a clear LoS, just return the ideal one.
    return line_to( source, destination, ideal_start_offset, 0 );
}

bool map::clear_path( const tripoint &f, const tripoint &t, const int range,
                      const int cost_min, const int cost_max ) const
{
    // Ugly `if` for now
    if( !fov_3d && f.z != t.z ) {
        return false;
    }

    if( f.z == t.z ) {
        if( ( range >= 0 && range < rl_dist( f.x, f.y, t.x, t.y ) ) ||
            !inbounds( t ) ) {
            return false; // Out of range!
        }
        bool is_clear = true;
        bresenham( f.x, f.y, t.x, t.y, 0,
        [this, &is_clear, cost_min, cost_max, &t]( const point & new_point ) {
            // Exit before checking the last square, it's still reachable even if it is an obstacle.
            if( new_point.x == t.x && new_point.y == t.y ) {
                return false;
            }

            const int cost = this->move_cost( new_point.x, new_point.y );
            if( cost < cost_min || cost > cost_max ) {
                is_clear = false;
                return false;
            }
            return true;
        } );
        return is_clear;
    }

    if( ( range >= 0 && range < rl_dist( f, t ) ) ||
        !inbounds( t ) ) {
        return false; // Out of range!
    }
    bool is_clear = true;
    tripoint last_point = f;
    bresenham( f, t, 0, 0,
    [this, &is_clear, cost_min, cost_max, t, &last_point]( const tripoint & new_point ) {
        // Exit before checking the last square, it's still reachable even if it is an obstacle.
        if( new_point == t ) {
            return false;
        }

        // We have to check a weird case where the move is both vertical and horizontal
        if( new_point.z == last_point.z ) {
            const int cost = move_cost( new_point );
            if( cost < cost_min || cost > cost_max ) {
                is_clear = false;
                return false;
            }
        } else {
            bool this_clear = false;
            const int max_z = std::max( new_point.z, last_point.z );
            if( !has_floor_or_support( {new_point.x, new_point.y, max_z} ) ) {
                const int cost = move_cost( {new_point.x, new_point.y, last_point.z} );
                if( cost > cost_min && cost < cost_max ) {
                    this_clear = true;
                }
            }

            if( !this_clear && has_floor_or_support( {last_point.x, last_point.y, max_z} ) ) {
                const int cost = move_cost( {last_point.x, last_point.y, new_point.z} );
                if( cost > cost_min && cost < cost_max ) {
                    this_clear = true;
                }
            }

            if( !this_clear ) {
                is_clear = false;
                return false;
            }
        }

        last_point = new_point;
        return true;
    } );
    return is_clear;
}

bool map::accessible_items( const tripoint &t ) const
{
    return !has_flag( "SEALED", t ) || has_flag( "LIQUIDCONT", t );
}

std::vector<tripoint> map::get_dir_circle( const tripoint &f, const tripoint &t ) const
{
    std::vector<tripoint> circle;
    circle.resize( 8 );

    // The line below can be crazy expensive - we only take the FIRST point of it
    const std::vector<tripoint> line = line_to( f, t, 0, 0 );
    const std::vector<tripoint> spiral = closest_tripoints_first( 1, f );
    const std::vector<int> pos_index {1, 2, 4, 6, 8, 7, 5, 3};

    //  All possible constellations (closest_points_first goes clockwise)
    //  753  531  312  124  246  468  687  875
    //  8 1  7 2  5 4  3 6  1 8  2 7  4 5  6 3
    //  642  864  786  578  357  135  213  421

    size_t pos_offset = 0;
    for( unsigned int i = 1; i < spiral.size(); i++ ) {
        if( spiral[i] == line[0] ) {
            pos_offset = i - 1;
            break;
        }
    }

    for( unsigned int i = 1; i < spiral.size(); i++ ) {
        if( pos_offset >= pos_index.size() ) {
            pos_offset = 0;
        }

        circle[pos_index[pos_offset++] - 1] = spiral[i];
    }

    return circle;
}

void map::save()
{
    for( int gridx = 0; gridx < my_MAPSIZE; gridx++ ) {
        for( int gridy = 0; gridy < my_MAPSIZE; gridy++ ) {
            if( zlevels ) {
                for( int gridz = -OVERMAP_DEPTH; gridz <= OVERMAP_HEIGHT; gridz++ ) {
                    saven( gridx, gridy, gridz );
                }
            } else {
                saven( gridx, gridy, abs_sub.z );
            }
        }
    }
}

void map::load( const int wx, const int wy, const int wz, const bool update_vehicle )
{
    for( auto &traps : traplocs ) {
        traps.clear();
    }
    set_abs_sub( wx, wy, wz );
    for( int gridx = 0; gridx < my_MAPSIZE; gridx++ ) {
        for( int gridy = 0; gridy < my_MAPSIZE; gridy++ ) {
            loadn( gridx, gridy, update_vehicle );
        }
    }
}

void map::shift_traps( const tripoint &shift )
{
    // Offset needs to have sign opposite to shift direction
    const tripoint offset( -shift.x * SEEX, -shift.y * SEEY, -shift.z );
    for( auto &traps : traplocs ) {
        for( auto iter = traps.begin(); iter != traps.end(); ) {
            tripoint &pos = *iter;
            pos += offset;
            if( inbounds( pos ) ) {
                ++iter;
            } else {
                // Theoretical enhancement: if this is not the last entry of the vector,
                // move the last entry into pos and remove the last entry instead of iter.
                // This would avoid moving all the remaining entries.
                iter = traps.erase( iter );
            }
        }
    }
}

void shift_map_memory_seen_cache(
    std::bitset<MAPSIZE_X *MAPSIZE_Y> &map_memory_seen_cache,
    const int sx, const int sy )
{
    // sx shifts by SEEX rows, sy shifts by SEEX columns.
    int shift_amount = ( sx * SEEX ) + ( sy * MAPSIZE_Y * SEEX );
    if( shift_amount > 0 ) {
        map_memory_seen_cache >>= static_cast<size_t>( shift_amount );
    } else if( shift_amount < 0 ) {
        map_memory_seen_cache <<= static_cast<size_t>( -shift_amount );
    }
    // Shifting in the y direction shifted in 0 values, no no additional clearing is necessary, but
    // a shift in the x direction makes values "wrap" to the next row, and they need to be zeroed.
    if( sx == 0 ) {
        return;
    }
    const size_t x_offset = ( sx > 0 ) ? MAPSIZE_X - SEEX : 0;
    for( size_t y = 0; y < MAPSIZE_X; ++y ) {
        size_t y_offset = y * MAPSIZE_X;
        for( size_t x = 0; x < SEEX; ++x ) {
            map_memory_seen_cache.reset( y_offset + x_offset + x );
        }
    }
}

void map::shift( const int sx, const int sy )
{
    // Special case of 0-shift; refresh the map
    if( sx == 0 && sy == 0 ) {
        return; // Skip this?
    }
    const int absx = get_abs_sub().x;
    const int absy = get_abs_sub().y;
    const int wz = get_abs_sub().z;

    set_abs_sub( absx + sx, absy + sy, wz );

    // if player is in vehicle, (s)he must be shifted with vehicle too
    if( g->u.in_vehicle ) {
        g->u.setx( g->u.posx() - sx * SEEX );
        g->u.sety( g->u.posy() - sy * SEEY );
    }

    shift_traps( tripoint( sx, sy, 0 ) );

    vehicle *remoteveh = g->remoteveh();

    const int zmin = zlevels ? -OVERMAP_DEPTH : wz;
    const int zmax = zlevels ? OVERMAP_HEIGHT : wz;
    for( int gridz = zmin; gridz <= zmax; gridz++ ) {
        for( vehicle *veh : get_cache( gridz ).vehicle_list ) {
            veh->zones_dirty = true;
        }
    }

    // Shift the map sx submaps to the right and sy submaps down.
    // sx and sy should never be bigger than +/-1.
    // absx and absy are our position in the world, for saving/loading purposes.
    for( int gridz = zmin; gridz <= zmax; gridz++ ) {
        // Clear vehicle list and rebuild after shift
        clear_vehicle_cache( gridz );
        clear_vehicle_list( gridz );
        shift_map_memory_seen_cache( get_cache( gridz ).map_memory_seen_cache, sx, sy );
        if( sx >= 0 ) {
            for( int gridx = 0; gridx < my_MAPSIZE; gridx++ ) {
                if( sy >= 0 ) {
                    for( int gridy = 0; gridy < my_MAPSIZE; gridy++ ) {
                        if( gridx + sx < my_MAPSIZE && gridy + sy < my_MAPSIZE ) {
                            copy_grid( tripoint( gridx, gridy, gridz ),
                                       tripoint( gridx + sx, gridy + sy, gridz ) );
                            update_vehicle_list( get_submap_at_grid( {gridx, gridy, gridz} ), gridz );
                        } else {
                            loadn( gridx, gridy, gridz, true );
                        }
                    }
                } else { // sy < 0; work through it backwards
                    for( int gridy = my_MAPSIZE - 1; gridy >= 0; gridy-- ) {
                        if( gridx + sx < my_MAPSIZE && gridy + sy >= 0 ) {
                            copy_grid( tripoint( gridx, gridy, gridz ),
                                       tripoint( gridx + sx, gridy + sy, gridz ) );
                            update_vehicle_list( get_submap_at_grid( { gridx, gridy, gridz } ), gridz );
                        } else {
                            loadn( gridx, gridy, gridz, true );
                        }
                    }
                }
            }
        } else { // sx < 0; work through it backwards
            for( int gridx = my_MAPSIZE - 1; gridx >= 0; gridx-- ) {
                if( sy >= 0 ) {
                    for( int gridy = 0; gridy < my_MAPSIZE; gridy++ ) {
                        if( gridx + sx >= 0 && gridy + sy < my_MAPSIZE ) {
                            copy_grid( tripoint( gridx, gridy, gridz ),
                                       tripoint( gridx + sx, gridy + sy, gridz ) );
                            update_vehicle_list( get_submap_at_grid( { gridx, gridy, gridz } ), gridz );
                        } else {
                            loadn( gridx, gridy, gridz, true );
                        }
                    }
                } else { // sy < 0; work through it backwards
                    for( int gridy = my_MAPSIZE - 1; gridy >= 0; gridy-- ) {
                        if( gridx + sx >= 0 && gridy + sy >= 0 ) {
                            copy_grid( tripoint( gridx, gridy, gridz ),
                                       tripoint( gridx + sx, gridy + sy, gridz ) );
                            update_vehicle_list( get_submap_at_grid( { gridx, gridy, gridz } ), gridz );
                        } else {
                            loadn( gridx, gridy, gridz, true );
                        }
                    }
                }
            }
        }

        reset_vehicle_cache( gridz );
    }

    g->setremoteveh( remoteveh );

    if( !support_cache_dirty.empty() ) {
        std::set<tripoint> old_cache = std::move( support_cache_dirty );
        support_cache_dirty.clear();
        for( const auto &pt : old_cache ) {
            support_cache_dirty.insert( tripoint( pt.x - sx * SEEX, pt.y - sy * SEEY, pt.z ) );
        }
    }
}

void map::vertical_shift( const int newz )
{
    if( !zlevels ) {
        debugmsg( "Called map::vertical_shift in a non-z-level world" );
        return;
    }

    if( newz < -OVERMAP_DEPTH || newz > OVERMAP_HEIGHT ) {
        debugmsg( "Tried to get z-level %d outside allowed range of %d-%d",
                  newz, -OVERMAP_DEPTH, OVERMAP_HEIGHT );
        return;
    }

    tripoint trp = get_abs_sub();
    set_abs_sub( trp.x, trp.y, newz );

    // TODO: Remove the function when it's safe
    return;
}

// saven saves a single nonant.  worldx and worldy are used for the file
// name and specifies where in the world this nonant is.  gridx and gridy are
// the offset from the top left nonant:
// 0,0 1,0 2,0
// 0,1 1,1 2,1
// 0,2 1,2 2,2
// (worldx,worldy,worldz) denotes the absolute coordinate of the submap
// in grid[0].
void map::saven( const int gridx, const int gridy, const int gridz )
{
    dbg( D_INFO ) << "map::saven(worldx[" << abs_sub.x << "], worldy[" << abs_sub.y << "], worldz[" <<
                  abs_sub.z
                  << "], gridx[" << gridx << "], gridy[" << gridy << "], gridz[" << gridz << "])";
    const int gridn = get_nonant( { gridx, gridy, gridz } );
    submap *submap_to_save = getsubmap( gridn );
    if( submap_to_save == nullptr || submap_to_save->get_ter( point_zero ) == t_null ) {
        // This is a serious error and should be signaled as soon as possible
        debugmsg( "map::saven grid (%d,%d,%d) %s!", gridx, gridy, gridz,
                  submap_to_save == nullptr ? "null" : "uninitialized" );
        return;
    }

    const int abs_x = abs_sub.x + gridx;
    const int abs_y = abs_sub.y + gridy;
    const int abs_z = gridz;

    if( !zlevels && gridz != abs_sub.z ) {
        debugmsg( "Tried to save submap (%d,%d,%d) as (%d,%d,%d), which isn't supported in non-z-level builds",
                  abs_x, abs_y, abs_sub.z, abs_x, abs_y, gridz );
    }

    dbg( D_INFO ) << "map::saven abs_x: " << abs_x << "  abs_y: " << abs_y << "  abs_z: " << abs_z
                  << "  gridn: " << gridn;
    submap_to_save->last_touched = calendar::turn;
    MAPBUFFER.add_submap( abs_x, abs_y, abs_z, submap_to_save );
}

// worldx & worldy specify where in the world this is;
// gridx & gridy specify which nonant:
// 0,0  1,0  2,0
// 0,1  1,1  2,1
// 0,2  1,2  2,2 etc
// (worldx,worldy,worldz) denotes the absolute coordinate of the submap
// in grid[0].
void map::loadn( const int gridx, const int gridy, const bool update_vehicles )
{
    if( zlevels ) {
        for( int gridz = -OVERMAP_DEPTH; gridz <= OVERMAP_HEIGHT; gridz++ ) {
            loadn( gridx, gridy, gridz, update_vehicles );
        }

        // Note: we want it in a separate loop! It is a post-load cleanup
        // Since we're adding roofs, we want it to go up (from lowest to highest)
        for( int gridz = -OVERMAP_DEPTH; gridz <= OVERMAP_HEIGHT; gridz++ ) {
            add_roofs( gridx, gridy, gridz );
        }
    } else {
        loadn( gridx, gridy, abs_sub.z, update_vehicles );
    }
}

// Optimized mapgen function that only works properly for very simple overmap types
// Does not create or require a temporary map and does its own saving
static void generate_uniform( const int x, const int y, const int z, const ter_id &terrain_type )
{
    dbg( D_INFO ) << "generate_uniform x: " << x << "  y: " << y << "  abs_z: " << z
                  << "  terrain_type: " << terrain_type.id().str();

    constexpr size_t block_size = SEEX * SEEY;
    for( int xd = 0; xd <= 1; xd++ ) {
        for( int yd = 0; yd <= 1; yd++ ) {
            submap *sm = new submap();
            sm->is_uniform = true;
            std::uninitialized_fill_n( &sm->ter[0][0], block_size, terrain_type );
            sm->last_touched = calendar::turn;
            MAPBUFFER.add_submap( x + xd, y + yd, z, sm );
        }
    }
}

void map::loadn( const int gridx, const int gridy, const int gridz, const bool update_vehicles )
{
    // Cache empty overmap types
    static const oter_id rock( "empty_rock" );
    static const oter_id air( "open_air" );

    dbg( D_INFO ) << "map::loadn(game[" << g.get() << "], worldx[" << abs_sub.x
                  << "], worldy[" << abs_sub.y << "], gridx["
                  << gridx << "], gridy[" << gridy << "], gridz[" << gridz << "])";

    const int absx = abs_sub.x + gridx,
              absy = abs_sub.y + gridy;
    const size_t gridn = get_nonant( { gridx, gridy, gridz } );

    dbg( D_INFO ) << "map::loadn absx: " << absx << "  absy: " << absy
                  << "  gridn: " << gridn;

    const int old_abs_z = abs_sub.z; // Ugly, but necessary at the moment
    abs_sub.z = gridz;

    submap *tmpsub = MAPBUFFER.lookup_submap( absx, absy, gridz );
    if( tmpsub == nullptr ) {
        // It doesn't exist; we must generate it!
        dbg( D_INFO | D_WARNING ) << "map::loadn: Missing mapbuffer data. Regenerating.";

        // Each overmap square is two nonants; to prevent overlap, generate only at
        //  squares divisible by 2.
        const int newmapx = absx - ( abs( absx ) % 2 );
        const int newmapy = absy - ( abs( absy ) % 2 );
        // Short-circuit if the map tile is uniform
        int overx = newmapx;
        int overy = newmapy;
        sm_to_omt( overx, overy );

        const oter_id terrain_type = overmap_buffer.ter( overx, overy, gridz );

        // TODO: Replace with json mapgen functions.
        if( terrain_type == air ) {
            generate_uniform( newmapx, newmapy, gridz, t_open_air );
        } else if( terrain_type == rock ) {
            generate_uniform( newmapx, newmapy, gridz, t_rock );
        } else {
            tinymap tmp_map;
            tmp_map.generate( newmapx, newmapy, gridz, calendar::turn );
        }

        // This is the same call to MAPBUFFER as above!
        tmpsub = MAPBUFFER.lookup_submap( absx, absy, gridz );
        if( tmpsub == nullptr ) {
            dbg( D_ERROR ) << "failed to generate a submap at " << absx << absy << abs_sub.z;
            debugmsg( "failed to generate a submap at %d,%d,%d", absx, absy, abs_sub.z );
            return;
        }
    }

    // New submap changes the content of the map and all caches must be recalculated
    set_transparency_cache_dirty( gridz );
    set_outside_cache_dirty( gridz );
    set_floor_cache_dirty( gridz );
    set_pathfinding_cache_dirty( gridz );
    setsubmap( gridn, tmpsub );

    // Destroy bugged no-part vehicles
    auto &veh_vec = tmpsub->vehicles;
    for( auto iter = veh_vec.begin(); iter != veh_vec.end(); ) {
        vehicle *veh = iter->get();
        if( !veh->parts.empty() ) {
            // Always fix submap coordinates for easier Z-level-related operations
            veh->smx = gridx;
            veh->smy = gridy;
            veh->smz = gridz;
            iter++;
        } else {
            reset_vehicle_cache( gridz );
            if( veh->tracking_on ) {
                overmap_buffer.remove_vehicle( veh );
            }
            dirty_vehicle_list.erase( veh );
            iter = veh_vec.erase( iter );
        }
    }

    // Update vehicle data
    if( update_vehicles ) {
        auto &map_cache = get_cache( gridz );
        for( const auto &veh : tmpsub->vehicles ) {
            // Only add if not tracking already.
            if( map_cache.vehicle_list.find( veh.get() ) == map_cache.vehicle_list.end() ) {
                map_cache.vehicle_list.insert( veh.get() );
                if( !veh->loot_zones.empty() ) {
                    map_cache.zone_vehicles.insert( veh.get() );
                }
                add_vehicle_to_cache( veh.get() );
            }
        }
    }

    actualize( gridx, gridy, gridz );

    abs_sub.z = old_abs_z;
}

bool map::has_rotten_away( item &itm, const tripoint &pnt ) const
{
    int temp = g->get_temperature( pnt );
    if( itm.is_corpse() && itm.goes_bad() ) {
        itm.process_temperature_rot( temp, 1, pnt, nullptr );
        return itm.get_rot() > 10_days && !itm.can_revive();
    } else if( itm.goes_bad() ) {
        itm.process_temperature_rot( temp, 1, pnt, nullptr );
        return itm.has_rotten_away();
    } else if( itm.type->container && itm.type->container->preserves ) {
        // Containers like tin cans preserves all items inside, they do not rot at all.
        return false;
    } else if( itm.type->container && itm.type->container->seals ) {
        // Items inside rot but do not vanish as the container seals them in.
        for( auto &c : itm.contents ) {
            if( c.goes_bad() ) {
                c.process_temperature_rot( temp, 1, pnt, nullptr );
            }
        }
        return false;
    } else {
        // Check and remove rotten contents, but always keep the container.
        for( auto it = itm.contents.begin(); it != itm.contents.end(); ) {
            if( has_rotten_away( *it, pnt ) ) {
                it = itm.contents.erase( it );
            } else {
                ++it;
            }
        }

        return false;
    }
}

template <typename Container>
void map::remove_rotten_items( Container &items, const tripoint &pnt )
{
    const tripoint abs_pnt = getabs( pnt );
    for( auto it = items.begin(); it != items.end(); ) {
        if( has_rotten_away( *it, abs_pnt ) ) {
            if( it->is_comestible() ) {
                rotten_item_spawn( *it, pnt );
            }
            it = i_rem( pnt, it );
        } else {
            ++it;
        }
    }
}

void map::rotten_item_spawn( const item &item, const tripoint &pnt )
{
    if( g->critter_at( pnt ) != nullptr ) {
        return;
    }
    const auto &comest = item.get_comestible();
    mongroup_id mgroup = comest->rot_spawn;
    if( mgroup == "GROUP_NULL" ) {
        return;
    }
    const int chance = ( comest->rot_spawn_chance * get_option<int>( "CARRION_SPAWNRATE" ) ) / 100;
    if( rng( 0, 100 ) < chance ) {
        MonsterGroupResult spawn_details = MonsterGroupManager::GetResultFromGroup( mgroup );
        add_spawn( spawn_details.name, 1, pnt.x, pnt.y, false );
        if( g->u.sees( pnt ) ) {
            if( item.is_seed() ) {
                add_msg( m_warning, _( "Something has crawled out of the %s plants!" ), item.get_plant_name() );
            } else {
                add_msg( m_warning, _( "Something has crawled out of the %s!" ), item.tname() );
            }
        }
    }
}

void map::fill_funnels( const tripoint &p, const time_point &since )
{
    const auto &tr = tr_at( p );
    if( !tr.is_funnel() ) {
        return;
    }
    // Note: the inside/outside cache might not be correct at this time
    if( has_flag_ter_or_furn( TFLAG_INDOORS, p ) ) {
        return;
    }
    auto items = i_at( p );
    units::volume maxvolume = 0_ml;
    auto biggest_container = items.end();
    for( auto candidate = items.begin(); candidate != items.end(); ++candidate ) {
        if( candidate->is_funnel_container( maxvolume ) ) {
            biggest_container = candidate;
        }
    }
    if( biggest_container != items.end() ) {
        retroactively_fill_from_funnel( *biggest_container, tr, since, calendar::turn, getabs( p ) );
    }
}

void map::grow_plant( const tripoint &p )
{
    const auto &furn = this->furn( p ).obj();
    if( !furn.has_flag( "PLANT" ) ) {
        return;
    }
    auto items = i_at( p );
    if( items.empty() ) {
        // No seed there anymore, we don't know what kind of plant it was.
        dbg( D_ERROR ) << "a seed item has vanished at " << p.x << "," << p.y << "," << p.z;
        furn_set( p, f_null );
        return;
    }

    auto seed = items.front();
    if( !seed.is_seed() ) {
        // No seed there anymore, we don't know what kind of plant it was.
        dbg( D_ERROR ) << "a planted item at " << p.x << "," << p.y << "," << p.z << " has no seed data";
        furn_set( p, f_null );
        return;
    }
    const time_duration plantEpoch = seed.get_plant_epoch();
<<<<<<< HEAD
    furn_id cur_furn = this->furn( p ).id();
    if( seed.age() >= plantEpoch && cur_furn != furn_str_id( "f_plant_harvest" ) ) {
=======
    if( seed.age() >= plantEpoch * furn.plant->growth_multiplier &&
        !furn.has_flag( "GROWTH_HARVEST" ) ) {
>>>>>>> c33633ca
        if( seed.age() < plantEpoch * 2 ) {
            if( cur_furn == furn_str_id( "f_plant_seedling" ) ) {
                return;
            }
            i_rem( p, 1 );
            rotten_item_spawn( seed, p );
<<<<<<< HEAD
            furn_set( p, furn_str_id( "f_plant_seedling" ) );
        } else if( seed.age() < plantEpoch * 3 ) {
            if( cur_furn == furn_str_id( "f_plant_mature" ) ) {
=======
            furn_set( p, furn_str_id( furn.plant->transform ) );
        } else if( seed.age() < plantEpoch * 3 * furn.plant->growth_multiplier ) {
            if( has_flag_furn( "GROWTH_MATURE", p ) ) {
>>>>>>> c33633ca
                return;
            }
            i_rem( p, 1 );
            rotten_item_spawn( seed, p );
            //You've skipped the seedling stage so roll monsters twice
            if( cur_furn != furn_str_id( "f_plant_seedling" ) ) {
                rotten_item_spawn( seed, p );
            }
<<<<<<< HEAD
            furn_set( p, furn_str_id( "f_plant_mature" ) );
=======
            furn_set( p, furn_str_id( furn.plant->transform ) );
>>>>>>> c33633ca
        } else {
            //You've skipped two stages so roll monsters two times
            if( cur_furn == furn_str_id( "f_plant_seedling" ) ) {
                rotten_item_spawn( seed, p );
                rotten_item_spawn( seed, p );
                //One stage change
            } else if( cur_furn == furn_str_id( "f_plant_mature" ) ) {
                rotten_item_spawn( seed, p );
                //Goes from seed to harvest in one check
            } else {
                rotten_item_spawn( seed, p );
                rotten_item_spawn( seed, p );
                rotten_item_spawn( seed, p );
            }
<<<<<<< HEAD
            furn_set( p, furn_str_id( "f_plant_harvest" ) );
=======
            furn_set( p, furn_str_id( furn.plant->transform ) );
>>>>>>> c33633ca
        }
    }
}

void map::restock_fruits( const tripoint &p, const time_duration &time_since_last_actualize )
{
    const auto &ter = this->ter( p ).obj();
    if( !ter.has_flag( TFLAG_HARVESTED ) ) {
        return; // Already harvestable. Do nothing.
    }
    // Make it harvestable again if the last actualization was during a different season or year.
    const time_point last_touched = calendar::turn - time_since_last_actualize;
    if( season_of_year( calendar::turn ) != season_of_year( last_touched ) ||
        time_since_last_actualize >= calendar::season_length() ) {
        ter_set( p, ter.transforms_into );
    }
}

void map::produce_sap( const tripoint &p, const time_duration &time_since_last_actualize )
{
    if( time_since_last_actualize <= 0_turns ) {
        return;
    }

    if( t_tree_maple_tapped != ter( p ) ) {
        return;
    }

    // Amount of maple sap liters produced per season per tap
    static const int maple_sap_per_season = 56;

    // How many turns to produce 1 charge (250 ml) of sap?
    const time_duration producing_length = 0.75 * calendar::season_length();

    const time_duration turns_to_produce = producing_length / ( maple_sap_per_season * 4 );

    // How long of this time_since_last_actualize have we been in the producing period (late winter, early spring)?
    time_duration time_producing = 0_turns;

    if( time_since_last_actualize >= calendar::year_length() ) {
        time_producing = producing_length;
    } else {
        // We are only producing sap on the intersection with the sap producing season.
        const time_duration early_spring_end = 0.5f * calendar::season_length();
        const time_duration late_winter_start = 3.75f * calendar::season_length();

        const time_point last_actualize = calendar::turn - time_since_last_actualize;
        const time_duration last_actualize_tof = time_past_new_year( last_actualize );
        bool last_producing = (
                                  last_actualize_tof >= late_winter_start ||
                                  last_actualize_tof < early_spring_end
                              );
        const time_duration current_tof = time_past_new_year( calendar::turn );
        bool current_producing = (
                                     current_tof >= late_winter_start ||
                                     current_tof < early_spring_end
                                 );

        const time_duration non_producing_length = 3.25 * calendar::season_length();

        if( last_producing && current_producing ) {
            if( time_since_last_actualize < non_producing_length ) {
                time_producing = time_since_last_actualize;
            } else {
                time_producing = time_since_last_actualize - non_producing_length;
            }
        } else if( !last_producing && !current_producing ) {
            if( time_since_last_actualize > non_producing_length ) {
                time_producing = time_since_last_actualize - non_producing_length;
            }
        } else if( last_producing && !current_producing ) {
            // We hit the end of early spring
            if( last_actualize_tof < early_spring_end ) {
                time_producing = early_spring_end - last_actualize_tof;
            } else {
                time_producing = calendar::year_length() - last_actualize_tof + early_spring_end;
            }
        } else if( !last_producing && current_producing ) {
            // We hit the start of late winter
            if( current_tof >= late_winter_start ) {
                time_producing = current_tof - late_winter_start;
            } else {
                time_producing = 0.25f * calendar::season_length() + current_tof;
            }
        }
    }

    long new_charges = roll_remainder( time_producing / turns_to_produce );
    // Not enough time to produce 1 charge of sap
    if( new_charges <= 0 ) {
        return;
    }

    item sap( "maple_sap", calendar::turn );

    // Is there a proper container?
    auto items = i_at( p );
    for( auto &it : items ) {
        if( it.is_bucket() || it.is_watertight_container() ) {
            const long capacity = it.get_remaining_capacity_for_liquid( sap, true );
            if( capacity > 0 ) {
                new_charges = std::min<long>( new_charges, capacity );

                // The environment might have poisoned the sap with animals passing by, insects, leaves or contaminants in the ground
                sap.poison = one_in( 10 ) ? 1 : 0;
                sap.charges = new_charges;

                it.fill_with( sap );
            }
            // Only fill up the first container.
            break;
        }
    }
}

void map::rad_scorch( const tripoint &p, const time_duration &time_since_last_actualize )
{
    const int rads = get_radiation( p );
    if( rads == 0 ) {
        return;
    }

    // TODO: More interesting rad scorch chance - base on season length?
    if( !x_in_y( 1.0 * rads * rads * time_since_last_actualize, 91_days ) ) {
        return;
    }

    // First destroy the farmable plants (those are furniture)
    // TODO: Rad-resistant mutant plants (that produce radioactive fruit)
    const furn_t &fid = furn( p ).obj();
    if( fid.has_flag( "PLANT" ) ) {
        i_clear( p );
        furn_set( p, f_null );
    }

    const ter_id tid = ter( p );
    // TODO: De-hardcode this
    static const std::map<ter_id, ter_str_id> dies_into {{
            {t_grass, ter_str_id( "t_dirt" )},
            {t_tree_young, ter_str_id( "t_dirt" )},
            {t_tree_pine, ter_str_id( "t_tree_deadpine" )},
            {t_tree_birch, ter_str_id( "t_tree_birch_harvested" )},
            {t_tree_willow, ter_str_id( "t_tree_willow_harvested" )},
            {t_tree_hickory, ter_str_id( "t_tree_hickory_dead" )},
            {t_tree_hickory_harvested, ter_str_id( "t_tree_hickory_dead" )},
        }};

    const auto iter = dies_into.find( tid );
    if( iter != dies_into.end() ) {
        ter_set( p, iter->second );
        return;
    }

    const ter_t &tr = tid.obj();
    if( tr.has_flag( "SHRUB" ) ) {
        ter_set( p, t_dirt );
    } else if( tr.has_flag( "TREE" ) ) {
        ter_set( p, ter_str_id( "t_tree_dead" ) );
    }
}

void map::decay_cosmetic_fields( const tripoint &p, const time_duration &time_since_last_actualize )
{
    for( auto &pr : field_at( p ) ) {
        auto &fd = pr.second;
        if( !fd.decays_on_actualize() ) {
            continue;
        }

        const time_duration added_age = 2 * time_since_last_actualize / rng( 2, 4 );
        fd.mod_age( added_age );
        const time_duration hl = fieldlist[ fd.getFieldType() ].halflife;
        const int density_drop = fd.getFieldAge() / hl;
        if( density_drop > 0 ) {
            fd.setFieldDensity( fd.getFieldDensity() - density_drop );
            fd.mod_age( -hl * density_drop );
        }
    }
}

void map::actualize( const int gridx, const int gridy, const int gridz )
{
    submap *const tmpsub = get_submap_at_grid( {gridx, gridy, gridz} );
    if( tmpsub == nullptr ) {
        debugmsg( "Actualize called on null submap (%d,%d,%d)", gridx, gridy, gridz );
        return;
    }

    const time_duration time_since_last_actualize = calendar::turn - tmpsub->last_touched;
    const bool do_funnels = ( gridz >= 0 );

    // check spoiled stuff, and fill up funnels while we're at it
    for( int x = 0; x < SEEX; x++ ) {
        for( int y = 0; y < SEEY; y++ ) {
            const tripoint pnt( gridx * SEEX + x, gridy * SEEY + y, gridz );
            const point p( x, y );
            const auto &furn = this->furn( pnt ).obj();
            // plants contain a seed item which must not be removed under any circumstances
            if( !furn.has_flag( "DONT_REMOVE_ROTTEN" ) ) {
                remove_rotten_items( tmpsub->itm[x][y], pnt );
            }

            const auto trap_here = tmpsub->get_trap( p );
            if( trap_here != tr_null ) {
                traplocs[trap_here].push_back( pnt );
            }
            const ter_t &ter = tmpsub->get_ter( p ).obj();
            if( ter.trap != tr_null && ter.trap != tr_ledge ) {
                traplocs[trap_here].push_back( pnt );
            }

            if( do_funnels ) {
                fill_funnels( pnt, tmpsub->last_touched );
            }

            grow_plant( pnt );

            restock_fruits( pnt, time_since_last_actualize );

            produce_sap( pnt, time_since_last_actualize );

            rad_scorch( pnt, time_since_last_actualize );

            decay_cosmetic_fields( pnt, time_since_last_actualize );
        }
    }

    //Check for Merchants to restock
    for( npc &guy : g->all_npcs() ) {
        if( guy.restock != calendar::before_time_starts && calendar::turn > guy.restock ) {
            guy.shop_restock();
        }
    }

    // the last time we touched the submap, is right now.
    tmpsub->last_touched = calendar::turn;
}

void map::add_roofs( const int gridx, const int gridy, const int gridz )
{
    if( !zlevels ) {
        // No roofs required!
        // Why not? Because submaps below and above don't exist yet
        return;
    }

    submap *const sub_here = get_submap_at_grid( {gridx, gridy, gridz} );
    if( sub_here == nullptr ) {
        debugmsg( "Tried to add roofs/floors on null submap on %d,%d,%d",
                  gridx, gridy, gridz );
        return;
    }

    bool check_roof = gridz > -OVERMAP_DEPTH;

    submap *const sub_below = check_roof ? get_submap_at_grid( { gridx, gridy, gridz - 1 } ) : nullptr;

    if( check_roof && sub_below == nullptr ) {
        debugmsg( "Tried to add roofs to sm at %d,%d,%d, but sm below doesn't exist",
                  gridx, gridy, gridz );
        return;
    }

    for( int x = 0; x < SEEX; x++ ) {
        for( int y = 0; y < SEEY; y++ ) {
            const ter_id ter_here = sub_here->ter[x][y];
            if( ter_here != t_open_air ) {
                continue;
            }

            if( !check_roof ) {
                // Make sure we don't have open air at lowest z-level
                sub_here->ter[x][y] = t_rock_floor;
                continue;
            }

            const ter_t &ter_below = sub_below->ter[x][y].obj();
            if( ter_below.roof ) {
                // TODO: Make roof variable a ter_id to speed this up
                sub_here->ter[x][y] = ter_below.roof.id();
            }
        }
    }
}

void map::copy_grid( const tripoint &to, const tripoint &from )
{
    const auto smap = get_submap_at_grid( from );
    setsubmap( get_nonant( to ), smap );
    for( auto &it : smap->vehicles ) {
        it->smx = to.x;
        it->smy = to.y;
    }
}

void map::spawn_monsters_submap_group( const tripoint &gp, mongroup &group, bool ignore_sight )
{
    const int s_range = std::min( HALF_MAPSIZE_X,
                                  g->u.sight_range( g->light_level( g->u.posz() ) ) );
    int pop = group.population;
    std::vector<tripoint> locations;
    if( !ignore_sight ) {
        // If the submap is one of the outermost submaps, assume that monsters are
        // invisible there.
        if( gp.x == 0 || gp.y == 0 || gp.x + 1 == MAPSIZE || gp.y + 1 == MAPSIZE ) {
            ignore_sight = true;
        }
    }

    if( gp.z != g->u.posz() ) {
        // Note: this is only OK because 3D vision isn't a thing yet
        ignore_sight = true;
    }

    // If the submap is uniform, we can skip many checks
    const submap *current_submap = get_submap_at_grid( gp );
    bool ignore_terrain_checks = false;
    bool ignore_inside_checks = gp.z < 0;
    if( current_submap->is_uniform ) {
        const tripoint upper_left{ SEEX * gp.x, SEEY * gp.y, gp.z };
        if( impassable( upper_left ) ||
            ( !ignore_inside_checks && has_flag_ter_or_furn( TFLAG_INDOORS, upper_left ) ) ) {
            const tripoint glp = getabs( gp );
            dbg( D_WARNING ) << "Empty locations for group " << group.type.str() <<
                             " at uniform submap " << gp.x << "," << gp.y << "," << gp.z <<
                             " global " << glp.x << "," << glp.y << "," << glp.z;
            return;
        }

        ignore_terrain_checks = true;
        ignore_inside_checks = true;
    }

    for( int x = 0; x < SEEX; ++x ) {
        for( int y = 0; y < SEEY; ++y ) {
            int fx = x + SEEX * gp.x;
            int fy = y + SEEY * gp.y;
            tripoint fp{ fx, fy, gp.z };
            if( g->critter_at( fp ) != nullptr ) {
                continue; // there is already some creature
            }

            if( !ignore_terrain_checks && impassable( fp ) ) {
                continue; // solid area, impassable
            }

            if( !ignore_sight && sees( g->u.pos(), fp, s_range ) ) {
                continue; // monster must spawn outside the viewing range of the player
            }

            if( !ignore_inside_checks && has_flag_ter_or_furn( TFLAG_INDOORS, fp ) ) {
                continue; // monster must spawn outside.
            }

            locations.push_back( fp );
        }
    }

    if( locations.empty() ) {
        // TODO: what now? there is no possible place to spawn monsters, most
        // likely because the player can see all the places.
        const tripoint glp = getabs( gp );
        dbg( D_WARNING ) << "Empty locations for group " << group.type.str() <<
                         " at " << gp.x << "," << gp.y << "," << gp.z <<
                         " global " << glp.x << "," << glp.y << "," << glp.z;
        // Just kill the group. It's not like we're removing existing monsters
        // Unless it's a horde - then don't kill it and let it spawn behind a tree or smoke cloud
        if( !group.horde ) {
            group.clear();
        }

        return;
    }

    if( pop ) {
        // Populate the group from its population variable.
        for( int m = 0; m < pop; m++ ) {
            MonsterGroupResult spawn_details = MonsterGroupManager::GetResultFromGroup( group.type, &pop );
            if( !spawn_details.name ) {
                continue;
            }
            monster tmp( spawn_details.name );

            // If a monster came from a horde population, configure them to always be willing to rejoin a horde.
            if( group.horde ) {
                tmp.set_horde_attraction( MHA_ALWAYS );
            }
            for( int i = 0; i < spawn_details.pack_size; i++ ) {
                group.monsters.push_back( tmp );
            }
        }
    }

    // Find horde's target submap
    tripoint horde_target( group.target.x - abs_sub.x,
                           group.target.y - abs_sub.y, abs_sub.z );
    sm_to_ms( horde_target );
    for( auto &tmp : group.monsters ) {
        for( int tries = 0; tries < 10 && !locations.empty(); tries++ ) {
            const tripoint p = random_entry_removed( locations );
            if( !tmp.can_move_to( p ) ) {
                continue; // target can not contain the monster
            }
            tmp.spawn( p );
            if( group.horde ) {
                // Give monster a random point near horde's expected destination
                const tripoint rand_dest = horde_target +
                                           point( rng( 0, SEEX ), rng( 0, SEEY ) );
                const int turns = rl_dist( p, rand_dest ) + group.interest;
                tmp.wander_to( rand_dest, turns );
                add_msg( m_debug, "%s targeting %d,%d,%d", tmp.disp_name(),
                         tmp.wander_pos.x, tmp.wander_pos.y, tmp.wander_pos.z );
            }

            g->add_zombie( tmp );
            break;
        }
    }
    // indicates the group is empty, and can be removed later
    group.clear();
}

void map::spawn_monsters_submap( const tripoint &gp, bool ignore_sight )
{
    // Load unloaded monsters
    overmap_buffer.spawn_monster( abs_sub.x + gp.x, abs_sub.y + gp.y, gp.z );

    // Only spawn new monsters after existing monsters are loaded.
    auto groups = overmap_buffer.groups_at( abs_sub.x + gp.x, abs_sub.y + gp.y, gp.z );
    for( auto &mgp : groups ) {
        spawn_monsters_submap_group( gp, *mgp, ignore_sight );
    }

    submap *const current_submap = get_submap_at_grid( gp );
    for( auto &i : current_submap->spawns ) {
        for( int j = 0; j < i.count; j++ ) {
            int tries = 0;
            int mx = i.pos.x;
            int my = i.pos.y;
            monster tmp( i.type );
            tmp.mission_id = i.mission_id;
            if( i.name != "NONE" ) {
                tmp.unique_name = i.name;
            }
            if( i.friendly ) {
                tmp.friendly = -1;
            }
            int fx = mx + gp.x * SEEX;
            int fy = my + gp.y * SEEY;
            tripoint pos( fx, fy, gp.z );

            while( ( !g->is_empty( pos ) || !tmp.can_move_to( pos ) ) && tries < 10 ) {
                mx = ( i.pos.x + rng( -3, 3 ) ) % SEEX;
                my = ( i.pos.y + rng( -3, 3 ) ) % SEEY;
                if( mx < 0 ) {
                    mx += SEEX;
                }
                if( my < 0 ) {
                    my += SEEY;
                }
                fx = mx + gp.x * SEEX;
                fy = my + gp.y * SEEY;
                tries++;
                pos = tripoint( fx, fy, gp.z );
            }
            if( tries != 10 ) {
                tmp.spawn( pos );
                g->add_zombie( tmp );
            }
        }
    }
    current_submap->spawns.clear();
}

void map::spawn_monsters( bool ignore_sight )
{
    const int zmin = zlevels ? -OVERMAP_DEPTH : abs_sub.z;
    const int zmax = zlevels ? OVERMAP_HEIGHT : abs_sub.z;
    tripoint gp;
    int &gx = gp.x;
    int &gy = gp.y;
    int &gz = gp.z;
    for( gz = zmin; gz <= zmax; gz++ ) {
        for( gx = 0; gx < my_MAPSIZE; gx++ ) {
            for( gy = 0; gy < my_MAPSIZE; gy++ ) {
                spawn_monsters_submap( gp, ignore_sight );
            }
        }
    }
}

void map::clear_spawns()
{
    for( auto &smap : grid ) {
        smap->spawns.clear();
    }
}

void map::clear_traps()
{
    for( auto &smap : grid ) {
        for( int x = 0; x < SEEX; x++ ) {
            for( int y = 0; y < SEEY; y++ ) {
                const point p( x, y );
                smap->set_trap( p, tr_null );
            }
        }
    }

    // Forget about all trap locations.
    for( auto &i : traplocs ) {
        i.clear();
    }
}

const std::vector<tripoint> &map::trap_locations( const trap_id type ) const
{
    return traplocs[type];
}

bool map::inbounds( const tripoint &p ) const
{
    static constexpr tripoint map_boundary_min( 0, 0, -OVERMAP_DEPTH );
    static constexpr tripoint map_boundary_max( MAPSIZE_Y, MAPSIZE_X, OVERMAP_HEIGHT );
    static constexpr tripoint map_clearance_min( tripoint_zero );
    static constexpr tripoint map_clearance_max( 1, 1, 0 );

    static constexpr box map_boundaries( map_boundary_min, map_boundary_max );
    static constexpr box map_clearance( map_clearance_min, map_clearance_max );

    return generic_inbounds( p, map_boundaries, map_clearance );
}

bool tinymap::inbounds( const tripoint &p ) const
{
    constexpr tripoint map_boundary_min( 0, 0, -OVERMAP_DEPTH );
    constexpr tripoint map_boundary_max( SEEY * 2, SEEX * 2, OVERMAP_HEIGHT );
    constexpr tripoint map_clearance_min( tripoint_zero );
    constexpr tripoint map_clearance_max( 1, 1, 0 );

    constexpr box map_boundaries( map_boundary_min, map_boundary_max );
    constexpr box map_clearance( map_clearance_min, map_clearance_max );

    return generic_inbounds( p, map_boundaries, map_clearance );
}

void map::set_graffiti( const tripoint &p, const std::string &contents )
{
    if( !inbounds( p ) ) {
        return;
    }
    point l;
    submap *const current_submap = get_submap_at( p, l );
    current_submap->set_graffiti( l, contents );
}

void map::delete_graffiti( const tripoint &p )
{
    if( !inbounds( p ) ) {
        return;
    }
    point l;
    submap *const current_submap = get_submap_at( p, l );
    current_submap->delete_graffiti( l );
}

const std::string &map::graffiti_at( const tripoint &p ) const
{
    if( !inbounds( p ) ) {
        static const std::string empty_string;
        return empty_string;
    }
    point l;
    submap *const current_submap = get_submap_at( p, l );
    return current_submap->get_graffiti( l );
}

bool map::has_graffiti_at( const tripoint &p ) const
{
    if( !inbounds( p ) ) {
        return false;
    }
    point l;
    submap *const current_submap = get_submap_at( p, l );
    return current_submap->has_graffiti( l );
}

long map::determine_wall_corner( const tripoint &p ) const
{
    int test_connect_group = ter( tripoint( p.x, p.y, p.z ) ).obj().connect_group;
    uint8_t connections = get_known_connections( p, test_connect_group );
    // The bits in connections are SEWN, whereas the characters in LINE_
    // constants are NESW, so we want values in 8 | 2 | 1 | 4 order.
    switch( connections ) {
        case 8 | 2 | 1 | 4:
            return LINE_XXXX;
        case 0 | 2 | 1 | 4:
            return LINE_OXXX;

        case 8 | 0 | 1 | 4:
            return LINE_XOXX;
        case 0 | 0 | 1 | 4:
            return LINE_OOXX;

        case 8 | 2 | 0 | 4:
            return LINE_XXOX;
        case 0 | 2 | 0 | 4:
            return LINE_OXOX;
        case 8 | 0 | 0 | 4:
            return LINE_XOOX;
        case 0 | 0 | 0 | 4:
            return LINE_OXOX; // LINE_OOOX would be better

        case 8 | 2 | 1 | 0:
            return LINE_XXXO;
        case 0 | 2 | 1 | 0:
            return LINE_OXXO;
        case 8 | 0 | 1 | 0:
            return LINE_XOXO;
        case 0 | 0 | 1 | 0:
            return LINE_XOXO; // LINE_OOXO would be better
        case 8 | 2 | 0 | 0:
            return LINE_XXOO;
        case 0 | 2 | 0 | 0:
            return LINE_OXOX; // LINE_OXOO would be better
        case 8 | 0 | 0 | 0:
            return LINE_XOXO; // LINE_XOOO would be better

        case 0 | 0 | 0 | 0:
            return ter( p ).obj().symbol(); // technically just a column

        default:
            // assert( false );
            // this shall not happen
            return '?';
    }
}

void map::build_outside_cache( const int zlev )
{
    auto &ch = get_cache( zlev );
    if( !ch.outside_cache_dirty ) {
        return;
    }

    // Make a bigger cache to avoid bounds checking
    // We will later copy it to our regular cache
    const size_t padded_w = ( MAPSIZE_X ) + 2;
    const size_t padded_h = ( MAPSIZE_Y ) + 2;
    bool padded_cache[padded_w][padded_h];

    auto &outside_cache = ch.outside_cache;
    if( zlev < 0 ) {
        std::uninitialized_fill_n(
            &outside_cache[0][0], ( MAPSIZE_X ) * ( MAPSIZE_Y ), false );
        return;
    }

    std::uninitialized_fill_n(
        &padded_cache[0][0], padded_w * padded_h, true );

    for( int smx = 0; smx < my_MAPSIZE; ++smx ) {
        for( int smy = 0; smy < my_MAPSIZE; ++smy ) {
            const auto cur_submap = get_submap_at_grid( { smx, smy, zlev } );

            for( int sx = 0; sx < SEEX; ++sx ) {
                for( int sy = 0; sy < SEEY; ++sy ) {
                    point sp( sx, sy );
                    if( cur_submap->get_ter( sp ).obj().has_flag( TFLAG_INDOORS ) ||
                        cur_submap->get_furn( sp ).obj().has_flag( TFLAG_INDOORS ) ) {
                        const int x = sx + ( smx * SEEX );
                        const int y = sy + ( smy * SEEY );
                        // Add 1 to both coordinates, because we're operating on the padded cache
                        for( int dx = 0; dx <= 2; dx++ ) {
                            for( int dy = 0; dy <= 2; dy++ ) {
                                padded_cache[x + dx][y + dy] = false;
                            }
                        }
                    }
                }
            }
        }
    }

    // Copy the padded cache back to the proper one, but with no padding
    for( int x = 0; x < SEEX * my_MAPSIZE; x++ ) {
        std::copy_n( &padded_cache[x + 1][1], SEEX * my_MAPSIZE, &outside_cache[x][0] );
    }

    ch.outside_cache_dirty = false;
}

void map::build_obstacle_cache( const tripoint &start, const tripoint &end,
                                fragment_cloud( &obstacle_cache )[MAPSIZE_X][MAPSIZE_Y] )
{
    const point min_submap{ std::max( 0, start.x / SEEX ), std::max( 0, start.y / SEEY ) };
    const point max_submap{
        std::min( my_MAPSIZE - 1, end.x / SEEX ), std::min( my_MAPSIZE - 1, end.y / SEEY ) };
    // Find and cache all the map obstacles.
    // For now setting obstacles to be extremely dense and fill their squares.
    // In future, scale effective obstacle density by the thickness of the obstacle.
    // Also consider modelling partial obstacles.
    // TODO: Support z-levels.
    for( int smx = min_submap.x; smx <= max_submap.x; ++smx ) {
        for( int smy = min_submap.y; smy <= max_submap.y; ++smy ) {
            const auto cur_submap = get_submap_at_grid( { smx, smy, start.z } );

            // TODO: Init indices to prevent iterating over unused submap sections.
            for( int sx = 0; sx < SEEX; ++sx ) {
                for( int sy = 0; sy < SEEY; ++sy ) {
                    const point sp( sx, sy );
                    int ter_move = cur_submap->get_ter( sp ).obj().movecost;
                    int furn_move = cur_submap->get_furn( sp ).obj().movecost;
                    const int x = sx + ( smx * SEEX );
                    const int y = sy + ( smy * SEEY );
                    if( ter_move == 0 || furn_move < 0 || ter_move + furn_move == 0 ) {
                        obstacle_cache[x][y].velocity = 1000.0f;
                        obstacle_cache[x][y].density = 0.0f;
                    } else {
                        // Magic number warning, this is the density of air at sea level at
                        // some nominal temp and humidity.
                        // TODO: figure out if our temp/altitude/humidity variation is
                        // sufficient to bother setting this differently.
                        obstacle_cache[x][y].velocity = 1.2f;
                        obstacle_cache[x][y].density = 1.0f;
                    }
                }
            }
        }
    }
    VehicleList vehs = get_vehicles( start, end );
    // Cache all the vehicle stuff in one loop
    for( auto &v : vehs ) {
        for( const vpart_reference &vp : v.v->get_all_parts() ) {
            int px = v.x + vp.part().precalc[0].x;
            int py = v.y + vp.part().precalc[0].y;
            if( v.z != start.z ) {
                break;
            }
            if( px < start.x || py < start.y || v.z < start.z ||
                px > end.x || py > end.y || v.z > end.z ) {
                continue;
            }

            if( vp.obstacle_at_part() ) {
                obstacle_cache[px][py].velocity = 1000.0f;
                obstacle_cache[px][py].density = 0.0f;
            }
        }
    }
    // Iterate over creatures and set them to block their squares relative to their size.
    for( Creature &critter : g->all_creatures() ) {
        const tripoint &loc = critter.pos();
        if( loc.z != start.z ) {
            continue;
        }
        // TODO: scale this with expected creature "thickness".
        obstacle_cache[loc.x][loc.y].velocity = 1000.0f;
        // ranged_target_size is "proportion of square that is blocked", and density needs to be
        // "transmissivity of square", so we need the reciprocal.
        obstacle_cache[loc.x][loc.y].density = 1.0 - critter.ranged_target_size();
    }
}

void map::build_floor_cache( const int zlev )
{
    auto &ch = get_cache( zlev );
    if( !ch.floor_cache_dirty ) {
        return;
    }

    auto &floor_cache = ch.floor_cache;
    std::uninitialized_fill_n(
        &floor_cache[0][0], ( MAPSIZE_X ) * ( MAPSIZE_Y ), true );

    for( int smx = 0; smx < my_MAPSIZE; ++smx ) {
        for( int smy = 0; smy < my_MAPSIZE; ++smy ) {
            const auto cur_submap = get_submap_at_grid( { smx, smy, zlev } );

            for( int sx = 0; sx < SEEX; ++sx ) {
                for( int sy = 0; sy < SEEY; ++sy ) {
                    // Note: furniture currently can't affect existence of floor
                    if( cur_submap->get_ter( { sx, sy } ).obj().has_flag( TFLAG_NO_FLOOR ) ) {
                        const int x = sx + ( smx * SEEX );
                        const int y = sy + ( smy * SEEY );
                        floor_cache[x][y] = false;
                    }
                }
            }
        }
    }

    ch.floor_cache_dirty = false;
}

void map::build_floor_caches()
{
    const int minz = zlevels ? -OVERMAP_DEPTH : abs_sub.z;
    const int maxz = zlevels ? OVERMAP_HEIGHT : abs_sub.z;
    for( int z = minz; z <= maxz; z++ ) {
        build_floor_cache( z );
    }
}

void map::build_map_cache( const int zlev, bool skip_lightmap )
{
    const int minz = zlevels ? -OVERMAP_DEPTH : zlev;
    const int maxz = zlevels ? OVERMAP_HEIGHT : zlev;
    for( int z = minz; z <= maxz; z++ ) {
        build_outside_cache( z );
        build_transparency_cache( z );
        build_floor_cache( z );
    }

    tripoint start( 0, 0, minz );
    tripoint end( SEEX * my_MAPSIZE, SEEY * my_MAPSIZE, maxz );
    VehicleList vehs = get_vehicles( start, end );
    // Cache all the vehicle stuff in one loop
    for( auto &v : vehs ) {
        auto &ch = get_cache( v.z );
        auto &outside_cache = ch.outside_cache;
        auto &transparency_cache = ch.transparency_cache;
        auto &floor_cache = ch.floor_cache;
        for( const vpart_reference &vp : v.v->get_all_parts() ) {
            const size_t part = vp.part_index();
            int px = v.x + vp.part().precalc[0].x;
            int py = v.y + vp.part().precalc[0].y;
            const point p( px, py );
            if( !inbounds( p ) ) {
                continue;
            }

            bool vehicle_is_opaque =
                vp.has_feature( VPFLAG_OPAQUE ) && !vp.part().is_broken();

            if( vehicle_is_opaque ) {
                int dpart = v.v->part_with_feature( part, VPFLAG_OPENABLE, true );
                if( dpart < 0 || !v.v->parts[dpart].open ) {
                    transparency_cache[px][py] = LIGHT_TRANSPARENCY_SOLID;
                } else {
                    vehicle_is_opaque = false;
                }
            }

            if( vehicle_is_opaque || vp.is_inside() ) {
                outside_cache[px][py] = false;
            }

            if( vp.has_feature( VPFLAG_BOARDABLE ) && !vp.part().is_broken() ) {
                floor_cache[px][py] = true;
            }
        }
    }

    // The tile player is standing on should always be transparent
    const tripoint &p = g->u.pos();
    if( ( has_furn( p ) && !furn( p ).obj().transparent ) || !ter( p ).obj().transparent ) {
        get_cache( p.z ).transparency_cache[p.x][p.y] = LIGHT_TRANSPARENCY_CLEAR;
        set_transparency_cache_dirty( p.z );
    }

    build_seen_cache( g->u.pos(), zlev );
    if( !skip_lightmap ) {
        generate_lightmap( zlev );
    }
}

std::vector<point> closest_points_first( int radius, point p )
{
    return closest_points_first( radius, p.x, p.y );
}

//this returns points in a spiral pattern starting at center_x/center_y until it hits the radius. clockwise fashion
//credit to Tom J Nowell; http://stackoverflow.com/a/1555236/1269969
std::vector<point> closest_points_first( int radius, int center_x, int center_y )
{
    std::vector<point> points;
    int X = ( radius * 2 ) + 1;
    int Y = ( radius * 2 ) + 1;
    int x = 0;
    int y = 0;
    int dx = 0;
    int dy = -1;
    int t = std::max( X, Y );
    int maxI = t * t;
    for( int i = 0; i < maxI; i++ ) {
        if( ( -X / 2 <= x ) && ( x <= X / 2 ) && ( -Y / 2 <= y ) && ( y <= Y / 2 ) ) {
            points.push_back( point( x + center_x, y + center_y ) );
        }
        if( ( x == y ) || ( ( x < 0 ) && ( x == -y ) ) || ( ( x > 0 ) && ( x == 1 - y ) ) ) {
            t = dx;
            dx = -dy;
            dy = t;
        }
        x += dx;
        y += dy;
    }
    return points;
}

std::vector<tripoint> closest_tripoints_first( int radius, const tripoint &center )
{
    std::vector<tripoint> points;
    int X = ( radius * 2 ) + 1;
    int Y = ( radius * 2 ) + 1;
    int x = 0;
    int y = 0;
    int dx = 0;
    int dy = -1;
    int t = std::max( X, Y );
    int maxI = t * t;
    for( int i = 0; i < maxI; i++ ) {
        if( ( -X / 2 <= x ) && ( x <= X / 2 ) && ( -Y / 2 <= y ) && ( y <= Y / 2 ) ) {
            points.push_back( tripoint( x + center.x, y + center.y, center.z ) );
        }
        if( ( x == y ) || ( ( x < 0 ) && ( x == -y ) ) || ( ( x > 0 ) && ( x == 1 - y ) ) ) {
            t = dx;
            dx = -dy;
            dy = t;
        }
        x += dx;
        y += dy;
    }
    return points;
}
//////////
///// coordinate helpers

point map::getabs( const int x, const int y ) const
{
    return point( x + abs_sub.x * SEEX, y + abs_sub.y * SEEY );
}

tripoint map::getabs( const tripoint &p ) const
{
    return tripoint( p.x + abs_sub.x * SEEX, p.y + abs_sub.y * SEEY, p.z );
}

point map::getlocal( const int x, const int y ) const
{
    return point( x - abs_sub.x * SEEX, y - abs_sub.y * SEEY );
}

tripoint map::getlocal( const tripoint &p ) const
{
    return tripoint( p.x - abs_sub.x * SEEX, p.y - abs_sub.y * SEEY, p.z );
}

void map::set_abs_sub( const int x, const int y, const int z )
{
    abs_sub = tripoint( x, y, z );
}

tripoint map::get_abs_sub() const
{
    return abs_sub;
}

submap *map::getsubmap( const size_t grididx ) const
{
    if( grididx >= grid.size() ) {
        debugmsg( "Tried to access invalid grid index %d. Grid size: %d", grididx, grid.size() );
        return nullptr;
    }
    return grid[grididx];
}

void map::setsubmap( const size_t grididx, submap *const smap )
{
    if( grididx >= grid.size() ) {
        debugmsg( "Tried to access invalid grid index %d", grididx );
        return;
    } else if( smap == nullptr ) {
        debugmsg( "Tried to set NULL submap pointer at index %d", grididx );
        return;
    }
    grid[grididx] = smap;
}

submap *map::get_submap_at( const point &p ) const
{
    if( !inbounds( p ) ) {
        debugmsg( "Tried to access invalid map position (%d, %d, %d)", p.x, p.y, abs_sub.z );
        return nullptr;
    }
    return get_submap_at_grid( { p.x / SEEX, p.y / SEEY, abs_sub.z } );
}

submap *map::get_submap_at( const tripoint &p ) const
{
    if( !inbounds( p ) ) {
        debugmsg( "Tried to access invalid map position (%d, %d, %d)", p.x, p.y, p.z );
        return nullptr;
    }
    return get_submap_at_grid( { p.x / SEEX, p.y / SEEY, p.z } );
}

submap *map::get_submap_at( const point &p, point &offset_p ) const
{
    return get_submap_at( { p.x, p.y, abs_sub.z }, offset_p );
}

submap *map::get_submap_at( const tripoint &p, point &offset_p ) const
{
    offset_p.x = p.x % SEEX;
    offset_p.y = p.y % SEEY;
    return get_submap_at( p );
}

submap *map::get_submap_at_grid( const point &gridp ) const
{
    return getsubmap( get_nonant( gridp ) );
}

submap *map::get_submap_at_grid( const tripoint &gridp ) const
{
    return getsubmap( get_nonant( gridp ) );
}

size_t map::get_nonant( const point &gridp ) const
{
    return get_nonant( { gridp.x, gridp.y, abs_sub.z } );
}

size_t map::get_nonant( const tripoint &gridp ) const
{
    if( gridp.x < 0 || gridp.x >= my_MAPSIZE ||
        gridp.y < 0 || gridp.y >= my_MAPSIZE ||
        gridp.z < -OVERMAP_DEPTH || gridp.z > OVERMAP_HEIGHT ) {
        debugmsg( "Tried to access invalid map position at grid (%d,%d,%d)", gridp.x, gridp.y, gridp.z );
        return 0;
    }

    if( zlevels ) {
        const int indexz = gridp.z + OVERMAP_HEIGHT; // Can't be lower than 0
        return indexz + ( gridp.x + gridp.y * my_MAPSIZE ) * OVERMAP_LAYERS;
    } else {
        return gridp.x + gridp.y * my_MAPSIZE;
    }
}

tinymap::tinymap( int mapsize, bool zlevels )
    : map( mapsize, zlevels )
{
}

void map::draw_line_ter( const ter_id type, int x1, int y1, int x2, int y2 )
{
    draw_line( [this, type]( int x, int y ) {
        this->ter_set( x, y, type );
    }, x1, y1, x2, y2 );
}

void map::draw_line_furn( const furn_id type, int x1, int y1, int x2, int y2 )
{
    draw_line( [this, type]( int x, int y ) {
        this->furn_set( x, y, type );
    }, x1, y1, x2, y2 );
}

void map::draw_fill_background( const ter_id type )
{
    // Need to explicitly set caches dirty - set_ter would do it before
    set_transparency_cache_dirty( abs_sub.z );
    set_outside_cache_dirty( abs_sub.z );
    set_pathfinding_cache_dirty( abs_sub.z );

    // Fill each submap rather than each tile
    constexpr size_t block_size = SEEX * SEEY;
    for( int gridx = 0; gridx < my_MAPSIZE; gridx++ ) {
        for( int gridy = 0; gridy < my_MAPSIZE; gridy++ ) {
            auto sm = get_submap_at_grid( {gridx, gridy} );
            sm->is_uniform = true;
            std::uninitialized_fill_n( &sm->ter[0][0], block_size, type );
        }
    }
}

void map::draw_fill_background( ter_id( *f )() )
{
    draw_square_ter( f, 0, 0, SEEX * my_MAPSIZE - 1, SEEY * my_MAPSIZE - 1 );
}
void map::draw_fill_background( const weighted_int_list<ter_id> &f )
{
    draw_square_ter( f, 0, 0, SEEX * my_MAPSIZE - 1, SEEY * my_MAPSIZE - 1 );
}

void map::draw_square_ter( const ter_id type, int x1, int y1, int x2, int y2 )
{
    draw_square( [this, type]( int x, int y ) {
        this->ter_set( x, y, type );
    }, x1, y1, x2, y2 );
}

void map::draw_square_furn( const furn_id type, int x1, int y1, int x2, int y2 )
{
    draw_square( [this, type]( int x, int y ) {
        this->furn_set( x, y, type );
    }, x1, y1, x2, y2 );
}

void map::draw_square_ter( ter_id( *f )(), int x1, int y1, int x2, int y2 )
{
    draw_square( [this, f]( int x, int y ) {
        this->ter_set( x, y, f() );
    }, x1, y1, x2, y2 );
}

void map::draw_square_ter( const weighted_int_list<ter_id> &f, int x1, int y1, int x2, int y2 )
{
    draw_square( [this, f]( int x, int y ) {
        const ter_id *tid = f.pick();
        this->ter_set( x, y, tid != nullptr ? *tid : t_null );
    }, x1, y1, x2, y2 );
}

void map::draw_rough_circle_ter( const ter_id type, int x, int y, int rad )
{
    draw_rough_circle( [this, type]( int x, int y ) {
        this->ter_set( x, y, type );
    }, x, y, rad );
}

void map::draw_rough_circle_furn( const furn_id type, int x, int y, int rad )
{
    draw_rough_circle( [this, type]( int x, int y ) {
        this->furn_set( x, y, type );
    }, x, y, rad );
}

void map::draw_circle_ter( const ter_id type, double x, double y, double rad )
{
    draw_circle( [this, type]( int x, int y ) {
        this->ter_set( x, y, type );
    }, x, y, rad );
}

void map::draw_circle_ter( const ter_id type, int x, int y, int rad )
{
    draw_circle( [this, type]( int x, int y ) {
        this->ter_set( x, y, type );
    }, x, y, rad );
}

void map::draw_circle_furn( const furn_id type, int x, int y, int rad )
{
    draw_circle( [this, type]( int x, int y ) {
        this->furn_set( x, y, type );
    }, x, y, rad );
}

void map::add_corpse( const tripoint &p )
{
    item body;

    const bool isReviveSpecial = one_in( 10 );

    if( !isReviveSpecial ) {
        body = item::make_corpse();
    } else {
        body = item::make_corpse( mon_zombie );
        body.item_tags.insert( "REVIVE_SPECIAL" );
    }

    add_item_or_charges( p, body );
    put_items_from_loc( "shoes",  p, 0 );
    put_items_from_loc( "pants",  p, 0 );
    put_items_from_loc( "shirts", p, 0 );
    if( one_in( 6 ) ) {
        put_items_from_loc( "jackets", p, 0 );
    }
    if( one_in( 15 ) ) {
        put_items_from_loc( "bags", p, 0 );
    }
}

field &map::get_field( const tripoint &p )
{
    return field_at( p );
}

void map::creature_on_trap( Creature &c, const bool may_avoid )
{
    const auto &tr = tr_at( c.pos() );
    if( tr.is_null() ) {
        return;
    }
    // boarded in a vehicle means the player is above the trap, like a flying monster and can
    // never trigger the trap.
    const player *const p = dynamic_cast<const player *>( &c );
    if( p != nullptr && p->in_vehicle ) {
        return;
    }
    if( may_avoid && c.avoid_trap( c.pos(), tr ) ) {
        return;
    }
    tr.trigger( c.pos(), &c );
}

template<typename Functor>
void map::function_over( const tripoint &start, const tripoint &end, Functor fun ) const
{
    function_over( start.x, start.y, start.z, end.x, end.y, end.z, fun );
}

template<typename Functor>
void map::function_over( const int stx, const int sty, const int stz,
                         const int enx, const int eny, const int enz, Functor fun ) const
{
    // start and end are just two points, end can be "before" start
    // Also clip the area to map area
    const int minx = std::max( std::min( stx, enx ), 0 );
    const int miny = std::max( std::min( sty, eny ), 0 );
    const int minz = std::max( std::min( stz, enz ), -OVERMAP_DEPTH );
    const int maxx = std::min( std::max( stx, enx ), SEEX * my_MAPSIZE - 1 );
    const int maxy = std::min( std::max( sty, eny ), SEEY * my_MAPSIZE - 1 );
    const int maxz = std::min( std::max( stz, enz ), OVERMAP_HEIGHT );

    // Submaps that contain the bounding points
    const int min_smx = minx / SEEX;
    const int min_smy = miny / SEEY;
    const int max_smx = maxx / SEEX;
    const int max_smy = maxy / SEEY;
    // Z outermost, because submaps are flat
    tripoint gp;
    int &z = gp.z;
    int &smx = gp.x;
    int &smy = gp.y;
    for( z = minz; z <= maxz; z++ ) {
        for( smx = min_smx; smx <= max_smx; smx++ ) {
            for( smy = min_smy; smy <= max_smy; smy++ ) {
                submap const *cur_submap = get_submap_at_grid( { smx, smy, z } );
                // Bounds on the submap coordinates
                const int sm_minx = smx > min_smx ? 0 : minx % SEEX;
                const int sm_miny = smy > min_smy ? 0 : miny % SEEY;
                const int sm_maxx = smx < max_smx ? ( SEEX - 1 ) : maxx % SEEX;
                const int sm_maxy = smy < max_smy ? ( SEEY - 1 ) : maxy % SEEY;

                point lp;
                int &sx = lp.x;
                int &sy = lp.y;
                for( sx = sm_minx; sx <= sm_maxx; ++sx ) {
                    for( sy = sm_miny; sy <= sm_maxy; ++sy ) {
                        const iteration_state rval = fun( gp, cur_submap, lp );
                        if( rval != ITER_CONTINUE ) {
                            switch( rval ) {
                                case ITER_SKIP_ZLEVEL:
                                    smx = my_MAPSIZE + 1;
                                    smy = my_MAPSIZE + 1;
                                // Fall through
                                case ITER_SKIP_SUBMAP:
                                    sx = SEEX;
                                    sy = SEEY;
                                    break;
                                default:
                                    return;
                            }
                        }
                    }
                }
            }
        }
    }
}

void map::scent_blockers( std::array<std::array<bool, MAPSIZE_X>, MAPSIZE_Y> &blocks_scent,
                          std::array<std::array<bool, MAPSIZE_X>, MAPSIZE_Y> &reduces_scent,
                          const int minx, const int miny, const int maxx, const int maxy )
{
    auto reduce = TFLAG_REDUCE_SCENT;
    auto block = TFLAG_WALL;
    auto fill_values = [&]( const tripoint & gp, const submap * sm, const point & lp ) {
        // We need to generate the x/y coordinates, because we can't get them "for free"
        const int x = gp.x * SEEX + lp.x;
        const int y = gp.y * SEEY + lp.y;
        if( sm->get_ter( lp ).obj().has_flag( block ) ) {
            blocks_scent[x][y] = true;
            reduces_scent[x][y] = false;
        } else if( sm->get_ter( lp ).obj().has_flag( reduce ) ||
                   sm->get_furn( lp ).obj().has_flag( reduce ) ) {
            blocks_scent[x][y] = false;
            reduces_scent[x][y] = true;
        } else {
            blocks_scent[x][y] = false;
            reduces_scent[x][y] = false;
        }

        return ITER_CONTINUE;
    };

    function_over( minx, miny, abs_sub.z, maxx, maxy, abs_sub.z, fill_values );

    // Now vehicles

    // Currently the scentmap is limited to an area around the player rather than entire map
    auto local_bounds = [ = ]( const tripoint & coord ) {
        return coord.x >= minx && coord.x <= maxx && coord.y >= miny && coord.y <= maxy;
    };

    auto vehs = get_vehicles();
    for( auto &wrapped_veh : vehs ) {
        vehicle &veh = *( wrapped_veh.v );
        for( const vpart_reference &vp : veh.get_any_parts( VPFLAG_OBSTACLE ) ) {
            const tripoint part_pos = vp.pos();
            if( local_bounds( part_pos ) ) {
                reduces_scent[part_pos.x][part_pos.y] = true;
            }
        }

        // Doors, but only the closed ones
        for( const vpart_reference &vp : veh.get_any_parts( VPFLAG_OPENABLE ) ) {
            if( vp.part().open ) {
                continue;
            }

            const tripoint part_pos = vp.pos();
            if( local_bounds( part_pos ) ) {
                reduces_scent[part_pos.x][part_pos.y] = true;
            }
        }
    }
}

tripoint_range map::points_in_rectangle( const tripoint &from, const tripoint &to ) const
{
    const int minx = std::max( 0, std::min( from.x, to.x ) );
    const int miny = std::max( 0, std::min( from.y, to.y ) );
    const int minz = std::max( -OVERMAP_DEPTH, std::min( from.z, to.z ) );
    const int maxx = std::min( SEEX * my_MAPSIZE - 1, std::max( from.x, to.x ) );
    const int maxy = std::min( SEEX * my_MAPSIZE - 1, std::max( from.y, to.y ) );
    const int maxz = std::min( OVERMAP_HEIGHT, std::max( from.z, to.z ) );
    return tripoint_range( tripoint( minx, miny, minz ), tripoint( maxx, maxy, maxz ) );
}

tripoint_range map::points_in_radius( const tripoint &center, size_t radius, size_t radiusz ) const
{
    const int minx = std::max<int>( 0, center.x - radius );
    const int miny = std::max<int>( 0, center.y - radius );
    const int minz = clamp<int>( center.z - radiusz, -OVERMAP_DEPTH, OVERMAP_HEIGHT );
    const int maxx = std::min<int>( SEEX * my_MAPSIZE - 1, center.x + radius );
    const int maxy = std::min<int>( SEEX * my_MAPSIZE - 1, center.y + radius );
    const int maxz = clamp<int>( center.z + radiusz, -OVERMAP_DEPTH, OVERMAP_HEIGHT );
    return tripoint_range( tripoint( minx, miny, minz ), tripoint( maxx, maxy, maxz ) );
}

std::list<item_location> map::get_active_items_in_radius( const tripoint &center, int radius ) const
{
    std::list<item_location> result;

    const point minp( center.x - radius, center.y - radius );
    const point maxp( center.x + radius, center.y + radius );

    const point ming( std::max( minp.x / SEEX, 0 ),
                      std::max( minp.y / SEEY, 0 ) );
    const point maxg( std::min( maxp.x / SEEX, my_MAPSIZE - 1 ),
                      std::min( maxp.y / SEEY, my_MAPSIZE - 1 ) );

    for( int gx = ming.x; gx <= maxg.x; ++gx ) {
        for( int gy = ming.y; gy <= maxg.y; ++gy ) {
            const point sm_offset( gx * SEEX, gy * SEEY );

            for( const auto &elem : get_submap_at_grid( { gx, gy, center.z } )->active_items.get() ) {
                const tripoint pos( sm_offset + elem.location, center.z );

                if( rl_dist( pos, center ) > radius ) {
                    continue;
                }

                result.emplace_back( map_cursor( pos ), &*elem.item_iterator );
            }
        }
    }

    return result;
}

level_cache &map::access_cache( int zlev )
{
    if( zlev >= -OVERMAP_DEPTH && zlev <= OVERMAP_HEIGHT ) {
        return *caches[zlev + OVERMAP_DEPTH];
    }

    debugmsg( "access_cache called with invalid z-level: %d", zlev );
    return nullcache;
}

const level_cache &map::access_cache( int zlev ) const
{
    if( zlev >= -OVERMAP_DEPTH && zlev <= OVERMAP_HEIGHT ) {
        return *caches[zlev + OVERMAP_DEPTH];
    }

    debugmsg( "access_cache called with invalid z-level: %d", zlev );
    return nullcache;
}

level_cache::level_cache()
{
    const int map_dimensions = MAPSIZE_X * MAPSIZE_Y;
    transparency_cache_dirty = true;
    outside_cache_dirty = true;
    floor_cache_dirty = false;
    constexpr four_quadrants four_zeros( 0.0f );
    std::fill_n( &lm[0][0], map_dimensions, four_zeros );
    std::fill_n( &sm[0][0], map_dimensions, 0.0f );
    std::fill_n( &light_source_buffer[0][0], map_dimensions, 0.0f );
    std::fill_n( &outside_cache[0][0], map_dimensions, false );
    std::fill_n( &floor_cache[0][0], map_dimensions, false );
    std::fill_n( &transparency_cache[0][0], map_dimensions, 0.0f );
    std::fill_n( &seen_cache[0][0], map_dimensions, 0.0f );
    std::fill_n( &camera_cache[0][0], map_dimensions, 0.0f );
    std::fill_n( &visibility_cache[0][0], map_dimensions, LL_DARK );
    veh_in_active_range = false;
    std::fill_n( &veh_exists_at[0][0], map_dimensions, false );
}

pathfinding_cache::pathfinding_cache()
{
    dirty = true;
}

pathfinding_cache::~pathfinding_cache() = default;

pathfinding_cache &map::get_pathfinding_cache( int zlev ) const
{
    return *pathfinding_caches[zlev + OVERMAP_DEPTH];
}

void map::set_pathfinding_cache_dirty( const int zlev )
{
    if( inbounds_z( zlev ) ) {
        get_pathfinding_cache( zlev ).dirty = true;
    }
}

const pathfinding_cache &map::get_pathfinding_cache_ref( int zlev ) const
{
    if( !inbounds_z( zlev ) ) {
        debugmsg( "Tried to get pathfinding cache for out of bounds z-level %d", zlev );
        return *pathfinding_caches[ OVERMAP_DEPTH ];
    }
    auto &cache = get_pathfinding_cache( zlev );
    if( cache.dirty ) {
        update_pathfinding_cache( zlev );
    }

    return cache;
}

void map::update_pathfinding_cache( int zlev ) const
{
    auto &cache = get_pathfinding_cache( zlev );
    if( !cache.dirty ) {
        return;
    }

    std::uninitialized_fill_n( &cache.special[0][0], MAPSIZE_X * MAPSIZE_Y, PF_NORMAL );

    for( int smx = 0; smx < my_MAPSIZE; ++smx ) {
        for( int smy = 0; smy < my_MAPSIZE; ++smy ) {
            const auto cur_submap = get_submap_at_grid( { smx, smy, zlev } );

            tripoint p( 0, 0, zlev );

            for( int sx = 0; sx < SEEX; ++sx ) {
                p.x = sx + smx * SEEX;
                for( int sy = 0; sy < SEEY; ++sy ) {
                    p.y = sy + smy * SEEY;

                    pf_special cur_value = PF_NORMAL;

                    maptile tile( cur_submap, sx, sy );

                    const auto &terrain = tile.get_ter_t();
                    const auto &furniture = tile.get_furn_t();
                    int part;
                    const vehicle *veh = veh_at_internal( p, part );

                    const int cost = move_cost_internal( furniture, terrain, veh, part );

                    if( cost > 2 ) {
                        cur_value |= PF_SLOW;
                    } else if( cost <= 0 ) {
                        cur_value |= PF_WALL;
                        if( terrain.has_flag( TFLAG_CLIMBABLE ) ) {
                            cur_value |= PF_CLIMBABLE;
                        }
                    }

                    if( veh != nullptr ) {
                        cur_value |= PF_VEHICLE;
                    }

                    for( const auto &fld : tile.get_field() ) {
                        const field_entry &cur = fld.second;
                        const field_id type = cur.getFieldType();
                        const int density = cur.getFieldDensity();
                        if( fieldlist[type].dangerous[density - 1] ) {
                            cur_value |= PF_FIELD;
                        }
                    }

                    if( !tile.get_trap_t().is_benign() || !terrain.trap.obj().is_benign() ) {
                        cur_value |= PF_TRAP;
                    }

                    if( terrain.has_flag( TFLAG_GOES_DOWN ) || terrain.has_flag( TFLAG_GOES_UP ) ||
                        terrain.has_flag( TFLAG_RAMP ) ) {
                        cur_value |= PF_UPDOWN;
                    }

                    cache.special[p.x][p.y] = cur_value;
                }
            }
        }
    }

    cache.dirty = false;
}

void map::clip_to_bounds( tripoint &p ) const
{
    clip_to_bounds( p.x, p.y, p.z );
}

void map::clip_to_bounds( int &x, int &y ) const
{
    if( x < 0 ) {
        x = 0;
    } else if( x >= SEEX * my_MAPSIZE ) {
        x = SEEX * my_MAPSIZE - 1;
    }

    if( y < 0 ) {
        y = 0;
    } else if( y >= SEEY * my_MAPSIZE ) {
        y = SEEY * my_MAPSIZE - 1;
    }
}

void map::clip_to_bounds( int &x, int &y, int &z ) const
{
    clip_to_bounds( x, y );
    if( z < -OVERMAP_DEPTH ) {
        z = -OVERMAP_DEPTH;
    } else if( z > OVERMAP_HEIGHT ) {
        z = OVERMAP_HEIGHT;
    }
}<|MERGE_RESOLUTION|>--- conflicted
+++ resolved
@@ -6857,28 +6857,17 @@
         return;
     }
     const time_duration plantEpoch = seed.get_plant_epoch();
-<<<<<<< HEAD
-    furn_id cur_furn = this->furn( p ).id();
-    if( seed.age() >= plantEpoch && cur_furn != furn_str_id( "f_plant_harvest" ) ) {
-=======
     if( seed.age() >= plantEpoch * furn.plant->growth_multiplier &&
         !furn.has_flag( "GROWTH_HARVEST" ) ) {
->>>>>>> c33633ca
         if( seed.age() < plantEpoch * 2 ) {
             if( cur_furn == furn_str_id( "f_plant_seedling" ) ) {
                 return;
             }
             i_rem( p, 1 );
             rotten_item_spawn( seed, p );
-<<<<<<< HEAD
-            furn_set( p, furn_str_id( "f_plant_seedling" ) );
-        } else if( seed.age() < plantEpoch * 3 ) {
-            if( cur_furn == furn_str_id( "f_plant_mature" ) ) {
-=======
             furn_set( p, furn_str_id( furn.plant->transform ) );
         } else if( seed.age() < plantEpoch * 3 * furn.plant->growth_multiplier ) {
             if( has_flag_furn( "GROWTH_MATURE", p ) ) {
->>>>>>> c33633ca
                 return;
             }
             i_rem( p, 1 );
@@ -6887,11 +6876,7 @@
             if( cur_furn != furn_str_id( "f_plant_seedling" ) ) {
                 rotten_item_spawn( seed, p );
             }
-<<<<<<< HEAD
-            furn_set( p, furn_str_id( "f_plant_mature" ) );
-=======
             furn_set( p, furn_str_id( furn.plant->transform ) );
->>>>>>> c33633ca
         } else {
             //You've skipped two stages so roll monsters two times
             if( cur_furn == furn_str_id( "f_plant_seedling" ) ) {
@@ -6906,11 +6891,7 @@
                 rotten_item_spawn( seed, p );
                 rotten_item_spawn( seed, p );
             }
-<<<<<<< HEAD
-            furn_set( p, furn_str_id( "f_plant_harvest" ) );
-=======
             furn_set( p, furn_str_id( furn.plant->transform ) );
->>>>>>> c33633ca
         }
     }
 }
