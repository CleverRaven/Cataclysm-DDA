--- conflicted
+++ resolved
@@ -2735,30 +2735,10 @@
                         to_proc--;
                         field_entry &cur = fp.second;
                         const field_type_id type = cur.get_field_type();
-<<<<<<< HEAD
-                        if( type == fd_fire ) {
-                            cur.set_field_age( cur.get_field_age() + amount_fire );
-                        }
-                        if( type == fd_blood || type == fd_bile || type == fd_gibs_flesh ||
-                            type == fd_gibs_veggy || type == fd_slime || type == fd_blood_veggy ||
-                            type == fd_blood_insect || type == fd_blood_invertebrate ||
-                            type == fd_gibs_insect || type == fd_gibs_invertebrate ) {
-                            cur.set_field_age( cur.get_field_age() + amount_liquid );
-                        }
-                        if( type == fd_smoke || type == fd_toxic_gas || type == fd_fungicidal_gas ||
-                            type == fd_tear_gas || type == fd_nuke_gas || type == fd_cigsmoke ||
-                            type == fd_weedsmoke || type == fd_cracksmoke || type == fd_methsmoke ||
-                            type == fd_relax_gas || type == fd_fungal_haze || type == fd_cold_air1 ||
-                            type == fd_cold_air2 || type == fd_cold_air3 || type == fd_cold_air4 ||
-                            type == fd_hot_air1 || type == fd_hot_air2 || type == fd_hot_air3 ||
-                            type == fd_hot_air4 || type == fd_insecticidal_gas ) {
-                            cur.set_field_age( cur.get_field_age() + amount_gas );
-=======
                         const int decay_amount_factor =  type.obj().decay_amount_factor;
                         if( decay_amount_factor != 0 ) {
                             const time_duration decay_amount = amount / decay_amount_factor;
                             cur.set_field_age( cur.get_field_age() + decay_amount );
->>>>>>> 5f271695
                         }
                     }
                 }
