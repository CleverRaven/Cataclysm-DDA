#include "map.h"
#include "lightmap.h"
#include "output.h"
#include "rng.h"
#include "game.h"
#include "line.h"
#include "options.h"
#include "item_factory.h"
#include "mapbuffer.h"
#include "translations.h"
#include "monstergenerator.h"
#include "sounds.h"
#include "debug.h"
#include "messages.h"
#include "mapsharing.h"

#include <cmath>
#include <stdlib.h>
#include <fstream>

extern bool is_valid_in_w_terrain(int,int);

#include "overmapbuffer.h"

#define SGN(a) (((a)<0) ? -1 : 1)
#define INBOUNDS(x, y) \
 (x >= 0 && x < SEEX * my_MAPSIZE && y >= 0 && y < SEEY * my_MAPSIZE)
#define dbg(x) DebugLog((DebugLevel)(x),D_MAP) << __FILE__ << ":" << __LINE__ << ": "

enum astar_list {
 ASL_NONE,
 ASL_OPEN,
 ASL_CLOSED
};

// Map stack methods.
size_t map_stack::size() const
{
    return mystack->size();
}

bool map_stack::empty() const
{
    return mystack->empty();
}

std::list<item>::iterator map_stack::erase( std::list<item>::iterator it )
{
    return myorigin->i_rem(location, it);
}

void map_stack::push_back( const item &newitem )
{
    myorigin->add_item_or_charges(location.x, location.y, newitem);
}

void map_stack::insert_at( std::list<item>::iterator index,
                           const item &newitem )
{
    myorigin->add_item_at( location, index, newitem );
}

std::list<item>::iterator map_stack::begin()
{
    return mystack->begin();
}

std::list<item>::iterator map_stack::end()
{
    return mystack->end();
}

std::list<item>::const_iterator map_stack::begin() const
{
    return mystack->cbegin();
}

std::list<item>::const_iterator map_stack::end() const
{
    return mystack->cend();
}

std::list<item>::reverse_iterator map_stack::rbegin()
{
    return mystack->rbegin();
}

std::list<item>::reverse_iterator map_stack::rend()
{
    return mystack->rend();
}

std::list<item>::const_reverse_iterator map_stack::rbegin() const
{
    return mystack->crbegin();
}

std::list<item>::const_reverse_iterator map_stack::rend() const
{
    return mystack->crend();
}

item &map_stack::front()
{
    return mystack->front();
}

item &map_stack::operator[]( size_t index )
{
    return *(std::next(mystack->begin(), index));
}

// Map class methods.

map::map(int mapsize)
{
    nulter = t_null;
    my_MAPSIZE = mapsize;
#ifdef ZLEVELS
    grid.resize( my_MAPSIZE * my_MAPSIZE * OVERMAP_LAYERS, nullptr );
#else
    grid.resize( my_MAPSIZE * my_MAPSIZE, nullptr );
#endif
    dbg(D_INFO) << "map::map(): my_MAPSIZE: " << my_MAPSIZE;
    veh_in_active_range = true;
    transparency_cache_dirty = true;
    outside_cache_dirty = true;
    memset(veh_exists_at, 0, sizeof(veh_exists_at));
    traplocs.resize( traplist.size() );
}

map::~map()
{
}

// Vehicle functions

VehicleList map::get_vehicles(){
   return get_vehicles(0,0,SEEX*my_MAPSIZE, SEEY*my_MAPSIZE);
}

void map::reset_vehicle_cache()
{
    clear_vehicle_cache();
    // Cache all vehicles
    veh_in_active_range = false;
    for( const auto & elem : vehicle_list ) {
        update_vehicle_cache( elem, true );
    }
}

void map::update_vehicle_cache( vehicle *veh, const bool brand_new )
{
    veh_in_active_range = true;
    if( !brand_new ) {
        // Existing must be cleared
        auto it = veh_cached_parts.begin();
        const auto end = veh_cached_parts.end();
        while( it != end ) {
            if( it->second.first == veh ) {
                const auto &p = it->first;
                if( inbounds( p.x, p.y ) ) {
                    veh_exists_at[p.x][p.y] = false;
                }
                veh_cached_parts.erase( it++ );
            } else {
                ++it;
            }
        }
    }
    // Get parts
    std::vector<vehicle_part> &parts = veh->parts;
    const point gpos = veh->global_pos();
    int partid = 0;
    for( std::vector<vehicle_part>::iterator it = parts.begin(),
         end = parts.end(); it != end; ++it, ++partid ) {
        if( it->removed ) {
            continue;
        }
        const point p = gpos + it->precalc[0];
        veh_cached_parts.insert( std::make_pair( p,
                                 std::make_pair( veh, partid ) ) );
        if( inbounds( p.x, p.y ) ) {
            veh_exists_at[p.x][p.y] = true;
        }
    }
}

void map::clear_vehicle_cache()
{
    while( veh_cached_parts.size() ) {
        const auto part = veh_cached_parts.begin();
        const auto &p = part->first;
        if( inbounds( p.x, p.y ) ) {
            veh_exists_at[p.x][p.y] = false;
        }
        veh_cached_parts.erase( part );
    }
}

void map::update_vehicle_list( submap *const to )
{
    // Update vehicle data
    for( auto & elem : to->vehicles ) {
        vehicle_list.insert( elem );
    }
}

void map::destroy_vehicle (vehicle *veh)
{
    if (!veh) {
        debugmsg("map::destroy_vehicle was passed NULL");
        return;
    }
    submap * const current_submap = get_submap_at_grid(veh->smx, veh->smy);
    for (size_t i = 0; i < current_submap->vehicles.size(); i++) {
        if (current_submap->vehicles[i] == veh) {
            vehicle_list.erase(veh);
            reset_vehicle_cache();
            current_submap->vehicles.erase (current_submap->vehicles.begin() + i);
            delete veh;
            return;
        }
    }
    debugmsg ("destroy_vehicle can't find it! name=%s, x=%d, y=%d", veh->name.c_str(), veh->smx, veh->smy);
}

void map::on_vehicle_moved() {
    set_outside_cache_dirty();
    set_transparency_cache_dirty();
}

void map::vehmove()
{
    // give vehicles movement points
    {
        VehicleList vehs = get_vehicles();
        for( auto &vehs_v : vehs ) {
            vehicle *veh = vehs_v.v;
            veh->gain_moves();
            veh->slow_leak();
        }
    }

    // 15 equals 3 >50mph vehicles, or up to 15 slow (1 square move) ones
    for( int count = 0; count < 15; count++ ) {
        if( !vehproceed() ) {
            break;
        } else {
            on_vehicle_moved();
        }
    }
    // Process item removal on the vehicles that were modified this turn.
    for( const auto &elem : dirty_vehicle_list ) {
        ( elem )->part_removal_cleanup();
    }
    dirty_vehicle_list.clear();
}

bool map::vehproceed()
{
    VehicleList vehs = get_vehicles();
    vehicle* veh = nullptr;
    float max_of_turn = 0;
    int x; int y;
    for( auto &vehs_v : vehs ) {
        if( vehs_v.v->of_turn > max_of_turn ) {
            veh = vehs_v.v;
            x = vehs_v.x;
            y = vehs_v.y;
            max_of_turn = veh->of_turn;
        }
    }
    if(!veh) { return false; }

    if (!inbounds(x, y)) {
        dbg( D_INFO ) << "stopping out-of-map vehicle. (x,y)=(" << x << "," << y << ")";
        veh->stop();
        veh->of_turn = 0;
        return true;
    }

    bool pl_ctrl = veh->player_in_control(&g->u);

    // k slowdown first.
    int slowdown = veh->skidding? 200 : 20; // mph lost per tile when coasting
    float kslw = (0.1 + veh->k_dynamics()) / ((0.1) + veh->k_mass());
    slowdown = (int) ceil(kslw * slowdown);
    if (abs(slowdown) > abs(veh->velocity)) {
        veh->stop();
    } else if (veh->velocity < 0) {
      veh->velocity += slowdown;
    } else {
      veh->velocity -= slowdown;
    }

    //low enough for bicycles to go in reverse.
    if (veh->velocity && abs(veh->velocity) < 20) {
        veh->stop();
    }

    if(veh->velocity == 0) {
        veh->of_turn -= .321f;
        return true;
    }

    std::vector<int> float_indices = veh->all_parts_with_feature(VPFLAG_FLOATS, false);
    if (float_indices.empty()) {
        // sink in water?
        std::vector<int> wheel_indices = veh->all_parts_with_feature(VPFLAG_WHEEL, false);
        int num_wheels = wheel_indices.size(), submerged_wheels = 0;
        for (int w = 0; w < num_wheels; w++) {
            const int p = wheel_indices[w];
            const int px = x + veh->parts[p].precalc[0].x;
            const int py = y + veh->parts[p].precalc[0].y;
            // deep water
            if (ter_at(px, py).has_flag(TFLAG_DEEP_WATER)) {
                submerged_wheels++;
            }
        }
        // submerged wheels threshold is 2/3.
        if (num_wheels && (float)submerged_wheels / num_wheels > .666) {
            add_msg(m_bad, _("Your %s sank."), veh->name.c_str());
            if( pl_ctrl ) {
                veh->unboard_all();
            }
            if( g->remoteveh() == veh ) {
                g->setremoteveh( nullptr );
            }
            // destroy vehicle (sank to nowhere)
            destroy_vehicle(veh);
            return true;
        }
    } else {

        int num = float_indices.size(), moored = 0;
        for (int w = 0; w < num; w++) {
            const int p = float_indices[w];
            const int px = x + veh->parts[p].precalc[0].x;
            const int py = y + veh->parts[p].precalc[0].y;

            if (!has_flag("SWIMMABLE", px, py)) {
                moored++;
            }
        }

        if (moored > num - 1) {
            veh->stop();
            veh->of_turn = 0;

            add_msg(m_info, _("Your %s is beached."), veh->name.c_str());

            return true;
        }

    }
    // One-tile step take some of movement
    //  terrain cost is 1000 on roads.
    // This is stupid btw, it makes veh magically seem
    //  to accelerate when exiting rubble areas.
    float ter_turn_cost = 500.0 * move_cost_ter_furn (x,y) / abs(veh->velocity);

    //can't afford it this turn?
    if(ter_turn_cost >= veh->of_turn) {
        veh->of_turn_carry = veh->of_turn;
        veh->of_turn = 0;
        return true;
    }

    veh->of_turn -= ter_turn_cost;

    // if not enough wheels, mess up the ground a bit.
    if (!veh->valid_wheel_config()) {
        veh->velocity += veh->velocity < 0 ? 2000 : -2000;
        for (auto &p : veh->parts) {
            const int px = x + p.precalc[0].x;
            const int py = y + p.precalc[0].y;
            const ter_id &pter = ter(px, py);
            if (pter == t_dirt || pter == t_grass) {
                ter_set(px, py, t_dirtmound);
            }
        }
    }

    if (veh->skidding) {
        if (one_in(4)) { // might turn uncontrollably while skidding
            veh->turn (one_in(2) ? -15 : 15);
        }
    }
    else if (pl_ctrl && rng(0, 4) > g->u.skillLevel("driving") && one_in(20)) {
        add_msg(m_warning, _("You fumble with the %s's controls."), veh->name.c_str());
        veh->turn (one_in(2) ? -15 : 15);
    }
    // eventually send it skidding if no control
    if (!veh->boarded_parts().size() && one_in (10)) {
        veh->skidding = true;
    }
    tileray mdir; // the direction we're moving
    if (veh->skidding) { // if skidding, it's the move vector
        mdir = veh->move;
    } else if (veh->turn_dir != veh->face.dir()) {
        mdir.init (veh->turn_dir); // driver turned vehicle, get turn_dir
    } else {
      mdir = veh->face;          // not turning, keep face.dir
    }
    mdir.advance (veh->velocity < 0? -1 : 1);
    const int dx = mdir.dx();           // where do we go
    const int dy = mdir.dy();           // where do we go
    bool can_move = true;
    // calculate parts' mount points @ next turn (put them into precalc[1])
    veh->precalc_mounts(1, veh->skidding ? veh->turn_dir : mdir.dir());

    int dmg_1 = 0;

    std::vector<veh_collision> veh_veh_colls;
    std::vector<veh_collision> veh_misc_colls;

    if (veh->velocity == 0) { can_move = false; }
    // find collisions
    int vel1 = veh->velocity/100; //velocity of car before collision
    veh->collision( veh_veh_colls, veh_misc_colls, dx, dy, can_move, dmg_1 );

    bool veh_veh_coll_flag = false;
    // Used to calculate the epicenter of the collision.
    point epicenter1(0, 0);
    point epicenter2(0, 0);

    if(veh_veh_colls.size()) { // we have dynamic crap!
        // effects of colliding with another vehicle:
        // transfers of momentum, skidding,
        // parts are damaged/broken on both sides,
        // remaining times are normalized,
        veh_veh_coll_flag = true;
        veh_collision c = veh_veh_colls[0]; //Note: What´s with collisions with more than 2 vehicles?
        vehicle* veh2 = (vehicle*) c.target;
        add_msg(m_bad, _("The %1$s's %2$s collides with the %3$s's %4$s."),
                       veh->name.c_str(),  veh->part_info(c.part).name.c_str(),
                       veh2->name.c_str(), veh2->part_info(c.target_part).name.c_str());

        // for reference, a cargo truck weighs ~25300, a bicycle 690,
        //  and 38mph is 3800 'velocity'
        rl_vec2d velo_veh1 = veh->velo_vec();
        rl_vec2d velo_veh2 = veh2->velo_vec();
        float m1 = veh->total_mass();
        float m2 = veh2->total_mass();
        //Energy of vehicle1 annd vehicle2 before collision
        float E = 0.5 * m1 * velo_veh1.norm() * velo_veh1.norm() +
            0.5 * m2 * velo_veh2.norm() * velo_veh2.norm();

        //collision_axis
        int x_cof1 = 0, y_cof1 = 0, x_cof2 = 0, y_cof2 = 0;
        veh ->center_of_mass(x_cof1, y_cof1);
        veh2->center_of_mass(x_cof2, y_cof2);
        rl_vec2d collision_axis_y;

        collision_axis_y.x = ( veh->global_x() + x_cof1 ) -  ( veh2->global_x() + x_cof2 );
        collision_axis_y.y = ( veh->global_y() + y_cof1 ) -  ( veh2->global_y() + y_cof2 );
        collision_axis_y = collision_axis_y.normalized();
        rl_vec2d collision_axis_x = collision_axis_y.get_vertical();
        // imp? & delta? & final? reworked:
        // newvel1 =( vel1 * ( mass1 - mass2 ) + ( 2 * mass2 * vel2 ) ) / ( mass1 + mass2 )
        // as per http://en.wikipedia.org/wiki/Elastic_collision
        //velocity of veh1 before collision in the direction of collision_axis_y
        float vel1_y = collision_axis_y.dot_product(velo_veh1);
        float vel1_x = collision_axis_x.dot_product(velo_veh1);
        //velocity of veh2 before collision in the direction of collision_axis_y
        float vel2_y = collision_axis_y.dot_product(velo_veh2);
        float vel2_x = collision_axis_x.dot_product(velo_veh2);
        // e = 0 -> inelastic collision
        // e = 1 -> elastic collision
        float e = get_collision_factor(vel1_y/100 - vel2_y/100);

        //velocity after collision
        float vel1_x_a = vel1_x;
        // vel1_x_a = vel1_x, because in x-direction we have no transmission of force
        float vel2_x_a = vel2_x;
        //transmission of force only in direction of collision_axix_y
        //equation: partially elastic collision
        float vel1_y_a = ( m2 * vel2_y * ( 1 + e ) + vel1_y * ( m1 - m2 * e) ) / ( m1 + m2);
        //equation: partially elastic collision
        float vel2_y_a = ( m1 * vel1_y * ( 1 + e ) + vel2_y * ( m2 - m1 * e) ) / ( m1 + m2);
        //add both components; Note: collision_axis is normalized
        rl_vec2d final1 = collision_axis_y * vel1_y_a + collision_axis_x * vel1_x_a;
        //add both components; Note: collision_axis is normalized
        rl_vec2d final2 = collision_axis_y * vel2_y_a + collision_axis_x * vel2_x_a;

        //Energy after collision
        float E_a = 0.5 * m1 * final1.norm() * final1.norm() +
            0.5 * m2 * final2.norm() * final2.norm();
        float d_E = E - E_a;  //Lost energy at collision -> deformation energy
        float dmg = std::abs( d_E / 1000 / 2000 );  //adjust to balance damage
        float dmg_veh1 = dmg * 0.5;
        float dmg_veh2 = dmg * 0.5;

        int coll_parts_cnt = 0; //quantity of colliding parts between veh1 and veh2
        for( auto &veh_veh_coll : veh_veh_colls ) {
            veh_collision tmp_c = veh_veh_coll;
            if(veh2 == (vehicle*) tmp_c.target) { coll_parts_cnt++; }
        }

        float dmg1_part = dmg_veh1 / coll_parts_cnt;
        float dmg2_part = dmg_veh2 / coll_parts_cnt;

        //damage colliding parts (only veh1 and veh2 parts)
        for( auto &veh_veh_coll : veh_veh_colls ) {
            veh_collision tmp_c = veh_veh_coll;

            if(veh2 == (vehicle*) tmp_c.target) {
                int parm1 = veh->part_with_feature (tmp_c.part, VPFLAG_ARMOR);
                if (parm1 < 0) {
                    parm1 = tmp_c.part;
                }
                int parm2 = veh2->part_with_feature (tmp_c.target_part, VPFLAG_ARMOR);
                if (parm2 < 0) {
                    parm2 = tmp_c.target_part;
                }
                epicenter1.x += veh->parts[parm1].mount.x;
                epicenter1.y += veh->parts[parm1].mount.y;
                veh->damage(parm1, dmg1_part, 1);

                epicenter2.x += veh2->parts[parm2].mount.x;
                epicenter2.y += veh2->parts[parm2].mount.y;
                veh2->damage(parm2, dmg2_part, 1);
            }
        }
        epicenter1.x /= coll_parts_cnt;
        epicenter1.y /= coll_parts_cnt;
        epicenter2.x /= coll_parts_cnt;
        epicenter2.y /= coll_parts_cnt;


        if (dmg2_part > 100) {
            // shake veh because of collision
            veh2->damage_all(dmg2_part / 2, dmg2_part, 1, epicenter2);
        }

        dmg_1 += dmg1_part;

        veh->move.init (final1.x, final1.y);
        veh->velocity = final1.norm();
        // shrug it off if the change is less than 8mph.
        if(dmg_veh1 > 800) {
            veh->skidding = 1;
        }
        veh2->move.init(final2.x, final2.y);
        veh2->velocity = final2.norm();
        if(dmg_veh2 > 800) {
            veh2->skidding = 1;
        }
        //give veh2 the initiative to proceed next before veh1
        float avg_of_turn = (veh2->of_turn + veh->of_turn) / 2;
        if(avg_of_turn < .1f)
            avg_of_turn = .1f;
        veh->of_turn = avg_of_turn * .9;
        veh2->of_turn = avg_of_turn * 1.1;
    }

    for( auto &veh_misc_coll : veh_misc_colls ) {

        const point collision_point = veh->parts[veh_misc_coll.part].mount;
        int coll_dmg = veh_misc_coll.imp;
        //Shock damage
        veh->damage_all(coll_dmg / 2, coll_dmg, 1, collision_point);
    }

    int coll_turn = 0;
    if (dmg_1 > 0) {
        int vel1_a = veh->velocity / 100; //velocity of car after collision
        int d_vel = abs(vel1 - vel1_a);

        std::vector<int> ppl = veh->boarded_parts();

        for (auto &ps : ppl) {
            player *psg = veh->get_passenger (ps);
            if (!psg) {
                debugmsg ("throw passenger: empty passenger at part %d", ps);
                continue;
            }

            bool throw_from_seat = 0;
            if (veh->part_with_feature (ps, VPFLAG_SEATBELT) == -1) {
                throw_from_seat = d_vel * rng(80, 120) / 100 > (psg->str_cur * 1.5 + 5);
            }

            //damage passengers if d_vel is too high
            if(d_vel > 60* rng(50,100)/100 && !throw_from_seat) {
                int dmg = d_vel/4*rng(70,100)/100;
                psg->hurtall(dmg, nullptr);
                if (psg == &g->u) {
                    add_msg(m_bad, _("You take %d damage by the power of the impact!"), dmg);
                } else if (psg->name.length()) {
                    add_msg(m_bad, _("%s takes %d damage by the power of the impact!"),
                                   psg->name.c_str(), dmg);
                }
            }

            if (throw_from_seat) {
                if (psg == &g->u) {
                    add_msg(m_bad, _("You are hurled from the %s's seat by the power of the impact!"),
                                   veh->name.c_str());
                } else if (psg->name.length()) {
                    add_msg(m_bad, _("%s is hurled from the %s's seat by the power of the impact!"),
                                   psg->name.c_str(), veh->name.c_str());
                }
                unboard_vehicle(x + veh->parts[ps].precalc[0].x,
                                     y + veh->parts[ps].precalc[0].y);
                g->fling_creature(psg, mdir.dir() + rng(0, 60) - 30,
                                           (vel1 - psg->str_cur < 10 ? 10 :
                                            vel1 - psg->str_cur));
            } else if (veh->part_with_feature (ps, "CONTROLS") >= 0) {
                // FIXME: should actually check if passenger is in control,
                // not just if there are controls there.
                const int lose_ctrl_roll = rng (0, dmg_1);
                if (lose_ctrl_roll > psg->dex_cur * 2 + psg->skillLevel("driving") * 3) {
                    if (psg == &g->u) {
                        add_msg(m_warning, _("You lose control of the %s."), veh->name.c_str());
                    } else if (psg->name.length()) {
                        add_msg(m_warning, _("%s loses control of the %s."), psg->name.c_str());
                    }
                    int turn_amount = (rng (1, 3) * sqrt((double)vel1_a) / 2) / 15;
                    if (turn_amount < 1) {
                        turn_amount = 1;
                    }
                    turn_amount *= 15;
                    if (turn_amount > 120) {
                        turn_amount = 120;
                    }
                    coll_turn = one_in (2)? turn_amount : -turn_amount;
                }
            }
        }
    }
    if(veh_veh_coll_flag) return true;

    // now we're gonna handle traps we're standing on (if we're still moving).
    // this is done here before displacement because
    // after displacement veh reference would be invdalid.
    // damn references!
    if (can_move) {
        std::vector<int> wheel_indices = veh->all_parts_with_feature("WHEEL", false);
        for (auto &w : wheel_indices) {
            const int wheel_x = x + veh->parts[w].precalc[0].x;
            const int wheel_y = y + veh->parts[w].precalc[0].y;
            if (one_in(2)) {
                if( displace_water( wheel_x, wheel_y) && pl_ctrl ) {
                    add_msg(m_warning, _("You hear a splash!"));
                }
            }
            veh->handle_trap( wheel_x, wheel_y, w );
            if( !has_flag( "SEALED", wheel_x, wheel_y ) ) {
            auto item_vec = i_at( wheel_x, wheel_y );
            for( auto it = item_vec.begin(); it != item_vec.end(); ) {
                it->damage += rng( 0, 3 );
                if( it->damage > 4 ) {
                    it = item_vec.erase(it);
                } else {
                    ++it;
                }
            }
            }
        }
    }

    int last_turn_dec = 1;
    if (veh->last_turn < 0) {
        veh->last_turn += last_turn_dec;
        if (veh->last_turn > -last_turn_dec) { veh->last_turn = 0; }
    } else if (veh->last_turn > 0) {
        veh->last_turn -= last_turn_dec;
        if (veh->last_turn < last_turn_dec) { veh->last_turn = 0; }
    }

    if (can_move) {
        // accept new direction
        if (veh->skidding) {
            veh->face.init (veh->turn_dir);
            if(pl_ctrl) {
                veh->possibly_recover_from_skid();
            }
        } else {
            veh->face = mdir;
        }
        veh->move = mdir;
        if (coll_turn) {
            veh->skidding = true;
            veh->turn (coll_turn);
        }
        // accept new position
        // if submap changed, we need to process grid from the beginning.
        displace_vehicle (x, y, dx, dy);
    } else { // can_move
        veh->stop();
    }
    // If the PC is in the currently moved vehicle, adjust the
    // view offset.
    if (g->u.controlling_vehicle && veh_at(g->u.posx(), g->u.posy()) == veh) {
        g->calc_driving_offset(veh);
    }
    // redraw scene
    g->draw();
    return true;
}

// 2D vehicle functions

VehicleList map::get_vehicles(const int sx, const int sy, const int ex, const int ey)
{
    return get_vehicles( tripoint( sx, sy, abs_sub.z ), tripoint( ex, ey, abs_sub.z ) );
}

vehicle* map::veh_at(const int x, const int y, int &part_num)
{
    if( !veh_in_active_range || !INBOUNDS(x, y) ) {
        return nullptr; // Out-of-bounds - null vehicle
    }

    // Apparently this is a proper coding practice and not an ugly hack
    return const_cast<vehicle *>( veh_at_internal( x, y, part_num ) );
}

const vehicle* map::veh_at(const int x, const int y, int &part_num) const
{
    if( !veh_in_active_range || !INBOUNDS( x, y ) ) {
        return nullptr; // Out-of-bounds - null vehicle
    }

    return veh_at_internal( x, y, part_num );
}

const vehicle* map::veh_at_internal( const int x, const int y, int &part_num) const
{
    // This function is called A LOT. Move as much out of here as possible.
    if( !veh_in_active_range || !veh_exists_at[x][y] ) {
        return nullptr; // Clear cache indicates no vehicle. This should optimize a great deal.
    }

    const auto it = veh_cached_parts.find( point( x, y ) );
    if( it != veh_cached_parts.end() ) {
        part_num = it->second.second;
        return it->second.first;
    }

    debugmsg( "vehicle part cache indicated vehicle not found: %d %d", x, y );
    return nullptr;
}

vehicle* map::veh_at(const int x, const int y)
{
    int part = 0;
    return veh_at(x, y, part);
}

const vehicle* map::veh_at(const int x, const int y) const
{
    int part = 0;
    return veh_at(x, y, part);
}

point map::veh_part_coordinates(const int x, const int y)
{
    int part_num;
    vehicle* veh = veh_at(x, y, part_num);

    if(veh == nullptr) {
        return point(0,0);
    }

    return veh->parts[part_num].mount;
}

void map::board_vehicle(int x, int y, player *p)
{
    board_vehicle( tripoint( x, y, abs_sub.z ), p );
}

void map::unboard_vehicle(const int x, const int y)
{
    unboard_vehicle( tripoint( x, y, abs_sub.z ) );
}

bool map::displace_vehicle (int &x, int &y, const int dx, const int dy, bool test)
{
    tripoint p( x, y, abs_sub.z );
    tripoint dp( dx, dy, 0 );
    bool ret = displace_vehicle( p, dp, test );
    x = p.x;
    y = p.y;
    return ret;
}

bool map::displace_water (const int x, const int y)
{
    return displace_water( tripoint( x, y, abs_sub.z ) );
}

// 3D vehicle functions

VehicleList map::get_vehicles( const tripoint &start, const tripoint &end )
{
    const int chunk_sx = std::max( 0, (start.x / SEEX) - 1 );
    const int chunk_ex = std::min( my_MAPSIZE - 1, (end.x / SEEX) + 1 );
    const int chunk_sy = std::max( 0, (start.y / SEEY) - 1 );
    const int chunk_ey = std::min( my_MAPSIZE - 1, (end.y / SEEY) + 1 );
    const int chunk_sz = start.z;
    const int chunk_ez = end.z;
    VehicleList vehs;

    for( int cx = chunk_sx; cx <= chunk_ex; ++cx ) {
        for( int cy = chunk_sy; cy <= chunk_ey; ++cy ) {
            for( int cz = chunk_sz; cz <= chunk_ez; ++cz ) {
                submap *current_submap = get_submap_at_grid( cx, cy, cz );
                for( auto &elem : current_submap->vehicles ) {
                    wrapped_vehicle w;
                    w.v = elem;
                    w.x = w.v->posx + cx * SEEX;
                    w.y = w.v->posy + cy * SEEY;
                    w.i = cx;
                    w.j = cy;
                    vehs.push_back( w );
                }
            }
        }
    }

    return vehs;
}

vehicle* map::veh_at( const tripoint &p, int &part_num )
{
    if( !veh_in_active_range || !inbounds( p ) ) {
        return nullptr; // Out-of-bounds - null vehicle
    }

    // Apparently this is a proper coding practice and not an ugly hack
    return const_cast<vehicle *>( veh_at_internal( p, part_num ) );
}

const vehicle* map::veh_at( const tripoint &p, int &part_num ) const
{
    if( !veh_in_active_range || !inbounds( p ) ) {
        return nullptr; // Out-of-bounds - null vehicle
    }

    return veh_at_internal( p, part_num );
}

const vehicle* map::veh_at_internal( const tripoint &p, int &part_num ) const
{
    // This function is called A LOT. Move as much out of here as possible.
    if( !veh_in_active_range || !veh_exists_at[p.x][p.y] ) {
        return nullptr; // Clear cache indicates no vehicle. This should optimize a great deal.
    }

    const auto it = veh_cached_parts.find( point( p.x, p.y ) );
    if( it != veh_cached_parts.end() ) {
        part_num = it->second.second;
        return it->second.first;
    }

    debugmsg( "vehicle part cache indicated vehicle not found: %d %d %d", p.x, p.y, p.z );
    return nullptr;
}

vehicle* map::veh_at( const tripoint &p )
{
    int part = 0;
    return veh_at( p, part );
}

const vehicle* map::veh_at( const tripoint &p ) const
{
    int part = 0;
    return veh_at( p, part );
}

point map::veh_part_coordinates( const tripoint &p )
{
    int part_num;
    vehicle* veh = veh_at( p, part_num );

    if(veh == nullptr) {
        return point( 0,0 );
    }

    return veh->parts[part_num].mount;
}

void map::board_vehicle( const tripoint &pos, player *p )
{
    if( !p ) {
        debugmsg ("map::board_vehicle: null player");
        return;
    }

    int part = 0;
    vehicle *veh = veh_at( pos, part );
    if( !veh ) {
        if( p->grab_point.x == 0 && p->grab_point.y == 0 ) {
            debugmsg ("map::board_vehicle: vehicle not found");
        }
        return;
    }

    const int seat_part = veh->part_with_feature (part, VPFLAG_BOARDABLE);
    if( seat_part < 0 ) {
        debugmsg( "map::board_vehicle: boarding %s (not boardable)",
                  veh->part_info(part).name.c_str() );
        return;
    }
    if( veh->parts[seat_part].has_flag( vehicle_part::passenger_flag ) ) {
        player *psg = veh->get_passenger( seat_part );
        debugmsg( "map::board_vehicle: passenger (%s) is already there",
                  psg ? psg->name.c_str() : "<null>" );
        unboard_vehicle( pos );
    }
    veh->parts[seat_part].set_flag(vehicle_part::passenger_flag);
    veh->parts[seat_part].passenger_id = p->getID();

    p->setx( pos.x );
    p->sety( pos.y );
    p->setz( pos.z );
    p->in_vehicle = true;
    if( p == &g->u &&
        ( pos.x < SEEX * int(my_MAPSIZE / 2) ||
          pos.y < SEEY * int(my_MAPSIZE / 2) ||
          pos.x >= SEEX * (1 + int(my_MAPSIZE / 2) ) ||
          pos.y >= SEEY * (1 + int(my_MAPSIZE / 2) ) ) ) {
        int tempx = pos.x;
        int tempy = pos.y;
        g->update_map( tempx, tempy );
    }
}

void map::unboard_vehicle( const tripoint &p )
{
    int part = 0;
    vehicle *veh = veh_at( p, part );
    player *passenger = nullptr;
    if( !veh ) {
        debugmsg ("map::unboard_vehicle: vehicle not found");
        // Try and force unboard the player anyway.
        if( g->u.pos3() == p ) {
            passenger = &(g->u);
        } else {
            int npcdex = g->npc_at( p.x, p.y );
            if( npcdex != -1 ) {
                passenger = g->active_npc[npcdex];
            }
        }
        if( passenger ) {
            passenger->in_vehicle = false;
            passenger->driving_recoil = 0;
            passenger->controlling_vehicle = false;
        }
        return;
    }
    const int seat_part = veh->part_with_feature( part, VPFLAG_BOARDABLE, false );
    if( seat_part < 0 ) {
        debugmsg ("map::unboard_vehicle: unboarding %s (not boardable)",
                  veh->part_info(part).name.c_str());
        return;
    }
    passenger = veh->get_passenger(seat_part);
    if( !passenger ) {
        debugmsg ("map::unboard_vehicle: passenger not found");
        return;
    }
    passenger->in_vehicle = false;
    passenger->driving_recoil = 0;
    passenger->controlling_vehicle = false;
    veh->parts[seat_part].remove_flag(vehicle_part::passenger_flag);
    veh->skidding = true;
}

bool map::displace_vehicle( tripoint &p, const tripoint &dp, bool test )
{
    const tripoint p2 = p + dp;
    tripoint src = p;
    tripoint dst = p2;

    if( !inbounds( src ) ) {
        add_msg( m_debug, "map::displace_vehicle: coords out of bounds %d,%d,%d->%d,%d,%d",
                        src.x, src.y, src.z, dst.x, dst.y, dst.z );
        return false;
    }

    int src_offset_x, src_offset_y, dst_offset_x, dst_offset_y;
    submap *const src_submap = get_submap_at( src, src_offset_x, src_offset_y );
    submap *const dst_submap = get_submap_at( dst, dst_offset_x, dst_offset_y );

    if( test ) {
        return src_submap != dst_submap;
    }

    // first, let's find our position in current vehicles vector
    int our_i = -1;
    for( size_t i = 0; i < src_submap->vehicles.size(); i++ ) {
        if( src_submap->vehicles[i]->posx == src_offset_x &&
              src_submap->vehicles[i]->posy == src_offset_y ) {
            our_i = i;
            break;
        }
    }
    if( our_i < 0 ) {
        vehicle *v = veh_at( p );
        for( auto & smap : grid ) {
            for (size_t i = 0; i < smap->vehicles.size(); i++) {
                if (smap->vehicles[i] == v) {
                    our_i = i;
                    const_cast<submap*&>(src_submap) = smap;
                    break;
                }
            }
        }
    }
    if( our_i < 0 ) {
        add_msg( m_debug, "displace_vehicle our_i=%d", our_i );
        return false;
    }
    // move the vehicle
    vehicle *veh = src_submap->vehicles[our_i];
    // don't let it go off grid
    if( !inbounds( p2 ) ) {
        veh->stop();
        // Silent debug
        dbg(D_ERROR) << "map:displace_vehicle: Stopping vehicle, displaced dp=("
                     << dp.x << ", " << dp.y << ", " << dp.z << ")";
        return false;
    }

    // record every passenger inside
    std::vector<int> psg_parts = veh->boarded_parts();
    std::vector<player *> psgs;
    for( auto &prt : psg_parts ) {
        psgs.push_back( veh->get_passenger( prt ) );
    }

    const int rec = abs( veh->velocity ) / 5 / 100;

    bool need_update = false;
    int upd_x, upd_y;
    // move passengers
    for( size_t i = 0; i < psg_parts.size(); i++ ) {
        player *psg = psgs[i];
        const int prt = psg_parts[i];
        if( !psg ) {
            debugmsg( "empty passenger part %d pcoord=%d,%d,%d u=%d,%d,%d?",
                         prt,
                         veh->global_x() + veh->parts[prt].precalc[0].x,
                         veh->global_y() + veh->parts[prt].precalc[0].y,
                         p.z,
                         g->u.posx(), g->u.posy(), g->u.posz() );
            veh->parts[prt].remove_flag(vehicle_part::passenger_flag);
            continue;
        }
        // add recoil
        psg->driving_recoil = rec;
        // displace passenger taking in account vehicle movement (dx, dy)
        // and turning: precalc[0] contains previous frame direction,
        // and precalc[1] should contain next direction
        psg->setx( psg->posx() + dp.x + veh->parts[prt].precalc[1].x - veh->parts[prt].precalc[0].x );
        psg->sety( psg->posy() + dp.y + veh->parts[prt].precalc[1].y - veh->parts[prt].precalc[0].y );
        if( psg == &g->u ) { // if passenger is you, we need to update the map
            need_update = true;
            upd_x = psg->posx();
            upd_y = psg->posy();
        }
    }

    veh->shed_loose_parts();
    for( auto &prt : veh->parts ) {
        prt.precalc[0] = prt.precalc[1];
    }

    veh->posx = dst_offset_x;
    veh->posy = dst_offset_y;
    if (src_submap != dst_submap) {
        veh->set_submap_moved( int( p2.x / SEEX ), int( p2.y / SEEY ) );
        dst_submap->vehicles.push_back( veh );
        src_submap->vehicles.erase( src_submap->vehicles.begin() + our_i );
    }

    // Need old coords to check for remote control
    bool remote = veh->remote_controlled( &g->u );

    p += dp;

    update_vehicle_cache(veh);

    bool was_update = false;
    if (need_update &&
          (upd_x < SEEX * int(my_MAPSIZE / 2) || upd_y < SEEY *int(my_MAPSIZE / 2) ||
          upd_x >= SEEX * (1+int(my_MAPSIZE / 2)) ||
          upd_y >= SEEY * (1+int(my_MAPSIZE / 2)))) {
        // map will shift, so adjust vehicle coords we've been passed
        if (upd_x < SEEX * int(my_MAPSIZE / 2)) {
            p.x += SEEX;
        } else if (upd_x >= SEEX * (1+int(my_MAPSIZE / 2))) {
            p.x -= SEEX;
        }
        if (upd_y < SEEY * int(my_MAPSIZE / 2)) {
            p.y += SEEY;
        } else if (upd_y >= SEEY * (1+int(my_MAPSIZE / 2))) {
            p.y -= SEEY;
        }
        g->update_map(upd_x, upd_y);
        was_update = true;
    }
    if( remote ) { // Has to be after update_map or coords won't be valid
        g->setremoteveh( veh );
    }

    return (src_submap != dst_submap) || was_update;
}

bool map::displace_water ( const tripoint &p )
{
    // Check for shallow water
    if( has_flag( "SWIMMABLE", p ) && !has_flag( TFLAG_DEEP_WATER, p ) ) {
        int dis_places = 0, sel_place = 0;
        for( int pass = 0; pass < 2; pass++ ) {
            // we do 2 passes.
            // first, count how many non-water places around
            // then choose one within count and fill it with water on second pass
            if( pass != 0 ) {
                sel_place = rng( 0, dis_places - 1 );
                dis_places = 0;
            }
            tripoint temp( p );
            int &tx = temp.x;
            int &ty = temp.y;
            for( tx = p.x - 1; tx <= p.x + 1; tx++ ) {
                for( ty = p.y -1; ty <= p.y + 1; ty++ ) {
                    if( ( tx != p.x && ty != p.y )
                            || move_cost_ter_furn( temp ) == 0
                            || has_flag( TFLAG_DEEP_WATER, temp ) ) {
                        continue;
                    }
                    ter_id ter0 = ter( temp );
                    if( ter0 == t_water_sh ||
                        ter0 == t_water_dp) {
                        continue;
                    }
                    if( pass != 0 && dis_places == sel_place ) {
                        ter_set( temp, t_water_sh );
                        ter_set( temp, t_dirt );
                        return true;
                    }

                    dis_places++;
                }
            }
        }
    }
    return false;
}

// End of 3D vehicle

// 2D overloads for furniture
// To be removed once not needed
void map::set(const int x, const int y, const ter_id new_terrain, const furn_id new_furniture)
{
    furn_set(x, y, new_furniture);
    ter_set(x, y, new_terrain);
}

void map::set(const int x, const int y, const std::string new_terrain, const std::string new_furniture) {
    furn_set(x, y, new_furniture);
    ter_set(x, y, new_terrain);
}

std::string map::name(const int x, const int y)
{
 return has_furn(x, y) ? furn_at(x, y).name : ter_at(x, y).name;
}

bool map::has_furn(const int x, const int y) const
{
  return furn(x, y) != f_null;
}

std::string map::get_furn(const int x, const int y) const
{
    return furn_at(x, y).id;
}

furn_t & map::furn_at(const int x, const int y) const
{
    return furnlist[ furn(x,y) ];
}

furn_id map::furn(const int x, const int y) const
{
    if( !INBOUNDS(x, y) ) {
        return f_null;
    }

    int lx, ly;
    submap * const current_submap = get_submap_at(x, y, lx, ly);

    return current_submap->get_furn(lx, ly);
}

void map::furn_set(const int x, const int y, const furn_id new_furniture)
{
 if (!INBOUNDS(x, y)) {
  return;
 }

 int lx, ly;
 submap * const current_submap = get_submap_at(x, y, lx, ly);

 set_transparency_cache_dirty();
 current_submap->set_furn(lx, ly, new_furniture);
}

void map::furn_set(const int x, const int y, const std::string new_furniture) {
    if ( furnmap.find(new_furniture) == furnmap.end() ) {
        return;
    }
    furn_set(x, y, (furn_id)furnmap[ new_furniture ].loadid );
}

std::string map::furnname(const int x, const int y) {
 return furn_at(x, y).name;
}
// End of 2D overloads for furniture

void map::set( const tripoint &p, const ter_id new_terrain, const furn_id new_furniture)
{
    furn_set( p, new_furniture );
    ter_set( p, new_terrain );
}

void map::set( const tripoint &p, const std::string new_terrain, const std::string new_furniture) {
    furn_set( p, new_furniture );
    ter_set( p, new_terrain );
}

std::string map::name( const tripoint &p )
{
 return has_furn( p ) ? furn_at( p ).name : ter_at( p ).name;
}

bool map::has_furn( const tripoint &p ) const
{
  return furn( p ) != f_null;
}

std::string map::get_furn( const tripoint &p ) const
{
    return furn_at( p ).id;
}

furn_t & map::furn_at( const tripoint &p ) const
{
    return furnlist[ furn( p ) ];
}

furn_id map::furn( const tripoint &p ) const
{
    if( !inbounds( p ) ) {
        return f_null;
    }

    int lx, ly;
    submap *const current_submap = get_submap_at( p, lx, ly );

    return current_submap->get_furn( lx, ly );
}

void map::furn_set( const tripoint &p, const furn_id new_furniture)
{
    if (!inbounds( p )) {
        return;
    }

    int lx, ly;
    submap *const current_submap = get_submap_at( p, lx, ly );

    // set the dirty flags
    // TODO: consider checking if the transparency value actually changes
    set_transparency_cache_dirty();
    current_submap->set_furn( lx, ly, new_furniture );
}

void map::furn_set( const tripoint &p, const std::string new_furniture) {
    if( furnmap.find(new_furniture) == furnmap.end() ) {
        return;
    }

    furn_set( p, (furn_id)furnmap[ new_furniture ].loadid );
}

bool map::can_move_furniture( const tripoint &pos, player *p ) {
    furn_t furniture_type = furn_at( pos );
    int required_str = furniture_type.move_str_req;

    // Object can not be moved (or nothing there)
    if( required_str < 0 ) { 
        return false;
    }

    if( p != nullptr && p->str_cur < required_str ) {
        return false;
    }

    return true;
}

std::string map::furnname( const tripoint &p ) {
    return furn_at( p ).name;
}

// 2D overloads for terrain
// To be removed once not needed

ter_id map::ter(const int x, const int y) const
{
    if( !INBOUNDS(x, y) ) {
        return t_null;
    }

    int lx, ly;
    submap * const current_submap = get_submap_at(x, y, lx, ly);
    return current_submap->get_ter( lx, ly );
}

std::string map::get_ter(const int x, const int y) const {
    return ter_at(x, y).id;
}

std::string map::get_ter_harvestable(const int x, const int y) const {
    return ter_at(x, y).harvestable;
}

ter_id map::get_ter_transforms_into(const int x, const int y) const {
    return (ter_id)termap[ ter_at(x, y).transforms_into ].loadid;
}

int map::get_ter_harvest_season(const int x, const int y) const {
    return ter_at(x, y).harvest_season;
}

ter_t & map::ter_at(const int x, const int y) const
{
    return terlist[ ter(x,y) ];
}

void map::ter_set(const int x, const int y, const std::string new_terrain) {
    if ( termap.find(new_terrain) == termap.end() ) {
        return;
    }
    ter_set(x, y, (ter_id)termap[ new_terrain ].loadid );
}

void map::ter_set(const int x, const int y, const ter_id new_terrain) {
    if (!INBOUNDS(x, y)) {
        return;
    }

    set_transparency_cache_dirty();
    set_outside_cache_dirty();

    int lx, ly;
    submap * const current_submap = get_submap_at(x, y, lx, ly);
    current_submap->set_ter( lx, ly, new_terrain );
}

std::string map::tername(const int x, const int y) const
{
 return ter_at(x, y).name;
}
// End of 2D overloads for terrain

/*
 * Get the terrain integer id. This is -not- a number guaranteed to remain
 * the same across revisions; it is a load order, and can change when mods
 * are loaded or removed. The old t_floor style constants will still work but
 * are -not- guaranteed; if a mod removes t_lava, t_lava will equal t_null;
 * New terrains added to the core game generally do not need this, it's
 * retained for high performance comparisons, save/load, and gradual transition
 * to string terrain.id
 */
ter_id map::ter( const tripoint &p ) const
{
    if( !inbounds( p ) ) {
        return t_null;
    }

    int lx, ly;
    submap *const current_submap = get_submap_at( p, lx, ly );

    return current_submap->get_ter( lx, ly );
}

/*
 * Get the terrain string id. This will remain the same across revisions,
 * unless a mod eliminates or changes it. Generally this is less efficient
 * than ter_id, but only an issue if thousands of comparisons are made.
 */
std::string map::get_ter( const tripoint &p ) const {
    return ter_at( p ).id;
}

/*
 * Get the terrain harvestable string (what will get harvested from the terrain)
 */
std::string map::get_ter_harvestable( const tripoint &p ) const {
    return ter_at( p ).harvestable;
}

/*
 * Get the terrain transforms_into id (what will the terrain transforms into)
 */
ter_id map::get_ter_transforms_into( const tripoint &p ) const {
    return (ter_id)termap[ ter_at( p ).transforms_into ].loadid;
}

/*
 * Get the harvest season from the terrain
 */
int map::get_ter_harvest_season( const tripoint &p ) const {
    return ter_at( p ).harvest_season;
}

/*
 * Get a reference to the actual terrain struct.
 */
ter_t & map::ter_at( const tripoint &p ) const
{
    return terlist[ ter( p ) ];
}

/*
 * set terrain via string; this works for -any- terrain id
 */
void map::ter_set( const tripoint &p, const std::string new_terrain) {
    if(  termap.find(new_terrain) == termap.end() ) {
        return;
    }

    ter_set( p, (ter_id)termap[ new_terrain ].loadid );
}

/*
 * set terrain via builtin t_keyword; only if defined, and will not work
 * for mods
 */
void map::ter_set( const tripoint &p, const ter_id new_terrain) {
    if( !inbounds( p ) ) {
        return;
    }

    // set the dirty flags
    // TODO: consider checking if the transparency value actually changes
    set_transparency_cache_dirty();
    set_outside_cache_dirty();

    int lx, ly;
    submap *const current_submap = get_submap_at( p, lx, ly );
    current_submap->set_ter( lx, ly, new_terrain );
}

std::string map::tername( const tripoint &p ) const
{
 return ter_at( p ).name;
}

std::string map::features(const int x, const int y)
{
    // This is used in an info window that is 46 characters wide, and is expected
    // to take up one line.  So, make sure it does that.
    // FIXME: can't control length of localized text.
    // Make the caller wrap properly, if it does not already.
    std::string ret;
    if (is_bashable(x, y)) {
        ret += _("Smashable. ");
    }
    if (has_flag("DIGGABLE", x, y)) {
        ret += _("Diggable. ");
    }
    if (has_flag("ROUGH", x, y)) {
        ret += _("Rough. ");
    }
    if (has_flag("UNSTABLE", x, y)) {
        ret += _("Unstable. ");
    }
    if (has_flag("SHARP", x, y)) {
        ret += _("Sharp. ");
    }
    if (has_flag("FLAT", x, y)) {
        ret += _("Flat. ");
    }
    return ret;
}

int map::move_cost_internal(const furn_t &furniture, const ter_t &terrain, const vehicle *veh, const int vpart) const
{
    if( terrain.movecost == 0 || ( furniture.loadid != f_null && furniture.movecost < 0 ) ) {
        return 0;
    }

    if( veh != nullptr ) {
        if( veh->obstacle_at_part( vpart ) >= 0 ) {
            return 0;
        } else {
            const int ipart = veh->part_with_feature( vpart, VPFLAG_AISLE );
            if( ipart >= 0 ) {
                return 2;
            }

            return 8;
        }
    }

    if( furniture.loadid != f_null ) {
        return std::max( terrain.movecost + furniture.movecost, 0 );
    }

    return std::max( terrain.movecost, 0 );
}

// Move cost: 2D overloads

int map::move_cost(const int x, const int y, const vehicle *ignored_vehicle) const
{
    if( !INBOUNDS( x, y ) ) {
        return 0;
    }

    int part;
    const furn_t &furniture = furn_at( x, y );
    const ter_t &terrain = ter_at( x, y );
    const vehicle *veh = veh_at( x, y, part );
    if( veh == ignored_vehicle ) {
        veh = nullptr;
    }

    return move_cost_internal( furniture, terrain, veh, part );
}

int map::move_cost_ter_furn(const int x, const int y) const
{
    if (!INBOUNDS(x, y)) {
        return 0;
    }

    int lx, ly;
    submap * const current_submap = get_submap_at(x, y, lx, ly);

    const int tercost = terlist[ current_submap->get_ter( lx, ly ) ].movecost;
    if ( tercost == 0 ) {
        return 0;
    }

    const int furncost = furnlist[ current_submap->get_furn(lx, ly) ].movecost;
    if ( furncost < 0 ) {
        return 0;
    }

    const int cost = tercost + furncost;
    return cost > 0 ? cost : 0;
}

int map::combined_movecost(const int x1, const int y1,
                           const int x2, const int y2,
                           const vehicle *ignored_vehicle, const int modifier) const
{
    int cost1 = move_cost(x1, y1, ignored_vehicle);
    int cost2 = move_cost(x2, y2, ignored_vehicle);
    // 50 moves taken per move_cost (70.71.. diagonally)
    int mult = (trigdist && x1 != x2 && y1 != y2 ? 71 : 50);
    return (cost1 + cost2 + modifier) * mult / 2;
}

// Move cost: 3D

int map::move_cost( const tripoint &p, const vehicle *ignored_vehicle ) const
{
    if( !inbounds( p ) ) {
        return 0;
    }

    int part;
    const furn_t &furniture = furn_at( p );
    const ter_t &terrain = ter_at( p );
    const vehicle *veh = veh_at( p, part );
    if( veh == ignored_vehicle ) {
        veh = nullptr;
    }

    return move_cost_internal( furniture, terrain, veh, part );
}

int map::move_cost_ter_furn( const tripoint &p ) const
{
    if( !inbounds( p ) ) {
        return 0;
    }

    int lx, ly;
    submap * const current_submap = get_submap_at( p, lx, ly );

    const int tercost = terlist[ current_submap->get_ter( lx, ly ) ].movecost;
    if ( tercost == 0 ) {
        return 0;
    }

    const int furncost = furnlist[ current_submap->get_furn( lx, ly ) ].movecost;
    if ( furncost < 0 ) {
        return 0;
    }

    const int cost = tercost + furncost;
    return cost > 0 ? cost : 0;
}

int map::combined_movecost( const tripoint &from, const tripoint &to,
                            const vehicle *ignored_vehicle, const int modifier ) const
{
    const int mults[4] = { 0, 50, 71, 100 };
    int cost1 = move_cost( from, ignored_vehicle );
    int cost2 = move_cost( to, ignored_vehicle );
    // Multiply cost depending on the number of differing axes
    // 0 if all axes are equal, 100% if only 1 differs, 141% for 2, 200% for 3
    size_t match = ( from.x != to.x ) + ( from.y != to.y ) + ( from.z != to.z );
    return (cost1 + cost2 + modifier) * mults[match] / 2;
}

// End of move cost

// 2D flags

bool map::has_flag(const std::string &flag, const int x, const int y) const
{
    static const std::string flag_str_REDUCE_SCENT("REDUCE_SCENT"); // construct once per runtime, slash delay 90%
    if (!INBOUNDS(x, y)) {
        return false;
    }

    int vpart;
    const vehicle *veh = veh_at( x, y, vpart );
    if( veh != nullptr && flag_str_REDUCE_SCENT == flag && veh->obstacle_at_part( vpart ) >= 0 ) {
        return true;
    }

    return has_flag_ter_or_furn(flag, x, y);
}

bool map::can_put_items(const int x, const int y)
{
    return !has_flag("NOITEM", x, y) && !has_flag("SEALED", x, y);
}

bool map::has_flag_ter(const std::string & flag, const int x, const int y) const
{
 return ter_at(x, y).has_flag(flag);
}

bool map::has_flag_furn(const std::string & flag, const int x, const int y) const
{
 return furn_at(x, y).has_flag(flag);
}

bool map::has_flag_ter_or_furn(const std::string & flag, const int x, const int y) const
{
    if (!INBOUNDS(x, y)) {
        return false;
    }

    int lx, ly;
    submap * const current_submap = get_submap_at(x, y, lx, ly);

    return ( terlist[ current_submap->get_ter( lx, ly ) ].has_flag(flag) || furnlist[ current_submap->get_furn(lx, ly) ].has_flag(flag) );
}

bool map::has_flag_ter_and_furn(const std::string & flag, const int x, const int y) const
{
 return ter_at(x, y).has_flag(flag) && furn_at(x, y).has_flag(flag);
}
/////
bool map::has_flag(const ter_bitflags flag, const int x, const int y) const
{
    if (!INBOUNDS(x, y)) {
        return false;
    }

    int vpart;
    const vehicle *veh = veh_at( x, y, vpart );
    if( veh != nullptr && flag == TFLAG_REDUCE_SCENT && veh->obstacle_at_part( vpart ) >= 0 ) {
        return true;
    }

    return has_flag_ter_or_furn(flag, x, y);
}

bool map::has_flag_ter(const ter_bitflags flag, const int x, const int y) const
{
 return ter_at(x, y).has_flag(flag);
}

bool map::has_flag_furn(const ter_bitflags flag, const int x, const int y) const
{
 return furn_at(x, y).has_flag(flag);
}

bool map::has_flag_ter_or_furn(const ter_bitflags flag, const int x, const int y) const
{
    if (!INBOUNDS(x, y)) {
        return false;
    }

    int lx, ly;
    submap * const current_submap = get_submap_at(x, y, lx, ly);

    return ( terlist[ current_submap->get_ter( lx, ly ) ].has_flag(flag) || furnlist[ current_submap->get_furn(lx, ly) ].has_flag(flag) );
}

bool map::has_flag_ter_and_furn(const ter_bitflags flag, const int x, const int y) const
{
    if (!INBOUNDS(x, y)) {
        return false;
    }

    int lx, ly;
    submap * const current_submap = get_submap_at( x, y, lx, ly );

    return terlist[ current_submap->get_ter( lx, ly ) ].has_flag(flag) && furnlist[ current_submap->get_furn(lx, ly) ].has_flag(flag);
}

// End of 2D flags

bool map::has_flag( const std::string &flag, const tripoint &p ) const
{
    static const std::string flag_str_REDUCE_SCENT( "REDUCE_SCENT" ); // construct once per runtime, slash delay 90%
    if( !inbounds( p ) ) {
        return false;
    }

    int vpart;
    const vehicle *veh = veh_at( p, vpart );
    if( veh != nullptr && flag_str_REDUCE_SCENT == flag && veh->obstacle_at_part( vpart ) >= 0 ) {
        return true;
    }

    return has_flag_ter_or_furn( flag, p );
}

bool map::can_put_items( const tripoint &p )
{
    return !has_flag( "NOITEM", p ) && !has_flag( "SEALED", p );
}

bool map::has_flag_ter( const std::string & flag, const tripoint &p ) const
{
    return ter_at( p ).has_flag( flag );
}

bool map::has_flag_furn( const std::string & flag, const tripoint &p ) const
{
    return furn_at( p ).has_flag( flag );
}

bool map::has_flag_ter_or_furn( const std::string & flag, const tripoint &p ) const
{
    if( !inbounds( p ) ) {
        return false;
    }

    int lx, ly;
    submap *const current_submap = get_submap_at( p, lx, ly );

    return terlist[ current_submap->get_ter( lx, ly ) ].has_flag( flag ) ||
           furnlist[ current_submap->get_furn( lx, ly ) ].has_flag( flag );
}

bool map::has_flag_ter_and_furn( const std::string & flag, const tripoint &p ) const
{
    return ter_at( p ).has_flag( flag ) && furn_at( p ).has_flag( flag );
}

bool map::has_flag( const ter_bitflags flag, const tripoint &p ) const
{
    if( !inbounds( p ) ) {
        return false;
    }

    int vpart;
    const vehicle *veh = veh_at( p, vpart );
    if( veh != nullptr && flag == TFLAG_REDUCE_SCENT && veh->obstacle_at_part( vpart ) >= 0 ) {
        return true;
    }

    return has_flag_ter_or_furn( flag, p );
}

bool map::has_flag_ter( const ter_bitflags flag, const tripoint &p ) const
{
    return ter_at( p ).has_flag( flag );
}

bool map::has_flag_furn( const ter_bitflags flag, const tripoint &p ) const
{
    return furn_at( p ).has_flag( flag );
}

bool map::has_flag_ter_or_furn( const ter_bitflags flag, const tripoint &p ) const
{
    if( !inbounds( p ) ) {
        return false;
    }

    int lx, ly;
    submap *const current_submap = get_submap_at( p, lx, ly );

    return terlist[ current_submap->get_ter( lx, ly ) ].has_flag( flag ) ||
           furnlist[ current_submap->get_furn( lx, ly ) ].has_flag( flag );
}

bool map::has_flag_ter_and_furn( const ter_bitflags flag, const tripoint &p ) const
{
    if( !inbounds( p ) ) {
        return false;
    }

    int lx, ly;
    submap *const current_submap = get_submap_at( p, lx, ly );

    return terlist[ current_submap->get_ter( lx, ly ) ].has_flag( flag ) &&
           furnlist[ current_submap->get_furn( lx, ly ) ].has_flag( flag );
}

// End of 3D flags

// Bashable - common function

int map::bash_rating_internal( const int str, const furn_t &furniture, 
                               const ter_t &terrain, const vehicle *veh, const int part ) const
{
    bool furn_smash = false;
    bool ter_smash = false;
    if( furniture.loadid != f_null && furniture.bash.str_max != -1 ) {
        furn_smash = true;
    } else if( terrain.bash.str_max != -1 ) {
        ter_smash = true;
    }

    if( veh != nullptr && veh->obstacle_at_part( part ) >= 0 ) {
        // Monsters only care about rating > 0, NPCs should want to path around cars instead
        return 2; // Should probably be a function of part hp (+armor on tile)
    }

    int bash_min = 0;
    int bash_max = 0;
    if( furn_smash ) {
        bash_min = furniture.bash.str_min;
        bash_max = furniture.bash.str_max;
    } else if( ter_smash ) {
        bash_min = terrain.bash.str_min;
        bash_max = terrain.bash.str_max;
    } else {
        return -1;
    }

    if (str < bash_min) {
        return 0;
    } else if (str >= bash_max) {
        return 10;
    }

    int ret = (10 * (str - bash_min)) / (bash_max - bash_min);
    // Round up to 1, so that desperate NPCs can try to bash down walls
    return std::max( ret, 1 );
}

// 2D bashable

bool map::is_bashable(const int x, const int y) const
{
    if( !inbounds(x, y) ) {
        DebugLog( D_WARNING, D_MAP ) << "Looking for out-of-bounds is_bashable at "
                                     << x << ", " << y;
        return false;
    }

    int vpart = -1;
    const vehicle *veh = veh_at( x, y, vpart );
    if( veh != nullptr && veh->obstacle_at_part( vpart ) >= 0 ) {
        return true;
    }

    if( has_furn(x, y) && furn_at(x, y).bash.str_max != -1 ) {
        return true;
    } else if( ter_at(x, y).bash.str_max != -1 ) {
        return true;
    }

    return false;
}

bool map::is_bashable_ter(const int x, const int y) const
{
    if ( ter_at(x, y).bash.str_max != -1 ) {
        return true;
    }
    return false;
}

bool map::is_bashable_furn(const int x, const int y) const
{
    if ( has_furn(x, y) && furn_at(x, y).bash.str_max != -1 ) {
        return true;
    }
    return false;
}

bool map::is_bashable_ter_furn(const int x, const int y) const
{
    return is_bashable_furn(x, y) || is_bashable_ter(x, y);
}

int map::bash_strength(const int x, const int y) const
{
    if ( has_furn(x, y) && furn_at(x, y).bash.str_max != -1 ) {
        return furn_at(x, y).bash.str_max;
    } else if ( ter_at(x, y).bash.str_max != -1 ) {
        return ter_at(x, y).bash.str_max;
    }
    return -1;
}

int map::bash_resistance(const int x, const int y) const
{
    if ( has_furn(x, y) && furn_at(x, y).bash.str_min != -1 ) {
        return furn_at(x, y).bash.str_min;
    } else if ( ter_at(x, y).bash.str_min != -1 ) {
        return ter_at(x, y).bash.str_min;
    }
    return -1;
}

int map::bash_rating(const int str, const int x, const int y) const
{
    if (!inbounds(x, y)) {
        DebugLog( D_WARNING, D_MAP ) << "Looking for out-of-bounds is_bashable at "
                                     << x << ", " << y;
        return -1;
    }

    int part = -1;
    const furn_t &furniture = furn_at( x, y );
    const ter_t &terrain = ter_at( x, y );
    const vehicle *veh = veh_at( x, y, part );
    return bash_rating_internal( str, furniture, terrain, veh, part );
}

// 3D bashable

bool map::is_bashable( const tripoint &p ) const
{
    if( !inbounds( p ) ) {
        DebugLog( D_WARNING, D_MAP ) << "Looking for out-of-bounds is_bashable at "
                                     << p.x << ", " << p.y << ", " << p.z;
        return false;
    }

    int vpart = -1;
    const vehicle *veh = veh_at( p , vpart );
    if( veh != nullptr && veh->obstacle_at_part( vpart ) >= 0 ) {
        return true;
    }

    if( has_furn( p ) && furn_at( p ).bash.str_max != -1 ) {
        return true;
    } else if( ter_at( p ).bash.str_max != -1 ) {
        return true;
    }

    return false;
}

bool map::is_bashable_ter( const tripoint &p ) const
{
    if ( ter_at( p ).bash.str_max != -1 ) {
        return true;
    }
    return false;
}

bool map::is_bashable_furn( const tripoint &p ) const
{
    if ( has_furn( p ) && furn_at( p ).bash.str_max != -1 ) {
        return true;
    }
    return false;
}

bool map::is_bashable_ter_furn( const tripoint &p ) const
{
    return is_bashable_furn( p ) || is_bashable_ter( p );
}

int map::bash_strength( const tripoint &p ) const
{
    if ( has_furn( p ) && furn_at( p ).bash.str_max != -1 ) {
        return furn_at( p ).bash.str_max;
    } else if ( ter_at( p ).bash.str_max != -1 ) {
        return ter_at( p ).bash.str_max;
    }
    return -1;
}

int map::bash_resistance( const tripoint &p ) const
{
    if ( has_furn( p ) && furn_at( p ).bash.str_min != -1 ) {
        return furn_at( p ).bash.str_min;
    } else if ( ter_at( p ).bash.str_min != -1 ) {
        return ter_at( p ).bash.str_min;
    }
    return -1;
}

int map::bash_rating( const int str, const tripoint &p ) const
{
    if( !inbounds( p ) ) {
        DebugLog( D_WARNING, D_MAP ) << "Looking for out-of-bounds is_bashable at "
                                     << p.x << ", " << p.y << ", " << p.z;
        return -1;
    }

    int part = -1;
    const furn_t &furniture = furn_at( p );
    const ter_t &terrain = ter_at( p );
    const vehicle *veh = veh_at( p, part );
    return bash_rating_internal( str, furniture, terrain, veh, part );
}

// End of 3D bashable

void map::make_rubble(const int x, const int y, furn_id rubble_type, bool items, ter_id floor_type, bool overwrite)
{
    if (overwrite) {
        ter_set(x, y, floor_type);
        furn_set(x, y, rubble_type);
    } else {
        // First see if there is existing furniture to destroy
        if (is_bashable_furn(x, y)) {
            destroy_furn(x, y, true);
        }
        // Leave the terrain alone unless it interferes with furniture placement
        if (move_cost(x, y) <= 0 && is_bashable_ter(x, y)) {
            destroy(x, y, true);
        }
        // Check again for new terrain after potential destruction
        if (move_cost(x, y) <= 0) {
            ter_set(x, y, floor_type);
        }

        furn_set(x, y, rubble_type);
    }
    if (items) {
        //Still hardcoded, but a step up from the old stuff due to being in only one place
        if (rubble_type == f_wreckage) {
            item chunk("steel_chunk", calendar::turn);
            item scrap("scrap", calendar::turn);
            item pipe("pipe", calendar::turn);
            item wire("wire", calendar::turn);
            add_item_or_charges(x, y, chunk);
            add_item_or_charges(x, y, scrap);
            if (one_in(5)) {
                add_item_or_charges(x, y, pipe);
                add_item_or_charges(x, y, wire);
            }
        } else if (rubble_type == f_rubble_rock) {
            item rock("rock", calendar::turn);
            int rock_count = rng(1, 3);
            for (int i = 0; i < rock_count; i++) {
                add_item_or_charges(x, y, rock);
            }
        } else if (rubble_type == f_rubble) {
            item splinter("splinter", calendar::turn);
            item nail("nail", calendar::turn);
            int splinter_count = rng(2, 8);
            int nail_count = rng(5, 10);
            for (int i = 0; i < splinter_count; i++) {
                add_item_or_charges(x, y, splinter);
            }
            for (int i = 0; i < nail_count; i++) {
                add_item_or_charges(x, y, nail);
            }
        }
    }
}

/**
 * Returns whether or not the terrain at the given location can be dived into
 * (by monsters that can swim or are aquatic or nonbreathing).
 * @param x The x coordinate to look at.
 * @param y The y coordinate to look at.
 * @return true if the terrain can be dived into; false if not.
 */
bool map::is_divable(const int x, const int y) const
{
  return has_flag("SWIMMABLE", x, y) && has_flag(TFLAG_DEEP_WATER, x, y);
}

bool map::is_divable( const tripoint &p ) const
{
    return has_flag( "SWIMMABLE", p ) && has_flag( TFLAG_DEEP_WATER, p );
}

bool map::is_outside(const int x, const int y) const
{
 if(!INBOUNDS(x, y))
  return true;

 return outside_cache[x][y];
}

bool map::is_outside( const tripoint &p ) const
{
    if( !inbounds( p ) ) {
        return true;
    }

    // TODO: Z
    return outside_cache[p.x][p.y];
}

bool map::is_last_ter_wall(const bool no_furn, const int x, const int y,
                           const int xmax, const int ymax, const direction dir) const {
    int xmov = 0;
    int ymov = 0;
    switch ( dir ) {
        case NORTH:
            ymov = -1;
            break;
        case SOUTH:
            ymov = 1;
            break;
        case WEST:
            xmov = -1;
            break;
        case EAST:
            xmov = 1;
            break;
        default:
            break;
    }
    int x2 = x;
    int y2 = y;
    bool result = true;
    bool loop = true;
    while ( (loop) && ((dir == NORTH && y2 >= 0) ||
                       (dir == SOUTH && y2 < ymax) ||
                       (dir == WEST  && x2 >= 0) ||
                       (dir == EAST  && x2 < xmax)) ) {
        if ( no_furn && has_furn(x2, y2) ) {
            loop = false;
            result = false;
        } else if ( !has_flag_ter("FLAT", x2, y2) ) {
            loop = false;
            if ( !has_flag_ter("WALL", x2, y2) ) {
                result = false;
            }
        }
        x2 += xmov;
        y2 += ymov;
    }
    return result;
}

bool map::flammable_items_at( const tripoint &p )
{
    for( const auto &i : i_at(p) ) {
        if( i.flammable() ) {
            // Total fire resistance == 0
            return true;
        }
    }

    return false;
}

bool map::moppable_items_at( const tripoint &p )
{
    for (auto &i : i_at(p)) {
        if (i.made_of(LIQUID)) {
            return true;
        }
    }
    const field &fld = field_at(p);
    if(fld.findField(fd_blood) != 0 || fld.findField(fd_blood_veggy) != 0 ||
          fld.findField(fd_blood_insect) != 0 || fld.findField(fd_blood_invertebrate) != 0
          || fld.findField(fd_gibs_flesh) != 0 || fld.findField(fd_gibs_veggy) != 0 ||
          fld.findField(fd_gibs_insect) != 0 || fld.findField(fd_gibs_invertebrate) != 0
          || fld.findField(fd_bile) != 0 || fld.findField(fd_slime) != 0 ||
          fld.findField(fd_sludge) != 0) {
        return true;
    }
    int vpart;
    vehicle *veh = veh_at(p, vpart);
    if(veh != 0) {
        std::vector<int> parts_here = veh->parts_at_relative(veh->parts[vpart].mount.x, veh->parts[vpart].mount.y);
        for(auto &i : parts_here) {
            if(veh->parts[i].blood > 0) {
                return true;
            }
        }
    }
    return false;
}

void map::decay_fields_and_scent( const int amount )
{
    // Decay scent separately, so that later we can use field count to skip empty submaps
    for( int x = 0; x < my_MAPSIZE * SEEX; x++ ) {
        for( int y = 0; y < my_MAPSIZE * SEEY; y++ ) {
            if( g->scent( x, y ) > 0 ) {
                g->scent( x, y )--;
            }
        }
    }

    const int amount_liquid = amount / 3; // Decay washable fields (blood, guts etc.) by this
    const int amount_gas = amount / 5; // Decay gas type fields by this
    // Coord code copied from lightmap calculations
    for( int smx = 0; smx < my_MAPSIZE; ++smx ) {
        for( int smy = 0; smy < my_MAPSIZE; ++smy ) {
            auto const cur_submap = get_submap_at_grid( smx, smy );
            int to_proc = cur_submap->field_count;
            if( to_proc < 1 ) {
                // This submap has no fields
                continue;
            }

            for( int sx = 0; sx < SEEX; ++sx ) {
                for( int sy = 0; sy < SEEY; ++sy ) {
                    const int x = sx + smx * SEEX;
                    const int y = sy + smy * SEEY;

                    if( !outside_cache[x][y] ) {
                        continue;
                    }

                    field &fields = cur_submap->fld[sx][sy];
                    for( auto &fp : fields ) {
                        to_proc--;
                        field_entry &cur = fp.second;
                        const field_id type = cur.getFieldType();
                        switch( type ) {
                            case fd_fire:
                                cur.setFieldAge( cur.getFieldAge() + amount );
                                break;
                            case fd_blood:
                            case fd_bile:
                            case fd_gibs_flesh:
                            case fd_gibs_veggy:
                            case fd_slime:
                            case fd_blood_veggy:
                            case fd_blood_insect:
                            case fd_blood_invertebrate:
                            case fd_gibs_insect:
                            case fd_gibs_invertebrate:
                                cur.setFieldAge( cur.getFieldAge() + amount_liquid );
                                break;
                            case fd_smoke:
                            case fd_toxic_gas:
                            case fd_tear_gas:
                            case fd_nuke_gas:
                            case fd_cigsmoke:
                            case fd_weedsmoke:
                            case fd_cracksmoke:
                            case fd_methsmoke:
                            case fd_relax_gas:
                            case fd_fungal_haze:
                            case fd_hot_air1:
                            case fd_hot_air2:
                            case fd_hot_air3:
                            case fd_hot_air4:
                                cur.setFieldAge( cur.getFieldAge() + amount_gas );
                                break;
                            default:
                                break;
                        }
                    }
                }
            }
        }
    }
}

point map::random_outdoor_tile()
{
 std::vector<point> options;
 for (int x = 0; x < SEEX * my_MAPSIZE; x++) {
  for (int y = 0; y < SEEY * my_MAPSIZE; y++) {
   if (is_outside(x, y))
    options.push_back(point(x, y));
  }
 }
 if (options.empty()) // Nowhere is outdoors!
  return point(-1, -1);

 return options[rng(0, options.size() - 1)];
}

bool map::has_adjacent_furniture( const tripoint &p )
{
    const signed char cx[4] = { 0, -1, 0, 1};
    const signed char cy[4] = {-1,  0, 1, 0};

    for (int i = 0; i < 4; i++)
    {
        const int adj_x = p.x + cx[i];
        const int adj_y = p.y + cy[i];
        if ( has_furn( tripoint( adj_x, adj_y, p.z ) ) && 
             furn_at( tripoint( adj_x, adj_y, p.z ) ).has_flag("BLOCKSDOOR") ) {
            return true;
        }
    }

 return false;
}

bool map::has_nearby_fire( const tripoint &p, int radius )
{
    for(int dx = -radius; dx <= radius; dx++) {
        for(int dy = -radius; dy <= radius; dy++) {
            const tripoint pt( p.x + dx, p.y + dy, p.z );
            if( get_field( pt, fd_fire ) != nullptr ) {
                return true;
            }
            if (ter(pt) == t_lava) {
                return true;
            }
        }
    }
    return false;
}

void map::mop_spills( const tripoint &p ) {
    auto items = i_at( p );
    for( auto it = items.begin(); it != items.end(); ) {
        if( it->made_of(LIQUID) ) {
            it = items.erase( it );
        } else {
            it++;
        }
    }
    remove_field( p, fd_blood );
    remove_field( p, fd_blood_veggy );
    remove_field( p, fd_blood_insect );
    remove_field( p, fd_blood_invertebrate );
    remove_field( p, fd_gibs_flesh );
    remove_field( p, fd_gibs_veggy );
    remove_field( p, fd_gibs_insect );
    remove_field( p, fd_gibs_invertebrate );
    remove_field( p, fd_bile );
    remove_field( p, fd_slime );
    remove_field( p, fd_sludge );
    int vpart;
    vehicle *veh = veh_at(p, vpart);
    if(veh != 0) {
        std::vector<int> parts_here = veh->parts_at_relative( veh->parts[vpart].mount.x,
                                                              veh->parts[vpart].mount.y );
        for( auto &elem : parts_here ) {
            veh->parts[elem].blood = 0;
        }
    }
}

void map::create_spores( const tripoint &p, Creature* source )
{
    // TODO: Z
    const int x = p.x;
    const int y = p.y;
    // TODO: Infect NPCs?
    monster spore(GetMType("mon_spore"));
    int mondex;
    for (int i = x - 1; i <= x + 1; i++) {
        for (int j = y - 1; j <= y + 1; j++) {
            mondex = g->mon_at(i, j);
            if (move_cost(i, j) > 0 || (i == x && j == y)) {
                if (mondex != -1) { // Spores hit a monster
                    if (g->u.sees(i, j) &&
                        !g->zombie(mondex).type->in_species("FUNGUS")) {
                        add_msg(_("The %s is covered in tiny spores!"),
                                g->zombie(mondex).name().c_str());
                    }
                    monster &critter = g->zombie( mondex );
                    if( !critter.make_fungus() ) {
                        critter.die( source ); // counts as kill by player
                    }
                } else if (g->u.posx() == i && g->u.posy() == j) {
                    // Spores hit the player
                    bool hit = false;
                    if (one_in(4) && g->u.add_env_effect("spores", bp_head, 3, 90, bp_head)) {
                        hit = true;
                    }
                    if (one_in(2) && g->u.add_env_effect("spores", bp_torso, 3, 90, bp_torso)) {
                        hit = true;
                    }
                    if (one_in(4) && g->u.add_env_effect("spores", bp_arm_l, 3, 90, bp_arm_l)) {
                        hit = true;
                    }
                    if (one_in(4) && g->u.add_env_effect("spores", bp_arm_r, 3, 90, bp_arm_r)) {
                        hit = true;
                    }
                    if (one_in(4) && g->u.add_env_effect("spores", bp_leg_l, 3, 90, bp_leg_l)) {
                        hit = true;
                    }
                    if (one_in(4) && g->u.add_env_effect("spores", bp_leg_r, 3, 90, bp_leg_r)) {
                        hit = true;
                    }
                    if (hit) {
                        add_msg(m_warning, _("You're covered in tiny spores!"));
                    }
                } else if (((i == x && j == y) || one_in(4)) &&
                           g->num_zombies() <= 1000) { // Spawn a spore
                    spore.spawn(i, j);
                    g->add_zombie(spore);
                }
            }
        }
    }
}

int map::collapse_check(const int x, const int y)
{
    int num_supports = 0;
    for (int i = x - 1; i <= x + 1; i++) {
        for (int j = y - 1; j <= y + 1; j++) {
            if (i == x && j == y) {
                continue;
            }
            if (has_flag("COLLAPSES", x, y)) {
                if (has_flag("COLLAPSES", i, j)) {
                    num_supports++;
                } else if (has_flag("SUPPORTS_ROOF", i, j)) {
                    num_supports += 2;
                }
            } else if (has_flag("SUPPORTS_ROOF", x, y)) {
                if (has_flag("SUPPORTS_ROOF", i, j) && !has_flag("COLLAPSES", i, j)) {
                    num_supports += 3;
                }
            }
        }
    }
    return 1.7 * num_supports;
}

void map::collapse_at(const int x, const int y)
{
    destroy (x, y, false);
    crush(x, y);
    make_rubble(x, y);
    for (int i = x - 1; i <= x + 1; i++) {
        for (int j = y - 1; j <= y + 1; j++) {
            if ((i == x && j == y)) {
                continue;
            }
            if (has_flag("COLLAPSES", i, j) && one_in(collapse_check(i, j))) {
                destroy (i, j, false);
            // We only check for rubble spread if it doesn't already collapse to prevent double crushing
            } else if (has_flag("FLAT", i, j) && one_in(8)) {
                crush(i, j);
                make_rubble(i, j);
            }
        }
    }
}

std::pair<bool, bool> map::bash(const int x, const int y, const int str,
                                bool silent, bool destroy, vehicle *bashing_vehicle )
{
    // TODO: Make this an argument
    tripoint p( x, y, abs_sub.z );
    bool success = false;
    int sound_volume = 0;
    std::string sound;
    bool smashed_something = false;
    if( get_field( point( x, y ), fd_web ) != nullptr ) {
        smashed_something = true;
        remove_field(x, y, fd_web);
    }

    // Destroy glass items, spilling their contents.
    std::vector<item> smashed_contents;
    auto bashed_items = i_at(x, y);
    for( auto bashed_item = bashed_items.begin(); bashed_item != bashed_items.end(); ) {
        // the check for active supresses molotovs smashing themselves with their own explosion
        if (bashed_item->made_of("glass") && !bashed_item->active && one_in(2)) {
            sound = _("glass shattering");
            sound_volume = 12;
            smashed_something = true;
            for( auto bashed_content : bashed_item->contents ) {
                smashed_contents.push_back( bashed_content );
            }
            bashed_item = bashed_items.erase( bashed_item );
        } else {
            ++bashed_item;
        }
    }
    // Now plunk in the contents of the smashed items.
    spawn_items( x, y, smashed_contents );

    // Smash vehicle if present
    int vpart;
    vehicle *veh = veh_at(x, y, vpart);
    if (veh && veh != bashing_vehicle) {
        veh->damage (vpart, str, 1);
        sound = _("crash!");
        sound_volume = 18;
        smashed_something = true;
        success = true;
    } else {
        // Else smash furniture or terrain
        bool smash_furn = false;
        bool smash_ter = false;
        map_bash_info *bash = NULL;

        if ( has_furn(x, y) && furn_at(x, y).bash.str_max != -1 ) {
            bash = &(furn_at(x,y).bash);
            smash_furn = true;
        } else if ( ter_at(x, y).bash.str_max != -1 ) {
            bash = &(ter_at(x,y).bash);
            smash_ter = true;
        }
        // TODO: what if silent is true?
        if (has_flag("ALARMED", x, y) && !g->event_queued(EVENT_WANTED)) {
            sounds::sound(x, y, 40, _("an alarm go off!"));
            // if the player is nearby blame him/her
            if( rl_dist( g->u.posx(), g->u.posy(), x, y ) <= 3 ) {
                g->u.add_memorial_log(pgettext("memorial_male", "Set off an alarm."),
                                      pgettext("memorial_female", "Set off an alarm."));
                const point abs = overmapbuffer::ms_to_sm_copy( getabs( x, y ) );
                g->add_event(EVENT_WANTED, int(calendar::turn) + 300, 0, tripoint( abs.x, abs.y, abs_sub.z ) );
            }
        }

        if ( bash != NULL && (!bash->destroy_only || destroy)) {
            int smin = bash->str_min;
            int smax = bash->str_max;
            int sound_vol = bash->sound_vol;
            int sound_fail_vol = bash->sound_fail_vol;
            if (destroy) {
                success = true;
            } else {
                if ( bash->str_min_blocked != -1 || bash->str_max_blocked != -1 ) {
                    if( has_adjacent_furniture( p ) ) {
                        if ( bash->str_min_blocked != -1 ) {
                            smin = bash->str_min_blocked;
                        }
                        if ( bash->str_max_blocked != -1 ) {
                            smax = bash->str_max_blocked;
                        }
                    }
                }
                if ( str >= smin && str >= rng(bash->str_min_roll, bash->str_max_roll)) {
                    success = true;
                }
            }

            if (success || destroy) {
                // Clear out any partially grown seeds
                if (has_flag_ter_or_furn("PLANT", x, y)) {
                    i_clear( x, y );
                }

                if (smash_furn) {
                    if (has_flag_furn("FUNGUS", p)) {
                        create_spores( p );
                    }
                } else if (smash_ter) {
                    if (has_flag_ter("FUNGUS", p)) {
                        create_spores( p );
                    }
                }

                if (destroy) {
                    sound_volume = smax;
                } else {
                    if (sound_vol == -1) {
                        sound_volume = std::min(int(smin * 1.5), smax);
                    } else {
                        sound_volume = sound_vol;
                    }
                }
                sound = _(bash->sound.c_str());
                // Set this now in case the ter_set below changes this
                bool collapses = has_flag("COLLAPSES", x, y) && smash_ter;
                bool supports = has_flag("SUPPORTS_ROOF", x, y) && smash_ter;
                if (smash_furn == true) {
                    furn_set(x, y, bash->furn_set);
                    // Hack alert.
                    // Signs have cosmetics associated with them on the submap since
                    // furniture can't store dynamic data to disk. To prevent writing
                    // mysteriously appearing for a sign later built here, remove the
                    // writing from the submap.
                    delete_signage(x, y);
                } else if (smash_ter == true) {
                    ter_set(x, y, bash->ter_set);
                } else {
                    debugmsg( "data/json/terrain.json does not have %s.bash.ter_set set!",
                              ter_at(x,y).id.c_str() );
                }

                spawn_item_list(bash->items, x, y);
                if (bash->explosive > 0) {
                    g->explosion( tripoint( x, y, abs_sub.z ), bash->explosive, 0, false);
                }

                if (collapses) {
                    collapse_at(x, y);
                }
                // Check the flag again to ensure the new terrain doesn't support anything
                if (supports && !has_flag("SUPPORTS_ROOF", x, y)) {
                    for (int i = x - 1; i <= x + 1; i++) {
                        for (int j = y - 1; j <= y + 1; j++) {
                            if ((i == x && j == y) || !has_flag("COLLAPSES", i, j)) {
                                continue;
                            }
                            if (one_in(collapse_check(i, j))) {
                                collapse_at(i, j);
                            }
                        }
                    }
                }
                smashed_something = true;
            } else {
                if (sound_fail_vol == -1) {
                    sound_volume = 12;
                } else {
                    sound_volume = sound_fail_vol;
                }
                sound = _(bash->sound_fail.c_str());
                smashed_something = true;
            }
        } else {
            furn_id furnid = furn(x, y);
            if ( furnid == f_skin_wall || furnid == f_skin_door || furnid == f_skin_door_o ||
                 furnid == f_skin_groundsheet || furnid == f_canvas_wall || furnid == f_canvas_door ||
                 furnid == f_canvas_door_o || furnid == f_groundsheet || furnid == f_fema_groundsheet) {
                if (str >= rng(0, 6) || destroy) {
                    // Special code to collapse the tent if destroyed
                    int tentx = -1, tenty = -1;
                    // Find the center of the tent
                    for (int i = -1; i <= 1; i++) {
                        for (int j = -1; j <= 1; j++) {
                            if (furn(x + i, y + j) == f_groundsheet ||
                                furn(x + i, y + j) == f_fema_groundsheet ||
                                furn(x + i, y + j) == f_skin_groundsheet){
                                tentx = x + i;
                                tenty = y + j;
                                break;
                            }
                        }
                    }
                    // Never found tent center, bail out
                    if (tentx == -1 && tenty == -1) {
                        smashed_something = true;
                    }
                    // Take the tent down
                    for (int i = -1; i <= 1; i++) {
                        for (int j = -1; j <= 1; j++) {
                            if (furn(tentx + i, tenty + j) == f_groundsheet) {
                                spawn_item(tentx + i, tenty + j, "broketent");
                            }
                            if (furn(tentx + i, tenty + j) == f_skin_groundsheet) {
                                spawn_item(tentx + i, tenty + j, "damaged_shelter_kit");
                            }
                            furn_id check_furn = furn(tentx + i, tenty + j);
                            if (check_furn == f_skin_wall || check_furn == f_skin_door ||
                                  check_furn == f_skin_door_o || check_furn == f_skin_groundsheet ||
                                  check_furn == f_canvas_wall || check_furn == f_canvas_door ||
                                  check_furn == f_canvas_door_o || check_furn == f_groundsheet ||
                                  check_furn == f_fema_groundsheet) {
                                furn_set(tentx + i, tenty + j, f_null);
                            }
                        }
                    }

                    sound_volume = 8;
                    sound = _("rrrrip!");
                    smashed_something = true;
                    success = true;
                } else {
                    sound_volume = 8;
                    sound = _("slap!");
                    smashed_something = true;
                }
            // Made furniture seperate from the other tent to facilitate destruction
            } else if (furnid == f_center_groundsheet || furnid == f_large_groundsheet ||
                     furnid == f_large_canvas_door || furnid == f_large_canvas_wall ||
                     furnid == f_large_canvas_door_o) {
                if (str >= rng(0, 6) || destroy) {
                    // Special code to collapse the tent if destroyed
                    int tentx = -1, tenty = -1;
                    // Find the center of the tent
                    for (int i = -2; i <= 2; i++) {
                        for (int j = -2; j <= 2; j++) {
                            if (furn(x + i, y + j) == f_center_groundsheet){
                                tentx = x + i;
                                tenty = y + j;
                                break;
                            }
                        }
                    }
                    // Never found tent center, bail out
                    if (tentx == -1 && tenty == -1) {
                        smashed_something = true;
                    }
                    // Take the tent down
                    for (int i = -2; i <= 2; i++) {
                        for (int j = -2; j <= 2; j++) {
                             if (furn(tentx + i, tenty + j) == f_center_groundsheet) {
                             spawn_item(tentx + i, tenty + j, "largebroketent");
                            }
                            furn_set(tentx + i, tenty + j, f_null);
                        }
                    }
                    sound_volume = 8;
                    sound = _("rrrrip!");
                    smashed_something = true;
                    success = true;
                } else {
                    sound_volume = 8;
                    sound = _("slap!");
                    smashed_something = true;
                }
            }
        }
    }
    if( move_cost(x, y) <= 0  && !smashed_something ) {
        sound = _("thump!");
        sound_volume = 18;
        smashed_something = true;
    }
    if( !sound.empty() && !silent) {
        sounds::sound( x, y, sound_volume, sound);
    }
    return std::pair<bool, bool> (smashed_something, success);
}

void map::spawn_item_list(const std::vector<map_bash_item_drop> &items, int x, int y) {
    for( auto &items_i : items ) {
        const map_bash_item_drop &drop = items_i;
        int chance = drop.chance;
        if ( chance == -1 || rng(0, 100) >= chance ) {
            int numitems = drop.amount;

            if ( drop.minamount != -1 ) {
                numitems = rng( drop.minamount, drop.amount );
            }
            if ( numitems > 0 ) {
                // spawn_item(x,y, drop.itemtype, numitems); // doesn't abstract amount || charges
                item new_item(drop.itemtype, calendar::turn);
                if ( new_item.count_by_charges() ) {
                    new_item.charges = numitems;
                    numitems = 1;
                }
                const bool varsize = new_item.has_flag( "VARSIZE" );
                for(int a = 0; a < numitems; a++ ) {
                    if( varsize && one_in( 3 ) ) {
                        new_item.item_tags.insert( "FIT" );
                    } else if( varsize ) {
                        // might have been added previously
                        new_item.item_tags.erase( "FIT" );
                    }
                    add_item_or_charges(x, y, new_item);
                }
            }
        }
    }
}

void map::destroy(const int x, const int y, const bool silent)
{
    // Break if it takes more than 25 destructions to remove to prevent infinite loops
    // Example: A bashes to B, B bashes to A leads to A->B->A->...
    int count = 0;
    while (count <= 25 && bash(x, y, 999, silent, true).second) {
        count++;
    }
}

void map::destroy( const tripoint &p, const bool silent )
{
    // Break if it takes more than 25 destructions to remove to prevent infinite loops
    // Example: A bashes to B, B bashes to A leads to A->B->A->...
    int count = 0;
    // TODO: Z
    while( count <= 25 && bash( p.x, p.y, 999, silent, true ).second ) {
        count++;
    }
}

void map::destroy_furn(const int x, const int y, const bool silent)
{
    // Break if it takes more than 25 destructions to remove to prevent infinite loops
    // Example: A bashes to B, B bashes to A leads to A->B->A->...
    int count = 0;
    while (count <= 25 && furn(x, y) != f_null && bash(x, y, 999, silent, true).second) {
        count++;
    }
}

void map::crush(const int x, const int y)
{
    int veh_part;
    player *crushed_player = nullptr;
    //The index of the NPC at (x,y), or -1 if there isn't one
    int npc_index = g->npc_at(x, y);
    if( g->u.posx() == x && g->u.posy() == y ) {
        crushed_player = &(g->u);
    } else if( npc_index != -1 ) {
        crushed_player = static_cast<player *>(g->active_npc[npc_index]);
    }

    if( crushed_player != nullptr ) {
        bool player_inside = false;
        if( crushed_player->in_vehicle ) {
            vehicle *veh = veh_at(x, y, veh_part);
            player_inside = (veh && veh->is_inside(veh_part));
        }
        if (!player_inside) { //If there's a player at (x,y) and he's not in a covered vehicle...
            //This is the roof coming down on top of us, no chance to dodge
            crushed_player->add_msg_player_or_npc( m_bad, _("You are crushed by the falling debris!"),
                                                   _("<npcname> is crushed by the falling debris!") );
            int dam = rng(0, 40);
            // Torso and head take the brunt of the blow
            body_part hit = bp_head;
            crushed_player->deal_damage( nullptr, hit, damage_instance( DT_BASH, dam * .25 ) );
            hit = bp_torso;
            crushed_player->deal_damage( nullptr, hit, damage_instance( DT_BASH, dam * .45 ) );
            // Legs take the next most through transfered force
            hit = bp_leg_l;
            crushed_player->deal_damage( nullptr, hit, damage_instance( DT_BASH, dam * .10 ) );
            hit = bp_leg_r;
            crushed_player->deal_damage( nullptr, hit, damage_instance( DT_BASH, dam * .10 ) );
            // Arms take the least
            hit = bp_arm_l;
            crushed_player->deal_damage( nullptr, hit, damage_instance( DT_BASH, dam * .05 ) );
            hit = bp_arm_r;
            crushed_player->deal_damage( nullptr, hit, damage_instance( DT_BASH, dam * .05 ) );

            // Pin whoever got hit
            crushed_player->add_effect("crushed", 1, num_bp, true);
            crushed_player->check_dead_state();
        }
    }

    //The index of the monster at (x,y), or -1 if there isn't one
    int mon = g->mon_at(x, y);
    if (mon != -1 && size_t(mon) < g->num_zombies()) {  //If there's a monster at (x,y)...
        monster* monhit = &(g->zombie(mon));
        // 25 ~= 60 * .45 (torso)
        monhit->deal_damage(nullptr, bp_torso, damage_instance(DT_BASH, rng(0,25)));

        // Pin whoever got hit
        monhit->add_effect("crushed", 1, num_bp, true);
        monhit->check_dead_state();
    }

    vehicle *veh = veh_at(x, y, veh_part);
    if (veh) {
        veh->damage(veh_part, rng(0, veh->parts[veh_part].hp), 1, false);
    }
}

void map::shoot(const int x, const int y, int &dam,
                const bool hit_items, const std::set<std::string>& ammo_effects)
{
    if (dam < 0)
    {
        return;
    }

    if (has_flag("ALARMED", x, y) && !g->event_queued(EVENT_WANTED))
    {
        sounds::sound(x, y, 30, _("An alarm sounds!"));
        const point abs = overmapbuffer::ms_to_sm_copy( getabs( x, y ) );
        g->add_event(EVENT_WANTED, int(calendar::turn) + 300, 0, tripoint( abs.x, abs.y, abs_sub.z ) );
    }

    int vpart;
    vehicle *veh = veh_at(x, y, vpart);
    if (veh)
    {
        const bool inc = (ammo_effects.count("INCENDIARY") || ammo_effects.count("FLAME"));
        dam = veh->damage (vpart, dam, inc? 2 : 0, hit_items);
    }

    ter_t terrain = ter_at(x, y);
    if( 0 == terrain.id.compare("t_wall_wood_broken") ||
        0 == terrain.id.compare("t_wall_log_broken") ||
        0 == terrain.id.compare("t_door_b") ) {
        if (hit_items || one_in(8)) { // 1 in 8 chance of hitting the door
            dam -= rng(20, 40);
            if (dam > 0) {
                sounds::sound(x, y, 10, _("crash!"));
                ter_set(x, y, t_dirt);
            }
        }
        else {
            dam -= rng(0, 1);
        }
    } else if( 0 == terrain.id.compare("t_door_c") ||
               0 == terrain.id.compare("t_door_locked") ||
               0 == terrain.id.compare("t_door_locked_peep") ||
               0 == terrain.id.compare("t_door_locked_alarm") ) {
        dam -= rng(15, 30);
        if (dam > 0) {
            sounds::sound(x, y, 10, _("smash!"));
            ter_set(x, y, t_door_b);
        }
    } else if( 0 == terrain.id.compare("t_door_boarded") ||
               0 == terrain.id.compare("t_door_boarded_damaged") ||
               0 == terrain.id.compare("t_rdoor_boarded") ||
               0 == terrain.id.compare("t_rdoor_boarded_damaged") ) {
        dam -= rng(15, 35);
        if (dam > 0) {
            sounds::sound(x, y, 10, _("crash!"));
            ter_set(x, y, t_door_b);
        }
    } else if( 0 == terrain.id.compare("t_window_domestic_taped") ||
               0 == terrain.id.compare("t_curtains") ) {
        if (ammo_effects.count("LASER")) {
            dam -= rng(1, 5);
        }
        if (ammo_effects.count("LASER")) {
            dam -= rng(0, 5);
        } else {
            dam -= rng(1,3);
            if (dam > 0) {
                sounds::sound(x, y, 16, _("glass breaking!"));
                ter_set(x, y, t_window_frame);
                spawn_item(x, y, "sheet", 1);
                spawn_item(x, y, "stick");
                spawn_item(x, y, "string_36");
            }
        }
    } else if( 0 == terrain.id.compare("t_window_domestic") ) {
        if (ammo_effects.count("LASER")) {
            dam -= rng(0, 5);
        } else {
            dam -= rng(1,3);
            if (dam > 0) {
                sounds::sound(x, y, 16, _("glass breaking!"));
                ter_set(x, y, t_window_frame);
                spawn_item(x, y, "sheet", 1);
                spawn_item(x, y, "stick");
                spawn_item(x, y, "string_36");
            }
        }
    } else if( 0 == terrain.id.compare("t_window_taped") ||
               0 == terrain.id.compare("t_window_alarm_taped") ) {
        if (ammo_effects.count("LASER")) {
            dam -= rng(1, 5);
        }
        if (ammo_effects.count("LASER")) {
            dam -= rng(0, 5);
        } else {
            dam -= rng(1,3);
            if (dam > 0) {
                sounds::sound(x, y, 16, _("glass breaking!"));
                ter_set(x, y, t_window_frame);
            }
        }
    } else if( 0 == terrain.id.compare("t_window") ||
               0 == terrain.id.compare("t_window_alarm") ) {
        if (ammo_effects.count("LASER")) {
            dam -= rng(0, 5);
        } else {
            dam -= rng(1,3);
            if (dam > 0) {
                sounds::sound(x, y, 16, _("glass breaking!"));
                ter_set(x, y, t_window_frame);
            }
        }
    } else if( 0 == terrain.id.compare("t_window_boarded") ) {
        dam -= rng(10, 30);
        if (dam > 0) {
            sounds::sound(x, y, 16, _("glass breaking!"));
            ter_set(x, y, t_window_frame);
        }
    } else if( 0 == terrain.id.compare("t_wall_glass_h") ||
               0 == terrain.id.compare("t_wall_glass_v") ||
               0 == terrain.id.compare("t_wall_glass_h_alarm") ||
               0 == terrain.id.compare("t_wall_glass_v_alarm") ) {
        if (ammo_effects.count("LASER")) {
            dam -= rng(0,5);
        } else {
            dam -= rng(1,8);
            if (dam > 0) {
                sounds::sound(x, y, 20, _("glass breaking!"));
                ter_set(x, y, t_floor);
            }
        }
    } else if( 0 == terrain.id.compare("t_reinforced_glass_v") ||
               0 == terrain.id.compare("t_reinforced_glass_h") ) {
        // reinforced glass stops most bullets
        // laser beams are attenuated
        if (ammo_effects.count("LASER")) {
            dam -= rng(0, 8);
        } else {
            //Greatly weakens power of bullets
            dam -= 40;
            if (dam <= 0) {
                add_msg(_("The shot is stopped by the reinforced glass wall!"));
            } else if (dam >= 40) {
                //high powered bullets penetrate the glass, but only extremely strong
                // ones (80 before reduction) actually destroy the glass itself.
                sounds::sound(x, y, 20, _("glass breaking!"));
                ter_set(x, y, t_floor);
            }
        }
    } else if( 0 == terrain.id.compare("t_paper") ) {
        dam -= rng(4, 16);
        if (dam > 0) {
            sounds::sound(x, y, 8, _("rrrrip!"));
            ter_set(x, y, t_dirt);
        }
        if (ammo_effects.count("INCENDIARY")) {
            add_field(x, y, fd_fire, 1);
        }
    } else if( 0 == terrain.id.compare("t_gas_pump") ) {
        if (hit_items || one_in(3)) {
            if (dam > 15) {
                if (ammo_effects.count("INCENDIARY") || ammo_effects.count("FLAME")) {
                    g->explosion( tripoint( x, y, abs_sub.z ), 40, 0, true);
                } else {
                    for (int i = x - 2; i <= x + 2; i++) {
                        for (int j = y - 2; j <= y + 2; j++) {
                            if (move_cost(i, j) > 0 && one_in(3)) {
                                    spawn_item(i, j, "gasoline");
                            }
                        }
                    }
                    sounds::sound(x, y, 10, _("smash!"));
                }
                ter_set(x, y, t_gas_pump_smashed);
            }
            dam -= 60;
        }
    } else if( 0 == terrain.id.compare("t_vat") ) {
        if (dam >= 10) {
            sounds::sound(x, y, 20, _("ke-rash!"));
            ter_set(x, y, t_floor);
        } else {
            dam = 0;
        }
    } else {
        if (move_cost(x, y) == 0 && !trans(x, y)) {
            dam = 0; // TODO: Bullets can go through some walls?
        } else {
            dam -= (rng(0, 1) * rng(0, 1) * rng(0, 1));
        }
    }

    if (ammo_effects.count("TRAIL") && !one_in(4)) {
        add_field(x, y, fd_smoke, rng(1, 2));
    }

    if (ammo_effects.count("STREAM") && !one_in(3)) {
        add_field(x, y, fd_fire, rng(1, 2));
    }

    if (ammo_effects.count("STREAM_BIG") && !one_in(4)) {
        add_field(x, y, fd_fire, 2);
    }

    if (ammo_effects.count("LIGHTNING")) {
        add_field(x, y, fd_electricity, rng(2, 3));
    }

    if (ammo_effects.count("PLASMA") && one_in(2)) {
        add_field(x, y, fd_plasma, rng(1, 2));
    }

    if (ammo_effects.count("LASER")) {
        add_field(x, y, fd_laser, 2);
    }

    // Set damage to 0 if it's less
    if (dam < 0) {
        dam = 0;
    }

    // Check fields?
    const field_entry *fieldhit = get_field( point( x, y ), fd_web );
    if( fieldhit != nullptr ) {
        if (ammo_effects.count("INCENDIARY") || ammo_effects.count("FLAME")) {
            add_field(x, y, fd_fire, fieldhit->getFieldDensity() - 1);
        } else if (dam > 5 + fieldhit->getFieldDensity() * 5 &&
                   one_in(5 - fieldhit->getFieldDensity())) {
            dam -= rng(1, 2 + fieldhit->getFieldDensity() * 2);
            remove_field(x, y,fd_web);
        }
    }

    // Now, destroy items on that tile.
    if ((move_cost(x, y) == 2 && !hit_items) || !INBOUNDS(x, y)) {
        return; // Items on floor-type spaces won't be shot up.
    }

    auto target_items = i_at(x, y);
    for( auto target_item = target_items.begin(); target_item != target_items.end(); ) {
        bool destroyed = false;
        int chance = ( target_item->volume() > 0 ? target_item->volume() : 1);
        // volume dependent chance

        if( dam > target_item->bash_resist() && one_in(chance) ) {
            target_item->damage++;
        }
        if( target_item->damage >= 5 ) {
            destroyed = true;
        }

        if (destroyed) {
            spawn_items( x, y, target_item->contents );
            target_item = target_items.erase( target_item );
        } else {
            ++target_item;
        }
    }
}

bool map::hit_with_acid( const tripoint &p )
{
    if( move_cost( p ) != 0 ) {
        return false;    // Didn't hit the tile!
    }
    const ter_id t = ter( p );
    if( t == t_wall_glass_v || t == t_wall_glass_h || t == t_wall_glass_v_alarm || t == t_wall_glass_h_alarm ||
        t == t_vat ) {
        ter_set( p, t_floor );
    } else if( t == t_door_c || t == t_door_locked || t == t_door_locked_peep || t == t_door_locked_alarm ) {
        if( one_in( 3 ) ) {
            ter_set( p, t_door_b );
        }
    } else if( t == t_door_bar_c || t == t_door_bar_o || t == t_door_bar_locked || t == t_bars ) {
        ter_set( p, t_floor );
        add_msg( m_warning, _( "The metal bars melt!" ) );
    } else if( t == t_door_b ) {
        if( one_in( 4 ) ) {
            ter_set( p, t_door_frame );
        } else {
            return false;
        }
    } else if( t == t_window || t == t_window_alarm ) {
        ter_set( p, t_window_empty );
    } else if( t == t_wax ) {
        ter_set( p, t_floor_wax );
    } else if( t == t_gas_pump || t == t_gas_pump_smashed ) {
        return false;
    } else if( t == t_card_science || t == t_card_military ) {
        ter_set( p, t_card_reader_broken );
    }
    return true;
}

// returns true if terrain stops fire
bool map::hit_with_fire( const tripoint &p )
{
    if (move_cost( p ) != 0)
        return false; // Didn't hit the tile!

    // non passable but flammable terrain, set it on fire
    if (has_flag("FLAMMABLE", p ) || has_flag("FLAMMABLE_ASH", p))
    {
        add_field(p, fd_fire, 3, 0);
    }
    return true;
}

bool map::marlossify( const tripoint &p )
{
    if (one_in(25) && (ter_at(p).movecost != 0 && !has_furn(p))
            && !ter_at(p).has_flag(TFLAG_DEEP_WATER)) {
        ter_set(p, t_marloss);
        return true;
    }
    for (int i = 0; i < 25; i++) {
        if(!g->spread_fungus( p )) {
            return true;
        }
    }
    return false;
}

bool map::open_door(const int x, const int y, const bool inside, const bool check_only)
{
    const auto &ter = ter_at( x, y );
    const auto &furn = furn_at( x, y );
    int vpart = -1;
    vehicle *veh = veh_at( x, y, vpart );
    if ( !ter.open.empty() && ter.open != "t_null" ) {
        if ( termap.find( ter.open ) == termap.end() ) {
            debugmsg("terrain %s.open == non existant terrain '%s'\n", ter.id.c_str(), ter.open.c_str() );
            return false;
        }

        if ( has_flag("OPENCLOSE_INSIDE", x, y) && inside == false ) {
            return false;
        }

        if(!check_only) {
            ter_set(x, y, ter.open );
        }

        return true;
    } else if ( !furn.open.empty() && furn.open != "t_null" ) {
        if ( furnmap.find( furn.open ) == furnmap.end() ) {
            debugmsg("terrain %s.open == non existant furniture '%s'\n", furn.id.c_str(), furn.open.c_str() );
            return false;
        }

        if ( has_flag("OPENCLOSE_INSIDE", x, y) && inside == false ) {
            return false;
        }

        if(!check_only) {
            furn_set(x, y, furn.open );
        }

        return true;
    } else if( veh != nullptr ) {
        int openable = veh->next_part_to_open( vpart, true );
        if (openable >= 0) {
            if( !check_only ) {
                veh->open_all_at( openable );
            }

            return true;
        }

        return false;
    }

    return false;
}

void map::translate(const ter_id from, const ter_id to)
{
 if (from == to) {
  debugmsg("map::translate %s => %s", terlist[from].name.c_str(),
                                      terlist[from].name.c_str());
  return;
 }
 for (int x = 0; x < SEEX * my_MAPSIZE; x++) {
  for (int y = 0; y < SEEY * my_MAPSIZE; y++) {
   if (ter(x, y) == from)
    ter_set(x, y, to);
  }
 }
}

//This function performs the translate function within a given radius of the player.
void map::translate_radius(const ter_id from, const ter_id to, float radi, int uX, int uY)
{
 if (from == to) {
  debugmsg("map::translate %s => %s", terlist[from].name.c_str(),
                                      terlist[from].name.c_str());
  return;
 }
 for (int x = 0; x < SEEX * my_MAPSIZE; x++) {
  for (int y = 0; y < SEEY * my_MAPSIZE; y++) {
   if (ter(x, y) == from){
    //float radiX = 0.0;
    float radiX = sqrt(float((uX-x)*(uX-x) + (uY-y)*(uY-y)));
    if (radiX <= radi){
      ter_set(x, y, to);}
    }
   }
  }
 }

bool map::close_door(const int x, const int y, const bool inside, const bool check_only)
{
 const auto &ter = ter_at(x, y);
 const auto &furn = furn_at(x, y);
 if ( !ter.close.empty() && ter.close != "t_null" ) {
     if ( termap.find( ter.close ) == termap.end() ) {
         debugmsg("terrain %s.close == non existant terrain '%s'\n", ter.id.c_str(), ter.close.c_str() );
         return false;
     }
     if ( has_flag("OPENCLOSE_INSIDE", x, y) && inside == false ) {
         return false;
     }
     if (!check_only) {
        ter_set(x, y, ter.close );
     }
     return true;
 } else if ( !furn.close.empty() && furn.close != "t_null" ) {
     if ( furnmap.find( furn.close ) == furnmap.end() ) {
         debugmsg("terrain %s.close == non existant furniture '%s'\n", furn.id.c_str(), furn.close.c_str() );
         return false;
     }
     if ( has_flag("OPENCLOSE_INSIDE", x, y) && inside == false ) {
         return false;
     }
     if (!check_only) {
         furn_set(x, y, furn.close );
     }
     return true;
 }
 return false;
}

const std::string map::get_signage(const int x, const int y) const
{
    if (!INBOUNDS(x, y)) {
        return "";
    }

    int lx, ly;
    submap * const current_submap = get_submap_at(x, y, lx, ly);

    return current_submap->get_signage(lx, ly);
}
void map::set_signage(const int x, const int y, std::string message) const
{
    if (!INBOUNDS(x, y)) {
        return;
    }

    int lx, ly;
    submap * const current_submap = get_submap_at(x, y, lx, ly);

    current_submap->set_signage(lx, ly, message);
}
void map::delete_signage(const int x, const int y) const
{
    if (!INBOUNDS(x, y)) {
        return;
    }

    int lx, ly;
    submap * const current_submap = get_submap_at(x, y, lx, ly);

    current_submap->delete_signage(lx, ly);
}

int map::get_radiation( const tripoint &p ) const
{
    if( !inbounds( p ) ) {
        return 0;
    }

    int lx, ly;
    submap *const current_submap = get_submap_at( p, lx, ly );

    return current_submap->get_radiation( lx, ly );
}

void map::set_radiation( const int x, const int y, const int value )
{
    set_radiation( tripoint( x, y, abs_sub.z ), value );
}

void map::set_radiation( const tripoint &p, const int value)
{
    if( !inbounds( p ) ) {
        return;
    }

    int lx, ly;
    submap *const current_submap = get_submap_at( p, lx, ly );

    current_submap->set_radiation( lx, ly, value );
}

void map::adjust_radiation( const int x, const int y, const int delta )
{
    adjust_radiation( tripoint( x, y, abs_sub.z ), delta );
}

void map::adjust_radiation( const tripoint &p, const int delta )
{
    if( !inbounds( p ) ) {
        return;
    }

    int lx, ly;
    submap *const current_submap = get_submap_at( p, lx, ly );

    int current_radiation = current_submap->get_radiation( lx, ly );
    current_submap->set_radiation( lx, ly, current_radiation + delta );
}

int& map::temperature( const tripoint &p )
{
    if( !inbounds( p ) ) {
        null_temperature = 0;
        return null_temperature;
    }

    return get_submap_at( p )->temperature;
}

void map::set_temperature( const tripoint &p, int new_temperature )
{
    temperature( p ) = new_temperature;
    temperature( tripoint( p.x + SEEX, p.y, p.z ) ) = new_temperature;
    temperature( tripoint( p.x, p.y + SEEY, p.z ) ) = new_temperature;
    temperature( tripoint( p.x + SEEX, p.y + SEEY, p.z ) ) = new_temperature;
}

void map::set_temperature( const int x, const int y, int new_temperature )
{
    set_temperature( tripoint( x, y, abs_sub.z ), new_temperature );
}

// Items: 2D
map_stack map::i_at( const int x, const int y )
{
    if( !INBOUNDS(x, y) ) {
        nulitems.clear();
        return map_stack{ &nulitems, tripoint( x, y, abs_sub.z ), this };
    }

    int lx, ly;
    submap *const current_submap = get_submap_at( x, y, lx, ly );

    return map_stack{ &current_submap->itm[lx][ly], tripoint( x, y, abs_sub.z ), this };
}

std::list<item>::iterator map::i_rem( const point location, std::list<item>::iterator it )
{
    return i_rem( tripoint( location, abs_sub.z ), it );
}

int map::i_rem(const int x, const int y, const int index)
{
    return i_rem( tripoint( x, y, abs_sub.z ), index );
}

void map::i_rem(const int x, const int y, item *it)
{
    i_rem( tripoint( x, y, abs_sub.z ), it );
}

void map::i_clear(const int x, const int y)
{
    i_clear( tripoint( x, y, abs_sub.z ) );
}

void map::spawn_an_item(const int x, const int y, item new_item,
                        const long charges, const int damlevel)
{
    spawn_an_item( tripoint( x, y, abs_sub.z ), new_item, charges, damlevel );
}

void map::spawn_items(const int x, const int y, const std::vector<item> &new_items)
{
    spawn_items( tripoint( x, y, abs_sub.z ), new_items );
}

void map::spawn_item(const int x, const int y, const std::string &type_id,
                     const unsigned quantity, const long charges,
                     const unsigned birthday, const int damlevel, const bool rand)
{
    spawn_item( tripoint( x, y, abs_sub.z ), type_id, 
                quantity, charges, birthday, damlevel, rand );
}

int map::max_volume(const int x, const int y)
{
    const ter_t &ter = ter_at(x, y);
    if (has_furn(x, y)) {
        return furn_at(x, y).max_volume;
    }
    return ter.max_volume;
}

int map::stored_volume(const int x, const int y)
{
    return stored_volume( tripoint( x, y, abs_sub.z ) );
}

int map::free_volume(const int x, const int y)
{
    return free_volume( tripoint( x, y, abs_sub.z ) );
}

bool map::add_item_or_charges(const int x, const int y, item new_item, int overflow_radius)
{
    return add_item_or_charges( tripoint( x, y, abs_sub.z ), new_item, overflow_radius );
}

void map::add_item(const int x, const int y, item new_item)
{
    add_item( tripoint( x, y, abs_sub.z ), new_item );
}

// Items: 3D

map_stack map::i_at( const tripoint &p )
{
    if( !inbounds(p) ) {
        nulitems.clear();
        return map_stack{ &nulitems, p, this };
    }

    int lx, ly;
    submap *const current_submap = get_submap_at( p, lx, ly );

    return map_stack{ &current_submap->itm[lx][ly], p, this };
}

std::list<item>::iterator map::i_rem( const tripoint &p, std::list<item>::iterator it )
{
    int lx, ly;
    submap *const current_submap = get_submap_at( p, lx, ly );

    if( current_submap->active_items.has( it, point( lx, ly ) ) ) {
        current_submap->active_items.remove( it, point( lx, ly ) );
    }

    current_submap->update_lum_rem(*it, lx, ly);

    return current_submap->itm[lx][ly].erase( it );
}

int map::i_rem(const tripoint &p, const int index)
{
    if (index > (int)i_at(p).size() - 1) {
        return index;
    }
    auto map_items = i_at(p);

    int i = 0;
    for( auto iter = map_items.begin(); iter != map_items.end(); iter++, i++ ) {
        if( i == index) {
            map_items.erase( iter );
            return i;
        }
    }
    return index;
}

void map::i_rem(const tripoint &p, item *it)
{
    auto map_items = i_at(p);

    for( auto iter = map_items.begin(); iter != map_items.end(); iter++ ) {
        //delete the item if the pointer memory addresses are the same
        if(it == &*iter) {
            map_items.erase(iter);
            break;
        }
    }
}

void map::i_clear(const tripoint &p)
{
    int lx, ly;
    submap *const current_submap = get_submap_at( p, lx, ly );

    for( auto item_it = current_submap->itm[lx][ly].begin();
         item_it != current_submap->itm[lx][ly].end(); ++item_it ) {
        if( current_submap->active_items.has( item_it, point( lx, ly ) ) ) {
            current_submap->active_items.remove( item_it, point( lx, ly ) );
        }
    }

    current_submap->lum[lx][ly] = 0;
    current_submap->itm[lx][ly].clear();
}

void map::spawn_an_item(const tripoint &p, item new_item,
                        const long charges, const int damlevel)
{
    if( charges && new_item.charges > 0 ) {
        //let's fail silently if we specify charges for an item that doesn't support it
        new_item.charges = charges;
    }
    new_item = new_item.in_its_container();
    if( (new_item.made_of(LIQUID) && has_flag("SWIMMABLE", p)) ||
        has_flag("DESTROY_ITEM", p) ) {
        return;
    }
    // bounds checking for damage level
    if( damlevel < -1 ) {
        new_item.damage = -1;
    } else if( damlevel > 4 ) {
        new_item.damage = 4;
    } else {
        new_item.damage = damlevel;
    }
    add_item_or_charges(p, new_item);
}

void map::spawn_items(const tripoint &p, const std::vector<item> &new_items)
{
    if (!inbounds(p) || has_flag("DESTROY_ITEM", p)) {
        return;
    }
    const bool swimmable = has_flag("SWIMMABLE", p);
    for( auto new_item : new_items ) {

        if (new_item.made_of(LIQUID) && swimmable) {
            continue;
        }
        if (new_item.is_armor() && new_item.has_flag("PAIRED") && x_in_y(4, 5)) {
            item new_item2 = new_item;
            new_item.make_handed( LEFT );
            new_item2.make_handed( RIGHT );
            add_item_or_charges(p, new_item2);
        }
        add_item_or_charges(p, new_item);
    }
}

void map::spawn_artifact(const tripoint &p)
{
    add_item_or_charges( p, item( new_artifact(), 0 ) );
}

void map::spawn_natural_artifact(const tripoint &p, artifact_natural_property prop)
{
    add_item_or_charges( p, item( new_natural_artifact( prop ), 0 ) );
}

//New spawn_item method, using item factory
// added argument to spawn at various damage levels
void map::spawn_item(const tripoint &p, const std::string &type_id,
                     const unsigned quantity, const long charges,
                     const unsigned birthday, const int damlevel, const bool rand)
{
    if(type_id == "null") {
        return;
    }
    if(item_is_blacklisted(type_id)) {
        return;
    }
    // recurse to spawn (quantity - 1) items
    for(unsigned i = 1; i < quantity; i++)
    {
        spawn_item(p, type_id, 1, charges, birthday, damlevel);
    }
    // spawn the item
    item new_item(type_id, birthday, rand);
    if( one_in( 3 ) && new_item.has_flag( "VARSIZE" ) ) {
        new_item.item_tags.insert( "FIT" );
    }
    spawn_an_item(p, new_item, charges, damlevel);
}

int map::max_volume(const tripoint &p)
{
    const ter_t &ter = ter_at(p);
    if (has_furn(p)) {
        return furn_at(p).max_volume;
    }
    return ter.max_volume;
}

// total volume of all the things
int map::stored_volume(const tripoint &p) {
    if(!inbounds(p)) {
        return 0;
    }
    int cur_volume = 0;
    for( auto &n : i_at(p) ) {
        cur_volume += n.volume();
    }
    return cur_volume;
}

// free space
int map::free_volume(const tripoint &p) {
   const int maxvolume = this->max_volume(p);
   if(!inbounds(p)) return 0;
   return ( maxvolume - stored_volume(p) );
}

// returns true if full, modified by arguments:
// (none):                            size >= max || volume >= max
// (addvolume >= 0):                  size+1 > max || volume + addvolume > max
// (addvolume >= 0, addnumber >= 0):  size + addnumber > max || volume + addvolume > max
bool map::is_full(const tripoint &p, const int addvolume, const int addnumber ) {
   const int maxitems = MAX_ITEM_IN_SQUARE; // (game.h) 1024
   const int maxvolume = this->max_volume(p);

   if( ! (inbounds(p) && move_cost(p) > 0 && !has_flag("NOITEM", p) ) ) {
       return true;
   }

   if ( addvolume == -1 ) {
       if ( (int)i_at(p).size() < maxitems ) return true;
       int cur_volume=stored_volume(p);
       return (cur_volume >= maxvolume ? true : false );
   } else {
       if ( (int)i_at(p).size() + ( addnumber == -1 ? 1 : addnumber ) > maxitems ) return true;
       int cur_volume=stored_volume(p);
       return ( cur_volume + addvolume > maxvolume ? true : false );
   }

}

// adds an item to map point, or stacks charges.
// returns false if item exceeds tile's weight limits or item count. This function is expensive, and meant for
// user initiated actions, not mapgen!
// overflow_radius > 0: if x,y is full, attempt to drop item up to overflow_radius squares away, if x,y is full
bool map::add_item_or_charges(const tripoint &p, item new_item, int overflow_radius) {

    if(!inbounds(p) ) {
        // Complain about things that should never happen.
        dbg(D_INFO) << p.x << "," << p.y << "," << p.z << ", liquid "
                    <<(new_item.made_of(LIQUID) && has_flag("SWIMMABLE", p)) <<
                    ", destroy_item "<<has_flag("DESTROY_ITEM", p);

        return false;
    }
    if( (new_item.made_of(LIQUID) && has_flag("SWIMMABLE", p)) ||
            has_flag("DESTROY_ITEM", p) || new_item.has_flag("NO_DROP") ) {
        // Silently fail on mundane things that prevent item spawn.
        return false;
    }


    bool tryaddcharges = (new_item.charges  != -1 && new_item.count_by_charges());
    std::vector<tripoint> ps = closest_tripoints_first(overflow_radius, p);
    for( const auto p_it : ps ) {
        if( !inbounds(p_it) || new_item.volume() > this->free_volume(p_it) ||
            has_flag("DESTROY_ITEM", p_it) || has_flag("NOITEM", p_it) ) {
            continue;
        }

        if( tryaddcharges ) {
            for( auto &i : i_at( p_it ) ) {
                if( i.merge_charges( new_item ) ) {
                    return true;
                }
            }
        }
        if( i_at( p_it ).size() < MAX_ITEM_IN_SQUARE ) {
            add_item( p_it, new_item );
            return true;
        }
    }
    return false;
}

// Place an item on the map, despite the parameter name, this is not necessaraly a new item.
// WARNING: does -not- check volume or stack charges. player functions (drop etc) should use
// map::add_item_or_charges
void map::add_item(const tripoint &p, item new_item)
{
    if (!inbounds( p )) {
        return;
    }
    int lx, ly;
    submap * const current_submap = get_submap_at(p, lx, ly);

    // Process foods when they are added to the map, here instead of add_item_at()
    // to avoid double processing food during active item processing.
    if( new_item.needs_processing() && new_item.is_food() ) {
        new_item.process( nullptr, p, false );
    }
    add_item_at(p, current_submap->itm[lx][ly].end(), new_item);
}

void map::add_item_at( const tripoint &p,
                       std::list<item>::iterator index, item new_item )
{
    if (new_item.made_of(LIQUID) && has_flag( "SWIMMABLE", p )) {
        return;
    }
    if (has_flag( "DESTROY_ITEM", p )) {
        return;
    }
    if (new_item.has_flag("ACT_IN_FIRE") && get_field( p, fd_fire ) != nullptr ) {
        new_item.active = true;
    }

    int lx, ly;
    submap * const current_submap = get_submap_at( p, lx, ly );
    current_submap->is_uniform = false;

    current_submap->update_lum_add(new_item, lx, ly);
    const auto new_pos = current_submap->itm[lx][ly].insert( index, new_item );
    if( new_item.needs_processing() ) {
        current_submap->active_items.add( new_pos, point(lx, ly) );
    }
}

item map::water_from(const tripoint &p)
{
    item ret("water", 0);
    if (ter( p ) == t_water_sh && one_in(3))
        ret.poison = rng(1, 4);
    else if (ter( p ) == t_water_dp && one_in(4))
        ret.poison = rng(1, 4);
    else if (ter( p ) == t_sewage)
        ret.poison = rng(1, 7);
    return ret;
}
item map::swater_from(const tripoint &p)
{
    (void)p;
    item ret("salt_water", 0);

    return ret;
}

// Check if it's in a fridge and is food, set the fridge
// date to current time, and also check contents.
static void apply_in_fridge(item &it)
{
    if (it.is_food() && it.fridge == 0) {
        it.fridge = (int) calendar::turn;
        // cool down of the HOT flag, is unsigned, don't go below 1
        if ((it.has_flag("HOT")) && (it.item_counter > 10)) {
            it.item_counter -= 10;
        }
        // This sets the COLD flag, and doesn't go above 600
        if ((it.has_flag("EATEN_COLD")) && (!it.has_flag("COLD"))) {
            it.item_tags.insert("COLD");
            it.active = true;
        }
        if ((it.has_flag("COLD")) && (it.item_counter <= 590) && it.fridge > 0) {
            it.item_counter += 10;
        }
    }
    if (it.is_container()) {
        for( auto &elem : it.contents ) {
            apply_in_fridge( elem );
        }
    }
}

template <typename Iterator>
static bool process_item( item_stack &items, Iterator &n, const tripoint &location, bool activate )
{
    // make a temporary copy, remove the item (in advance)
    // and use that copy to process it
    item temp_item = *n;
    auto insertion_point = items.erase( n );
    if( !temp_item.process( nullptr, location, activate ) ) {
        // Not destroyed, must be inserted again.
        // If the item lost its active flag in processing,
        // it won't be re-added to the active list, tidy!
        // Re-insert at the item's previous position.
        // This assumes that the item didn't invalidate any iterators
        // As a result of activation, because everything that does that
        // destroys itself.
        items.insert_at( insertion_point, temp_item );
        return false;
    }
    return true;
}

static bool process_map_items( item_stack &items, std::list<item>::iterator &n, 
                               const tripoint &location, std::string )
{
    return process_item( items, n, location, false );
}

static void process_vehicle_items( vehicle *cur_veh, int part )
{
    const bool fridge_here = cur_veh->fridge_on && cur_veh->part_flag(part, VPFLAG_FRIDGE);
    if( fridge_here ) {
        for( auto &n : cur_veh->get_items( part ) ) {
            apply_in_fridge(n);
        }
    }
    if( cur_veh->recharger_on && cur_veh->part_with_feature(part, VPFLAG_RECHARGE) >= 0 ) {
        for( auto &n : cur_veh->get_items( part ) ) {
            if( !n.has_flag("RECHARGE") ) {
                continue;
            }
            int full_charge = dynamic_cast<it_tool*>(n.type)->max_charges;
            if( n.has_flag("DOUBLE_AMMO") ) {
                full_charge = full_charge * 2;
            }
            if( n.is_tool() && full_charge > n.charges ) {
                if( one_in(10) ) {
                    n.charges++;
                }
            }
        }
    }
}

void map::process_active_items()
{
    process_items( true, process_map_items, std::string {} );
}

template<typename T>
void map::process_items( bool const active, T processor, std::string const &signal )
{
    // TODO: Z
    const int gz = abs_sub.z;
    tripoint gp( 0, 0, gz );
    int &gx = gp.x;
    int &gy = gp.y;
    for( gx = 0; gx < my_MAPSIZE; ++gx ) {
        for( gy = 0; gy < my_MAPSIZE; ++gy ) {
            submap *const current_submap = get_submap_at_grid( gp );
            // Vehicles first in case they get blown up and drop active items on the map.
            if( !current_submap->vehicles.empty() ) {
                process_items_in_vehicles(current_submap, processor, signal);
            }
            if( !active || !current_submap->active_items.empty() ) {
                process_items_in_submap(current_submap, gp, processor, signal);
            }
        }
    }
}

template<typename T>
void map::process_items_in_submap( submap *const current_submap, 
                                   const tripoint &gridp,
                                   T processor, std::string const &signal )
{
    // Get a COPY of the active item list for this submap.
    // If more are added as a side effect of processing, they are ignored this turn.
    // If they are destroyed before processing, they don't get processed.
    std::list<item_reference> active_items = current_submap->active_items.get();
    auto const grid_offset = point {gridp.x * SEEX, gridp.y * SEEY};
    for( auto &active_item : active_items ) {
        if( !current_submap->active_items.has( active_item ) ) {
            continue;
        }

        const tripoint map_location = tripoint( grid_offset + active_item.location, gridp.z );
        auto items = i_at( map_location );
        processor( items, active_item.item_iterator, map_location, signal );
    }
}

template<typename T>
void map::process_items_in_vehicles( submap *const current_submap, T processor,
                                     std::string const &signal )
{
    std::vector<vehicle*> const &veh_in_nonant = current_submap->vehicles;
    // a copy, important if the vehicle list changes because a
    // vehicle got destroyed by a bomb (an active item!), this list
    // won't change, but veh_in_nonant will change.
    std::vector<vehicle*> const vehicles = veh_in_nonant;
    for( auto &cur_veh : vehicles ) {
        if (std::find(begin(veh_in_nonant), end(veh_in_nonant), cur_veh) == veh_in_nonant.end()) {
            // vehicle not in the vehicle list of the nonant, has been
            // destroyed (or moved to another nonant?)
            // Can't be sure that it still exists, so skip it
            continue;
        }

        process_items_in_vehicle( cur_veh, current_submap, processor, signal );
    }
}

template<typename T>
void map::process_items_in_vehicle( vehicle *const cur_veh, submap *const current_submap,
                                    T processor, std::string const &signal )
{
    std::vector<int> cargo_parts = cur_veh->all_parts_with_feature(VPFLAG_CARGO, true);
    for( int part : cargo_parts ) {
        process_vehicle_items( cur_veh, part );
    }

    for( auto &active_item : cur_veh->active_items.get() ) {
        if ( cargo_parts.empty() ) {
            return;
        } else if( !cur_veh->active_items.has( active_item ) ) {
            continue;
        }

        auto const it = std::find_if(begin(cargo_parts), end(cargo_parts), [&](int const part) {
            return active_item.location == cur_veh->parts[static_cast<size_t>(part)].mount;
        });

        if (it == std::end(cargo_parts)) {
            continue; // Can't find a cargo part matching the active item.
        }

        // Find the cargo part and coordinates corresponding to the current active item.
        auto const part_index = static_cast<size_t>(*it);
        const point partloc = cur_veh->global_pos() + cur_veh->parts[part_index].precalc[0];
        // TODO: Make this 3D when vehicles know their Z coord
        const tripoint item_location = tripoint( partloc, abs_sub.z );
        auto items = cur_veh->get_items(static_cast<int>(part_index));
        if(!processor(items, active_item.item_iterator, item_location, signal)) {
            // If the item was NOT destroyed, we can skip the remainder,
            // which handles fallout from the vehicle being damaged.
            continue;
        }

        // item does not exist anymore, might have been an exploding bomb,
        // check if the vehicle is still valid (does exist)
        auto const &veh_in_nonant = current_submap->vehicles;
        if(std::find(begin(veh_in_nonant), end(veh_in_nonant), cur_veh) == veh_in_nonant.end()) {
            // Nope, vehicle is not in the vehicle list of the submap,
            // it might have moved to another submap (unlikely)
            // or be destroyed, anywaay it does not need to be processed here
            return;
        }

        // Vehicle still valid, reload the list of cargo parts,
        // the list of cargo parts might have changed (imagine a part with
        // a low index has been removed by an explosion, all the other
        // parts would move up to fill the gap).
        cargo_parts = cur_veh->all_parts_with_feature(VPFLAG_CARGO, false);
    }
}

// Crafting/item finding functions
bool map::sees_some_items( const tripoint &p, const player &u )
{
    // can only see items if there are any items.
    return !i_at( p ).empty() && could_see_items( p, u );
}

bool map::could_see_items( const tripoint &p, const player &u ) const
{
    const bool container = has_flag_ter_or_furn( "CONTAINER", p );
    const bool sealed = has_flag_ter_or_furn( "SEALED", p );
    if( sealed && container ) {
        // never see inside of sealed containers
        return false;
    }
    if( container ) {
        // can see inside of containers if adjacent or
        // on top of the container
        return ( abs( p.x - u.posx() ) <= 1 && 
                 abs( p.y - u.posy() ) <= 1 &&
                 abs( p.z - u.posz() ) <= 1 );
    }
    return true;
}

template <typename Stack>
std::list<item> use_amount_stack( Stack stack, const itype_id type, int &quantity,
                                const bool use_container )
{
    std::list<item> ret;
    for( auto a = stack.begin(); a != stack.end() && quantity > 0; ) {
        if( a->use_amount(type, quantity, use_container, ret) ) {
            a = stack.erase( a );
        } else {
            ++a;
        }
    }
    return ret;
}

std::list<item> map::use_amount_square( const tripoint &p, const itype_id type,
                                        int &quantity, const bool use_container )
{
    std::list<item> ret;
    int vpart = -1;
    vehicle *veh = veh_at( p, vpart );

    if( veh ) {
        const int cargo = veh->part_with_feature(vpart, "CARGO");
        if( cargo >= 0 ) {
            std::list<item> tmp = use_amount_stack( veh->get_items(cargo), type,
                                                    quantity, use_container );
            ret.splice( ret.end(), tmp );
        }
    }
    std::list<item> tmp = use_amount_stack( i_at( p ), type, quantity, use_container );
    ret.splice( ret.end(), tmp );
    return ret;
}

std::list<item> map::use_amount( const tripoint &origin, const int range, const itype_id type,
                                 const int amount, const bool use_container )
{
    std::list<item> ret;
    int quantity = amount;
    for( int radius = 0; radius <= range && quantity > 0; radius++ ) {
        tripoint p( origin.x - radius, origin.y - radius, origin.z );
        int &x = p.x;
        int &y = p.y;
        for( x = origin.x - radius; x <= origin.x + radius; x++ ) {
            for( y = origin.y - radius; y <= origin.y + radius; y++ ) {
                if( rl_dist( origin, p ) >= radius ) {
                    std::list<item> tmp;
                    tmp = use_amount_square( p , type, quantity, use_container );
                    ret.splice( ret.end(), tmp );
                }
            }
        }
    }
    return ret;
}

template <typename Stack>
std::list<item> use_charges_from_stack( Stack stack, const itype_id type, long &quantity)
{
    std::list<item> ret;
    for( auto a = stack.begin(); a != stack.end() && quantity > 0; ) {
        if( a->use_charges(type, quantity, ret) ) {
            a = stack.erase( a );
        } else {
            ++a;
        }
    }
    return ret;
}

long remove_charges_in_list(const itype *type, map_stack stack, long quantity)
{
    auto target = stack.begin();
    for( ; target != stack.end(); ++target ) {
        if( target->type == type ) {
            break;
        }
    }

    if( target != stack.end() ) {
        if( target->charges > quantity) {
            target->charges -= quantity;
            return quantity;
        } else {
            const long charges = target->charges;
            target->charges = 0;
            if( target->destroyed_at_zero_charges() ) {
                stack.erase( target );
            }
            return charges;
        }
    }
    return 0;
}

void use_charges_from_furn( const furn_t &f, const itype_id &type, long &quantity,
                            map *m, const tripoint &p, std::list<item> &ret )
{
    itype *itt = f.crafting_pseudo_item_type();
    if (itt == NULL || itt->id != type) {
        return;
    }
    const itype *ammo = f.crafting_ammo_item_type();
    if (ammo != NULL) {
        item furn_item(itt->id, 0);
        furn_item.charges = remove_charges_in_list(ammo, m->i_at( p ), quantity);
        if (furn_item.charges > 0) {
            ret.push_back(furn_item);
            quantity -= furn_item.charges;
        }
    }
}

std::list<item> map::use_charges(const tripoint &origin, const int range,
                                 const itype_id type, const long amount)
{
    std::list<item> ret;
    long quantity = amount;
    for( int radius = 0; radius <= range && quantity > 0; radius++ ) {
        tripoint p( origin.x - radius, origin.y - radius, origin.z );
        int &x = p.x;
        int &y = p.y;
        for( x = origin.x - radius; x <= origin.x + radius; x++ ) {
            for( y = origin.y - radius; y <= origin.y + radius; y++ ) {
                if( has_furn( p ) && accessible_furniture( origin, p, range ) ) {
                    use_charges_from_furn( furn_at( p ), type, quantity, this, p, ret );
                    if( quantity <= 0 ) {
                        return ret;
                    }
                }
                if( !accessible_items( origin, p, range) ) {
                    continue;
                }
                if( rl_dist( origin, p ) >= radius ) {
                    int vpart = -1;
                    vehicle *veh = veh_at( p, vpart );

                    if( veh ) { // check if a vehicle part is present to provide water/power
                        const int kpart = veh->part_with_feature(vpart, "KITCHEN");
                        const int weldpart = veh->part_with_feature(vpart, "WELDRIG");
                        const int craftpart = veh->part_with_feature(vpart, "CRAFTRIG");
                        const int forgepart = veh->part_with_feature(vpart, "FORGE");
                        const int chempart = veh->part_with_feature(vpart, "CHEMLAB");
                        const int cargo = veh->part_with_feature(vpart, "CARGO");

                        if (kpart >= 0) { // we have a kitchen, now to see what to drain
                            ammotype ftype = "NULL";

                            if (type == "water_clean") {
                                ftype = "water";
                            } else if (type == "hotplate") {
                                ftype = "battery";
                            }

                            item tmp(type, 0); //TODO add a sane birthday arg
                            tmp.charges = veh->drain(ftype, quantity);
                            quantity -= tmp.charges;
                            ret.push_back(tmp);

                            if (quantity == 0) {
                                return ret;
                            }
                        }

                        if (weldpart >= 0) { // we have a weldrig, now to see what to drain
                            ammotype ftype = "NULL";

                            if (type == "welder") {
                                ftype = "battery";
                            } else if (type == "soldering_iron") {
                                ftype = "battery";
                            }

                            item tmp(type, 0); //TODO add a sane birthday arg
                            tmp.charges = veh->drain(ftype, quantity);
                            quantity -= tmp.charges;
                            ret.push_back(tmp);

                            if (quantity == 0) {
                                return ret;
                            }
                        }

                        if (craftpart >= 0) { // we have a craftrig, now to see what to drain
                            ammotype ftype = "NULL";

                            if (type == "press") {
                                ftype = "battery";
                            } else if (type == "vac_sealer") {
                                ftype = "battery";
                            } else if (type == "dehydrator") {
                                ftype = "battery";
                            }

                            item tmp(type, 0); //TODO add a sane birthday arg
                            tmp.charges = veh->drain(ftype, quantity);
                            quantity -= tmp.charges;
                            ret.push_back(tmp);

                            if (quantity == 0) {
                                return ret;
                            }
                        }

                        if (forgepart >= 0) { // we have a veh_forge, now to see what to drain
                            ammotype ftype = "NULL";

                            if (type == "forge") {
                                ftype = "battery";
                            }

                            item tmp(type, 0); //TODO add a sane birthday arg
                            tmp.charges = veh->drain(ftype, quantity);
                            quantity -= tmp.charges;
                            ret.push_back(tmp);

                            if (quantity == 0) {
                                return ret;
                            }
                        }

                        if (chempart >= 0) { // we have a chem_lab, now to see what to drain
                            ammotype ftype = "NULL";

                            if (type == "chemistry_set") {
                                ftype = "battery";
                            } else if (type == "hotplate") {
                                ftype = "battery";
                            }

                            item tmp(type, 0); //TODO add a sane birthday arg
                            tmp.charges = veh->drain(ftype, quantity);
                            quantity -= tmp.charges;
                            ret.push_back(tmp);

                            if (quantity == 0) {
                                return ret;
                            }
                        }

                        if (cargo >= 0) {
                            std::list<item> tmp =
                                use_charges_from_stack( veh->get_items(cargo), type, quantity );
                            ret.splice(ret.end(), tmp);
                            if (quantity <= 0) {
                                return ret;
                            }
                        }
                    }

                    std::list<item> tmp = use_charges_from_stack( i_at( p ), type, quantity );
                    ret.splice(ret.end(), tmp);
                    if (quantity <= 0) {
                        return ret;
                    }
                }
            }
        }
    }
    return ret;
}

std::list<std::pair<tripoint, item *> > map::get_rc_items( int x, int y, int z )
{
    std::list<std::pair<tripoint, item *> > rc_pairs;
    tripoint pos;
    (void)z;
    pos.z = abs_sub.z;
    for( pos.x = 0; pos.x < SEEX * MAPSIZE; pos.x++ ) {
        if( x != -1 && x != pos.x ) {
            continue;
        }
        for( pos.y = 0; pos.y < SEEY * MAPSIZE; pos.y++ ) {
            if( y != -1 && y != pos.y ) {
                continue;
            }
            auto items = i_at( pos );
            for( auto &elem : items ) {
                if( elem.has_flag( "RADIO_ACTIVATION" ) || elem.has_flag( "RADIO_CONTAINER" ) ) {
                    rc_pairs.push_back( std::make_pair( pos, &( elem ) ) );
                }
            }
        }
    }

    return rc_pairs;
}

static bool trigger_radio_item( item_stack &items, std::list<item>::iterator &n, 
                                const tripoint &pos,
                                std::string signal )
{
    bool trigger_item = false;
    // Check for charges != 0 not >0, so that -1 charge tools can still be used
    if( n->charges != 0 && n->has_flag("RADIO_ACTIVATION") && n->has_flag(signal) ) {
        sounds::sound(pos.x, pos.y, 6, "beep.");
        if( n->has_flag("RADIO_INVOKE_PROC") ) {
            // Invoke twice: first to transform, then later to proc
            process_item( items, n, pos, true );
            n->charges = 0;
        }
        if( n->has_flag("BOMB") ) {
            // Set charges to 0 to ensure it detonates.
            n->charges = 0;
        }
        trigger_item = true;
    } else if( n->has_flag("RADIO_CONTAINER") && !n->contents.empty() &&
               n->contents[0].has_flag( signal ) ) {
        // A bomb is the only thing meaningfully placed in a container,
        // If that changes, this needs logic to handle the alternative.
        itype_id bomb_type = n->contents[0].type->id;

        n->make(bomb_type);
        n->charges = 0;
        trigger_item = true;
    }
    if( trigger_item ) {
        return process_item( items, n, pos, true ); 
    }
    return false;
}

void map::trigger_rc_items( std::string signal )
{
    process_items( false, trigger_radio_item, signal );
}

item *map::item_from( const tripoint &pos, size_t index ) {
    auto items = i_at( pos );

    if( index >= items.size() ) {
        return nullptr;
    } else {
        return &items[index];
    }
}

item *map::item_from( vehicle *veh, int cargo_part, size_t index ) {
   auto items = veh->get_items( cargo_part );

    if( index >= items.size() ) {
        return nullptr;
    } else {
        return &items[index];
    }
}

// Traps: 2D
void map::trap_set(const int x, const int y, const std::string & sid)
{
    trap_set( tripoint( x, y, abs_sub.z ), sid );
}

void map::trap_set( const tripoint &p, const std::string & sid)
{
    if( trapmap.find( sid ) == trapmap.end() ) {
        return;
    }

    add_trap( p, (trap_id)trapmap[sid] );
}

void map::trap_set(const int x, const int y, const trap_id id)
{
    trap_set( tripoint( x, y, abs_sub.z ), id );
}

void map::trap_set( const tripoint &p, const trap_id id)
{
    add_trap( p, id );
}

// todo: to be consistent with ???_at(...) this should return ref to the actual trap object
const trap &map::tr_at( const int x, const int y ) const
{
    return tr_at( tripoint( x, y, abs_sub.z ) );
}

const trap &map::tr_at( const tripoint &p ) const
{
    if( !inbounds( p.x, p.y, p.z ) ) {
        return *traplist[tr_null];
    }

    int lx, ly;
    submap * const current_submap = get_submap_at( p, lx, ly );

    if (terlist[ current_submap->get_ter( lx, ly ) ].trap != tr_null) {
        return *traplist[terlist[ current_submap->get_ter( lx, ly ) ].trap];
    }

    return *traplist[current_submap->get_trap( lx, ly )];
}

void map::add_trap(const int x, const int y, const trap_id t)
{
    add_trap( tripoint( x, y, abs_sub.z ), t );
}

void map::add_trap( const tripoint &p, const trap_id t)
{
    if( !inbounds( p ) ) 
    { 
        return;
    }

    int lx, ly;
    submap * const current_submap = get_submap_at( p, lx, ly );
    const ter_t &ter = terlist[ current_submap->get_ter( lx, ly ) ];
    if( ter.trap != tr_null ) {
        debugmsg( "set trap %s on top of terrain %s which already has a builit-in trap",
                  traplist[t]->name.c_str(), ter.name.c_str() );
        return;
    }

    // If there was already a trap here, remove it.
    if( current_submap->get_trap( lx, ly ) != tr_null ) {
        remove_trap( p );
    }

    current_submap->set_trap( lx, ly, t );
    if( t != tr_null ) {
        traplocs[t].push_back( p );
    }
}

void map::disarm_trap( const int x, const int y )
{
    disarm_trap( tripoint( x, y, abs_sub.z ) );
}

void map::disarm_trap( const tripoint &p )
{
    int skillLevel = g->u.skillLevel("traps");

    const trap &tr = tr_at( p );
    if( tr.is_null() ) {
        debugmsg( "Tried to disarm a trap where there was none (%d %d %d)", p.x, p.y, p.z );
        return;
    }

    const int tSkillLevel = g->u.skillLevel("traps");
    const int diff = tr.get_difficulty();
    int roll = rng(tSkillLevel, 4 * tSkillLevel);

    // Some traps are not actual traps. Skip the rolls, different message and give the option to grab it right away.
    if( tr.get_avoidance() ==  0 && tr.get_difficulty() == 0 ) {
        add_msg(_("You take down the %s."), tr.name.c_str());
        tr.on_disarmed( p );
        return;
    }

    while ((rng(5, 20) < g->u.per_cur || rng(1, 20) < g->u.dex_cur) && roll < 50) {
        roll++;
    }
    if (roll >= diff) {
        add_msg(_("You disarm the trap!"));
        tr.on_disarmed( p );
        if(diff > 1.25 * skillLevel) { // failure might have set off trap
            g->u.practice( "traps", 1.5*(diff - skillLevel) );
        }
    } else if (roll >= diff * .8) {
        add_msg(_("You fail to disarm the trap."));
        if(diff > 1.25 * skillLevel) {
            g->u.practice( "traps", 1.5*(diff - skillLevel) );
        }
    } else {
        add_msg(m_bad, _("You fail to disarm the trap, and you set it off!"));
        tr.trigger( p, &g->u );
        if(diff - roll <= 6) {
            // Give xp for failing, but not if we failed terribly (in which
            // case the trap may not be disarmable).
            g->u.practice( "traps", 2*diff );
        }
    }
}

void map::remove_trap(const int x, const int y)
{
    remove_trap( tripoint( x, y, abs_sub.z ) );
}

void map::remove_trap( const tripoint &p )
{
    if( !inbounds( p ) ) {
        return;
    }

    int lx, ly;
    submap * const current_submap = get_submap_at( p, lx, ly );

    trap_id t = current_submap->get_trap(lx, ly);
    if (t != tr_null) {
        if( g != nullptr && this == &g->m ) {
            g->u.add_known_trap( p, "tr_null");
        }

        current_submap->set_trap(lx, ly, tr_null);
        auto &traps = traplocs[t];
        const auto iter = std::find( traps.begin(), traps.end(), p );
        if( iter != traps.end() ) {
            traps.erase( iter );
        }
    }
}
/*
 * Get wrapper for all fields at xyz
 */
const field &map::field_at( const tripoint &p ) const
{
    if( !inbounds( p ) ) {
        nulfield = field();
        return nulfield;
    }

    int lx, ly;
    submap *const current_submap = get_submap_at( p, lx, ly );

    return current_submap->fld[lx][ly];
}

/*
 * As above, except not const
 */
field &map::field_at( const tripoint &p )
{
    if( !inbounds( p ) ) {
        nulfield = field();
        return nulfield;
    }

    int lx, ly;
    submap *const current_submap = get_submap_at( p, lx, ly );

    return current_submap->fld[lx][ly];
}

int map::adjust_field_age( const tripoint &p, const field_id t, const int offset ) {
    return set_field_age( p, t, offset, true);
}

int map::adjust_field_strength( const tripoint &p, const field_id t, const int offset ) {
    return set_field_strength( p, t, offset, true );
}

/*
 * Set age of field type at point, or increment/decrement if offset=true
 * returns resulting age or -1 if not present.
 */
int map::set_field_age( const tripoint &p, const field_id t, const int age, bool isoffset ) {
    field_entry *field_ptr = get_field( p, t );
    if( field_ptr != nullptr ) {
        int adj = ( isoffset ? field_ptr->getFieldAge() : 0 ) + age;
        field_ptr->setFieldAge( adj );
        return adj;
    }

    return -1;
}

/*
 * set strength of field type at point, creating if not present, removing if strength is 0
 * returns resulting strength, or 0 for not present
 */
int map::set_field_strength( const tripoint &p, const field_id t, const int str, bool isoffset ) {
    field_entry * field_ptr = get_field( p, t );
    if( field_ptr != nullptr ) {
        int adj = ( isoffset ? field_ptr->getFieldDensity() : 0 ) + str;
        if( adj > 0 ) {
            field_ptr->setFieldDensity( adj );
            return adj;
        } else {
            remove_field( p, t );
            return 0;
        }
    } else if( 0 + str > 0 ) {
        return ( add_field( p, t, str, 0 ) ? str : 0 );
    }

    return 0;
}

int map::get_field_age( const tripoint &p, const field_id t ) const
{
    auto field_ptr = field_at( p ).findField( t );
    return ( field_ptr == nullptr ? -1 : field_ptr->getFieldAge() );
}

int map::get_field_strength( const tripoint &p, const field_id t ) const
{
    auto field_ptr = field_at( p ).findField( t );
    return ( field_ptr == nullptr ? 0 : field_ptr->getFieldDensity() );
}

field_entry *map::get_field( const tripoint &p, const field_id t ) {
    if( !inbounds( p ) ) {
        return nullptr;
    }

    int lx, ly;
    submap *const current_submap = get_submap_at( p, lx, ly );

    return current_submap->fld[lx][ly].findField( t );
}

bool map::add_field(const tripoint &p, const field_id t, int density, const int age)
{
    if( !inbounds( p ) ) {
        return false;
    }

    if( density > 3) {
        density = 3;
    }

    if( density <= 0) {
        return false;
    }

    int lx, ly;
    submap *const current_submap = get_submap_at( p, lx, ly );
    current_submap->is_uniform = false;

    if( current_submap->fld[lx][ly].addField( t, density, age ) ) {
        // TODO: Update overall field_count appropriately.
        // This is the spirit of "fd_null" that it used to be.
        current_submap->field_count++; //Only adding it to the count if it doesn't exist.
    }

    if( g != nullptr && this == &g->m && p == g->u.pos3() ) {
        creature_in_field( g->u ); //Hit the player with the field if it spawned on top of them.
    }

    return true;
}

void map::remove_field( const tripoint &p, const field_id field_to_remove )
{
    if( !inbounds( p ) ) {
        return;
    }

    int lx, ly;
    submap * const current_submap = get_submap_at( p, lx, ly );

    if( current_submap->fld[lx][ly].findField( field_to_remove ) ) { //same as checking for fd_null in the old system
        current_submap->field_count--;
    }

    current_submap->fld[lx][ly].removeField(field_to_remove);
}

computer* map::computer_at( const tripoint &p )
{
    if( !inbounds( p ) ) {
        return nullptr;
    }

    submap * const current_submap = get_submap_at( p );

    if( current_submap->comp.name.empty() ) {
        return nullptr;
    }

    return &(current_submap->comp);
}

bool map::allow_camp( const tripoint &p, const int radius)
{
    return camp_at( p, radius ) == nullptr;
}

// locate the nearest camp in some radius (default CAMPSIZE)
basecamp* map::camp_at( const tripoint &p, const int radius)
{
    if( !inbounds( p ) ) {
        return nullptr;
    }

    const int sx = std::max(0, p.x / SEEX - radius);
    const int sy = std::max(0, p.y / SEEY - radius);
    const int ex = std::min(MAPSIZE - 1, p.x / SEEX + radius);
    const int ey = std::min(MAPSIZE - 1, p.y / SEEY + radius);

    for (int ly = sy; ly < ey; ++ly) {
        for (int lx = sx; lx < ex; ++lx) {
            submap * const current_submap = get_submap_at( p );
            if( current_submap->camp.is_valid() ) {
                // we only allow on camp per size radius, kinda
                return &(current_submap->camp);
            }
        }
    }

    return nullptr;
}

void map::add_camp( const tripoint &p, const std::string& name )
{
    if( !allow_camp( p ) ) {
        dbg(D_ERROR) << "map::add_camp: Attempting to add camp when one in local area.";
        return;
    }

    get_submap_at( p )->camp = basecamp( name, p.x, p.y );
}

void map::debug()
{
 mvprintw(0, 0, "MAP DEBUG");
 getch();
 for (int i = 0; i <= SEEX * 2; i++) {
  for (int j = 0; j <= SEEY * 2; j++) {
   if (i_at(i, j).size() > 0) {
    mvprintw(1, 0, "%d, %d: %d items", i, j, i_at(i, j).size());
    mvprintw(2, 0, "%c, %d", i_at(i, j)[0].symbol(), i_at(i, j)[0].color());
    getch();
   }
  }
 }
 getch();
}

void map::update_visibility_cache( visibility_variables &cache) {
    cache.g_light_level = (int)g->light_level();
    cache.natural_sight_range = g->u.sight_range(1);
    cache.light_sight_range = g->u.sight_range(cache.g_light_level);
    cache.lowlight_sight_range = std::max(cache.g_light_level / 2,
                                          cache.natural_sight_range);
    cache.max_sight_range = g->u.unimpaired_range();
    cache.u_clairvoyance = g->u.clairvoyance();
    cache.u_sight_impaired = g->u.sight_impaired();
    cache.bio_night_active = g->u.has_active_bionic("bio_night");
    
    cache.u_is_boomered = g->u.has_effect("boomered");
    
<<<<<<< HEAD
    int sm_squares_seen[my_MAPSIZE][my_MAPSIZE];
    memset(sm_squares_seen, 0, sizeof(sm_squares_seen));

    for (int x = 0; x < my_MAPSIZE * SEEX; x++) {
        for (int y = 0; y < my_MAPSIZE * SEEY; y++) {
            lit_level ll = apparent_light_at(x, y);
            visibility_cache[x][y] = ll;
            sm_squares_seen[x/SEEX][y/SEEY] += (
                ll == LL_BRIGHT ||
                ll == LL_LIT
            );
        }
    }

    for (int x = 0; x < my_MAPSIZE; x++) {
        for (int y = 0; y < my_MAPSIZE; y++) {
            if ( sm_squares_seen[x][y] > 36 ) { // 25% of the submap is visible
                const tripoint sm(x,y,g->get_levz());
                const auto abs_sm = map::abs_sub + sm;
                const auto abs_omt = overmapbuffer::sm_to_omt_copy( abs_sm );
                overmap_buffer.set_seen( abs_omt.x, abs_omt.y, abs_omt.z, true);
            }
        }        
=======
    for( int x = 0; x < MAPSIZE * SEEX; x++ ) {
        for( int y = 0; y < MAPSIZE * SEEY; y++ ) {
            visibility_cache[x][y] = apparent_light_at(x, y, cache);
        }
>>>>>>> c8ce317c
    }


}

lit_level map::apparent_light_at(int x, int y, const visibility_variables &cache) {
    const int dist = rl_dist(g->u.posx(), g->u.posy(), x, y);

<<<<<<< HEAD
    int sight_range = light_sight_range;
    int low_sight_range = lowlight_sight_range;
    lit_level lit = light_at(x, y);
=======
    int sight_range = cache.light_sight_range;
    int low_sight_range = cache.lowlight_sight_range;
>>>>>>> c8ce317c

    // While viewing indoor areas use lightmap model
    if (!is_outside(x, y)) {
        sight_range = cache.natural_sight_range;

    // Don't display area as shadowy if it's outside and illuminated by natural light
    // and illuminated by source of light
<<<<<<< HEAD
    } else if (lit > LL_LOW || dist <= light_sight_range) {
        low_sight_range = std::max(g_light_level, natural_sight_range);
=======
    } else if (light_at(x, y) > LL_LOW || dist <= cache.light_sight_range) {
        low_sight_range = std::max(cache.g_light_level, cache.natural_sight_range);
>>>>>>> c8ce317c
    }

    int real_max_sight_range = std::max(cache.light_sight_range, cache.max_sight_range);
    int distance_to_look = DAYLIGHT_LEVEL;

    bool can_see = pl_sees( x, y, distance_to_look );

    // now we're gonna adjust real_max_sight, to cover some nearby "highlights",
    // but at the same time changing light-level depending on distance,
    // to create actual "gradual" stuff
    // Also we'll try to ALWAYS show LL_BRIGHT stuff independent of where it is...
    if (lit != LL_BRIGHT) {
        if (dist > real_max_sight_range) {
            int intLit = (int)lit - (dist - real_max_sight_range)/2;
            if (intLit < 0) intLit = LL_DARK;
            lit = (lit_level)intLit;
        }
    }

    // additional case for real_max_sight_range
    // if both light_sight_range and max_sight_range were small
    // it means we really have limited visibility (e.g. inside a pit)
    // and we shouldn't touch that
    if (lit > LL_DARK && real_max_sight_range > 1) {
        real_max_sight_range = distance_to_look;
    }

    if ((cache.bio_night_active && dist < 15 && dist > cache.natural_sight_range) || // if bio_night active, blackout 15 tile radius around player
        dist > real_max_sight_range || // too far away, no matter what
        (dist > cache.light_sight_range &&
            (lit == LL_DARK ||
                (cache.u_sight_impaired && lit != LL_BRIGHT) ||
                !can_see))) { // blind
        return LL_DARK;
    } else if (dist > cache.light_sight_range && cache.u_sight_impaired && lit == LL_BRIGHT) {
        return LL_BRIGHT_ONLY;
    } else if (dist <= cache.u_clairvoyance || can_see) {
        if ( lit == LL_BRIGHT ) {
            return LL_BRIGHT;
        } else {
            if ( (dist > low_sight_range && LL_LIT > lit) || (dist > sight_range && LL_LOW == lit) ) {
                return LL_LOW;
            } else {
                return LL_LIT;
            }
        }
    }
    return LL_BLANK;
}

visibility_type map::get_visibility( const lit_level ll, const visibility_variables &cache ) const {
    switch (ll) {
    case LL_DARK: // can't see this square at all
        if( cache.u_is_boomered ) {
            return VIS_BOOMER_DARK;
        } else {
            return VIS_DARK;
        }
    case LL_BRIGHT_ONLY: // can only tell that this square is bright
        if( cache.u_is_boomered ) {
            return VIS_BOOMER;
        } else {
            return VIS_LIT;
        }
    case LL_LOW: // low light, square visible in monochrome
    case LL_LIT: // normal light
    case LL_BRIGHT: // bright light
        return VIS_CLEAR;
    case LL_BLANK:
        return VIS_HIDDEN;
    }
    return VIS_HIDDEN;
}

bool map::apply_vision_effects( WINDOW *w, const point center, int x, int y,
                                lit_level ll, const visibility_variables &cache ) const {
    int symbol = ' ';
    nc_color color = c_black;

    switch( get_visibility(ll, cache) ) {
        case VIS_DARK: // can't see this square at all
            symbol = '#';
            color = c_dkgray;
	    break;
        case VIS_CLEAR:
            // Drew the tile, so bail out now.
            return false;
        case VIS_LIT: // can only tell that this square is bright
            symbol = '#';
            color = c_ltgray;
            break;
        case VIS_BOOMER:
          symbol = '#';
          color = c_pink;
            break;
        case VIS_BOOMER_DARK:
          symbol = '#';
          color = c_magenta;
            break;
        case VIS_HIDDEN:
            symbol = ' ';
            color = c_black;
            break;
    }
    mvwputch( w, y + getmaxy(w) / 2 - center.y,
              x + getmaxx(w) / 2 - center.x, color, symbol );
    return true;
}


void map::draw(WINDOW* w, const point center)
{
    // We only need to draw anything if we're not in tiles mode.
    if(is_draw_tiles_mode()) {
        return;
    }

    g->reset_light_level();

    visibility_variables cache;
    update_visibility_cache( cache );

    for( int x = center.x - getmaxx(w)/2; x <= center.x + getmaxx(w)/2; x++ ) {
        for( int y = center.y - getmaxy(w)/2; y <= center.y + getmaxy(w)/2; y++ ) {
            const lit_level lighting = visibility_cache[x][y];
            if( !apply_vision_effects( w, center, x, y, lighting, cache ) ) {
                drawsq( w, g->u, x, y, false, true, center.x, center.y,
                        lighting == LL_LOW, lighting == LL_BRIGHT );
            }
        }
    }

    g->draw_critter( g->u, center );
}

void map::drawsq(WINDOW* w, player &u, const int x, const int y, const bool invert_arg,
                 const bool show_items_arg, const int view_center_x_arg, const int view_center_y_arg,
                 const bool low_light, const bool bright_light)
{
    // We only need to draw anything if we're not in tiles mode.
    if(is_draw_tiles_mode()) {
        return;
    }

    const tripoint p( x, y, abs_sub.z );
    bool invert = invert_arg;
    bool show_items = show_items_arg;
    int cx = view_center_x_arg;
    int cy = view_center_y_arg;
    if (!INBOUNDS(x, y))
        return; // Out of bounds
    if (cx == -1)
        cx = u.posx();
    if (cy == -1)
        cy = u.posy();
    const int k = x + getmaxx(w)/2 - cx;
    const int j = y + getmaxy(w)/2 - cy;
    nc_color tercol;
    const ter_id curr_ter = ter(x,y);
    const furn_id curr_furn = furn(x,y);
    const trap &curr_trap = tr_at(x, y);
    const field &curr_field = field_at(x, y);
    auto curr_items = i_at(x, y);
    long sym;
    bool hi = false;
    bool graf = false;
    bool draw_item_sym = false;


    if (has_furn(x, y)) {
        sym = furnlist[curr_furn].sym;
        tercol = furnlist[curr_furn].color;
    } else {
        sym = terlist[curr_ter].sym;
        tercol = terlist[curr_ter].color;
    }
    if (has_flag(TFLAG_SWIMMABLE, x, y) && has_flag(TFLAG_DEEP_WATER, x, y) && !u.is_underwater()) {
        show_items = false; // Can only see underwater items if WE are underwater
    }
    // If there's a trap here, and we have sufficient perception, draw that instead
    if( curr_trap.can_see( tripoint( x, y, abs_sub.z ), g->u ) ) {
        tercol = curr_trap.color;
        if (curr_trap.sym == '%') {
            switch(rng(1, 5)) {
            case 1: sym = '*'; break;
            case 2: sym = '0'; break;
            case 3: sym = '8'; break;
            case 4: sym = '&'; break;
            case 5: sym = '+'; break;
            }
        } else {
            sym = curr_trap.sym;
        }
    }
    if (curr_field.fieldCount() > 0) {
        const field_id& fid = curr_field.fieldSymbol();
        const field_entry* fe = curr_field.findField(fid);
        const field_t& f = fieldlist[fid];
        if (f.sym == '&' || fe == NULL) {
            // Do nothing, a '&' indicates invisible fields.
        } else if (f.sym == '*') {
            // A random symbol.
            switch (rng(1, 5)) {
            case 1: sym = '*'; break;
            case 2: sym = '0'; break;
            case 3: sym = '8'; break;
            case 4: sym = '&'; break;
            case 5: sym = '+'; break;
            }
        } else {
            // A field symbol '%' indicates the field should not hide
            // items/terrain. When the symbol is not '%' it will
            // hide items (the color is still inverted if there are items,
            // but the tile symbol is not changed).
            // draw_item_sym indicates that the item symbol should be used
            // even if sym is not '.'.
            // As we don't know at this stage if there are any items
            // (that are visible to the player!), we always set the symbol.
            // If there are items and the field does not hide them,
            // the code handling items will override it.
            draw_item_sym = (f.sym == '%');
            // If field priority is > 1, and the field is set to hide items,
            //draw the field as it obscures what's under it.
            if( (f.sym != '%' && f.priority > 1) || (f.sym != '%' && sym == '.'))  {
                // default terrain '.' and
                // non-default field symbol -> field symbol overrides terrain
                sym = f.sym;
            }
            tercol = f.color[fe->getFieldDensity() - 1];
        }
    }

    // If there are items here, draw those instead
    if (show_items && sees_some_items( p, g->u)) {
        // if there's furniture/terrain/trap/fields (sym!='.')
        // and we should not override it, then only highlight the square
        if (sym != '.' && sym != '%' && !draw_item_sym) {
            hi = true;
        } else {
            // otherwise override with the symbol of the last item
            sym = curr_items[curr_items.size() - 1].symbol();
            if (!draw_item_sym) {
                tercol = curr_items[curr_items.size() - 1].color();
            }
            if (curr_items.size() > 1) {
                invert = !invert;
            }
        }
    }

    int veh_part = 0;
    vehicle *veh = veh_at(x, y, veh_part);
    if (veh) {
        sym = special_symbol (veh->face.dir_symbol(veh->part_sym(veh_part)));
        tercol = veh->part_color(veh_part);
    }
    // If there's graffiti here, change background color
    if( has_graffiti_at( p ) ) {
        graf = true;
    }

    //suprise, we're not done, if it's a wall adjacent to an other, put the right glyph
    if(sym == LINE_XOXO || sym == LINE_OXOX) { //vertical or horizontal
        sym = determine_wall_corner(x, y, sym);
    }

    if (u.has_effect("boomered")) {
        tercol = c_magenta;
    } else if ( u.has_nv() ) {
        tercol = (bright_light) ? c_white : c_ltgreen;
    } else if (low_light) {
        tercol = c_dkgray;
    } else if (u.has_effect("darkness")) {
        tercol = c_dkgray;
    }

    if (invert) {
        mvwputch_inv(w, j, k, tercol, sym);
    } else if (hi) {
        mvwputch_hi (w, j, k, tercol, sym);
    } else if (graf) {
        mvwputch    (w, j, k, red_background(tercol), sym);
    } else {
        mvwputch    (w, j, k, tercol, sym);
    }
}

// TODO: Implement this function in FoV update
bool map::sees( const tripoint &F, const tripoint &T, const int range, int &t1, int &t2 ) const
{
    (void)t2;
    return sees( F.x, F.y, T.x, T.y, range, t1 );
}

bool map::sees( const tripoint &F, const tripoint &T, const int range ) const
{
    int t1 = 0;
    return sees( F.x, F.y, T.x, T.y, range, t1 );
}

bool map::sees( const point F, const point T, const int range, int &bresenham_slope ) const
{
    return sees( F.x, F.y, T.x, T.y, range, bresenham_slope );
}

/*
map::sees based off code by Steve Register [arns@arns.freeservers.com]
http://roguebasin.roguelikedevelopment.org/index.php?title=Simple_Line_of_Sight
*/
bool map::sees(const int Fx, const int Fy, const int Tx, const int Ty,
               const int range, int &bresenham_slope) const
{
    const int dx = Tx - Fx;
    const int dy = Ty - Fy;
    const int ax = abs(dx) * 2;
    const int ay = abs(dy) * 2;
    const int sx = SGN(dx);
    const int sy = SGN(dy);
    int x = Fx;
    int y = Fy;
    int t = 0;
    int st;

    if (range >= 0 && range < rl_dist(Fx, Fy, Tx, Ty) ) {
        return false; // Out of range!
    }
    if (ax > ay) { // Mostly-horizontal line
        st = SGN(ay - (ax / 2));
        // Doing it "backwards" prioritizes straight lines before diagonal.
        // This will help avoid creating a string of zombies behind you and will
        // promote "mobbing" behavior (zombies surround you to beat on you)
        for (bresenham_slope = abs(ay - (ax / 2)) * 2 + 1; bresenham_slope >= -1; bresenham_slope--) {
            t = bresenham_slope * st;
            x = Fx;
            y = Fy;
            do {
                if (t > 0) {
                    y += sy;
                    t -= ax;
                }
                x += sx;
                t += ay;
                if (x == Tx && y == Ty) {
                    bresenham_slope *= st;
                    return true;
                }
            } while ((trans(x, y)) && (INBOUNDS(x,y)));
        }
        return false;
    } else { // Same as above, for mostly-vertical lines
        st = SGN(ax - (ay / 2));
        for (bresenham_slope = abs(ax - (ay / 2)) * 2 + 1; bresenham_slope >= -1; bresenham_slope--) {
            t = bresenham_slope * st;
            x = Fx;
            y = Fy;
            do {
                if (t > 0) {
                    x += sx;
                    t -= ay;
                }
                y += sy;
                t += ax;
                if (x == Tx && y == Ty) {
                    bresenham_slope *= st;
     return true;
                }
            } while ((trans(x, y)) && (INBOUNDS(x,y)));
        }
        return false;
    }
    return false; // Shouldn't ever be reached, but there it is.
}

bool map::clear_path(const int Fx, const int Fy, const int Tx, const int Ty,
                     const int range, const int cost_min, const int cost_max, int &bresenham_slope) const
{
    const int dx = Tx - Fx;
    const int dy = Ty - Fy;
    const int ax = abs(dx) * 2;
    const int ay = abs(dy) * 2;
    const int sx = SGN(dx);
    const int sy = SGN(dy);
    int x = Fx;
    int y = Fy;
    int t = 0;
    int st;

    if (range >= 0 &&  range < rl_dist(Fx, Fy, Tx, Ty) ) {
        return false; // Out of range!
    }
    if (ax > ay) { // Mostly-horizontal line
        st = SGN(ay - (ax / 2));
        // Doing it "backwards" prioritizes straight lines before diagonal.
        // This will help avoid creating a string of zombies behind you and will
        // promote "mobbing" behavior (zombies surround you to beat on you)
        for (bresenham_slope = abs(ay - (ax / 2)) * 2 + 1; bresenham_slope >= -1; bresenham_slope--) {
            t = bresenham_slope * st;
            x = Fx;
            y = Fy;
            do {
                if (t > 0) {
                    y += sy;
                    t -= ax;
                }
                x += sx;
                t += ay;
                if (x == Tx && y == Ty) {
                    bresenham_slope *= st;
                    return true;
                }
            } while (move_cost(x, y) >= cost_min && move_cost(x, y) <= cost_max &&
                     INBOUNDS(x, y));
        }
        return false;
    } else { // Same as above, for mostly-vertical lines
        st = SGN(ax - (ay / 2));
        for (bresenham_slope = abs(ax - (ay / 2)) * 2 + 1; bresenham_slope >= -1; bresenham_slope--) {
            t = bresenham_slope * st;
            x = Fx;
            y = Fy;
            do {
                if (t > 0) {
                    x += sx;
                    t -= ay;
                }
                y += sy;
                t += ax;
                if (x == Tx && y == Ty) {
                    bresenham_slope *= st;
                    return true;
                }
            } while (move_cost(x, y) >= cost_min && move_cost(x, y) <= cost_max &&
                     INBOUNDS(x,y));
        }
        return false;
    }
    return false; // Shouldn't ever be reached, but there it is.
}

// TODO: Z
bool map::clear_path( const tripoint &f, const tripoint &t, const int range,
                      const int cost_min, const int cost_max, int &bres1, int &bres2 ) const
{
    if( f.z != t.z ) {
        return false;
    }

    bres2 = 0;
    return clear_path( f.x, f.y, t.x, t.y, range, cost_min, cost_max, bres1 );
}

bool map::clear_path( const tripoint &f, const tripoint &t, const int range,
                      const int cost_min, const int cost_max ) const
{
    int t1 = 0;
    int t2 = 0;
    return clear_path( f, t, range, cost_min, cost_max, t1, t2 );
}

bool map::accessible_items( const tripoint &f, const tripoint &t, const int range ) const
{
    return ( !has_flag( "SEALED", t ) || has_flag( "LIQUIDCONT", t ) ) &&
           ( f == t || clear_path( f, t, range, 1, 100 ) );
}

bool map::accessible_furniture( const tripoint &f, const tripoint &t, const int range ) const
{
    return ( f == t || clear_path( f, t, range, 1, 100 ) );
}

std::vector<point> map::getDirCircle(const int Fx, const int Fy, const int Tx, const int Ty) const
{
    std::vector<point> vCircle;
    vCircle.resize(8);

    const std::vector<point> vLine = line_to(Fx, Fy, Tx, Ty, 0);
    const std::vector<point> vSpiral = closest_points_first(1, Fx, Fy);
    const std::vector<int> vPos {1,2,4,6,8,7,5,3};

    //  All possible constelations (closest_points_first goes clockwise)
    //  753  531  312  124  246  468  687  875
    //  8 1  7 2  5 4  3 6  1 8  2 7  4 5  6 3
    //  642  864  786  578  357  135  213  421

    int iPosOffset = 0;
    for (unsigned int i = 1; i < vSpiral.size(); i++) {
        if (vSpiral[i].x == vLine[0].x && vSpiral[i].y == vLine[0].y) {
            iPosOffset = i-1;
            break;
        }
    }

    for (unsigned int i = 1; i < vSpiral.size(); i++) {
        if (iPosOffset >= (int)vPos.size()) {
            iPosOffset = 0;
        }

        vCircle[vPos[iPosOffset++]-1] = point(vSpiral[i].x, vSpiral[i].y);
    }

    return vCircle;
}

struct pair_greater_cmp
{
    bool operator()( const std::pair<int, point> &a, const std::pair<int, point> &b)
    {
        return a.first > b.first;
    }
};

std::vector<point> map::route(const int Fx, const int Fy, const int Tx, const int Ty, const int bash) const
{
    /* TODO: If the origin or destination is out of bound, figure out the closest
     * in-bounds point and go to that, then to the real origin/destination.
     */

    if( !INBOUNDS(Fx, Fy) || !INBOUNDS(Tx, Ty) ) {
        int linet;
        if (sees(Fx, Fy, Tx, Ty, -1, linet)) {
            return line_to(Fx, Fy, Tx, Ty, linet);
        } else {
            std::vector<point> empty;
            return empty;
        }
    }
    // First, check for a simple straight line on flat ground
    int linet = 0;
    if( clear_path( Fx, Fy, Tx, Ty, -1, 2, 2, linet ) ) {
        return line_to(Fx, Fy, Tx, Ty, linet);
    }
    /*
    if (move_cost(Tx, Ty) == 0) {
        debugmsg("%d:%d wanted to move to %d:%d, a %s!", Fx, Fy, Tx, Ty,
                    tername(Tx, Ty).c_str());
    }
    if (move_cost(Fx, Fy) == 0) {
        debugmsg("%d:%d, a %s, wanted to move to %d:%d!", Fx, Fy,
                    tername(Fx, Fy).c_str(), Tx, Ty);
    }
    */
    std::priority_queue< std::pair<int, point>, std::vector< std::pair<int, point> >, pair_greater_cmp > open;
    std::set<point> closed;
    astar_list list[SEEX * MAPSIZE][SEEY * MAPSIZE];
    int score[SEEX * MAPSIZE][SEEY * MAPSIZE];
    int gscore[SEEX * MAPSIZE][SEEY * MAPSIZE];
    point parent[SEEX * MAPSIZE][SEEY * MAPSIZE];
    const int pad = 8; // Should be much bigger - low value makes pathfinders dumb!
    int startx = Fx - pad, endx = Tx + pad, starty = Fy - pad, endy = Ty + pad;
    if (Tx < Fx) {
        startx = Tx - pad;
        endx = Fx + pad;
    }
    if (Ty < Fy) {
        starty = Ty - pad;
        endy = Fy + pad;
    }
    if( startx < 0 ) {
        startx = 0;
    }
    if( starty < 0 ) {
        starty = 0;
    }
    if( endx > SEEX * my_MAPSIZE - 1 ) {
        endx = SEEX * my_MAPSIZE - 1;
    }
    if( endy > SEEY * my_MAPSIZE - 1 ) {
        endy = SEEY * my_MAPSIZE - 1;
    }

    for (int x = startx; x <= endx; x++) {
        for (int y = starty; y <= endy; y++) {
            list  [x][y] = ASL_NONE; // Mark as unvisited
            score [x][y] = INT_MAX;  // Unreachable
            gscore[x][y] = INT_MAX;  // Unreachable
            parent[x][y] = point(-1, -1);
        }
    }

    open.push( std::make_pair( 0, point(Fx, Fy) ) );
    score[Fx][Fy] = 0;
    gscore[Fx][Fy] = 0;

    bool done = false;

    do {
        auto pr = open.top();
        open.pop();
        if( pr.first > 9999 ) {
            // Shortest path would be too long, return empty vector
            return std::vector<point>();
        }

        const point &cur = pr.second;
        if( list[cur.x][cur.y] == ASL_CLOSED ) {
            continue;
        }

        list[cur.x][cur.y] = ASL_CLOSED;
        std::vector<point> vDirCircle = getDirCircle( cur.x, cur.y, Tx, Ty );

        for( auto &elem : vDirCircle ) {
            const int x = elem.x;
            const int y = elem.y;

            if( x == Tx && y == Ty ) {
                done = true;
                parent[x][y] = cur;
            } else if( x >= startx && x <= endx && y >= starty && y <= endy ) {
                if( list[x][y] == ASL_CLOSED ) {
                    continue;
                }

                int part = -1;
                const furn_t &furniture = furn_at( x, y );
                const ter_t &terrain = ter_at( x, y );
                const vehicle *veh = veh_at_internal( x, y, part );

                const int cost = move_cost_internal( furniture, terrain, veh, part );
                // Don't calculate bash rating unless we intend to actually use it
                const int rating = ( bash == 0 || cost != 0 ) ? -1 :
                                     bash_rating_internal( bash, furniture, terrain, veh, part );

                if( cost == 0 && rating <= 0 && terrain.open.empty() ) {
                    list[x][y] = ASL_CLOSED; // Close it so that next time we won't try to calc costs
                    continue;
                }

                int newg = gscore[cur.x][cur.y] + cost + ((cur.x - x != 0 && cur.y - y != 0) ? 1 : 0);
                if( cost == 0 ) {
                    // Handle all kinds of doors
                    // Only try to open INSIDE doors from the inside

                    if ( !terrain.open.empty() &&
                           ( !terrain.has_flag( "OPENCLOSE_INSIDE" ) || !is_outside( cur.x, cur.y ) ) ) {
                        newg += 4; // To open and then move onto the tile
                    } else if( veh != nullptr ) {
                        part = veh->obstacle_at_part( part );
                        int dummy = -1;
                        if( !veh->part_flag( part, "OPENCLOSE_INSIDE" ) || veh_at_internal( cur.x, cur.y, dummy ) == veh ) {
                            // Handle car doors, but don't try to path through curtains
                            newg += 10; // One turn to open, 4 to move there
                        } else {
                            // Car obstacle that isn't a door
                            newg += veh->parts[part].hp / bash + 8 + 4;
                        }
                    } else if( rating > 1 ) {
                        // Expected number of turns to bash it down, 1 turn to move there
                        // and 2 turns of penalty not to trash everything just because we can
                        newg += ( 20 / rating ) + 2 + 4; 
                    } else if( rating == 1 ) {
                        // Desperate measures, avoid whenever possible
                        newg += 1000;
                    } else {
                        newg = 10000; // Unbashable and unopenable from here
                    }
                }

                // If not in list, add it
                // If in list, add it only if we can do so with better score
                if( list[x][y] == ASL_NONE || newg < gscore[x][y] ) {
                    list  [x][y] = ASL_OPEN;
                    gscore[x][y] = newg;
                    parent[x][y] = cur;
                    score [x][y] = gscore[x][y] + 2 * rl_dist(x, y, Tx, Ty);
                    open.push( std::make_pair( score[x][y], point(x, y) ) );
                }
            }
        }
    } while( !done && !open.empty() );

    std::vector<point> ret;
    if( done ) {
        point cur( Tx, Ty );
        while (cur.x != Fx || cur.y != Fy) {
            //debugmsg("Retracing... (%d:%d) => [%d:%d] => (%d:%d)", Tx, Ty, cur.x, cur.y, Fx, Fy);
            ret.push_back(cur);
            if( rl_dist( cur, parent[cur.x][cur.y] ) > 1 ){
                debugmsg("Jump in our route! %d:%d->%d:%d", cur.x, cur.y,
                            parent[cur.x][cur.y].x, parent[cur.x][cur.y].y);
                return ret;
            }
            cur = parent[cur.x][cur.y];
        }

        std::reverse( ret.begin(), ret.end() );
    }

    return ret;
}

int map::coord_to_angle ( const int x, const int y, const int tgtx, const int tgty ) const
{
    const double DBLRAD2DEG = 57.2957795130823f;
    //const double PI = 3.14159265358979f;
    const double DBLPI = 6.28318530717958f;
    double rad = atan2 ( static_cast<double>(tgty - y), static_cast<double>(tgtx - x) );
    if ( rad < 0 ) {
        rad = DBLPI - (0 - rad);
    }

    return int( rad * DBLRAD2DEG );
}

void map::save()
{
    for( int gridx = 0; gridx < my_MAPSIZE; gridx++ ) {
        for( int gridy = 0; gridy < my_MAPSIZE; gridy++ ) {
#ifdef ZLEVELS
            for( int gridz = -OVERMAP_DEPTH; gridz <= OVERMAP_HEIGHT; gridz++ ) {
                saven( gridx, gridy, gridz );
            }
#else
            saven( gridx, gridy, abs_sub.z );
#endif
        }
    }
}

void map::load(const int wx, const int wy, const int wz, const bool update_vehicle)
{
    for( auto & traps : traplocs ) {
        traps.clear();
    }
    set_abs_sub( wx, wy, wz );
    for (int gridx = 0; gridx < my_MAPSIZE; gridx++) {
        for (int gridy = 0; gridy < my_MAPSIZE; gridy++) {
            loadn( gridx, gridy, update_vehicle );
        }
    }
}

void map::shift_traps( const tripoint &shift )
{
    // Offset needs to have sign opposite to shift direction
    const tripoint offset( -shift.x * SEEX, -shift.y * SEEY, -shift.z );
    for( auto & traps : traplocs ) {
        for( auto iter = traps.begin(); iter != traps.end(); ) {
            tripoint &pos = *iter;
            pos += offset;
            if( inbounds( pos ) ) {
                ++iter;
            } else {
                // Theoretical enhancement: if this is not the last entry of the vector,
                // move the last entry into pos and remove the last entry instead of iter.
                // This would avoid moving all the remaining entries.
                iter = traps.erase( iter );
            }
        }
    }
}

void map::shift( const int sx, const int sy )
{
// Special case of 0-shift; refresh the map
    if( sx == 0 && sy == 0 ) {
        return; // Skip this?
    }
    const int absx = get_abs_sub().x;
    const int absy = get_abs_sub().y;
    const int wz = get_abs_sub().z;

    set_abs_sub( absx + sx, absy + sy, wz );

// if player is in vehicle, (s)he must be shifted with vehicle too
    if( g->u.in_vehicle ) {
        g->u.setx( g->u.posx() - sx * SEEX );
        g->u.sety( g->u.posy() - sy * SEEY );
    }

    shift_traps( tripoint( sx, sy, 0 ) );

    for( vehicle *veh : vehicle_list ) {
        veh->smx += sx;
        veh->smy += sy;
    }

// Clear vehicle list and rebuild after shift
    vehicle *remoteveh = g->remoteveh();
    clear_vehicle_cache();
    vehicle_list.clear();
// Shift the map sx submaps to the right and sy submaps down.
// sx and sy should never be bigger than +/-1.
// absx and absy are our position in the world, for saving/loading purposes.
    if (sx >= 0) {
        for (int gridx = 0; gridx < my_MAPSIZE; gridx++) {
            if (sy >= 0) {
                for (int gridy = 0; gridy < my_MAPSIZE; gridy++) {
                    if (gridx + sx < my_MAPSIZE && gridy + sy < my_MAPSIZE) {
                        copy_grid( point( gridx, gridy ),
                                   point( gridx + sx, gridy + sy ) );
                        update_vehicle_list(get_submap_at_grid(gridx, gridy));
                    } else {
                        loadn( gridx, gridy, true );
                    }
                }
            } else { // sy < 0; work through it backwards
                for (int gridy = my_MAPSIZE - 1; gridy >= 0; gridy--) {
                    if (gridx + sx < my_MAPSIZE && gridy + sy >= 0) {
                        copy_grid( point( gridx, gridy ),
                                   point( gridx + sx, gridy + sy ) );
                        update_vehicle_list(get_submap_at_grid(gridx, gridy));
                    } else {
                        loadn( gridx, gridy, true );
                    }
                }
            }
        }
    } else { // sx < 0; work through it backwards
        for (int gridx = my_MAPSIZE - 1; gridx >= 0; gridx--) {
            if (sy >= 0) {
                for (int gridy = 0; gridy < my_MAPSIZE; gridy++) {
                    if (gridx + sx >= 0 && gridy + sy < my_MAPSIZE) {
                        copy_grid( point( gridx, gridy ),
                                   point( gridx + sx, gridy + sy ) );
                        update_vehicle_list(get_submap_at_grid(gridx, gridy));
                    } else {
                        loadn( gridx, gridy, true );
                    }
                }
            } else { // sy < 0; work through it backwards
                for (int gridy = my_MAPSIZE - 1; gridy >= 0; gridy--) {
                    if (gridx + sx >= 0 && gridy + sy >= 0) {
                        copy_grid( point( gridx, gridy ),
                                   point( gridx + sx, gridy + sy ) );
                        update_vehicle_list(get_submap_at_grid(gridx, gridy));
                    } else {
                        loadn( gridx, gridy, true );
                    }
                }
            }
        }
    }
    reset_vehicle_cache();
    g->setremoteveh( remoteveh );
}

void map::vertical_shift( const int newz )
{
#ifndef ZLEVELS
    (void)newz;
    debugmsg( "Called map::vertical_shift outside z-level build (this shouldn't happen)" );
    return;
#else
    if( newz < -OVERMAP_DEPTH || newz > OVERMAP_HEIGHT ) {
        debugmsg( "Tried to get z-level %d outside allowed range of %d-%d", 
                  newz, -OVERMAP_DEPTH, OVERMAP_HEIGHT );
        return;
    }

    clear_vehicle_cache();
    vehicle_list.clear();
    set_transparency_cache_dirty();
    set_outside_cache_dirty();

    // Forgetting done, now get the new z-level
    tripoint trp = get_abs_sub();
    set_abs_sub( trp.x, trp.y, newz );

    for( int gridx = 0; gridx < my_MAPSIZE; gridx++ ) {
        for( int gridy = 0; gridy < my_MAPSIZE; gridy++ ) {
            update_vehicle_list( get_submap_at_grid( gridx, gridy, newz ) );
        }
    }

    reset_vehicle_cache();
#endif
}

// saven saves a single nonant.  worldx and worldy are used for the file
// name and specifies where in the world this nonant is.  gridx and gridy are
// the offset from the top left nonant:
// 0,0 1,0 2,0
// 0,1 1,1 2,1
// 0,2 1,2 2,2
// (worldx,worldy,worldz) denotes the absolute coordinate of the submap
// in grid[0].
void map::saven( const int gridx, const int gridy, const int gridz )
{
    dbg( D_INFO ) << "map::saven(worldx[" << abs_sub.x << "], worldy[" << abs_sub.y << "], worldz[" << abs_sub.z
                  << "], gridx[" << gridx << "], gridy[" << gridy << "], gridz[" << gridz << "])";
    const int gridn = get_nonant( gridx, gridy, gridz );
    submap *submap_to_save = getsubmap( gridn );
    if( submap_to_save == nullptr || submap_to_save->get_ter( 0, 0 ) == t_null ) {
        // This is a serious error and should be signaled as soon as possible
        debugmsg( "map::saven grid (%d,%d,%d) %s!", gridx, gridy, gridz,
                  submap_to_save == nullptr ? "null" : "uninitialized" );
        return;
    }

    const int abs_x = abs_sub.x + gridx;
    const int abs_y = abs_sub.y + gridy;
    const int abs_z = gridz;
#ifndef ZLEVELS
    if( gridz != abs_sub.z ) {
        debugmsg( "Tried to save submap (%d,%d,%d) as (%d,%d,%d), which isn't supported in non-z-level builds", 
                  abs_x, abs_y, abs_sub.z, abs_x, abs_y, gridz );
    }
#endif
    dbg( D_INFO ) << "map::saven abs_x: " << abs_x << "  abs_y: " << abs_y << "  abs_z: " << abs_z
                  << "  gridn: " << gridn;
    submap_to_save->turn_last_touched = int(calendar::turn);
    MAPBUFFER.add_submap( abs_x, abs_y, abs_z, submap_to_save );
}

// worldx & worldy specify where in the world this is;
// gridx & gridy specify which nonant:
// 0,0  1,0  2,0
// 0,1  1,1  2,1
// 0,2  1,2  2,2 etc
// (worldx,worldy,worldz) denotes the absolute coordinate of the submap
// in grid[0].
void map::loadn( const int gridx, const int gridy, const bool update_vehicles ) {
#ifdef ZLEVELS
    for( int gridz = -OVERMAP_DEPTH; gridz <= OVERMAP_HEIGHT; gridz++ ) {
        bool need_veh_update = update_vehicles && gridz == abs_sub.z;
#else
    int gridz = abs_sub.z;
    bool need_veh_update = update_vehicles;
    {
#endif
        // TODO: Update vehicles on all z-levels, but only after the veh cache becomes 3D
        
        loadn( gridx, gridy, gridz, need_veh_update );
    }
}

void map::loadn( const int gridx, const int gridy, const int gridz, const bool update_vehicles ) {

 dbg(D_INFO) << "map::loadn(game[" << g << "], worldx[" << abs_sub.x << "], worldy[" << abs_sub.y << "], gridx["
             << gridx << "], gridy[" << gridy << "], gridz[" << gridz << "])";

 const int absx = abs_sub.x + gridx,
           absy = abs_sub.y + gridy;
    const size_t gridn = get_nonant( gridx, gridy, gridz );

 dbg(D_INFO) << "map::loadn absx: " << absx << "  absy: " << absy
            << "  gridn: " << gridn;

    const int old_abs_z = abs_sub.z; // Ugly, but necessary at the moment
    abs_sub.z = gridz;

    submap *tmpsub = MAPBUFFER.lookup_submap(absx, absy, gridz);
    if( tmpsub == nullptr ) {
        // It doesn't exist; we must generate it!
        dbg( D_INFO | D_WARNING ) << "map::loadn: Missing mapbuffer data. Regenerating.";
        tinymap tmp_map;
        // Each overmap square is two nonants; to prevent overlap, generate only at
        //  squares divisible by 2.
        const int newmapx = absx - ( abs( absx ) % 2 );
        const int newmapy = absy - ( abs( absy ) % 2 );
        tmp_map.generate( newmapx, newmapy, gridz, calendar::turn );
        // This is the same call to MAPBUFFER as above!
        tmpsub = MAPBUFFER.lookup_submap( absx, absy, gridz );
        if( tmpsub == nullptr ) {
            dbg( D_ERROR ) << "failed to generate a submap at " << absx << absy << abs_sub.z;
            debugmsg( "failed to generate a submap at %d,%d,%d", absx, absy, abs_sub.z );
            return;
        }
    }

    // New submap changes the content of the map and all caches must be recalculated
    set_transparency_cache_dirty();
    set_outside_cache_dirty();
    setsubmap( gridn, tmpsub );

    // Update vehicle data
    if( update_vehicles ) {
        for( auto it : tmpsub->vehicles ) {
            // Only add if not tracking already.
            if( vehicle_list.find( it ) == vehicle_list.end() ) {
                // gridx/y not correct. TODO: Fix
                it->smx = gridx;
                it->smy = gridy;
                vehicle_list.insert( it );
                update_vehicle_cache( it );
            }
        }
    }

    actualize( gridx, gridy, gridz );

    abs_sub.z = old_abs_z;
}

bool map::has_rotten_away( item &itm, const tripoint &pnt ) const
{
    if( itm.is_corpse() ) {
        itm.calc_rot( pnt );
        return itm.get_rot() > DAYS( 10 ) && !itm.can_revive();
    } else if( itm.goes_bad() ) {
        itm.calc_rot( pnt );
        return itm.has_rotten_away();
    } else if( itm.type->container && itm.type->container->preserves ) {
        // Containers like tin cans preserves all items inside, they do not rot at all.
        return false;
    } else if( itm.type->container && itm.type->container->seals ) {
        // Items inside rot but do not vanish as the container seals them in.
        for( auto &c : itm.contents ) {
            c.calc_rot( pnt );
        }
        return false;
    } else {
        // Check and remove rotten contents, but always keep the container.
        for( auto it = itm.contents.begin(); it != itm.contents.end(); ) {
            if( has_rotten_away( *it, pnt ) ) {
                it = itm.contents.erase( it );
            } else {
                ++it;
            }
        }

        return false;
    }
}

template <typename Container>
void map::remove_rotten_items( Container &items, const tripoint &pnt )
{
    const tripoint abs_pnt = getabs( pnt );
    for( auto it = items.begin(); it != items.end(); ) {
        if( has_rotten_away( *it, abs_pnt ) ) {
            it = i_rem( pnt, it );
        } else {
            ++it;
        }
    }
}

void map::fill_funnels( const tripoint &p )
{
    const auto &tr = tr_at( p );
    if( !tr.is_funnel() ) {
        return;
    }
    // Note: the inside/outside cache might not be correct at this time
    if( has_flag_ter_or_furn( TFLAG_INDOORS, p ) ) {
        return;
    }
    auto items = i_at( p );
    int maxvolume = 0;
    auto biggest_container = items.end();
    for( auto candidate = items.begin(); candidate != items.end(); ++candidate ) {
        if( candidate->is_funnel_container( maxvolume ) ) {
            biggest_container = candidate;
        }
    }
    if( biggest_container != items.end() ) {

        retroactively_fill_from_funnel( *biggest_container, tr, calendar::turn, getabs( p ) );
    }
}

void map::grow_plant( const tripoint &p )
{
    const auto &furn = furn_at( p );
    if( !furn.has_flag( "PLANT" ) ) {
        return;
    }
    auto items = i_at( p );
    if( items.empty() ) {
        // No seed there anymore, we don't know what kind of plant it was.
        dbg( D_ERROR ) << "a seed item has vanished at " << p.x << "," << p.y << "," << p.z;
        furn_set( p, f_null );
        return;
    }

    // Erase fertilizer tokens, but keep the seed item
    i_rem( p, 1 );
    auto seed = items.front();
    if( !seed.is_seed() ) {
        // No seed there anymore, we don't know what kind of plant it was.
        dbg( D_ERROR ) << "a planted item at " << p.x << "," << p.y << "," << p.z << " has no seed data";
        furn_set( p, f_null );
        return;
    }
    const int plantEpoch = seed.get_plant_epoch();

    if ( calendar::turn >= seed.bday + plantEpoch ) {
        if (calendar::turn < seed.bday + plantEpoch * 2 ) {
                furn_set(p, "f_plant_seedling");
        } else if (calendar::turn < seed.bday + plantEpoch * 3 ) {
                furn_set(p, "f_plant_mature");
        } else {
                furn_set(p, "f_plant_harvest");
        }
    }
}

void map::restock_fruits( const tripoint &p, int time_since_last_actualize )
{
    const auto &ter = ter_at( p );
    //if the fruit-bearing season of the already harvested terrain has passed, make it harvestable again
    if( !ter.has_flag( TFLAG_HARVESTED ) ) {
        return;
    }
    if( ter.harvest_season != calendar::turn.get_season() ||
        time_since_last_actualize >= DAYS( calendar::season_length() ) ) {
        ter_set( p, ter.transforms_into );
    }
}

void map::actualize( const int gridx, const int gridy, const int gridz )
{
    submap *const tmpsub = get_submap_at_grid( gridx, gridy, gridz );
    if( tmpsub == nullptr ) {
        debugmsg( "Actualize called on null submap (%d,%d,%d)", gridx, gridy, gridz );
        return;
    }

    const auto time_since_last_actualize = calendar::turn - tmpsub->turn_last_touched;
    const bool do_funnels = ( gridz >= 0 );

    // check spoiled stuff, and fill up funnels while we're at it
    for( int x = 0; x < SEEX; x++ ) {
        for( int y = 0; y < SEEY; y++ ) {
            const tripoint pnt( gridx * SEEX + x, gridy * SEEY + y, gridz );

            const auto &furn = furn_at( pnt );
            // plants contain a seed item which must not be removed under any circumstances
            if( !furn.has_flag( "PLANT" ) ) {
                remove_rotten_items( tmpsub->itm[x][y], pnt );
            }

            const auto trap_here = tmpsub->get_trap( x, y );
            if( trap_here != tr_null ) {
                traplocs[trap_here].push_back( pnt );
            }

            if( do_funnels ) {
                fill_funnels( pnt );
            }

            grow_plant( pnt );

            restock_fruits( pnt, time_since_last_actualize );
        }
    }

    //Merchants will restock their inventories every three days
    const int merchantRestock = 14400 * 3; //14400 is the length of one day
    //Check for Merchants to restock
    for( auto & i : g->active_npc ) {
        if( i->restock != -1 && calendar::turn > ( i->restock + merchantRestock ) ) {
            i->shop_restock();
            i->restock = int( calendar::turn );
        }
    }

    // the last time we touched the submap, is right now.
    tmpsub->turn_last_touched = calendar::turn;
}

void map::copy_grid( const point to, const point from )
{
#ifdef ZLEVELS
    for( int z = -OVERMAP_DEPTH; z <= OVERMAP_HEIGHT; z++ ) {
#else
    int z = abs_sub.z;
    {
#endif
        const auto smap = get_submap_at_grid( from.x, from.y, z );
        setsubmap( get_nonant( to.x, to.y, z ), smap );
        for( auto &it : smap->vehicles ) {
            it->smx = to.x;
            it->smy = to.y;
        }
    }
}

void map::spawn_monsters( int gx, int gy, mongroup &group, bool ignore_sight )
{
    const int s_range = std::min(SEEX * (MAPSIZE / 2), g->u.sight_range( g->light_level() ) );
    int pop = group.population;
    std::vector<point> locations;
    if( !ignore_sight ) {
        // If the submap is one of the outermost submaps, assume that monsters are
        // invisible there.
        // When the map shifts because of the player moving (called from game::plmove),
        // the player has still their *old* (not shifted) coordinates.
        // That makes the submaps that have come into view visible (if the sight range
        // is big enough).
        if( gx == 0 || gy == 0 || gx + 1 == MAPSIZE || gy + 1 == MAPSIZE ) {
            ignore_sight = true;
        }
    }
    for( int x = 0; x < SEEX; ++x ) {
        for( int y = 0; y < SEEY; ++y ) {
            int fx = x + SEEX * gx;
            int fy = y + SEEY * gy;
            if( g->critter_at( fx, fy ) != nullptr ) {
                continue; // there is already some creature
            }
            if( move_cost( fx, fy ) == 0 ) {
                continue; // solid area, impassable
            }
            int t;
            if( !ignore_sight && sees( g->u.posx(), g->u.posy(), fx, fy, s_range, t ) ) {
                continue; // monster must spawn outside the viewing range of the player
            }
            if( has_flag_ter_or_furn( TFLAG_INDOORS, fx, fy ) ) {
                continue; // monster must spawn outside.
            }
            locations.push_back( point( fx, fy ) );
        }
    }
    if( locations.empty() ) {
        // TODO: what now? there is now possible place to spawn monsters, most
        // likely because the player can see all the places.
        dbg( D_ERROR ) << "Empty locations for group " << group.type << " at " << gx << "," << gy;
        return;
    }
    for( int m = 0; m < pop; m++ ) {
        MonsterGroupResult spawn_details = MonsterGroupManager::GetResultFromGroup( group.type, &pop );
        if( spawn_details.name == "mon_null" ) {
            continue;
        }
        monster tmp( GetMType( spawn_details.name ) );
        for( int i = 0; i < spawn_details.pack_size; i++) {
            for( int tries = 0; tries < 10 && !locations.empty(); tries++ ) {
                const size_t index = rng( 0, locations.size() - 1 );
                const point p = locations[index];
                if( !tmp.can_move_to( p.x, p.y ) ) {
                    continue; // target can not contain the monster
                }
                tmp.spawn( p.x, p.y );
                g->add_zombie( tmp );
                locations.erase( locations.begin() + index );
                break;
            }
        }
    }
    // indicates the group is empty, and can be removed later
    group.population = 0;
}

void map::spawn_monsters(bool ignore_sight)
{
    for (int gx = 0; gx < my_MAPSIZE; gx++) {
        for (int gy = 0; gy < my_MAPSIZE; gy++) {
            auto groups = overmap_buffer.groups_at( abs_sub.x + gx, abs_sub.y + gy, abs_sub.z );
            for( auto &mgp : groups ) {
                spawn_monsters( gx, gy, *mgp, ignore_sight );
            }

            submap * const current_submap = get_submap_at_grid(gx, gy);
            for (auto &i : current_submap->spawns) {
                for (int j = 0; j < i.count; j++) {
                    int tries = 0;
                    int mx = i.posx, my = i.posy;
                    monster tmp(GetMType(i.type));
                    tmp.mission_id = i.mission_id;
                    if (i.name != "NONE") {
                        tmp.unique_name = i.name;
                    }
                    if (i.friendly) {
                        tmp.friendly = -1;
                    }
                    int fx = mx + gx * SEEX, fy = my + gy * SEEY;

                    while ((!g->is_empty(fx, fy) || !tmp.can_move_to(fx, fy)) && tries < 10) {
                        mx = (i.posx + rng(-3, 3)) % SEEX;
                        my = (i.posy + rng(-3, 3)) % SEEY;
                        if (mx < 0) {
                            mx += SEEX;
                        }
                        if (my < 0) {
                            my += SEEY;
                        }
                        fx = mx + gx * SEEX;
                        fy = my + gy * SEEY;
                        tries++;
                    }
                    if (tries != 10) {
                        tmp.spawn(fx, fy);
                        g->add_zombie(tmp);
                    }
                }
            }
            current_submap->spawns.clear();
            overmap_buffer.spawn_monster( abs_sub.x + gx, abs_sub.y + gy, abs_sub.z );
        }
    }
}

void map::clear_spawns()
{
    for( auto & smap : grid ) {
        smap->spawns.clear();
    }
}

void map::clear_traps()
{
    for( auto & smap : grid ) {
        for (int x = 0; x < SEEX; x++) {
            for (int y = 0; y < SEEY; y++) {
                smap->set_trap(x, y, tr_null);
            }
        }
    }

    // Forget about all trap locations.
    for( auto &i : traplocs ) {
        i.clear();
    }
}

const std::vector<tripoint> &map::trap_locations(trap_id t) const
{
    return traplocs[t];
}

bool map::inbounds(const int x, const int y) const
{
    return (x >= 0 && x < SEEX * my_MAPSIZE && y >= 0 && y < SEEY * my_MAPSIZE);
}

bool map::inbounds(const int x, const int y, const int z) const
{
#ifdef ZLEVELS
    return (x >= 0 && x < SEEX * my_MAPSIZE && 
            y >= 0 && y < SEEY * my_MAPSIZE && 
            z >= -OVERMAP_DEPTH && z <= OVERMAP_HEIGHT);
#else
    (void)z;
    return (x >= 0 && x < SEEX * my_MAPSIZE && y >= 0 && y < SEEY * my_MAPSIZE);
#endif
}

bool map::inbounds( const tripoint &p ) const
{
 return (p.x >= 0 && p.x < SEEX * my_MAPSIZE && 
         p.y >= 0 && p.y < SEEY * my_MAPSIZE && 
         p.z >= -OVERMAP_DEPTH && p.z <= OVERMAP_HEIGHT);
}

void map::set_graffiti( const tripoint &p, const std::string &contents )
{
    if( !inbounds( p ) ) {
        return;
    }
    int lx, ly;
    submap *const current_submap = get_submap_at( p, lx, ly );
    current_submap->set_graffiti( lx, ly, contents );
}

void map::delete_graffiti( const tripoint &p )
{
    if( !inbounds( p ) ) {
        return;
    }
    int lx, ly;
    submap *const current_submap = get_submap_at( p, lx, ly );
    current_submap->delete_graffiti( lx, ly );
}

const std::string &map::graffiti_at( const tripoint &p ) const
{
    if( !inbounds( p ) ) {
        static const std::string empty_string;
        return empty_string;
    }
    int lx, ly;
    submap *const current_submap = get_submap_at( p, lx, ly );
    return current_submap->get_graffiti( lx, ly );
}

bool map::has_graffiti_at( const tripoint &p ) const
{
    if( !inbounds( p ) ) {
        return false;
    }
    int lx, ly;
    submap *const current_submap = get_submap_at( p, lx, ly );
    return current_submap->has_graffiti( lx, ly );
}

long map::determine_wall_corner(const int x, const int y, const long orig_sym) const
{
    long sym = orig_sym;
    //LINE_NESW
    const long above = ter_at(x, y-1).sym;
    const long below = ter_at(x, y+1).sym;
    const long left  = ter_at(x-1, y).sym;
    const long right = ter_at(x+1, y).sym;

    const bool above_connects = above == sym || (above == '"' || above == '+' || above == '\'');
    const bool below_connects = below == sym || (below == '"' || below == '+' || below == '\'');
    const bool left_connects  = left  == sym || (left  == '"' || left  == '+' || left  == '\'');
    const bool right_connects = right == sym || (right == '"' || right == '+' || right == '\'');

    // -
    // |      this = - and above = | or a connectable
    if(sym == LINE_OXOX &&  (above == LINE_XOXO || above_connects))
    {
        //connects to upper
        if(left_connects)
            sym = LINE_XOOX; // ┘ left coming wall
        else if(right_connects)
            sym = LINE_XXOO;//└   right coming wall
        if(left_connects && right_connects)
            sym = LINE_XXOX; // ┴ passing by
    }

    // |
    // -      this = - and below = | or a connectable
    else if(sym == LINE_OXOX && (below == LINE_XOXO || below_connects))
    {
        //connects to lower
        if(left_connects)
            sym = LINE_OOXX; // ┐ left coming wall
        else if(right_connects)
            sym = LINE_OXXO;//┌   right coming wall
        if(left_connects && right_connects)
            sym = LINE_OXXX; // ┬ passing by
    }

    // -|       this = | and left = - or a connectable
    else if(sym == LINE_XOXO && (left == LINE_OXOX || left_connects))
    {
        //connexts to left
        if(above_connects)
            sym = LINE_XOOX; // ┘ north coming wall
        else if(below_connects )
            sym = LINE_OOXX;//┐   south coming wall
        if(above_connects && below_connects)
            sym = LINE_XOXX; // ┤ passing by
    }

    // |-       this = | and right = - or a connectable
    else if(sym == LINE_XOXO && (right == LINE_OXOX || right_connects))
    {
        //connects to right
        if(above_connects)
            sym = LINE_XXOO; // └ north coming wall
        else if(below_connects)
            sym = LINE_OXXO;// ┌   south coming wall
        if(above_connects && below_connects)
            sym = LINE_XXXO; // ├ passing by
    }

    if(above == LINE_XOXO && left == LINE_OXOX && above == below && left == right)
        sym = LINE_XXXX; // ┼ crossway

    return sym;
}

void map::build_outside_cache()
{
    if (!outside_cache_dirty) {
        return;
    }

    if (abs_sub.z < 0)
    {
        memset(outside_cache, false, sizeof(outside_cache));
        return;
    }
    memset(outside_cache, true, sizeof(outside_cache));

    for(int x = 0; x < SEEX * my_MAPSIZE; x++)
    {
        for(int y = 0; y < SEEY * my_MAPSIZE; y++)
        {
            if( has_flag_ter_or_furn(TFLAG_INDOORS, x, y))
            {
                for( int dx = -1; dx <= 1; dx++ )
                {
                    for( int dy = -1; dy <= 1; dy++ )
                    {
                        if(INBOUNDS(x + dx, y + dy))
                        {
                            outside_cache[x + dx][y + dy] = false;
                        }
                    }
                }
            }
        }
    }

    outside_cache_dirty = false;
}

void map::build_map_cache()
{
    build_outside_cache();

    build_transparency_cache();

    // Cache all the vehicle stuff in one loop
    VehicleList vehs = get_vehicles();
    for(auto &v : vehs) {
        for (size_t part = 0; part < v.v->parts.size(); part++) {
            int px = v.x + v.v->parts[part].precalc[0].x;
            int py = v.y + v.v->parts[part].precalc[0].y;
            if(INBOUNDS(px, py)) {
                if (v.v->is_inside(part)) {
                    outside_cache[px][py] = false;
                }
                if (v.v->part_flag(part, VPFLAG_OPAQUE) && v.v->parts[part].hp > 0) {
                    int dpart = v.v->part_with_feature(part , VPFLAG_OPENABLE);
                    if (dpart < 0 || !v.v->parts[dpart].open) {
                        transparency_cache[px][py] = LIGHT_TRANSPARENCY_SOLID;
                    }
                }
            }
        }
    }

    build_seen_cache();
    generate_lightmap();
}

std::vector<point> closest_points_first(int radius, point p)
{
    return closest_points_first(radius, p.x, p.y);
}

//this returns points in a spiral pattern starting at center_x/center_y until it hits the radius. clockwise fashion
//credit to Tom J Nowell; http://stackoverflow.com/a/1555236/1269969
std::vector<point> closest_points_first(int radius, int center_x, int center_y)
{
    std::vector<point> points;
    int X,Y,x,y,dx,dy;
    X = Y = (radius * 2) + 1;
    x = y = dx = 0;
    dy = -1;
    int t = std::max(X,Y);
    int maxI = t * t;
    for(int i = 0; i < maxI; i++)
    {
        if ((-X/2 <= x) && (x <= X/2) && (-Y/2 <= y) && (y <= Y/2))
        {
            points.push_back(point(x + center_x, y + center_y));
        }
        if( (x == y) || ((x < 0) && (x == -y)) || ((x > 0) && (x == 1 - y)))
        {
            t = dx;
            dx = -dy;
            dy = t;
        }
        x += dx;
        y += dy;
    }
    return points;
}

std::vector<tripoint> closest_tripoints_first( int radius, const tripoint &center )
{
    std::vector<tripoint> points;
    int X,Y,x,y,dx,dy;
    X = Y = (radius * 2) + 1;
    x = y = dx = 0;
    dy = -1;
    int t = std::max(X,Y);
    int maxI = t * t;
    for(int i = 0; i < maxI; i++)
    {
        if ((-X/2 <= x) && (x <= X/2) && (-Y/2 <= y) && (y <= Y/2))
        {
            points.push_back( tripoint( x + center.x, y + center.y, center.z ) );
        }
        if( (x == y) || ((x < 0) && (x == -y)) || ((x > 0) && (x == 1 - y)))
        {
            t = dx;
            dx = -dy;
            dy = t;
        }
        x += dx;
        y += dy;
    }
    return points;
}
//////////
///// coordinate helpers

point map::getabs(const int x, const int y) const
{
    return point( x + abs_sub.x * SEEX, y + abs_sub.y * SEEY );
}

tripoint map::getabs( const tripoint &p ) const
{
    return tripoint( p.x + abs_sub.x * SEEX, p.y + abs_sub.y * SEEY, p.z );
}

point map::getlocal(const int x, const int y) const {
    return point( x - abs_sub.x * SEEX, y - abs_sub.y * SEEY );
}

tripoint map::getlocal( const tripoint &p ) const
{
    return tripoint( p.x - abs_sub.x * SEEX, p.y - abs_sub.y * SEEY, p.z );
}

void map::set_abs_sub(const int x, const int y, const int z)
{
    abs_sub = tripoint( x, y, z );
}

tripoint map::get_abs_sub() const
{
   return abs_sub;
}

submap *map::getsubmap( const size_t grididx ) const
{
    if( grididx >= grid.size() ) {
        debugmsg( "Tried to access invalid grid index %d. Grid size: %d", grididx, grid.size() );
        return nullptr;
    }
    return grid[grididx];
}

void map::setsubmap( const size_t grididx, submap * const smap )
{
    if( grididx >= grid.size() ) {
        debugmsg( "Tried to access invalid grid index %d", grididx );
        return;
    } else if( smap == nullptr ) {
        debugmsg( "Tried to set NULL submap pointer at index %d", grididx );
        return;
    }
    grid[grididx] = smap;
}

submap *map::get_submap_at( const int x, const int y, const int z ) const
{
    if( !inbounds( x, y, z ) ) {
        debugmsg( "Tried to access invalid map position (%d,%d, %d)", x, y, z );
        return nullptr;
    }
    return get_submap_at_grid( x / SEEX, y / SEEY, z );
}

submap *map::get_submap_at( const tripoint &p ) const
{
    if( !inbounds( p ) ) {
        debugmsg( "Tried to access invalid map position (%d,%d, %d)", p.x, p.y, p.z );
        return nullptr;
    }
    return get_submap_at_grid( p.x / SEEX, p.y / SEEY, p.z );
}

submap *map::get_submap_at( const int x, const int y ) const
{
    return get_submap_at( x, y, abs_sub.z );
}

submap *map::get_submap_at( const int x, const int y, int &offset_x, int &offset_y ) const
{
    return get_submap_at( x, y, abs_sub.z, offset_x, offset_y );
}

submap *map::get_submap_at( const int x, const int y, const int z, int &offset_x, int &offset_y ) const
{
    offset_x = x % SEEX;
    offset_y = y % SEEY;
    return get_submap_at( x, y, z );
}

submap *map::get_submap_at( const tripoint &p, int &offset_x, int &offset_y ) const
{
    offset_x = p.x % SEEX;
    offset_y = p.y % SEEY;
    return get_submap_at( p );
}

submap *map::get_submap_at_grid( const int gridx, const int gridy ) const
{
    return getsubmap( get_nonant( gridx, gridy ) );
}

submap *map::get_submap_at_grid( const int gridx, const int gridy, const int gridz ) const
{
    return getsubmap( get_nonant( gridx, gridy, gridz ) );
}

submap *map::get_submap_at_grid( const tripoint &p ) const
{
    return getsubmap( get_nonant( p.x, p.y, p.z ) );
}

size_t map::get_nonant( const int gridx, const int gridy ) const
{
    return get_nonant( gridx, gridy, abs_sub.z );
}

size_t map::get_nonant( const int gridx, const int gridy, const int gridz ) const
{
#ifdef ZLEVELS
    if( gridx < 0 || gridx >= my_MAPSIZE ||
        gridy < 0 || gridy >= my_MAPSIZE ||
        gridz < -OVERMAP_DEPTH || gridz > OVERMAP_HEIGHT) {
        debugmsg( "Tried to access invalid map position at grid (%d,%d,%d)", gridx, gridy, gridz );
        return 0;
    }

    const int indexz = gridz + OVERMAP_HEIGHT; // Can't be lower than 0
    return indexz + ( gridx + gridy * my_MAPSIZE ) * OVERMAP_LAYERS;
#else
    if( gridx < 0 || gridx >= my_MAPSIZE ||
        gridy < 0 || gridy >= my_MAPSIZE ) {
        debugmsg( "Tried to access invalid map position at grid (%d,%d,%d)", gridx, gridy, gridz );
        return 0;
    }

    return gridx + gridy * my_MAPSIZE;
#endif
}

tinymap::tinymap(int mapsize)
: map(mapsize)
{
}

ter_id find_ter_id(const std::string id, bool complain=true) {
    (void)complain; //FIXME: complain unused
    if( termap.find(id) == termap.end() ) {
         debugmsg("Can't find termap[%s]",id.c_str());
         return 0;
    }
    return termap[id].loadid;
}

ter_id find_furn_id(const std::string id, bool complain=true) {
    (void)complain; //FIXME: complain unused
    if( furnmap.find(id) == furnmap.end() ) {
         debugmsg("Can't find furnmap[%s]",id.c_str());
         return 0;
    }
    return furnmap[id].loadid;
}
void map::draw_line_ter(const ter_id type, int x1, int y1, int x2, int y2)
{
    std::vector<point> line = line_to(x1, y1, x2, y2, 0);
    for (auto &i : line) {
        ter_set(i.x, i.y, type);
    }
    ter_set(x1, y1, type);
}
void map::draw_line_ter(const std::string type, int x1, int y1, int x2, int y2) {
    draw_line_ter(find_ter_id(type), x1, y1, x2, y2);
}


void map::draw_line_furn(furn_id type, int x1, int y1, int x2, int y2) {
    std::vector<point> line = line_to(x1, y1, x2, y2, 0);
    for (auto &i : line) {
        furn_set(i.x, i.y, type);
    }
    furn_set(x1, y1, type);
}
void map::draw_line_furn(const std::string type, int x1, int y1, int x2, int y2) {
    draw_line_furn(find_furn_id(type), x1, y1, x2, y2);
}

void map::draw_fill_background(ter_id type) {
    // Need to explicitly set caches dirty - set_ter would do it before
    set_transparency_cache_dirty();
    set_outside_cache_dirty();

    // Fill each submap rather than each tile
    constexpr size_t block_size = SEEX * SEEY;
    for( int gridx = 0; gridx < my_MAPSIZE; gridx++ ) {
        for( int gridy = 0; gridy < my_MAPSIZE; gridy++ ) {
            auto sm = get_submap_at_grid( gridx, gridy );
            sm->is_uniform = true;
            std::uninitialized_fill_n( &sm->ter[0][0], block_size, type );
        }
    }
}

void map::draw_fill_background(std::string type) {
    draw_fill_background( find_ter_id(type) );
}
void map::draw_fill_background(ter_id (*f)()) {
    draw_square_ter(f, 0, 0, SEEX * my_MAPSIZE - 1, SEEY * my_MAPSIZE - 1);
}
void map::draw_fill_background(const id_or_id & f) {
    draw_square_ter(f, 0, 0, SEEX * my_MAPSIZE - 1, SEEY * my_MAPSIZE - 1);
}

void map::draw_square_ter(ter_id type, int x1, int y1, int x2, int y2) {
    for (int x = x1; x <= x2; x++) {
        for (int y = y1; y <= y2; y++) {
            ter_set(x, y, type);
        }
    }
}
void map::draw_square_ter(std::string type, int x1, int y1, int x2, int y2) {
    draw_square_ter(find_ter_id(type), x1, y1, x2, y2);
}

void map::draw_square_furn(furn_id type, int x1, int y1, int x2, int y2) {
    for (int x = x1; x <= x2; x++) {
        for (int y = y1; y <= y2; y++) {
            furn_set(x, y, type);
        }
    }
}
void map::draw_square_furn(std::string type, int x1, int y1, int x2, int y2) {
    draw_square_furn(find_furn_id(type), x1, y1, x2, y2);
}

void map::draw_square_ter(ter_id (*f)(), int x1, int y1, int x2, int y2) {
    for (int x = x1; x <= x2; x++) {
        for (int y = y1; y <= y2; y++) {
            ter_set(x, y, f());
        }
    }
}

void map::draw_square_ter(const id_or_id & f, int x1, int y1, int x2, int y2) {
    for (int x = x1; x <= x2; x++) {
        for (int y = y1; y <= y2; y++) {
            ter_set(x, y, f.get());
        }
    }
}

void map::draw_rough_circle(ter_id type, int x, int y, int rad) {
    for (int i = x - rad; i <= x + rad; i++) {
        for (int j = y - rad; j <= y + rad; j++) {
            if (rl_dist(x, y, i, j) + rng(0, 3) <= rad) {
                ter_set(i, j, type);
            }
        }
    }
}
void map::draw_rough_circle(std::string type, int x, int y, int rad) {
    draw_rough_circle(find_ter_id(type), x, y, rad);
}

void map::draw_rough_circle_furn(furn_id type, int x, int y, int rad) {
    for (int i = x - rad; i <= x + rad; i++) {
        for (int j = y - rad; j <= y + rad; j++) {
            if (rl_dist(x, y, i, j) + rng(0, 3) <= rad) {
                furn_set(i, j, type);
            }
        }
    }
}
void map::draw_rough_circle_furn(std::string type, int x, int y, int rad) {
    draw_rough_circle(find_furn_id(type), x, y, rad);
}

void map::add_corpse(int x, int y) {
    item body;

    const bool isReviveSpecial = one_in(10);

    if (!isReviveSpecial){
        body.make_corpse();
    } else {
        body.make_corpse( "mon_zombie", calendar::turn );
        body.item_tags.insert("REVIVE_SPECIAL");
        body.active = true;
    }

    add_item_or_charges(x, y, body);
    put_items_from_loc( "shoes",  x, y, 0);
    put_items_from_loc( "pants",  x, y, 0);
    put_items_from_loc( "shirts", x, y, 0);
    if (one_in(6)) {
        put_items_from_loc("jackets", x, y, 0);
    }
    if (one_in(15)) {
        put_items_from_loc("bags", x, y, 0);
    }
}

/**
 * Adds vehicles to the current submap, selected from a random weighted
 * distribution of possible vehicles. If the road has a pavement, then set the
 * 'city' flag to true to spawn wrecks. If it doesn't (ie, highway or country
 * road,) then set 'city' to false to spawn far fewer vehicles that are out
 * of gas instead of wrecked.
 * @param city Whether or not to spawn city wrecks.
 * @param facing The direction the spawned car should face (multiple of 90).
 */
void map::add_road_vehicles(bool city, int facing)
{
    if (city) {
        int spawn_type = rng(0, 100);
        if(spawn_type <= 33) {
            //Randomly-distributed wrecks
            int maxwrecks = rng(1, 3);
            for (int nv = 0; nv < maxwrecks; nv++) {
                int vx = rng(0, 19);
                int vy = rng(0, 19);
                int car_type = rng(1, 100);
                if (car_type <= 25) {
                    add_vehicle("car", vx, vy, facing, -1, 1);
                } else if (car_type <= 30) {
                    add_vehicle("policecar", vx, vy, facing, -1, 1);
                } else if (car_type <= 39) {
                    add_vehicle("ambulance", vx, vy, facing, -1, 1);
                } else if (car_type <= 40) {
                    add_vehicle("bicycle_electric", vx, vy, facing, -1, 1);
                } else if (car_type <= 45) {
                    add_vehicle("beetle", vx, vy, facing, -1, 1);
                } else if (car_type <= 48) {
                    add_vehicle("car_sports", vx, vy, facing, -1, 1);
                } else if (car_type <= 50) {
                    add_vehicle("scooter", vx, vy, facing, -1, 1);
                } else if (car_type <= 53) {
                    add_vehicle("scooter_electric", vx, vy, facing, -1, 1);
                } else if (car_type <= 55) {
                    add_vehicle("motorcycle", vx, vy, facing, -1, 1);
                } else if (car_type <= 65) {
                    add_vehicle("hippie_van", vx, vy, facing, -1, 1);
                } else if (car_type <= 70) {
                    add_vehicle("cube_van_cheap", vx, vy, facing, -1, 1);
                } else if (car_type <= 75) {
                    add_vehicle("cube_van", vx, vy, facing, -1, 1);
                } else if (car_type <= 80) {
                    add_vehicle("electric_car", vx, vy, facing, -1, 1);
                } else if (car_type <= 90) {
                    add_vehicle("flatbed_truck", vx, vy, facing, -1, 1);
                } else if (car_type <= 95) {
                    add_vehicle("rv", vx, vy, facing, -1, 1);
                } else if (car_type <= 96) {
                    add_vehicle("lux_rv", vx, vy, facing, -1, 1);
                } else if (car_type <= 98) {
                    add_vehicle("meth_lab", vx, vy, facing, -1, 1);
                } else if (car_type <= 99) {
                    add_vehicle("apc", vx, vy, facing, -1, 1);
                } else {
                    add_vehicle("motorcycle_sidecart", vx, vy, facing, -1, 1);
                }
            }
        } else if(spawn_type <= 66) {
            //Parked vehicles
            int veh_x = 0;
            int veh_y = 0;
            if(facing == 0) {
                veh_x = rng(4, 16);
                veh_y = 17;
            } else if(facing == 90) {
                veh_x = 6;
                veh_y = rng(4, 16);
            } else if(facing == 180) {
                veh_x = rng(4, 16);
                veh_y = 6;
            } else if(facing == 270) {
                veh_x = 17;
                veh_y = rng(4, 16);
            }
            int veh_type = rng(0, 100);
            if(veh_type <= 67) {
                add_vehicle("car", veh_x, veh_y, facing, -1, 1);
            } else if(veh_type <= 89) {
                add_vehicle("electric_car", veh_x, veh_y, facing, -1, 1);
            } else if(veh_type <= 92) {
                add_vehicle("road_roller", veh_x, veh_y, facing, -1, 1);
            } else if(veh_type <= 97) {
                add_vehicle("policecar", veh_x, veh_y, facing, -1, 1);
            } else {
                add_vehicle("autosweeper", veh_x, veh_y, facing, -1, 1);
            }
        } else if(spawn_type <= 99) {
            //Totally clear section of road
            return;
        } else {
            //Road-blocking obstacle of some kind.
            int block_type = rng(0, 100);
            if(block_type <= 75) {
                //Jack-knifed semi
                int semi_x = 0;
                int semi_y = 0;
                int trailer_x = 0;
                int trailer_y = 0;
                if(facing == 0) {
                    semi_x = rng(0, 16);
                    semi_y = rng(14, 16);
                    trailer_x = semi_x + 4;
                    trailer_y = semi_y - 10;
                } else if(facing == 90) {
                    semi_x = rng(0, 8);
                    semi_y = rng(4, 15);
                    trailer_x = semi_x + 12;
                    trailer_y = semi_y + 1;
                } else if(facing == 180) {
                    semi_x = rng(4, 16);
                    semi_y = rng(4, 6);
                    trailer_x = semi_x - 4;
                    trailer_y = semi_y + 10;
                } else {
                    semi_x = rng(12, 20);
                    semi_y = rng(5, 16);
                    trailer_x = semi_x - 12;
                    trailer_y = semi_y - 1;
                }
                add_vehicle("semi_truck", semi_x, semi_y, (facing + 135) % 360, -1, 1);
                add_vehicle("truck_trailer", trailer_x, trailer_y, (facing + 90) % 360, -1, 1);
            } else {
                //Huge pileup of random vehicles
                std::string next_vehicle;
                int num_cars = rng(18, 22);
                bool policecars = block_type >= 95; //Policecar pileup, Blues Brothers style
                vehicle *last_added_car = NULL;
                for(int i = 0; i < num_cars; i++) {
                    if(policecars) {
                        next_vehicle = "policecar";
                    } else {
                        //Random car
                        int car_type = rng(0, 100);
                        if(car_type <= 70) {
                            next_vehicle = "car";
                        } else if(car_type <= 90) {
                            next_vehicle = "pickup";
                        } else if(car_type <= 95) {
                            next_vehicle = "cube_van";
                        } else {
                            next_vehicle = "hippie_van";
                        }
                    }
                    last_added_car = add_vehicle(next_vehicle, rng(4, 16), rng(4, 16), rng(0, 3) * 90, -1, 1);
                }

                //Hopefully by the last one we've got a giant pileup, so name it
                if (last_added_car != NULL) {
                    if(policecars) {
                        last_added_car->name = _("policecar pile-up");
                    } else {
                        last_added_car->name = _("pile-up");
                    }
                }
            }
        }
    } else {
        // spawn regular road out of fuel vehicles
        if (one_in(40)) {
            int vx = rng(8, 16);
            int vy = rng(8, 16);
            int car_type = rng(1, 27);
            if (car_type <= 10) {
                add_vehicle("car", vx, vy, facing, 0, -1);
            } else if (car_type <= 14) {
                add_vehicle("car_sports", vx, vy, facing, 0, -1);
            } else if (car_type <= 16) {
                add_vehicle("pickup", vx, vy, facing, 0, -1);
            } else if (car_type <= 18) {
                add_vehicle("semi_truck", vx, vy, facing, 0, -1);
            } else if (car_type <= 20) {
                add_vehicle("humvee", vx, vy, facing, 0, -1);
            } else if (car_type <= 24) {
                add_vehicle("rara_x", vx, vy, facing, 0, -1);
            } else if (car_type <= 25) {
                add_vehicle("apc", vx, vy, facing, 0, -1);
            } else {
                add_vehicle("armored_car", vx, vy, facing, 0, -1);
            }
        }
    }
}

// 2D overloads for fields
const field &map::field_at( const int x, const int y ) const
{
    return field_at( tripoint( x, y, abs_sub.z ) );
}

int map::get_field_age( const point p, const field_id t ) const
{
    return get_field_age( tripoint( p, abs_sub.z ), t );
}

int map::get_field_strength( const point p, const field_id t ) const
{
    return get_field_strength( tripoint( p, abs_sub.z ), t );
}

int map::adjust_field_age( const point p, const field_id t, const int offset )
{
    return adjust_field_age( tripoint( p, abs_sub.z ), t, offset );
}

int map::adjust_field_strength( const point p, const field_id t, const int offset )
{
    return adjust_field_strength( tripoint( p, abs_sub.z ), t, offset );
}

int map::set_field_age( const point p, const field_id t, const int age, bool isoffset )
{
    return set_field_age( tripoint( p, abs_sub.z ), t, age, isoffset );
}

int map::set_field_strength( const point p, const field_id t, const int str, bool isoffset )
{
    return set_field_strength( tripoint( p, abs_sub.z ), t, str, isoffset );
}

field_entry *map::get_field( const point p, const field_id t )
{
    return get_field( tripoint( p, abs_sub.z ), t );
}

bool map::add_field(const point p, const field_id t, const int density, const int age)
{
    return add_field( tripoint( p, abs_sub.z ), t, density, age );
}

bool map::add_field(const int x, const int y, const field_id t, const int density)
{
    return add_field( tripoint( x, y, abs_sub.z ), t, density, 0 );
}

void map::remove_field( const int x, const int y, const field_id field_to_remove )
{
    remove_field( tripoint( x, y, abs_sub.z ), field_to_remove );
}

field &map::get_field( const int x, const int y )
{
    return field_at( tripoint( x, y, abs_sub.z ) );
}

void map::creature_on_trap( Creature &c, bool const may_avoid )
{
    auto const &tr = tr_at( c.pos3() );
    if( tr.is_null() ) {
        return;
    }
    // boarded in a vehicle means the player is above the trap, like a flying monster and can
    // never trigger the trap.
    const player * const p = dynamic_cast<const player *>( &c );
    if( p != nullptr && p->in_vehicle ) {
        return;
    }
    if( may_avoid && c.avoid_trap( c.pos3(), tr ) ) {
        return;
    }
    tr.trigger( c.pos3(), &c );
}<|MERGE_RESOLUTION|>--- conflicted
+++ resolved
@@ -4773,13 +4773,12 @@
     
     cache.u_is_boomered = g->u.has_effect("boomered");
     
-<<<<<<< HEAD
     int sm_squares_seen[my_MAPSIZE][my_MAPSIZE];
     memset(sm_squares_seen, 0, sizeof(sm_squares_seen));
 
-    for (int x = 0; x < my_MAPSIZE * SEEX; x++) {
-        for (int y = 0; y < my_MAPSIZE * SEEY; y++) {
-            lit_level ll = apparent_light_at(x, y);
+    for( int x = 0; x < MAPSIZE * SEEX; x++ ) {
+        for( int y = 0; y < MAPSIZE * SEEY; y++ ) {
+            lit_level ll = apparent_light_at(x, y, cache);
             visibility_cache[x][y] = ll;
             sm_squares_seen[x/SEEX][y/SEEY] += (
                 ll == LL_BRIGHT ||
@@ -4797,12 +4796,6 @@
                 overmap_buffer.set_seen( abs_omt.x, abs_omt.y, abs_omt.z, true);
             }
         }        
-=======
-    for( int x = 0; x < MAPSIZE * SEEX; x++ ) {
-        for( int y = 0; y < MAPSIZE * SEEY; y++ ) {
-            visibility_cache[x][y] = apparent_light_at(x, y, cache);
-        }
->>>>>>> c8ce317c
     }
 
 
@@ -4811,14 +4804,9 @@
 lit_level map::apparent_light_at(int x, int y, const visibility_variables &cache) {
     const int dist = rl_dist(g->u.posx(), g->u.posy(), x, y);
 
-<<<<<<< HEAD
-    int sight_range = light_sight_range;
-    int low_sight_range = lowlight_sight_range;
-    lit_level lit = light_at(x, y);
-=======
     int sight_range = cache.light_sight_range;
     int low_sight_range = cache.lowlight_sight_range;
->>>>>>> c8ce317c
+    lit_level lit = light_at(x, y);
 
     // While viewing indoor areas use lightmap model
     if (!is_outside(x, y)) {
@@ -4826,13 +4814,8 @@
 
     // Don't display area as shadowy if it's outside and illuminated by natural light
     // and illuminated by source of light
-<<<<<<< HEAD
-    } else if (lit > LL_LOW || dist <= light_sight_range) {
-        low_sight_range = std::max(g_light_level, natural_sight_range);
-=======
-    } else if (light_at(x, y) > LL_LOW || dist <= cache.light_sight_range) {
+    } else if (lit > LL_LOW || dist <= cache.light_sight_range) {
         low_sight_range = std::max(cache.g_light_level, cache.natural_sight_range);
->>>>>>> c8ce317c
     }
 
     int real_max_sight_range = std::max(cache.light_sight_range, cache.max_sight_range);
