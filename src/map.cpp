--- conflicted
+++ resolved
@@ -5079,17 +5079,10 @@
         return;
     }
 
-<<<<<<< HEAD
     const tripoint_abs_omt abs_omt_p = coords::project_to<coords::omt>( getglobal( p ) );
-    for( const tripoint &t : points_on_zlevel() ) {
-        const tripoint_abs_omt abs_omt_t = coords::project_to<coords::omt>( getglobal( t ) );
-        const float radiX = trig_dist( p.raw(), t );
-=======
-    const tripoint_abs_omt abs_omt_p = tripoint_abs_omt( ms_to_omt_copy( getglobal( p ).raw() ) );
     for( const tripoint_bub_ms &t : points_on_zlevel() ) {
         const tripoint_abs_omt abs_omt_t = tripoint_abs_omt( ms_to_omt_copy( getglobal( t ).raw() ) );
         const float radiX = trig_dist( p, t );
->>>>>>> 8f19d8e9
         if( ter( t ) == from ) {
             // within distance, and either no submap limitation or same overmap coords.
             if( radiX <= radi && ( !same_submap || abs_omt_t == abs_omt_p ) ) {
