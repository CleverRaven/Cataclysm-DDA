--- conflicted
+++ resolved
@@ -4493,7 +4493,6 @@
         return nulitem;
     }
 
-<<<<<<< HEAD
     if( !has_flag( "NOITEM", pos ) && valid_limits( pos ) ) {
         // If tile can contain items place here...
         return place_item( pos );
@@ -4506,39 +4505,6 @@
             if( valid_tile( e ) && !has_flag( "NOITEM", pos ) && valid_limits( e ) ) {
                 return place_item( e );
             }
-=======
-    const bool charge = new_item.count_by_charges();
-    item *ret = nullptr;
-
-    for( const auto &p_it : closest_tripoints_first(overflow_radius, p) ) {
-        if( !inbounds( p_it ) || has_flag( "DESTROY_ITEM", p_it ) || has_flag( "NOITEM", p_it ) ) {
-            continue;
-        }
-        map_stack istack = i_at( p_it );
-        const long can_fit = istack.amount_can_fit( new_item );
-        if( can_fit < 1 ) {
-            continue;
-        }
-
-        item *here = charge ? istack.stacks_with( new_item ) : nullptr;
-        const long old_charges = new_item.charges;
-        if( here ) {
-            // Then we want to merge charges
-            new_item.charges = can_fit;
-            here->merge_charges( new_item );
-            new_item.charges = old_charges - can_fit;
-            ret = here;
-        } else {
-            // Then we want to call @add_item
-            new_item.charges = charge ? can_fit : new_item.charges;
-            ret = &add_item( p_it, new_item );
-            new_item.charges = charge ? old_charges - can_fit : new_item.charges;
-            support_dirty( p_it );
-        }
-
-        if( !charge || new_item.charges == 0 ) {
-            return ret ? *ret : nulitem;
->>>>>>> f735fcd4
         }
     }
 
