--- conflicted
+++ resolved
@@ -3022,10 +3022,6 @@
     }
     /* if the activity is finished, grab any backlog or change the mission */
     if( !has_destination() && !activity ) {
-<<<<<<< HEAD
-=======
-        add_msg( m_info, _( "%s completed the assigned task." ), disp_name() );
->>>>>>> 3825c957
         if( !backlog.empty() ) {
             activity = backlog.front();
             backlog.pop_front();
