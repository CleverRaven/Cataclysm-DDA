--- conflicted
+++ resolved
@@ -390,21 +390,7 @@
         break;
 
     case npc_reload: {
-<<<<<<< HEAD
-        moves -= weapon.reload_time(*this);
-        int ammo_index = weapon.pick_reload_ammo(*this, false);
-        if (!weapon.reload(*this, ammo_index)) {
-            debugmsg("NPC reload failed.");
-        }
-        recoil = MIN_RECOIL;
-        if (g->u.sees( *this )) {
-            add_msg(_("%1$s reloads their %2$s."), name.c_str(),
-                    weapon.tname().c_str());
-            sfx::play_variant_sound( "reload", weapon.typeId(), sfx::get_heard_volume(pos3()), sfx::get_heard_angle( pos3()));
-        }
-=======
         do_reload( weapon );
->>>>>>> 0523448f
     }
     break;
 
@@ -1581,52 +1567,6 @@
         if( in_vehicle ) {
             g->m.unboard_vehicle( old_pos );
         }
-<<<<<<< HEAD
-        if( g->m.move_cost( p ) > 0 ) {
-            bool diag = trigdist && posx() != p.x && posy() != p.y;
-            moves -= run_cost( g->m.combined_movecost( pos3(), p ), diag );
-            setpos( p );
-            int part;
-            vehicle *veh = g->m.veh_at( pos3(), part );
-            if( veh != nullptr && veh->part_with_feature( part, VPFLAG_BOARDABLE ) >= 0 ) {
-                g->m.board_vehicle( pos3(), this );
-            }
-            g->m.creature_on_trap( *this );
-            g->m.creature_in_field( *this );
-        } else if( g->m.open_door( p, !g->m.is_outside( pos3() ) ) ) {
-            moves -= 100;
-        } else {
-            bool ter_or_furn = g->m.has_flag_ter_or_furn( "CLIMBABLE", p );
-            if (ter_or_furn) {
-                bool u_see_me = g->u.sees( *this );
-                int climb = dex_cur;
-                if (one_in( climb )) {
-                    if( u_see_me ) {
-                        add_msg( m_neutral, _( "%1$s falls tries to climb the %2$s but slips." ), name.c_str(),
-                                 ter_or_furn ? g->m.tername(p).c_str() : g->m.furnname(p).c_str());
-                    }
-                    moves -= 400;
-                } else {
-                    if( u_see_me ) {
-                        add_msg( m_neutral, _( "%1$s climbs over the %2$s." ), name.c_str(),
-                             ter_or_furn ? g->m.tername(p).c_str() : g->m.furnname(p).c_str());
-                    }
-                    moves -= (500 - (rng(0,climb) * 20));
-                    setx( p.x);
-                    sety( p.y);
-                }
-            } else if (g->m.is_bashable(p) && g->m.bash_rating(str_cur + weapon.type->melee_dam, p) > 0) {
-                moves -= int(weapon.is_null() ? 80 : weapon.attack_time() * 0.8);;
-                int smashskill = str_cur + weapon.type->melee_dam;
-                g->m.bash( p, smashskill );
-            } else {
-                if( attitude == NPCATT_MUG ||
-                    attitude == NPCATT_KILL ||
-                    attitude == NPCATT_WAIT_FOR_LEAVE ) {
-                    attitude = NPCATT_FLEE;
-                }
-=======
->>>>>>> 0523448f
 
         // Close doors behind self (if you can)
         if( is_friend() && rules.close_doors ) {
@@ -1983,41 +1923,6 @@
         }
     }
     // Describe the pickup to the player
-<<<<<<< HEAD
-    bool u_see_me = g->u.sees( *this );
-    bool u_see_items = g->u.sees( wanted_item_pos );
-    if( u_see_me ) {
-        if( pickup.size() == 1 ) {
-            if (u_see_items) {
-                add_msg(_("%1$s picks up a %2$s."), name.c_str(),
-                        items[pickup[0]].tname().c_str());
-            } else {
-                add_msg(_("%s picks something up."), name.c_str());
-            }
-        } else if( pickup.size() == 2 ) {
-            if (u_see_items) {
-                add_msg(_("%1$s picks up a %2$s and a %3$s."), name.c_str(),
-                        items[pickup[0]].tname().c_str(),
-                        items[pickup[1]].tname().c_str());
-            } else {
-                add_msg(_("%s picks up a couple of items."), name.c_str());
-            }
-        } else if( pickup.size() > 2 ) {
-            add_msg(_("%s picks up several items."), name.c_str());
-        } else {
-            add_msg(_("%s looks around nervously, as if searching for something."), name.c_str());
-        }
-    } else if (u_see_items) {
-        if( pickup.size() == 1 ) {
-            add_msg(_("Someone picks up a %s."),
-                    items[pickup[0]].tname().c_str());
-        } else if( pickup.size() == 2 ) {
-            add_msg(_("Someone picks up a %1$s and a %2$s"),
-                    items[pickup[0]].tname().c_str(),
-                    items[pickup[1]].tname().c_str());
-        } else if( pickup.size() > 2 ) {
-            add_msg(_("Someone picks up several items."));
-=======
     bool u_see = g->u.sees( *this ) || g->u.sees( wanted_item_pos );
     if( u_see ) {
         if( picked_up.size() == 1 ) {
@@ -2031,7 +1936,6 @@
             add_msg( _("%s picks up several items."), name.c_str() );
         } else {
             add_msg( _("%s looks around nervously, as if searching for something."), name.c_str() );
->>>>>>> 0523448f
         }
     }
 
@@ -2473,76 +2377,6 @@
         check_alt_item( sl->front() );
     }
 
-<<<<<<< HEAD
-    // Are we going to throw this item?
-    if (!thrown_item(used)) {
-        activate_item(weapon_index);
-    } else { // We are throwing it!
-        if (dist <= confident_range(weapon_index) && wont_hit_friend( tar, weapon_index )) {
-            if (g->u.sees( *this )) {
-                add_msg(_("%1$s throws a %2$s."),
-                        name.c_str(), used->tname().c_str());
-            }
-
-            int stack_size = -1;
-            if( used->count_by_charges() ) {
-                stack_size = used->charges;
-                used->charges = 1;
-            }
-            throw_item( tar, *used );
-            // Throw a single charge of a stacking object.
-            if( stack_size == -1 || stack_size == 1 ) {
-                i_rem(weapon_index);
-            } else {
-                used->charges = stack_size - 1;
-            }
-        } else if (!wont_hit_friend( tar, weapon_index )) {// Danger of friendly fire
-
-            if (!used->active || used->charges > 2) { // Safe to hold on to, for now
-                avoid_friendly_fire(target);    // Maneuver around player
-            } else { // We need to throw this live (grenade, etc) NOW! Pick another target?
-                int conf = confident_range(weapon_index);
-                for (int dist = 2; dist <= conf; dist++) {
-                    for (int x = posx() - dist; x <= posx() + dist; x++) {
-                        for (int y = posy() - dist; y <= posy() + dist; y++) {
-                            int newtarget = g->mon_at( { x, y, posz() } );
-                            int newdist = rl_dist(posx(), posy(), x, y);
-                            // TODO: Change "newdist >= 2" to "newdist >= safe_distance(used)"
-                            // Molotovs are safe at 2 tiles, grenades at 4, mininukes at 8ish
-                            if (newdist <= conf && newdist >= 2 && newtarget != -1 &&
-                                wont_hit_friend( tripoint( x, y, posz() ), weapon_index)) { // Friendlyfire-safe!
-                                alt_attack(newtarget);
-                                return;
-                            }
-                        }
-                    }
-                }
-                /* If we have reached THIS point, there's no acceptible monster to throw our
-                 * grenade or whatever at.  Since it's about to go off in our hands, better to
-                 * just chuck it as far away as possible--while being friendly-safe.
-                 */
-                int best_dist = 0;
-                for (int dist = 2; dist <= conf; dist++) {
-                    for (int x = posx() - dist; x <= posx() + dist; x++) {
-                        for (int y = posy() - dist; y <= posy() + dist; y++) {
-                            int new_dist = rl_dist(posx(), posy(), x, y);
-                            if (new_dist > best_dist && wont_hit_friend( tripoint( x, y, posz() ), weapon_index)) {
-                                best_dist = new_dist;
-                                tar.x = x;
-                                tar.y = y;
-                            }
-                        }
-                    }
-                }
-                /* Even if tar.x/tar.y didn't get set by the above loop, throw it anyway.  They
-                 * should be equal to the original location of our target, and risking friendly
-                 * fire is better than holding on to a live grenade / whatever.
-                 */
-                if (g->u.sees( *this )) {
-                    add_msg(_("%1$s throws a %2$s."), name.c_str(),
-                            used->tname().c_str());
-                }
-=======
     if( used == nullptr ) {
         return false;
     }
@@ -2553,7 +2387,6 @@
                   used->tname().c_str() );
         return false;
     }
->>>>>>> 0523448f
 
     // Are we going to throw this item?
     if( !used->active && used->has_flag( "NPC_ACTIVATE" ) ) {
@@ -2653,32 +2486,11 @@
         return;
     }
 
-<<<<<<< HEAD
-        bool u_see_me      = g->u.sees( *this ),
-             u_see_patient = g->u.sees( patient );
-        if (patient.is_npc()) {
-            if (u_see_me) {
-                if (u_see_patient) {
-                    add_msg(_("%1$s heals %2$s."),
-                            name.c_str(), patient.name.c_str());
-                } else {
-                    add_msg(_("%s heals someone."), name.c_str());
-                }
-            } else if (u_see_patient) {
-                add_msg(_("Someone heals %s."), patient.name.c_str());
-            }
-        } else if (u_see_me) {
-            add_msg(m_good, _("%s heals you."), name.c_str());
-        } else {
-            add_msg(m_good, _("Someone heals you."));
-        }
-=======
     // Close enough to heal!
     bool u_see = g->u.sees( *this ) || g->u.sees( patient );
     if( u_see ) {
         add_msg( _("%1$s heals %2$s."), name.c_str(), patient.name.c_str() );
     }
->>>>>>> 0523448f
 
     item &used = get_healing_item();
     if( used.is_null() ) {
@@ -2713,16 +2525,10 @@
     if( g->u.sees( *this ) ) {
         add_msg( _("%s applies a %s"), name.c_str(), used.tname().c_str() );
     }
-<<<<<<< HEAD
-    if (g->u.sees( *this )) {
-        add_msg(_("%1$s heals %2$s."), name.c_str(),
-                (male ? _("himself") : _("herself")));
-=======
 
     long charges_used = used.type->invoke( this, &used, pos(), "heal" );
     if( used.is_medication() ) {
         consume_charges( used, charges_used );
->>>>>>> 0523448f
     }
 }
 
@@ -2879,94 +2685,6 @@
     if( rl_dist( pos(), mark.pos() ) > 1 ) { // We have to travel
         update_path( mark.pos() );
         move_to_next();
-<<<<<<< HEAD
-    } else {
-        bool u_see_me   = g->u.sees( *this ),
-             u_see_mark = g->u.sees( mark );
-        if (mark.cash > 0) {
-            cash += mark.cash;
-            mark.cash = 0;
-            moves = 0;
-            // Describe the action
-            if (mark.is_npc()) {
-                if (u_see_me) {
-                    if (u_see_mark) {
-                        add_msg(_("%1$s takes %2$s's money!"),
-                                name.c_str(), mark.name.c_str());
-                    } else {
-                        add_msg(_("%s takes someone's money!"),
-                                name.c_str());
-                    }
-                } else if (u_see_mark) {
-                    add_msg(_("Someone takes %s's money!"),
-                            mark.name.c_str());
-                }
-            } else {
-                if (u_see_me) {
-                    add_msg(m_bad, _("%s takes your money!"), name.c_str());
-                } else {
-                    add_msg(m_bad, _("Someone takes your money!"));
-                }
-            }
-        } else { // We already have their money; take some goodies!
-            // value_mod affects at what point we "take the money and run"
-            // A lower value means we'll take more stuff
-            double value_mod = 1 - double((10 - personality.bravery)    * .05) -
-                               double((10 - personality.aggression) * .04) -
-                               double((10 - personality.collector)  * .06);
-            if (!mark.is_npc()) {
-                value_mod += double(op_of_u.fear * .08);
-                value_mod -= double((8 - op_of_u.value) * .07);
-            }
-            int best_value = minimum_item_value() * value_mod;
-            int item_index = INT_MIN;
-            invslice slice = mark.inv.slice();
-            for (size_t i = 0; i < slice.size(); i++) {
-                if( value(slice[i]->front()) >= best_value &&
-                    can_pickVolume( slice[i]->front().volume(), true ) &&
-                    can_pickWeight( slice[i]->front().weight(), true ) ) {
-                    best_value = value(slice[i]->front());
-                    item_index = i;
-                }
-            }
-            if (item_index == INT_MIN) { // Didn't find anything worthwhile!
-                attitude = NPCATT_FLEE;
-                if (!one_in(3)) {
-                    say("<done_mugging>");
-                }
-                moves -= 100;
-            } else {
-                bool u_see_me   = g->u.sees( *this ),
-                     u_see_mark = g->u.sees( mark );
-                item stolen = mark.i_rem(item_index);
-                if (mark.is_npc()) {
-                    if (u_see_me) {
-                        if (u_see_mark)
-                            add_msg(_("%1$s takes %2$s's %3$s."), name.c_str(),
-                                    mark.name.c_str(),
-                                    stolen.tname().c_str());
-                        else {
-                            add_msg(_("%s takes something from somebody."),
-                                    name.c_str());
-                        }
-                    } else if (u_see_mark)
-                        add_msg(_("Someone takes %1$s's %2$s."),
-                                mark.name.c_str(), stolen.tname().c_str());
-                } else {
-                    if (u_see_me) {
-                        add_msg(m_bad, _("%1$s takes your %2$s."),
-                                name.c_str(), stolen.tname().c_str());
-                    } else {
-                        add_msg(m_bad, _("Someone takes your %s."),
-                                stolen.tname().c_str());
-                    }
-                }
-                i_add(stolen);
-                moves -= 100;
-                if (!mark.is_npc()) {
-                    op_of_u.value -= rng(0, 1);    // Decrease the value of the player
-                }
-=======
         return;
     }
 
@@ -2980,7 +2698,6 @@
             if( u_see ) {
                 add_msg(_("%1$s takes %2$s's money!"),
                         name.c_str(), mark.name.c_str());
->>>>>>> 0523448f
             }
         } else {
             add_msg(m_bad, _("%s takes your money!"), name.c_str());
