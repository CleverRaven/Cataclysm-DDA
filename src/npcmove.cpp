--- conflicted
+++ resolved
@@ -3028,12 +3028,8 @@
             backlog.pop_front();
             current_activity_id = activity.id();
         } else {
-<<<<<<< HEAD
             add_msg( m_info, string_format( "%s completed the assigned task.", disp_name() ) );
-            current_activity.clear();
-=======
             current_activity_id = activity_id::NULL_ID();
->>>>>>> e23659dd
             revert_after_activity();
             // if we loaded after being out of the bubble for a while, we might have more
             // moves than we need, so clear them
