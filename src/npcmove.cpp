--- conflicted
+++ resolved
@@ -724,13 +724,8 @@
     map &here = get_map();
     auto i = std::begin( ai_cache.sound_alerts );
     creature_tracker &creatures = get_creature_tracker();
-<<<<<<< HEAD
 	if( has_trait( trait_RETURN_TO_START_POS )) {
 		if( !ai_cache.guard_pos ) {
-=======
-    if( has_trait( trait_RETURNTOSTARTPOS ) ) {
-        if( !ai_cache.guard_pos ) {
->>>>>>> 780d9e3e
             ai_cache.guard_pos = here.getabs( pos() );
         }
     }
