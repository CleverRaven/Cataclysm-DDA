#include "line.h"

#include <algorithm>
#include <array>
#include <cstdlib>
#include <tuple>
#include <utility>

#include "cata_assert.h"
#include "enums.h"
#include "math_defines.h"
#include "output.h"
#include "string_formatter.h"
#include "translations.h"
#include "units.h"
#include "units_fwd.h"

bool trigdist;

double iso_tangent( double distance, const units::angle &vertex )
{
    return tan( vertex / 2 )  * distance * 2;
}

void bresenham( const point_bub_ms &p1, const point_bub_ms &p2, int t,
                const std::function<bool( const point_bub_ms & )> &interact )
{
    // The slope components.
    const point_rel_ms d = p2 - p1;
    // Signs of slope values.
    const point s( ( d.x() == 0 ) ? 0 : sgn( d.x() ), ( d.y() == 0 ) ? 0 : sgn( d.y() ) );
    // Absolute values of slopes x2 to avoid rounding errors.
    const point_rel_ms a = d.abs() * 2;

    point_bub_ms cur = p1;

    if( a.x() == a.y() ) {
        while( cur.x() != p2.x() ) {
            cur.y() += s.y;
            cur.x() += s.x;
            if( !interact( cur ) ) {
                break;
            }
        }
    } else if( a.x() > a.y() ) {
        while( cur.x() != p2.x() ) {
            if( t > 0 ) {
                cur.y() += s.y;
                t -= a.x();
            }
            cur.x() += s.x;
            t += a.y();
            if( !interact( cur ) ) {
                break;
            }
        }
    } else {
        while( cur.y() != p2.y() ) {
            if( t > 0 ) {
                cur.x() += s.x;
                t -= a.y();
            }
            cur.y() += s.y;
            t += a.x();
            if( !interact( cur ) ) {
                break;
            }
        }
    }
}

void bresenham( const tripoint_bub_ms &loc1, const tripoint_bub_ms &loc2, int t, int t2,
                const std::function<bool( const tripoint_bub_ms & )> &interact )
{
    // The slope components.
    const tripoint_rel_ms d( loc2 - loc1 );
    // The signs of the slopes.
    const tripoint s( ( d.x() == 0 ? 0 : sgn( d.x() ) ), ( d.y() == 0 ? 0 : sgn( d.y() ) ),
                      ( d.z() == 0 ? 0 : sgn( d.z() ) ) );
    // Absolute values of slope components, x2 to avoid rounding errors.
    const tripoint a( std::abs( d.x() ) * 2, std::abs( d.y() ) * 2, std::abs( d.z() ) * 2 );

    tripoint_bub_ms cur( loc1 );

    if( a.z == 0 ) {
        if( a.x == a.y ) {
            while( cur.x() != loc2.x() ) {
                cur.y() += s.y;
                cur.x() += s.x;
                if( !interact( cur ) ) {
                    break;
                }
            }
        } else if( a.x > a.y ) {
            while( cur.x() != loc2.x() ) {
                if( t > 0 ) {
                    cur.y() += s.y;
                    t -= a.x;
                }
                cur.x() += s.x;
                t += a.y;
                if( !interact( cur ) ) {
                    break;
                }
            }
        } else {
            while( cur.y() != loc2.y() ) {
                if( t > 0 ) {
                    cur.x() += s.x;
                    t -= a.y;
                }
                cur.y() += s.y;
                t += a.x;
                if( !interact( cur ) ) {
                    break;
                }
            }
        }
    } else {
        if( a.x == a.y && a.y == a.z ) {
            while( cur.x() != loc2.x() ) {
                cur += s;
                if( !interact( cur ) ) {
                    break;
                }
            }
        } else if( ( a.z > a.x ) && ( a.z > a.y ) ) {
            while( cur.z() != loc2.z() ) {
                if( t > 0 ) {
                    cur.x() += s.x;
                    t -= a.z;
                }
                if( t2 > 0 ) {
                    cur.y() += s.y;
                    t2 -= a.z;
                }
                cur.z() += s.z;
                t += a.x;
                t2 += a.y;
                if( !interact( cur ) ) {
                    break;
                }
            }
        } else if( a.x == a.y ) {
            while( cur.x() != loc2.x() ) {
                if( t > 0 ) {
                    cur.z() += s.z;
                    t -= a.x;
                }
                cur.y() += s.y;
                cur.x() += s.x;
                t += a.z;
                if( !interact( cur ) ) {
                    break;
                }
            }
        } else if( a.x == a.z ) {
            while( cur.x() != loc2.x() ) {
                if( t > 0 ) {
                    cur.y() += s.y;
                    t -= a.x;
                }
                cur.z() += s.z;
                cur.x() += s.x;
                t += a.y;
                if( !interact( cur ) ) {
                    break;
                }
            }
        } else if( a.y == a.z ) {
            while( cur.y() != loc2.y() ) {
                if( t > 0 ) {
                    cur.x() += s.x;
                    t -= a.z;
                }
                cur.y() += s.y;
                cur.z() += s.z;
                t += a.x;
                if( !interact( cur ) ) {
                    break;
                }
            }
        } else if( a.x > a.y ) {
            while( cur.x() != loc2.x() ) {
                if( t > 0 ) {
                    cur.y() += s.y;
                    t -= a.x;
                }
                if( t2 > 0 ) {
                    cur.z() += s.z;
                    t2 -= a.x;
                }
                cur.x() += s.x;
                t += a.y;
                t2 += a.z;
                if( !interact( cur ) ) {
                    break;
                }
            }
        } else { //dy > dx >= dz
            while( cur.y() != loc2.y() ) {
                if( t > 0 ) {
                    cur.x() += s.x;
                    t -= a.y;
                }
                if( t2 > 0 ) {
                    cur.z() += s.z;
                    t2 -= a.y;
                }
                cur.y() += s.y;
                t += a.x;
                t2 += a.z;
                if( !interact( cur ) ) {
                    break;
                }
            }
        }
    }
}

//Trying to pull points out of a tripoint vector is messy and
//probably slow, so leaving two full functions for now
std::vector<point> line_to( const point &p1, const point &p2, int t )
{
    std::vector<point> line;
    // Preallocate the number of cells we need instead of allocating them piecewise.
    const int numCells = square_dist( p1, p2 );
    if( numCells == 0 ) {
        line.push_back( p1 );
    } else {
        line.reserve( numCells );
        bresenham( point_bub_ms( p1 ), point_bub_ms( p2 ), t, [&line]( const point_bub_ms & new_point ) {
            line.push_back( new_point.raw() );
            return true;
        } );
    }
    return line;
}

std::vector <tripoint> line_to( const tripoint &loc1, const tripoint &loc2, int t, int t2 )
{
    std::vector<tripoint> line;
    // Preallocate the number of cells we need instead of allocating them piecewise.
    const int numCells = square_dist( loc1, loc2 );
    if( numCells == 0 ) {
        line.push_back( loc1 );
    } else {
        line.reserve( numCells );
        bresenham( tripoint_bub_ms( loc1 ), tripoint_bub_ms( loc2 ), t,
        t2, [&line]( const tripoint_bub_ms & new_point ) {
            line.push_back( new_point.raw() );
            return true;
        } );
    }
    return line;
}

float rl_dist_exact( const tripoint &loc1, const tripoint &loc2 )
{
    if( trigdist ) {
        return trig_dist( loc1, loc2 );
    }
    return square_dist( loc1, loc2 );
}

int manhattan_dist( const point &loc1, const point &loc2 )
{
    const point d = ( loc1 - loc2 ).abs();
    return d.x + d.y;
}

int octile_dist( const point &loc1, const point &loc2, int multiplier )
{
    const point d = ( loc1 - loc2 ).abs();
    const int mind = std::min( d.x, d.y );
    // sqrt(2) is approximately 99 / 70
    return ( d.x + d.y - 2 * mind ) * multiplier + mind * multiplier * 99 / 70;
}

float octile_dist_exact( const point &loc1, const point &loc2 )
{
    const point d = ( loc1 - loc2 ).abs();
    const int mind = std::min( d.x, d.y );
    return d.x + d.y - 2 * mind + mind * M_SQRT2;
}

units::angle atan2( const point &p )
{
    return units::atan2( p.y, p.x );
}

units::angle atan2( const rl_vec2d &p )
{
    return units::atan2( p.y, p.x );
}

// This more general version of this function gives correct values for larger values.
unsigned make_xyz( const tripoint &p )
{
    static constexpr double sixteenth_arc = M_PI / 8;
    int vertical_position = ( ( p.z > 0 ) ? 2u : ( p.z < 0 ) ? 1u : 0u ) * 9u;
    if( p.xy() == point::zero ) {
        return vertical_position;
    }
    // Get the arctan of the angle and divide by approximately 22.5 deg to get the octant.
    // the angle is in, then truncate it and map to the right direction.
    // You can read 'octant' as being "number of 22.5 degree sections away from due south".
    // FIXME: atan2 normally takes arguments in ( y, x ) order.  This is
    // passing ( x, y ).
    int octant = atan2( p.x, p.y ) / sixteenth_arc;
    switch( octant ) {
        case 0:
            return direction::SOUTH + vertical_position;
        case 1:
        case 2:
            return direction::SOUTHEAST + vertical_position;
        case 3:
        case 4:
            return direction::EAST + vertical_position;
        case 5:
        case 6:
            return direction::NORTHEAST + vertical_position;
        case -1:
        case -2:
            return direction::SOUTHWEST + vertical_position;
        case -3:
        case -4:
            return direction::WEST + vertical_position;
        case -5:
        case -6:
            return direction::NORTHWEST + vertical_position;
        case 7:
        case 8:
        case -7:
        case -8:
        default:
            return direction::NORTH + vertical_position;
    }
}

// returns the normalized dx, dy, dz for the current line vector.
// todo: make it templated to work with all tripoint types?
static std::tuple<double, double, double> slope_of( const std::vector<tripoint_bub_ms> &line )
{
    cata_assert( !line.empty() && line.front() != line.back() );
    const double len = trig_dist( line.front(), line.back() );
    double normDx = ( line.back().x() - line.front().x() ) / len;
    double normDy = ( line.back().y() - line.front().y() ) / len;
    double normDz = ( line.back().z() - line.front().z() ) / len;
    // slope of <x, y, z>
    return std::make_tuple( normDx, normDy, normDz );
}

float get_normalized_angle( const point &start, const point &end )
{
    // Taking the abs value of the difference puts the values in the first quadrant.
    const float absx = std::abs( std::max( start.x, end.x ) - std::min( start.x, end.x ) );
    const float absy = std::abs( std::max( start.y, end.y ) - std::min( start.y, end.y ) );
    const float max = std::max( absx, absy );
    if( max == 0 ) {
        return 0;
    }
    const float min = std::min( absx, absy );
    return min / max;
}

tripoint_bub_ms move_along_line( const tripoint_bub_ms &loc,
                                 const std::vector<tripoint_bub_ms> &line, const int distance )
{
    // May want to optimize this, but it's called fairly infrequently as part of specific attack
    // routines, erring on the side of readability.
    tripoint_bub_ms res( loc );
    const auto slope = slope_of( line );
    res.x() += distance * std::get<0>( slope );
    res.y() += distance * std::get<1>( slope );
    res.z() += distance * std::get<2>( slope );
    return res;
}

std::vector<tripoint_bub_ms> continue_line( const std::vector<tripoint_bub_ms> &line,
        const int distance )
{
    return line_to( line.back(), move_along_line( line.back(), line, distance ) );
}

namespace io
{

template<>
std::string enum_to_string<direction>( direction data )
{
    switch( data ) {
        // *INDENT-OFF*
        case direction::ABOVENORTHWEST: return "above_north_west";
        case direction::NORTHWEST: return "north_west";
        case direction::BELOWNORTHWEST: return "below_north_west";
        case direction::ABOVENORTH: return "above_north";
        case direction::NORTH: return "north";
        case direction::BELOWNORTH: return "below_north";
        case direction::ABOVENORTHEAST: return "above_north_east";
        case direction::NORTHEAST: return "north_east";
        case direction::BELOWNORTHEAST: return "below_north_east";

        case direction::ABOVEWEST: return "above_west";
        case direction::WEST: return "west";
        case direction::BELOWWEST: return "below_west";
        case direction::ABOVECENTER: return "above";
        case direction::CENTER: return "center";
        case direction::BELOWCENTER: return "below";
        case direction::ABOVEEAST: return "above_east";
        case direction::EAST: return "east";
        case direction::BELOWEAST: return "below_east";

        case direction::ABOVESOUTHWEST: return "above_south_west";
        case direction::SOUTHWEST: return "south_west";
        case direction::BELOWSOUTHWEST: return "below_south_west";
        case direction::ABOVESOUTH: return "above_south";
        case direction::SOUTH: return "south";
        case direction::BELOWSOUTH: return "below_south";
        case direction::ABOVESOUTHEAST: return "above_south_east";
        case direction::SOUTHEAST: return "south_east";
        case direction::BELOWSOUTHEAST: return "below_south_east";
        // *INDENT-ON*
        case direction::last:
            break;
    }
    cata_fatal( "Invalid direction" );
}

} // namespace io

direction direction_from( const point &p ) noexcept
{
    return static_cast<direction>( make_xyz( tripoint( p, 0 ) ) );
}

direction direction_from( const tripoint &p ) noexcept
{
    return static_cast<direction>( make_xyz( p ) );
}

direction direction_from( const point &p1, const point &p2 ) noexcept
{
    return direction_from( p2 - p1 );
}

direction direction_from( const tripoint &p, const tripoint &q )
{
    return direction_from( q - p );
}

tripoint displace( direction dir )
{
    switch( dir ) {
        case direction::NORTHWEST:
            return tripoint::north_west;
        case direction::ABOVENORTHWEST:
            return point::north_west + tripoint::above;
        case direction::BELOWNORTHWEST:
            return point::north_west + tripoint::below;
        case direction::NORTH:
            return tripoint::north;
        case direction::ABOVENORTH:
            return point::north + tripoint::above;
        case direction::BELOWNORTH:
            return point::north + tripoint::below;
        case direction::NORTHEAST:
            return tripoint::north_east;
        case direction::ABOVENORTHEAST:
            return point::north_east + tripoint::above;
        case direction::BELOWNORTHEAST:
            return point::north_east + tripoint::below;
        case direction::WEST:
            return tripoint::west;
        case direction::ABOVEWEST:
            return point::west + tripoint::above;
        case direction::BELOWWEST:
            return point::west + tripoint::below;
        case direction::CENTER:
            return tripoint::zero;
        case direction::ABOVECENTER:
            return tripoint::above;
        case direction::BELOWCENTER:
            return tripoint::below;
        case direction::EAST:
            return tripoint::east;
        case direction::ABOVEEAST:
            return point::east + tripoint::above;
        case direction::BELOWEAST:
            return point::east + tripoint::below;
        case direction::SOUTHWEST:
            return tripoint::south_west;
        case direction::ABOVESOUTHWEST:
            return point::south_west + tripoint::above;
        case direction::BELOWSOUTHWEST:
            return point::south_west + tripoint::below;
        case direction::SOUTH:
            return tripoint::south;
        case direction::ABOVESOUTH:
            return point::south + tripoint::above;
        case direction::BELOWSOUTH:
            return point::south + tripoint::below;
        case direction::SOUTHEAST:
            return tripoint::south_east;
        case direction::ABOVESOUTHEAST:
            return point::south_east + tripoint::above;
        case direction::BELOWSOUTHEAST:
            return point::south_east + tripoint::below;
        case direction::last:
            cata_fatal( "Invalid direction" );
    }

    return tripoint::zero;
}

point displace_XY( const direction dir )
{
    switch( dir % 9 ) {
        case direction::NORTHWEST:
        case direction::ABOVENORTHWEST:
        case direction::BELOWNORTHWEST:
            return point::north_west;
        case direction::NORTH:
        case direction::ABOVENORTH:
        case direction::BELOWNORTH:
            return point::north;
        case direction::NORTHEAST:
        case direction::ABOVENORTHEAST:
        case direction::BELOWNORTHEAST:
            return point::north_east;
        case direction::WEST:
        case direction::ABOVEWEST:
        case direction::BELOWWEST:
            return point::west;
        case direction::CENTER:
        case direction::ABOVECENTER:
        case direction::BELOWCENTER:
            return point::zero;
        case direction::EAST:
        case direction::ABOVEEAST:
        case direction::BELOWEAST:
            return point::east;
        case direction::SOUTHWEST:
        case direction::ABOVESOUTHWEST:
        case direction::BELOWSOUTHWEST:
            return point::south_west;
        case direction::SOUTH:
        case direction::ABOVESOUTH:
        case direction::BELOWSOUTH:
            return point::south;
        case direction::SOUTHEAST:
        case direction::ABOVESOUTHEAST:
        case direction::BELOWSOUTHEAST:
            return point::south_east;
        case direction::last:
            cata_fatal( "Invalid direction" );
    }

    return point::zero;
}

namespace
{
std::string direction_name_impl( const direction dir, const bool short_name )
{
    enum : int { size = 3 * 3 * 3 };
    static const auto names = [] {
        using pair_t = std::pair<std::string, std::string>;
        std::array < pair_t, size + 1 > result;

        //~ abbreviated direction names and long direction names
        result[static_cast<size_t>( direction::NORTH )]          = pair_t {translate_marker( "N    " ), translate_marker( "north" )};
        result[static_cast<size_t>( direction::NORTHEAST )]      = pair_t {translate_marker( "NE   " ), translate_marker( "northeast" )};
        result[static_cast<size_t>( direction::EAST )]           = pair_t {translate_marker( "E    " ), translate_marker( "east" )};
        result[static_cast<size_t>( direction::SOUTHEAST )]      = pair_t {translate_marker( "SE   " ), translate_marker( "southeast" )};
        result[static_cast<size_t>( direction::SOUTH )]          = pair_t {translate_marker( "S    " ), translate_marker( "south" )};
        result[static_cast<size_t>( direction::SOUTHWEST )]      = pair_t {translate_marker( "SW   " ), translate_marker( "southwest" )};
        result[static_cast<size_t>( direction::WEST )]           = pair_t {translate_marker( "W    " ), translate_marker( "west" )};
        result[static_cast<size_t>( direction::NORTHWEST )]      = pair_t {translate_marker( "NW   " ), translate_marker( "northwest" )};
        result[static_cast<size_t>( direction::ABOVENORTH )]     = pair_t {translate_marker( "UP_N " ), translate_marker( "north and above" )};
        result[static_cast<size_t>( direction::ABOVENORTHEAST )] = pair_t {translate_marker( "UP_NE" ), translate_marker( "northeast and above" )};
        result[static_cast<size_t>( direction::ABOVEEAST )]      = pair_t {translate_marker( "UP_E " ), translate_marker( "east and above" )};
        result[static_cast<size_t>( direction::ABOVESOUTHEAST )] = pair_t {translate_marker( "UP_SE" ), translate_marker( "southeast and above" )};
        result[static_cast<size_t>( direction::ABOVESOUTH )]     = pair_t {translate_marker( "UP_S " ), translate_marker( "south and above" )};
        result[static_cast<size_t>( direction::ABOVESOUTHWEST )] = pair_t {translate_marker( "UP_SW" ), translate_marker( "southwest and above" )};
        result[static_cast<size_t>( direction::ABOVEWEST )]      = pair_t {translate_marker( "UP_W " ), translate_marker( "west and above" )};
        result[static_cast<size_t>( direction::ABOVENORTHWEST )] = pair_t {translate_marker( "UP_NW" ), translate_marker( "northwest and above" )};
        result[static_cast<size_t>( direction::BELOWNORTH )]     = pair_t {translate_marker( "DN_N " ), translate_marker( "north and below" )};
        result[static_cast<size_t>( direction::BELOWNORTHEAST )] = pair_t {translate_marker( "DN_NE" ), translate_marker( "northeast and below" )};
        result[static_cast<size_t>( direction::BELOWEAST )]      = pair_t {translate_marker( "DN_E " ), translate_marker( "east and below" )};
        result[static_cast<size_t>( direction::BELOWSOUTHEAST )] = pair_t {translate_marker( "DN_SE" ), translate_marker( "southeast and below" )};
        result[static_cast<size_t>( direction::BELOWSOUTH )]     = pair_t {translate_marker( "DN_S " ), translate_marker( "south and below" )};
        result[static_cast<size_t>( direction::BELOWSOUTHWEST )] = pair_t {translate_marker( "DN_SW" ), translate_marker( "southwest and below" )};
        result[static_cast<size_t>( direction::BELOWWEST )]      = pair_t {translate_marker( "DN_W " ), translate_marker( "west and below" )};
        result[static_cast<size_t>( direction::BELOWNORTHWEST )] = pair_t {translate_marker( "DN_NW" ), translate_marker( "northwest and below" )};
        result[static_cast<size_t>( direction::ABOVECENTER )]    = pair_t {translate_marker( "UP_CE" ), translate_marker( "above" )};
        result[static_cast<size_t>( direction::CENTER )]         = pair_t {translate_marker( "CE   " ), translate_marker( "center" )};
        result[static_cast<size_t>( direction::BELOWCENTER )]    = pair_t {translate_marker( "DN_CE" ), translate_marker( "below" )};

        result[size] = pair_t {"BUG.  (line.cpp:direction_name)", "BUG.  (line.cpp:direction_name)"};
        return result;
    }();

    int i = static_cast<int>( dir );
    if( i < 0 || i >= size ) {
        i = size;
    }

    return short_name ? _( names[i].first ) : _( names[i].second );
}
} //namespace

std::string direction_name( const direction dir )
{
    return direction_name_impl( dir, false );
}

std::string direction_name_short( const direction dir )
{
    return direction_name_impl( dir, true );
}

std::string direction_arrow( const direction dir )
{
    std::string arrow;
    if( dir == direction::NORTH ) {
        arrow = "\u21D1";
    } else if( dir == direction::NORTHEAST ) {
        arrow = "\u21D7";
    } else if( dir == direction::EAST ) {
        arrow = "\u21D2";
    } else if( dir == direction::SOUTHEAST ) {
        arrow = "\u21D8";
    } else if( dir == direction::SOUTH ) {
        arrow = "\u21D3";
    } else if( dir == direction::SOUTHWEST ) {
        arrow = "\u21D9";
    } else if( dir == direction::WEST ) {
        arrow = "\u21D0";
    } else if( dir == direction::NORTHWEST ) {
        arrow = "\u21D6";
    }
    return arrow;
}

std::string direction_suffix( const tripoint_bub_ms &p, const tripoint_bub_ms &q )
{
    int dist = square_dist( p, q );
    if( dist <= 0 ) {
        return std::string();
    }
    return string_format( "%d%s", dist, trim( direction_name_short( direction_from( p, q ) ) ) );
}

// Cardinals are cardinals. Result is cardinal and adjacent sub-cardinals.
// Sub-Cardinals are sub-cardinals && abs(x) == abs(y). Result is sub-cardinal and adjacent cardinals.
// Sub-sub-cardinals are direction && abs(x) > abs(y) or vice versa.
// Result is adjacent cardinal and sub-cardinals, plus the nearest other cardinal.
// e.g. if the direction is NNE, also include E.
std::vector<tripoint_bub_ms> squares_closer_to( const tripoint_bub_ms &from,
        const tripoint_bub_ms &to )
{
    std::vector<tripoint_bub_ms> adjacent_closer_squares;
    adjacent_closer_squares.reserve( 5 );
    const tripoint_rel_ms d( to - from );
<<<<<<< HEAD
    const point_rel_ms a( std::abs( d.x() ), std::abs( d.y() ) );
    if( d.z() != 0 ) {
        adjacent_closer_squares.push_back( from + tripoint_rel_ms( sgn( d.x() ), sgn( d.y() ),
                                           sgn( d.z() ) ) );
=======
    const point a( std::abs( d.x() ), std::abs( d.y() ) );
    if( d.z() != 0 ) {
        adjacent_closer_squares.push_back( from + tripoint( sgn( d.x() ), sgn( d.y() ), sgn( d.z() ) ) );
>>>>>>> 0d4cea30
    }
    if( a.x() > a.y() ) {
        // X dominant.
<<<<<<< HEAD
        adjacent_closer_squares.push_back( from + point_rel_ms( sgn( d.x() ), 0 ) );
        adjacent_closer_squares.push_back( from + point_rel_ms( sgn( d.x() ), 1 ) );
        adjacent_closer_squares.push_back( from + point_rel_ms( sgn( d.x() ), -1 ) );
        if( d.y() != 0 ) {
            adjacent_closer_squares.push_back( from + point_rel_ms( 0, sgn( d.y() ) ) );
=======
        adjacent_closer_squares.push_back( from + point( sgn( d.x() ), 0 ) );
        adjacent_closer_squares.push_back( from + point( sgn( d.x() ), 1 ) );
        adjacent_closer_squares.push_back( from + point( sgn( d.x() ), -1 ) );
        if( d.y() != 0 ) {
            adjacent_closer_squares.push_back( from + point( 0, sgn( d.y() ) ) );
>>>>>>> 0d4cea30
        }
    } else if( a.x() < a.y() ) {
        // Y dominant.
<<<<<<< HEAD
        adjacent_closer_squares.push_back( from + point_rel_ms( 0, sgn( d.y() ) ) );
        adjacent_closer_squares.push_back( from + point_rel_ms( 1, sgn( d.y() ) ) );
        adjacent_closer_squares.push_back( from + point_rel_ms( -1, sgn( d.y() ) ) );
        if( d.x() != 0 ) {
            adjacent_closer_squares.push_back( from + point_rel_ms( sgn( d.x() ), 0 ) );
        }
    } else if( d.x() != 0 ) {
        // Pure diagonal.
        adjacent_closer_squares.push_back( from + point_rel_ms( sgn( d.x() ), sgn( d.y() ) ) );
        adjacent_closer_squares.push_back( from + point_rel_ms( sgn( d.x() ), 0 ) );
        adjacent_closer_squares.push_back( from + point_rel_ms( 0, sgn( d.y() ) ) );
=======
        adjacent_closer_squares.push_back( from + point( 0, sgn( d.y() ) ) );
        adjacent_closer_squares.push_back( from + point( 1, sgn( d.y() ) ) );
        adjacent_closer_squares.push_back( from + point( -1, sgn( d.y() ) ) );
        if( d.x() != 0 ) {
            adjacent_closer_squares.push_back( from + point( sgn( d.x() ), 0 ) );
        }
    } else if( d.x() != 0 ) {
        // Pure diagonal.
        adjacent_closer_squares.push_back( from + point( sgn( d.x() ), sgn( d.y() ) ) );
        adjacent_closer_squares.push_back( from + point( sgn( d.x() ), 0 ) );
        adjacent_closer_squares.push_back( from + point( 0, sgn( d.y() ) ) );
>>>>>>> 0d4cea30
    }

    return adjacent_closer_squares;
}

// Returns a vector of the adjacent square in the direction of the target,
// and the two squares flanking it.
<<<<<<< HEAD
// todo: make it templated to work with all tripoint types?
std::vector<point_bub_ms> squares_in_direction( const point_bub_ms &p1, const point_bub_ms &p2 )
{
    int junk = 0;
    point_bub_ms center_square = line_to( p1, p2, junk )[0];
    std::vector<point_bub_ms> adjacent_squares;
    adjacent_squares.reserve( 3 );
    adjacent_squares.push_back( center_square );
    if( p1.x() == center_square.x() ) {
        // Horizontally adjacent.
        adjacent_squares.emplace_back( p1.x() + 1, center_square.y() );
        adjacent_squares.emplace_back( p1.x() - 1, center_square.y() );
    } else if( p1.y() == center_square.y() ) {
        // Vertically adjacent.
        adjacent_squares.emplace_back( center_square.x(), p1.y() + 1 );
        adjacent_squares.emplace_back( center_square.x(), p1.y() - 1 );
    } else {
        // Diagonally adjacent.
        adjacent_squares.emplace_back( p1.x(), center_square.y() );
        adjacent_squares.emplace_back( center_square.x(), p1.y() );
    }
    return adjacent_squares;
}

std::vector<point_omt_ms> squares_in_direction( const point_omt_ms &p1, const point_omt_ms &p2 )
{
    int junk = 0;
    point_omt_ms center_square = line_to( p1, p2, junk )[0];
    std::vector<point_omt_ms> adjacent_squares;
=======
std::vector<point_bub_ms> squares_in_direction( const point_bub_ms &p1, const point_bub_ms &p2 )
{
    int junk = 0;
    point_bub_ms center_square = line_to( p1, p2, junk )[0];
    std::vector<point_bub_ms> adjacent_squares;
>>>>>>> 0d4cea30
    adjacent_squares.reserve( 3 );
    adjacent_squares.push_back( center_square );
    if( p1.x() == center_square.x() ) {
        // Horizontally adjacent.
        adjacent_squares.emplace_back( p1.x() + 1, center_square.y() );
        adjacent_squares.emplace_back( p1.x() - 1, center_square.y() );
    } else if( p1.y() == center_square.y() ) {
        // Vertically adjacent.
        adjacent_squares.emplace_back( center_square.x(), p1.y() + 1 );
        adjacent_squares.emplace_back( center_square.x(), p1.y() - 1 );
    } else {
        // Diagonally adjacent.
        adjacent_squares.emplace_back( p1.x(), center_square.y() );
        adjacent_squares.emplace_back( center_square.x(), p1.y() );
    }
    return adjacent_squares;
}

std::vector<point_omt_ms> squares_in_direction( const point_omt_ms &p1, const point_omt_ms &p2 )
{
    const std::vector<point_bub_ms> tmp = squares_in_direction( rebase_bub( p1 ), rebase_bub( p2 ) );
    std::vector<point_omt_ms> result;
    result.reserve( tmp.size() );

    for( const point_bub_ms &point : tmp ) {
        const point_omt_ms work_around = point_omt_ms( point.raw() );
        result.emplace_back( work_around );
    }

    return result;
}

rl_vec2d rl_vec3d::xy() const
{
    return rl_vec2d( x, y );
}

float rl_vec2d::magnitude() const
{
    return std::sqrt( x * x + y * y );
}

float rl_vec3d::magnitude() const
{
    return std::sqrt( x * x + y * y + z * z );
}

rl_vec2d rl_vec2d::normalized() const
{
    rl_vec2d ret;
    if( is_null() ) { // shouldn't happen?
        ret.x = ret.y = 1;
        return ret;
    }
    const float m = magnitude();
    ret.x = x / m;
    ret.y = y / m;
    return ret;
}

rl_vec3d rl_vec3d::normalized() const
{
    rl_vec3d ret;
    if( is_null() ) { // shouldn't happen?
        ret.x = ret.y = ret.z = 0;
        return ret;
    }
    const float m = magnitude();
    ret.x = x / m;
    ret.y = y / m;
    ret.z = z / m;
    return ret;
}

rl_vec2d rl_vec2d::rotated( float angle ) const
{
    return rl_vec2d(
               x * std::cos( angle ) - y * std::sin( angle ),
               x * std::sin( angle ) + y * std::cos( angle )
           );
}

rl_vec3d rl_vec3d::rotated( float angle ) const
{
    return rl_vec3d(
               x * std::cos( angle ) - y * std::sin( angle ),
               x * std::sin( angle ) + y * std::cos( angle )
           );
}

float rl_vec2d::dot_product( const rl_vec2d &v ) const
{
    return x * v.x + y * v.y;
}

float rl_vec3d::dot_product( const rl_vec3d &v ) const
{
    return x * v.x + y * v.y + y * v.z;
}

bool rl_vec2d::is_null() const
{
    return !( x || y );
}

point rl_vec2d::as_point() const
{
    return point(
               std::round( x ),
               std::round( y )
           );
}

bool rl_vec3d::is_null() const
{
    return !( x || y || z );
}

tripoint rl_vec3d::as_point() const
{
    return tripoint(
               std::round( x ),
               std::round( y ),
               std::round( z )
           );
}

// scale.
rl_vec2d rl_vec2d::operator*( const float rhs ) const
{
    rl_vec2d ret;
    ret.x = x * rhs;
    ret.y = y * rhs;
    return ret;
}

rl_vec3d &rl_vec3d::operator*=( const float rhs )
{
    x *= rhs;
    y *= rhs;
    z *= rhs;
    return *this;
}

rl_vec3d rl_vec3d::operator*( const float rhs ) const
{
    return rl_vec3d( *this ) *= rhs;
}

// subtract
rl_vec2d rl_vec2d::operator-( const rl_vec2d &rhs ) const
{
    rl_vec2d ret;
    ret.x = x - rhs.x;
    ret.y = y - rhs.y;
    return ret;
}

rl_vec3d rl_vec3d::operator-( const rl_vec3d &rhs ) const
{
    rl_vec3d ret;
    ret.x = x - rhs.x;
    ret.y = y - rhs.y;
    ret.z = z - rhs.z;
    return ret;
}

// unary negation
rl_vec2d rl_vec2d::operator-() const
{
    rl_vec2d ret;
    ret.x = -x;
    ret.y = -y;
    return ret;
}

rl_vec3d rl_vec3d::operator-() const
{
    rl_vec3d ret;
    ret.x = -x;
    ret.y = -y;
    ret.z = -z;
    return ret;
}

rl_vec2d rl_vec2d::operator+( const rl_vec2d &rhs ) const
{
    rl_vec2d ret;
    ret.x = x + rhs.x;
    ret.y = y + rhs.y;
    return ret;
}

rl_vec3d rl_vec3d::operator+( const rl_vec3d &rhs ) const
{
    rl_vec3d ret;
    ret.x = x + rhs.x;
    ret.y = y + rhs.y;
    ret.z = z + rhs.z;
    return ret;
}

rl_vec2d rl_vec2d::operator/( const float rhs ) const
{
    rl_vec2d ret;
    ret.x = x / rhs;
    ret.y = y / rhs;
    return ret;
}

rl_vec3d &rl_vec3d::operator/=( const float rhs )
{
    x /= rhs;
    y /= rhs;
    z /= rhs;
    return *this;
}

rl_vec3d rl_vec3d::operator/( const float rhs ) const
{
    return rl_vec3d( *this ) /= rhs;
}

void calc_ray_end( units::angle angle, const int range, const tripoint &p, tripoint &out )
{
    // forces input angle to be between 0 and 360, calculated from actual input
    angle = fmod( angle, 360_degrees );
    if( angle < 0_degrees ) {
        angle += 360_degrees;
    }
    out.z = p.z;
    if( trigdist ) {
        out.x = p.x + range * cos( angle );
        out.y = p.y + range * sin( angle );
    } else {
        int mult = 0;
        if( angle >= 135_degrees && angle <= 315_degrees ) {
            mult = -1;
        } else {
            mult = 1;
        }

        if( angle <= 45_degrees || ( 135_degrees <= angle && angle <= 215_degrees ) ||
            315_degrees < angle ) {
            out.x = p.x + range * mult;
            out.y = p.y + range * tan( angle ) * mult;
        } else {
            out.x = p.x + range * 1 / tan( angle ) * mult;
            out.y = p.y + range * mult;
        }
    }
}

units::angle coord_to_angle( const tripoint &a, const tripoint &b )
{
    units::angle rad = units::atan2( b.y - a.y, b.x - a.x );
    if( rad < 0_degrees ) {
        rad += 2_pi_radians;
    }
    return rad;
}

FastDistanceApproximation trig_dist_fast( const tripoint_bub_ms &loc1, const tripoint_bub_ms &loc2 )
{
    return FastDistanceApproximation(
               ( loc1.x() - loc2.x() ) * ( loc1.x() - loc2.x() ) +
               ( loc1.y() - loc2.y() ) * ( loc1.y() - loc2.y() ) +
               ( loc1.z() - loc2.z() ) * ( loc1.z() - loc2.z() ) );
}

FastDistanceApproximation square_dist_fast( const tripoint_bub_ms &loc1,
        const tripoint_bub_ms &loc2 )
{
    const tripoint_rel_ms d = ( loc1 - loc2 ).abs();
    return FastDistanceApproximation( std::max( { d.x(), d.y(), d.z() } ) );
}

FastDistanceApproximation rl_dist_fast( const point_bub_ms &a, const point_bub_ms &b )
{
    return rl_dist_fast( tripoint_bub_ms( a, 0 ), tripoint_bub_ms( b, 0 ) );
}

float trig_dist( const tripoint_bub_ms &loc1, const tripoint_bub_ms &loc2 )
{
    return std::sqrt( static_cast<double>( ( loc1.x() - loc2.x() ) * ( loc1.x() - loc2.x() ) ) +
                      ( ( loc1.y() - loc2.y() ) * ( loc1.y() - loc2.y() ) ) +
                      ( ( loc1.z() - loc2.z() ) * ( loc1.z() - loc2.z() ) ) );
}

float trig_dist( const point_bub_ms &loc1, const point_bub_ms &loc2 )
{
    return trig_dist( tripoint_bub_ms( loc1, 0 ), tripoint_bub_ms( loc2, 0 ) );
}<|MERGE_RESOLUTION|>--- conflicted
+++ resolved
@@ -663,36 +663,21 @@
     std::vector<tripoint_bub_ms> adjacent_closer_squares;
     adjacent_closer_squares.reserve( 5 );
     const tripoint_rel_ms d( to - from );
-<<<<<<< HEAD
     const point_rel_ms a( std::abs( d.x() ), std::abs( d.y() ) );
     if( d.z() != 0 ) {
         adjacent_closer_squares.push_back( from + tripoint_rel_ms( sgn( d.x() ), sgn( d.y() ),
                                            sgn( d.z() ) ) );
-=======
-    const point a( std::abs( d.x() ), std::abs( d.y() ) );
-    if( d.z() != 0 ) {
-        adjacent_closer_squares.push_back( from + tripoint( sgn( d.x() ), sgn( d.y() ), sgn( d.z() ) ) );
->>>>>>> 0d4cea30
     }
     if( a.x() > a.y() ) {
         // X dominant.
-<<<<<<< HEAD
         adjacent_closer_squares.push_back( from + point_rel_ms( sgn( d.x() ), 0 ) );
         adjacent_closer_squares.push_back( from + point_rel_ms( sgn( d.x() ), 1 ) );
         adjacent_closer_squares.push_back( from + point_rel_ms( sgn( d.x() ), -1 ) );
         if( d.y() != 0 ) {
             adjacent_closer_squares.push_back( from + point_rel_ms( 0, sgn( d.y() ) ) );
-=======
-        adjacent_closer_squares.push_back( from + point( sgn( d.x() ), 0 ) );
-        adjacent_closer_squares.push_back( from + point( sgn( d.x() ), 1 ) );
-        adjacent_closer_squares.push_back( from + point( sgn( d.x() ), -1 ) );
-        if( d.y() != 0 ) {
-            adjacent_closer_squares.push_back( from + point( 0, sgn( d.y() ) ) );
->>>>>>> 0d4cea30
         }
     } else if( a.x() < a.y() ) {
         // Y dominant.
-<<<<<<< HEAD
         adjacent_closer_squares.push_back( from + point_rel_ms( 0, sgn( d.y() ) ) );
         adjacent_closer_squares.push_back( from + point_rel_ms( 1, sgn( d.y() ) ) );
         adjacent_closer_squares.push_back( from + point_rel_ms( -1, sgn( d.y() ) ) );
@@ -704,19 +689,6 @@
         adjacent_closer_squares.push_back( from + point_rel_ms( sgn( d.x() ), sgn( d.y() ) ) );
         adjacent_closer_squares.push_back( from + point_rel_ms( sgn( d.x() ), 0 ) );
         adjacent_closer_squares.push_back( from + point_rel_ms( 0, sgn( d.y() ) ) );
-=======
-        adjacent_closer_squares.push_back( from + point( 0, sgn( d.y() ) ) );
-        adjacent_closer_squares.push_back( from + point( 1, sgn( d.y() ) ) );
-        adjacent_closer_squares.push_back( from + point( -1, sgn( d.y() ) ) );
-        if( d.x() != 0 ) {
-            adjacent_closer_squares.push_back( from + point( sgn( d.x() ), 0 ) );
-        }
-    } else if( d.x() != 0 ) {
-        // Pure diagonal.
-        adjacent_closer_squares.push_back( from + point( sgn( d.x() ), sgn( d.y() ) ) );
-        adjacent_closer_squares.push_back( from + point( sgn( d.x() ), 0 ) );
-        adjacent_closer_squares.push_back( from + point( 0, sgn( d.y() ) ) );
->>>>>>> 0d4cea30
     }
 
     return adjacent_closer_squares;
@@ -724,7 +696,6 @@
 
 // Returns a vector of the adjacent square in the direction of the target,
 // and the two squares flanking it.
-<<<<<<< HEAD
 // todo: make it templated to work with all tripoint types?
 std::vector<point_bub_ms> squares_in_direction( const point_bub_ms &p1, const point_bub_ms &p2 )
 {
@@ -754,13 +725,6 @@
     int junk = 0;
     point_omt_ms center_square = line_to( p1, p2, junk )[0];
     std::vector<point_omt_ms> adjacent_squares;
-=======
-std::vector<point_bub_ms> squares_in_direction( const point_bub_ms &p1, const point_bub_ms &p2 )
-{
-    int junk = 0;
-    point_bub_ms center_square = line_to( p1, p2, junk )[0];
-    std::vector<point_bub_ms> adjacent_squares;
->>>>>>> 0d4cea30
     adjacent_squares.reserve( 3 );
     adjacent_squares.push_back( center_square );
     if( p1.x() == center_square.x() ) {
