#pragma once
#ifndef MTYPE_H
#define MTYPE_H

#include <map>
#include <set>
#include <vector>
#include <string>

#include "color.h"
#include "damage.h"
#include "enum_bitset.h"
#include "enums.h"
#include "int_id.h"
#include "mattack_common.h"
#include "pathfinding.h"
#include "string_id.h"
#include "units.h"

class Creature;
class monster;
class monfaction;
class emit;
template <typename E> struct enum_traits;

using emit_id = string_id<emit>;
struct dealt_projectile_attack;
struct species_type;

enum field_id : int;
enum body_part : int;
enum m_size : int;

using mon_action_death  = void ( * )( monster & );
using mon_action_attack = bool ( * )( monster * );
using mon_action_defend = void ( * )( monster &, Creature *, dealt_projectile_attack const * );
using mon_action_evade = void ( * )( monster &, Creature *, dealt_projectile_attack const * );
struct MonsterGroup;

using mongroup_id = string_id<MonsterGroup>;
struct mtype;

using mtype_id = string_id<mtype>;
using mfaction_id = int_id<monfaction>;
using species_id = string_id<species_type>;
using bodytype_id = std::string;
class effect_type;

using efftype_id = string_id<effect_type>;
class JsonArray;
class JsonObject;
class material_type;

using material_id = string_id<material_type>;

typedef std::string itype_id;

using emit_id = string_id<emit>;

class harvest_list;

using harvest_id = string_id<harvest_list>;

// These are triggers which may affect the monster's anger or morale.
// They are handled in monster::check_triggers(), in monster.cpp
enum class mon_trigger {
    STALK,              // Increases when following the player
    MEAT,               // Meat or a corpse nearby
    HOSTILE_WEAK,       // Hurt hostile player/npc/monster seen
    HOSTILE_CLOSE,      // Hostile creature within a few tiles
    HURT,               // We are hurt
    FIRE,               // Fire nearby
    FRIEND_DIED,        // A monster of the same type died
    FRIEND_ATTACKED,    // A monster of the same type attacked
    SOUND,              // Heard a sound
    PLAYER_NEAR_BABY,   // Player/npc is near a baby monster of this type
    MATING_SEASON,      // It's the monster's mating season (defined by baby_flags)

    _LAST               // This item must always remain last.
};

template<>
struct enum_traits<mon_trigger> {
    static constexpr auto last = mon_trigger::_LAST;
};

// Feel free to add to m_flags.  Order shouldn't matter, just keep it tidy!
// And comment them well. ;)
// TODO: And rename them to 'mon_flags'
// TODO: And turn them into an enum class (like mon_trigger).
enum m_flag : int {
    MF_SEES,                // It can see you (and will run/follow)
    MF_HEARS,               // It can hear you
    MF_GOODHEARING,         // Pursues sounds more than most monsters
    MF_SMELLS,              // It can smell you
    MF_KEENNOSE,            //Keen sense of smell
    MF_STUMBLES,            // Stumbles in its movement
    MF_WARM,                // Warm blooded
    MF_NOHEAD,              // Headshots not allowed!
    MF_HARDTOSHOOT,         // It's one size smaller for ranged attacks, no less then MS_TINY
    MF_GRABS,               // Its attacks may grab us!
    MF_BASHES,              // Bashes down doors
    MF_DESTROYS,            // Bashes down walls and more
    MF_BORES,               // Tunnels through just about anything
    MF_POISON,              // Poisonous to eat
    MF_VENOM,               // Attack may poison the player
    MF_BADVENOM,            // Attack may SEVERELY poison the player
    MF_PARALYZE,            // Attack may paralyze the player with venom
    MF_BLEED,               // Causes player to bleed
    MF_WEBWALK,             // Doesn't destroy webs
    MF_DIGS,                // Digs through the ground
    MF_CAN_DIG,             // Can dig and walk
    MF_FLIES,               // Can fly (over water, etc)
    MF_AQUATIC,             // Confined to water
    MF_SWIMS,               // Treats water as 50 movement point terrain
    MF_ATTACKMON,           // Attacks other monsters
    MF_ANIMAL,              // Is an "animal" for purposes of the Animal Empath trait
    MF_PLASTIC,             // Absorbs physical damage to a great degree
    MF_SUNDEATH,            // Dies in full sunlight
    MF_ELECTRIC,            // Shocks unarmed attackers
    MF_ACIDPROOF,           // Immune to acid
    MF_ACIDTRAIL,           // Leaves a trail of acid
    MF_SHORTACIDTRAIL,       // Leaves an intermittent trail of acid
    MF_FIREPROOF,           // Immune to fire
    MF_SLUDGEPROOF,         // Ignores the effect of sludge trails
    MF_SLUDGETRAIL,         // Causes monster to leave a sludge trap trail when moving
    MF_FIREY,               // Burns stuff and is immune to fire
    MF_QUEEN,               // When it dies, local populations start to die off too
    MF_ELECTRONIC,          // e.g. a robot; affected by EMP blasts, and other stuff
    MF_FUR,                 // May produce fur when butchered
    MF_LEATHER,             // May produce leather when butchered
    MF_WOOL,                // May produce wool when butchered
    MF_FEATHER,             // May produce feather when butchered
    MF_BONES,               // May produce bones and sinews when butchered; if combined with POISON flag, tainted bones, if combined with HUMAN, human bones
    MF_FAT,                 // May produce fat when butchered; if combined with POISON flag, tainted fat
    MF_IMMOBILE,            // Doesn't move (e.g. turrets)
    MF_HIT_AND_RUN,         // Flee for several turns after a melee attack
    MF_GUILT,               // You feel guilty for killing it
    MF_HUMAN,               // It's a live human, as long as it's alive
    MF_NO_BREATHE,          // Creature can't drown and is unharmed by gas, smoke, or poison
    MF_REGENERATES_50,      // Monster regenerates very quickly over time
    MF_REGENERATES_10,      // Monster regenerates quickly over time
    MF_REGENERATES_IN_DARK, // Monster regenerates very quickly in poorly lit tiles
    MF_FLAMMABLE,           // Monster catches fire, burns, and spreads fire to nearby objects
    MF_REVIVES,             // Monster corpse will revive after a short period of time
    MF_CHITIN,              // May produce chitin when butchered
    MF_VERMIN,              // Obsolete flag labeling "nuisance" or "scenery" monsters, now used to prevent loading the same.
    MF_NOGIB,               // Creature won't leave gibs / meat chunks when killed with huge damage.
    MF_LARVA,               // Creature is a larva. Currently used for gib and blood handling.
    MF_ARTHROPOD_BLOOD,     // Forces monster to bleed hemolymph.
    MF_ACID_BLOOD,          // Makes monster bleed acid. Fun stuff! Does not automatically dissolve in a pool of acid on death.
    MF_BILE_BLOOD,          // Makes monster bleed bile.
    MF_ABSORBS,             // Consumes objects it moves over which gives bonus hp.
    MF_ABSORBS_SPLITS,      // Consumes objects it moves over which gives bonus hp. If it gets enough bonus HP, it spawns a copy of itself.
    MF_REGENMORALE,         // Will stop fleeing if at max hp, and regen anger and morale to positive values.
    MF_CBM_CIV,             // May produce a common CBM a power CBM when butchered.
    MF_CBM_POWER,           // May produce a power CBM when butchered, independent of MF_CBM_wev.
    MF_CBM_SCI,             // May produce a bionic from bionics_sci when butchered.
    MF_CBM_OP,              // May produce a bionic from bionics_op when butchered, and the power storage is mk 2.
    MF_CBM_TECH,            // May produce a bionic from bionics_tech when butchered.
    MF_CBM_SUBS,            // May produce a bionic from bionics_subs when butchered.
    MF_FILTHY,              // Any clothing it drops will be filthy.
    MF_FISHABLE,            // It is fishable.
    MF_GROUP_BASH,          // Monsters that can pile up against obstacles and add their strength together to break them.
    MF_SWARMS,              // Monsters that like to group together and form loose packs
    MF_GROUP_MORALE,        // Monsters that are more courageous when near friends
    MF_INTERIOR_AMMO,       // Monster contain's its ammo inside itself, no need to load on launch. Prevents ammo from being dropped on disable.
    MF_CLIMBS,              // Monsters that can climb certain terrain and furniture
    MF_PUSH_MON,            // Monsters that can push creatures out of their way
    MF_PUSH_VEH,            // Monsters that can push vehicles out of their way
    MF_NIGHT_INVISIBILITY,  // Monsters that are invisible in poor light conditions
    MF_REVIVES_HEALTHY,     // When revived, this monster has full hitpoints and speed
    MF_NO_NECRO,            // This monster can't be revived by necros. It will still rise on its own.
    MF_AVOID_DANGER_1,      // This monster will path around some dangers instead of through them.
    MF_AVOID_DANGER_2,      // This monster will path around most dangers instead of through them.
    MF_PRIORITIZE_TARGETS,  // This monster will prioritize targets depending on their danger levels
    MF_NOT_HALLU,           // Monsters that will NOT appear when player's producing hallucinations
    MF_CATFOOD,             // This monster will become friendly when fed cat food.
    MF_CATTLEFODDER,        // This monster will become friendly when fed cattle fodder.
    MF_BIRDFOOD,            // This monster will become friendly when fed bird food.
    MF_DOGFOOD,             // This monster will become friendly when fed dog food.
    MF_MILKABLE,            // This monster is milkable.
    MF_NO_BREED,            // This monster doesn't breed, even though it has breed data
    MF_PET_WONT_FOLLOW,     // This monster won't follow the player automatically when tamed.
    MF_DRIPS_NAPALM,        // This monster ocassionally drips napalm on move
    MF_DRIPS_GASOLINE,      // This monster occasionally drips gasoline on move
    MF_ELECTRIC_FIELD,      // This monster is surrounded by an electrical field that ignites flammable liquids near it
    MF_LOUDMOVES,           // This monster makes move noises as if ~2 sizes louder, even if flying.
    MF_CAN_OPEN_DOORS,      // This monster can open doors.
    MF_MAX                  // Sets the length of the flags - obviously must be LAST
};

template<>
struct enum_traits<m_flag> {
    static constexpr m_flag last = m_flag::MF_MAX;
};

/** Used to store monster effects placed on attack */
struct mon_effect_data {
    efftype_id id;
    int duration;
    bool affect_hit_bp;
    body_part bp;
    bool permanent;
    int chance;

    mon_effect_data( const efftype_id &nid, int dur, bool ahbp, body_part nbp, bool perm,
                     int nchance ) :
        id( nid ), duration( dur ), affect_hit_bp( ahbp ), bp( nbp ), permanent( perm ),
        chance( nchance ) {}
};

struct mtype {
    private:
        friend class MonsterGenerator;
        std::string name;
        std::string name_plural;
        std::string description;

        std::set< const species_type * > species_ptrs;

        enum_bitset<m_flag> flags;

        enum_bitset<mon_trigger> anger;
        enum_bitset<mon_trigger> fear;
        enum_bitset<mon_trigger> placate;

        void add_special_attacks( JsonObject &jo, const std::string &member_name, const std::string &src );
        void remove_special_attacks( JsonObject &jo, const std::string &member_name,
                                     const std::string &src );

        void add_special_attack( JsonArray jarr, const std::string &src );
        void add_special_attack( JsonObject jo, const std::string &src );

    public:
        mtype_id id;

        std::map<std::string, int> starting_ammo; // Amount of ammo the monster spawns with.
        // Name of item group that is used to create item dropped upon death, or empty.
        std::string death_drops;

        /** Stores effect data for effects placed on attack */
        std::vector<mon_effect_data> atk_effs;

        std::set<species_id> species;
        std::set<std::string> categories;
        std::vector<material_id> mat;
        /** UTF-8 encoded symbol, should be exactly one cell wide. */
        std::string sym;
        /** hint for tilesets that don't have a tile for this monster */
        std::string looks_like;
        mfaction_id default_faction;
        bodytype_id bodytype;
        nc_color color = c_white;
        m_size size;
        units::volume volume;
        units::mass weight;
        phase_id phase;

        int difficulty = 0;     /** many uses; 30 min + (diff-3)*30 min = earliest appearance */
        // difficulty from special attacks instead of from melee attacks, defenses, HP, etc.
        int difficulty_base = 0;
        int hp = 0;
        int speed = 0;          /** e.g. human = 100 */
        int agro = 0;           /** chance will attack [-100,100] */
        int morale = 0;         /** initial morale level at spawn */

        int attack_cost = 100;  /** moves per regular attack */
        int melee_skill = 0;    /** melee hit skill, 20 is superhuman hitting abilities */
        int melee_dice = 0;     /** number of dice of bonus bashing damage on melee hit */
        int melee_sides = 0;    /** number of sides those dice have */

        int sk_dodge = 0;       /** dodge skill */

        /** If unset (-1) then values are calculated automatically from other properties */
        int armor_bash = -1;    /** innate armor vs. bash */
        int armor_cut  = -1;    /** innate armor vs. cut */
        int armor_stab = -1;    /** innate armor vs. stabbing */
        int armor_acid = -1;    /** innate armor vs. acid */
        int armor_fire = -1;    /** innate armor vs. fire */

        // Vision range is linearly scaled depending on lighting conditions
        int vision_day = 40;    /** vision range in bright light */
        int vision_night = 1;   /** vision range in total darkness */

        damage_instance melee_damage; // Basic melee attack damage
        harvest_id harvest;
        float luminance;           // 0 is default, >0 gives luminance to lightmap

        unsigned int def_chance; // How likely a special "defensive" move is to trigger (0-100%, default 0)
        // special attack frequencies and function pointers
        std::map<std::string, mtype_special_attack> special_attacks;
        std::vector<std::string> special_attacks_names; // names of attacks, in json load order

<<<<<<< HEAD
        unsigned int def_chance; // How likely a special "defensive" move is to trigger (0-100%, default 0)
        unsigned int sp_evade_chance; // How likely a special "dodge" move is to trigger (0-100%, default 0)

=======
>>>>>>> 6b8c6f2a
        std::vector<mon_action_death>  dies;       // What happens when this monster dies

        // This monster's special defense/dodge moves that may trigger when the monster is attacked.
        // Note that these can be anything, and are not necessarily beneficial to the monster
        mon_action_defend sp_defense;
        mon_action_evade sp_evade;

        // Monster upgrade variables
        int half_life;
        int age_grow;
        mtype_id upgrade_into;
        mongroup_id upgrade_group;
        mtype_id burn_into;

        // Monster reproduction variables
        int baby_timer;
        int baby_count;
        mtype_id baby_monster;
        itype_id baby_egg;
        std::vector<std::string> baby_flags;

        // Monster biosignature variables
        int biosig_timer;
        itype_id biosig_item;

        // Monster's ability to destroy terrain and vehicles
        int bash_skill;

        // All the bools together for space efficiency

        // TODO: maybe make this private as well? It must be set to `true` only once,
        // and must never be set back to `false`.
        bool was_loaded = false;
        bool upgrades;
        bool reproduces;
        bool biosignatures;

        mtype();
        /**
         * Check if this type is of the same species as the other one, because
         * species is a set and can contain several species, one entry that is
         * in both monster types fulfills that test.
         */
        bool same_species( const mtype &other ) const;
        /**
         * If this is not empty, the monster can be converted into an item
         * of this type (if it's friendly).
         */
        itype_id revert_to_itype;

        /** Emission sources that cycle each turn the monster remains alive */
        std::set<emit_id> emit_fields;

        pathfinding_settings path_settings;

        // Used to fetch the properly pluralized monster type name
        std::string nname( unsigned int quantity = 1 ) const;
        bool has_special_attack( const std::string &attack_name ) const;
        bool has_flag( m_flag flag ) const;
        void set_flag( m_flag flag, bool state = true );
        bool made_of( const material_id &material ) const;
        bool made_of_any( const std::set<material_id> &materials ) const;
        bool has_anger_trigger( mon_trigger trigger ) const;
        bool has_fear_trigger( mon_trigger trigger ) const;
        bool has_placate_trigger( mon_trigger trigger ) const;
        bool in_category( const std::string &category ) const;
        bool in_species( const species_id &spec ) const;
        bool in_species( const species_type &spec ) const;
        //Used for corpses.
        field_id bloodType() const;
        field_id gibType() const;
        // The item id of the meat items that are produced by this monster (or "null")
        // if there is no matching item type. e.g. "veggy" for plant monsters.
        itype_id get_meat_itype() const;
        int get_meat_chunks_count() const;
        std::string get_description() const;

        // Historically located in monstergenerator.cpp
        void load( JsonObject &jo, const std::string &src );
};

mon_effect_data load_mon_effect_data( JsonObject &e );

#endif<|MERGE_RESOLUTION|>--- conflicted
+++ resolved
@@ -292,12 +292,9 @@
         std::map<std::string, mtype_special_attack> special_attacks;
         std::vector<std::string> special_attacks_names; // names of attacks, in json load order
 
-<<<<<<< HEAD
         unsigned int def_chance; // How likely a special "defensive" move is to trigger (0-100%, default 0)
         unsigned int sp_evade_chance; // How likely a special "dodge" move is to trigger (0-100%, default 0)
 
-=======
->>>>>>> 6b8c6f2a
         std::vector<mon_action_death>  dies;       // What happens when this monster dies
 
         // This monster's special defense/dodge moves that may trigger when the monster is attacked.
