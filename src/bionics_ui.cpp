--- conflicted
+++ resolved
@@ -64,12 +64,8 @@
     fuel_string = _( "Available Fuel: " );
     for( const bionic &bio : *p->my_bionics ) {
         for( const itype_id fuel : p->get_fuel_available( bio.id ) ) {
-<<<<<<< HEAD
             found_fuel = true;
             const item temp_fuel( fuel ) ;
-=======
-            const item temp_fuel( fuel );
->>>>>>> 42bcb5a2
             if( temp_fuel.has_flag( "PERPETUAL" ) ) {
                 fuel_string += colorize( temp_fuel.tname(), c_green ) + " ";
                 continue;
