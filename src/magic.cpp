#include "magic.h"

#include <algorithm>
#include <cmath>
#include <cstdlib>
#include <memory>
#include <set>
#include <tuple>
#include <utility>

#include "avatar.h"
#include "bodypart.h"
#include "calendar.h"
#include "cata_utility.h"
#include "catacharset.h"
#include "character.h"
#include "color.h"
#include "condition.h"
#include "creature.h"
#include "creature_tracker.h"
#include "cursesdef.h"
#include "damage.h"
#include "debug.h"
#include "enum_conversions.h"
#include "enums.h"
#include "event.h"
#include "event_bus.h"
#include "field.h"
#include "flat_set.h"
#include "generic_factory.h"
#include "input.h"
#include "inventory.h"
#include "item.h"
#include "json.h"
#include "line.h"
#include "make_static.h"
#include "magic_enchantment.h"
#include "map.h"
#include "map_iterator.h"
#include "messages.h"
#include "mongroup.h"
#include "monster.h"
#include "monstergenerator.h"
#include "mtype.h"
#include "mutation.h"
#include "npc.h"
#include "output.h"
#include "pimpl.h"
#include "point.h"
#include "projectile.h"
#include "requirements.h"
#include "rng.h"
#include "sounds.h"
#include "string_formatter.h"
#include "translations.h"
#include "ui.h"
#include "units.h"

static const json_character_flag json_flag_NO_PSIONICS( "NO_PSIONICS" );
static const json_character_flag json_flag_NO_SPELLCASTING( "NO_SPELLCASTING" );
static const json_character_flag json_flag_SILENT_SPELL( "SILENT_SPELL" );
static const json_character_flag json_flag_SUBTLE_SPELL( "SUBTLE_SPELL" );

static const skill_id skill_spellcraft( "spellcraft" );

static const trait_id trait_NONE( "NONE" );

static std::string target_to_string( spell_target data )
{
    switch( data ) {
        case spell_target::ally:
            return pgettext( "Valid spell target", "ally" );
        case spell_target::hostile:
            return pgettext( "Valid spell target", "hostile" );
        case spell_target::self:
            return pgettext( "Valid spell target", "self" );
        case spell_target::ground:
            return pgettext( "Valid spell target", "ground" );
        case spell_target::none:
            return pgettext( "Valid spell target", "none" );
        case spell_target::item:
            return pgettext( "Valid spell target", "item" );
        case spell_target::field:
            return pgettext( "Valid spell target", "field" );
        case spell_target::num_spell_targets:
            break;
    }
    debugmsg( "Invalid valid_target" );
    return "THIS IS A BUG";
}

namespace io
{
// *INDENT-OFF*
template<>
std::string enum_to_string<spell_target>( spell_target data )
{
    switch( data ) {
        case spell_target::ally: return "ally";
        case spell_target::hostile: return "hostile";
        case spell_target::self: return "self";
        case spell_target::ground: return "ground";
        case spell_target::none: return "none";
        case spell_target::item: return "item";
        case spell_target::field: return "field";
        case spell_target::num_spell_targets: break;
    }
    cata_fatal( "Invalid valid_target" );
}
template<>
std::string enum_to_string<spell_shape>( spell_shape data )
{
    switch( data ) {
        case spell_shape::blast: return "blast";
        case spell_shape::cone: return "cone";
        case spell_shape::line: return "line";
        case spell_shape::num_shapes: break;
    }
    cata_fatal( "Invalid spell_shape" );
}
template<>
std::string enum_to_string<spell_flag>( spell_flag data )
{
    switch( data ) {
        case spell_flag::PERMANENT: return "PERMANENT";
        case spell_flag::PERMANENT_ALL_LEVELS: return "PERMANENT_ALL_LEVELS";
        case spell_flag::PERCENTAGE_DAMAGE: return "PERCENTAGE_DAMAGE";
        case spell_flag::IGNORE_WALLS: return "IGNORE_WALLS";
        case spell_flag::NO_PROJECTILE: return "NO_PROJECTILE";
        case spell_flag::HOSTILE_SUMMON: return "HOSTILE_SUMMON";
        case spell_flag::HOSTILE_50: return "HOSTILE_50";
        case spell_flag::FRIENDLY_POLY: return "FRIENDLY_POLY";
        case spell_flag::POLYMORPH_GROUP: return "POLYMORPH_GROUP";
        case spell_flag::SILENT: return "SILENT";
        case spell_flag::NO_EXPLOSION_SFX: return "NO_EXPLOSION_SFX";
        case spell_flag::LIQUID: return "LIQUID";
        case spell_flag::LOUD: return "LOUD";
        case spell_flag::VERBAL: return "VERBAL";
        case spell_flag::SOMATIC: return "SOMATIC";
        case spell_flag::NO_HANDS: return "NO_HANDS";
        case spell_flag::NO_LEGS: return "NO_LEGS";
        case spell_flag::UNSAFE_TELEPORT: return "UNSAFE_TELEPORT";
        case spell_flag::TARGET_TELEPORT: return "TARGET_TELEPORT";
        case spell_flag::SWAP_POS: return "SWAP_POS";
        case spell_flag::CONCENTRATE: return "CONCENTRATE";
        case spell_flag::RANDOM_AOE: return "RANDOM_AOE";
        case spell_flag::RANDOM_DAMAGE: return "RANDOM_DAMAGE";
        case spell_flag::RANDOM_DURATION: return "RANDOM_DURATION";
        case spell_flag::RANDOM_TARGET: return "RANDOM_TARGET";
        case spell_flag::RANDOM_CRITTER: return "RANDOM_CRITTER";
        case spell_flag::MUTATE_TRAIT: return "MUTATE_TRAIT";
        case spell_flag::PAIN_NORESIST: return "PAIN_NORESIST";
        case spell_flag::SPAWN_GROUP: return "SPAWN_GROUP";
        case spell_flag::IGNITE_FLAMMABLE: return "IGNITE_FLAMMABLE";
        case spell_flag::NO_FAIL: return "NO_FAIL";
        case spell_flag::WONDER: return "WONDER";
        case spell_flag::EXTRA_EFFECTS_FIRST: return "EXTRA_EFFECTS_FIRST";
        case spell_flag::MUST_HAVE_CLASS_TO_LEARN: return "MUST_HAVE_CLASS_TO_LEARN";
        case spell_flag::SPAWN_WITH_DEATH_DROPS: return "SPAWN_WITH_DEATH_DROPS";
        case spell_flag::NON_MAGICAL: return "NON_MAGICAL";
        case spell_flag::PSIONIC: return "PSIONIC";
        case spell_flag::RECHARM: return "RECHARM";
        case spell_flag::LAST: break;
    }
    cata_fatal( "Invalid spell_flag" );
}
template<>
std::string enum_to_string<magic_energy_type>( magic_energy_type data )
{
    switch( data ) {
    case magic_energy_type::bionic: return "BIONIC";
    case magic_energy_type::hp: return "HP";
    case magic_energy_type::mana: return "MANA";
    case magic_energy_type::none: return "NONE";
    case magic_energy_type::stamina: return "STAMINA";
    case magic_energy_type::last: break;
    }
    cata_fatal( "Invalid magic_energy_type" );
}
// *INDENT-ON*

} // namespace io

const std::optional<int> fake_spell::max_level_default = std::nullopt;
const int fake_spell::level_default = 0;
const bool fake_spell::self_default = false;
const int fake_spell::trigger_once_in_default = 1;

const skill_id spell_type::skill_default = skill_spellcraft;
// empty string
const requirement_id spell_type::spell_components_default;
const translation spell_type::message_default = to_translation( "You cast %s!" );
const translation spell_type::sound_description_default = to_translation( "an explosion." );
const sounds::sound_t spell_type::sound_type_default = sounds::sound_t::combat;
const bool spell_type::sound_ambient_default = false;
// empty string
const std::string spell_type::sound_id_default;
const std::string spell_type::sound_variant_default = "default";
// empty string
const std::string spell_type::effect_str_default;
const std::optional<field_type_id> spell_type::field_default = std::nullopt;
const int spell_type::field_chance_default = 1;
const int spell_type::min_field_intensity_default = 0;
const int spell_type::max_field_intensity_default = 0;
const float spell_type::field_intensity_increment_default = 0.0f;
const float spell_type::field_intensity_variance_default = 0.0f;
const int spell_type::min_accuracy_default = 20;
const float spell_type::accuracy_increment_default = 0.0f;
const int spell_type::max_accuracy_default = 20;
const int spell_type::min_damage_default = 0;
const float spell_type::damage_increment_default = 0.0f;
const int spell_type::max_damage_default = 0;
const int spell_type::min_range_default = 0;
const float spell_type::range_increment_default = 0.0f;
const int spell_type::max_range_default = 0;
const int spell_type::min_aoe_default = 0;
const float spell_type::aoe_increment_default = 0.0f;
const int spell_type::max_aoe_default = 0;
const int spell_type::min_dot_default = 0;
const float spell_type::dot_increment_default = 0.0f;
const int spell_type::max_dot_default = 0;
const int spell_type::min_duration_default = 0;
const int spell_type::duration_increment_default = 0;
const int spell_type::max_duration_default = 0;
const int spell_type::min_pierce_default = 0;
const float spell_type::pierce_increment_default = 0.0f;
const int spell_type::max_pierce_default = 0;
const int spell_type::base_energy_cost_default = 0;
const float spell_type::energy_increment_default = 0.0f;
const trait_id spell_type::spell_class_default = trait_NONE;
const magic_energy_type spell_type::energy_source_default = magic_energy_type::none;
const damage_type_id spell_type::dmg_type_default = damage_type_id::NULL_ID();
const int spell_type::difficulty_default = 0;
const int spell_type::max_level_default = 0;
const int spell_type::base_casting_time_default = 0;
const float spell_type::casting_time_increment_default = 0.0f;

// LOADING
// spell_type

namespace
{
generic_factory<spell_type> spell_factory( "spell" );
} // namespace

template<>
const spell_type &string_id<spell_type>::obj() const
{
    return spell_factory.obj( *this );
}

template<>
bool string_id<spell_type>::is_valid() const
{
    return spell_factory.is_valid( *this );
}

void spell_type::load_spell( const JsonObject &jo, const std::string &src )
{
    spell_factory.load( jo, src );
}

static std::string moves_to_string( const int moves )
{
    if( moves < to_moves<int>( 2_seconds ) ) {
        return string_format( n_gettext( "%d move", "%d moves", moves ), moves );
    } else {
        return to_string( time_duration::from_moves( moves ) );
    }
}

void spell_type::load( const JsonObject &jo, const std::string_view src )
{
    src_mod = mod_id( src );
    mandatory( jo, was_loaded, "name", name );
    mandatory( jo, was_loaded, "description", description );
    optional( jo, was_loaded, "skill", skill, skill_default );
    optional( jo, was_loaded, "teachable", teachable, true );
    optional( jo, was_loaded, "components", spell_components, spell_components_default );
    optional( jo, was_loaded, "message", message, message_default );
    optional( jo, was_loaded, "sound_description", sound_description, sound_description_default );
    optional( jo, was_loaded, "sound_type", sound_type, sound_type_default );
    optional( jo, was_loaded, "sound_ambient", sound_ambient, sound_ambient_default );
    optional( jo, was_loaded, "sound_id", sound_id, sound_id_default );
    optional( jo, was_loaded, "sound_variant", sound_variant, sound_variant_default );
    mandatory( jo, was_loaded, "effect", effect_name );
    const auto found_effect = spell_effect::effect_map.find( effect_name );
    if( found_effect == spell_effect::effect_map.cend() ) {
        effect = spell_effect::none;
        debugmsg( "ERROR: spell %s has invalid effect %s", id.c_str(), effect_name );
    } else {
        effect = found_effect->second;
    }
    mandatory( jo, was_loaded, "shape", spell_area );
    spell_area_function = spell_effect::shape_map.at( spell_area );

    const auto targeted_monster_ids_reader = string_id_reader<::mtype> {};
    optional( jo, was_loaded, "targeted_monster_ids", targeted_monster_ids,
              targeted_monster_ids_reader );

    const auto targeted_monster_species_reader = string_id_reader<::species_type> {};
    optional( jo, was_loaded, "targeted_monster_species", targeted_species_ids,
              targeted_monster_species_reader );

    const auto ignored_monster_species_reader = string_id_reader<::species_type> {};
    optional( jo, was_loaded, "ignored_monster_species", ignored_species_ids,
              ignored_monster_species_reader );




    const auto trigger_reader = enum_flags_reader<spell_target> { "valid_targets" };
    mandatory( jo, was_loaded, "valid_targets", valid_targets, trigger_reader );

    optional( jo, was_loaded, "extra_effects", additional_spells );

    optional( jo, was_loaded, "affected_body_parts", affected_bps );

    if( jo.has_array( "flags" ) ) {
        for( auto &flag : jo.get_string_array( "flags" ) ) {
            // Save all provided flags as strings in spell_type.flags
            // If the flag is listed as a possible enum of type spell_flag, we also save it to spell_type.spell_tags
            flags.insert( flag );
            std::optional<spell_flag> f = io::string_to_enum_optional<spell_flag>( flag );
            if( f.has_value() ) {
                spell_tags.set( f.value() );
            }
        }
    } else if( jo.has_string( "flags" ) ) {
        const std::string flag = jo.get_string( "flags" );
        flags.insert( flag );
        std::optional<spell_flag> f = io::string_to_enum_optional<spell_flag>( flag );
        if( f.has_value() ) {
            spell_tags.set( f.value() );
        }
    }

    optional( jo, was_loaded, "effect_str", effect_str, effect_str_default );

    std::string field_input;
    // Because the field this is loading into is not part of this type,
    // the default value will not be supplied when using copy-from if we pass was_loaded
    // So just pass false instead
    optional( jo, false, "field_id", field_input, "none" );
    if( field_input != "none" ) {
        field = field_type_id( field_input );
    }
    if( !was_loaded || jo.has_member( "field_chance" ) ) {
        field_chance = get_dbl_or_var( jo, "field_chance", false, field_chance_default );
    }
    if( !was_loaded || jo.has_member( "min_field_intensity" ) ) {
        min_field_intensity = get_dbl_or_var( jo, "min_field_intensity", false,
                                              min_field_intensity_default );
    }
    if( !was_loaded || jo.has_member( "max_field_intensity" ) ) {
        max_field_intensity = get_dbl_or_var( jo, "max_field_intensity", false,
                                              max_field_intensity_default );
    }
    if( !was_loaded || jo.has_member( "field_intensity_increment" ) ) {
        field_intensity_increment = get_dbl_or_var( jo, "field_intensity_increment", false,
                                    field_intensity_increment_default );
    }
    if( !was_loaded || jo.has_member( "field_intensity_variance" ) ) {
        field_intensity_variance = get_dbl_or_var( jo, "field_intensity_variance", false,
                                   field_intensity_variance_default );
    }

    if( !was_loaded || jo.has_member( "min_accuracy" ) ) {
        min_accuracy = get_dbl_or_var( jo, "min_accuracy", false, min_accuracy_default );
    }
    if( !was_loaded || jo.has_member( "accuracy_increment" ) ) {
        accuracy_increment = get_dbl_or_var( jo, "accuracy_increment", false,
                                             accuracy_increment_default );
    }
    if( !was_loaded || jo.has_member( "max_accuracy" ) ) {
        max_accuracy = get_dbl_or_var( jo, "max_accuracy", false, max_accuracy_default );
    }
    if( !was_loaded || jo.has_member( "min_damage" ) ) {
        min_damage = get_dbl_or_var( jo, "min_damage", false, min_damage_default );
    }
    if( !was_loaded || jo.has_member( "damage_increment" ) ) {
        damage_increment = get_dbl_or_var( jo, "damage_increment", false,
                                           damage_increment_default );
    }
    if( !was_loaded || jo.has_member( "max_damage" ) ) {
        max_damage = get_dbl_or_var( jo, "max_damage", false, max_damage_default );
    }

    if( !was_loaded || jo.has_member( "min_range" ) ) {
        min_range = get_dbl_or_var( jo, "min_range", false, min_range_default );
    }
    if( !was_loaded || jo.has_member( "range_increment" ) ) {
        range_increment = get_dbl_or_var( jo, "range_increment", false, range_increment_default );
    }
    if( !was_loaded || jo.has_member( "max_range" ) ) {
        max_range = get_dbl_or_var( jo, "max_range", false, max_range_default );
    }

    if( !was_loaded || jo.has_member( "min_aoe" ) ) {
        min_aoe = get_dbl_or_var( jo, "min_aoe", false, min_aoe_default );
    }
    if( !was_loaded || jo.has_member( "aoe_increment" ) ) {
        aoe_increment = get_dbl_or_var( jo, "aoe_increment", false, aoe_increment_default );
    }
    if( !was_loaded || jo.has_member( "max_aoe" ) ) {
        max_aoe = get_dbl_or_var( jo, "max_aoe", false, max_aoe_default );
    }
    if( !was_loaded || jo.has_member( "min_dot" ) ) {
        min_dot = get_dbl_or_var( jo, "min_dot", false, min_dot_default );
    }
    if( !was_loaded || jo.has_member( "dot_increment" ) ) {
        dot_increment = get_dbl_or_var( jo, "dot_increment", false, dot_increment_default );
    }
    if( !was_loaded || jo.has_member( "max_dot" ) ) {
        max_dot = get_dbl_or_var( jo, "max_dot", false, max_dot_default );
    }

    if( !was_loaded || jo.has_member( "min_duration" ) ) {
        min_duration = get_dbl_or_var( jo, "min_duration", false, min_duration_default );
    }
    if( !was_loaded || jo.has_member( "duration_increment" ) ) {
        duration_increment = get_dbl_or_var( jo, "duration_increment", false,
                                             duration_increment_default );
    }
    if( !was_loaded || jo.has_member( "max_duration" ) ) {
        max_duration = get_dbl_or_var( jo, "max_duration", false, max_duration_default );
    }

    if( !was_loaded || jo.has_member( "min_pierce" ) ) {
        min_pierce = get_dbl_or_var( jo, "min_pierce", false, min_pierce_default );
    }
    if( !was_loaded || jo.has_member( "pierce_increment" ) ) {
        pierce_increment = get_dbl_or_var( jo, "pierce_increment", false,
                                           pierce_increment_default );
    }
    if( !was_loaded || jo.has_member( "max_pierce" ) ) {
        max_pierce = get_dbl_or_var( jo, "max_pierce", false, max_pierce_default );
    }

    if( !was_loaded || jo.has_member( "base_energy_cost" ) ) {
        base_energy_cost = get_dbl_or_var( jo, "base_energy_cost", false,
                                           base_energy_cost_default );
    }
    if( jo.has_member( "final_energy_cost" ) ) {
        final_energy_cost = get_dbl_or_var( jo, "final_energy_cost" );
    } else if( !was_loaded ) {
        final_energy_cost = base_energy_cost;
    }
    if( !was_loaded || jo.has_member( "energy_increment" ) ) {
        energy_increment = get_dbl_or_var( jo, "energy_increment", false,
                                           energy_increment_default );
    }

    optional( jo, was_loaded, "spell_class", spell_class, spell_class_default );
    optional( jo, was_loaded, "energy_source", energy_source, energy_source_default );
    optional( jo, was_loaded, "damage_type", dmg_type, dmg_type_default );
    if( !was_loaded || jo.has_member( "difficulty" ) ) {
        difficulty = get_dbl_or_var( jo, "difficulty", false, difficulty_default );
    }
    if( !was_loaded || jo.has_member( "max_level" ) ) {
        max_level = get_dbl_or_var( jo, "max_level", false, max_level_default );
    }

    if( !was_loaded || jo.has_member( "base_casting_time" ) ) {
        base_casting_time = get_dbl_or_var( jo, "base_casting_time", false,
                                            base_casting_time_default );
    }
    if( jo.has_member( "final_casting_time" ) ) {
        final_casting_time = get_dbl_or_var( jo, "final_casting_time" );
    } else if( !was_loaded ) {
        final_casting_time = base_casting_time;
    }
    if( !was_loaded || jo.has_member( "max_damage" ) ) {
        max_damage = get_dbl_or_var( jo, "max_damage", false, max_damage_default );
    }
    if( !was_loaded || jo.has_member( "casting_time_increment" ) ) {
        casting_time_increment = get_dbl_or_var( jo, "casting_time_increment", false,
                                 casting_time_increment_default );
    }

    for( const JsonMember member : jo.get_object( "learn_spells" ) ) {
        learn_spells.insert( std::pair<std::string, int>( member.name(), member.get_int() ) );
    }
}

void spell_type::serialize( JsonOut &json ) const
{
    json.start_object();

    json.member( "type", "SPELL" );
    json.member( "id", id );
    json.member( "src_mod", src_mod );
    json.member( "name", name.translated() );
    json.member( "description", description.translated() );
    json.member( "effect", effect_name );
    json.member( "shape", io::enum_to_string( spell_area ) );
    json.member( "valid_targets", valid_targets, enum_bitset<spell_target> {} );
    json.member( "effect_str", effect_str, effect_str_default );
    json.member( "skill", skill, skill_default );
    json.member( "teachable", teachable, true );
    json.member( "components", spell_components, spell_components_default );
    json.member( "message", message.translated(), message_default.translated() );
    json.member( "sound_description", sound_description.translated(),
                 sound_description_default.translated() );
    json.member( "sound_type", io::enum_to_string( sound_type ),
                 io::enum_to_string( sound_type_default ) );
    json.member( "sound_ambient", sound_ambient, sound_ambient_default );
    json.member( "sound_id", sound_id, sound_id_default );
    json.member( "sound_variant", sound_variant, sound_variant_default );
    json.member( "targeted_monster_ids", targeted_monster_ids, std::set<mtype_id> {} );
    json.member( "targeted_monster_species", targeted_species_ids, std::set<species_id> {} );
    json.member( "ignored_monster_species", ignored_species_ids, std::set<species_id> {} );
    json.member( "extra_effects", additional_spells, std::vector<fake_spell> {} );
    if( !affected_bps.none() ) {
        json.member( "affected_body_parts", affected_bps );
    }
    json.member( "flags", flags, std::set<std::string> {} );
    if( field ) {
        json.member( "field_id", field->id().str() );
        json.member( "field_chance", static_cast<int>( field_chance.min.dbl_val.value() ),
                     field_chance_default );
        json.member( "max_field_intensity", static_cast<int>( max_field_intensity.min.dbl_val.value() ),
                     max_field_intensity_default );
        json.member( "min_field_intensity", static_cast<int>( min_field_intensity.min.dbl_val.value() ),
                     min_field_intensity_default );
        json.member( "field_intensity_increment",
                     static_cast<float>( field_intensity_increment.min.dbl_val.value() ),
                     field_intensity_increment_default );
        json.member( "field_intensity_variance",
                     static_cast<float>( field_intensity_variance.min.dbl_val.value() ),
                     field_intensity_variance_default );
    }
    json.member( "min_damage", static_cast<int>( min_damage.min.dbl_val.value() ), min_damage_default );
    json.member( "max_damage", static_cast<int>( max_damage.min.dbl_val.value() ), max_damage_default );
    json.member( "damage_increment", static_cast<float>( damage_increment.min.dbl_val.value() ),
                 damage_increment_default );
    json.member( "min_accuracy", static_cast<int>( min_accuracy.min.dbl_val.value() ),
                 min_accuracy_default );
    json.member( "accuracy_increment", static_cast<float>( accuracy_increment.min.dbl_val.value() ),
                 accuracy_increment_default );
    json.member( "max_accuracy", static_cast<int>( max_accuracy.min.dbl_val.value() ),
                 max_accuracy_default );
    json.member( "min_range", static_cast<int>( min_range.min.dbl_val.value() ), min_range_default );
    json.member( "max_range", static_cast<int>( max_range.min.dbl_val.value() ), min_range_default );
    json.member( "range_increment", static_cast<float>( range_increment.min.dbl_val.value() ),
                 range_increment_default );
    json.member( "min_aoe", static_cast<int>( min_aoe.min.dbl_val.value() ), min_aoe_default );
    json.member( "max_aoe", static_cast<int>( max_aoe.min.dbl_val.value() ), max_aoe_default );
    json.member( "aoe_increment", static_cast<float>( aoe_increment.min.dbl_val.value() ),
                 aoe_increment_default );
    json.member( "min_dot", static_cast<int>( min_dot.min.dbl_val.value() ), min_dot_default );
    json.member( "max_dot", static_cast<int>( max_dot.min.dbl_val.value() ), max_dot_default );
    json.member( "dot_increment", static_cast<float>( dot_increment.min.dbl_val.value() ),
                 dot_increment_default );
    json.member( "min_duration", static_cast<int>( min_duration.min.dbl_val.value() ),
                 min_duration_default );
    json.member( "max_duration", static_cast<int>( max_duration.min.dbl_val.value() ),
                 max_duration_default );
    json.member( "duration_increment", static_cast<int>( duration_increment.min.dbl_val.value() ),
                 duration_increment_default );
    json.member( "min_pierce", static_cast<int>( min_pierce.min.dbl_val.value() ), min_pierce_default );
    json.member( "max_pierce", static_cast<int>( max_pierce.min.dbl_val.value() ), max_pierce_default );
    json.member( "pierce_increment", static_cast<float>( pierce_increment.min.dbl_val.value() ),
                 pierce_increment_default );
    json.member( "base_energy_cost", static_cast<int>( base_energy_cost.min.dbl_val.value() ),
                 base_energy_cost_default );
    json.member( "final_energy_cost", static_cast<int>( final_energy_cost.min.dbl_val.value() ),
                 static_cast<int>( base_energy_cost.min.dbl_val.value() ) );
    json.member( "energy_increment", static_cast<float>( energy_increment.min.dbl_val.value() ),
                 energy_increment_default );
    json.member( "spell_class", spell_class, spell_class_default );
    json.member( "energy_source", io::enum_to_string( energy_source ),
                 io::enum_to_string( energy_source_default ) );
    json.member( "damage_type", dmg_type, dmg_type_default );
    json.member( "difficulty", static_cast<int>( difficulty.min.dbl_val.value() ), difficulty_default );
    json.member( "max_level", static_cast<int>( max_level.min.dbl_val.value() ), max_level_default );
    json.member( "base_casting_time", static_cast<int>( base_casting_time.min.dbl_val.value() ),
                 base_casting_time_default );
    json.member( "final_casting_time", static_cast<int>( final_casting_time.min.dbl_val.value() ),
                 static_cast<int>( base_casting_time.min.dbl_val.value() ) );
    json.member( "casting_time_increment",
                 static_cast<float>( casting_time_increment.min.dbl_val.value() ), casting_time_increment_default );

    if( !learn_spells.empty() ) {
        json.member( "learn_spells" );
        json.start_object();

        for( const std::pair<const std::string, int> &sp : learn_spells ) {
            json.member( sp.first, sp.second );
        }

        json.end_object();
    }

    json.end_object();
}

static bool spell_infinite_loop_check( std::set<spell_id> spell_effects, const spell_id &sp )
{
    if( spell_effects.count( sp ) ) {
        return true;
    }
    spell_effects.emplace( sp );

    std::set<spell_id> unique_spell_list;
    for( const fake_spell &fake_sp : sp->additional_spells ) {
        unique_spell_list.emplace( fake_sp.id );
    }

    for( const spell_id &other_sp : unique_spell_list ) {
        if( spell_infinite_loop_check( spell_effects, other_sp ) ) {
            return true;
        }
    }
    return false;
}

void spell_type::check_consistency()
{
    for( const spell_type &sp_t : get_all() ) {
        if( sp_t.effect_name == "summon_vehicle" ) {
            if( !sp_t.effect_str.empty() && !vproto_id( sp_t.effect_str ).is_valid() ) {
                debugmsg( "ERROR %s specifies a vehicle to summon, but vehicle %s is not valid", sp_t.id.c_str(),
                          sp_t.effect_str );
            }
        }
        std::set<spell_id> spell_effect_list;
        if( spell_infinite_loop_check( spell_effect_list, sp_t.id ) ) {
            debugmsg( "ERROR: %s has infinite loop in extra_effects", sp_t.id.c_str() );
        }
        if( sp_t.spell_tags[spell_flag::WONDER] && sp_t.additional_spells.empty() ) {
            debugmsg( "ERROR: %s has WONDER flag but no spells to choose from!", sp_t.id.c_str() );
        }
    }
}

const std::vector<spell_type> &spell_type::get_all()
{
    return spell_factory.get_all();
}

void spell_type::reset_all()
{
    spell_factory.reset();
}

bool spell_type::is_valid() const
{
    return spell_factory.is_valid( this->id );
}

// spell

spell::spell( spell_id sp, int xp, int level_adjustment ) :
    type( sp ),
    experience( xp ),
    temp_level_adjustment( level_adjustment )
{}

void spell::set_message( const translation &msg )
{
    alt_message = msg;
}

spell_id spell::id() const
{
    return type;
}

trait_id spell::spell_class() const
{
    return type->spell_class;
}

skill_id spell::skill() const
{
    return type->skill;
}

int spell::field_intensity( const Creature &caster ) const
{
    dialogue d( get_talker_for( caster ), nullptr );
    return std::min( static_cast<int>( type->max_field_intensity.evaluate( d ) ),
                     static_cast<int>( type->min_field_intensity.evaluate( d ) + std::round( get_effective_level() *
                                       type->field_intensity_increment.evaluate( d ) ) ) );
}

int spell::min_leveled_damage( const Creature &caster ) const
{
    dialogue d( get_talker_for( caster ), nullptr );
    return type->min_damage.evaluate( d ) + std::round( get_effective_level() *
            type->damage_increment.evaluate(
                d ) );
}

float spell::dps( const Character &caster, const Creature & ) const
{
    if( type->effect_name != "attack" ) {
        return 0.0f;
    }
    const float time_modifier = 100.0f / casting_time( caster );
    const float failure_modifier = 1.0f - spell_fail( caster );
    const float raw_dps = damage( caster ) + damage_dot( caster ) * duration_turns( caster ) / 1_turns;
    // TODO: calculate true dps with armor and resistances and any caster bonuses
    return raw_dps * time_modifier * failure_modifier;
}

int spell::damage( const Creature &caster ) const
{
    dialogue d( get_talker_for( caster ), nullptr );
    const int leveled_damage = min_leveled_damage( caster );

    if( has_flag( spell_flag::RANDOM_DAMAGE ) ) {
        return rng( std::min( leveled_damage, static_cast<int>( type->max_damage.evaluate( d ) ) ),
                    std::max( leveled_damage,
                              static_cast<int>( type->max_damage.evaluate( d ) ) ) );
    } else {
        if( type->min_damage.evaluate( d ) >= 0 ||
            type->max_damage.evaluate( d ) >= type->min_damage.evaluate( d ) ) {
            return std::min( leveled_damage, static_cast<int>( type->max_damage.evaluate( d ) ) );
        } else { // if it's negative, min and max work differently
            return std::max( leveled_damage, static_cast<int>( type->max_damage.evaluate( d ) ) );
        }
    }
}

int spell::min_leveled_accuracy( const Creature &caster ) const
{
    dialogue d( get_talker_for( caster ), nullptr );
    return type->min_accuracy.evaluate( d ) + std::round( get_effective_level() *
            type->accuracy_increment.evaluate( d ) );
}

int spell::accuracy( Creature &caster ) const
{
    dialogue d( get_talker_for( caster ), nullptr );
    const int leveled_accuracy = min_leveled_accuracy( caster );
    if( type->min_accuracy.evaluate( d ) >= 0 ||
        type->max_accuracy.evaluate( d ) >= type->min_accuracy.evaluate( d ) ) {
        return std::min( leveled_accuracy, static_cast<int>( type->max_accuracy.evaluate( d ) ) );
    } else { // if it's negative, min and max work differently
        return std::max( leveled_accuracy, static_cast<int>( type->max_accuracy.evaluate( d ) ) );
    }
}

int spell::min_leveled_dot( const Creature &caster ) const
{
    dialogue d( get_talker_for( caster ), nullptr );
    return type->min_dot.evaluate( d ) + std::round( get_effective_level() *
            type->dot_increment.evaluate( d ) );
}

int spell::damage_dot( const Creature &caster ) const
{
    dialogue d( get_talker_for( caster ), nullptr );
    const int leveled_dot = min_leveled_dot( caster );
    if( type->min_dot.evaluate( d ) >= 0 ||
        type->max_dot.evaluate( d ) >= type->min_dot.evaluate( d ) ) {
        return std::min( leveled_dot, static_cast<int>( type->max_dot.evaluate( d ) ) );
    } else { // if it's negative, min and max work differently
        return std::max( leveled_dot, static_cast<int>( type->max_dot.evaluate( d ) ) );
    }
}

damage_over_time_data spell::damage_over_time( const std::vector<bodypart_str_id> &bps,
        const Creature &caster ) const
{
    damage_over_time_data temp;
    temp.bps = bps;
    temp.duration = duration_turns( caster );
    temp.amount = damage_dot( caster );
    temp.type = dmg_type();
    return temp;
}

std::string spell::damage_string( const Character &caster ) const
{
    std::string damage_string;
    dialogue d( get_talker_for( caster ), nullptr );
    if( has_flag( spell_flag::RANDOM_DAMAGE ) ) {
        damage_string = string_format( "%d-%d", min_leveled_damage( caster ),
                                       static_cast<int>( type->max_damage.evaluate( d ) ) );
    } else {
        const int dmg = damage( caster );
        if( dmg >= 0 ) {
            damage_string = string_format( "%d", dmg );
        } else {
            damage_string = string_format( "+%d", std::abs( dmg ) );
        }
    }
    if( has_flag( spell_flag::PERCENTAGE_DAMAGE ) ) {
        damage_string = string_format( "%s%% %s", damage_string, _( "of current HP" ) );
    }
    return damage_string;
}

std::optional<tripoint> spell::select_target( Creature *source )
{
    tripoint target = source->pos();
    bool target_is_valid = false;
    if( range( *source ) > 0 && !is_valid_target( spell_target::none ) &&
        !has_flag( spell_flag::RANDOM_TARGET ) ) {
        if( source->is_avatar() ) {
            do {
                avatar &source_avatar = *source->as_avatar();
                std::vector<tripoint> trajectory = target_handler::mode_spell( source_avatar, *this,
                                                   true,
                                                   true );
                if( !trajectory.empty() ) {
                    target = trajectory.back();
                    target_is_valid = is_valid_target( source_avatar, target );
                    if( !( is_valid_target( spell_target::ground ) || source_avatar.sees( target ) ) ) {
                        target_is_valid = false;
                    }
                } else {
                    target_is_valid = false;
                }
                if( !target_is_valid ) {
                    if( query_yn( _( "Stop targeting?  Time spent will be lost." ) ) ) {
                        return std::nullopt;
                    }
                }
            } while( !target_is_valid );
        } else if( source->is_npc() ) {
            npc &source_npc = *source->as_npc();
            npc_attack_spell npc_spell( id() );
            // recalculate effectiveness because it's been a few turns since the npc started casting.
            const npc_attack_rating effectiveness = npc_spell.evaluate( source_npc,
                                                    source_npc.last_target.lock().get() );
            if( effectiveness < 0 ) {
                add_msg_debug( debugmode::debug_filter::DF_NPC, "%s cancels casting %s, target lost",
                               source_npc.disp_name(), name() );
                return std::nullopt;
            } else {
                target = effectiveness.target();
            }
        } // TODO: move monster spell attack targeting here
    } else if( has_flag( spell_flag::RANDOM_TARGET ) ) {
        const std::optional<tripoint> target_ = random_valid_target( *source, source->pos() );
        if( !target_ ) {
            source->add_msg_if_player( game_message_params{ m_bad, gmf_bypass_cooldown },
                                       _( "You can't find a suitable target." ) );
            return std::nullopt;
        }
        target = *target_;
    }
    return target;
}

int spell::min_leveled_aoe( const Creature &caster ) const
{
    dialogue d( get_talker_for( caster ), nullptr );
    return type->min_aoe.evaluate( d ) + std::round( get_effective_level() *
            type->aoe_increment.evaluate( d ) );
}

int spell::aoe( const Creature &caster ) const
{
    dialogue d( get_talker_for( caster ), nullptr );
    const int leveled_aoe = min_leveled_aoe( caster );
    int return_value;

    if( has_flag( spell_flag::RANDOM_AOE ) ) {
        return_value = rng( std::min( leveled_aoe, static_cast<int>( type->max_aoe.evaluate( d ) ) ),
                            std::max( leveled_aoe, static_cast<int>( type->max_aoe.evaluate( d ) ) ) );
    } else {
        if( type->max_aoe.evaluate( d ) >= type->min_aoe.evaluate( d ) ) {
            return_value = std::min( leveled_aoe, static_cast<int>( type->max_aoe.evaluate( d ) ) );
        } else {
            return_value = std::max( leveled_aoe, static_cast<int>( type->max_aoe.evaluate( d ) ) );
        }
    }
    return return_value * temp_aoe_multiplyer;
}

std::set<tripoint> spell::effect_area( const spell_effect::override_parameters &params,
                                       const tripoint &source, const tripoint &target ) const
{
    return type->spell_area_function( params, source, target );
}

std::set<tripoint> spell::effect_area( const tripoint &source, const tripoint &target,
                                       const Creature &caster ) const
{
    return effect_area( spell_effect::override_parameters( *this, caster ), source, target );
}

bool spell::in_aoe( const tripoint &source, const tripoint &target, const Creature &caster ) const
{
    dialogue d( get_talker_for( caster ), nullptr );
    if( has_flag( spell_flag::RANDOM_AOE ) ) {
        return rl_dist( source, target ) <= type->max_aoe.evaluate( d );
    } else {
        return rl_dist( source, target ) <= aoe( caster );
    }
}

std::string spell::aoe_string( const Creature &caster ) const
{
    dialogue d( get_talker_for( caster ), nullptr );
    if( has_flag( spell_flag::RANDOM_AOE ) ) {
        return string_format( "%d-%d", min_leveled_aoe( caster ), type->max_aoe.evaluate( d ) );
    } else {
        return string_format( "%d", aoe( caster ) );
    }
}

int spell::range( const Creature &caster ) const
{
    dialogue d( get_talker_for( caster ), nullptr );
    const int leveled_range = type->min_range.evaluate( d ) + std::round( get_effective_level() *
                              type->range_increment.evaluate( d ) );
    float range;
    if( type->max_range.evaluate( d ) >= type->min_range.evaluate( d ) ) {
        range = std::min( leveled_range, static_cast<int>( type->max_range.evaluate( d ) ) );
    } else {
        range = std::max( leveled_range, static_cast<int>( type->max_range.evaluate( d ) ) );
    }
    return std::max( range * temp_range_multiplyer, 0.0f );
}

std::vector<tripoint> spell::targetable_locations( const Character &source ) const
{

    const tripoint char_pos = source.pos();
    const bool select_ground = is_valid_target( spell_target::ground );
    const bool ignore_walls = has_flag( spell_flag::NO_PROJECTILE );
    map &here = get_map();

    // TODO: put this in a namespace for reuse
    const auto has_obstruction = [&]( const tripoint & at ) {
        for( const tripoint &line_point : line_to( char_pos, at ) ) {
            if( here.impassable( line_point ) ) {
                return true;
            }
        }
        return false;
    };

    std::vector<tripoint> selectable_targets;
    for( const tripoint &query : here.points_in_radius( char_pos, range( source ) ) ) {
        if( !ignore_walls && has_obstruction( query ) ) {
            // it's blocked somewhere!
            continue;
        }

        if( !select_ground ) {
            if( !source.sees( query ) ) {
                // can't target a critter you can't see
                continue;
            }
        }

        if( is_valid_target( source, query ) ) {
            selectable_targets.push_back( query );
        }
    }
    return selectable_targets;
}

int spell::min_leveled_duration( const Creature &caster ) const
{
    dialogue d( get_talker_for( caster ), nullptr );
    return type->min_duration.evaluate( d ) + std::round( get_effective_level() *
            type->duration_increment.evaluate( d ) );
}

int spell::duration( const Creature &caster ) const
{
    dialogue d( get_talker_for( caster ), nullptr );
    const int leveled_duration = min_leveled_duration( caster );
    float duration;

    if( has_flag( spell_flag::RANDOM_DURATION ) ) {
        return rng( std::min( leveled_duration, static_cast<int>( type->max_duration.evaluate( d ) ) ),
                    std::max( leveled_duration,
                              static_cast<int>( type->max_duration.evaluate( d ) ) ) );
    } else {
        if( type->max_duration.evaluate( d ) >= type->min_duration.evaluate( d ) ) {
            return std::min( leveled_duration, static_cast<int>( type->max_duration.evaluate( d ) ) );
        } else {
            return std::max( leveled_duration, static_cast<int>( type->max_duration.evaluate( d ) ) );
        }
    }
    return std::max( duration * temp_duration_multiplyer, 0.0f );
}

std::string spell::duration_string( const Creature &caster ) const
{
    dialogue d( get_talker_for( caster ), nullptr );
    if( has_flag( spell_flag::RANDOM_DURATION ) ) {
        return string_format( "%s - %s", moves_to_string( min_leveled_duration( caster ) ),
                              moves_to_string( type->max_duration.evaluate( d ) ) );
    } else if( ( has_flag( spell_flag::PERMANENT ) && ( is_max_level( caster ) ||
                 effect() == "summon" ) ) ||
               has_flag( spell_flag::PERMANENT_ALL_LEVELS ) ) {
        return _( "Permanent" );
    } else {
        return moves_to_string( duration( caster ) );
    }
}

time_duration spell::duration_turns( const Creature &caster ) const
{
    return time_duration::from_moves( duration( caster ) );
}

void spell::gain_level( const Character &guy )
{
    gain_exp( guy, exp_to_next_level() );
}

void spell::gain_levels( const Character &guy, int gains )
{
    if( gains < 1 ) {
        return;
    }
    for( int gained = 0; gained < gains && !is_max_level( guy ); gained++ ) {
        gain_level( guy );
    }
}

void spell::set_level( const Character &guy, int nlevel )
{
    experience = 0;
    gain_levels( guy, nlevel );
}

bool spell::is_max_level( const Creature &caster ) const
{
    dialogue d( get_talker_for( caster ), nullptr );
    return get_level() >= type->max_level.evaluate( d );
}

bool spell::can_learn( const Character &guy ) const
{
    if( type->spell_class == trait_NONE ) {
        return true;
    }
    return guy.has_trait( type->spell_class );
}

int spell::energy_cost( const Character &guy ) const
{
    int cost;
    dialogue d( get_talker_for( guy ), nullptr );
    if( type->base_energy_cost.evaluate( d ) < type->final_energy_cost.evaluate( d ) ) {
        cost = std::min( static_cast<int>( type->final_energy_cost.evaluate( d ) ),
                         static_cast<int>( std::round( type->base_energy_cost.evaluate( d ) +
                                           type->energy_increment.evaluate( d ) * get_effective_level() ) ) );
    } else if( type->base_energy_cost.evaluate( d ) > type->final_energy_cost.evaluate( d ) ) {
        cost = std::max( static_cast<int>( type->final_energy_cost.evaluate( d ) ),
                         static_cast<int>( std::round( type->base_energy_cost.evaluate( d ) +
                                           type->energy_increment.evaluate( d ) * get_effective_level() ) ) );
    } else {
        cost = type->base_energy_cost.evaluate( d );
    }
    if( !no_hands() && !guy.has_flag( json_flag_SUBTLE_SPELL ) ) {
        // the first 10 points of combined encumbrance is ignored, but quickly adds up
        const int hands_encumb = std::max( 0,
                                           guy.avg_encumb_of_limb_type( body_part_type::type::hand ) - 5 );
        switch( type->energy_source ) {
            default:
                cost += 10 * hands_encumb * temp_somatic_difficulty_multiplyer;
                break;
            case magic_energy_type::hp:
                cost += hands_encumb * temp_somatic_difficulty_multiplyer;
                break;
            case magic_energy_type::stamina:
                cost += 100 * hands_encumb * temp_somatic_difficulty_multiplyer;
                break;
        }
    }
    return std::max( cost * temp_spell_cost_multiplyer, 0.0f );
}

bool spell::has_flag( const spell_flag &flag ) const
{
    return type->spell_tags[flag];
}

bool spell::has_flag( const std::string &flag ) const
{
    return type->flags.count( flag ) > 0;
}
bool spell::no_hands() const
{
    return ( has_flag( spell_flag::NO_HANDS ) || temp_somatic_difficulty_multiplyer <= 0 );
}

bool spell::is_spell_class( const trait_id &mid ) const
{
    return mid == type->spell_class;
}

bool spell::can_cast( const Character &guy ) const
{
    if( guy.has_flag( json_flag_NO_SPELLCASTING ) && !has_flag( spell_flag::PSIONIC ) ) {
        return false;
    }

    if( guy.has_flag( json_flag_NO_PSIONICS ) && has_flag( spell_flag::PSIONIC ) ) {
        return false;
    }

    // only required because crafting_inventory always rebuilds the cache. maybe a const version doesn't write to cache.
    Character &guy_inv = const_cast<Character &>( guy );

    if( !type->spell_components.is_empty() &&
        !type->spell_components->can_make_with_inventory( guy_inv.crafting_inventory( guy.pos(), 0 ),
                return_true<item> ) ) {
        return false;
    }

    return guy.magic->has_enough_energy( guy, *this );
}

void spell::use_components( Character &guy ) const
{
    if( type->spell_components.is_empty() ) {
        return;
    }
    const requirement_data &spell_components = type->spell_components.obj();
    // if we're here, we're assuming the Character has the correct components (using can_cast())
    inventory map_inv;
    for( const std::vector<item_comp> &comp_vec : spell_components.get_components() ) {
        guy.consume_items( guy.select_item_component( comp_vec, 1, map_inv ), 1 );
    }
    for( const std::vector<tool_comp> &tool_vec : spell_components.get_tools() ) {
        guy.consume_tools( guy.select_tool_component( tool_vec, 1, map_inv ), 1 );
    }
}

bool spell::check_if_component_in_hand( Character &guy ) const
{
    if( type->spell_components.is_empty() ) {
        return false;
    }

    const requirement_data &spell_components = type->spell_components.obj();

    if( guy.has_weapon() ) {
        if( spell_components.can_make_with_inventory( *guy.get_wielded_item(), return_true<item> ) ) {
            return true;
        }
    }

    // if it isn't in hand, return false
    return false;
}

int spell::get_difficulty( const Creature &caster ) const
{
    dialogue d( get_talker_for( caster ), nullptr );
    return type->difficulty.evaluate( d ) + temp_difficulty_adjustment;
}

mod_id spell::get_src() const
{
    return type->src_mod;
}

int spell::casting_time( const Character &guy, bool ignore_encumb ) const
{
    // casting time in moves
    int casting_time = 0;
    dialogue d( get_talker_for( guy ), nullptr );
    if( type->base_casting_time.evaluate( d ) < type->final_casting_time.evaluate( d ) ) {
        casting_time = std::min( static_cast<int>( type->final_casting_time.evaluate( d ) ),
                                 static_cast<int>( std::round( type->base_casting_time.evaluate( d ) +
                                         type->casting_time_increment.evaluate( d ) *
                                         get_effective_level() ) ) );
    } else if( type->base_casting_time.evaluate( d ) > type->final_casting_time.evaluate( d ) ) {
        casting_time = std::max( static_cast<int>( type->final_casting_time.evaluate( d ) ),
                                 static_cast<int>( std::round( type->base_casting_time.evaluate( d ) +
                                         type->casting_time_increment.evaluate( d ) *
                                         get_effective_level() ) ) );
    } else {
        casting_time = type->base_casting_time.evaluate( d );
    }

    casting_time *= guy.mutation_value( "casting_time_multiplier" );

    if( !ignore_encumb && temp_somatic_difficulty_multiplyer > 0 ) {
        if( !has_flag( spell_flag::NO_LEGS ) ) {
            // the first 20 points of encumbrance combined is ignored
            const int legs_encumb = std::max( 0,
                                              guy.avg_encumb_of_limb_type( body_part_type::type::leg ) - 10 );
            casting_time += legs_encumb * 3 * temp_somatic_difficulty_multiplyer;
        }
        if( has_flag( spell_flag::SOMATIC ) && !guy.has_flag( json_flag_SUBTLE_SPELL ) ) {
            // the first 20 points of encumbrance combined is ignored
            const int arms_encumb = std::max( 0,
                                              guy.avg_encumb_of_limb_type( body_part_type::type::arm ) - 10 );
            casting_time += arms_encumb * 2 * temp_somatic_difficulty_multiplyer;
        }
    }
    return std::max( casting_time * temp_cast_time_multiplyer, 0.0f );
}

const requirement_data &spell::components() const
{
    return type->spell_components.obj();
}

bool spell::has_components() const
{
    return !type->spell_components.is_empty();
}

std::string spell::name() const
{
    return type->name.translated();
}

std::string spell::message() const
{
    if( !alt_message.empty() ) {
        return alt_message.translated();
    }
    return type->message.translated();
}

float spell::spell_fail( const Character &guy ) const
{
    if( has_flag( spell_flag::NO_FAIL ) ) {
        return 0.0f;
    }
    // formula is based on the following:
    // exponential curve
    // effective skill of 0 or less is 100% failure
    // effective skill of 8 (8 int, 0 spellcraft, 0 spell level, spell difficulty 0) is ~50% failure
    // effective skill of 30 is 0% failure
    const float effective_skill = 2 * ( get_effective_level() - get_difficulty(
                                            guy ) ) + guy.get_int() +
                                  guy.get_skill_level( skill() );

    // skill for psi powers downplays power level and is much more based on level and intelligence
    // Int 8, Metaphysics 2, level 1 , difficulty 1 is effective level 26.5
    // Int 10, Metaphysics 5, level 4, difficulty 5 is effective level 27
    // Int 12, Metaphysics 8, level 7, difficulty 10 is clamped at effective level 30

    const float half_power_level = ( get_effective_level() / 2 );

    const float psi_effective_skill = 2 * ( ( guy.get_skill_level( skill() ) * 2 )  - get_difficulty(
<<<<<<< HEAD
                                            guy ) ) + ( guy.get_int() * 1.5 ) + ( half_power_level );                              
=======
            guy ) ) + ( guy.get_int() * 1.5 ) + ( get_effective_level() / 2 );
>>>>>>> f5991f7e
    // add an if statement in here because sufficiently large numbers will definitely overflow because of exponents
    if( effective_skill > 30.0f ) {
        return 0.0f;
    } else if( ( effective_skill || psi_effective_skill ) < 0.0f ) {
        return 1.0f;
    }

    float fail_chance = std::pow( ( effective_skill - 30.0f ) / 30.0f, 2 );
    float psi_fail_chance = std::pow( ( psi_effective_skill - 30.0f ) / 30.0f, 2 );

    if( has_flag( spell_flag::SOMATIC ) &&
        !guy.has_flag( json_flag_SUBTLE_SPELL ) && temp_somatic_difficulty_multiplyer > 0 ) {
        // the first 20 points of encumbrance combined is ignored
        const int arms_encumb = std::max( 0,
                                          guy.avg_encumb_of_limb_type( body_part_type::type::arm ) - 10 );
        // each encumbrance point beyond the "gray" color counts as half an additional fail %
        fail_chance += ( arms_encumb / 200.0f ) * temp_somatic_difficulty_multiplyer;
    }
    if( has_flag( spell_flag::VERBAL ) &&
        !guy.has_flag( json_flag_SILENT_SPELL ) && temp_sound_multiplyer > 0 ) {
        // a little bit of mouth encumbrance is allowed, but not much
        const int mouth_encumb = std::max( 0,
                                           guy.avg_encumb_of_limb_type( body_part_type::type::mouth ) - 5 );
        fail_chance += ( mouth_encumb / 100.0f ) * temp_sound_multiplyer;
    }
    // concentration spells work better than you'd expect with a higher focus pool
    if( has_flag( spell_flag::CONCENTRATE ) && temp_concentration_difficulty_multiplyer > 0 ) {
        if( guy.get_focus() <= 0 ) {
            return 0.0f;
        }
        float concentration_loss = ( 1.0f - ( guy.get_focus() / 100.0f ) ) *
                                   temp_concentration_difficulty_multiplyer;
        fail_chance /= 1.0f - concentration_loss;
        psi_fail_chance /= 1.0f - concentration_loss;
    }

    if( has_flag( spell_flag::PSIONIC ) ) {
        return clamp( psi_fail_chance, 0.0f, 1.0f );
    }

    return clamp( fail_chance, 0.0f, 1.0f );
}

std::string spell::colorized_fail_percent( const Character &guy ) const
{
    const float fail_fl = spell_fail( guy ) * 100.0f;
    std::string fail_str;
    fail_fl == 100.0f ? fail_str = _( "Too Difficult!" ) : fail_str = string_format( "%.1f %% %s",
                                   fail_fl, _( "Failure Chance" ) );
    nc_color color;
    if( fail_fl > 90.0f ) {
        color = c_magenta;
    } else if( fail_fl > 75.0f ) {
        color = c_red;
    } else if( fail_fl > 60.0f ) {
        color = c_light_red;
    } else if( fail_fl > 35.0f ) {
        color = c_yellow;
    } else if( fail_fl > 15.0f ) {
        color = c_green;
    } else {
        color = c_light_green;
    }
    return colorize( fail_str, color );
}

spell_shape spell::shape() const
{
    return type->spell_area;
}

int spell::xp() const
{
    return experience;
}

void spell::gain_exp( const Character &guy, int nxp )
{
    int oldLevel = get_level();
    experience += nxp;
    if( guy.is_avatar() && oldLevel != get_level() ) {
        get_event_bus().send<event_type::player_levels_spell>( guy.getID(), id(), get_level(),
                spell_class() );
    }
}

void spell::set_exp( int nxp )
{
    experience = nxp;
}

std::string spell::energy_string() const
{
    switch( type->energy_source ) {
        case magic_energy_type::hp:
            return _( "health" );
        case magic_energy_type::mana:
            return _( "mana" );
        case magic_energy_type::stamina:
            return _( "stamina" );
        case magic_energy_type::bionic:
            return _( "kJ" );
        default:
            return "";
    }
}

std::string spell::energy_cost_string( const Character &guy ) const
{
    if( energy_source() == magic_energy_type::none ) {
        return _( "none" );
    }
    if( energy_source() == magic_energy_type::bionic || energy_source() == magic_energy_type::mana ) {
        return colorize( std::to_string( energy_cost( guy ) ), c_light_blue );
    }
    if( energy_source() == magic_energy_type::hp ) {
        auto pair = get_hp_bar( energy_cost( guy ), guy.get_hp_max() / 6 );
        return colorize( pair.first, pair.second );
    }
    if( energy_source() == magic_energy_type::stamina ) {
        auto pair = get_hp_bar( energy_cost( guy ), guy.get_stamina_max() );
        return colorize( pair.first, pair.second );
    }
    debugmsg( "ERROR: Spell %s has invalid energy source.", id().c_str() );
    return _( "error: energy_type" );
}

std::string spell::energy_cur_string( const Character &guy ) const
{
    if( energy_source() == magic_energy_type::none ) {
        return _( "infinite" );
    }
    if( energy_source() == magic_energy_type::bionic ) {
        return colorize( std::to_string( units::to_kilojoule( guy.get_power_level() ) ), c_light_blue );
    }
    if( energy_source() == magic_energy_type::mana ) {
        return colorize( std::to_string( guy.magic->available_mana() ), c_light_blue );
    }
    if( energy_source() == magic_energy_type::stamina ) {
        auto pair = get_hp_bar( guy.get_stamina(), guy.get_stamina_max() );
        return colorize( pair.first, pair.second );
    }
    if( energy_source() == magic_energy_type::hp ) {
        return "";
    }
    debugmsg( "ERROR: Spell %s has invalid energy source.", id().c_str() );
    return _( "error: energy_type" );
}

bool spell::is_valid() const
{
    return type.is_valid();
}

bool spell::bp_is_affected( const bodypart_str_id &bp ) const
{
    return type->affected_bps.test( bp );
}

void spell::create_field( const tripoint &at, Creature &caster ) const
{
    if( !type->field ) {
        return;
    }
    dialogue d( get_talker_for( caster ), nullptr );
    const int intensity = field_intensity( caster ) + rng( -type->field_intensity_variance.evaluate(
                              d ) * field_intensity( caster ),
                          type->field_intensity_variance.evaluate( d ) * field_intensity( caster ) );
    if( intensity <= 0 ) {
        return;
    }
    if( one_in( type->field_chance.evaluate( d ) ) ) {
        map &here = get_map();
        field_entry *field = here.get_field( at, *type->field );
        if( field ) {
            field->set_field_intensity( field->get_field_intensity() + intensity );
        } else {
            here.add_field( at, *type->field, intensity, -duration_turns( caster ) );
        }
    }
}

int spell::sound_volume( const Creature &caster ) const
{
    int loudness = 0;
    if( !has_flag( spell_flag::SILENT ) ) {
        loudness = std::abs( damage( caster ) ) / 3;
        if( has_flag( spell_flag::LOUD ) ) {
            loudness += 1 + damage( caster ) / 3;
        }
    }
    return std::max( loudness * temp_sound_multiplyer, 0.0f );
}

void spell::make_sound( const tripoint &target, Creature &caster ) const
{
    const int loudness = sound_volume( caster );
    if( loudness > 0 ) {
        make_sound( target, loudness );
    }
}

void spell::make_sound( const tripoint &target, int loudness ) const
{
    sounds::sound( target, loudness, type->sound_type, type->sound_description.translated(),
                   type->sound_ambient, type->sound_id, type->sound_variant );
}

std::string spell::effect() const
{
    return type->effect_name;
}

magic_energy_type spell::energy_source() const
{
    return type->energy_source;
}

bool spell::is_target_in_range( const Creature &caster, const tripoint &p ) const
{
    return rl_dist( caster.pos(), p ) <= range( caster );
}

bool spell::is_valid_target( spell_target t ) const
{
    return type->valid_targets[t];
}

bool spell::is_valid_target( const Creature &caster, const tripoint &p ) const
{
    bool valid = false;
    if( Creature *const cr = get_creature_tracker().creature_at<Creature>( p ) ) {
        Creature::Attitude cr_att = cr->attitude_to( caster );
        valid = valid || ( cr_att != Creature::Attitude::FRIENDLY &&
                           is_valid_target( spell_target::hostile ) );
        valid = valid || ( cr_att == Creature::Attitude::FRIENDLY &&
                           is_valid_target( spell_target::ally ) &&
                           p != caster.pos() );
        valid = valid || ( is_valid_target( spell_target::self ) && p == caster.pos() );
        valid = valid && target_by_monster_id( p );
        valid = valid && target_by_species_id( p );
        valid = valid && ignore_by_species_id( p );
    } else {
        valid = is_valid_target( spell_target::ground );
    }
    return valid;
}

bool spell::target_by_monster_id( const tripoint &p ) const
{
    if( type->targeted_monster_ids.empty() ) {
        return true;
    }
    bool valid = false;
    if( monster *const target = get_creature_tracker().creature_at<monster>( p ) ) {
        if( type->targeted_monster_ids.find( target->type->id ) != type->targeted_monster_ids.end() ) {
            valid = true;
        }
    }
    return valid;
}

bool spell::target_by_species_id( const tripoint &p ) const
{
    if( type->targeted_species_ids.empty() ) {
        return true;
    }
    bool valid = false;
    if( monster *const target = get_creature_tracker().creature_at<monster>( p ) ) {
        for( const species_id &spid : type->targeted_species_ids ) {
            if( target->type->in_species( spid ) ) {
                valid = true;
            }
        }
    }
    return valid;
}

bool spell::ignore_by_species_id( const tripoint &p ) const
{
    if( type->ignored_species_ids.empty() ) {
        return true;
    }
    bool valid = true;
    if( monster *const target = get_creature_tracker().creature_at<monster>( p ) ) {
        for( const species_id &spid : type->ignored_species_ids ) {
            if( target->type->in_species( spid ) ) {
                valid = false;
            }
        }
    }
    return valid;
}




std::string spell::description() const
{
    return type->description.translated();
}

nc_color spell::damage_type_color() const
{
    if( dmg_type().is_null() ) {
        return c_black;
    }
    return dmg_type()->magic_color;
}

std::string spell::damage_type_string() const
{
    if( dmg_type().is_null() ) {
        return std::string();
    }
    return dmg_type()->name.translated();
}

// constants defined below are just for the formula to be used,
// in order for the inverse formula to be equivalent
static constexpr double a = 6200.0;
static constexpr double b = 0.146661;
static constexpr double c = -62.5;

int spell::get_level() const
{
    // you aren't at the next level unless you have the requisite xp, so floor
    return std::max( static_cast<int>( std::floor( std::log( experience + a ) / b + c ) ), 0 );
}

int spell::get_effective_level() const
{
    return get_level() + temp_level_adjustment;
}

int spell::get_max_level( const Creature &caster ) const
{
    dialogue d( get_talker_for( caster ), nullptr );
    return type->max_level.evaluate( d );
}

int spell::get_temp_level_adjustment() const
{
    return temp_level_adjustment;
}

void spell::set_temp_level_adjustment( int adjustment )
{
    temp_level_adjustment = adjustment;
}


void spell::set_temp_adjustment( const std::string &target_property, float adjustment )
{
    if( target_property == "caster_level" ) {
        temp_level_adjustment += adjustment;
    } else if( target_property == "casting_time" ) {
        temp_cast_time_multiplyer += adjustment;
    } else if( target_property == "cost" ) {
        temp_spell_cost_multiplyer += adjustment;
    } else if( target_property == "aoe" ) {
        temp_aoe_multiplyer += adjustment;
    } else if( target_property == "range" ) {
        temp_range_multiplyer += adjustment;
    } else if( target_property == "duration" ) {
        temp_duration_multiplyer += adjustment;
    } else if( target_property == "difficulty" ) {
        temp_difficulty_adjustment += adjustment;
    } else if( target_property == "somatic_difficulty" ) {
        temp_somatic_difficulty_multiplyer += adjustment;
    } else if( target_property == "sound" ) {
        temp_sound_multiplyer += adjustment;
    } else if( target_property == "concentration" ) {
        temp_concentration_difficulty_multiplyer += adjustment;
    } else {
        debugmsg( "ERROR: invalid spellcasting adjustment name: %s", target_property );
    }
}
void spell::clear_temp_adjustments()
{
    temp_level_adjustment = 0;
    temp_cast_time_multiplyer = 1;
    temp_spell_cost_multiplyer = 1;
    temp_aoe_multiplyer = 1;
    temp_range_multiplyer = 1;
    temp_duration_multiplyer = 1;
    temp_difficulty_adjustment = 0;
    temp_somatic_difficulty_multiplyer = 1;
    temp_sound_multiplyer = 1;
    temp_concentration_difficulty_multiplyer = 1;
}

// helper function to calculate xp needed to be at a certain level
// pulled out as a helper function to make it easier to either be used in the future
// or easier to tweak the formula
int spell::exp_for_level( int level )
{
    // level 0 never needs xp
    if( level == 0 ) {
        return 0;
    }
    return std::ceil( std::exp( ( level - c ) * b ) ) - a;
}

int spell::exp_to_next_level() const
{
    return exp_for_level( get_level() + 1 ) - xp();
}

std::string spell::exp_progress() const
{
    const int level = get_level();
    const int this_level_xp = exp_for_level( level );
    const int next_level_xp = exp_for_level( level + 1 );
    const int denominator = next_level_xp - this_level_xp;
    const float progress = static_cast<float>( xp() - this_level_xp ) / std::max( 1.0f,
                           static_cast<float>( denominator ) );
    return string_format( "%i%%", clamp( static_cast<int>( std::round( progress * 100 ) ), 0, 99 ) );
}

float spell::exp_modifier( const Character &guy ) const
{
    const float int_modifier = ( guy.get_int() - 8.0f ) / 8.0f;
    const float difficulty_modifier = get_difficulty( guy ) / 20.0f;
    const float spellcraft_modifier = guy.get_skill_level( skill() ) / 10.0f;

    return ( int_modifier + difficulty_modifier + spellcraft_modifier ) / 5.0f + 1.0f;
}

int spell::casting_exp( const Character &guy ) const
{
    // the amount of xp you would get with no modifiers
    const int base_casting_xp = 75;

    return std::round( guy.adjust_for_focus( base_casting_xp * exp_modifier( guy ) ) );
}

std::string spell::enumerate_targets() const
{
    std::vector<std::string> all_valid_targets;
    int last_target = static_cast<int>( spell_target::num_spell_targets );
    for( int i = 0; i < last_target; ++i ) {
        spell_target t = static_cast<spell_target>( i );
        if( is_valid_target( t ) && t != spell_target::none ) {
            all_valid_targets.emplace_back( target_to_string( t ) );
        }
    }
    if( all_valid_targets.size() == 1 ) {
        return all_valid_targets[0];
    }
    std::string ret;
    // TODO: if only we had a function to enumerate strings and concatenate them...
    for( auto iter = all_valid_targets.begin(); iter != all_valid_targets.end(); iter++ ) {
        if( iter + 1 == all_valid_targets.end() ) {
            ret = string_format( _( "%s and %s" ), ret, *iter );
        } else if( iter == all_valid_targets.begin() ) {
            ret = *iter;
        } else {
            ret = string_format( _( "%s, %s" ), ret, *iter );
        }
    }
    return ret;
}

std::string spell::list_targeted_monster_names() const
{
    if( type->targeted_monster_ids.empty() ) {
        return "";
    }
    std::vector<std::string> all_valid_monster_names;
    for( const mtype_id &mon_id : type->targeted_monster_ids ) {
        all_valid_monster_names.emplace_back( mon_id->nname() );
    }
    //remove repeat names
    all_valid_monster_names.erase( std::unique( all_valid_monster_names.begin(),
                                   all_valid_monster_names.end() ), all_valid_monster_names.end() );
    std::string ret = enumerate_as_string( all_valid_monster_names );
    return ret;
}

std::string spell::list_targeted_species_names() const
{
    if( type->targeted_species_ids.empty() ) {
        return "";
    }
    std::vector<std::string> all_valid_species_names;
    for( const species_id &specie_id : type->targeted_species_ids ) {
        all_valid_species_names.emplace_back( specie_id.str() );
    }
    //remove repeat names
    all_valid_species_names.erase( std::unique( all_valid_species_names.begin(),
                                   all_valid_species_names.end() ), all_valid_species_names.end() );
    std::string ret = enumerate_as_string( all_valid_species_names );
    return ret;
}

std::string spell::list_ignored_species_names() const
{
    if( type->ignored_species_ids.empty() ) {
        return "";
    }
    std::vector<std::string> all_valid_species_names;
    for( const species_id &species_id : type->ignored_species_ids ) {
        all_valid_species_names.emplace_back( species_id.str() );
    }
    //remove repeat names
    all_valid_species_names.erase( std::unique( all_valid_species_names.begin(),
                                   all_valid_species_names.end() ), all_valid_species_names.end() );
    std::string ret = enumerate_as_string( all_valid_species_names );
    return ret;
}

const damage_type_id &spell::dmg_type() const
{
    return type->dmg_type;
}

damage_instance spell::get_damage_instance( Creature &caster ) const
{
    damage_instance dmg;
    dmg.add_damage( dmg_type(), damage( caster ) );
    return dmg;
}

dealt_damage_instance spell::get_dealt_damage_instance( Creature &caster ) const
{
    dealt_damage_instance dmg;
    dmg.set_damage( dmg_type(), damage( caster ) );
    return dmg;
}

dealt_projectile_attack spell::get_projectile_attack( const tripoint &target,
        Creature &hit_critter, Creature &caster ) const
{
    projectile bolt;
    bolt.speed = 10000;
    bolt.impact = get_damage_instance( caster );
    bolt.proj_effects.emplace( "MAGIC" );

    dealt_projectile_attack atk;
    atk.end_point = target;
    atk.hit_critter = &hit_critter;
    atk.proj = bolt;
    atk.missed_by = 0.0;

    return atk;
}

std::string spell::effect_data() const
{
    return type->effect_str;
}

vproto_id spell::summon_vehicle_id() const
{
    return vproto_id( type->effect_str );
}

int spell::heal( const tripoint &target, Creature &caster ) const
{
    creature_tracker &creatures = get_creature_tracker();
    monster *const mon = creatures.creature_at<monster>( target );
    if( mon ) {
        return mon->heal( -damage( caster ) );
    }
    Character *const p = creatures.creature_at<Character>( target );
    if( p ) {
        p->healall( -damage( caster ) );
        return -damage( caster );
    }
    return -1;
}

void spell::cast_spell_effect( Creature &source, const tripoint &target ) const
{
    Character *caster = source.as_character();
    if( caster ) {
        character_id c_id = caster->getID();
        // send casting to the event bus
        get_event_bus().send<event_type::character_casts_spell>( c_id, this->id(), this->spell_class(),
                this->get_difficulty( source ), this->energy_cost( *caster ), this->casting_time( *caster ),
                this->damage( source ) );
    }

    type->effect( *this, source, target );
}

void spell::cast_all_effects( Creature &source, const tripoint &target ) const
{
    if( has_flag( spell_flag::WONDER ) ) {
        const auto iter = type->additional_spells.begin();
        for( int num_spells = std::abs( damage( source ) ); num_spells > 0; num_spells-- ) {
            if( type->additional_spells.empty() ) {
                debugmsg( "ERROR: %s has WONDER flag but no spells to choose from!", type->id.c_str() );
                return;
            }
            const int rand_spell = rng( 0, type->additional_spells.size() - 1 );
            spell sp = ( iter + rand_spell )->get_spell( source, get_effective_level() );
            const bool _self = ( iter + rand_spell )->self;

            // This spell flag makes it so the message of the spell that's cast using this spell will be sent.
            // if a message is added to the casting spell, it will be sent as well.
            source.add_msg_if_player( sp.message() );

            if( sp.has_flag( spell_flag::RANDOM_TARGET ) ) {
                if( const std::optional<tripoint> new_target = sp.random_valid_target( source,
                        _self ? source.pos() : target ) ) {
                    sp.cast_all_effects( source, *new_target );
                }
            } else {
                if( _self ) {
                    sp.cast_all_effects( source, source.pos() );
                } else {
                    sp.cast_all_effects( source, target );
                }
            }
        }
    } else {
        if( has_flag( spell_flag::EXTRA_EFFECTS_FIRST ) ) {
            cast_extra_spell_effects( source, target );
            cast_spell_effect( source, target );
        } else {
            cast_spell_effect( source, target );
            cast_extra_spell_effects( source, target );
        }
    }
}

void spell::cast_extra_spell_effects( Creature &source, const tripoint &target ) const
{
    for( const fake_spell &extra_spell : type->additional_spells ) {
        spell sp = extra_spell.get_spell( source, get_effective_level() );
        if( sp.has_flag( spell_flag::RANDOM_TARGET ) ) {
            if( const std::optional<tripoint> new_target = sp.random_valid_target( source,
                    extra_spell.self ? source.pos() : target ) ) {
                sp.cast_all_effects( source, *new_target );
            }
        } else {
            if( extra_spell.self ) {
                sp.cast_all_effects( source, source.pos() );
            } else {
                sp.cast_all_effects( source, target );
            }
        }
    }
}

std::optional<tripoint> spell::random_valid_target( const Creature &caster,
        const tripoint &caster_pos ) const
{
    const bool ignore_ground = has_flag( spell_flag::RANDOM_CRITTER );
    std::set<tripoint> valid_area;
    spell_effect::override_parameters blast_params( *this, caster );
    // we want to pick a random target within range, not aoe
    blast_params.aoe_radius = range( caster );
    creature_tracker &creatures = get_creature_tracker();
    for( const tripoint &target : spell_effect::spell_effect_blast(
             blast_params, caster_pos, caster_pos ) ) {
        if( target != caster_pos && is_valid_target( caster, target ) &&
            ( !ignore_ground || creatures.creature_at<Creature>( target ) ) ) {
            valid_area.emplace( target );
        }
    }
    if( valid_area.empty() ) {
        return std::nullopt;
    }
    return random_entry( valid_area );
}

// player

known_magic::known_magic()
{
    mana_base = 1000;
    mana = mana_base;
}

void known_magic::serialize( JsonOut &json ) const
{
    json.start_object();

    json.member( "mana", mana );

    json.member( "spellbook" );
    json.start_array();
    for( const auto &pair : spellbook ) {
        json.start_object();
        json.member( "id", pair.second.id() );
        json.member( "xp", pair.second.xp() );
        json.end_object();
    }
    json.end_array();
    json.member( "invlets", invlets );
    json.member( "favorites", favorites );

    json.end_object();
}

void known_magic::deserialize( const JsonObject &data )
{
    data.read( "mana", mana );

    for( JsonObject jo : data.get_array( "spellbook" ) ) {
        std::string id = jo.get_string( "id" );
        spell_id sp = spell_id( id );
        int xp = jo.get_int( "xp" );
        if( knows_spell( sp ) ) {
            spellbook[sp].set_exp( xp );
        } else {
            spellbook.emplace( sp, spell( sp, xp ) );
        }
    }
    data.read( "invlets", invlets );
    data.read( "favorites", favorites );
}

bool known_magic::knows_spell( const std::string &sp ) const
{
    return knows_spell( spell_id( sp ) );
}

bool known_magic::knows_spell( const spell_id &sp ) const
{
    return spellbook.count( sp ) == 1;
}

bool known_magic::knows_spell() const
{
    return !spellbook.empty();
}

void known_magic::learn_spell( const std::string &sp, Character &guy, bool force )
{
    learn_spell( spell_id( sp ), guy, force );
}

void known_magic::learn_spell( const spell_id &sp, Character &guy, bool force )
{
    learn_spell( &sp.obj(), guy, force );
}

void known_magic::learn_spell( const spell_type *sp, Character &guy, bool force )
{
    if( !sp->is_valid() ) {
        debugmsg( "Tried to learn invalid spell" );
        return;
    }
    if( guy.magic->knows_spell( sp->id ) ) {
        // you already know the spell
        return;
    }
    spell temp_spell( sp->id );
    if( !temp_spell.is_valid() ) {
        debugmsg( "Tried to learn invalid spell" );
        return;
    }
    if( !force && sp->spell_class != trait_NONE ) {
        if( can_learn_spell( guy, sp->id ) && !guy.has_trait( sp->spell_class ) ) {
            std::string trait_cancel;
            for( const trait_id &cancel : sp->spell_class->cancels ) {
                if( cancel == sp->spell_class->cancels.back() &&
                    sp->spell_class->cancels.back() != sp->spell_class->cancels.front() ) {
                    trait_cancel = string_format( _( "%s and %s" ), trait_cancel, cancel->name() );
                } else if( cancel == sp->spell_class->cancels.front() ) {
                    trait_cancel = cancel->name();
                    if( sp->spell_class->cancels.size() == 1 ) {
                        trait_cancel = string_format( "%s: %s", trait_cancel, cancel->desc() );
                    }
                } else {
                    trait_cancel = string_format( _( "%s, %s" ), trait_cancel, cancel->name() );
                }
                if( cancel == sp->spell_class->cancels.back() ) {
                    trait_cancel += ".";
                }
            }
            if( !guy.is_avatar() || query_yn(
                    _( "Learning this spell will make you a\n\n%s: %s\n\nand lock you out of\n\n%s\n\nContinue?" ),
                    sp->spell_class->name(), sp->spell_class->desc(), trait_cancel ) ) {
                guy.set_mutation( sp->spell_class );
                guy.on_mutation_gain( sp->spell_class );
                guy.add_msg_if_player( sp->spell_class.obj().desc() );
            } else {
                return;
            }
        }
    }
    if( force || can_learn_spell( guy, sp->id ) ) {
        spellbook.emplace( sp->id, temp_spell );
        get_event_bus().send<event_type::character_learns_spell>( guy.getID(), sp->id );
        guy.add_msg_player_or_npc( m_good, _( "You learned %s!" ), _( "<npcname> learned %s!" ), sp->name );
    } else {
        guy.add_msg_player_or_npc( m_bad, _( "You can't learn this spell." ),
                                   _( "<npcname> can't learn this spell." ) );
    }
}

void known_magic::forget_spell( const std::string &sp )
{
    forget_spell( spell_id( sp ) );
}

void known_magic::forget_spell( const spell_id &sp )
{
    if( !knows_spell( sp ) ) {
        debugmsg( "Can't forget a spell you don't know!" );
        return;
    }
    add_msg( m_bad, _( "All knowledge of %s leaves you." ), sp->name );
    // TODO: add parameter for owner of known_magic for this function
    get_event_bus().send<event_type::character_forgets_spell>( get_player_character().getID(), sp->id );
    spellbook.erase( sp );
}

void known_magic::set_spell_level( const spell_id &sp, int new_level, const Character *guy )
{
    spell temp_spell( sp->id );
    if( !knows_spell( sp ) ) {
        if( new_level >= 0 ) {
            temp_spell.set_level( *guy, new_level );
            spellbook.emplace( sp->id, spell( temp_spell ) );
            get_event_bus().send<event_type::character_learns_spell>( guy->getID(), sp->id );
        }
    } else {
        if( new_level >= 0 ) {
            spell &temp_sp = get_spell( sp );
            temp_sp.set_level( *guy, new_level );
        } else {
            get_event_bus().send<event_type::character_forgets_spell>( guy->getID(), sp->id );
            spellbook.erase( sp );
        }
    }
}

void known_magic::set_spell_exp( const spell_id &sp, int new_exp, const Character *guy )
{
    spell temp_spell( sp->id );
    if( !knows_spell( sp ) ) {
        if( new_exp >= 0 ) {
            temp_spell.set_exp( new_exp );
            spellbook.emplace( sp->id, spell( temp_spell ) );
            get_event_bus().send<event_type::character_learns_spell>( guy->getID(), sp->id );
        }
    } else {
        if( new_exp >= 0 ) {
            spell &temp_sp = get_spell( sp );
            int old_level = temp_sp.get_level();
            temp_sp.set_exp( new_exp );
            if( guy->is_avatar() && old_level != temp_sp.get_level() ) {
                get_event_bus().send<event_type::player_levels_spell>( guy->getID(), sp->id, temp_sp.get_level(),
                        sp->spell_class );
            }
        } else {
            get_event_bus().send<event_type::character_forgets_spell>( guy->getID(), sp->id );
            spellbook.erase( sp );
        }
    }
}

bool known_magic::can_learn_spell( const Character &guy, const spell_id &sp ) const
{
    const spell_type &sp_t = sp.obj();
    if( sp_t.spell_class == trait_NONE ) {
        return true;
    }
    if( sp_t.spell_tags[spell_flag::MUST_HAVE_CLASS_TO_LEARN] ) {
        return guy.has_trait( sp_t.spell_class );
    } else {
        return !guy.has_opposite_trait( sp_t.spell_class );
    }
}

spell &known_magic::get_spell( const spell_id &sp )
{
    if( !knows_spell( sp ) ) {
        debugmsg( "ERROR: Tried to get unknown spell" );
    }
    spell &temp_spell = spellbook[ sp ];
    return temp_spell;
}

std::vector<spell *> known_magic::get_spells()
{
    std::vector<spell *> spells;
    spells.reserve( spellbook.size() );
    for( auto &spell_pair : spellbook ) {
        spells.emplace_back( &spell_pair.second );
    }
    return spells;
}

int known_magic::available_mana() const
{
    return mana;
}

void known_magic::set_mana( int new_mana )
{
    mana = new_mana;
}

void known_magic::mod_mana( const Character &guy, int add_mana )
{
    set_mana( clamp( mana + add_mana, 0, max_mana( guy ) ) );
}

int known_magic::max_mana( const Character &guy ) const
{
    const float int_bonus = ( ( 0.2f + guy.get_int() * 0.1f ) - 1.0f ) * mana_base;
    const int bionic_penalty = std::round( std::max( 0.0f,
                                           units::to_kilojoule( guy.get_power_level() ) *
                                           guy.mutation_value( "bionic_mana_penalty" ) ) );
    const float unaugmented_mana = std::max( 0.0f,
                                   ( ( mana_base + int_bonus ) * guy.mutation_value( "mana_multiplier" ) ) +
                                   guy.mutation_value( "mana_modifier" ) - bionic_penalty );
    return guy.calculate_by_enchantment( unaugmented_mana, enchant_vals::mod::MAX_MANA, true );
}

void known_magic::update_mana( const Character &guy, float turns )
{
    // mana should replenish in 8 hours.
    const double full_replenish = to_turns<double>( 8_hours );
    const double ratio = turns / full_replenish;
    mod_mana( guy, std::floor( ratio * guy.calculate_by_enchantment( static_cast<double>( max_mana(
                                   guy ) ) *
                               guy.mutation_value( "mana_regen_multiplier" ), enchant_vals::mod::REGEN_MANA ) ) );
}

std::vector<spell_id> known_magic::spells() const
{
    std::vector<spell_id> spell_ids;
    spell_ids.reserve( spellbook.size() );
    for( const std::pair<const spell_id, spell> &pair : spellbook ) {
        spell_ids.emplace_back( pair.first );
    }
    return spell_ids;
}

// does the Character have enough energy (of the type of the spell) to cast the spell?
bool known_magic::has_enough_energy( const Character &guy, const spell &sp ) const
{
    int cost = sp.energy_cost( guy );
    switch( sp.energy_source() ) {
        case magic_energy_type::mana:
            return available_mana() >= cost;
        case magic_energy_type::bionic:
            return guy.get_power_level() >= units::from_kilojoule( cost );
        case magic_energy_type::stamina:
            return guy.get_stamina() >= cost;
        case magic_energy_type::hp:
            for( const std::pair<const bodypart_str_id, bodypart> &elem : guy.get_body() ) {
                if( elem.second.get_hp_cur() > cost ) {
                    return true;
                }
            }
            return false;
        case magic_energy_type::none:
            return true;
        default:
            return false;
    }
}

void known_magic::clear_opens_spellbook_data()
{
    caster_level_adjustment = 0;
    caster_level_adjustment_by_spell.clear();
    caster_level_adjustment_by_school.clear();
    for( spell *sp : get_spells() ) {
        sp->clear_temp_adjustments();
    }
}

void known_magic::evaluate_opens_spellbook_data()
{
    for( spell *sp : get_spells() ) {
        double raw_level_adjust = caster_level_adjustment;
        std::map<trait_id, double>::iterator school_it =
            caster_level_adjustment_by_school.find( sp->spell_class() );
        if( school_it != caster_level_adjustment_by_school.end() ) {
            raw_level_adjust += school_it->second;
        }
        std::map<spell_id, double>::iterator spell_it =
            caster_level_adjustment_by_spell.find( sp->id() );
        if( spell_it != caster_level_adjustment_by_spell.end() ) {
            raw_level_adjust += spell_it->second;
        }
        int final_level = clamp( sp->get_level() + static_cast<int>( raw_level_adjust ), 0,
                                 sp->get_max_level( get_player_character() ) );
        sp->set_temp_level_adjustment( final_level - sp->get_level() );
    }
}

int known_magic::time_to_learn_spell( const Character &guy, const std::string &str ) const
{
    return time_to_learn_spell( guy, spell_id( str ) );
}

int known_magic::time_to_learn_spell( const Character &guy, const spell_id &sp ) const
{
    dialogue d( get_talker_for( guy ), nullptr );
    const int base_time = to_moves<int>( 30_minutes );
    const double int_modifier = ( guy.get_int() - 8.0 ) / 8.0;
    const double skill_modifier = guy.get_skill_level( sp->skill ) / 10.0;
    return base_time * ( 1.0 + sp->difficulty.evaluate( d ) / ( 1.0 + int_modifier + skill_modifier ) );
}

int known_magic::get_spellname_max_width()
{
    int width = 0;
    for( const spell *sp : get_spells() ) {
        width = std::max( width, utf8_width( sp->name() ) );
    }
    return width;
}

std::vector<spell> Character::spells_known_of_class( const trait_id &spell_class ) const
{
    std::vector<spell> ret;

    if( !has_trait( spell_class ) ) {
        return ret;
    }

    for( const spell_id &sp : magic->spells() ) {
        if( sp->spell_class == spell_class ) {
            ret.push_back( magic->get_spell( sp ) );
        }
    }

    return ret;
}

static void reflesh_favorite( uilist *menu, std::vector<spell *> known_spells )
{
    for( uilist_entry &entry : menu->entries ) {
        if( get_player_character().magic->is_favorite( known_spells[entry.retval]->id() ) ) {
            entry.extratxt.left = 0;
            entry.extratxt.txt = _( "*" );
            entry.extratxt.color = c_white;
        } else {
            entry.extratxt.txt = "";
        }
    }
}

class spellcasting_callback : public uilist_callback
{
    private:
        int selected_sp = 0;
        int scroll_pos = 0;
        std::vector<std::string> info_txt;
        std::vector<spell *> known_spells;
        void spell_info_text( const spell &sp, int width );
        void draw_spell_info( const uilist *menu );
    public:
        // invlets reserved for special functions
        const std::set<int> reserved_invlets{ 'I', '=', '*' };
        bool casting_ignore;

        spellcasting_callback( std::vector<spell *> &spells,
                               bool casting_ignore ) : known_spells( spells ),
            casting_ignore( casting_ignore ) {}
        bool key( const input_context &ctxt, const input_event &event, int entnum,
                  uilist *menu ) override {
            const std::string &action = ctxt.input_to_action( event );
            if( action == "CAST_IGNORE" ) {
                casting_ignore = !casting_ignore;
                return true;
            } else if( action == "CHOOSE_INVLET" ) {
                int invlet = 0;
                invlet = popup_getkey( _( "Choose a new hotkey for this spell." ) );
                if( inv_chars.valid( invlet ) ) {
                    const bool invlet_set =
                        get_player_character().magic->set_invlet( known_spells[entnum]->id(), invlet, reserved_invlets );
                    if( !invlet_set ) {
                        popup( _( "Hotkey already used." ) );
                    } else {
                        popup( _( "%c set.  Close and reopen spell menu to refresh list with changes." ),
                               invlet );
                    }
                } else {
                    popup( _( "Hotkey removed." ) );
                    get_player_character().magic->rem_invlet( known_spells[entnum]->id() );
                }
                return true;
            } else if( action == "SCROLL_UP_SPELL_MENU" || action == "SCROLL_DOWN_SPELL_MENU" ) {
                scroll_pos += action == "SCROLL_DOWN_SPELL_MENU" ? 1 : -1;
            } else if( action == "SCROLL_FAVORITE" ) {
                get_player_character().magic->toggle_favorite( known_spells[entnum]->id() );
                reflesh_favorite( menu, known_spells );
            }
            return false;
        }

        void refresh( uilist *menu ) override {
            const std::string space( menu->pad_right - 2, ' ' );
            mvwputch( menu->window, point( menu->w_width - menu->pad_right, 0 ), c_magenta, LINE_OXXX );
            mvwputch( menu->window, point( menu->w_width - menu->pad_right, menu->w_height - 1 ), c_magenta,
                      LINE_XXOX );
            for( int i = 1; i < menu->w_height - 1; i++ ) {
                mvwputch( menu->window, point( menu->w_width - menu->pad_right, i ), c_magenta, LINE_XOXO );
                mvwputch( menu->window, point( menu->w_width - menu->pad_right + 1, i ), menu->text_color, space );
            }
            std::string ignore_string = casting_ignore ? _( "Ignore Distractions" ) :
                                        _( "Popup Distractions" );
            mvwprintz( menu->window, point( menu->w_width - menu->pad_right + 2, 0 ),
                       casting_ignore ? c_red : c_light_green, string_format( "%s %s", "[I]", ignore_string ) );
            const std::string assign_letter = _( "Assign Hotkey [=]" );
            mvwprintz( menu->window, point( menu->w_width - assign_letter.length() - 1, 0 ), c_yellow,
                       assign_letter );
            if( menu->selected >= 0 && static_cast<size_t>( menu->selected ) < known_spells.size() ) {
                if( info_txt.empty() || selected_sp != menu->selected ) {
                    info_txt.clear();
                    spell_info_text( *known_spells[menu->selected], menu->pad_right - 4 );
                    selected_sp = menu->selected;
                    scroll_pos = 0;
                }
                if( scroll_pos > static_cast<int>( info_txt.size() ) - ( menu->w_height - 2 ) ) {
                    scroll_pos = info_txt.size() - ( menu->w_height - 2 );
                }
                if( scroll_pos < 0 ) {
                    scroll_pos = 0;
                }
                scrollbar()
                .offset_x( menu->w_width - 1 )
                .offset_y( 1 )
                .content_size( info_txt.size() )
                .viewport_pos( scroll_pos )
                .viewport_size( menu->w_height - 2 )
                .apply( menu->window );
                draw_spell_info( menu );
            }
            wnoutrefresh( menu->window );
        }
};

bool spell::casting_time_encumbered( const Character &guy ) const
{
    int encumb = 0;
    if( !has_flag( spell_flag::NO_LEGS ) && temp_somatic_difficulty_multiplyer > 0 ) {
        // the first 20 points of encumbrance combined is ignored
        encumb += std::max( 0, guy.avg_encumb_of_limb_type( body_part_type::type::leg ) - 10 );
    }
    if( has_flag( spell_flag::SOMATIC ) && !guy.has_flag( json_flag_SUBTLE_SPELL ) &&
        temp_somatic_difficulty_multiplyer > 0 ) {
        // the first 20 points of encumbrance combined is ignored
        encumb += std::max( 0, guy.avg_encumb_of_limb_type( body_part_type::type::arm ) - 10 );
    }
    return encumb > 0;
}

bool spell::energy_cost_encumbered( const Character &guy ) const
{
    if( !no_hands() && !guy.has_flag( json_flag_SUBTLE_SPELL ) ) {
        return std::max( 0, guy.avg_encumb_of_limb_type( body_part_type::type:: hand ) - 5 ) >
               0;
    }
    return false;
}

// this prints various things about the spell out in a list
// including flags and things like "goes through walls"
std::string spell::enumerate_spell_data( const Character &guy ) const
{
    std::vector<std::string> spell_data;
    if( has_flag( spell_flag::CONCENTRATE ) && temp_concentration_difficulty_multiplyer > 0 ) {
        spell_data.emplace_back( _( "requires concentration" ) );
    }
    if( has_flag( spell_flag::VERBAL ) && temp_sound_multiplyer > 0 ) {
        spell_data.emplace_back( _( "verbal" ) );
    }
    if( has_flag( spell_flag::SOMATIC ) && temp_somatic_difficulty_multiplyer > 0 ) {
        spell_data.emplace_back( _( "somatic" ) );
    }
    if( !no_hands() ) {
        spell_data.emplace_back( _( "impeded by gloves" ) );
    } else {
        spell_data.emplace_back( _( "does not require hands" ) );
    }
    if( !has_flag( spell_flag::NO_LEGS ) && temp_somatic_difficulty_multiplyer > 0 ) {
        spell_data.emplace_back( _( "requires mobility" ) );
    }
    if( effect() == "attack" && range( guy ) > 1 && has_flag( spell_flag::NO_PROJECTILE ) ) {
        spell_data.emplace_back( _( "can be cast through walls" ) );
    }
    return enumerate_as_string( spell_data );
}

void spellcasting_callback::spell_info_text( const spell &sp, int width )
{
    Character &pc = get_player_character();

    info_txt.emplace_back( colorize( sp.spell_class() == trait_NONE ? _( "Classless" ) :
                                     sp.spell_class()->name(), c_yellow ) );
    for( const std::string &line : foldstring( sp.description(), width ) ) {
        info_txt.emplace_back( colorize( line, c_light_gray ) );
    }
    info_txt.emplace_back( );
    for( const std::string &line : foldstring( sp.enumerate_spell_data( pc ), width ) ) {
        info_txt.emplace_back( colorize( line, c_light_gray ) );
    }
    info_txt.emplace_back( );

    auto columnize = [&width]( const std::string & col1, const std::string & col2 ) {
        std::string line = col1;
        int pad = clamp<int>( width / 2 - utf8_width( line, true ), 1, width / 2 );
        line.append( pad, ' ' );
        line.append( col2 );
        return line;
    };
    // Calculates temp_level_adjust from EoC, saves it to the spell for later use, and prepares to display the result
    int temp_level_adjust = sp.get_temp_level_adjustment();
    std::string temp_level_adjust_string;
    if( temp_level_adjust < 0 ) {
        temp_level_adjust_string = " (-" + std::to_string( -temp_level_adjust ) + ")";
    } else if( temp_level_adjust > 0 ) {
        temp_level_adjust_string = " (+" + std::to_string( temp_level_adjust ) + ")";
    }

    info_txt.emplace_back(
        colorize( columnize( string_format( "%s: %d%s%s", _( "Spell Level" ), sp.get_effective_level(),
                                            sp.is_max_level( pc ) ? _( " (MAX)" ) : "", temp_level_adjust_string.c_str() ),
                             string_format( "%s: %d", _( "Max Level" ), sp.get_max_level( pc ) ) ), c_light_gray ) );
    info_txt.emplace_back(
        colorize( columnize( sp.colorized_fail_percent( pc ),
                             string_format( "%s: %d", _( "Difficulty" ), sp.get_difficulty( pc ) ) ), c_light_gray ) );
    info_txt.emplace_back(
        colorize( columnize( string_format( "%s: %s", _( "Current Exp" ),
                                            colorize( std::to_string( sp.xp() ), c_light_green ) ),
                             string_format( "%s: %s", _( "to Next Level" ),
                                            colorize( std::to_string( sp.exp_to_next_level() ), c_light_green ) ) ), c_light_gray ) );

    info_txt.emplace_back( );

    const bool cost_encumb = sp.energy_cost_encumbered( pc );
    std::string cost_string = cost_encumb ? _( "Casting Cost (impeded)" ) : _( "Casting Cost" );
    std::string energy_cur = sp.energy_source() == magic_energy_type::hp ? "" :
                             string_format( _( " (%s current)" ), sp.energy_cur_string( pc ) );
    if( !pc.magic->has_enough_energy( pc, sp ) ) {
        cost_string = colorize( _( "Not Enough Energy" ), c_red );
        energy_cur.clear();
    }
    info_txt.emplace_back(
        colorize( string_format( "%s: %s %s%s", cost_string, sp.energy_cost_string( pc ),
                                 sp.energy_string(), energy_cur ), c_light_gray ) );

    const bool c_t_encumb = sp.casting_time_encumbered( pc );
    info_txt.emplace_back(
        colorize( string_format( "%s: %s", c_t_encumb ? _( "Casting Time (impeded)" ) : _( "Casting Time" ),
                                 moves_to_string( sp.casting_time( pc ) ) ), c_t_encumb  ? c_red : c_light_gray ) );

    info_txt.emplace_back( );

    std::string targets;
    if( sp.is_valid_target( spell_target::none ) ) {
        targets = _( "self" );
    } else {
        targets = sp.enumerate_targets();
    }
    info_txt.emplace_back(
        colorize( string_format( "%s: %s", _( "Valid Targets" ), targets ), c_light_gray ) );

    info_txt.emplace_back( );

    std::string target_ids;
    target_ids = sp.list_targeted_monster_names();
    if( !target_ids.empty() ) {
        for( const std::string &line :
             foldstring( string_format( _( "Only affects the monsters: %s" ), target_ids ), width ) ) {
            info_txt.emplace_back( colorize( line, c_light_gray ) );
        }
        info_txt.emplace_back( );
    }

    const int damage = sp.damage( pc );
    std::string damage_string;
    std::string aoe_string;
    // if it's any type of attack spell, the stats are normal.
    if( sp.effect() == "attack" ) {
        if( damage > 0 ) {
            std::string dot_string;
            if( sp.damage_dot( pc ) != 0 ) {
                //~ amount of damage per second, abbreviated
                dot_string = string_format( _( ", %d/sec" ), sp.damage_dot( pc ) );
            }
            damage_string = string_format( "%s: %s %s%s", _( "Damage" ), sp.damage_string( pc ),
                                           sp.damage_type_string(), dot_string );
            damage_string = colorize( damage_string, sp.damage_type_color() );
        } else if( damage < 0 ) {
            damage_string = string_format( "%s: %s", _( "Healing" ), colorize( sp.damage_string( pc ),
                                           c_light_green ) );
        }
        if( sp.aoe( pc ) > 0 ) {
            std::string aoe_string_temp = _( "Spell Radius" );
            std::string degree_string;
            if( sp.shape() == spell_shape::cone ) {
                aoe_string_temp = _( "Cone Arc" );
                degree_string = _( "degrees" );
            } else if( sp.shape() == spell_shape::line ) {
                aoe_string_temp = _( "Line Width" );
            }
            aoe_string = string_format( "%s: %d %s", aoe_string_temp, sp.aoe( pc ), degree_string );
        }
    } else if( sp.effect() == "short_range_teleport" ) {
        if( sp.aoe( pc ) > 0 ) {
            aoe_string = string_format( "%s: %d", _( "Variance" ), sp.aoe( pc ) );
        }
    } else if( sp.effect() == "spawn_item" ) {
        if( sp.has_flag( spell_flag::SPAWN_GROUP ) ) {
            // todo: more user-friendly presentation
            damage_string = string_format( _( "Spawn item group %1$s %2$d times" ), sp.effect_data(),
                                           sp.damage( pc ) );
        } else {
            damage_string = string_format( "%s %d %s", _( "Spawn" ), sp.damage( pc ),
                                           item::nname( itype_id( sp.effect_data() ), sp.damage( pc ) ) );
        }
    } else if( sp.effect() == "summon" ) {
        std::string monster_name = "FIXME";
        if( sp.has_flag( spell_flag::SPAWN_GROUP ) ) {
            // TODO: Get a more user-friendly group name
            if( MonsterGroupManager::isValidMonsterGroup( mongroup_id( sp.effect_data() ) ) ) {
                monster_name = "from " + sp.effect_data();
            } else {
                debugmsg( "Unknown monster group: %s", sp.effect_data() );
            }
        } else {
            monster_name = monster( mtype_id( sp.effect_data() ) ).get_name( );
        }
        damage_string = string_format( "%s %d %s", _( "Summon" ), sp.damage( pc ), monster_name );
        aoe_string = string_format( "%s: %d", _( "Spell Radius" ), sp.aoe( pc ) );
    } else if( sp.effect() == "targeted_polymorph" ) {
        std::string monster_name = sp.effect_data();
        if( sp.has_flag( spell_flag::POLYMORPH_GROUP ) ) {
            // TODO: Get a more user-friendly group name
            if( MonsterGroupManager::isValidMonsterGroup( mongroup_id( sp.effect_data() ) ) ) {
                monster_name = _( "random creature" );
            } else {
                debugmsg( "Unknown monster group: %s", sp.effect_data() );
            }
        } else if( monster_name.empty() ) {
            monster_name = _( "random creature" );
        } else {
            monster_name = mtype_id( sp.effect_data() )->nname();
        }
        damage_string = string_format( _( "Targets under: %dhp become a %s" ), sp.damage( pc ),
                                       monster_name );
    } else if( sp.effect() == "ter_transform" ) {
        aoe_string = string_format( "%s: %s", _( "Spell Radius" ), sp.aoe_string( pc ) );
    } else if( sp.effect() == "banishment" ) {
        damage_string = string_format( "%s: %s %s", _( "Damage" ), sp.damage_string( pc ),
                                       sp.damage_type_string() );
        if( sp.aoe( pc ) > 0 ) {
            aoe_string = string_format( _( "Spell Radius: %d" ), sp.aoe( pc ) );
        }
    }

    // Range / AOE in two columns
    info_txt.emplace_back( colorize( string_format( "%s: %s", _( "Range" ),
                                     sp.range( pc ) <= 0 ? _( "self" ) : std::to_string( sp.range( pc ) ) ), c_light_gray ) );
    info_txt.emplace_back( colorize( aoe_string, c_light_gray ) );

    // One line for damage / healing / spawn / summon effect
    info_txt.emplace_back( colorize( damage_string, c_light_gray ) );

    // todo: damage over time here, when it gets implemented

    // Show duration for spells that endure
    if( sp.duration( pc ) > 0 || sp.has_flag( spell_flag::PERMANENT ) ||
        sp.has_flag( spell_flag::PERMANENT_ALL_LEVELS ) ) {
        info_txt.emplace_back(
            colorize( string_format( "%s: %s", _( "Duration" ), sp.duration_string( pc ) ), c_light_gray ) );
    }

    if( sp.has_components() ) {
        if( !sp.components().get_components().empty() ) {
            for( const std::string &line : sp.components().get_folded_components_list(
                     width - 2, c_light_gray, pc.crafting_inventory(), return_true<item> ) ) {
                info_txt.emplace_back( line );
            }
        }
        if( !( sp.components().get_tools().empty() && sp.components().get_qualities().empty() ) ) {
            for( const std::string &line : sp.components().get_folded_tools_list(
                     width - 2, c_light_gray, pc.crafting_inventory() ) ) {
                info_txt.emplace_back( line );
            }
        }
    }
}

void spellcasting_callback::draw_spell_info( const uilist *menu )
{
    const int h_offset = menu->w_width - menu->pad_right + 1;
    int row = 1;
    nc_color clr = c_light_gray;

    for( int line = scroll_pos; row < menu->w_height - 1 &&
         line < static_cast<int>( info_txt.size() ); row++, line++ ) {
        print_colored_text( menu->window, point( h_offset + 1, row ), clr, c_light_gray, info_txt[line] );
    }
}

bool known_magic::set_invlet( const spell_id &sp, int invlet, const std::set<int> &used_invlets )
{
    if( used_invlets.count( invlet ) > 0 ) {
        return false;
    }
    invlets[sp] = invlet;
    return true;
}

void known_magic::rem_invlet( const spell_id &sp )
{
    invlets.erase( sp );
}

void known_magic::toggle_favorite( const spell_id &sp )
{
    if( favorites.count( sp ) > 0 ) {
        favorites.erase( sp );
    } else {
        favorites.emplace( sp );
    }
}

bool known_magic::is_favorite( const spell_id &sp )
{
    return favorites.count( sp ) > 0;
}

int known_magic::get_invlet( const spell_id &sp, std::set<int> &used_invlets )
{
    auto found = invlets.find( sp );
    if( found != invlets.end() ) {
        return found->second;
    }
    for( const std::pair<const spell_id, int> &invlet_pair : invlets ) {
        used_invlets.emplace( invlet_pair.second );
    }
    for( int i = 'a'; i <= 'z'; i++ ) {
        if( used_invlets.count( i ) == 0 ) {
            used_invlets.emplace( i );
            return i;
        }
    }
    for( int i = 'A'; i <= 'Z'; i++ ) {
        if( used_invlets.count( i ) == 0 ) {
            used_invlets.emplace( i );
            return i;
        }
    }
    for( int i = '!'; i <= '-'; i++ ) {
        if( used_invlets.count( i ) == 0 ) {
            used_invlets.emplace( i );
            return i;
        }
    }
    return 0;
}

int known_magic::select_spell( Character &guy )
{
    // max width of spell names
    const int max_spell_name_length = get_spellname_max_width();
    std::vector<spell *> known_spells = get_spells();

    uilist spell_menu;
    spell_menu.w_height_setup = [&]() -> int {
        return clamp( static_cast<int>( known_spells.size() ), 24, TERMY * 9 / 10 );
    };
    const auto calc_width = []() -> int {
        return std::max( 80, TERMX * 3 / 8 );
    };
    spell_menu.w_width_setup = calc_width;
    spell_menu.pad_right_setup = [&]() -> int {
        return calc_width() - max_spell_name_length - 5;
    };
    spell_menu.title = _( "Choose a Spell" );
    spell_menu.input_category = "SPELL_MENU";
    spell_menu.additional_actions.emplace_back( "CHOOSE_INVLET", translation() );
    spell_menu.additional_actions.emplace_back( "CAST_IGNORE", translation() );
    spell_menu.additional_actions.emplace_back( "SCROLL_UP_SPELL_MENU", translation() );
    spell_menu.additional_actions.emplace_back( "SCROLL_DOWN_SPELL_MENU", translation() );
    spell_menu.additional_actions.emplace_back( "SCROLL_FAVORITE", translation() );
    spell_menu.hilight_disabled = true;
    spellcasting_callback cb( known_spells, casting_ignore );
    spell_menu.callback = &cb;
    spell_menu.add_category( "all", _( "All" ) );
    spell_menu.add_category( "favorites", _( "Favorites" ) );

    std::vector<std::pair<std::string, std::string>> categories;
    for( const spell *s : known_spells ) {
        if( s->can_cast( guy ) && s->spell_class().is_valid() ) {
            categories.emplace_back( s->spell_class().str(), s->spell_class().obj().name() );
            std::sort( categories.begin(), categories.end(), []( const std::pair<std::string, std::string> &a,
            const std::pair<std::string, std::string> &b ) {
                return localized_compare( a.second, b.second );
            } );
            const auto itr = std::unique( categories.begin(), categories.end() );
            categories.erase( itr, categories.end() );
        }
    }
    for( std::pair<std::string, std::string> &cat : categories ) {
        spell_menu.add_category( cat.first, cat.second );
    }

    spell_menu.set_category_filter( [&guy, known_spells]( const uilist_entry & entry,
    const std::string & key )->bool {
        if( key == "all" )
        {
            return true;
        } else if( key == "favorites" )
        {
            return guy.magic->is_favorite( known_spells[entry.retval]->id() );
        }
        return known_spells[entry.retval]->spell_class().is_valid() && known_spells[entry.retval]->spell_class().str() == key;
    } );
    spell_menu.set_category( "all" );

    std::set<int> used_invlets{ cb.reserved_invlets };

    for( size_t i = 0; i < known_spells.size(); i++ ) {
        spell_menu.addentry( static_cast<int>( i ), known_spells[i]->can_cast( guy ),
                             get_invlet( known_spells[i]->id(), used_invlets ), known_spells[i]->name() );
    }
    reflesh_favorite( &spell_menu, known_spells );

    spell_menu.query();

    casting_ignore = static_cast<spellcasting_callback *>( spell_menu.callback )->casting_ignore;

    return spell_menu.ret;
}

void known_magic::on_mutation_gain( const trait_id &mid, Character &guy )
{
    for( const std::pair<const spell_id, int> &sp : mid->spells_learned ) {
        learn_spell( sp.first, guy, true );
        spell &temp_sp = get_spell( sp.first );
        for( int level = 0; level < sp.second; level++ ) {
            temp_sp.gain_level( guy );
        }
    }
}

void known_magic::on_mutation_loss( const trait_id &mid )
{
    std::vector<spell_id> spells_to_forget;
    for( const spell *sp : get_spells() ) {
        if( sp->is_spell_class( mid ) ) {
            spells_to_forget.emplace_back( sp->id() );
        }
    }
    for( const spell_id &sp_id : spells_to_forget ) {
        forget_spell( sp_id );
    }
}

void spellbook_callback::add_spell( const spell_id &sp )
{
    spells.emplace_back( sp.obj() );
}

static std::string color_number( const int num )
{
    if( num > 0 ) {
        return colorize( std::to_string( num ), c_light_green );
    } else if( num < 0 ) {
        return colorize( std::to_string( num ), c_light_red );
    } else {
        return colorize( std::to_string( num ), c_white );
    }
}

static std::string color_number( const float num )
{
    if( num > 100 ) {
        return colorize( string_format( "+%.0f", num ), c_light_green );
    } else if( num < -100 ) {
        return colorize( string_format( "%.0f", num ), c_light_red );
    } else if( num > 0 ) {
        return colorize( string_format( "+%.2f", num ), c_light_green );
    } else if( num < 0 ) {
        return colorize( string_format( "%.2f", num ), c_light_red );
    } else {
        return colorize( "0", c_white );
    }
}

static void draw_spellbook_info( const spell_type &sp, uilist *menu )
{
    const int width = menu->pad_left - 4;
    const int start_x = 2;
    int line = 1;
    const catacurses::window w = menu->window;
    nc_color gray = c_light_gray;
    nc_color yellow = c_yellow;
    const spell fake_spell( sp.id );
    Character &pc = get_player_character();
    dialogue d( get_talker_for( pc ), nullptr );

    const std::string spell_name = colorize( sp.name, c_light_green );
    const std::string spell_class = sp.spell_class == trait_NONE ? _( "Classless" ) :
                                    sp.spell_class->name();
    print_colored_text( w, point( start_x, line ), gray, gray, spell_name );
    print_colored_text( w, point( menu->pad_left - utf8_width( spell_class ) - 1, line++ ), yellow,
                        yellow, spell_class );
    line++;
    line += fold_and_print( w, point( start_x, line ), width, gray, "%s", sp.description );
    line++;

    mvwprintz( w, point( start_x, line ), c_light_gray,
               string_format( "%s: %d", _( "Difficulty" ), static_cast<int>( sp.difficulty.evaluate( d ) ) ) );
    mvwprintz( w, point( start_x + width / 2, line++ ), c_light_gray,
               string_format( "%s: %d", _( "Max Level" ), static_cast<int>( sp.max_level.evaluate( d ) ) ) );

    const std::string fx = sp.effect_name;
    std::string damage_string;
    std::string aoe_string;
    bool has_damage_type = false;
    if( fx == "attack" ) {
        damage_string = _( "Damage" );
        aoe_string = _( "AoE" );
        has_damage_type = sp.min_damage.evaluate( d ) > 0 && sp.max_damage.evaluate( d ) > 0;
    } else if( fx == "spawn_item" || fx == "summon_monster" ) {
        damage_string = _( "Spawned" );
    } else if( fx == "targeted_polymorph" ) {
        damage_string = _( "Threshold" );
    } else if( fx == "recover_energy" ) {
        damage_string = _( "Recover" );
    } else if( fx == "short_range_teleport" ) {
        aoe_string = _( "Variance" );
    } else if( fx == "area_pull" || fx == "area_push" ||  fx == "ter_transform" ) {
        aoe_string = _( "AoE" );
    }

    if( has_damage_type ) {
        print_colored_text( w, point( start_x, line++ ), gray, gray, string_format( "%s: %s",
                            _( "Damage Type" ),
                            colorize( fake_spell.damage_type_string(), fake_spell.damage_type_color() ) ) );
    }
    line++;

    print_colored_text( w, point( start_x, line++ ), gray, gray,
                        string_format( "%s %s %s %s",
                                       //~ translation should not exceed 10 console cells
                                       left_justify( _( "Stat Gain" ), 10 ),
                                       //~ translation should not exceed 7 console cells
                                       left_justify( _( "lvl 0" ), 7 ),
                                       //~ translation should not exceed 7 console cells
                                       left_justify( _( "per lvl" ), 7 ),
                                       //~ translation should not exceed 7 console cells
                                       left_justify( _( "max lvl" ), 7 ) ) );

    const auto row = [&]( const std::string & label, const dbl_or_var & min_d,
    const dbl_or_var & inc_d, const dbl_or_var & max_d, bool check_minmax = false ) {
        const int min = static_cast<int>( min_d.evaluate( d ) );
        const float inc = static_cast<float>( inc_d.evaluate( d ) );
        const int max = static_cast<int>( max_d.evaluate( d ) );
        if( check_minmax && ( min == 0 || max == 0 ) ) {
            return;
        }
        mvwprintz( w, point( start_x, line ), c_light_gray, label );
        print_colored_text( w, point( start_x + 11, line ), gray, gray, color_number( min ) );
        print_colored_text( w, point( start_x + 19, line ), gray, gray, color_number( inc ) );
        print_colored_text( w, point( start_x + 27, line ), gray, gray, color_number( max ) );
        line++;
    };

    if( !damage_string.empty() ) {
        row( damage_string, sp.min_damage, sp.damage_increment, sp.max_damage, true );
    }

    row( _( "Range" ), sp.min_range, sp.range_increment, sp.max_range, true );

    if( !aoe_string.empty() ) {
        row( aoe_string, sp.min_aoe, sp.aoe_increment, sp.max_aoe, true );
    }

    row( _( "Duration" ), sp.min_duration, sp.duration_increment, sp.max_duration, true );
    row( _( "Cast Cost" ), sp.base_energy_cost, sp.energy_increment, sp.final_energy_cost, false );
    row( _( "Cast Time" ), sp.base_casting_time, sp.casting_time_increment, sp.final_casting_time,
         false );
}

void spellbook_callback::refresh( uilist *menu )
{
    mvwputch( menu->window, point( menu->pad_left, 0 ), c_magenta, LINE_OXXX );
    mvwputch( menu->window, point( menu->pad_left, menu->w_height - 1 ), c_magenta, LINE_XXOX );
    for( int i = 1; i < menu->w_height - 1; i++ ) {
        mvwputch( menu->window, point( menu->pad_left, i ), c_magenta, LINE_XOXO );
    }
    if( menu->selected >= 0 && static_cast<size_t>( menu->selected ) < spells.size() ) {
        draw_spellbook_info( spells[menu->selected], menu );
    }
    wnoutrefresh( menu->window );
}

bool fake_spell::is_valid() const
{
    return id.is_valid() && !id.is_empty();
}

void fake_spell::load( const JsonObject &jo )
{
    mandatory( jo, false, "id", id );
    optional( jo, false, "hit_self", self, self_default );

    optional( jo, false, "once_in", trigger_once_in, trigger_once_in_default );
    optional( jo, false, "message", trigger_message );
    optional( jo, false, "npc_message", npc_trigger_message );
    int max_level_int;
    optional( jo, false, "max_level", max_level_int, -1 );
    if( max_level_int == -1 ) {
        max_level = std::nullopt;
    } else {
        max_level = max_level_int;
    }
    optional( jo, false, "min_level", level, level_default );
    if( jo.has_string( "level" ) ) {
        debugmsg( "level member for fake_spell was renamed to min_level.  id: %s", id.c_str() );
    }
}

void fake_spell::serialize( JsonOut &json ) const
{
    json.start_object();
    json.member( "id", id );
    json.member( "hit_self", self, self_default );
    json.member( "once_in", trigger_once_in, trigger_once_in_default );
    json.member( "max_level", max_level, max_level_default );
    json.member( "min_level", level, level_default );
    json.end_object();
}

void fake_spell::deserialize( const JsonObject &data )
{
    load( data );
}

spell fake_spell::get_spell( const Creature &caster, int min_level_override ) const
{
    spell sp( id );
    // the max level this spell will be. can be optionally limited
    int spell_max_level = sp.get_max_level( caster );
    int spell_limiter = max_level ? *max_level : spell_max_level;
    // level is the minimum level the fake_spell will output
    min_level_override = std::max( min_level_override, level );
    if( min_level_override > spell_limiter ) {
        // this override is for min level, and does not override max level
        if( spell_limiter <= 0 ) {
            spell_limiter = min_level_override;
        } else {
            min_level_override = spell_limiter;
        }
    }
    // make sure max level is not lower then min level
    spell_limiter = std::max( min_level_override, spell_limiter );
    // the "level" of the fake spell is the goal, but needs to be clamped to min and max
    int level_of_spell = clamp( level, min_level_override, spell_limiter );
    if( level > spell_limiter ) {
        debugmsg( "ERROR: fake spell %s has higher min_level than max_level", id.c_str() );
        return sp;
    }
    sp.set_exp( sp.exp_for_level( level_of_spell ) );

    return sp;
}

void spell_events::notify( const cata::event &e )
{
    switch( e.type() ) {
        case event_type::player_levels_spell: {
            spell_id sid = e.get<spell_id>( "spell" );
            int slvl = e.get<int>( "new_level" );
            spell_type spell_cast = spell_factory.obj( sid );
            for( std::map<std::string, int>::iterator it = spell_cast.learn_spells.begin();
                 it != spell_cast.learn_spells.end(); ++it ) {
                int learn_at_level = it->second;
                const std::string learn_spell_id = it->first;
                if( learn_at_level <= slvl && !get_player_character().magic->knows_spell( learn_spell_id ) ) {
                    get_player_character().magic->learn_spell( learn_spell_id, get_player_character() );
                    spell_type spell_learned = spell_factory.obj( spell_id( learn_spell_id ) );
                    add_msg(
                        _( "Your experience and knowledge in creating and manipulating magical energies to cast %s have opened your eyes to new possibilities, you can now cast %s." ),
                        spell_cast.name,
                        spell_learned.name );
                }
            }
            break;
        }
        default:
            break;

    }
}<|MERGE_RESOLUTION|>--- conflicted
+++ resolved
@@ -1243,11 +1243,7 @@
     const float half_power_level = ( get_effective_level() / 2 );
 
     const float psi_effective_skill = 2 * ( ( guy.get_skill_level( skill() ) * 2 )  - get_difficulty(
-<<<<<<< HEAD
-                                            guy ) ) + ( guy.get_int() * 1.5 ) + ( half_power_level );                              
-=======
-            guy ) ) + ( guy.get_int() * 1.5 ) + ( get_effective_level() / 2 );
->>>>>>> f5991f7e
+            guy ) ) + ( guy.get_int() * 1.5 ) + ( half_power_level );
     // add an if statement in here because sufficiently large numbers will definitely overflow because of exponents
     if( effective_skill > 30.0f ) {
         return 0.0f;
