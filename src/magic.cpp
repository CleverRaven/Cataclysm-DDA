#include "magic.h"

#include <algorithm>
#include <array>
#include <cmath>
#include <cstdlib>
#include <memory>
#include <set>
#include <tuple>
#include <utility>

#include "avatar.h"
#include "calendar.h"
#include "cata_utility.h"
#include "catacharset.h"
#include "character.h"
#include "color.h"
#include "compatibility.h"
#include "creature.h"
#include "cursesdef.h"
#include "damage.h"
#include "debug.h"
#include "enum_conversions.h"
#include "enums.h"
#include "event.h"
#include "field.h"
#include "game.h"
#include "generic_factory.h"
#include "input.h"
#include "inventory.h"
#include "item.h"
#include "json.h"
#include "line.h"
#include "magic_enchantment.h"
#include "map.h"
#include "messages.h"
#include "monster.h"
#include "mtype.h"
#include "mutation.h"
#include "output.h"
#include "character.h"
#include "pldata.h"
#include "point.h"
#include "rng.h"
#include "sounds.h"
#include "string_formatter.h"
#include "string_id.h"
#include "translations.h"
#include "ui.h"
#include "units.h"

static const trait_id trait_NONE( "NONE" );

namespace io
{
// *INDENT-OFF*
template<>
std::string enum_to_string<valid_target>( valid_target data )
{
    switch( data ) {
        case valid_target::target_ally: return "ally";
        case valid_target::target_hostile: return "hostile";
        case valid_target::target_self: return "self";
        case valid_target::target_ground: return "ground";
        case valid_target::target_none: return "none";
        case valid_target::target_item: return "item";
        case valid_target::target_fd_fire: return "fd_fire";
        case valid_target::target_fd_blood: return "fd_blood";
        case valid_target::_LAST: break;
    }
    debugmsg( "Invalid valid_target" );
    abort();
}
template<>
std::string enum_to_string<body_part>( body_part data )
{
    switch( data ) {
        case body_part::bp_torso: return "TORSO";
        case body_part::bp_head: return "HEAD";
        case body_part::bp_eyes: return "EYES";
        case body_part::bp_mouth: return "MOUTH";
        case body_part::bp_arm_l: return "ARM_L";
        case body_part::bp_arm_r: return "ARM_R";
        case body_part::bp_hand_l: return "HAND_L";
        case body_part::bp_hand_r: return "HAND_R";
        case body_part::bp_leg_l: return "LEG_L";
        case body_part::bp_leg_r: return "LEG_R";
        case body_part::bp_foot_l: return "FOOT_L";
        case body_part::bp_foot_r: return "FOOT_R";
        case body_part::num_bp: break;
    }
    debugmsg( "Invalid body_part" );
    abort();
}
template<>
std::string enum_to_string<spell_flag>( spell_flag data )
{
    switch( data ) {
        case spell_flag::PERMANENT: return "PERMANENT";
        case spell_flag::IGNORE_WALLS: return "IGNORE_WALLS";
        case spell_flag::HOSTILE_SUMMON: return "HOSTILE_SUMMON";
        case spell_flag::HOSTILE_50: return "HOSTILE_50";
        case spell_flag::SILENT: return "SILENT";
        case spell_flag::LOUD: return "LOUD";
        case spell_flag::VERBAL: return "VERBAL";
        case spell_flag::SOMATIC: return "SOMATIC";
        case spell_flag::NO_HANDS: return "NO_HANDS";
        case spell_flag::NO_LEGS: return "NO_LEGS";
        case spell_flag::UNSAFE_TELEPORT: return "UNSAFE_TELEPORT";
        case spell_flag::SWAP_POS: return "SWAP_POS";
        case spell_flag::CONCENTRATE: return "CONCENTRATE";
        case spell_flag::RANDOM_AOE: return "RANDOM_AOE";
        case spell_flag::RANDOM_DAMAGE: return "RANDOM_DAMAGE";
        case spell_flag::RANDOM_DURATION: return "RANDOM_DURATION";
        case spell_flag::RANDOM_TARGET: return "RANDOM_TARGET";
        case spell_flag::MUTATE_TRAIT: return "MUTATE_TRAIT";
        case spell_flag::PAIN_NORESIST: return "PAIN_NORESIST";
        case spell_flag::WITH_CONTAINER: return "WITH_CONTAINER";
        case spell_flag::WONDER: return "WONDER";
        case spell_flag::LAST: break;
    }
    debugmsg( "Invalid spell_flag" );
    abort();
}
// *INDENT-ON*

} // namespace io

// LOADING
// spell_type

namespace
{
generic_factory<spell_type> spell_factory( "spell" );
} // namespace

template<>
const spell_type &string_id<spell_type>::obj() const
{
    return spell_factory.obj( *this );
}

template<>
bool string_id<spell_type>::is_valid() const
{
    return spell_factory.is_valid( *this );
}

void spell_type::load_spell( const JsonObject &jo, const std::string &src )
{
    spell_factory.load( jo, src );
}

static energy_type energy_source_from_string( const std::string &str )
{
    if( str == "MANA" ) {
        return mana_energy;
    } else if( str == "HP" ) {
        return hp_energy;
    } else if( str == "BIONIC" ) {
        return bionic_energy;
    } else if( str == "STAMINA" ) {
        return stamina_energy;
    } else if( str == "FATIGUE" ) {
        return fatigue_energy;
    } else if( str == "NONE" ) {
        return none_energy;
    } else {
        debugmsg( _( "ERROR: Invalid energy string.  Defaulting to NONE" ) );
        return none_energy;
    }
}

static damage_type damage_type_from_string( const std::string &str )
{
    if( str == "fire" ) {
        return DT_HEAT;
    } else if( str == "acid" ) {
        return DT_ACID;
    } else if( str == "bash" ) {
        return DT_BASH;
    } else if( str == "bio" ) {
        return DT_BIOLOGICAL;
    } else if( str == "cold" ) {
        return DT_COLD;
    } else if( str == "cut" ) {
        return DT_CUT;
    } else if( str == "bullet" ) {
        return DT_BULLET;
    } else if( str == "electric" ) {
        return DT_ELECTRIC;
    } else if( str == "stab" ) {
        return DT_STAB;
    } else if( str == "none" || str == "NONE" ) {
        return DT_TRUE;
    } else {
        debugmsg( _( "ERROR: Invalid damage type string.  Defaulting to none" ) );
        return DT_TRUE;
    }
}

static std::string moves_to_string( const int moves )
{
    if( moves < to_moves<int>( 2_seconds ) ) {
        return string_format( _( "%d moves" ), moves );
    } else {
        return to_string( time_duration::from_turns( moves / 100 ) );
    }
}

void spell_type::load( const JsonObject &jo, const std::string & )
{
    static const
    std::map<std::string, std::function<void( const spell &, Creature &, const tripoint & )>>
    effect_map{
        { "pain_split", spell_effect::pain_split },
        { "target_attack", spell_effect::target_attack },
        { "projectile_attack", spell_effect::projectile_attack },
        { "cone_attack", spell_effect::cone_attack },
        { "line_attack", spell_effect::line_attack },
        { "teleport_random", spell_effect::teleport_random },
        { "spawn_item", spell_effect::spawn_ethereal_item },
        { "recover_energy", spell_effect::recover_energy },
        { "summon", spell_effect::spawn_summoned_monster },
        { "summon_vehicle", spell_effect::spawn_summoned_vehicle },
        { "translocate", spell_effect::translocate },
        { "area_pull", spell_effect::area_pull },
        { "area_push", spell_effect::area_push },
        { "timed_event", spell_effect::timed_event },
        { "ter_transform", spell_effect::transform_blast },
        { "noise", spell_effect::noise },
        { "vomit", spell_effect::vomit },
        { "explosion", spell_effect::explosion },
        { "flashbang", spell_effect::flashbang },
        { "mod_moves", spell_effect::mod_moves },
        { "map", spell_effect::map },
        { "morale", spell_effect::morale },
        { "charm_monster", spell_effect::charm_monster },
        { "mutate", spell_effect::mutate },
        { "bash", spell_effect::bash },
        { "none", spell_effect::none }
    };

    mandatory( jo, was_loaded, "id", id );
    mandatory( jo, was_loaded, "name", name );
    mandatory( jo, was_loaded, "description", description );
    optional( jo, was_loaded, "skill", skill, skill_id( "spellcraft" ) );
    optional( jo, was_loaded, "message", message, to_translation( "You cast %s!" ) );
    optional( jo, was_loaded, "sound_description", sound_description,
              to_translation( "an explosion" ) );
    optional( jo, was_loaded, "sound_type", sound_type, sounds::sound_t::combat );
    optional( jo, was_loaded, "sound_ambient", sound_ambient, false );
    optional( jo, was_loaded, "sound_id", sound_id, "" );
    optional( jo, was_loaded, "sound_variant", sound_variant, "default" );
    mandatory( jo, was_loaded, "effect", effect_name );
    const auto found_effect = effect_map.find( effect_name );
    if( found_effect == effect_map.cend() ) {
        effect = spell_effect::none;
        debugmsg( "ERROR: spell %s has invalid effect %s", id.c_str(), effect_name );
    } else {
        effect = found_effect->second;
    }

    const auto effect_targets_reader = enum_flags_reader<valid_target> { "effect_targets" };
    optional( jo, was_loaded, "effect_filter", effect_targets, effect_targets_reader );

    const auto targeted_monster_ids_reader = auto_flags_reader<mtype_id> {};
    optional( jo, was_loaded, "targeted_monster_ids", targeted_monster_ids,
              targeted_monster_ids_reader );

    const auto trigger_reader = enum_flags_reader<valid_target> { "valid_targets" };
    mandatory( jo, was_loaded, "valid_targets", valid_targets, trigger_reader );

    if( jo.has_array( "extra_effects" ) ) {
        for( JsonObject fake_spell_obj : jo.get_array( "extra_effects" ) ) {
            fake_spell temp;
            temp.load( fake_spell_obj );
            additional_spells.emplace_back( temp );
        }
    }

    const auto bp_reader = enum_flags_reader<body_part> { "affected_bps" };
    optional( jo, was_loaded, "affected_body_parts", affected_bps, bp_reader );
    const auto flag_reader = enum_flags_reader<spell_flag> { "flags" };
    optional( jo, was_loaded, "flags", spell_tags, flag_reader );

    optional( jo, was_loaded, "effect_str", effect_str, "" );

    std::string field_input;
    optional( jo, was_loaded, "field_id", field_input, "none" );
    if( field_input != "none" ) {
        field = field_type_id( field_input );
    }
    optional( jo, was_loaded, "field_chance", field_chance, 1 );
    optional( jo, was_loaded, "min_field_intensity", min_field_intensity, 0 );
    optional( jo, was_loaded, "max_field_intensity", max_field_intensity, 0 );
    optional( jo, was_loaded, "field_intensity_increment", field_intensity_increment, 0.0f );
    optional( jo, was_loaded, "field_intensity_variance", field_intensity_variance, 0.0f );

    optional( jo, was_loaded, "min_damage", min_damage, 0 );
    optional( jo, was_loaded, "damage_increment", damage_increment, 0.0f );
    optional( jo, was_loaded, "max_damage", max_damage, 0 );

    optional( jo, was_loaded, "min_range", min_range, 0 );
    optional( jo, was_loaded, "range_increment", range_increment, 0.0f );
    optional( jo, was_loaded, "max_range", max_range, 0 );

    optional( jo, was_loaded, "min_aoe", min_aoe, 0 );
    optional( jo, was_loaded, "aoe_increment", aoe_increment, 0.0f );
    optional( jo, was_loaded, "max_aoe", max_aoe, 0 );

    optional( jo, was_loaded, "min_dot", min_dot, 0 );
    optional( jo, was_loaded, "dot_increment", dot_increment, 0.0f );
    optional( jo, was_loaded, "max_dot", max_dot, 0 );

    optional( jo, was_loaded, "min_duration", min_duration, 0 );
    optional( jo, was_loaded, "duration_increment", duration_increment, 0.0f );
    optional( jo, was_loaded, "max_duration", max_duration, 0 );

    optional( jo, was_loaded, "min_pierce", min_pierce, 0 );
    optional( jo, was_loaded, "pierce_increment", pierce_increment, 0.0f );
    optional( jo, was_loaded, "max_pierce", max_pierce, 0 );

    optional( jo, was_loaded, "base_energy_cost", base_energy_cost, 0 );
    optional( jo, was_loaded, "final_energy_cost", final_energy_cost, base_energy_cost );
    optional( jo, was_loaded, "energy_increment", energy_increment, 0.0f );

    std::string temp_string;
    optional( jo, was_loaded, "spell_class", temp_string, "NONE" );
    spell_class = trait_id( temp_string );
    optional( jo, was_loaded, "energy_source", temp_string, "NONE" );
    energy_source = energy_source_from_string( temp_string );
    optional( jo, was_loaded, "damage_type", temp_string, "NONE" );
    dmg_type = damage_type_from_string( temp_string );
    optional( jo, was_loaded, "difficulty", difficulty, 0 );
    optional( jo, was_loaded, "max_level", max_level, 0 );

    optional( jo, was_loaded, "base_casting_time", base_casting_time, 0 );
    optional( jo, was_loaded, "final_casting_time", final_casting_time, base_casting_time );
    optional( jo, was_loaded, "casting_time_increment", casting_time_increment, 0.0f );

    for( const JsonMember member : jo.get_object( "learn_spells" ) ) {
        learn_spells.insert( std::pair<std::string, int>( member.name(), member.get_int() ) );
    }
}

static bool spell_infinite_loop_check( std::set<spell_id> spell_effects, const spell_id &sp )
{
    if( spell_effects.count( sp ) ) {
        return true;
    }
    spell_effects.emplace( sp );

    std::set<spell_id> unique_spell_list;
    for( const fake_spell &fake_sp : sp->additional_spells ) {
        unique_spell_list.emplace( fake_sp.id );
    }

    for( const spell_id &other_sp : unique_spell_list ) {
        if( spell_infinite_loop_check( spell_effects, other_sp ) ) {
            return true;
        }
    }
    return false;
}

void spell_type::check_consistency()
{
    for( const spell_type &sp_t : get_all() ) {
        if( ( sp_t.min_aoe > sp_t.max_aoe && sp_t.aoe_increment > 0 ) ||
            ( sp_t.min_aoe < sp_t.max_aoe && sp_t.aoe_increment < 0 ) ) {
            debugmsg( "ERROR: %s has higher min_aoe than max_aoe", sp_t.id.c_str() );
        }
        if( ( sp_t.min_damage > sp_t.max_damage && sp_t.damage_increment > 0 ) ||
            ( sp_t.min_damage < sp_t.max_damage && sp_t.damage_increment < 0 ) ) {
            debugmsg( "ERROR: %s has higher min_damage than max_damage", sp_t.id.c_str() );
        }
        if( ( sp_t.min_range > sp_t.max_range && sp_t.range_increment > 0 ) ||
            ( sp_t.min_range < sp_t.max_range && sp_t.range_increment < 0 ) ) {
            debugmsg( "ERROR: %s has higher min_range than max_range", sp_t.id.c_str() );
        }
        if( ( sp_t.min_dot > sp_t.max_dot && sp_t.dot_increment > 0 ) ||
            ( sp_t.min_dot < sp_t.max_dot && sp_t.dot_increment < 0 ) ) {
            debugmsg( "ERROR: %s has higher min_dot than max_dot", sp_t.id.c_str() );
        }
        if( ( sp_t.min_duration > sp_t.max_duration && sp_t.duration_increment > 0 ) ||
            ( sp_t.min_duration < sp_t.max_duration && sp_t.duration_increment < 0 ) ) {
            debugmsg( "ERROR: %s has higher min_dot_time than max_dot_time", sp_t.id.c_str() );
        }
        if( ( sp_t.min_pierce > sp_t.max_pierce && sp_t.pierce_increment > 0 ) ||
            ( sp_t.min_pierce < sp_t.max_pierce && sp_t.pierce_increment < 0 ) ) {
            debugmsg( "ERROR: %s has higher min_pierce than max_pierce", sp_t.id.c_str() );
        }
        if( sp_t.casting_time_increment < 0.0f && sp_t.base_casting_time < sp_t.final_casting_time ) {
            debugmsg( "ERROR: %s has negative increment and base_casting_time < final_casting_time",
                      sp_t.id.c_str() );
        }
        if( sp_t.casting_time_increment > 0.0f && sp_t.base_casting_time > sp_t.final_casting_time ) {
            debugmsg( "ERROR: %s has positive increment and base_casting_time > final_casting_time",
                      sp_t.id.c_str() );
        }
        if( sp_t.effect_name == "summon_vehicle" ) {
            if( !sp_t.effect_str.empty() && !vproto_id( sp_t.effect_str ).is_valid() ) {
                debugmsg( "ERROR %s specifies a vehicle to summon, but vehicle %s is not valid", sp_t.id.c_str(),
                          sp_t.effect_str );
            }
        }
        std::set<spell_id> spell_effect_list;
        if( spell_infinite_loop_check( spell_effect_list, sp_t.id ) ) {
            debugmsg( "ERROR: %s has infinite loop in extra_effects", sp_t.id.c_str() );
        }
        if( sp_t.field ) {
            if( sp_t.field_chance <= 0 ) {
                debugmsg( "ERROR: %s must have a positive field chance.", sp_t.id.c_str() );
            }
            if( sp_t.field_intensity_increment > 0 && sp_t.max_field_intensity < sp_t.min_field_intensity ) {
                debugmsg( "ERROR: max_field_intensity must be greater than min_field_intensity with positive increment: %s",
                          sp_t.id.c_str() );
            } else if( sp_t.field_intensity_increment < 0 &&
                       sp_t.max_field_intensity > sp_t.min_field_intensity ) {
                debugmsg( "ERROR: min_field_intensity must be greater than max_field_intensity with negative increment: %s",
                          sp_t.id.c_str() );
            }
        }
        if( sp_t.spell_tags[spell_flag::WONDER] && sp_t.additional_spells.empty() ) {
            debugmsg( "ERROR: %s has WONDER flag but no spells to choose from!", sp_t.id.c_str() );
        }
    }
}

const std::vector<spell_type> &spell_type::get_all()
{
    return spell_factory.get_all();
}

void spell_type::reset_all()
{
    spell_factory.reset();
}

bool spell_type::is_valid() const
{
    return spell_factory.is_valid( this->id );
}

// spell

spell::spell( spell_id sp, int xp ) :
    type( sp ),
    experience( xp )
{}

void spell::set_message( const translation &msg )
{
    alt_message = msg;
}

spell_id spell::id() const
{
    return type;
}

trait_id spell::spell_class() const
{
    return type->spell_class;
}

skill_id spell::skill() const
{
    return type->skill;
}

int spell::field_intensity() const
{
    return std::min( type->max_field_intensity,
                     static_cast<int>( type->min_field_intensity + std::round( get_level() *
                                       type->field_intensity_increment ) ) );
}

int spell::min_leveled_damage() const
{
    return type->min_damage + std::round( get_level() * type->damage_increment );
}

int spell::damage() const
{
    const int leveled_damage = min_leveled_damage();

    if( has_flag( spell_flag::RANDOM_DAMAGE ) ) {
        return rng( std::min( leveled_damage, type->max_damage ), std::max( leveled_damage,
                    type->max_damage ) );
    } else {
        if( type->min_damage >= 0 || type->max_damage >= type->min_damage ) {
            return std::min( leveled_damage, type->max_damage );
        } else { // if it's negative, min and max work differently
            return std::max( leveled_damage, type->max_damage );
        }
    }
}

int spell::min_leveled_dot() const
{
    return type->min_dot + std::round( get_level() * type->dot_increment );
}

int spell::damage_dot() const
{
    const int leveled_dot = min_leveled_dot();
    if( type->min_dot >= 0 || type->max_dot >= type->min_dot ) {
        return std::min( leveled_dot, type->max_dot );
    } else { // if it's negative, min and max work differently
        return std::max( leveled_dot, type->max_dot );
    }
}

damage_over_time_data spell::damage_over_time( const std::vector<bodypart_str_id> &bps ) const
{
    damage_over_time_data temp;
    temp.bps = bps;
    temp.duration = duration_turns();
    temp.amount = damage_dot();
    temp.type = dmg_type();
    return temp;
}

std::string spell::damage_string() const
{
    if( has_flag( spell_flag::RANDOM_DAMAGE ) ) {
        return string_format( "%d-%d", min_leveled_damage(), type->max_damage );
    } else {
        const int dmg = damage();
        if( dmg >= 0 ) {
            return string_format( "%d", dmg );
        } else {
            return string_format( "+%d", std::abs( dmg ) );
        }
    }
}

int spell::min_leveled_aoe() const
{
    return type->min_aoe + std::round( get_level() * type->aoe_increment );
}

int spell::aoe() const
{
    const int leveled_aoe = min_leveled_aoe();

    if( has_flag( spell_flag::RANDOM_AOE ) ) {
        return rng( std::min( leveled_aoe, type->max_aoe ), std::max( leveled_aoe, type->max_aoe ) );
    } else {
        if( type->max_aoe >= type->min_aoe ) {
            return std::min( leveled_aoe, type->max_aoe );
        } else {
            return std::max( leveled_aoe, type->max_aoe );
        }
    }
}

bool spell::in_aoe( const tripoint &source, const tripoint &target ) const
{
    if( has_flag( spell_flag::RANDOM_AOE ) ) {
        return rl_dist( source, target ) <= type->max_aoe;
    } else {
        return rl_dist( source, target ) <= aoe();
    }
}

std::string spell::aoe_string() const
{
    if( has_flag( spell_flag::RANDOM_AOE ) ) {
        return string_format( "%d-%d", min_leveled_aoe(), type->max_aoe );
    } else {
        return string_format( "%d", aoe() );
    }
}

int spell::range() const
{
    const int leveled_range = type->min_range + std::round( get_level() * type->range_increment );
    if( type->max_range >= type->min_range ) {
        return std::min( leveled_range, type->max_range );
    } else {
        return std::max( leveled_range, type->max_range );
    }
}

int spell::min_leveled_duration() const
{
    return type->min_duration + std::round( get_level() * type->duration_increment );
}

int spell::duration() const
{
    const int leveled_duration = min_leveled_duration();

    if( has_flag( spell_flag::RANDOM_DURATION ) ) {
        return rng( std::min( leveled_duration, type->max_duration ), std::max( leveled_duration,
                    type->max_duration ) );
    } else {
        if( type->max_duration >= type->min_duration ) {
            return std::min( leveled_duration, type->max_duration );
        } else {
            return std::max( leveled_duration, type->max_duration );
        }
    }
}

std::string spell::duration_string() const
{
    if( has_flag( spell_flag::RANDOM_DURATION ) ) {
        return string_format( "%s - %s", moves_to_string( min_leveled_duration() ),
                              moves_to_string( type->max_duration ) );
    } else {
        return moves_to_string( duration() );
    }
}

time_duration spell::duration_turns() const
{
    return 1_turns * duration() / 100;
}

void spell::gain_level()
{
    gain_exp( exp_to_next_level() );
}

void spell::gain_levels( int gains )
{
    if( gains < 1 ) {
        return;
    }
    for( int gained = 0; gained < gains || is_max_level(); gained++ ) {
        gain_level();
    }
}

void spell::set_level( int nlevel )
{
    experience = 0;
    gain_levels( nlevel );
}

bool spell::is_max_level() const
{
    return get_level() >= type->max_level;
}

bool spell::can_learn( const Character &guy ) const
{
    if( type->spell_class == trait_NONE ) {
        return true;
    }
    return guy.has_trait( type->spell_class );
}

int spell::energy_cost( const Character &guy ) const
{
    int cost;
    if( type->base_energy_cost < type->final_energy_cost ) {
        cost = std::min( type->final_energy_cost,
                         static_cast<int>( std::round( type->base_energy_cost + type->energy_increment * get_level() ) ) );
    } else if( type->base_energy_cost > type->final_energy_cost ) {
        cost = std::max( type->final_energy_cost,
                         static_cast<int>( std::round( type->base_energy_cost + type->energy_increment * get_level() ) ) );
    } else {
        cost = type->base_energy_cost;
    }
    if( !has_flag( spell_flag::NO_HANDS ) ) {
        // the first 10 points of combined encumbrance is ignored, but quickly adds up
        const int hands_encumb = std::max( 0, guy.encumb( bp_hand_l ) + guy.encumb( bp_hand_r ) - 10 );
        switch( type->energy_source ) {
            default:
                cost += 10 * hands_encumb;
                break;
            case hp_energy:
                cost += hands_encumb;
                break;
            case stamina_energy:
                cost += 100 * hands_encumb;
                break;
        }
    }
    return cost;
}

bool spell::has_flag( const spell_flag &flag ) const
{
    return type->spell_tags[flag];
}

bool spell::is_spell_class( const trait_id &mid ) const
{
    return mid == type->spell_class;
}

bool spell::can_cast( const Character &guy ) const
{
    switch( type->energy_source ) {
        case mana_energy:
            return guy.magic.available_mana() >= energy_cost( guy );
        case stamina_energy:
            return guy.get_stamina() >= energy_cost( guy );
        case hp_energy: {
            for( int i = 0; i < num_hp_parts; i++ ) {
                if( energy_cost( guy ) < guy.hp_cur[i] ) {
                    return true;
                }
            }
            return false;
        }
        case bionic_energy:
            return guy.get_power_level() >= units::from_kilojoule( energy_cost( guy ) );
        case fatigue_energy:
            return guy.get_fatigue() < EXHAUSTED;
        case none_energy:
        default:
            return true;
    }
}

int spell::get_difficulty() const
{
    return type->difficulty;
}

int spell::casting_time( const Character &guy ) const
{
    // casting time in moves
    int casting_time = 0;
    if( type->base_casting_time < type->final_casting_time ) {
        casting_time = std::min( type->final_casting_time,
                                 static_cast<int>( std::round( type->base_casting_time + type->casting_time_increment *
                                         get_level() ) ) );
    } else if( type->base_casting_time > type->final_casting_time ) {
        casting_time = std::max( type->final_casting_time,
                                 static_cast<int>( std::round( type->base_casting_time + type->casting_time_increment *
                                         get_level() ) ) );
    } else {
        casting_time = type->base_casting_time;
    }
    if( !has_flag( spell_flag::NO_LEGS ) ) {
        // the first 20 points of encumbrance combined is ignored
        const int legs_encumb = std::max( 0, guy.encumb( bp_leg_l ) + guy.encumb( bp_leg_r ) - 20 );
        casting_time += legs_encumb * 3;
    }
    if( has_flag( spell_flag::SOMATIC ) ) {
        // the first 20 points of encumbrance combined is ignored
        const int arms_encumb = std::max( 0, guy.encumb( bp_arm_l ) + guy.encumb( bp_arm_r ) - 20 );
        casting_time += arms_encumb * 2;
    }
    return casting_time;
}

std::string spell::name() const
{
    return type->name.translated();
}

std::string spell::message() const
{
    if( !alt_message.empty() ) {
        return alt_message.translated();
    }
    return type->message.translated();
}

float spell::spell_fail( const Character &guy ) const
{
    // formula is based on the following:
    // exponential curve
    // effective skill of 0 or less is 100% failure
    // effective skill of 8 (8 int, 0 spellcraft, 0 spell level, spell difficulty 0) is ~50% failure
    // effective skill of 30 is 0% failure
    const float effective_skill = 2 * ( get_level() - get_difficulty() ) + guy.get_int() +
                                  guy.get_skill_level( skill() );
    // add an if statement in here because sufficiently large numbers will definitely overflow because of exponents
    if( effective_skill > 30.0f ) {
        return 0.0f;
    } else if( effective_skill < 0.0f ) {
        return 1.0f;
    }
    float fail_chance = std::pow( ( effective_skill - 30.0f ) / 30.0f, 2 );
    if( has_flag( spell_flag::SOMATIC ) && !guy.has_trait_flag( "SUBTLE_SPELL" ) ) {
        // the first 20 points of encumbrance combined is ignored
        const int arms_encumb = std::max( 0, guy.encumb( bp_arm_l ) + guy.encumb( bp_arm_r ) - 20 );
        // each encumbrance point beyond the "gray" color counts as half an additional fail %
        fail_chance += arms_encumb / 200.0f;
    }
    if( has_flag( spell_flag::VERBAL ) && !guy.has_trait_flag( "SILENT_SPELL" ) ) {
        // a little bit of mouth encumbrance is allowed, but not much
        const int mouth_encumb = std::max( 0, guy.encumb( bp_mouth ) - 5 );
        fail_chance += mouth_encumb / 100.0f;
    }
    // concentration spells work better than you'd expect with a higher focus pool
    if( has_flag( spell_flag::CONCENTRATE ) ) {
        if( guy.focus_pool <= 0 ) {
            return 0.0f;
        }
        fail_chance /= guy.focus_pool / 100.0f;
    }
    return clamp( fail_chance, 0.0f, 1.0f );
}

std::string spell::colorized_fail_percent( const Character &guy ) const
{
    const float fail_fl = spell_fail( guy ) * 100.0f;
    std::string fail_str;
    fail_fl == 100.0f ? fail_str = _( "Too Difficult!" ) : fail_str = string_format( "%.1f %% %s",
                                   fail_fl, _( "Failure Chance" ) );
    nc_color color;
    if( fail_fl > 90.0f ) {
        color = c_magenta;
    } else if( fail_fl > 75.0f ) {
        color = c_red;
    } else if( fail_fl > 60.0f ) {
        color = c_light_red;
    } else if( fail_fl > 35.0f ) {
        color = c_yellow;
    } else if( fail_fl > 15.0f ) {
        color = c_green;
    } else {
        color = c_light_green;
    }
    return colorize( fail_str, color );
}

int spell::xp() const
{
    return experience;
}

void spell::gain_exp( int nxp )
{
    experience += nxp;
}

void spell::set_exp( int nxp )
{
    experience = nxp;
}

std::string spell::energy_string() const
{
    switch( type->energy_source ) {
        case hp_energy:
            return _( "health" );
        case mana_energy:
            return _( "mana" );
        case stamina_energy:
            return _( "stamina" );
        case bionic_energy:
            return _( "bionic power" );
        case fatigue_energy:
            return _( "fatigue" );
        default:
            return "";
    }
}

std::string spell::energy_cost_string( const Character &guy ) const
{
    if( energy_source() == none_energy ) {
        return _( "none" );
    }
    if( energy_source() == bionic_energy || energy_source() == mana_energy ) {
        return colorize( to_string( energy_cost( guy ) ), c_light_blue );
    }
    if( energy_source() == hp_energy ) {
        auto pair = get_hp_bar( energy_cost( guy ), guy.get_hp_max() / num_hp_parts );
        return colorize( pair.first, pair.second );
    }
    if( energy_source() == stamina_energy ) {
        auto pair = get_hp_bar( energy_cost( guy ), guy.get_stamina_max() );
        return colorize( pair.first, pair.second );
    }
    if( energy_source() == fatigue_energy ) {
        return colorize( to_string( energy_cost( guy ) ), c_cyan );
    }
    debugmsg( "ERROR: Spell %s has invalid energy source.", id().c_str() );
    return _( "error: energy_type" );
}

std::string spell::energy_cur_string( const Character &guy ) const
{
    if( energy_source() == none_energy ) {
        return _( "infinite" );
    }
    if( energy_source() == bionic_energy ) {
        return colorize( to_string( units::to_kilojoule( guy.get_power_level() ) ), c_light_blue );
    }
    if( energy_source() == mana_energy ) {
        return colorize( to_string( guy.magic.available_mana() ), c_light_blue );
    }
    if( energy_source() == stamina_energy ) {
        auto pair = get_hp_bar( guy.get_stamina(), guy.get_stamina_max() );
        return colorize( pair.first, pair.second );
    }
    if( energy_source() == hp_energy ) {
        return "";
    }
    if( energy_source() == fatigue_energy ) {
        const std::pair<std::string, nc_color> pair = guy.get_fatigue_description();
        return colorize( pair.first, pair.second );
    }
    debugmsg( "ERROR: Spell %s has invalid energy source.", id().c_str() );
    return _( "error: energy_type" );
}

bool spell::is_valid() const
{
    return type.is_valid();
}

bool spell::bp_is_affected( body_part bp ) const
{
    return type->affected_bps[bp];
}

void spell::create_field( const tripoint &at ) const
{
    if( !type->field ) {
        return;
    }
    const int intensity = field_intensity() + rng( -type->field_intensity_variance * field_intensity(),
                          type->field_intensity_variance * field_intensity() );
    if( intensity <= 0 ) {
        return;
    }
    if( one_in( type->field_chance ) ) {
        field_entry *field = g->m.get_field( at, *type->field );
        if( field ) {
            field->set_field_intensity( field->get_field_intensity() + intensity );
        } else {
            g->m.add_field( at, *type->field, intensity, -duration_turns() );
        }
    }
}

void spell::make_sound( const tripoint &target ) const
{
    if( !has_flag( spell_flag::SILENT ) ) {
        int loudness = std::abs( damage() ) / 3;
        if( has_flag( spell_flag::LOUD ) ) {
            loudness += 1 + damage() / 3;
        }
        make_sound( target, loudness );
    }
}

void spell::make_sound( const tripoint &target, int loudness ) const
{
    sounds::sound( target, loudness, type->sound_type, type->sound_description.translated(),
                   type->sound_ambient, type->sound_id, type->sound_variant );
}

std::string spell::effect() const
{
    return type->effect_name;
}

energy_type spell::energy_source() const
{
    return type->energy_source;
}

bool spell::is_target_in_range( const Creature &caster, const tripoint &p ) const
{
    return rl_dist( caster.pos(), p ) <= range();
}

bool spell::is_valid_target( valid_target t ) const
{
    return type->valid_targets[t];
}

bool spell::is_valid_target( const Creature &caster, const tripoint &p ) const
{
    bool valid = false;
    if( Creature *const cr = g->critter_at<Creature>( p ) ) {
        Creature::Attitude cr_att = cr->attitude_to( caster );
        valid = valid || ( cr_att != Creature::A_FRIENDLY && is_valid_target( target_hostile ) );
        valid = valid || ( cr_att == Creature::A_FRIENDLY && is_valid_target( target_ally ) &&
                           p != caster.pos() );
        valid = valid || ( is_valid_target( target_self ) && p == caster.pos() );
        valid = valid && target_by_monster_id( p );
    } else {
        valid = is_valid_target( target_ground );
    }
    return valid;
}

bool spell::is_valid_effect_target( valid_target t ) const
{
    return type->effect_targets[t];
}

bool spell::target_by_monster_id( const tripoint &p ) const
{
    if( type->targeted_monster_ids.empty() ) {
        return true;
    }
    bool valid = false;
    if( monster *const target = g->critter_at<monster>( p ) ) {
        if( type->targeted_monster_ids.find( target->type->id ) != type->targeted_monster_ids.end() ) {
            valid = true;
        }
    }
    return valid;
}

std::string spell::description() const
{
    return type->description.translated();
}

nc_color spell::damage_type_color() const
{
    switch( dmg_type() ) {
        case DT_HEAT:
            return c_red;
        case DT_ACID:
            return c_light_green;
        case DT_BASH:
            return c_magenta;
        case DT_BIOLOGICAL:
            return c_green;
        case DT_COLD:
            return c_white;
        case DT_CUT:
            return c_light_gray;
        case DT_ELECTRIC:
            return c_light_blue;
        case DT_BULLET:
        /* fallthrough */
        case DT_STAB:
            return c_light_red;
        case DT_TRUE:
            return c_dark_gray;
        default:
            return c_black;
    }
}

std::string spell::damage_type_string() const
{
    return name_by_dt( dmg_type() );
}

// constants defined below are just for the formula to be used,
// in order for the inverse formula to be equivalent
constexpr float a = 6200.0;
constexpr float b = 0.146661;
constexpr float c = -62.5;

int spell::get_level() const
{
    // you aren't at the next level unless you have the requisite xp, so floor
    return std::max( static_cast<int>( std::floor( std::log( experience + a ) / b + c ) ), 0 );
}

int spell::get_max_level() const
{
    return type->max_level;
}

// helper function to calculate xp needed to be at a certain level
// pulled out as a helper function to make it easier to either be used in the future
// or easier to tweak the formula
static int exp_for_level( int level )
{
    // level 0 never needs xp
    if( level == 0 ) {
        return 0;
    }
    return std::ceil( std::exp( ( level - c ) * b ) ) - a;
}

int spell::exp_to_next_level() const
{
    return exp_for_level( get_level() + 1 ) - xp();
}

std::string spell::exp_progress() const
{
    const int level = get_level();
    const int this_level_xp = exp_for_level( level );
    const int next_level_xp = exp_for_level( level + 1 );
    const int denominator = next_level_xp - this_level_xp;
    const float progress = static_cast<float>( xp() - this_level_xp ) / std::max( 1.0f,
                           static_cast<float>( denominator ) );
    return string_format( "%i%%", clamp( static_cast<int>( std::round( progress * 100 ) ), 0, 99 ) );
}

float spell::exp_modifier( const Character &guy ) const
{
    const float int_modifier = ( guy.get_int() - 8.0f ) / 8.0f;
    const float difficulty_modifier = get_difficulty() / 20.0f;
    const float spellcraft_modifier = guy.get_skill_level( skill() ) / 10.0f;

    return ( int_modifier + difficulty_modifier + spellcraft_modifier ) / 5.0f + 1.0f;
}

int spell::casting_exp( const Character &guy ) const
{
    // the amount of xp you would get with no modifiers
    const int base_casting_xp = 75;

    return std::round( guy.adjust_for_focus( base_casting_xp * exp_modifier( guy ) ) );
}

std::string spell::enumerate_targets() const
{
    std::vector<std::string> all_valid_targets;
    int last_target = static_cast<int>( valid_target::_LAST );
    for( int i = 0; i < last_target; ++i ) {
        valid_target t = static_cast<valid_target>( i );
        if( is_valid_target( t ) && t != target_none ) {
            all_valid_targets.emplace_back( io::enum_to_string( t ) );
        }
    }
    if( all_valid_targets.size() == 1 ) {
        return all_valid_targets[0];
    }
    std::string ret;
    // TODO: if only we had a function to enumerate strings and concatenate them...
    for( auto iter = all_valid_targets.begin(); iter != all_valid_targets.end(); iter++ ) {
        if( iter + 1 == all_valid_targets.end() ) {
            ret = string_format( _( "%s and %s" ), ret, *iter );
        } else if( iter == all_valid_targets.begin() ) {
            ret = *iter;
        } else {
            ret = string_format( _( "%s, %s" ), ret, *iter );
        }
    }
    return ret;
}

std::string spell::list_targeted_monster_names() const
{
    if( type->targeted_monster_ids.empty() ) {
        return "";
    }
    std::vector<std::string> all_valid_monster_names;
    for( const mtype_id &mon_id : type->targeted_monster_ids ) {
        all_valid_monster_names.emplace_back( mon_id->nname() );
    }
    //remove repeat names
    all_valid_monster_names.erase( std::unique( all_valid_monster_names.begin(),
                                   all_valid_monster_names.end() ), all_valid_monster_names.end() );
    std::string ret = enumerate_as_string( all_valid_monster_names );
    return ret;
}

damage_type spell::dmg_type() const
{
    return type->dmg_type;
}

damage_instance spell::get_damage_instance() const
{
    damage_instance dmg;
    dmg.add_damage( dmg_type(), damage() );
    return dmg;
}

dealt_damage_instance spell::get_dealt_damage_instance() const
{
    dealt_damage_instance dmg;
    dmg.set_damage( dmg_type(), damage() );
    return dmg;
}

std::string spell::effect_data() const
{
    return type->effect_str;
}

vproto_id spell::summon_vehicle_id() const
{
    return vproto_id( type->effect_str );
}

int spell::heal( const tripoint &target ) const
{
    monster *const mon = g->critter_at<monster>( target );
    if( mon ) {
        return mon->heal( -damage() );
    }
    Character *const p = g->critter_at<Character>( target );
    if( p ) {
        p->healall( -damage() );
        return -damage();
    }
    return -1;
}

void spell::cast_spell_effect( Creature &source, const tripoint &target ) const
{
    type->effect( *this, source, target );
}

void spell::cast_all_effects( Creature &source, const tripoint &target ) const
{
    if( has_flag( spell_flag::WONDER ) ) {
        const auto iter = type->additional_spells.begin();
        for( int num_spells = std::abs( damage() ); num_spells > 0; num_spells-- ) {
            if( type->additional_spells.empty() ) {
                debugmsg( "ERROR: %s has WONDER flag but no spells to choose from!", type->id.c_str() );
                return;
            }
            const int rand_spell = rng( 0, type->additional_spells.size() - 1 );
            spell sp = ( iter + rand_spell )->get_spell( get_level() );
            const bool _self = ( iter + rand_spell )->self;

            // This spell flag makes it so the message of the spell that's cast using this spell will be sent.
            // if a message is added to the casting spell, it will be sent as well.
            source.add_msg_if_player( sp.message() );

            if( sp.has_flag( RANDOM_TARGET ) ) {
                if( const cata::optional<tripoint> new_target = sp.random_valid_target( source,
                        _self ? source.pos() : target ) ) {
                    sp.cast_all_effects( source, *new_target );
                }
            } else {
                if( _self ) {
                    sp.cast_all_effects( source, source.pos() );
                } else {
                    sp.cast_all_effects( source, target );
                }
            }
        }
    } else {
        // first call the effect of the main spell
        cast_spell_effect( source, target );
        for( const fake_spell &extra_spell : type->additional_spells ) {
            spell sp = extra_spell.get_spell( get_level() );
            if( sp.has_flag( RANDOM_TARGET ) ) {
                if( const cata::optional<tripoint> new_target = sp.random_valid_target( source,
                        extra_spell.self ? source.pos() : target ) ) {
                    sp.cast_all_effects( source, *new_target );
                }
            } else {
                if( extra_spell.self ) {
                    sp.cast_all_effects( source, source.pos() );
                } else {
                    sp.cast_all_effects( source, target );
                }
            }
        }
    }
}

cata::optional<tripoint> spell::random_valid_target( const Creature &caster,
        const tripoint &caster_pos ) const
{
    std::set<tripoint> valid_area;
    for( const tripoint &target : spell_effect::spell_effect_blast( *this, caster_pos, caster_pos,
            range(), false ) ) {
        if( is_valid_target( caster, target ) ) {
            valid_area.emplace( target );
        }
    }
    if( valid_area.empty() ) {
        return cata::nullopt;
    }
    return random_entry( valid_area );
}

// player

known_magic::known_magic()
{
    mana_base = 1000;
    mana = mana_base;
}

void known_magic::serialize( JsonOut &json ) const
{
    json.start_object();

    json.member( "mana", mana );

    json.member( "spellbook" );
    json.start_array();
    for( auto pair : spellbook ) {
        json.start_object();
        json.member( "id", pair.second.id() );
        json.member( "xp", pair.second.xp() );
        json.end_object();
    }
    json.end_array();
    json.member( "invlets", invlets );

    json.end_object();
}

void known_magic::deserialize( JsonIn &jsin )
{
    JsonObject data = jsin.get_object();
    data.read( "mana", mana );

    for( JsonObject jo : data.get_array( "spellbook" ) ) {
        std::string id = jo.get_string( "id" );
        spell_id sp = spell_id( id );
        int xp = jo.get_int( "xp" );
        if( knows_spell( sp ) ) {
            spellbook[sp].set_exp( xp );
        } else {
            spellbook.emplace( sp, spell( sp, xp ) );
        }
    }
    data.read( "invlets", invlets );
}

bool known_magic::knows_spell( const std::string &sp ) const
{
    return knows_spell( spell_id( sp ) );
}

bool known_magic::knows_spell( const spell_id &sp ) const
{
    return spellbook.count( sp ) == 1;
}

bool known_magic::knows_spell() const
{
    return !spellbook.empty();
}

void known_magic::learn_spell( const std::string &sp, Character &guy, bool force )
{
    learn_spell( spell_id( sp ), guy, force );
}

void known_magic::learn_spell( const spell_id &sp, Character &guy, bool force )
{
    learn_spell( &sp.obj(), guy, force );
}

void known_magic::learn_spell( const spell_type *sp, Character &guy, bool force )
{
    if( !sp->is_valid() ) {
        debugmsg( "Tried to learn invalid spell" );
        return;
    }
    if( guy.magic.knows_spell( sp->id ) ) {
        // you already know the spell
        return;
    }
    spell temp_spell( sp->id );
    if( !temp_spell.is_valid() ) {
        debugmsg( "Tried to learn invalid spell" );
        return;
    }
    if( !force && sp->spell_class != trait_NONE ) {
        if( can_learn_spell( guy, sp->id ) && !guy.has_trait( sp->spell_class ) ) {
            std::string trait_cancel;
            for( const trait_id &cancel : sp->spell_class->cancels ) {
                if( cancel == sp->spell_class->cancels.back() &&
                    sp->spell_class->cancels.back() != sp->spell_class->cancels.front() ) {
                    trait_cancel = string_format( _( "%s and %s" ), trait_cancel, cancel->name() );
                } else if( cancel == sp->spell_class->cancels.front() ) {
                    trait_cancel = cancel->name();
                    if( sp->spell_class->cancels.size() == 1 ) {
                        trait_cancel = string_format( "%s: %s", trait_cancel, cancel->desc() );
                    }
                } else {
                    trait_cancel = string_format( _( "%s, %s" ), trait_cancel, cancel->name() );
                }
                if( cancel == sp->spell_class->cancels.back() ) {
                    trait_cancel += ".";
                }
            }
            if( query_yn(
                    _( "Learning this spell will make you a\n\n%s: %s\n\nand lock you out of\n\n%s\n\nContinue?" ),
                    sp->spell_class->name(), sp->spell_class->desc(), trait_cancel ) ) {
                guy.set_mutation( sp->spell_class );
                guy.on_mutation_gain( sp->spell_class );
                guy.add_msg_if_player( sp->spell_class.obj().desc() );
            } else {
                return;
            }
        }
    }
    if( force || can_learn_spell( guy, sp->id ) ) {
        spellbook.emplace( sp->id, temp_spell );
        guy.add_msg_if_player( m_good, _( "You learned %s!" ), sp->name );
    } else {
        guy.add_msg_if_player( m_bad, _( "You can't learn this spell." ) );
    }
}

void known_magic::forget_spell( const std::string &sp )
{
    forget_spell( spell_id( sp ) );
}

void known_magic::forget_spell( const spell_id &sp )
{
    if( !knows_spell( sp ) ) {
        debugmsg( "Can't forget a spell you don't know!" );
        return;
    }
    add_msg( m_bad, _( "All knowledge of %s leaves you." ), sp->name );
    spellbook.erase( sp );
}

bool known_magic::can_learn_spell( const Character &guy, const spell_id &sp ) const
{
    const spell_type &sp_t = sp.obj();
    if( sp_t.spell_class == trait_NONE ) {
        return true;
    }
    return !guy.has_opposite_trait( sp_t.spell_class );
}

spell &known_magic::get_spell( const spell_id &sp )
{
    if( !knows_spell( sp ) ) {
        debugmsg( "ERROR: Tried to get unknown spell" );
    }
    spell &temp_spell = spellbook[ sp ];
    return temp_spell;
}

std::vector<spell *> known_magic::get_spells()
{
    std::vector<spell *> spells;
    for( auto &spell_pair : spellbook ) {
        spells.emplace_back( &spell_pair.second );
    }
    return spells;
}

int known_magic::available_mana() const
{
    return mana;
}

void known_magic::set_mana( int new_mana )
{
    mana = new_mana;
}

void known_magic::mod_mana( const Character &guy, int add_mana )
{
    set_mana( clamp( mana + add_mana, 0, max_mana( guy ) ) );
}

int known_magic::max_mana( const Character &guy ) const
{
    const float int_bonus = ( ( 0.2f + guy.get_int() * 0.1f ) - 1.0f ) * mana_base;
    const float unaugmented_mana = std::max( 0.0f,
                                   ( ( mana_base + int_bonus ) * guy.mutation_value( "mana_multiplier" ) ) +
                                   guy.mutation_value( "mana_modifier" ) - units::to_kilojoule( guy.get_power_level() ) );
    return guy.calculate_by_enchantment( unaugmented_mana, enchantment::mod::MAX_MANA, true );
}

void known_magic::update_mana( const Character &guy, float turns )
{
    // mana should replenish in 8 hours.
    const float full_replenish = to_turns<float>( 8_hours );
    const float ratio = turns / full_replenish;
    mod_mana( guy, std::floor( ratio * guy.calculate_by_enchantment( max_mana( guy ) *
                               guy.mutation_value( "mana_regen_multiplier" ), enchantment::mod::REGEN_MANA ) ) );
}

std::vector<spell_id> known_magic::spells() const
{
    std::vector<spell_id> spell_ids;
    for( auto pair : spellbook ) {
        spell_ids.emplace_back( pair.first );
    }
    return spell_ids;
}

// does the Character have enough energy (of the type of the spell) to cast the spell?
bool known_magic::has_enough_energy( const Character &guy, spell &sp ) const
{
    int cost = sp.energy_cost( guy );
    switch( sp.energy_source() ) {
        case mana_energy:
            return available_mana() >= cost;
        case bionic_energy:
            return guy.get_power_level() >= units::from_kilojoule( cost );
        case stamina_energy:
            return guy.get_stamina() >= cost;
        case hp_energy:
            for( int i = 0; i < num_hp_parts; i++ ) {
                if( guy.hp_cur[i] > cost ) {
                    return true;
                }
            }
            return false;
        case fatigue_energy:
            return guy.get_fatigue() < EXHAUSTED;
        case none_energy:
            return true;
        default:
            return false;
    }
}

int known_magic::time_to_learn_spell( const Character &guy, const std::string &str ) const
{
    return time_to_learn_spell( guy, spell_id( str ) );
}

int known_magic::time_to_learn_spell( const Character &guy, const spell_id &sp ) const
{
    const int base_time = to_moves<int>( 30_minutes );
    return base_time * ( 1.0 + sp->difficulty / ( 1.0 + ( guy.get_int() - 8.0 ) / 8.0 ) +
                         ( guy.get_skill_level( sp->skill ) / 10.0 ) );
}

int known_magic::get_spellname_max_width()
{
    int width = 0;
    for( const spell *sp : get_spells() ) {
        width = std::max( width, utf8_width( sp->name() ) );
    }
    return width;
}

class spellcasting_callback : public uilist_callback
{
    private:
        std::vector<spell *> known_spells;
        void draw_spell_info( const spell &sp, const uilist *menu );
    public:
        // invlets reserved for special functions
        const std::set<int> reserved_invlets{ 'I', '=' };
        bool casting_ignore;

        spellcasting_callback( std::vector<spell *> &spells,
                               bool casting_ignore ) : known_spells( spells ),
            casting_ignore( casting_ignore ) {}
        bool key( const input_context &, const input_event &event, int entnum,
                  uilist * /*menu*/ ) override {
            if( event.get_first_input() == 'I' ) {
                casting_ignore = !casting_ignore;
                return true;
            }
            if( event.get_first_input() == '=' ) {
                int invlet = 0;
                invlet = popup_getkey( _( "Choose a new hotkey for this spell." ) );
                if( inv_chars.valid( invlet ) ) {
                    const bool invlet_set = g->u.magic.set_invlet( known_spells[entnum]->id(), invlet,
                                            reserved_invlets );
                    if( !invlet_set ) {
                        popup( _( "Hotkey already used." ) );
                    } else {
                        popup( _( "%c set.  Close and reopen spell menu to refresh list with changes." ),
                               invlet );
                    }
                } else {
                    popup( _( "Hotkey removed." ) );
                    g->u.magic.rem_invlet( known_spells[entnum]->id() );
                }
                return true;
            }
            return false;
        }

        void refresh( uilist *menu ) override {
            mvwputch( menu->window, point( menu->w_width - menu->pad_right, 0 ), c_magenta, LINE_OXXX );
            mvwputch( menu->window, point( menu->w_width - menu->pad_right, menu->w_height - 1 ), c_magenta,
                      LINE_XXOX );
            for( int i = 1; i < menu->w_height - 1; i++ ) {
                mvwputch( menu->window, point( menu->w_width - menu->pad_right, i ), c_magenta, LINE_XOXO );
            }
            std::string ignore_string = casting_ignore ? _( "Ignore Distractions" ) :
                                        _( "Popup Distractions" );
            mvwprintz( menu->window, point( menu->w_width - menu->pad_right + 2, 0 ),
                       casting_ignore ? c_red : c_light_green, string_format( "%s %s", "[I]", ignore_string ) );
            const std::string assign_letter = _( "Assign Hotkey [=]" );
            mvwprintz( menu->window, point( menu->w_width - assign_letter.length() - 1, 0 ), c_yellow,
                       assign_letter );
            if( menu->selected >= 0 && static_cast<size_t>( menu->selected ) < known_spells.size() ) {
                draw_spell_info( *known_spells[menu->selected], menu );
            }
            wrefresh( menu->window );
        }
};

static bool casting_time_encumbered( const spell &sp, const Character &guy )
{
    int encumb = 0;
    if( !sp.has_flag( spell_flag::NO_LEGS ) ) {
        // the first 20 points of encumbrance combined is ignored
        encumb += std::max( 0, guy.encumb( bp_leg_l ) + guy.encumb( bp_leg_r ) - 20 );
    }
    if( sp.has_flag( spell_flag::SOMATIC ) ) {
        // the first 20 points of encumbrance combined is ignored
        encumb += std::max( 0, guy.encumb( bp_arm_l ) + guy.encumb( bp_arm_r ) - 20 );
    }
    return encumb > 0;
}

static bool energy_cost_encumbered( const spell &sp, const Character &guy )
{
    if( !sp.has_flag( spell_flag::NO_HANDS ) ) {
        return std::max( 0, guy.encumb( bp_hand_l ) + guy.encumb( bp_hand_r ) - 10 ) > 0;
    }
    return false;
}

// this prints various things about the spell out in a list
// including flags and things like "goes through walls"
static std::string enumerate_spell_data( const spell &sp )
{
    std::vector<std::string> spell_data;
    if( sp.has_flag( spell_flag::CONCENTRATE ) ) {
        spell_data.emplace_back( _( "requires concentration" ) );
    }
    if( sp.has_flag( spell_flag::VERBAL ) ) {
        spell_data.emplace_back( _( "verbal" ) );
    }
    if( sp.has_flag( spell_flag::SOMATIC ) ) {
        spell_data.emplace_back( _( "somatic" ) );
    }
    if( !sp.has_flag( spell_flag::NO_HANDS ) ) {
        spell_data.emplace_back( _( "impeded by gloves" ) );
    } else {
        spell_data.emplace_back( _( "does not require hands" ) );
    }
    if( !sp.has_flag( spell_flag::NO_LEGS ) ) {
        spell_data.emplace_back( _( "requires mobility" ) );
    }
    if( sp.effect() == "target_attack" && sp.range() > 1 ) {
        spell_data.emplace_back( _( "can be cast through walls" ) );
    }
    return enumerate_as_string( spell_data );
}

void spellcasting_callback::draw_spell_info( const spell &sp, const uilist *menu )
{
    const int h_offset = menu->w_width - menu->pad_right + 1;
    // includes spaces on either side for readability
    const int info_width = menu->pad_right - 4;
    const int win_height = menu->w_height;
    const int h_col1 = h_offset + 1;
    const int h_col2 = h_offset + ( info_width / 2 );
    const catacurses::window w_menu = menu->window;
    // various pieces of spell data mean different things depending on the effect of the spell
    const std::string fx = sp.effect();
    int line = 1;
    nc_color gray = c_light_gray;
    nc_color light_green = c_light_green;
    nc_color yellow = c_yellow;

    print_colored_text( w_menu, point( h_col1, line++ ), yellow, yellow,
                        sp.spell_class() == trait_NONE ? _( "Classless" ) : sp.spell_class()->name() );

    line += fold_and_print( w_menu, point( h_col1, line ), info_width, gray, sp.description() );

    line++;

    line += fold_and_print( w_menu, point( h_col1, line ), info_width, gray,
                            enumerate_spell_data( sp ) );
    if( line <= win_height / 3 ) {
        line++;
    }

    print_colored_text( w_menu, point( h_col1, line ), gray, gray,
                        string_format( "%s: %d %s", _( "Spell Level" ), sp.get_level(),
                                       sp.is_max_level() ? _( "(MAX)" ) : "" ) );
    print_colored_text( w_menu, point( h_col2, line++ ), gray, gray,
                        string_format( "%s: %d", _( "Max Level" ), sp.get_max_level() ) );

    print_colored_text( w_menu, point( h_col1, line ), gray, gray,
                        sp.colorized_fail_percent( g->u ) );
    print_colored_text( w_menu, point( h_col2, line++ ), gray, gray,
                        string_format( "%s: %d", _( "Difficulty" ), sp.get_difficulty() ) );

    print_colored_text( w_menu, point( h_col1, line ), gray, gray,
                        string_format( "%s: %s", _( "Current Exp" ), colorize( to_string( sp.xp() ), light_green ) ) );
    print_colored_text( w_menu, point( h_col2, line++ ), gray, gray,
                        string_format( "%s: %s", _( "to Next Level" ), colorize( to_string( sp.exp_to_next_level() ),
                                       light_green ) ) );

    if( line <= win_height / 2 ) {
        line++;
    }

    const bool cost_encumb = energy_cost_encumbered( sp, g->u );
    std::string cost_string = cost_encumb ? _( "Casting Cost (impeded)" ) : _( "Casting Cost" );
    std::string energy_cur = sp.energy_source() == hp_energy ? "" : string_format( _( " (%s current)" ),
                             sp.energy_cur_string( g->u ) );
    if( !sp.can_cast( g->u ) ) {
        cost_string = colorize( _( "Not Enough Energy" ), c_red );
        energy_cur = "";
    }
    print_colored_text( w_menu, point( h_col1, line++ ), gray, gray,
                        string_format( "%s: %s %s%s", cost_string,
                                       sp.energy_cost_string( g->u ), sp.energy_string(), energy_cur ) );
    const bool c_t_encumb = casting_time_encumbered( sp, g->u );
    print_colored_text( w_menu, point( h_col1, line++ ), gray, gray, colorize(
                            string_format( "%s: %s", c_t_encumb ? _( "Casting Time (impeded)" ) : _( "Casting Time" ),
                                           moves_to_string( sp.casting_time( g->u ) ) ),
                            c_t_encumb  ? c_red : c_light_gray ) );

    if( line <= win_height * 3 / 4 ) {
        line++;
    }

    std::string targets;
    if( sp.is_valid_target( target_none ) ) {
        targets = _( "self" );
    } else {
        targets = sp.enumerate_targets();
    }
    print_colored_text( w_menu, point( h_col1, line++ ), gray, gray,
                        string_format( "%s: %s", _( "Valid Targets" ), targets ) );

    std::string target_ids;
    target_ids = sp.list_targeted_monster_names();
    if( !target_ids.empty() ) {
        fold_and_print( w_menu, point( h_col1, line++ ), info_width, gray,
                        _( "Only affects the monsters: %s" ), target_ids );
    }

    if( line <= win_height * 3 / 4 ) {
        line++;
    }

    const int damage = sp.damage();
    std::string damage_string;
    std::string aoe_string;
    // if it's any type of attack spell, the stats are normal.
    if( fx == "target_attack" || fx == "projectile_attack" || fx == "cone_attack" ||
        fx == "line_attack" ) {
        if( damage > 0 ) {
            std::string dot_string;
            if( sp.damage_dot() != 0 ) {
                //~ amount of damage per second, abbreviated
                dot_string = string_format( _( ", %d/sec" ), sp.damage_dot() );
            }
            damage_string = string_format( "%s: %s %s%s", _( "Damage" ), sp.damage_string(),
                                           sp.damage_type_string(), dot_string );
            damage_string = colorize( damage_string, sp.damage_type_color() );
        } else if( damage < 0 ) {
            damage_string = string_format( "%s: %s", _( "Healing" ), colorize( sp.damage_string(),
                                           light_green ) );
        }
        if( sp.aoe() > 0 ) {
            std::string aoe_string_temp = _( "Spell Radius" );
            std::string degree_string;
            if( fx == "cone_attack" ) {
                aoe_string_temp = _( "Cone Arc" );
                degree_string = _( "degrees" );
            } else if( fx == "line_attack" ) {
                aoe_string_temp = _( "Line Width" );
            }
            aoe_string = string_format( "%s: %d %s", aoe_string_temp, sp.aoe(), degree_string );
        }
    } else if( fx == "teleport_random" ) {
        if( sp.aoe() > 0 ) {
            aoe_string = string_format( "%s: %d", _( "Variance" ), sp.aoe() );
        }
    } else if( fx == "spawn_item" ) {
        damage_string = string_format( "%s %d %s", _( "Spawn" ), sp.damage(), item::nname( sp.effect_data(),
                                       sp.damage() ) );
    } else if( fx == "summon" ) {
        damage_string = string_format( "%s %d %s", _( "Summon" ), sp.damage(),
                                       _( monster( mtype_id( sp.effect_data() ) ).get_name( ) ) );
        aoe_string = string_format( "%s: %d", _( "Spell Radius" ), sp.aoe() );
    } else if( fx == "ter_transform" ) {
        aoe_string = string_format( "%s: %s", _( "Spell Radius" ), sp.aoe_string() );
    }

    print_colored_text( w_menu, point( h_col1, line ), gray, gray, damage_string );
    print_colored_text( w_menu, point( h_col2, line++ ), gray, gray, aoe_string );

    print_colored_text( w_menu, point( h_col1, line++ ), gray, gray,
                        string_format( "%s: %s", _( "Range" ), sp.range() <= 0 ? _( "self" ) : to_string( sp.range() ) ) );

    // todo: damage over time here, when it gets implemeted

    print_colored_text( w_menu, point( h_col1, line++ ), gray, gray, sp.duration() <= 0 ? "" :
                        string_format( "%s: %s", _( "Duration" ), sp.duration_string() ) );
}

bool known_magic::set_invlet( const spell_id &sp, int invlet, const std::set<int> &used_invlets )
{
    if( used_invlets.count( invlet ) > 0 ) {
        return false;
    }
    invlets[sp] = invlet;
    return true;
}

void known_magic::rem_invlet( const spell_id &sp )
{
    invlets.erase( sp );
}

int known_magic::get_invlet( const spell_id &sp, std::set<int> &used_invlets )
{
    auto found = invlets.find( sp );
    if( found != invlets.end() ) {
        return found->second;
    }
    for( const std::pair<const spell_id, int> &invlet_pair : invlets ) {
        used_invlets.emplace( invlet_pair.second );
    }
    for( int i = 'a'; i <= 'z'; i++ ) {
        if( used_invlets.count( i ) == 0 ) {
            used_invlets.emplace( i );
            return i;
        }
    }
    for( int i = 'A'; i <= 'Z'; i++ ) {
        if( used_invlets.count( i ) == 0 ) {
            used_invlets.emplace( i );
            return i;
        }
    }
    for( int i = '!'; i <= '-'; i++ ) {
        if( used_invlets.count( i ) == 0 ) {
            used_invlets.emplace( i );
            return i;
        }
    }
    return 0;
}

int known_magic::select_spell( const Character &guy )
{
    // max width of spell names
    const int max_spell_name_length = get_spellname_max_width();
    std::vector<spell *> known_spells = get_spells();

    uilist spell_menu;
<<<<<<< HEAD
    spell_menu.w_height_setup = [&]() -> int {
        return clamp( static_cast<int>( known_spells.size() ), 24, TERMY * 9 / 10 );
    };
    const auto calc_width = []() -> int {
        return std::max( 80, TERMX * 3 / 8 );
    };
    spell_menu.w_width_setup = calc_width;
    spell_menu.pad_right_setup = [&]() -> int {
        return calc_width() - max_spell_name_length - 5;
    };
=======
    spell_menu.w_height = clamp( static_cast<int>( known_spells.size() ), 36, TERMY * 9 / 10 );
    spell_menu.w_width = std::max( 100, TERMX * 3 / 8 );
    spell_menu.w_x = ( TERMX - spell_menu.w_width ) / 2;
    spell_menu.w_y = ( TERMY - spell_menu.w_height ) / 2;
    spell_menu.pad_right = spell_menu.w_width - max_spell_name_length - 5;
>>>>>>> d54022c7
    spell_menu.title = _( "Choose a Spell" );
    spell_menu.hilight_disabled = true;
    spellcasting_callback cb( known_spells, casting_ignore );
    spell_menu.callback = &cb;

    std::set<int> used_invlets{ cb.reserved_invlets };

    for( size_t i = 0; i < known_spells.size(); i++ ) {
        spell_menu.addentry( static_cast<int>( i ), known_spells[i]->can_cast( guy ),
                             get_invlet( known_spells[i]->id(), used_invlets ), known_spells[i]->name() );
    }

    spell_menu.query();

    casting_ignore = static_cast<spellcasting_callback *>( spell_menu.callback )->casting_ignore;

    return spell_menu.ret;
}

void known_magic::on_mutation_gain( const trait_id &mid, Character &guy )
{
    for( const std::pair<const spell_id, int> &sp : mid->spells_learned ) {
        learn_spell( sp.first, guy, true );
        spell &temp_sp = get_spell( sp.first );
        for( int level = 0; level < sp.second; level++ ) {
            temp_sp.gain_level();
        }
    }
}

void known_magic::on_mutation_loss( const trait_id &mid )
{
    std::vector<spell_id> spells_to_forget;
    for( const spell *sp : get_spells() ) {
        if( sp->is_spell_class( mid ) ) {
            spells_to_forget.emplace_back( sp->id() );
        }
    }
    for( const spell_id &sp_id : spells_to_forget ) {
        forget_spell( sp_id );
    }
}

void spellbook_callback::add_spell( const spell_id &sp )
{
    spells.emplace_back( sp.obj() );
}

static std::string color_number( const int num )
{
    if( num > 0 ) {
        return colorize( to_string( num ), c_light_green );
    } else if( num < 0 ) {
        return colorize( to_string( num ), c_light_red );
    } else {
        return colorize( to_string( num ), c_white );
    }
}

static std::string color_number( const float num )
{
    if( num > 100 ) {
        return colorize( string_format( "+%.0f", num ), c_light_green );
    } else if( num < -100 ) {
        return colorize( string_format( "%.0f", num ), c_light_red );
    } else if( num > 0 ) {
        return colorize( string_format( "+%.2f", num ), c_light_green );
    } else if( num < 0 ) {
        return colorize( string_format( "%.2f", num ), c_light_red );
    } else {
        return colorize( "0", c_white );
    }
}

static void draw_spellbook_info( const spell_type &sp, uilist *menu )
{
    const int width = menu->pad_left - 4;
    const int start_x = 2;
    int line = 1;
    const catacurses::window w = menu->window;
    nc_color gray = c_light_gray;
    nc_color yellow = c_yellow;
    const spell fake_spell( sp.id );

    const std::string spell_name = colorize( sp.name, c_light_green );
    const std::string spell_class = sp.spell_class == trait_NONE ? _( "Classless" ) :
                                    sp.spell_class->name();
    print_colored_text( w, point( start_x, line ), gray, gray, spell_name );
    print_colored_text( w, point( menu->pad_left - utf8_width( spell_class ) - 1, line++ ), yellow,
                        yellow, spell_class );
    line++;
    line += fold_and_print( w, point( start_x, line ), width, gray, "%s", sp.description );
    line++;

    mvwprintz( w, point( start_x, line ), c_light_gray, string_format( "%s: %d", _( "Difficulty" ),
               sp.difficulty ) );
    mvwprintz( w, point( start_x + width / 2, line++ ), c_light_gray, string_format( "%s: %d",
               _( "Max Level" ),
               sp.max_level ) );

    const std::string fx = sp.effect_name;
    std::string damage_string;
    std::string aoe_string;
    bool has_damage_type = false;
    if( fx == "target_attack" || fx == "projectile_attack" || fx == "cone_attack" ||
        fx == "line_attack" ) {
        damage_string = _( "Damage" );
        aoe_string = _( "AoE" );
        has_damage_type = sp.min_damage > 0 && sp.max_damage > 0;
    } else if( fx == "spawn_item" || fx == "summon_monster" ) {
        damage_string = _( "Spawned" );
    } else if( fx == "recover_energy" ) {
        damage_string = _( "Recover" );
    } else if( fx == "teleport_random" ) {
        aoe_string = _( "Variance" );
    } else if( fx == "area_pull" || fx == "area_push" ||  fx == "ter_transform" ) {
        aoe_string = _( "AoE" );
    }

    if( has_damage_type ) {
        print_colored_text( w, point( start_x, line++ ), gray, gray, string_format( "%s: %s",
                            _( "Damage Type" ),
                            colorize( fake_spell.damage_type_string(), fake_spell.damage_type_color() ) ) );
    }
    line++;

    print_colored_text( w, point( start_x, line++ ), gray, gray,
                        string_format( "%s %s %s %s",
                                       //~ translation should not exceed 10 console cells
                                       left_justify( _( "Stat Gain" ), 10 ),
                                       //~ translation should not exceed 7 console cells
                                       left_justify( _( "lvl 0" ), 7 ),
                                       //~ translation should not exceed 7 console cells
                                       left_justify( _( "per lvl" ), 7 ),
                                       //~ translation should not exceed 7 console cells
                                       left_justify( _( "max lvl" ), 7 ) ) );
    std::vector<std::tuple<std::string, int, float, int>> rows;

    if( sp.max_damage != 0 && sp.min_damage != 0 && !damage_string.empty() ) {
        rows.emplace_back( damage_string, sp.min_damage, sp.damage_increment, sp.max_damage );
    }

    if( sp.max_range != 0 && sp.min_range != 0 ) {
        rows.emplace_back( _( "Range" ), sp.min_range, sp.range_increment, sp.max_range );
    }

    if( sp.min_aoe != 0 && sp.max_aoe != 0 && !aoe_string.empty() ) {
        rows.emplace_back( aoe_string, sp.min_aoe, sp.aoe_increment, sp.max_aoe );
    }

    if( sp.min_duration != 0 && sp.max_duration != 0 ) {
        rows.emplace_back( _( "Duration" ), sp.min_duration, static_cast<float>( sp.duration_increment ),
                           sp.max_duration );
    }

    rows.emplace_back( _( "Cast Cost" ), sp.base_energy_cost, sp.energy_increment,
                       sp.final_energy_cost );
    rows.emplace_back( _( "Cast Time" ), sp.base_casting_time, sp.casting_time_increment,
                       sp.final_casting_time );

    for( std::tuple<std::string, int, float, int> &row : rows ) {
        mvwprintz( w, point( start_x, line ), c_light_gray, std::get<0>( row ) );
        print_colored_text( w, point( start_x + 11, line ), gray, gray,
                            color_number( std::get<1>( row ) ) );
        print_colored_text( w, point( start_x + 19, line ), gray, gray,
                            color_number( std::get<2>( row ) ) );
        print_colored_text( w, point( start_x + 27, line ), gray, gray,
                            color_number( std::get<3>( row ) ) );
        line++;
    }
}

void spellbook_callback::refresh( uilist *menu )
{
    mvwputch( menu->window, point( menu->pad_left, 0 ), c_magenta, LINE_OXXX );
    mvwputch( menu->window, point( menu->pad_left, menu->w_height - 1 ), c_magenta, LINE_XXOX );
    for( int i = 1; i < menu->w_height - 1; i++ ) {
        mvwputch( menu->window, point( menu->pad_left, i ), c_magenta, LINE_XOXO );
    }
    if( menu->selected >= 0 && static_cast<size_t>( menu->selected ) < spells.size() ) {
        draw_spellbook_info( spells[menu->selected], menu );
    }
    wrefresh( menu->window );
}

void fake_spell::load( const JsonObject &jo )
{
    std::string temp_id;
    mandatory( jo, false, "id", temp_id );
    id = spell_id( temp_id );
    optional( jo, false, "hit_self", self, false );

    optional( jo, false, "once_in", trigger_once_in, 1 );
    optional( jo, false, "message", trigger_message );
    optional( jo, false, "npc_message", npc_trigger_message );
    int max_level_int;
    optional( jo, false, "max_level", max_level_int, -1 );
    if( max_level_int == -1 ) {
        max_level = cata::nullopt;
    } else {
        max_level = max_level_int;
    }
    optional( jo, false, "min_level", level, 0 );
    if( jo.has_string( "level" ) ) {
        debugmsg( "level member for fake_spell was renamed to min_level.  id: %s", temp_id );
    }
}

void fake_spell::serialize( JsonOut &json ) const
{
    json.start_object();
    json.member( "id", id );
    json.member( "hit_self", self );
    json.member( "once_in", trigger_once_in );

    if( !max_level ) {
        json.member( "max_level", -1 );
    } else {
        json.member( "max_level", *max_level );
    }
    json.member( "min_level", level );
    json.end_object();
}

void fake_spell::deserialize( JsonIn &jsin )
{
    JsonObject data = jsin.get_object();
    load( data );
}

spell fake_spell::get_spell( int min_level_override ) const
{
    spell sp( id );
    // the max level this spell will be. can be optionally limited
    int spell_limiter = max_level ? std::min( *max_level, sp.get_max_level() ) : sp.get_max_level();
    // level is the minimum level the fake_spell will output
    min_level_override = std::max( min_level_override, level );
    if( min_level_override > spell_limiter ) {
        // this override is for min level, and does not override max level
        min_level_override = spell_limiter;
    }
    // the "level" of the fake spell is the goal, but needs to be clamped to min and max
    int level_of_spell = clamp( level, min_level_override,  std::min( sp.get_max_level(),
                                spell_limiter ) );
    if( level > spell_limiter ) {
        debugmsg( "ERROR: fake spell %s has higher min_level than max_level", id.c_str() );
        return sp;
    }
    while( sp.get_level() < level_of_spell ) {
        sp.gain_level();
    }
    return sp;
}

void spell_events::notify( const cata::event &e )
{
    switch( e.type() ) {
        case event_type::player_levels_spell: {
            spell_id sid = e.get<spell_id>( "spell" );
            int slvl = e.get<int>( "new_level" );
            spell_type spell_cast = spell_factory.obj( sid );
            for( std::map<std::string, int>::iterator it = spell_cast.learn_spells.begin();
                 it != spell_cast.learn_spells.end(); ++it ) {
                std::string learn_spell_id = it->first;
                int learn_at_level = it->second;
                if( learn_at_level == slvl ) {
                    g->u.magic.learn_spell( learn_spell_id, g->u );
                    spell_type spell_learned = spell_factory.obj( spell_id( learn_spell_id ) );
                    add_msg(
                        _( "Your experience and knowledge in creating and manipulating magical energies to cast %s have opened your eyes to new possibilities, you can now cast %s." ),
                        spell_cast.name,
                        spell_learned.name );
                }
            }
            break;
        }
        default:
            break;

    }
}<|MERGE_RESOLUTION|>--- conflicted
+++ resolved
@@ -1834,9 +1834,8 @@
     std::vector<spell *> known_spells = get_spells();
 
     uilist spell_menu;
-<<<<<<< HEAD
     spell_menu.w_height_setup = [&]() -> int {
-        return clamp( static_cast<int>( known_spells.size() ), 24, TERMY * 9 / 10 );
+        return clamp( static_cast<int>( known_spells.size() ), 38, TERMY * 9 / 10 );
     };
     const auto calc_width = []() -> int {
         return std::max( 80, TERMX * 3 / 8 );
@@ -1845,13 +1844,6 @@
     spell_menu.pad_right_setup = [&]() -> int {
         return calc_width() - max_spell_name_length - 5;
     };
-=======
-    spell_menu.w_height = clamp( static_cast<int>( known_spells.size() ), 36, TERMY * 9 / 10 );
-    spell_menu.w_width = std::max( 100, TERMX * 3 / 8 );
-    spell_menu.w_x = ( TERMX - spell_menu.w_width ) / 2;
-    spell_menu.w_y = ( TERMY - spell_menu.w_height ) / 2;
-    spell_menu.pad_right = spell_menu.w_width - max_spell_name_length - 5;
->>>>>>> d54022c7
     spell_menu.title = _( "Choose a Spell" );
     spell_menu.hilight_disabled = true;
     spellcasting_callback cb( known_spells, casting_ignore );
