#include "magic.h"

#include <algorithm>
#include <array>
#include <cmath>
#include <cstdlib>
#include <memory>
#include <set>
#include <tuple>
#include <utility>

#include "avatar.h"
#include "calendar.h"
#include "cata_utility.h"
#include "catacharset.h"
#include "character.h"
#include "color.h"
#include "compatibility.h"
#include "creature.h"
#include "cursesdef.h"
#include "damage.h"
#include "debug.h"
#include "enum_conversions.h"
#include "enums.h"
#include "event.h"
#include "field.h"
#include "game.h"
#include "generic_factory.h"
#include "input.h"
#include "inventory.h"
#include "item.h"
#include "json.h"
#include "line.h"
#include "magic_enchantment.h"
#include "map.h"
#include "messages.h"
#include "monster.h"
#include "mtype.h"
#include "mutation.h"
#include "output.h"
#include "Character.h"
#include "pldata.h"
#include "point.h"
#include "rng.h"
#include "sounds.h"
#include "string_formatter.h"
#include "string_id.h"
#include "translations.h"
#include "ui.h"
#include "units.h"

static const trait_id trait_NONE( "NONE" );

namespace io
{
// *INDENT-OFF*
template<>
std::string enum_to_string<valid_target>( valid_target data )
{
    switch( data ) {
        case valid_target::target_ally: return "ally";
        case valid_target::target_hostile: return "hostile";
        case valid_target::target_self: return "self";
        case valid_target::target_ground: return "ground";
        case valid_target::target_none: return "none";
        case valid_target::target_item: return "item";
        case valid_target::target_fd_fire: return "fd_fire";
        case valid_target::target_fd_blood: return "fd_blood";
        case valid_target::_LAST: break;
    }
    debugmsg( "Invalid valid_target" );
    abort();
}
template<>
std::string enum_to_string<body_part>( body_part data )
{
    switch( data ) {
        case body_part::bp_torso: return "TORSO";
        case body_part::bp_head: return "HEAD";
        case body_part::bp_eyes: return "EYES";
        case body_part::bp_mouth: return "MOUTH";
        case body_part::bp_arm_l: return "ARM_L";
        case body_part::bp_arm_r: return "ARM_R";
        case body_part::bp_hand_l: return "HAND_L";
        case body_part::bp_hand_r: return "HAND_R";
        case body_part::bp_leg_l: return "LEG_L";
        case body_part::bp_leg_r: return "LEG_R";
        case body_part::bp_foot_l: return "FOOT_L";
        case body_part::bp_foot_r: return "FOOT_R";
        case body_part::num_bp: break;
    }
    debugmsg( "Invalid body_part" );
    abort();
}
template<>
std::string enum_to_string<spell_flag>( spell_flag data )
{
    switch( data ) {
        case spell_flag::PERMANENT: return "PERMANENT";
        case spell_flag::IGNORE_WALLS: return "IGNORE_WALLS";
        case spell_flag::HOSTILE_SUMMON: return "HOSTILE_SUMMON";
        case spell_flag::HOSTILE_50: return "HOSTILE_50";
        case spell_flag::SILENT: return "SILENT";
        case spell_flag::LOUD: return "LOUD";
        case spell_flag::VERBAL: return "VERBAL";
        case spell_flag::SOMATIC: return "SOMATIC";
        case spell_flag::NO_HANDS: return "NO_HANDS";
        case spell_flag::NO_LEGS: return "NO_LEGS";
        case spell_flag::UNSAFE_TELEPORT: return "UNSAFE_TELEPORT";
        case spell_flag::SWAP_POS: return "SWAP_POS";
        case spell_flag::CONCENTRATE: return "CONCENTRATE";
        case spell_flag::RANDOM_AOE: return "RANDOM_AOE";
        case spell_flag::RANDOM_DAMAGE: return "RANDOM_DAMAGE";
        case spell_flag::RANDOM_DURATION: return "RANDOM_DURATION";
        case spell_flag::RANDOM_TARGET: return "RANDOM_TARGET";
        case spell_flag::MUTATE_TRAIT: return "MUTATE_TRAIT";
        case spell_flag::PAIN_NORESIST: return "PAIN_NORESIST";
        case spell_flag::WONDER: return "WONDER";
        case spell_flag::LAST: break;
    }
    debugmsg( "Invalid spell_flag" );
    abort();
}
// *INDENT-ON*

} // namespace io

// LOADING
// spell_type

namespace
{
generic_factory<spell_type> spell_factory( "spell" );
} // namespace

template<>
const spell_type &string_id<spell_type>::obj() const
{
    return spell_factory.obj( *this );
}

template<>
bool string_id<spell_type>::is_valid() const
{
    return spell_factory.is_valid( *this );
}

void spell_type::load_spell( const JsonObject &jo, const std::string &src )
{
    spell_factory.load( jo, src );
}

static energy_type energy_source_from_string( const std::string &str )
{
    if( str == "MANA" ) {
        return mana_energy;
    } else if( str == "HP" ) {
        return hp_energy;
    } else if( str == "BIONIC" ) {
        return bionic_energy;
    } else if( str == "STAMINA" ) {
        return stamina_energy;
    } else if( str == "FATIGUE" ) {
        return fatigue_energy;
    } else if( str == "NONE" ) {
        return none_energy;
    } else {
        debugmsg( _( "ERROR: Invalid energy string.  Defaulting to NONE" ) );
        return none_energy;
    }
}

static damage_type damage_type_from_string( const std::string &str )
{
    if( str == "fire" ) {
        return DT_HEAT;
    } else if( str == "acid" ) {
        return DT_ACID;
    } else if( str == "bash" ) {
        return DT_BASH;
    } else if( str == "bio" ) {
        return DT_BIOLOGICAL;
    } else if( str == "cold" ) {
        return DT_COLD;
    } else if( str == "cut" ) {
        return DT_CUT;
    } else if( str == "electric" ) {
        return DT_ELECTRIC;
    } else if( str == "stab" ) {
        return DT_STAB;
    } else if( str == "none" || str == "NONE" ) {
        return DT_TRUE;
    } else {
        debugmsg( _( "ERROR: Invalid damage type string.  Defaulting to none" ) );
        return DT_TRUE;
    }
}

static std::string moves_to_string( const int moves )
{
    if( moves < to_moves<int>( 2_seconds ) ) {
        return string_format( _( "%d moves" ), moves );
    } else {
        return to_string( time_duration::from_turns( moves / 100 ) );
    }
}

void spell_type::load( const JsonObject &jo, const std::string & )
{
    static const
    std::map<std::string, std::function<void( const spell &, Creature &, const tripoint & )>>
    effect_map{
        { "pain_split", spell_effect::pain_split },
        { "target_attack", spell_effect::target_attack },
        { "projectile_attack", spell_effect::projectile_attack },
        { "cone_attack", spell_effect::cone_attack },
        { "line_attack", spell_effect::line_attack },
        { "teleport_random", spell_effect::teleport_random },
        { "spawn_item", spell_effect::spawn_ethereal_item },
        { "recover_energy", spell_effect::recover_energy },
        { "summon", spell_effect::spawn_summoned_monster },
        { "summon_vehicle", spell_effect::spawn_summoned_vehicle },
        { "translocate", spell_effect::translocate },
        { "area_pull", spell_effect::area_pull },
        { "area_push", spell_effect::area_push },
        { "timed_event", spell_effect::timed_event },
        { "ter_transform", spell_effect::transform_blast },
        { "noise", spell_effect::noise },
        { "vomit", spell_effect::vomit },
        { "explosion", spell_effect::explosion },
        { "flashbang", spell_effect::flashbang },
        { "mod_moves", spell_effect::mod_moves },
        { "map", spell_effect::map },
        { "morale", spell_effect::morale },
        { "charm_monster", spell_effect::charm_monster },
        { "mutate", spell_effect::mutate },
        { "bash", spell_effect::bash },
        { "none", spell_effect::none }
    };

    mandatory( jo, was_loaded, "id", id );
    mandatory( jo, was_loaded, "name", name );
    mandatory( jo, was_loaded, "description", description );
    optional( jo, was_loaded, "skill", skill, skill_id( "spellcraft" ) );
    optional( jo, was_loaded, "message", message, to_translation( "You cast %s!" ) );
    optional( jo, was_loaded, "sound_description", sound_description,
              to_translation( "an explosion" ) );
    optional( jo, was_loaded, "sound_type", sound_type, sounds::sound_t::combat );
    optional( jo, was_loaded, "sound_ambient", sound_ambient, false );
    optional( jo, was_loaded, "sound_id", sound_id, "" );
    optional( jo, was_loaded, "sound_variant", sound_variant, "default" );
    mandatory( jo, was_loaded, "effect", effect_name );
    const auto found_effect = effect_map.find( effect_name );
    if( found_effect == effect_map.cend() ) {
        effect = spell_effect::none;
        debugmsg( "ERROR: spell %s has invalid effect %s", id.c_str(), effect_name );
    } else {
        effect = found_effect->second;
    }

    const auto effect_targets_reader = enum_flags_reader<valid_target> { "effect_targets" };
    optional( jo, was_loaded, "effect_filter", effect_targets, effect_targets_reader );

    const auto targeted_monster_ids_reader = auto_flags_reader<mtype_id> {};
    optional( jo, was_loaded, "targeted_monster_ids", targeted_monster_ids,
              targeted_monster_ids_reader );

    const auto trigger_reader = enum_flags_reader<valid_target> { "valid_targets" };
    mandatory( jo, was_loaded, "valid_targets", valid_targets, trigger_reader );

    if( jo.has_array( "extra_effects" ) ) {
        for( JsonObject fake_spell_obj : jo.get_array( "extra_effects" ) ) {
            fake_spell temp;
            temp.load( fake_spell_obj );
            additional_spells.emplace_back( temp );
        }
    }

    const auto bp_reader = enum_flags_reader<body_part> { "affected_bps" };
    optional( jo, was_loaded, "affected_body_parts", affected_bps, bp_reader );
    const auto flag_reader = enum_flags_reader<spell_flag> { "flags" };
    optional( jo, was_loaded, "flags", spell_tags, flag_reader );

    optional( jo, was_loaded, "effect_str", effect_str, "" );

    std::string field_input;
    optional( jo, was_loaded, "field_id", field_input, "none" );
    if( field_input != "none" ) {
        field = field_type_id( field_input );
    }
    optional( jo, was_loaded, "field_chance", field_chance, 1 );
    optional( jo, was_loaded, "min_field_intensity", min_field_intensity, 0 );
    optional( jo, was_loaded, "max_field_intensity", max_field_intensity, 0 );
    optional( jo, was_loaded, "field_intensity_increment", field_intensity_increment, 0.0f );
    optional( jo, was_loaded, "field_intensity_variance", field_intensity_variance, 0.0f );

    optional( jo, was_loaded, "min_damage", min_damage, 0 );
    optional( jo, was_loaded, "damage_increment", damage_increment, 0.0f );
    optional( jo, was_loaded, "max_damage", max_damage, 0 );

    optional( jo, was_loaded, "min_range", min_range, 0 );
    optional( jo, was_loaded, "range_increment", range_increment, 0.0f );
    optional( jo, was_loaded, "max_range", max_range, 0 );

    optional( jo, was_loaded, "min_aoe", min_aoe, 0 );
    optional( jo, was_loaded, "aoe_increment", aoe_increment, 0.0f );
    optional( jo, was_loaded, "max_aoe", max_aoe, 0 );

    optional( jo, was_loaded, "min_dot", min_dot, 0 );
    optional( jo, was_loaded, "dot_increment", dot_increment, 0.0f );
    optional( jo, was_loaded, "max_dot", max_dot, 0 );

    optional( jo, was_loaded, "min_duration", min_duration, 0 );
    optional( jo, was_loaded, "duration_increment", duration_increment, 0.0f );
    optional( jo, was_loaded, "max_duration", max_duration, 0 );

    optional( jo, was_loaded, "min_pierce", min_pierce, 0 );
    optional( jo, was_loaded, "pierce_increment", pierce_increment, 0.0f );
    optional( jo, was_loaded, "max_pierce", max_pierce, 0 );

    optional( jo, was_loaded, "base_energy_cost", base_energy_cost, 0 );
    optional( jo, was_loaded, "final_energy_cost", final_energy_cost, base_energy_cost );
    optional( jo, was_loaded, "energy_increment", energy_increment, 0.0f );

    std::string temp_string;
    optional( jo, was_loaded, "spell_class", temp_string, "NONE" );
    spell_class = trait_id( temp_string );
    optional( jo, was_loaded, "energy_source", temp_string, "NONE" );
    energy_source = energy_source_from_string( temp_string );
    optional( jo, was_loaded, "damage_type", temp_string, "NONE" );
    dmg_type = damage_type_from_string( temp_string );
    optional( jo, was_loaded, "difficulty", difficulty, 0 );
    optional( jo, was_loaded, "max_level", max_level, 0 );

    optional( jo, was_loaded, "base_casting_time", base_casting_time, 0 );
    optional( jo, was_loaded, "final_casting_time", final_casting_time, base_casting_time );
    optional( jo, was_loaded, "casting_time_increment", casting_time_increment, 0.0f );

    for( const JsonMember member : jo.get_object( "learn_spells" ) ) {
        learn_spells.insert( std::pair<std::string, int>( member.name(), member.get_int() ) );
    }
}

static bool spell_infinite_loop_check( std::set<spell_id> spell_effects, const spell_id &sp )
{
    if( spell_effects.count( sp ) ) {
        return true;
    }
    spell_effects.emplace( sp );

    std::set<spell_id> unique_spell_list;
    for( const fake_spell &fake_sp : sp->additional_spells ) {
        unique_spell_list.emplace( fake_sp.id );
    }

    for( const spell_id &other_sp : unique_spell_list ) {
        if( spell_infinite_loop_check( spell_effects, other_sp ) ) {
            return true;
        }
    }
    return false;
}

void spell_type::check_consistency()
{
    for( const spell_type &sp_t : get_all() ) {
        if( ( sp_t.min_aoe > sp_t.max_aoe && sp_t.aoe_increment > 0 ) ||
            ( sp_t.min_aoe < sp_t.max_aoe && sp_t.aoe_increment < 0 ) ) {
            debugmsg( "ERROR: %s has higher min_aoe than max_aoe", sp_t.id.c_str() );
        }
        if( ( sp_t.min_damage > sp_t.max_damage && sp_t.damage_increment > 0 ) ||
            ( sp_t.min_damage < sp_t.max_damage && sp_t.damage_increment < 0 ) ) {
            debugmsg( "ERROR: %s has higher min_damage than max_damage", sp_t.id.c_str() );
        }
        if( ( sp_t.min_range > sp_t.max_range && sp_t.range_increment > 0 ) ||
            ( sp_t.min_range < sp_t.max_range && sp_t.range_increment < 0 ) ) {
            debugmsg( "ERROR: %s has higher min_range than max_range", sp_t.id.c_str() );
        }
        if( ( sp_t.min_dot > sp_t.max_dot && sp_t.dot_increment > 0 ) ||
            ( sp_t.min_dot < sp_t.max_dot && sp_t.dot_increment < 0 ) ) {
            debugmsg( "ERROR: %s has higher min_dot than max_dot", sp_t.id.c_str() );
        }
        if( ( sp_t.min_duration > sp_t.max_duration && sp_t.duration_increment > 0 ) ||
            ( sp_t.min_duration < sp_t.max_duration && sp_t.duration_increment < 0 ) ) {
            debugmsg( "ERROR: %s has higher min_dot_time than max_dot_time", sp_t.id.c_str() );
        }
        if( ( sp_t.min_pierce > sp_t.max_pierce && sp_t.pierce_increment > 0 ) ||
            ( sp_t.min_pierce < sp_t.max_pierce && sp_t.pierce_increment < 0 ) ) {
            debugmsg( "ERROR: %s has higher min_pierce than max_pierce", sp_t.id.c_str() );
        }
        if( sp_t.casting_time_increment < 0.0f && sp_t.base_casting_time < sp_t.final_casting_time ) {
            debugmsg( "ERROR: %s has negative increment and base_casting_time < final_casting_time",
                      sp_t.id.c_str() );
        }
        if( sp_t.casting_time_increment > 0.0f && sp_t.base_casting_time > sp_t.final_casting_time ) {
            debugmsg( "ERROR: %s has positive increment and base_casting_time > final_casting_time",
                      sp_t.id.c_str() );
        }
        if( sp_t.effect_name == "summon_vehicle" ) {
            if( !sp_t.effect_str.empty() && !vproto_id( sp_t.effect_str ).is_valid() ) {
                debugmsg( "ERROR %s specifies a vehicle to summon, but vehicle %s is not valid", sp_t.id.c_str(),
                          sp_t.effect_str );
            }
        }
        std::set<spell_id> spell_effect_list;
        if( spell_infinite_loop_check( spell_effect_list, sp_t.id ) ) {
            debugmsg( "ERROR: %s has infinite loop in extra_effects", sp_t.id.c_str() );
        }
        if( sp_t.field ) {
            if( sp_t.field_chance <= 0 ) {
                debugmsg( "ERROR: %s must have a positive field chance.", sp_t.id.c_str() );
            }
            if( sp_t.field_intensity_increment > 0 && sp_t.max_field_intensity < sp_t.min_field_intensity ) {
                debugmsg( "ERROR: max_field_intensity must be greater than min_field_intensity with positive increment: %s",
                          sp_t.id.c_str() );
            } else if( sp_t.field_intensity_increment < 0 &&
                       sp_t.max_field_intensity > sp_t.min_field_intensity ) {
                debugmsg( "ERROR: min_field_intensity must be greater than max_field_intensity with negative increment: %s",
                          sp_t.id.c_str() );
            }
        }
        if( sp_t.spell_tags[spell_flag::WONDER] && sp_t.additional_spells.empty() ) {
            debugmsg( "ERROR: %s has WONDER flag but no spells to choose from!", sp_t.id.c_str() );
        }
    }
}

const std::vector<spell_type> &spell_type::get_all()
{
    return spell_factory.get_all();
}

void spell_type::reset_all()
{
    spell_factory.reset();
}

bool spell_type::is_valid() const
{
    return spell_factory.is_valid( this->id );
}

// spell

spell::spell( spell_id sp, int xp ) :
    type( sp ),
    experience( xp )
{}

void spell::set_message( const translation &msg )
{
    alt_message = msg;
}

spell_id spell::id() const
{
    return type;
}

trait_id spell::spell_class() const
{
    return type->spell_class;
}

skill_id spell::skill() const
{
    return type->skill;
}

int spell::field_intensity() const
{
    return std::min( type->max_field_intensity,
                     static_cast<int>( type->min_field_intensity + std::round( get_level() *
                                       type->field_intensity_increment ) ) );
}

int spell::min_leveled_damage() const
{
    return type->min_damage + std::round( get_level() * type->damage_increment );
}

int spell::damage() const
{
    const int leveled_damage = min_leveled_damage();

    if( has_flag( spell_flag::RANDOM_DAMAGE ) ) {
        return rng( std::min( leveled_damage, type->max_damage ), std::max( leveled_damage,
                    type->max_damage ) );
    } else {
        if( type->min_damage >= 0 || type->max_damage >= type->min_damage ) {
            return std::min( leveled_damage, type->max_damage );
        } else { // if it's negative, min and max work differently
            return std::max( leveled_damage, type->max_damage );
        }
    }
}

std::string spell::damage_string() const
{
    if( has_flag( spell_flag::RANDOM_DAMAGE ) ) {
        return string_format( "%d-%d", min_leveled_damage(), type->max_damage );
    } else {
        const int dmg = damage();
        if( dmg >= 0 ) {
            return string_format( "%d", dmg );
        } else {
            return string_format( "+%d", std::abs( dmg ) );
        }
    }
}

int spell::min_leveled_aoe() const
{
    return type->min_aoe + std::round( get_level() * type->aoe_increment );
}

int spell::aoe() const
{
    const int leveled_aoe = min_leveled_aoe();

    if( has_flag( spell_flag::RANDOM_AOE ) ) {
        return rng( std::min( leveled_aoe, type->max_aoe ), std::max( leveled_aoe, type->max_aoe ) );
    } else {
        if( type->max_aoe >= type->min_aoe ) {
            return std::min( leveled_aoe, type->max_aoe );
        } else {
            return std::max( leveled_aoe, type->max_aoe );
        }
    }
}

bool spell::in_aoe( const tripoint &source, const tripoint &target ) const
{
    if( has_flag( spell_flag::RANDOM_AOE ) ) {
        return rl_dist( source, target ) <= type->max_aoe;
    } else {
        return rl_dist( source, target ) <= aoe();
    }
}

std::string spell::aoe_string() const
{
    if( has_flag( spell_flag::RANDOM_AOE ) ) {
        return string_format( "%d-%d", min_leveled_aoe(), type->max_aoe );
    } else {
        return string_format( "%d", aoe() );
    }
}

int spell::range() const
{
    const int leveled_range = type->min_range + std::round( get_level() * type->range_increment );
    if( type->max_range >= type->min_range ) {
        return std::min( leveled_range, type->max_range );
    } else {
        return std::max( leveled_range, type->max_range );
    }
}

int spell::min_leveled_duration() const
{
    return type->min_duration + std::round( get_level() * type->duration_increment );
}

int spell::duration() const
{
    const int leveled_duration = min_leveled_duration();

    if( has_flag( spell_flag::RANDOM_DURATION ) ) {
        return rng( std::min( leveled_duration, type->max_duration ), std::max( leveled_duration,
                    type->max_duration ) );
    } else {
        if( type->max_duration >= type->min_duration ) {
            return std::min( leveled_duration, type->max_duration );
        } else {
            return std::max( leveled_duration, type->max_duration );
        }
    }
}

std::string spell::duration_string() const
{
    if( has_flag( spell_flag::RANDOM_DURATION ) ) {
        return string_format( "%s - %s", moves_to_string( min_leveled_duration() ),
                              moves_to_string( type->max_duration ) );
    } else {
        return moves_to_string( duration() );
    }
}

time_duration spell::duration_turns() const
{
    return 1_turns * duration() / 100;
}

void spell::gain_level()
{
    gain_exp( exp_to_next_level() );
}

bool spell::is_max_level() const
{
    return get_level() >= type->max_level;
}

bool spell::can_learn( const Character &guy ) const
{
    if( type->spell_class == trait_NONE ) {
        return true;
    }
    return guy.has_trait( type->spell_class );
}

int spell::energy_cost( const Character &guy ) const
{
    int cost;
    if( type->base_energy_cost < type->final_energy_cost ) {
        cost = std::min( type->final_energy_cost,
                         static_cast<int>( std::round( type->base_energy_cost + type->energy_increment * get_level() ) ) );
    } else if( type->base_energy_cost > type->final_energy_cost ) {
        cost = std::max( type->final_energy_cost,
                         static_cast<int>( std::round( type->base_energy_cost + type->energy_increment * get_level() ) ) );
    } else {
        cost = type->base_energy_cost;
    }
    if( !has_flag( spell_flag::NO_HANDS ) ) {
        // the first 10 points of combined encumbrance is ignored, but quickly adds up
        const int hands_encumb = std::max( 0, guy.encumb( bp_hand_l ) + guy.encumb( bp_hand_r ) - 10 );
        switch( type->energy_source ) {
            default:
                cost += 10 * hands_encumb;
                break;
            case hp_energy:
                cost += hands_encumb;
                break;
            case stamina_energy:
                cost += 100 * hands_encumb;
                break;
        }
    }
    return cost;
}

bool spell::has_flag( const spell_flag &flag ) const
{
    return type->spell_tags[flag];
}

bool spell::is_spell_class( const trait_id &mid ) const
{
    return mid == type->spell_class;
}

bool spell::can_cast( const Character &guy ) const
{
    switch( type->energy_source ) {
        case mana_energy:
            return guy.magic.available_mana() >= energy_cost( guy );
        case stamina_energy:
            return guy.get_stamina() >= energy_cost( guy );
        case hp_energy: {
            for( int i = 0; i < num_hp_parts; i++ ) {
                if( energy_cost( guy ) < guy.hp_cur[i] ) {
                    return true;
                }
            }
            return false;
        }
        case bionic_energy:
            return guy.get_power_level() >= units::from_kilojoule( energy_cost( guy ) );
        case fatigue_energy:
            return guy.get_fatigue() < EXHAUSTED;
        case none_energy:
        default:
            return true;
    }
}

int spell::get_difficulty() const
{
    return type->difficulty;
}

int spell::casting_time( const Character &guy ) const
{
    // casting time in moves
    int casting_time = 0;
    if( type->base_casting_time < type->final_casting_time ) {
        casting_time = std::min( type->final_casting_time,
                                 static_cast<int>( std::round( type->base_casting_time + type->casting_time_increment *
                                         get_level() ) ) );
    } else if( type->base_casting_time > type->final_casting_time ) {
        casting_time = std::max( type->final_casting_time,
                                 static_cast<int>( std::round( type->base_casting_time + type->casting_time_increment *
                                         get_level() ) ) );
    } else {
        casting_time = type->base_casting_time;
    }
    if( !has_flag( spell_flag::NO_LEGS ) ) {
        // the first 20 points of encumbrance combined is ignored
        const int legs_encumb = std::max( 0, guy.encumb( bp_leg_l ) + guy.encumb( bp_leg_r ) - 20 );
        casting_time += legs_encumb * 3;
    }
    if( has_flag( spell_flag::SOMATIC ) ) {
        // the first 20 points of encumbrance combined is ignored
        const int arms_encumb = std::max( 0, guy.encumb( bp_arm_l ) + guy.encumb( bp_arm_r ) - 20 );
        casting_time += arms_encumb * 2;
    }
    return casting_time;
}

std::string spell::name() const
{
    return type->name.translated();
}

std::string spell::message() const
{
    if( !alt_message.empty() ) {
        return alt_message.translated();
    }
    return type->message.translated();
}

float spell::spell_fail( const Character &guy ) const
{
    // formula is based on the following:
    // exponential curve
    // effective skill of 0 or less is 100% failure
    // effective skill of 8 (8 int, 0 spellcraft, 0 spell level, spell difficulty 0) is ~50% failure
    // effective skill of 30 is 0% failure
    const float effective_skill = 2 * ( get_level() - get_difficulty() ) + guy.get_int() +
                                  guy.get_skill_level( skill() );
    // add an if statement in here because sufficiently large numbers will definitely overflow because of exponents
    if( effective_skill > 30.0f ) {
        return 0.0f;
    } else if( effective_skill < 0.0f ) {
        return 1.0f;
    }
<<<<<<< HEAD
    float fail_chance = pow( ( effective_skill - 30.0f ) / 30.0f, 2 );
    if( has_flag( spell_flag::SOMATIC ) && !guy.has_trait_flag( "SUBTLE_SPELL" ) ) {
=======
    float fail_chance = std::pow( ( effective_skill - 30.0f ) / 30.0f, 2 );
    if( has_flag( spell_flag::SOMATIC ) && !p.has_trait_flag( "SUBTLE_SPELL" ) ) {
>>>>>>> 5dd7e741
        // the first 20 points of encumbrance combined is ignored
        const int arms_encumb = std::max( 0, guy.encumb( bp_arm_l ) + guy.encumb( bp_arm_r ) - 20 );
        // each encumbrance point beyond the "gray" color counts as half an additional fail %
        fail_chance += arms_encumb / 200.0f;
    }
    if( has_flag( spell_flag::VERBAL ) && !guy.has_trait_flag( "SILENT_SPELL" ) ) {
        // a little bit of mouth encumbrance is allowed, but not much
        const int mouth_encumb = std::max( 0, guy.encumb( bp_mouth ) - 5 );
        fail_chance += mouth_encumb / 100.0f;
    }
    // concentration spells work better than you'd expect with a higher focus pool
    if( has_flag( spell_flag::CONCENTRATE ) ) {
        if( guy.focus_pool <= 0 ) {
            return 0.0f;
        }
        fail_chance /= guy.focus_pool / 100.0f;
    }
    return clamp( fail_chance, 0.0f, 1.0f );
}

std::string spell::colorized_fail_percent( const Character &guy ) const
{
    const float fail_fl = spell_fail( guy ) * 100.0f;
    std::string fail_str;
    fail_fl == 100.0f ? fail_str = _( "Too Difficult!" ) : fail_str = string_format( "%.1f %% %s",
                                   fail_fl, _( "Failure Chance" ) );
    nc_color color;
    if( fail_fl > 90.0f ) {
        color = c_magenta;
    } else if( fail_fl > 75.0f ) {
        color = c_red;
    } else if( fail_fl > 60.0f ) {
        color = c_light_red;
    } else if( fail_fl > 35.0f ) {
        color = c_yellow;
    } else if( fail_fl > 15.0f ) {
        color = c_green;
    } else {
        color = c_light_green;
    }
    return colorize( fail_str, color );
}

int spell::xp() const
{
    return experience;
}

void spell::gain_exp( int nxp )
{
    experience += nxp;
}

void spell::set_exp( int nxp )
{
    experience = nxp;
}

std::string spell::energy_string() const
{
    switch( type->energy_source ) {
        case hp_energy:
            return _( "health" );
        case mana_energy:
            return _( "mana" );
        case stamina_energy:
            return _( "stamina" );
        case bionic_energy:
            return _( "bionic power" );
        case fatigue_energy:
            return _( "fatigue" );
        default:
            return "";
    }
}

std::string spell::energy_cost_string( const Character &guy ) const
{
    if( energy_source() == none_energy ) {
        return _( "none" );
    }
    if( energy_source() == bionic_energy || energy_source() == mana_energy ) {
        return colorize( to_string( energy_cost( guy ) ), c_light_blue );
    }
    if( energy_source() == hp_energy ) {
        auto pair = get_hp_bar( energy_cost( guy ), guy.get_hp_max() / num_hp_parts );
        return colorize( pair.first, pair.second );
    }
    if( energy_source() == stamina_energy ) {
        auto pair = get_hp_bar( energy_cost( guy ), guy.get_stamina_max() );
        return colorize( pair.first, pair.second );
    }
    if( energy_source() == fatigue_energy ) {
        return colorize( to_string( energy_cost( guy ) ), c_cyan );
    }
    debugmsg( "ERROR: Spell %s has invalid energy source.", id().c_str() );
    return _( "error: energy_type" );
}

std::string spell::energy_cur_string( const Character &guy ) const
{
    if( energy_source() == none_energy ) {
        return _( "infinite" );
    }
    if( energy_source() == bionic_energy ) {
        return colorize( to_string( units::to_kilojoule( guy.get_power_level() ) ), c_light_blue );
    }
    if( energy_source() == mana_energy ) {
        return colorize( to_string( guy.magic.available_mana() ), c_light_blue );
    }
    if( energy_source() == stamina_energy ) {
        auto pair = get_hp_bar( guy.get_stamina(), guy.get_stamina_max() );
        return colorize( pair.first, pair.second );
    }
    if( energy_source() == hp_energy ) {
        return "";
    }
    if( energy_source() == fatigue_energy ) {
        const std::pair<std::string, nc_color> pair = guy.get_fatigue_description();
        return colorize( pair.first, pair.second );
    }
    debugmsg( "ERROR: Spell %s has invalid energy source.", id().c_str() );
    return _( "error: energy_type" );
}

bool spell::is_valid() const
{
    return type.is_valid();
}

bool spell::bp_is_affected( body_part bp ) const
{
    return type->affected_bps[bp];
}

void spell::create_field( const tripoint &at ) const
{
    if( !type->field ) {
        return;
    }
    const int intensity = field_intensity() + rng( -type->field_intensity_variance * field_intensity(),
                          type->field_intensity_variance * field_intensity() );
    if( intensity <= 0 ) {
        return;
    }
    if( one_in( type->field_chance ) ) {
        field_entry *field = g->m.get_field( at, *type->field );
        if( field ) {
            field->set_field_intensity( field->get_field_intensity() + intensity );
        } else {
            g->m.add_field( at, *type->field, intensity, -duration_turns() );
        }
    }
}

void spell::make_sound( const tripoint &target ) const
{
    if( !has_flag( spell_flag::SILENT ) ) {
        int loudness = std::abs( damage() ) / 3;
        if( has_flag( spell_flag::LOUD ) ) {
            loudness += 1 + damage() / 3;
        }
        make_sound( target, loudness );
    }
}

void spell::make_sound( const tripoint &target, int loudness ) const
{
    sounds::sound( target, loudness, type->sound_type, type->sound_description.translated(),
                   type->sound_ambient, type->sound_id, type->sound_variant );
}

std::string spell::effect() const
{
    return type->effect_name;
}

energy_type spell::energy_source() const
{
    return type->energy_source;
}

bool spell::is_target_in_range( const Creature &caster, const tripoint &p ) const
{
    return rl_dist( caster.pos(), p ) <= range();
}

bool spell::is_valid_target( valid_target t ) const
{
    return type->valid_targets[t];
}

bool spell::is_valid_target( const Creature &caster, const tripoint &p ) const
{
    bool valid = false;
    if( Creature *const cr = g->critter_at<Creature>( p ) ) {
        Creature::Attitude cr_att = cr->attitude_to( caster );
        valid = valid || ( cr_att != Creature::A_FRIENDLY && is_valid_target( target_hostile ) );
        valid = valid || ( cr_att == Creature::A_FRIENDLY && is_valid_target( target_ally ) &&
                           p != caster.pos() );
        valid = valid || ( is_valid_target( target_self ) && p == caster.pos() );
        valid = valid && target_by_monster_id( p );
    } else {
        valid = is_valid_target( target_ground );
    }
    return valid;
}

bool spell::is_valid_effect_target( valid_target t ) const
{
    return type->effect_targets[t];
}

bool spell::target_by_monster_id( const tripoint &p ) const
{
    if( type->targeted_monster_ids.empty() ) {
        return true;
    }
    bool valid = false;
    if( monster *const target = g->critter_at<monster>( p ) ) {
        if( type->targeted_monster_ids.find( target->type->id ) != type->targeted_monster_ids.end() ) {
            valid = true;
        }
    }
    return valid;
}

std::string spell::description() const
{
    return type->description.translated();
}

nc_color spell::damage_type_color() const
{
    switch( dmg_type() ) {
        case DT_HEAT:
            return c_red;
        case DT_ACID:
            return c_light_green;
        case DT_BASH:
            return c_magenta;
        case DT_BIOLOGICAL:
            return c_green;
        case DT_COLD:
            return c_white;
        case DT_CUT:
            return c_light_gray;
        case DT_ELECTRIC:
            return c_light_blue;
        case DT_STAB:
            return c_light_red;
        case DT_TRUE:
            return c_dark_gray;
        default:
            return c_black;
    }
}

std::string spell::damage_type_string() const
{
    return name_by_dt( dmg_type() );
}

// constants defined below are just for the formula to be used,
// in order for the inverse formula to be equivalent
constexpr float a = 6200.0;
constexpr float b = 0.146661;
constexpr float c = -62.5;

int spell::get_level() const
{
    // you aren't at the next level unless you have the requisite xp, so floor
    return std::max( static_cast<int>( std::floor( std::log( experience + a ) / b + c ) ), 0 );
}

int spell::get_max_level() const
{
    return type->max_level;
}

// helper function to calculate xp needed to be at a certain level
// pulled out as a helper function to make it easier to either be used in the future
// or easier to tweak the formula
static int exp_for_level( int level )
{
    // level 0 never needs xp
    if( level == 0 ) {
        return 0;
    }
    return std::ceil( std::exp( ( level - c ) * b ) ) - a;
}

int spell::exp_to_next_level() const
{
    return exp_for_level( get_level() + 1 ) - xp();
}

std::string spell::exp_progress() const
{
    const int level = get_level();
    const int this_level_xp = exp_for_level( level );
    const int next_level_xp = exp_for_level( level + 1 );
    const int denominator = next_level_xp - this_level_xp;
    const float progress = static_cast<float>( xp() - this_level_xp ) / std::max( 1.0f,
                           static_cast<float>( denominator ) );
    return string_format( "%i%%", clamp( static_cast<int>( std::round( progress * 100 ) ), 0, 99 ) );
}

float spell::exp_modifier( const Character &guy ) const
{
    const float int_modifier = ( guy.get_int() - 8.0f ) / 8.0f;
    const float difficulty_modifier = get_difficulty() / 20.0f;
    const float spellcraft_modifier = guy.get_skill_level( skill() ) / 10.0f;

    return ( int_modifier + difficulty_modifier + spellcraft_modifier ) / 5.0f + 1.0f;
}

int spell::casting_exp( const Character &guy ) const
{
    // the amount of xp you would get with no modifiers
    const int base_casting_xp = 75;

<<<<<<< HEAD
    return round( guy.adjust_for_focus( base_casting_xp * exp_modifier( guy ) ) );
=======
    return std::round( p.adjust_for_focus( base_casting_xp * exp_modifier( p ) ) );
>>>>>>> 5dd7e741
}

std::string spell::enumerate_targets() const
{
    std::vector<std::string> all_valid_targets;
    int last_target = static_cast<int>( valid_target::_LAST );
    for( int i = 0; i < last_target; ++i ) {
        valid_target t = static_cast<valid_target>( i );
        if( is_valid_target( t ) && t != target_none ) {
            all_valid_targets.emplace_back( io::enum_to_string( t ) );
        }
    }
    if( all_valid_targets.size() == 1 ) {
        return all_valid_targets[0];
    }
    std::string ret;
    // TODO: if only we had a function to enumerate strings and concatenate them...
    for( auto iter = all_valid_targets.begin(); iter != all_valid_targets.end(); iter++ ) {
        if( iter + 1 == all_valid_targets.end() ) {
            ret = string_format( _( "%s and %s" ), ret, *iter );
        } else if( iter == all_valid_targets.begin() ) {
            ret = *iter;
        } else {
            ret = string_format( _( "%s, %s" ), ret, *iter );
        }
    }
    return ret;
}

std::string spell::list_targeted_monster_names() const
{
    if( type->targeted_monster_ids.empty() ) {
        return "";
    }
    std::vector<std::string> all_valid_monster_names;
    for( const mtype_id &mon_id : type->targeted_monster_ids ) {
        all_valid_monster_names.emplace_back( mon_id->nname() );
    }
    //remove repeat names
    all_valid_monster_names.erase( std::unique( all_valid_monster_names.begin(),
                                   all_valid_monster_names.end() ), all_valid_monster_names.end() );
    std::string ret = enumerate_as_string( all_valid_monster_names );
    return ret;
}

damage_type spell::dmg_type() const
{
    return type->dmg_type;
}

damage_instance spell::get_damage_instance() const
{
    damage_instance dmg;
    dmg.add_damage( dmg_type(), damage() );
    return dmg;
}

dealt_damage_instance spell::get_dealt_damage_instance() const
{
    dealt_damage_instance dmg;
    dmg.set_damage( dmg_type(), damage() );
    return dmg;
}

std::string spell::effect_data() const
{
    return type->effect_str;
}

vproto_id spell::summon_vehicle_id() const
{
    return vproto_id( type->effect_str );
}

int spell::heal( const tripoint &target ) const
{
    monster *const mon = g->critter_at<monster>( target );
    if( mon ) {
        return mon->heal( -damage() );
    }
    Character *const p = g->critter_at<Character>( target );
    if( p ) {
        p->healall( -damage() );
        return -damage();
    }
    return -1;
}

void spell::cast_spell_effect( Creature &source, const tripoint &target ) const
{
    type->effect( *this, source, target );
}

void spell::cast_all_effects( Creature &source, const tripoint &target ) const
{
    if( has_flag( spell_flag::WONDER ) ) {
        const auto iter = type->additional_spells.begin();
        for( int num_spells = std::abs( damage() ); num_spells > 0; num_spells-- ) {
            if( type->additional_spells.empty() ) {
                debugmsg( "ERROR: %s has WONDER flag but no spells to choose from!", type->id.c_str() );
                return;
            }
            const int rand_spell = rng( 0, type->additional_spells.size() - 1 );
            spell sp = ( iter + rand_spell )->get_spell( get_level() );
            const bool _self = ( iter + rand_spell )->self;

            // This spell flag makes it so the message of the spell that's cast using this spell will be sent.
            // if a message is added to the casting spell, it will be sent as well.
            source.add_msg_if_player( sp.message() );

            if( sp.has_flag( RANDOM_TARGET ) ) {
                if( const cata::optional<tripoint> new_target = sp.random_valid_target( source,
                        _self ? source.pos() : target ) ) {
                    sp.cast_all_effects( source, *new_target );
                }
            } else {
                if( _self ) {
                    sp.cast_all_effects( source, source.pos() );
                } else {
                    sp.cast_all_effects( source, target );
                }
            }
        }
    } else {
        // first call the effect of the main spell
        cast_spell_effect( source, target );
        for( const fake_spell &extra_spell : type->additional_spells ) {
            spell sp = extra_spell.get_spell( get_level() );
            if( sp.has_flag( RANDOM_TARGET ) ) {
                if( const cata::optional<tripoint> new_target = sp.random_valid_target( source,
                        extra_spell.self ? source.pos() : target ) ) {
                    sp.cast_all_effects( source, *new_target );
                }
            } else {
                if( extra_spell.self ) {
                    sp.cast_all_effects( source, source.pos() );
                } else {
                    sp.cast_all_effects( source, target );
                }
            }
        }
    }
}

cata::optional<tripoint> spell::random_valid_target( const Creature &caster,
        const tripoint &caster_pos ) const
{
    std::set<tripoint> valid_area;
    for( const tripoint &target : spell_effect::spell_effect_blast( *this, caster_pos, caster_pos,
            range(), false ) ) {
        if( is_valid_target( caster, target ) ) {
            valid_area.emplace( target );
        }
    }
    if( valid_area.empty() ) {
        return cata::nullopt;
    }
    return random_entry( valid_area );
}

// player

known_magic::known_magic()
{
    mana_base = 1000;
    mana = mana_base;
}

void known_magic::serialize( JsonOut &json ) const
{
    json.start_object();

    json.member( "mana", mana );

    json.member( "spellbook" );
    json.start_array();
    for( auto pair : spellbook ) {
        json.start_object();
        json.member( "id", pair.second.id() );
        json.member( "xp", pair.second.xp() );
        json.end_object();
    }
    json.end_array();
    json.member( "invlets", invlets );

    json.end_object();
}

void known_magic::deserialize( JsonIn &jsin )
{
    JsonObject data = jsin.get_object();
    data.read( "mana", mana );

    for( JsonObject jo : data.get_array( "spellbook" ) ) {
        std::string id = jo.get_string( "id" );
        spell_id sp = spell_id( id );
        int xp = jo.get_int( "xp" );
        if( knows_spell( sp ) ) {
            spellbook[sp].set_exp( xp );
        } else {
            spellbook.emplace( sp, spell( sp, xp ) );
        }
    }
    data.read( "invlets", invlets );
}

bool known_magic::knows_spell( const std::string &sp ) const
{
    return knows_spell( spell_id( sp ) );
}

bool known_magic::knows_spell( const spell_id &sp ) const
{
    return spellbook.count( sp ) == 1;
}

bool known_magic::knows_spell() const
{
    return !spellbook.empty();
}

void known_magic::learn_spell( const std::string &sp, Character &guy, bool force )
{
    learn_spell( spell_id( sp ), guy, force );
}

void known_magic::learn_spell( const spell_id &sp, Character &guy, bool force )
{
    learn_spell( &sp.obj(), guy, force );
}

void known_magic::learn_spell( const spell_type *sp, Character &guy, bool force )
{
    if( !sp->is_valid() ) {
        debugmsg( "Tried to learn invalid spell" );
        return;
    }
    if( guy.magic.knows_spell( sp->id ) ) {
        // you already know the spell
        return;
    }
    spell temp_spell( sp->id );
    if( !temp_spell.is_valid() ) {
        debugmsg( "Tried to learn invalid spell" );
        return;
    }
    if( !force && sp->spell_class != trait_NONE ) {
        if( can_learn_spell( guy, sp->id ) && !guy.has_trait( sp->spell_class ) ) {
            std::string trait_cancel;
            for( const trait_id &cancel : sp->spell_class->cancels ) {
                if( cancel == sp->spell_class->cancels.back() &&
                    sp->spell_class->cancels.back() != sp->spell_class->cancels.front() ) {
                    trait_cancel = string_format( _( "%s and %s" ), trait_cancel, cancel->name() );
                } else if( cancel == sp->spell_class->cancels.front() ) {
                    trait_cancel = cancel->name();
                    if( sp->spell_class->cancels.size() == 1 ) {
                        trait_cancel = string_format( "%s: %s", trait_cancel, cancel->desc() );
                    }
                } else {
                    trait_cancel = string_format( _( "%s, %s" ), trait_cancel, cancel->name() );
                }
                if( cancel == sp->spell_class->cancels.back() ) {
                    trait_cancel += ".";
                }
            }
            if( query_yn(
                    _( "Learning this spell will make you a\n\n%s: %s\n\nand lock you out of\n\n%s\n\nContinue?" ),
                    sp->spell_class->name(), sp->spell_class->desc(), trait_cancel ) ) {
                guy.set_mutation( sp->spell_class );
                guy.on_mutation_gain( sp->spell_class );
                guy.add_msg_if_player( sp->spell_class.obj().desc() );
            } else {
                return;
            }
        }
    }
    if( force || can_learn_spell( guy, sp->id ) ) {
        spellbook.emplace( sp->id, temp_spell );
        guy.add_msg_if_player( m_good, _( "You learned %s!" ), sp->name );
    } else {
        guy.add_msg_if_player( m_bad, _( "You can't learn this spell." ) );
    }
}

void known_magic::forget_spell( const std::string &sp )
{
    forget_spell( spell_id( sp ) );
}

void known_magic::forget_spell( const spell_id &sp )
{
    if( !knows_spell( sp ) ) {
        debugmsg( "Can't forget a spell you don't know!" );
        return;
    }
    add_msg( m_bad, _( "All knowledge of %s leaves you." ), sp->name );
    spellbook.erase( sp );
}

bool known_magic::can_learn_spell( const Character &guy, const spell_id &sp ) const
{
    const spell_type &sp_t = sp.obj();
    if( sp_t.spell_class == trait_NONE ) {
        return true;
    }
    return !guy.has_opposite_trait( sp_t.spell_class );
}

spell &known_magic::get_spell( const spell_id &sp )
{
    if( !knows_spell( sp ) ) {
        debugmsg( "ERROR: Tried to get unknown spell" );
    }
    spell &temp_spell = spellbook[ sp ];
    return temp_spell;
}

std::vector<spell *> known_magic::get_spells()
{
    std::vector<spell *> spells;
    for( auto &spell_pair : spellbook ) {
        spells.emplace_back( &spell_pair.second );
    }
    return spells;
}

int known_magic::available_mana() const
{
    return mana;
}

void known_magic::set_mana( int new_mana )
{
    mana = new_mana;
}

void known_magic::mod_mana( const Character &guy, int add_mana )
{
    set_mana( clamp( mana + add_mana, 0, max_mana( guy ) ) );
}

int known_magic::max_mana( const Character &guy ) const
{
    const float int_bonus = ( ( 0.2f + guy.get_int() * 0.1f ) - 1.0f ) * mana_base;
    const float unaugmented_mana = std::max( 0.0f,
                                   ( ( mana_base + int_bonus ) * guy.mutation_value( "mana_multiplier" ) ) +
                                   guy.mutation_value( "mana_modifier" ) - units::to_kilojoule( guy.get_power_level() ) );
    return guy.calculate_by_enchantment( unaugmented_mana, enchantment::mod::MAX_MANA, true );
}

void known_magic::update_mana( const Character &guy, float turns )
{
    // mana should replenish in 8 hours.
    const float full_replenish = to_turns<float>( 8_hours );
    const float ratio = turns / full_replenish;
    mod_mana( guy, std::floor( ratio * guy.calculate_by_enchantment( max_mana( guy ) *
                               guy.mutation_value( "mana_regen_multiplier" ), enchantment::mod::REGEN_MANA ) ) );
}

std::vector<spell_id> known_magic::spells() const
{
    std::vector<spell_id> spell_ids;
    for( auto pair : spellbook ) {
        spell_ids.emplace_back( pair.first );
    }
    return spell_ids;
}

// does the Character have enough energy (of the type of the spell) to cast the spell?
bool known_magic::has_enough_energy( const Character &guy, spell &sp ) const
{
    int cost = sp.energy_cost( guy );
    switch( sp.energy_source() ) {
        case mana_energy:
            return available_mana() >= cost;
        case bionic_energy:
            return guy.get_power_level() >= units::from_kilojoule( cost );
        case stamina_energy:
            return guy.get_stamina() >= cost;
        case hp_energy:
            for( int i = 0; i < num_hp_parts; i++ ) {
                if( guy.hp_cur[i] > cost ) {
                    return true;
                }
            }
            return false;
        case fatigue_energy:
            return guy.get_fatigue() < EXHAUSTED;
        case none_energy:
            return true;
        default:
            return false;
    }
}

int known_magic::time_to_learn_spell( const Character &guy, const std::string &str ) const
{
    return time_to_learn_spell( guy, spell_id( str ) );
}

int known_magic::time_to_learn_spell( const Character &guy, const spell_id &sp ) const
{
    const int base_time = to_moves<int>( 30_minutes );
    return base_time * ( 1.0 + sp->difficulty / ( 1.0 + ( guy.get_int() - 8.0 ) / 8.0 ) +
                         ( guy.get_skill_level( sp->skill ) / 10.0 ) );
}

int known_magic::get_spellname_max_width()
{
    int width = 0;
    for( const spell *sp : get_spells() ) {
        width = std::max( width, utf8_width( sp->name() ) );
    }
    return width;
}

class spellcasting_callback : public uilist_callback
{
    private:
        std::vector<spell *> known_spells;
        void draw_spell_info( const spell &sp, const uilist *menu );
    public:
        // invlets reserved for special functions
        const std::set<int> reserved_invlets{ 'I', '=' };
        bool casting_ignore;

        spellcasting_callback( std::vector<spell *> &spells,
                               bool casting_ignore ) : known_spells( spells ),
            casting_ignore( casting_ignore ) {}
        bool key( const input_context &, const input_event &event, int entnum,
                  uilist * /*menu*/ ) override {
            if( event.get_first_input() == 'I' ) {
                casting_ignore = !casting_ignore;
                return true;
            }
            if( event.get_first_input() == '=' ) {
                int invlet = 0;
                invlet = popup_getkey( _( "Choose a new hotkey for this spell." ) );
                if( inv_chars.valid( invlet ) ) {
                    const bool invlet_set = g->u.magic.set_invlet( known_spells[entnum]->id(), invlet,
                                            reserved_invlets );
                    if( !invlet_set ) {
                        popup( _( "Hotkey already used." ) );
                    } else {
                        popup( _( "%c set.  Close and reopen spell menu to refresh list with changes." ),
                               invlet );
                    }
                } else {
                    popup( _( "Hotkey removed." ) );
                    g->u.magic.rem_invlet( known_spells[entnum]->id() );
                }
                return true;
            }
            return false;
        }

        void select( int entnum, uilist *menu ) override {
            mvwputch( menu->window, point( menu->w_width - menu->pad_right, 0 ), c_magenta, LINE_OXXX );
            mvwputch( menu->window, point( menu->w_width - menu->pad_right, menu->w_height - 1 ), c_magenta,
                      LINE_XXOX );
            for( int i = 1; i < menu->w_height - 1; i++ ) {
                mvwputch( menu->window, point( menu->w_width - menu->pad_right, i ), c_magenta, LINE_XOXO );
            }
            std::string ignore_string = casting_ignore ? _( "Ignore Distractions" ) :
                                        _( "Popup Distractions" );
            mvwprintz( menu->window, point( menu->w_width - menu->pad_right + 2, 0 ),
                       casting_ignore ? c_red : c_light_green, string_format( "%s %s", "[I]", ignore_string ) );
            const std::string assign_letter = _( "Assign Hotkey [=]" );
            mvwprintz( menu->window, point( menu->w_width - assign_letter.length() - 1, 0 ), c_yellow,
                       assign_letter );
            draw_spell_info( *known_spells[entnum], menu );
        }
};

static bool casting_time_encumbered( const spell &sp, const Character &guy )
{
    int encumb = 0;
    if( !sp.has_flag( spell_flag::NO_LEGS ) ) {
        // the first 20 points of encumbrance combined is ignored
        encumb += std::max( 0, guy.encumb( bp_leg_l ) + guy.encumb( bp_leg_r ) - 20 );
    }
    if( sp.has_flag( spell_flag::SOMATIC ) ) {
        // the first 20 points of encumbrance combined is ignored
        encumb += std::max( 0, guy.encumb( bp_arm_l ) + guy.encumb( bp_arm_r ) - 20 );
    }
    return encumb > 0;
}

static bool energy_cost_encumbered( const spell &sp, const Character &guy )
{
    if( !sp.has_flag( spell_flag::NO_HANDS ) ) {
        return std::max( 0, guy.encumb( bp_hand_l ) + guy.encumb( bp_hand_r ) - 10 ) > 0;
    }
    return false;
}

// this prints various things about the spell out in a list
// including flags and things like "goes through walls"
static std::string enumerate_spell_data( const spell &sp )
{
    std::vector<std::string> spell_data;
    if( sp.has_flag( spell_flag::CONCENTRATE ) ) {
        spell_data.emplace_back( _( "requires concentration" ) );
    }
    if( sp.has_flag( spell_flag::VERBAL ) ) {
        spell_data.emplace_back( _( "verbal" ) );
    }
    if( sp.has_flag( spell_flag::SOMATIC ) ) {
        spell_data.emplace_back( _( "somatic" ) );
    }
    if( !sp.has_flag( spell_flag::NO_HANDS ) ) {
        spell_data.emplace_back( _( "impeded by gloves" ) );
    } else {
        spell_data.emplace_back( _( "does not require hands" ) );
    }
    if( !sp.has_flag( spell_flag::NO_LEGS ) ) {
        spell_data.emplace_back( _( "requires mobility" ) );
    }
    if( sp.effect() == "target_attack" && sp.range() > 1 ) {
        spell_data.emplace_back( _( "can be cast through walls" ) );
    }
    return enumerate_as_string( spell_data );
}

void spellcasting_callback::draw_spell_info( const spell &sp, const uilist *menu )
{
    const int h_offset = menu->w_width - menu->pad_right + 1;
    // includes spaces on either side for readability
    const int info_width = menu->pad_right - 4;
    const int win_height = menu->w_height;
    const int h_col1 = h_offset + 1;
    const int h_col2 = h_offset + ( info_width / 2 );
    const catacurses::window w_menu = menu->window;
    // various pieces of spell data mean different things depending on the effect of the spell
    const std::string fx = sp.effect();
    int line = 1;
    nc_color gray = c_light_gray;
    nc_color light_green = c_light_green;
    nc_color yellow = c_yellow;

    print_colored_text( w_menu, point( h_col1, line++ ), yellow, yellow,
                        sp.spell_class() == trait_NONE ? _( "Classless" ) : sp.spell_class()->name() );

    line += fold_and_print( w_menu, point( h_col1, line ), info_width, gray, sp.description() );

    line++;

    line += fold_and_print( w_menu, point( h_col1, line ), info_width, gray,
                            enumerate_spell_data( sp ) );
    if( line <= win_height / 3 ) {
        line++;
    }

    print_colored_text( w_menu, point( h_col1, line ), gray, gray,
                        string_format( "%s: %d %s", _( "Spell Level" ), sp.get_level(),
                                       sp.is_max_level() ? _( "(MAX)" ) : "" ) );
    print_colored_text( w_menu, point( h_col2, line++ ), gray, gray,
                        string_format( "%s: %d", _( "Max Level" ), sp.get_max_level() ) );

    print_colored_text( w_menu, point( h_col1, line ), gray, gray,
                        sp.colorized_fail_percent( g->u ) );
    print_colored_text( w_menu, point( h_col2, line++ ), gray, gray,
                        string_format( "%s: %d", _( "Difficulty" ), sp.get_difficulty() ) );

    print_colored_text( w_menu, point( h_col1, line ), gray, gray,
                        string_format( "%s: %s", _( "Current Exp" ), colorize( to_string( sp.xp() ), light_green ) ) );
    print_colored_text( w_menu, point( h_col2, line++ ), gray, gray,
                        string_format( "%s: %s", _( "to Next Level" ), colorize( to_string( sp.exp_to_next_level() ),
                                       light_green ) ) );

    if( line <= win_height / 2 ) {
        line++;
    }

    const bool cost_encumb = energy_cost_encumbered( sp, g->u );
    std::string cost_string = cost_encumb ? _( "Casting Cost (impeded)" ) : _( "Casting Cost" );
    std::string energy_cur = sp.energy_source() == hp_energy ? "" : string_format( _( " (%s current)" ),
                             sp.energy_cur_string( g->u ) );
    if( !sp.can_cast( g->u ) ) {
        cost_string = colorize( _( "Not Enough Energy" ), c_red );
        energy_cur = "";
    }
    print_colored_text( w_menu, point( h_col1, line++ ), gray, gray,
                        string_format( "%s: %s %s%s", cost_string,
                                       sp.energy_cost_string( g->u ), sp.energy_string(), energy_cur ) );
    const bool c_t_encumb = casting_time_encumbered( sp, g->u );
    print_colored_text( w_menu, point( h_col1, line++ ), gray, gray, colorize(
                            string_format( "%s: %s", c_t_encumb ? _( "Casting Time (impeded)" ) : _( "Casting Time" ),
                                           moves_to_string( sp.casting_time( g->u ) ) ),
                            c_t_encumb  ? c_red : c_light_gray ) );

    if( line <= win_height * 3 / 4 ) {
        line++;
    }

    std::string targets;
    if( sp.is_valid_target( target_none ) ) {
        targets = _( "self" );
    } else {
        targets = sp.enumerate_targets();
    }
    print_colored_text( w_menu, point( h_col1, line++ ), gray, gray,
                        string_format( "%s: %s", _( "Valid Targets" ), targets ) );

    std::string target_ids;
    target_ids = sp.list_targeted_monster_names();
    if( !target_ids.empty() ) {
        fold_and_print( w_menu, point( h_col1, line++ ), info_width, gray,
                        _( "Only affects the monsters: %s" ), target_ids );
    }

    if( line <= win_height * 3 / 4 ) {
        line++;
    }

    const int damage = sp.damage();
    std::string damage_string;
    std::string aoe_string;
    // if it's any type of attack spell, the stats are normal.
    if( fx == "target_attack" || fx == "projectile_attack" || fx == "cone_attack" ||
        fx == "line_attack" ) {
        if( damage > 0 ) {
            damage_string = string_format( "%s: %s %s", _( "Damage" ), colorize( sp.damage_string(),
                                           sp.damage_type_color() ),
                                           colorize( sp.damage_type_string(), sp.damage_type_color() ) );
        } else if( damage < 0 ) {
            damage_string = string_format( "%s: %s", _( "Healing" ), colorize( sp.damage_string(),
                                           light_green ) );
        }
        if( sp.aoe() > 0 ) {
            std::string aoe_string_temp = _( "Spell Radius" );
            std::string degree_string;
            if( fx == "cone_attack" ) {
                aoe_string_temp = _( "Cone Arc" );
                degree_string = _( "degrees" );
            } else if( fx == "line_attack" ) {
                aoe_string_temp = _( "Line Width" );
            }
            aoe_string = string_format( "%s: %d %s", aoe_string_temp, sp.aoe(), degree_string );
        }
    } else if( fx == "teleport_random" ) {
        if( sp.aoe() > 0 ) {
            aoe_string = string_format( "%s: %d", _( "Variance" ), sp.aoe() );
        }
    } else if( fx == "spawn_item" ) {
        damage_string = string_format( "%s %d %s", _( "Spawn" ), sp.damage(), item::nname( sp.effect_data(),
                                       sp.damage() ) );
    } else if( fx == "summon" ) {
        damage_string = string_format( "%s %d %s", _( "Summon" ), sp.damage(),
                                       _( monster( mtype_id( sp.effect_data() ) ).get_name( ) ) );
        aoe_string = string_format( "%s: %d", _( "Spell Radius" ), sp.aoe() );
    } else if( fx == "ter_transform" ) {
        aoe_string = string_format( "%s: %s", _( "Spell Radius" ), sp.aoe_string() );
    }

    print_colored_text( w_menu, point( h_col1, line ), gray, gray, damage_string );
    print_colored_text( w_menu, point( h_col2, line++ ), gray, gray, aoe_string );

    print_colored_text( w_menu, point( h_col1, line++ ), gray, gray,
                        string_format( "%s: %s", _( "Range" ), sp.range() <= 0 ? _( "self" ) : to_string( sp.range() ) ) );

    // todo: damage over time here, when it gets implemeted

    print_colored_text( w_menu, point( h_col1, line++ ), gray, gray, sp.duration() <= 0 ? "" :
                        string_format( "%s: %s", _( "Duration" ), sp.duration_string() ) );
}

bool known_magic::set_invlet( const spell_id &sp, int invlet, const std::set<int> &used_invlets )
{
    if( used_invlets.count( invlet ) > 0 ) {
        return false;
    }
    invlets[sp] = invlet;
    return true;
}

void known_magic::rem_invlet( const spell_id &sp )
{
    invlets.erase( sp );
}

int known_magic::get_invlet( const spell_id &sp, std::set<int> &used_invlets )
{
    auto found = invlets.find( sp );
    if( found != invlets.end() ) {
        return found->second;
    }
    for( const std::pair<const spell_id, int> &invlet_pair : invlets ) {
        used_invlets.emplace( invlet_pair.second );
    }
    for( int i = 'a'; i <= 'z'; i++ ) {
        if( used_invlets.count( i ) == 0 ) {
            used_invlets.emplace( i );
            return i;
        }
    }
    for( int i = 'A'; i <= 'Z'; i++ ) {
        if( used_invlets.count( i ) == 0 ) {
            used_invlets.emplace( i );
            return i;
        }
    }
    for( int i = '!'; i <= '-'; i++ ) {
        if( used_invlets.count( i ) == 0 ) {
            used_invlets.emplace( i );
            return i;
        }
    }
    return 0;
}

int known_magic::select_spell( const Character &guy )
{
    // max width of spell names
    const int max_spell_name_length = get_spellname_max_width();
    std::vector<spell *> known_spells = get_spells();

    uilist spell_menu;
    spell_menu.w_height = clamp( static_cast<int>( known_spells.size() ), 24, TERMY * 9 / 10 );
    spell_menu.w_width = std::max( 80, TERMX * 3 / 8 );
    spell_menu.w_x = ( TERMX - spell_menu.w_width ) / 2;
    spell_menu.w_y = ( TERMY - spell_menu.w_height ) / 2;
    spell_menu.pad_right = spell_menu.w_width - max_spell_name_length - 5;
    spell_menu.title = _( "Choose a Spell" );
    spell_menu.hilight_disabled = true;
    spellcasting_callback cb( known_spells, casting_ignore );
    spell_menu.callback = &cb;

    std::set<int> used_invlets{ cb.reserved_invlets };

    for( size_t i = 0; i < known_spells.size(); i++ ) {
        spell_menu.addentry( static_cast<int>( i ), known_spells[i]->can_cast( guy ),
                             get_invlet( known_spells[i]->id(), used_invlets ), known_spells[i]->name() );
    }

    spell_menu.query();

    casting_ignore = static_cast<spellcasting_callback *>( spell_menu.callback )->casting_ignore;

    return spell_menu.ret;
}

void known_magic::on_mutation_gain( const trait_id &mid, Character &guy )
{
    for( const std::pair<const spell_id, int> &sp : mid->spells_learned ) {
        learn_spell( sp.first, guy, true );
        spell &temp_sp = get_spell( sp.first );
        for( int level = 0; level < sp.second; level++ ) {
            temp_sp.gain_level();
        }
    }
}

void known_magic::on_mutation_loss( const trait_id &mid )
{
    std::vector<spell_id> spells_to_forget;
    for( const spell *sp : get_spells() ) {
        if( sp->is_spell_class( mid ) ) {
            spells_to_forget.emplace_back( sp->id() );
        }
    }
    for( const spell_id &sp_id : spells_to_forget ) {
        forget_spell( sp_id );
    }
}

void spellbook_callback::add_spell( const spell_id &sp )
{
    spells.emplace_back( sp.obj() );
}

static std::string color_number( const int num )
{
    if( num > 0 ) {
        return colorize( to_string( num ), c_light_green );
    } else if( num < 0 ) {
        return colorize( to_string( num ), c_light_red );
    } else {
        return colorize( to_string( num ), c_white );
    }
}

static std::string color_number( const float num )
{
    if( num > 100 ) {
        return colorize( string_format( "+%.0f", num ), c_light_green );
    } else if( num < -100 ) {
        return colorize( string_format( "%.0f", num ), c_light_red );
    } else if( num > 0 ) {
        return colorize( string_format( "+%.2f", num ), c_light_green );
    } else if( num < 0 ) {
        return colorize( string_format( "%.2f", num ), c_light_red );
    } else {
        return colorize( "0", c_white );
    }
}

static void draw_spellbook_info( const spell_type &sp, uilist *menu )
{
    const int width = menu->pad_left - 4;
    const int start_x = 2;
    int line = 1;
    const catacurses::window w = menu->window;
    nc_color gray = c_light_gray;
    nc_color yellow = c_yellow;
    const spell fake_spell( sp.id );

    const std::string spell_name = colorize( sp.name, c_light_green );
    const std::string spell_class = sp.spell_class == trait_NONE ? _( "Classless" ) :
                                    sp.spell_class->name();
    print_colored_text( w, point( start_x, line ), gray, gray, spell_name );
    print_colored_text( w, point( menu->pad_left - utf8_width( spell_class ) - 1, line++ ), yellow,
                        yellow, spell_class );
    line++;
    line += fold_and_print( w, point( start_x, line ), width, gray, "%s", sp.description );
    line++;

    mvwprintz( w, point( start_x, line ), c_light_gray, string_format( "%s: %d", _( "Difficulty" ),
               sp.difficulty ) );
    mvwprintz( w, point( start_x + width / 2, line++ ), c_light_gray, string_format( "%s: %d",
               _( "Max Level" ),
               sp.max_level ) );

    const std::string fx = sp.effect_name;
    std::string damage_string;
    std::string aoe_string;
    bool has_damage_type = false;
    if( fx == "target_attack" || fx == "projectile_attack" || fx == "cone_attack" ||
        fx == "line_attack" ) {
        damage_string = _( "Damage" );
        aoe_string = _( "AoE" );
        has_damage_type = sp.min_damage > 0 && sp.max_damage > 0;
    } else if( fx == "spawn_item" || fx == "summon_monster" ) {
        damage_string = _( "Spawned" );
    } else if( fx == "recover_energy" ) {
        damage_string = _( "Recover" );
    } else if( fx == "teleport_random" ) {
        aoe_string = _( "Variance" );
    } else if( fx == "area_pull" || fx == "area_push" ||  fx == "ter_transform" ) {
        aoe_string = _( "AoE" );
    }

    if( has_damage_type ) {
        print_colored_text( w, point( start_x, line++ ), gray, gray, string_format( "%s: %s",
                            _( "Damage Type" ),
                            colorize( fake_spell.damage_type_string(), fake_spell.damage_type_color() ) ) );
    }
    line++;

    print_colored_text( w, point( start_x, line++ ), gray, gray,
                        string_format( "%s %s %s %s",
                                       //~ translation should not exceed 10 console cells
                                       left_justify( _( "Stat Gain" ), 10 ),
                                       //~ translation should not exceed 7 console cells
                                       left_justify( _( "lvl 0" ), 7 ),
                                       //~ translation should not exceed 7 console cells
                                       left_justify( _( "per lvl" ), 7 ),
                                       //~ translation should not exceed 7 console cells
                                       left_justify( _( "max lvl" ), 7 ) ) );
    std::vector<std::tuple<std::string, int, float, int>> rows;

    if( sp.max_damage != 0 && sp.min_damage != 0 && !damage_string.empty() ) {
        rows.emplace_back( damage_string, sp.min_damage, sp.damage_increment, sp.max_damage );
    }

    if( sp.max_range != 0 && sp.min_range != 0 ) {
        rows.emplace_back( _( "Range" ), sp.min_range, sp.range_increment, sp.max_range );
    }

    if( sp.min_aoe != 0 && sp.max_aoe != 0 && !aoe_string.empty() ) {
        rows.emplace_back( aoe_string, sp.min_aoe, sp.aoe_increment, sp.max_aoe );
    }

    if( sp.min_duration != 0 && sp.max_duration != 0 ) {
        rows.emplace_back( _( "Duration" ), sp.min_duration, static_cast<float>( sp.duration_increment ),
                           sp.max_duration );
    }

    rows.emplace_back( _( "Cast Cost" ), sp.base_energy_cost, sp.energy_increment,
                       sp.final_energy_cost );
    rows.emplace_back( _( "Cast Time" ), sp.base_casting_time, sp.casting_time_increment,
                       sp.final_casting_time );

    for( std::tuple<std::string, int, float, int> &row : rows ) {
        mvwprintz( w, point( start_x, line ), c_light_gray, std::get<0>( row ) );
        print_colored_text( w, point( start_x + 11, line ), gray, gray,
                            color_number( std::get<1>( row ) ) );
        print_colored_text( w, point( start_x + 19, line ), gray, gray,
                            color_number( std::get<2>( row ) ) );
        print_colored_text( w, point( start_x + 27, line ), gray, gray,
                            color_number( std::get<3>( row ) ) );
        line++;
    }
}

void spellbook_callback::select( int entnum, uilist *menu )
{
    mvwputch( menu->window, point( menu->pad_left, 0 ), c_magenta, LINE_OXXX );
    mvwputch( menu->window, point( menu->pad_left, menu->w_height - 1 ), c_magenta, LINE_XXOX );
    for( int i = 1; i < menu->w_height - 1; i++ ) {
        mvwputch( menu->window, point( menu->pad_left, i ), c_magenta, LINE_XOXO );
    }
    draw_spellbook_info( spells[entnum], menu );
}

void fake_spell::load( const JsonObject &jo )
{
    std::string temp_id;
    mandatory( jo, false, "id", temp_id );
    id = spell_id( temp_id );
    optional( jo, false, "hit_self", self, false );

    optional( jo, false, "once_in", trigger_once_in, 1 );
    optional( jo, false, "message", trigger_message );
    optional( jo, false, "npc_message", npc_trigger_message );
    int max_level_int;
    optional( jo, false, "max_level", max_level_int, -1 );
    if( max_level_int == -1 ) {
        max_level = cata::nullopt;
    } else {
        max_level = max_level_int;
    }
    optional( jo, false, "min_level", level, 0 );
    if( jo.has_string( "level" ) ) {
        debugmsg( "level member for fake_spell was renamed to min_level.  id: %s", temp_id );
    }
}

void fake_spell::serialize( JsonOut &json ) const
{
    json.start_object();
    json.member( "id", id );
    json.member( "hit_self", self );
    json.member( "once_in", trigger_once_in );

    if( !max_level ) {
        json.member( "max_level", -1 );
    } else {
        json.member( "max_level", *max_level );
    }
    json.member( "min_level", level );
    json.end_object();
}

void fake_spell::deserialize( JsonIn &jsin )
{
    JsonObject data = jsin.get_object();
    load( data );
}

spell fake_spell::get_spell( int min_level_override ) const
{
    spell sp( id );
    // the max level this spell will be. can be optionally limited
    int spell_limiter = max_level ? std::min( *max_level, sp.get_max_level() ) : sp.get_max_level();
    // level is the minimum level the fake_spell will output
    min_level_override = std::max( min_level_override, level );
    if( min_level_override > spell_limiter ) {
        // this override is for min level, and does not override max level
        min_level_override = spell_limiter;
    }
    // the "level" of the fake spell is the goal, but needs to be clamped to min and max
    int level_of_spell = clamp( level, min_level_override,  std::min( sp.get_max_level(),
                                spell_limiter ) );
    if( level > spell_limiter ) {
        debugmsg( "ERROR: fake spell %s has higher min_level than max_level", id.c_str() );
        return sp;
    }
    while( sp.get_level() < level_of_spell ) {
        sp.gain_level();
    }
    return sp;
}

void spell_events::notify( const cata::event &e )
{
    switch( e.type() ) {
        case event_type::player_levels_spell: {
            spell_id sid = e.get<spell_id>( "spell" );
            int slvl = e.get<int>( "new_level" );
            spell_type spell_cast = spell_factory.obj( sid );
            for( std::map<std::string, int>::iterator it = spell_cast.learn_spells.begin();
                 it != spell_cast.learn_spells.end(); ++it ) {
                std::string learn_spell_id = it->first;
                int learn_at_level = it->second;
                if( learn_at_level == slvl ) {
                    g->u.magic.learn_spell( learn_spell_id, g->u );
                    spell_type spell_learned = spell_factory.obj( spell_id( learn_spell_id ) );
                    add_msg(
                        _( "Your experience and knowledge in creating and manipulating magical energies to cast %s have opened your eyes to new possibilities, you can now cast %s." ),
                        spell_cast.name,
                        spell_learned.name );
                }
            }
            break;
        }
        default:
            break;

    }
}<|MERGE_RESOLUTION|>--- conflicted
+++ resolved
@@ -737,13 +737,8 @@
     } else if( effective_skill < 0.0f ) {
         return 1.0f;
     }
-<<<<<<< HEAD
-    float fail_chance = pow( ( effective_skill - 30.0f ) / 30.0f, 2 );
+    float fail_chance = std::pow( ( effective_skill - 30.0f ) / 30.0f, 2 );
     if( has_flag( spell_flag::SOMATIC ) && !guy.has_trait_flag( "SUBTLE_SPELL" ) ) {
-=======
-    float fail_chance = std::pow( ( effective_skill - 30.0f ) / 30.0f, 2 );
-    if( has_flag( spell_flag::SOMATIC ) && !p.has_trait_flag( "SUBTLE_SPELL" ) ) {
->>>>>>> 5dd7e741
         // the first 20 points of encumbrance combined is ignored
         const int arms_encumb = std::max( 0, guy.encumb( bp_arm_l ) + guy.encumb( bp_arm_r ) - 20 );
         // each encumbrance point beyond the "gray" color counts as half an additional fail %
@@ -1066,11 +1061,7 @@
     // the amount of xp you would get with no modifiers
     const int base_casting_xp = 75;
 
-<<<<<<< HEAD
-    return round( guy.adjust_for_focus( base_casting_xp * exp_modifier( guy ) ) );
-=======
-    return std::round( p.adjust_for_focus( base_casting_xp * exp_modifier( p ) ) );
->>>>>>> 5dd7e741
+    return std::round( guy.adjust_for_focus( base_casting_xp * exp_modifier( guy ) ) );
 }
 
 std::string spell::enumerate_targets() const
