#include "magic.h"

#include "calendar.h"
#include "color.h"
#include "damage.h"
#include "game.h"
#include "generic_factory.h"
#include "json.h"
#include "line.h"
#include "map.h"
#include "mapdata.h"
#include "messages.h"
#include "monster.h"
#include "mutation.h"
#include "npc.h"
#include "options.h"
#include "player.h"
#include "projectile.h"
#include "rng.h"
#include "translations.h"

namespace
{
const std::map<std::string, valid_target> target_map = {
    { "ally", valid_target::target_ally },
    { "hostile", valid_target::target_hostile },
    { "self", valid_target::target_self },
    { "ground", valid_target::target_ground },
    { "none", valid_target::target_none }
};
}
namespace io
{
template<>
valid_target string_to_enum<valid_target>( const std::string &trigger )
{
    return string_to_enum_look_up( target_map, trigger );
}
}

// LOADING
// spell_type

namespace
{
generic_factory<spell_type> spell_factory( "spell" );
}

template<>
const spell_type &string_id<spell_type>::obj() const
{
    return spell_factory.obj( *this );
}

template<>
bool string_id<spell_type>::is_valid() const
{
    return spell_factory.is_valid( *this );
}

void spell_type::load_spell( JsonObject &jo, const std::string &src )
{
    spell_factory.load( jo, src );
}

energy_type energy_source_from_string( const std::string &str )
{
    if( str == "MANA" ) {
        return mana_energy;
    } else if( str == "HP" ) {
        return hp_energy;
    } else if( str == "BIONIC" ) {
        return bionic_energy;
    } else if( str == "STAMINA" ) {
        return stamina_energy;
    } else if( str == "NONE" ) {
        return none_energy;
    } else {
        debugmsg( _( "ERROR: Invalid energy string.  Defaulting to NONE" ) );
        return none_energy;
    }
}

damage_type damage_type_from_string( const std::string &str )
{
    if( str == "fire" ) {
        return DT_HEAT;
    } else if( str == "acid" ) {
        return DT_ACID;
    } else if( str == "bash" ) {
        return DT_BASH;
    } else if( str == "bio" ) {
        return DT_BIOLOGICAL;
    } else if( str == "cold" ) {
        return DT_COLD;
    } else if( str == "cut" ) {
        return DT_CUT;
    } else if( str == "electric" ) {
        return DT_ELECTRIC;
    } else if( str == "stab" ) {
        return DT_STAB;
    } else if( str == "none" || str == "NONE" ) {
        return DT_TRUE;
    } else {
        debugmsg( _( "ERROR: Invalid damage type string.  Defaulting to none" ) );
        return DT_TRUE;
    }
}

void spell_type::load( JsonObject &jo, const std::string & )
{
    mandatory( jo, was_loaded, "id", id );
    mandatory( jo, was_loaded, "name", name, translated_string_reader );
    mandatory( jo, was_loaded, "description", description, translated_string_reader );
    mandatory( jo, was_loaded, "effect", effect );

    const auto trigger_reader = enum_flags_reader<valid_target> { "valid_targets" };
    mandatory( jo, was_loaded, "valid_targets", valid_targets, trigger_reader );

    optional( jo, was_loaded, "effect_str", effect_str, "" );

    optional( jo, was_loaded, "min_damage", min_damage, 0 );
    optional( jo, was_loaded, "damage_increment", damage_increment, 0.0f );
    optional( jo, was_loaded, "max_damage", max_damage, 0 );

    optional( jo, was_loaded, "min_range", min_range, 0 );
    optional( jo, was_loaded, "range_increment", range_increment, 0.0f );
    optional( jo, was_loaded, "max_range", max_range, 0 );

    optional( jo, was_loaded, "min_aoe", min_aoe, 0 );
    optional( jo, was_loaded, "aoe_increment", aoe_increment, 0.0f );
    optional( jo, was_loaded, "max_aoe", max_aoe, 0 );

    optional( jo, was_loaded, "min_dot", min_dot, 0 );
    optional( jo, was_loaded, "dot_increment", dot_increment, 0.0f );
    optional( jo, was_loaded, "max_dot", max_dot, 0 );

    optional( jo, was_loaded, "min_duration", min_duration, 0 );
    optional( jo, was_loaded, "duration_increment", duration_increment, 0.0f );
    optional( jo, was_loaded, "max_duration", max_duration, 0 );

    optional( jo, was_loaded, "min_pierce", min_pierce, 0 );
    optional( jo, was_loaded, "pierce_increment", pierce_increment, 0.0f );
    optional( jo, was_loaded, "max_pierce", max_pierce, 0 );

    optional( jo, was_loaded, "base_energy_cost", base_energy_cost, 0 );
    std::string temp_string;
    optional( jo, was_loaded, "spell_class", temp_string, "NONE" );
    spell_class = trait_id( temp_string );
    optional( jo, was_loaded, "energy_source", temp_string, "NONE" );
    energy_source = energy_source_from_string( temp_string );
    optional( jo, was_loaded, "damage_type", temp_string, "NONE" );
    dmg_type = damage_type_from_string( temp_string );
    optional( jo, was_loaded, "difficulty", difficulty, 0 );
    optional( jo, was_loaded, "max_level", max_level, 0 );
    optional( jo, was_loaded, "base_casting_time", base_casting_time, 0 );

}

void spell_type::check_consistency()
{
    for( const spell_type &sp_t : get_all() ) {
        if( sp_t.min_aoe > sp_t.max_aoe ) {
            debugmsg( string_format( "ERROR: %s has higher min_aoe than max_aoe", sp_t.id.c_str() ) );
        }
        if( abs( sp_t.min_damage ) > abs( sp_t.max_damage ) ) {
            debugmsg( string_format( "ERROR: %s has higher min_damage than max_damage", sp_t.id.c_str() ) );
        }
        if( sp_t.min_range > sp_t.max_range ) {
            debugmsg( string_format( "ERROR: %s has higher min_range than max_range", sp_t.id.c_str() ) );
        }
        if( sp_t.min_dot > sp_t.max_dot ) {
            debugmsg( string_format( "ERROR: %s has higher min_dot than max_dot", sp_t.id.c_str() ) );
        }
        if( sp_t.min_duration > sp_t.max_duration ) {
            debugmsg( string_format( "ERROR: %s has higher min_dot_time than max_dot_time", sp_t.id.c_str() ) );
        }
        if( sp_t.min_pierce > sp_t.max_pierce ) {
            debugmsg( string_format( "ERROR: %s has higher min_pierce than max_pierce", sp_t.id.c_str() ) );
        }
    }
}

const std::vector<spell_type> &spell_type::get_all()
{
    return spell_factory.get_all();
}

void spell_type::reset_all()
{
    spell_factory.reset();
}

bool spell_type::is_valid() const
{
    return spell_factory.is_valid( this->id );
<<<<<<< HEAD
=======
}

// spell

spell::spell( const spell_type *sp, int xp )
{
    type = sp;
    experience = xp;
}

spell::spell( spell_id sp, int xp ) : spell( &sp.obj(), xp ) {}

spell_id spell::id() const
{
    return type->id;
}

int spell::damage() const
{
    if( type->min_damage >= 0 ) {
        return std::min( static_cast<int>( type->min_damage + round( get_level() *
                                           type->damage_increment ) ), type->max_damage );
    } else { // if it's negative, min and max work differently
        return std::max( static_cast<int>( type->min_damage + round( get_level() *
                                           type->damage_increment ) ), type->max_damage );
    }
}

int spell::aoe() const
{
    return std::min( static_cast<int>( type->min_aoe + round( get_level() * type->aoe_increment ) ),
                     type->max_aoe );
}

int spell::range() const
{
    return std::min( static_cast<int>( type->min_range + round( get_level() * type->range_increment ) ),
                     type->max_range );
}

int spell::duration() const
{
    return std::min( static_cast<int>( type->min_duration + round( get_level() *
                                       type->duration_increment ) ),
                     type->max_duration );
}

time_duration spell::duration_turns() const
{
    return 1_turns * duration() / 100;
}

void spell::gain_level()
{
    gain_exp( exp_to_next_level() );
}

bool spell::is_max_level() const
{
    return get_level() >= type->max_level;
}

bool spell::can_learn( const player &p ) const
{
    if( type->spell_class == trait_id( "NONE" ) ) {
        return true;
    }
    return p.has_trait( type->spell_class );
}

int spell::energy_cost() const
{
    // todo: formula to vary energy cost
    return type->base_energy_cost;
}

bool spell::can_cast( const player &p ) const
{
    if( !p.magic.knows_spell( type->id ) ) {
        // how in the world can this happen?
        debugmsg( "ERROR: owner of spell does not know spell" );
        return false;
    }
    switch( type->energy_source ) {
        case mana_energy:
            return p.magic.available_mana() >= energy_cost();
        case stamina_energy:
            return p.stamina >= energy_cost();
        case hp_energy: {
            for( int i = 0; i < num_hp_parts; i++ ) {
                if( energy_cost() < p.hp_cur[i] ) {
                    return true;
                }
            }
            return false;
        }
        case bionic_energy:
            return p.power_level >= energy_cost();
        case none_energy:
        default:
            return true;
    }
}

int spell::get_difficulty() const
{
    return type->difficulty;
}

int spell::casting_time() const
{
    // todo: formula for casting time
    return type->base_casting_time;
}

std::string spell::name() const
{
    return _( type->name );
}

float spell::spell_fail( const player &p ) const
{
    // formula is based on the following:
    // exponential curve
    // effective skill of 0 or less is 100% failure
    // effective skill of 8 (8 int, 0 spellcraft, 0 spell level, spell difficulty 0) is ~50% failure
    // effective skill of 30 is 0% failure
    const float effective_skill = 2 * ( get_level() - get_difficulty() ) + p.get_int() +
                                  p.get_skill_level( skill_id( "SPELLCRAFT" ) );
    // add an if statement in here because sufficiently large numbers will definitely overflow because of exponents
    if( effective_skill > 30.0f ) {
        return 0.0f;
    } else if( effective_skill < 0.0f ) {
        return 1.0f;
    }
    const float fail_chance = pow( ( effective_skill - 30.0f ) / 30.0f, 2 );
    return clamp( fail_chance, 0.0f, 1.0f );
}

std::string spell::colorized_fail_percent( const player &p ) const
{
    const float fail_fl = spell_fail( p ) * 100.0f;
    std::string fail_str;
    fail_fl == 100.0f ? fail_str = _( "Difficult!" ) : fail_str =  string_format( "%.1f %% %s",
                                   fail_fl, _( "Failure Chance" ) );
    nc_color color;
    if( fail_fl > 90.0f ) {
        color = c_magenta;
    } else if( fail_fl > 75.0f ) {
        color = c_red;
    } else if( fail_fl > 60.0f ) {
        color = c_light_red;
    } else if( fail_fl > 35.0f ) {
        color = c_yellow;
    } else if( fail_fl > 15.0f ) {
        color = c_green;
    } else {
        color = c_light_green;
    }
    return colorize( fail_str, color );
}

int spell::xp() const
{
    return experience;
}

void spell::gain_exp( int nxp )
{
    experience += nxp;
}

std::string spell::energy_string() const
{
    switch( type->energy_source ) {
        case hp_energy:
            return _( "health" );
        case mana_energy:
            return _( "mana" );
        case stamina_energy:
            return _( "stamina" );
        case bionic_energy:
            return _( "bionic power" );
        default:
            return "";
    }
}

std::string spell::energy_cost_string( const player &p ) const
{
    if( energy_source() == none_energy ) {
        return _( "none" );
    }
    if( energy_source() == bionic_energy || energy_source() == mana_energy ) {
        return colorize( to_string( energy_cost() ), c_light_blue );
    }
    if( energy_source() == hp_energy ) {
        auto pair = get_hp_bar( energy_cost(), p.get_hp_max() / num_hp_parts );
        return colorize( pair.first, pair.second );
    }
    if( energy_source() == stamina_energy ) {
        auto pair = get_hp_bar( energy_cost(), p.get_stamina_max() );
        return colorize( pair.first, pair.second );
    }
    debugmsg( "ERROR: Spell %s has invalid energy source.", id().c_str() );
    return _( "error: energy_type" );
}

std::string spell::energy_cur_string( const player &p ) const
{
    if( energy_source() == none_energy ) {
        return _( "infinite" );
    }
    if( energy_source() == bionic_energy ) {
        return colorize( to_string( p.power_level ), c_light_blue );
    }
    if( energy_source() == mana_energy ) {
        return colorize( to_string( p.magic.available_mana() ), c_light_blue );
    }
    if( energy_source() == stamina_energy ) {
        auto pair = get_hp_bar( p.stamina, p.get_stamina_max() );
        return colorize( pair.first, pair.second );
    }
    if( energy_source() == hp_energy ) {
        return "";
    }
    debugmsg( "ERROR: Spell %s has invalid energy source.", id().c_str() );
    return _( "error: energy_type" );
}

bool spell::is_valid() const
{
    if( type == nullptr ) {
        return false;
    }
    return type->is_valid();
}

std::string spell::effect() const
{
    return type->effect;
}

energy_type spell::energy_source() const
{
    return type->energy_source;
}

bool spell::is_valid_target( valid_target t ) const
{
    return type->valid_targets[t];
}

bool spell::is_valid_target( const tripoint &p ) const
{
    bool valid = false;
    if( Creature *const cr = g->critter_at<Creature>( p ) ) {
        Creature::Attitude cr_att = cr->attitude_to( g->u );
        valid = valid || ( cr_att != Creature::A_FRIENDLY && is_valid_target( target_hostile ) ) ||
                ( cr_att == Creature::A_FRIENDLY && is_valid_target( target_ally ) );
    }
    if( p == g->u.pos() ) {
        valid = valid || is_valid_target( target_self );
    }
    return valid || is_valid_target( target_ground );
}

std::string spell::description() const
{
    return _( type->description );
}

nc_color spell::damage_type_color() const
{
    switch( dmg_type() ) {
        case DT_HEAT:
            return c_red;
        case DT_ACID:
            return c_light_green;
        case DT_BASH:
            return c_magenta;
        case DT_BIOLOGICAL:
            return c_green;
        case DT_COLD:
            return c_white;
        case DT_CUT:
            return c_light_gray;
        case DT_ELECTRIC:
            return c_light_blue;
        case DT_STAB:
            return c_light_red;
        case DT_TRUE:
            return c_dark_gray;
        default:
            return c_black;
    }
}

// constants defined below are just for the formula to be used,
// in order for the inverse formula to be equivalent
static const float a = 6200.0;
static const float b = 0.146661;
static const float c = -62.5;

int spell::get_level() const
{
    // you aren't at the next level unless you have the requisite xp, so floor
    return std::max( static_cast<int>( floor( log( experience + a ) / b + c ) ), 0 );
}

int spell::get_max_level() const
{
    return type->max_level;
}

// helper function to calculate xp needed to be at a certain level
// pulled out as a helper function to make it easier to either be used in the future
// or easier to tweak the formula
static int exp_for_level( int level )
{
    // level 0 never needs xp
    if( level == 0 ) {
        return 0;
    }
    return ceil( exp( ( level - c ) * b ) ) - a;
}

int spell::exp_to_next_level() const
{
    return exp_for_level( get_level() + 1 ) - xp();
}

std::string spell::exp_progress() const
{
    const int level = get_level();
    const int this_level_xp = exp_for_level( level );
    const int next_level_xp = exp_for_level( level + 1 );
    const int denominator = next_level_xp - this_level_xp;
    const float progress = static_cast<float>( xp() - this_level_xp ) / std::max( 1.0f,
                           static_cast<float>( denominator ) );
    return string_format( "%i%%", clamp( static_cast<int>( round( progress * 100 ) ), 0, 99 ) );
}

float spell::exp_modifier( const player &p ) const
{
    const float int_modifier = ( p.get_int() - 8.0f ) / 8.0f;
    const float difficulty_modifier = get_difficulty() / 20.0f;
    const float spellcraft_modifier = p.get_skill_level( skill_id( "SPELLCRAFT" ) ) / 10.0f;

    return int_modifier + difficulty_modifier + spellcraft_modifier + 1.0f;
}

int spell::casting_exp( const player &p ) const
{
    // the amount of xp you would get with no modifiers
    const int base_casting_xp = 75;

    return round( p.adjust_for_focus( base_casting_xp * exp_modifier( p ) ) );
}

damage_type spell::dmg_type() const
{
    return type->dmg_type;
}

damage_instance spell::get_damage_instance() const
{
    damage_instance dmg;
    dmg.add_damage( dmg_type(), damage() );
    return dmg;
}

dealt_damage_instance spell::get_dealt_damage_instance() const
{
    dealt_damage_instance dmg;
    dmg.set_damage( dmg_type(), damage() );
    return dmg;
}

std::string spell::effect_data() const
{
    return type->effect_str;
}

int spell::heal( const tripoint &target ) const
{
    monster *const mon = g->critter_at<monster>( target );
    if( mon ) {
        return mon->heal( -damage() );
    }
    player *const p = g->critter_at<player>( target );
    if( p ) {
        p->healall( -damage() );
        return -damage();
    }
    return -1;
}

// player

known_magic::known_magic()
{
    mana_base = 1000;
    mana = mana_base;
}

void known_magic::serialize( JsonOut &json ) const
{
    json.start_object();

    json.member( "mana", mana );

    json.member( "spellbook" );
    json.start_array();
    for( auto pair : spellbook ) {
        json.start_object();
        json.member( "id", pair.second.id() );
        json.member( "xp", pair.second.xp() );
        json.end_object();
    }
    json.end_array();

    json.end_object();
}

void known_magic::deserialize( JsonIn &jsin )
{
    JsonObject data = jsin.get_object();
    data.read( "mana", mana );

    JsonArray parray = data.get_array( "spellbook" );
    while( parray.has_more() ) {
        JsonObject jo = parray.next_object();
        std::string id = jo.get_string( "id" );
        spell_id sp = spell_id( id );
        int xp = jo.get_int( "xp" );
        spellbook.emplace( sp, spell( sp, xp ) );
    }
}

bool known_magic::knows_spell( const std::string &sp ) const
{
    return knows_spell( spell_id( sp ) );
}

bool known_magic::knows_spell( spell_id sp ) const
{
    return spellbook.count( sp ) == 1;
}

void known_magic::learn_spell( const std::string &sp, player &p, bool force )
{
    learn_spell( spell_id( sp ), p, force );
}

void known_magic::learn_spell( spell_id sp, player &p, bool force )
{
    learn_spell( &sp.obj(), p, force );
}

void known_magic::learn_spell( const spell_type *sp, player &p, bool force )
{
    if( !sp->is_valid() ) {
        debugmsg( "Tried to learn invalid spell" );
        return;
    }
    spell temp_spell( sp );
    if( !temp_spell.is_valid() ) {
        debugmsg( "Tried to learn invalid spell" );
        return;
    }
    if( !force && sp->spell_class != trait_id( "NONE" ) ) {
        if( can_learn_spell( p, sp->id ) && !p.has_trait( sp->spell_class ) ) {
            if( query_yn(
                    _( "Learning this spell will make you a %s and lock you out of other unique spells.\nContinue?" ),
                    sp->spell_class.obj().name() ) ) {
                p.set_mutation( sp->spell_class );
                p.add_msg_if_player( sp->spell_class.obj().desc() );
            } else {
                return;
            }
        }
    }
    if( force || can_learn_spell( p, sp->id ) ) {
        spellbook.emplace( sp->id, temp_spell );
        p.add_msg_if_player( m_good, _( "You learned %s!" ), _( sp->name ) );
    } else {
        p.add_msg_if_player( m_bad, _( "You can't learn this spell." ) );
    }
}

void known_magic::forget_spell( const std::string &sp )
{
    forget_spell( spell_id( sp ) );
}

void known_magic::forget_spell( spell_id sp )
{
    if( !knows_spell( sp ) ) {
        debugmsg( "Can't forget a spell you don't know!" );
        return;
    }
    spellbook.erase( sp );
}

bool known_magic::can_learn_spell( const player &p, spell_id sp ) const
{
    const spell_type sp_t = sp.obj();
    if( sp_t.spell_class == trait_id( "NONE" ) ) {
        return true;
    }
    return !p.has_opposite_trait( sp_t.spell_class );
}

spell &known_magic::get_spell( spell_id sp )
{
    if( !knows_spell( sp ) ) {
        debugmsg( "ERROR: Tried to get unknown spell" );
    }
    spell &temp_spell = spellbook[ sp ];
    return temp_spell;
}

std::vector<spell *> known_magic::get_spells()
{
    std::vector<spell *> spells;
    for( auto &spell_pair : spellbook ) {
        spells.emplace_back( &spell_pair.second );
    }
    return spells;
}

int known_magic::available_mana() const
{
    return mana;
}

void known_magic::set_mana( int new_mana )
{
    mana = new_mana;
}

void known_magic::mod_mana( const player &p, int add_mana )
{
    set_mana( clamp( mana + add_mana, 0, max_mana( p ) ) );
}

int known_magic::max_mana( const player &p ) const
{
    const float int_bonus = ( ( 0.2f + p.get_int() * 0.1f ) - 1.0f ) * mana_base;
    return mana_base + int_bonus;
}

void known_magic::update_mana( const player &p, float turns )
{
    // mana should replenish in 8 hours.
    const float full_replenish = to_turns<float>( 8_hours );
    const float ratio = turns / full_replenish;
    mod_mana( p, floor( ratio * max_mana( p ) ) );
}

std::vector<spell_id> known_magic::spells() const
{
    std::vector<spell_id> spell_ids;
    for( auto pair : spellbook ) {
        spell_ids.emplace_back( pair.first );
    }
    return spell_ids;
}

// does the player have enough energy (of the type of the spell) to cast the spell?
bool known_magic::has_enough_energy( const player &p, spell &sp ) const
{
    int cost = sp.energy_cost();
    switch( sp.energy_source() ) {
        case mana_energy:
            return available_mana() >= cost;
        case bionic_energy:
            return p.power_level >= cost;
        case stamina_energy:
            return p.stamina >= cost;
        case hp_energy:
            for( int i = 0; i < num_hp_parts; i++ ) {
                if( p.hp_cur[i] > cost ) {
                    return true;
                }
            }
            return false;
        case none_energy:
            return true;
        default:
            return false;
    }
}

int known_magic::time_to_learn_spell( const player &p, const std::string &str ) const
{
    return time_to_learn_spell( p, spell_id( str ) );
}

int known_magic::time_to_learn_spell( const player &p, spell_id sp ) const
{
    const int base_time = 30000;
    return base_time * ( 1.0 + sp.obj().difficulty / ( 1.0 + ( p.get_int() - 8.0 ) / 8.0 ) +
                         ( p.get_skill_level( skill_id( "SPELLCRAFT" ) ) / 10.0 ) );
}

// spell_effect

namespace spell_effect
{

static tripoint random_point( int min_distance, int max_distance, const tripoint &player_pos )
{
    const int angle = rng( 0, 360 );
    const int dist = rng( min_distance, max_distance );
    const int x = round( dist * cos( angle ) );
    const int y = round( dist * sin( angle ) );
    return tripoint( x + player_pos.x, y + player_pos.y, player_pos.z );
}

void teleport( int min_distance, int max_distance )
{
    if( min_distance > max_distance || min_distance < 0 || max_distance < 0 ) {
        debugmsg( "ERROR: Teleport argument(s) invalid" );
        return;
    }
    const tripoint player_pos = g->u.pos();
    tripoint target;
    // limit the loop just in case it's impossble to find a valid point in the range
    int tries = 0;
    do {
        target = random_point( min_distance, max_distance, player_pos );
        tries++;
    } while( g->m.impassable( target ) && tries < 20 );
    if( tries == 20 ) {
        add_msg( m_bad, _( "Unable to find a valid target for teleport." ) );
        return;
    }
    g->place_player( target );
}

void pain_split()
{
    player &p = g->u;
    add_msg( m_info, _( "Your injuries even out." ) );
    int num_limbs = 0; // number of limbs effected (broken don't count)
    int total_hp = 0; // total hp among limbs

    for( const int &part : p.hp_cur ) {
        if( part != 0 ) {
            num_limbs++;
            total_hp += part;
        }
    }
    for( int &part : p.hp_cur ) {
        const int hp_each = total_hp / num_limbs;
        if( part != 0 ) {
            part = hp_each;
        }
    }
}

void move_earth( const tripoint &target )
{
    ter_id ter_here = g->m.ter( target );

    std::set<ter_id> empty_air = { t_hole };
    std::set<ter_id> deep_pit = { t_pit, t_slope_down };
    std::set<ter_id> shallow_pit = { t_pit_corpsed, t_pit_covered, t_pit_glass, t_pit_glass_covered, t_pit_shallow, t_pit_spiked, t_pit_spiked, t_pit_spiked_covered, t_rootcellar };
    std::set<ter_id> soft_dirt = { t_grave, t_dirt, t_sand, t_clay, t_dirtmound, t_grass, t_grass_long, t_grass_tall, t_grass_golf, t_grass_dead, t_grass_white, t_dirtfloor, t_fungus_floor_in, t_fungus_floor_sup, t_fungus_floor_out, t_sandbox };
    // rock: can still be dug through with patience, converts to sand upon completion
    std::set<ter_id> hard_dirt = { t_pavement, t_pavement_y, t_sidewalk, t_concrete, t_thconc_floor, t_thconc_floor_olight, t_strconc_floor, t_floor, t_floor_waxed, t_carpet_red, t_carpet_yellow, t_carpet_purple, t_carpet_green, t_linoleum_white, t_linoleum_gray, t_slope_up, t_rock_red, t_rock_green, t_rock_blue, t_floor_red, t_floor_green, t_floor_blue, t_pavement_bg_dp, t_pavement_y_bg_dp, t_sidewalk_bg_dp };

    if( empty_air.count( ter_here ) == 1 ) {
        add_msg( m_bad, _( "All the dust in the air here falls to the ground." ) );
    } else if( deep_pit.count( ter_here ) == 1 ) {
        g->m.ter_set( target, t_hole );
        add_msg( _( "The pit has deepened further." ) );
    } else if( shallow_pit.count( ter_here ) == 1 ) {
        g->m.ter_set( target, t_pit );
        add_msg( _( "More debris shifts out of the pit." ) );
    } else if( soft_dirt.count( ter_here ) == 1 ) {
        g->m.ter_set( target, t_pit_shallow );
        add_msg( _( "The earth moves out of the way for you." ) );
    } else if( hard_dirt.count( ter_here ) == 1 ) {
        g->m.ter_set( target, t_sand );
        add_msg( _( "The rocks here are ground into sand." ) );
    } else {
        add_msg( m_bad, _( "The earth here does not listen to your command to move." ) );
    }
}

static bool in_spell_aoe( const tripoint &target, const tripoint &epicenter, const int &radius,
                          const bool ignore_walls )
{
    if( ignore_walls ) {
        return rl_dist( epicenter, target ) <= radius;
    }
    std::vector<tripoint> trajectory = line_to( epicenter, target );
    for( const tripoint &pt : trajectory ) {
        if( g->m.impassable( pt ) ) {
            return false;
        }
    }
    return rl_dist( epicenter, target ) <= radius;
}

static std::set<tripoint> spell_effect_blast( spell &, const tripoint &, const tripoint &target,
        const int aoe_radius, const bool ignore_walls )
{
    std::set<tripoint> targets;
    // TODO: Make this breadth-first
    for( int x = target.x - aoe_radius; x < target.x + aoe_radius; x++ ) {
        for( int y = target.y - aoe_radius; y < target.y + aoe_radius; y++ ) {
            for( int z = target.z - aoe_radius; z < target.z + aoe_radius; z++ ) {
                const tripoint potential_target( x, y, z );
                if( in_spell_aoe( potential_target, target, aoe_radius, ignore_walls ) ) {
                    targets.emplace( potential_target );
                }
            }
        }
    }
    return targets;
}

static std::set<tripoint> spell_effect_cone( spell &sp, const tripoint &source,
        const tripoint &target,
        const int aoe_radius, const bool ignore_walls )
{
    std::set<tripoint> targets;
    // cones go all the way to end (if they don't hit an obstacle)
    const int range = sp.range();
    const int initial_angle = coord_to_angle( source, target );
    std::set<tripoint> end_points;
    for( int angle = initial_angle - floor( aoe_radius / 2.0 );
         angle <= initial_angle + ceil( aoe_radius / 2.0 ); angle++ ) {
        tripoint potential;
        calc_ray_end( angle, range, source, potential );
        end_points.emplace( potential );
    }
    for( const tripoint &ep : end_points ) {
        std::vector<tripoint> trajectory = line_to( ep, source );
        for( const tripoint &tp : trajectory ) {
            if( ignore_walls || g->m.passable( tp ) ) {
                targets.emplace( tp );
            } else {
                break;
            }
        }
    }
    // we don't want to hit ourselves in the blast!
    targets.erase( source );
    return targets;
}

static std::set<tripoint> spell_effect_line( spell &, const tripoint &source,
        const tripoint &target,
        const int aoe_radius, const bool ignore_walls )
{
    std::set<tripoint> targets;
    const int initial_angle = coord_to_angle( source, target );
    tripoint clockwise_starting_point;
    calc_ray_end( initial_angle - 90, floor( aoe_radius / 2.0 ), source, clockwise_starting_point );
    tripoint cclockwise_starting_point;
    calc_ray_end( initial_angle + 90, ceil( aoe_radius / 2.0 ), source, cclockwise_starting_point );
    tripoint clockwise_end_point;
    calc_ray_end( initial_angle - 90, floor( aoe_radius / 2.0 ), target, clockwise_end_point );
    tripoint cclockwise_end_point;
    calc_ray_end( initial_angle + 90, ceil( aoe_radius / 2.0 ), target, cclockwise_end_point );

    std::vector<tripoint> start_width_lh = line_to( source, cclockwise_starting_point );
    std::vector<tripoint> start_width_rh = line_to( source, clockwise_starting_point );

    int start_width_lh_blocked = start_width_lh.size();
    int start_width_rh_blocked = start_width_rh.size() + 1;
    for( const tripoint &p : start_width_lh ) {
        if( ignore_walls || g->m.passable( p ) ) {
            start_width_lh_blocked--;
        } else {
            break;
        }
    }
    for( const tripoint &p : start_width_rh ) {
        if( ignore_walls || g->m.passable( p ) ) {
            start_width_rh_blocked--;
        } else {
            break;
        }
    }

    std::reverse( start_width_rh.begin(), start_width_rh.end() );
    std::vector<tripoint> start_width;
    start_width.reserve( start_width_lh.size() + start_width_rh.size() + 2 );
    start_width.insert( start_width.end(), start_width_rh.begin(), start_width_rh.end() );
    start_width.emplace_back( source );
    start_width.insert( start_width.end(), start_width_lh.begin(), start_width_lh.end() );
    std::vector<tripoint> end_width = line_to( cclockwise_end_point, clockwise_end_point );
    // line_to omits the starting point. we want it back.
    end_width.insert( end_width.begin(), cclockwise_end_point );

    // we're going from right to left (clockwise to counterclockwise)
    for( int i = start_width_rh_blocked;
         i <= static_cast<int>( start_width.size() ) - start_width_lh_blocked; i++ ) {
        for( tripoint &ep : end_width ) {
            for( tripoint &p : line_to( start_width[i], ep ) ) {
                if( ignore_walls || g->m.passable( p ) ) {
                    targets.emplace( p );
                } else {
                    break;
                }
            }
        }
    }

    targets.erase( source );

    return targets;
}

// spells do not reduce in damage the further away from the epicenter the targets are
// rather they do their full damage in the entire area of effect
static std::set<tripoint> spell_effect_area( spell &sp, const tripoint &source,
        const tripoint &target,
        std::function<std::set<tripoint>( spell &, const tripoint &, const tripoint &, const int, const bool )>
        aoe_func, bool ignore_walls = false )
{
    std::set<tripoint> targets = { target }; // initialize with epicenter
    if( sp.aoe() <= 1 ) {
        return targets;
    }

    const int aoe_radius = sp.aoe();
    targets = aoe_func( sp, source,  target, aoe_radius, ignore_walls );

    for( const tripoint &p : targets ) {
        if( !sp.is_valid_target( p ) ) {
            targets.erase( p );
        }
    }

    // Draw the explosion
    std::map<tripoint, nc_color> explosion_colors;
    for( auto &pt : targets ) {
        explosion_colors[pt] = sp.damage_type_color();
    }

    explosion_handler::draw_custom_explosion( g->u.pos(), explosion_colors );
    return targets;
}

static void damage_targets( spell &sp, std::set<tripoint> targets )
{
    for( const tripoint target : targets ) {
        Creature *const cr = g->critter_at<Creature>( target );
        if( !cr ) {
            continue;
        }

        projectile bolt;
        bolt.impact = sp.get_damage_instance();
        bolt.proj_effects.emplace( "magic" );

        dealt_projectile_attack atk;
        atk.end_point = target;
        atk.hit_critter = cr;
        atk.proj = bolt;
        if( sp.damage() > 0 ) {
            cr->deal_projectile_attack( &g->u, atk, true );
        } else {
            sp.heal( target );
            add_msg( m_good, _( "%s wounds are closing up!" ), cr->disp_name( true ) );
        }
        if( !sp.effect_data().empty() ) {
            const int dur_moves = sp.duration();
            const time_duration dur_td = 1_turns * dur_moves / 100;
            const std::vector<body_part> all_bp = { bp_head, bp_torso, bp_arm_l, bp_arm_r, bp_leg_l, bp_leg_r, };
            for( const body_part bp : all_bp ) {
                cr->add_effect( efftype_id( sp.effect_data() ), dur_td, bp );
            }
        }
    }
}

void projectile_attack( spell &sp, const tripoint &source, const tripoint &target )
{
    std::vector<tripoint> trajectory = line_to( source, target );
    for( const tripoint &pt : trajectory ) {
        if( g->m.impassable( pt ) || pt == trajectory.back() ) {
            target_attack( sp, source, target );
        }
    }
}

void target_attack( spell &sp, const tripoint &source, const tripoint &epicenter )
{
    damage_targets( sp, spell_effect_area( sp, source, epicenter, spell_effect_blast ) );
}

void cone_attack( spell &sp, const tripoint &source, const tripoint &target )
{
    damage_targets( sp, spell_effect_area( sp, source, target, spell_effect_cone ) );
}

void line_attack( spell &sp, const tripoint &source, const tripoint &target )
{
    damage_targets( sp, spell_effect_area( sp, source, target, spell_effect_line ) );
}

void spawn_ethereal_item( spell &sp )
{
    item granted( sp.effect_data(), calendar::turn );
    if( !granted.is_comestible() ) {
        granted.set_var( "ethereal", to_turns<int>( sp.duration_turns() ) );
        granted.set_flag( "ETHEREAL_ITEM" );
    }
    if( granted.count_by_charges() && sp.damage() > 0 ) {
        granted.charges = sp.damage();
    }
    if( g->u.can_wear( granted ).success() ) {
        granted.set_flag( "FIT" );
        g->u.wear_item( granted, false );
    } else if( !g->u.is_armed() ) {
        g->u.weapon = granted;
    } else {
        g->u.i_add( granted );
    }
    if( !granted.count_by_charges() ) {
        for( int i = 1; i < sp.damage(); i++ ) {
            g->u.i_add( granted );
        }
    }
}

>>>>>>> c33633ca
}<|MERGE_RESOLUTION|>--- conflicted
+++ resolved
@@ -194,8 +194,6 @@
 bool spell_type::is_valid() const
 {
     return spell_factory.is_valid( this->id );
-<<<<<<< HEAD
-=======
 }
 
 // spell
@@ -1130,5 +1128,4 @@
     }
 }
 
->>>>>>> c33633ca
 }