#include "ranged.h"

#include <algorithm>
#include <cmath>
#include <string>
#include <vector>

#include "ballistics.h"
#include "cata_utility.h"
#include "debug.h"
#include "dispersion.h"
#include "game.h"
#include "gun_mode.h"
#include "input.h"
#include "item.h"
#include "itype.h"
#include "line.h"
#include "map.h"
#include "messages.h"
#include "monster.h"
#include "morale_types.h"
#include "mtype.h"
#include "npc.h"
#include "options.h"
#include "output.h"
#include "projectile.h"
#include "rng.h"
#include "sounds.h"
#include "string_formatter.h"
#include "translations.h"
#include "vehicle.h"
#include "vpart_position.h"
#include "trap.h"
#include "cursesdef.h"

const skill_id skill_throw( "throw" );
const skill_id skill_gun( "gun" );
const skill_id skill_driving( "driving" );
const skill_id skill_dodge( "dodge" );
const skill_id skill_launcher( "launcher" );

const efftype_id effect_on_roof( "on_roof" );
const efftype_id effect_hit_by_player( "hit_by_player" );

static const trait_id trait_HOLLOW_BONES( "HOLLOW_BONES" );
static const trait_id trait_LIGHT_BONES( "LIGHT_BONES" );
static const trait_id trait_PYROMANIA( "PYROMANIA" );

const trap_str_id tr_practice_target( "tr_practice_target" );

static projectile make_gun_projectile( const item &gun );
int time_to_fire( const Character &p, const itype &firing );
static void cycle_action( item &weap, const tripoint &pos );
void make_gun_sound_effect( player &p, bool burst, item *weapon );
extern bool is_valid_in_w_terrain( int, int );

static double occupied_tile_fraction( m_size target_size )
{
    switch( target_size ) {
        case MS_TINY:
            return 0.1;
        case MS_SMALL:
            return 0.25;
        case MS_MEDIUM:
            return 0.5;
        case MS_LARGE:
            return 0.75;
        case MS_HUGE:
            return 1.0;
    }

    return 0.5;
}

double Creature::ranged_target_size() const
{
    if( has_flag( MF_HARDTOSHOOT ) ) {
        switch( get_size() ) {
            case MS_TINY:
                return occupied_tile_fraction( MS_TINY );
            case MS_SMALL:
                return occupied_tile_fraction( MS_TINY );
            case MS_MEDIUM:
                return occupied_tile_fraction( MS_SMALL );
            case MS_LARGE:
                return occupied_tile_fraction( MS_MEDIUM );
            case MS_HUGE:
                return occupied_tile_fraction( MS_LARGE );
        }
    }
    return occupied_tile_fraction( get_size() );
}

int range_with_even_chance_of_good_hit( int dispersion )
{
    // Empirically determined by "synthetic_range_test" in tests/ranged_balance.cpp.
    static const std::array<int, 59> dispersion_for_even_chance_of_good_hit = {{
            1731, 859, 573, 421, 341, 286, 245, 214, 191, 175,
            151, 143, 129, 118, 114, 107, 101, 94, 90, 78,
            78, 78, 74, 71, 68, 66, 62, 61, 59, 57,
            46, 46, 46, 46, 46, 46, 45, 45, 44, 42,
            41, 41, 39, 39, 38, 37, 36, 35, 34, 34,
            33, 33, 32, 30, 30, 30, 30, 29, 28
        }
    };
    int even_chance_range = 0;
    while( static_cast<unsigned>( even_chance_range ) <
           dispersion_for_even_chance_of_good_hit.size() &&
           dispersion < dispersion_for_even_chance_of_good_hit[ even_chance_range ] ) {
        even_chance_range++;
    }
    return even_chance_range;
}

int player::gun_engagement_moves( const item &gun, int target, int start ) const
{
    int mv = 0;
    double penalty = start;

    while( penalty > target ) {
        double adj = aim_per_move( gun, penalty );
        if( adj <= 0 ) {
            break;
        }
        penalty -= adj;
        mv++;
    }

    return mv;
}

bool player::handle_gun_damage( item &it )
{
    if( !it.is_gun() ) {
        debugmsg( "Tried to handle_gun_damage of a non-gun %s", it.tname().c_str() );
        return false;
    }

    const auto &curammo_effects = it.ammo_effects();
    const cata::optional<islot_gun> &firing = it.type->gun;
    // Here we check if we're underwater and whether we should misfire.
    // As a result this causes no damage to the firearm, note that some guns are waterproof
    // and so are immune to this effect, note also that WATERPROOF_GUN status does not
    // mean the gun will actually be accurate underwater.
    if( is_underwater() && !it.has_flag( "WATERPROOF_GUN" ) && one_in( firing->durability ) ) {
        add_msg_player_or_npc( _( "Your %s misfires with a wet click!" ),
                               _( "<npcname>'s %s misfires with a wet click!" ),
                               it.tname().c_str() );
        return false;
        // Here we check for a chance for the weapon to suffer a mechanical malfunction.
        // Note that some weapons never jam up 'NEVER_JAMS' and thus are immune to this
        // effect as current guns have a durability between 5 and 9 this results in
        // a chance of mechanical failure between 1/64 and 1/1024 on any given shot.
        // the malfunction may cause damage, but never enough to push the weapon beyond 'shattered'
    } else if( ( one_in( 2 << firing->durability ) ) && !it.has_flag( "NEVER_JAMS" ) ) {
        add_msg_player_or_npc( _( "Your %s malfunctions!" ),
                               _( "<npcname>'s %s malfunctions!" ),
                               it.tname().c_str() );
        if( it.damage() < it.max_damage() && one_in( 4 * firing->durability ) ) {
            add_msg_player_or_npc( m_bad, _( "Your %s is damaged by the mechanical malfunction!" ),
                                   _( "<npcname>'s %s is damaged by the mechanical malfunction!" ),
                                   it.tname().c_str() );
            // Don't increment until after the message
            it.inc_damage();
        }
        return false;
        // Here we check for a chance for the weapon to suffer a misfire due to
        // using OEM bullets. Note that these misfires cause no damage to the weapon and
        // some types of ammunition are immune to this effect via the NEVER_MISFIRES effect.
    } else if( !curammo_effects.count( "NEVER_MISFIRES" ) && one_in( 1728 ) ) {
        add_msg_player_or_npc( _( "Your %s misfires with a dry click!" ),
                               _( "<npcname>'s %s misfires with a dry click!" ),
                               it.tname().c_str() );
        return false;
        // Here we check for a chance for the weapon to suffer a misfire due to
        // using player-made 'RECYCLED' bullets. Note that not all forms of
        // player-made ammunition have this effect the misfire may cause damage, but never
        // enough to push the weapon beyond 'shattered'.
    } else if( curammo_effects.count( "RECYCLED" ) && one_in( 256 ) ) {
        add_msg_player_or_npc( _( "Your %s misfires with a muffled click!" ),
                               _( "<npcname>'s %s misfires with a muffled click!" ),
                               it.tname().c_str() );
        if( it.damage() < it.max_damage() && one_in( firing->durability ) ) {
            add_msg_player_or_npc( m_bad, _( "Your %s is damaged by the misfired round!" ),
                                   _( "<npcname>'s %s is damaged by the misfired round!" ),
                                   it.tname().c_str() );
            // Don't increment until after the message
            it.inc_damage();
        }
        return false;
    }
    return true;
}

int player::fire_gun( const tripoint &target, int shots )
{
    return fire_gun( target, shots, weapon );
}

int player::fire_gun( const tripoint &target, int shots, item &gun )
{
    if( !gun.is_gun() ) {
        debugmsg( "%s tried to fire non-gun (%s).", name.c_str(), gun.tname().c_str() );
        return 0;
    }

    // Number of shots to fire is limited by the amount of remaining ammo
    if( gun.ammo_required() ) {
        shots = std::min( shots, int( gun.ammo_remaining() / gun.ammo_required() ) );
    }

    // cap our maximum burst size by the amount of UPS power left
    if( !gun.has_flag( "VEHICLE" ) && gun.get_gun_ups_drain() > 0 ) {
        shots = std::min( shots, int( charges_of( "UPS" ) / gun.get_gun_ups_drain() ) );
    }

    if( shots <= 0 ) {
        debugmsg( "Attempted to fire zero or negative shots using %s", gun.tname().c_str() );
    }

    // usage of any attached bipod is dependent upon terrain
    bool bipod = g->m.has_flag_ter_or_furn( "MOUNTABLE", pos() );
    if( !bipod ) {
        if( const optional_vpart_position vp = g->m.veh_at( pos() ) ) {
            bipod = vp->vehicle().has_part( pos(), "MOUNTABLE" );
        }
    }

    // Up to 50% of recoil can be delayed until end of burst dependent upon relevant skill
    /** @EFFECT_PISTOL delays effects of recoil during automatic fire */
    /** @EFFECT_SMG delays effects of recoil during automatic fire */
    /** @EFFECT_RIFLE delays effects of recoil during automatic fire */
    /** @EFFECT_SHOTGUN delays effects of recoil during automatic fire */
    double absorb = std::min( get_skill_level( gun.gun_skill() ), MAX_SKILL ) / double( MAX_SKILL * 2 );

    tripoint aim = target;
    int curshot = 0;
    int hits = 0; // total shots on target
    int delay = 0; // delayed recoil that has yet to be applied
    while( curshot != shots ) {
        if( !handle_gun_damage( gun ) ) {
            break;
        }

        dispersion_sources dispersion = get_weapon_dispersion( gun );
        dispersion.add_range( recoil_total() );

        // If this is a vehicle mounted turret, which vehicle is it mounted on?
        const vehicle *in_veh = has_effect( effect_on_roof ) ? veh_pointer_or_null( g->m.veh_at(
                                    pos() ) ) : nullptr;

        auto shot = projectile_attack( make_gun_projectile( gun ), pos(), aim, dispersion, this, in_veh );
        curshot++;

        int qty = gun.gun_recoil( *this, bipod );
        delay  += qty * absorb;
        // Temporarily scale by 5x as we adjust MAX_RECOIL.
        recoil += 5.0 * ( qty * ( 1.0 - absorb ) );

        make_gun_sound_effect( *this, shots > 1, &gun );
        sfx::generate_gun_sound( *this, gun );

        cycle_action( gun, pos() );

        if( has_trait( trait_PYROMANIA ) && !has_morale( MORALE_PYROMANIA_STARTFIRE ) ) {
            if( gun.ammo_type() == ammotype( "flammable" ) || gun.ammo_type() == ammotype( "66mm" ) ||
                gun.ammo_type() == ammotype( "84x246mm" ) || gun.ammo_type() == ammotype( "m235" ) ) {
                add_msg_if_player( m_good, _( "You feel a surge of euphoria as flames roar out of the %s!" ),
                                   gun.tname() );
                add_morale( MORALE_PYROMANIA_STARTFIRE, 15, 15, 8_hours, 6_hours );
                rem_morale( MORALE_PYROMANIA_NOFIRE );
            }
        }

        if( gun.ammo_consume( gun.ammo_required(), pos() ) != gun.ammo_required() ) {
            debugmsg( "Unexpected shortage of ammo whilst firing %s", gun.tname().c_str() );
            break;
        }

        if( !gun.has_flag( "VEHICLE" ) ) {
            use_charges( "UPS", gun.get_gun_ups_drain() );
        }

        if( shot.missed_by <= .1 ) {
            lifetime_stats.headshots++; // @todo: check head existence for headshot
        }

        if( shot.hit_critter ) {
            hits++;
        }

        if( gun.gun_skill() == skill_launcher ) {
            continue; // skip retargeting for launchers
        }
    }

    // apply delayed recoil
    recoil += delay;
    // Reset aim for bows and other reload-and-shoot weapons.
    if( gun.has_flag( "RELOAD_AND_SHOOT" ) ) {
        recoil = MAX_RECOIL;
    }
    // Cap
    recoil = std::min( MAX_RECOIL, recoil );

    // Reset last target pos
    last_target_pos = cata::nullopt;

    // Use different amounts of time depending on the type of gun and our skill
    moves -= time_to_fire( *this, *gun.type );

    // Practice the base gun skill proportionally to number of hits, but always by one.
    practice( skill_gun, ( hits + 1 ) * 5 );
    // launchers train weapon skill for both hits and misses.
    int practice_units = gun.gun_skill() == skill_launcher ? curshot : hits;
    practice( gun.gun_skill(), ( practice_units + 1 ) * 5 );

    return curshot;
}

// @todo: Method
int throw_cost( const player &c, const item &to_throw )
{
    // Very similar to player::attack_speed
    // @todo: Extract into a function?
    // Differences:
    // Dex is more (2x) important for throwing speed
    // At 10 skill, the cost is down to 0.75%, not 0.66%
    const int base_move_cost = to_throw.attack_time() / 2;
    const int throw_skill = std::min( MAX_SKILL, c.get_skill_level( skill_throw ) );
    ///\EFFECT_THROW increases throwing speed
    const int skill_cost = static_cast<int>( ( base_move_cost * ( 20 - throw_skill ) / 20 ) );
    ///\EFFECT_DEX increases throwing speed
    const int dexbonus = c.get_dex();
    const int encumbrance_penalty = c.encumb( bp_torso ) +
                                    ( c.encumb( bp_hand_l ) + c.encumb( bp_hand_r ) ) / 2;
    const float stamina_ratio = static_cast<float>( c.stamina ) / c.get_stamina_max();
    const float stamina_penalty = 1.0 + std::max( ( 0.25f - stamina_ratio ) * 4.0f, 0.0f );

    int move_cost = base_move_cost;
    // Stamina penalty only affects base/2 and encumbrance parts of the cost
    move_cost += encumbrance_penalty;
    move_cost *= stamina_penalty;
    move_cost += skill_cost;
    move_cost -= dexbonus;

    if( c.has_trait( trait_LIGHT_BONES ) ) {
        move_cost *= .9;
    }
    if( c.has_trait( trait_HOLLOW_BONES ) ) {
        move_cost *= .8;
    }

    return std::max( 25, move_cost );
}

int Character::throw_dispersion_per_dodge( bool add_encumbrance ) const
{
    // +200 per dodge point at 0 dexterity
    // +100 at 8, +80 at 12, +66.6 at 16, +57 at 20, +50 at 24
    // Each 10 encumbrance on either hand is like -1 dex (can bring penalty to +400 per dodge)
    // Maybe @todo: Only use one hand
    const int encumbrance = add_encumbrance ? encumb( bp_hand_l ) + encumb( bp_hand_r ) : 0;
    ///\EFFECT_DEX increases throwing accuracy against targets with good dodge stat
    float effective_dex = 2 + get_dex() / 4.0f - ( encumbrance ) / 40.0f;
    return static_cast<int>( 100.0f / std::max( 1.0f, effective_dex ) );
}

// Perfect situation gives us 1000 dispersion at lvl 0
// This goes down linearly to 250  dispersion at lvl 10
int Character::throwing_dispersion( const item &to_throw, Creature *critter,
                                    bool is_blind_throw ) const
{
    units::mass weight = to_throw.weight();
    units::volume volume = to_throw.volume();
    if( to_throw.count_by_charges() && to_throw.charges > 1 ) {
        weight /= to_throw.charges;
        volume /= to_throw.charges;
    }

    int throw_difficulty = 1000;
    // 1000 penalty for every liter after the first
    // @todo: Except javelin type items
    throw_difficulty += std::max<int>( 0, units::to_milliliter( volume - 1000_ml ) );
    // 1 penalty for gram above str*100 grams (at 0 skill)
    ///\EFFECT_STR decreases throwing dispersion when throwing heavy objects
    throw_difficulty += std::max( 0, weight / 1_gram - get_str() * 100 );

    // Dispersion from difficult throws goes from 100% at lvl 0 to 25% at lvl 10
    ///\EFFECT_THROW increases throwing accuracy
    const int throw_skill = std::min( MAX_SKILL, get_skill_level( skill_throw ) );
    int dispersion = 10 * throw_difficulty / ( 8 * throw_skill + 4 );
    // If the target is a creature, it moves around and ruins aim
    // @todo: Inform projectile functions if the attacker actually aims for the critter or just the tile
    if( critter != nullptr ) {
        // It's easier to dodge at close range (thrower needs to adjust more)
        // Dodge x10 at point blank, x5 at 1 dist, then flat
        float effective_dodge = critter->get_dodge() * std::max( 1, 10 - 5 * rl_dist( pos(),
                                critter->pos() ) );
        dispersion += throw_dispersion_per_dodge( true ) * effective_dodge;
    }
    // 1 perception per 1 eye encumbrance
    ///\EFFECT_PER decreases throwing accuracy penalty from eye encumbrance
    dispersion += std::max( 0, ( encumb( bp_eyes ) - get_per() ) * 10 );

    // If throwing blind, we're assuming they mechanically can't achieve the
    // accuracy of a normal throw.
    if( is_blind_throw ) {
        dispersion *= 4;
    }

    return std::max( 0, dispersion );
}

dealt_projectile_attack player::throw_item( const tripoint &target, const item &to_throw,
        const cata::optional<tripoint> &blind_throw_from_pos )
{
    // Copy the item, we may alter it before throwing
    item thrown = to_throw;

    const int move_cost = throw_cost( *this, to_throw );
    mod_moves( -move_cost );

    units::volume volume = to_throw.volume();
    units::mass weight = to_throw.weight();

    const int stamina_cost = ( ( weight / 100_gram ) + 20 ) * -1;
    mod_stat( "stamina", stamina_cost );

    const skill_id &skill_used = skill_throw;
    const int skill_level = std::min( MAX_SKILL, get_skill_level( skill_throw ) );

    // We'll be constructing a projectile
    projectile proj;
    proj.impact = thrown.base_damage_thrown();
    proj.speed = 10 + skill_level;
    auto &impact = proj.impact;
    auto &proj_effects = proj.proj_effects;

    static const std::set<material_id> ferric = { material_id( "iron" ), material_id( "steel" ) };

    bool do_railgun = has_active_bionic( bionic_id( "bio_railgun" ) ) && thrown.made_of_any( ferric );

    // The damage dealt due to item's weight, player's strength, and skill level
    // Up to str/2 or weight/100g (lower), so 10 str is 5 damage before multipliers
    // Railgun doubles the effective strength
    ///\EFFECT_STR increases throwing damage
    double stats_mod = do_railgun ? get_str() : ( get_str() / 2.0 );
    // modify strength impact based on skill level, clamped to [0.15 - 1]
    // mod = mod * [ ( ( skill / max_skill ) * 0.85 ) + 0.15 ]
    stats_mod *= ( std::min( MAX_SKILL,
                             get_skill_level( skill_throw ) ) /
                   static_cast<double>( MAX_SKILL ) ) * 0.85 + 0.15;
    impact.add_damage( DT_BASH, std::min( weight / 100.0_gram, stats_mod ) );

    if( thrown.has_flag( "ACT_ON_RANGED_HIT" ) ) {
        proj_effects.insert( "ACT_ON_RANGED_HIT" );
        thrown.active = true;
    }

    // Item will shatter upon landing, destroying the item, dealing damage, and making noise
    /** @EFFECT_STR increases chance of shattering thrown glass items (NEGATIVE) */
    const bool shatter = !thrown.active && thrown.made_of( material_id( "glass" ) ) &&
                         rng( 0, units::to_milliliter( 2000_ml - volume ) ) < get_str() * 100;

    // Add some flags to the projectile
    if( weight > 500_gram ) {
        proj_effects.insert( "HEAVY_HIT" );
    }

    proj_effects.insert( "NO_ITEM_DAMAGE" );

    if( thrown.active ) {
        // Can't have Molotovs embed into monsters
        // Monsters don't have inventory processing
        proj_effects.insert( "NO_EMBED" );
    }

    if( do_railgun ) {
        proj_effects.insert( "LIGHTNING" );
    }

    if( volume > 500_ml ) {
        proj_effects.insert( "WIDE" );
    }

    // Deal extra cut damage if the item breaks
    if( shatter ) {
        impact.add_damage( DT_CUT, units::to_milliliter( volume ) / 500.0f );
        proj_effects.insert( "SHATTER_SELF" );
    }

    // Some minor (skill/2) armor piercing for skillful throws
    // Not as much as in melee, though
    for( damage_unit &du : impact.damage_units ) {
        du.res_pen += skill_level / 2.0f;
    }

    // Put the item into the projectile
    proj.set_drop( std::move( thrown ) );
    if( thrown.has_flag( "CUSTOM_EXPLOSION" ) ) {
        proj.set_custom_explosion( thrown.type->explosion );
    }

    // Throw from the player's position, unless we're blind throwing, in which case
    // throw from the the blind throw position instead.
    const tripoint throw_from = blind_throw_from_pos ? *blind_throw_from_pos : pos();

    float range = rl_dist( throw_from, target );
    proj.range = range;
    int skill_lvl = get_skill_level( skill_used );
    // Avoid awarding tons of xp for lucky throws against hard to hit targets
    const float range_factor = std::min<float>( range, skill_lvl + 3 );
    // We're aiming to get a damaging hit, not just an accurate one - reward proper weapons
    const float damage_factor = 5.0f * sqrt( proj.impact.total_damage() / 5.0f );
    // This should generally have values below ~20*sqrt(skill_lvl)
    const float final_xp_mult = range_factor * damage_factor;

    Creature *critter = g->critter_at( target, true );
    const dispersion_sources dispersion = throwing_dispersion( thrown, critter,
                                          blind_throw_from_pos.has_value() );
    auto dealt_attack = projectile_attack( proj, throw_from, target, dispersion, this );

    const double missed_by = dealt_attack.missed_by;
    if( missed_by <= 0.1 && dealt_attack.hit_critter != nullptr ) {
        practice( skill_used, final_xp_mult, MAX_SKILL );
        // TODO: Check target for existence of head
        lifetime_stats.headshots++;
    } else if( dealt_attack.hit_critter != nullptr && missed_by > 0.0f ) {
        practice( skill_used, final_xp_mult / ( 1.0f + missed_by ), MAX_SKILL );
    } else {
        // Pure grindy practice - cap gain at lvl 2
        practice( skill_used, 5, 2 );
    }
    // Reset last target pos
    last_target_pos = cata::nullopt;

    return dealt_attack;
}

static std::string get_targeting_window_title(input_context ctxt, item *weapon, target_mode mode)
{
    switch( mode ) {
        case TARGET_MODE_FIRE:
        case TARGET_MODE_TURRET_MANUAL:
            return string_format( highlight_hotkeys( ctxt, _( "Firing %s" ), "FIRE"), weapon->tname().c_str() );
        case TARGET_MODE_THROW:
            return string_format( highlight_hotkeys( ctxt, _( "Throwing %s" ), "FIRE" ), weapon->tname().c_str() );
        case TARGET_MODE_THROW_BLIND:
            return string_format( highlight_hotkeys( ctxt, _( "Blind throwing %s" ), "FIRE" ), weapon->tname().c_str() );
        default:
            return highlight_hotkeys( ctxt, _( "Firing turrets" ), "FIRE" );
    }
}

static void draw_targeting_window_title(input_context ctxt, const catacurses::window &w_target,
                                    item *weapon, target_mode mode)
{
    int w_width = getmaxx( w_target );

    draw_border( w_target );
    nc_color col = c_white;
    print_colored_text( w_target, 0, w_width - 12, col, col, _(" <color_yellow>F1</color> Help "));

    std::string title = get_targeting_window_title(ctxt, weapon, mode);
    trim_and_print( w_target, 2, 2, w_width - 3, c_white, title );
}

static void clear_targeting_window( const catacurses::window &w_target )
{
    for( int i = 4; i <= getmaxy( w_target ) - 2; i++ ) {
        for( int j = 1; j <= getmaxx( w_target ) - 2; j++ ) {
            mvwputch( w_target, i, j, c_white, ' ' );
        }
    }
}

static int draw_weapon_details( input_context ctxt, const catacurses::window &w_target, target_mode mode,
                                item *relevant, const itype *ammo,
                                int line_number)
{
    if( mode == TARGET_MODE_FIRE || mode == TARGET_MODE_TURRET_MANUAL ) {
        nc_color col = c_white;

        print_colored_text( w_target, line_number, 2, col, col,
                        string_format( "%s:", highlight_hotkeys( ctxt, _( "Mode" ), "SWITCH_MODE" ) ) );
        auto mode = relevant->gun_current_mode();
        if( relevant != mode.target ) {
            mvwprintz( w_target, line_number++, 14, col,
                        _( "%s %s (%d)" ), mode->tname().c_str(), mode.name(), mode.qty );
        } else {
            mvwprintz( w_target, line_number++, 14, col,
                        _( "%s (%d)" ), mode.name(), mode.qty );
        }

        const itype *cur = ammo ? ammo : mode->ammo_data();
        if( cur ) {
            print_colored_text( w_target, line_number, 2, col, col,
                        string_format( "%s:", highlight_hotkeys( ctxt, _( "Ammo" ), "SWITCH_AMMO" ) ) );
            auto str = string_format( mode->ammo_remaining()
                                        ? _( "<color_%s>%s</color> (%d/%d)" )
                                        : _( "<color_%s>%s</color>" ),
                                        get_all_colors().get_name( cur->color ).c_str(),
                                        cur->nname( std::max( mode->ammo_remaining(), 1L ) ).c_str(),
                                        mode->ammo_remaining(), mode->ammo_capacity() );
            print_colored_text( w_target, line_number++, 14, col, col, str );
        }

        line_number++;
    }
    return line_number;
}

static int draw_targets_header( input_context ctxt, const catacurses::window &w_target, const std::vector<Creature *> &targets,
                                int line_number)
{
    int w_width = getmaxx( w_target );
    nc_color col = c_white;
    mvwhline( w_target, line_number, 1, LINE_OXOX, w_width);
    wattron( w_target, BORDER_COLOR );
    mvwaddch( w_target, line_number, 0, LINE_XXXO);
    mvwaddch( w_target, line_number, w_width - 1, LINE_XOXX);
    wattroff( w_target, BORDER_COLOR );
    print_colored_text( w_target, line_number, 2, col, col,
                highlight_hotkeys(ctxt, highlight_hotkeys(ctxt, _(" Targets (<> to cycle) "), "NEXT_TARGET" ), "PREV_TARGET" ) );
    print_colored_text( w_target, line_number, w_width - 16, col, col,
                highlight_hotkeys( ctxt, _(" Order: Range "), "SWITCH_TARGET_ORDER" ) );
    line_number += 2;

    col = c_light_gray;
    if( targets.empty() ) {
        print_colored_text( w_target, line_number++, 2, col, col,
                _( "No targets in range." ));
    } else {
        print_colored_text( w_target, line_number++, 2, col, col, string_format( ngettext
                ( "%d target in range.", "%d targets in range.", targets.size() ), targets.size() ));
    }
    return ++line_number;
}

static int find_target( const std::vector<Creature *> &t, const tripoint &tpos )
{
    for( size_t i = 0; i < t.size(); ++i ) {
        if( t[i]->pos() == tpos ) {
            return int( i );
        }
    }
    return -1;
}

static void do_aim( player &p, const item &relevant )
{
    const int max_moves = 25;
    int i = 0;
    double aim_amount = p.aim_per_move( relevant, p.recoil );
    while (aim_amount > 0 && i < max_moves) {
        p.recoil = std::max( 0.0, p.recoil - aim_amount );
        aim_amount = p.aim_per_move( relevant, p.recoil );
        i++;
    }
    if (aim_amount == 0 && i == 0) {
        //player presses aiming key despite having full steadiness, he wants to skip turns
        p.mod_moves( - max_moves );
    } else {
        //spend only part of the max move cost if we reached full steadiness already
        p.mod_moves( -i );
    }
}

static int draw_terrain_details( const catacurses::window &w_target, player &pc, int range,
                                tripoint &src, tripoint &dst,
                                int line_number)
{
    std::string name = !pc.sees( dst, true) ? _("unknown")
                       : g->m.obstacle_name (dst);
    mvwprintz( w_target, line_number, 2, c_light_gray, name);
    if( dst != src ) {
        mvwprintw( w_target, line_number, getmaxx(w_target) - 7,
                _( "%2d/%2d" ), rl_dist( src, dst ), range);
    } else {
        mvwprintw( w_target, line_number, getmaxx(w_target) - 4,
                _( "%2d" ), range );
    }
    return ++line_number;
}

static int draw_creature_details( const catacurses::window &w_target, int range,
                                tripoint &src, tripoint &dst, Creature * target,
                                int line_number)
{
    //visibility was already checked outside
    target->print_info(w_target, line_number, 1, 2);
    if( dst != src ) {
        mvwprintw( w_target, line_number, getmaxx(w_target) - 7,
                _( "%2d/%2d" ), rl_dist( src, dst ), range);
    } else {
        mvwprintw( w_target, line_number, getmaxx(w_target) - 4,
                _( "%2d" ), range );
    }
    return ++line_number;
}

struct confidence_rating {
    double aim_level;
    char symbol;
    std::string label;
};

static int draw_steadiness( input_context ctxt, const catacurses::window &w, const player &p,
                            item *weapon, target_mode mode,
                            int line_number )
{
    if ( mode == TARGET_MODE_FIRE) {
        // This is absolute accuracy for the player.
        // TODO: push the calculations duplicated from Creature::deal_projectile_attack() and
        // Creature::projectile_attack() into shared methods.
        // Dodge doesn't affect gun attacks
        dispersion_sources dispersion = p.get_weapon_dispersion( *weapon );
        dispersion.add_range( p.recoil_vehicle() );

        const double min_dispersion = p.effective_dispersion( p.weapon.sight_dispersion() );
        const double steadiness_range = MAX_RECOIL - min_dispersion;
        // This is a relative measure of how steady the player's aim is,
        // 0 is the best the player can do.
        const double steady_score = std::max( 0.0, p.recoil - min_dispersion );
        // Fairly arbitrary cap on steadiness...
        const double steadiness = 1.0 - ( steady_score / steadiness_range );

        nc_color col = c_white;
        std::string label = string_format( "%s:", highlight_hotkeys( ctxt, _( "Steadiness" ), "AIM" ) );
        if( get_option<std::string>( "ACCURACY_DISPLAY" ) == "numbers" ) {
            std::string steadiness_s = string_format( "%s %3d%%", label, static_cast<int>( 100.0 * steadiness ));
            print_colored_text( w, line_number++, 2, col, col, steadiness_s );
        } else {
            const std::string &steadiness_bar = get_labeled_bar( steadiness, getmaxx( w ) - 16, "", '*' );
            print_colored_text( w, line_number++, 2, col, col, label + " " + steadiness_bar.c_str() );
        }
        line_number++;
    }
    return line_number;
}

static double confidence_estimate( int range, double target_size,
                                   const dispersion_sources &dispersion )
{
    // This is a rough estimate of accuracy based on a linear distribution across min and max
    // dispersion.  It is highly inaccurate probability-wise, but this is intentional, the player
    // is not doing Gaussian integration in their head while aiming.  The result gives the player
    // correct relative measures of chance to hit, and corresponds with the actual distribution at
    // min, max, and mean.
    if( range == 0 ) {
        return 2 * target_size;
    }
    const double max_lateral_offset = iso_tangent( range, dispersion.max() );
    return 1 / ( max_lateral_offset / target_size );
}

static std::vector<aim_type> get_throwing_aim_types()
{
    std::vector<aim_type> aim_types;
    aim_types.push_back( aim_type { "Current Aim", "", "`", false, 0 } );
    return aim_types;
}

static std::vector<aim_type> get_firing_aim_types( const player &p, const item &gun )
{
    std::vector<aim_type> aim_types;
    aim_types.push_back( aim_type { "Current Aim", "", "", false, 0 } );
    aim_types.push_back( aim_type { "Perfect Aim", "", "", true, p.effective_dispersion( gun.sight_dispersion() ) } );
    return aim_types;
}

static int print_ranged_chance( const player &p, const catacurses::window &w, int line_number,
                                target_mode mode, const item &ranged_weapon, const dispersion_sources &dispersion,
                                const std::vector<confidence_rating> &confidence_config, double range, double target_size,
                                double recoil = 0 )
{
    const int window_width = getmaxx( w ) - 4; // Window width minus borders.

    std::vector<aim_type> aim_types;
    if( mode == TARGET_MODE_THROW || mode == TARGET_MODE_THROW_BLIND ) {
        aim_types = get_throwing_aim_types();
    } else {
        aim_types = get_firing_aim_types( p, ranged_weapon );
    }

    nc_color col = c_white;
    for( const aim_type &type : aim_types ) {
        dispersion_sources current_dispersion = dispersion;
        if( type.has_threshold ) {
            current_dispersion.add_range( type.threshold );
        } else {
            current_dispersion.add_range( recoil );
        }

        double confidence = confidence_estimate( range, target_size, current_dispersion );
        if( get_option<std::string>( "ACCURACY_DISPLAY" ) == "numbers" ) {
            int last_chance = 0;
            std::string confidence_s = enumerate_as_string( confidence_config.begin(), confidence_config.end(),
            [&]( const confidence_rating & config ) {
                int chance = std::min<int>( 100, 100.0 * ( config.aim_level * confidence ) ) - last_chance;
                last_chance += chance;
                return string_format( "%s: %3d%%", _( config.label.c_str() ), chance );
            }, enumeration_conjunction::none );
            line_number += fold_and_print_from( w, line_number, 2, window_width, 0,
                                               col, confidence_s );
        } else {
            // Extract pairs from tuples, because get_labeled_bar expects pairs
            std::vector<std::pair<double, char>> confidence_ratings;
            std::transform( confidence_config.begin(), confidence_config.end(),
                            std::back_inserter( confidence_ratings ),
            [&]( const confidence_rating & config ) {
                return std::make_pair( config.aim_level, config.symbol );
            } );
            const std::string &confidence_bar = get_labeled_bar( confidence, window_width, type.name,
                                                confidence_ratings.begin(),
                                                confidence_ratings.end() );

            mvwprintz( w, line_number++, 2, col, confidence_bar.c_str() );
        }
    }

    return line_number;
}

<<<<<<< HEAD
static int draw_fire_aim( const player &p, const catacurses::window &w, int line_number, item *weapon,
                      tripoint pos, const double target_size, double recoil )
=======
static int print_aim( const player &p, const catacurses::window &w, int line_number, item *weapon,
                      const double target_size, const tripoint &pos, double predicted_recoil )
>>>>>>> edb9e696
{
    // This is absolute accuracy for the player.
    // TODO: push the calculations duplicated from Creature::deal_projectile_attack() and
    // Creature::projectile_attack() into shared methods.
    // Dodge doesn't affect gun attacks
    dispersion_sources dispersion = p.get_weapon_dispersion( *weapon );
    dispersion.add_range( p.recoil_vehicle() );

    // This could be extracted, to allow more/less verbose displays
    static const std::vector<confidence_rating> confidence_config = {{
            { accuracy_critical, '*', translate_marker_context( "aim_confidence", "Great" ) },
            { accuracy_standard, '+', translate_marker_context( "aim_confidence", "Normal" ) },
            { accuracy_grazing, '|', translate_marker_context( "aim_confidence", "Graze" ) }
        }
    };
    const double range = rl_dist( p.pos(), pos );
    return print_ranged_chance( p, w, line_number, TARGET_MODE_FIRE, *weapon, dispersion,
                                confidence_config,
                                range, target_size, recoil );
}

static int draw_turret_aim( const player &p, const catacurses::window &w, int line_number,
                            const tripoint &targ )
{
    const optional_vpart_position vp = g->m.veh_at( p.pos() );
    if( !vp ) {
        debugmsg( "Tried to aim turret while outside vehicle" );
        return line_number;
    }

    line_number++;
    auto turrets = vp->vehicle().turrets( targ );
    mvwprintw( w, line_number++, 2, _( "Turrets in range: %d" ), turrets.size() );
    for( const auto e : turrets ) {
        mvwprintw( w, line_number++, 2, "*  %s", e->name().c_str() );
    }

    return line_number;
}

static int draw_throw_aim( const player &p, const catacurses::window &w, int line_number,
                           const item *weapon, Creature *target, double target_size,
                           const tripoint &target_pos, bool is_blind_throw )
{
    const dispersion_sources dispersion = p.throwing_dispersion( *weapon, target, is_blind_throw );
    const double range = rl_dist( p.pos(), target_pos );

    static const std::vector<confidence_rating> confidence_config_critter = {{
            { accuracy_critical, '*', translate_marker_context( "aim_confidence", "Great" ) },
            { accuracy_standard, '+', translate_marker_context( "aim_confidence", "Normal" ) },
            { accuracy_grazing, '|', translate_marker_context( "aim_confidence", "Graze" ) }
        }
    };
    static const std::vector<confidence_rating> confidence_config_object = {{
            { accuracy_grazing, '*', translate_marker_context( "aim_confidence", "Hit" ) }
        }
    };
    const auto &confidence_config = target != nullptr ?
                                    confidence_config_critter : confidence_config_object;

    const target_mode throwing_target_mode = is_blind_throw ?
                                    TARGET_MODE_THROW_BLIND : TARGET_MODE_THROW;
    return print_ranged_chance( p, w, line_number, throwing_target_mode, *weapon, dispersion,
                                confidence_config,
                                range, target_size );
}

input_context prepare_input_context(target_mode mode)
{
    input_context ctxt( "TARGET" );
    ctxt.set_iso( true );
    // "ANY_INPUT" should be added before any real help strings
    // Or strings will be written on window border.
    ctxt.register_action( "ANY_INPUT" );
    ctxt.register_directions();
    ctxt.register_action( "COORDINATE" );
    ctxt.register_action( "SELECT" );
    ctxt.register_action( "FIRE" );
    ctxt.register_action( "NEXT_TARGET" );
    ctxt.register_action( "PREV_TARGET" );
    ctxt.register_action( "LEVEL_UP" );
    ctxt.register_action( "LEVEL_DOWN" );
    ctxt.register_action( "CENTER" );
    ctxt.register_action( "TOGGLE_SNAP_TO_TARGET" );
    ctxt.register_action( "HELP_KEYBINDINGS" );
    ctxt.register_action( "QUIT" );

    ctxt.register_action( "SWITCH_MODE" );
    ctxt.register_action( "SWITCH_AMMO" );
    ctxt.register_action( "SWITCH_TARGET_ORDER" );
    ctxt.register_action( "TARGET_UI_HELP" );

    if( mode == TARGET_MODE_FIRE ) {
        ctxt.register_action( "AIM" );
    }
    return ctxt;
}

std::vector<Creature *> update_targets( player &pc, int range,
                        tripoint &src, tripoint &dst,
                        int &idx)
{
    std::vector<Creature *> targets = pc.get_targetable_creatures( range );

    // Convert and check last_target_pos is a valid aim point
    cata::optional<tripoint> local_last_tgt_pos = cata::nullopt;
    if( pc.last_target_pos ) {
        local_last_tgt_pos = g->m.getlocal( *pc.last_target_pos );
        if( rl_dist( src, *local_last_tgt_pos ) > range ) {
            local_last_tgt_pos = cata::nullopt;
        }
    }

    targets.erase( std::remove_if( targets.begin(), targets.end(), [&]( const Creature * e ) {
        return pc.attitude_to( *e ) == Creature::Attitude::A_FRIENDLY;
    } ), targets.end() );

    if( targets.empty() ) {
        idx = -1;

        if( pc.last_target_pos ) {

            if( local_last_tgt_pos ) {
                dst = *local_last_tgt_pos;
            }
            if( ( pc.last_target.expired() || !pc.sees( *pc.last_target.lock().get() ) ) &&
                    pc.has_activity( activity_id( "ACT_AIM" ) ) ) {
                    //We lost our target. Stop aiming.
                    pc.cancel_activity();
                }

        } else {
            auto adjacent = closest_tripoints_first( range, dst );
            const auto target_spot = std::find_if( adjacent.begin(), adjacent.end(),
            [&pc]( const tripoint & pt ) {
                return g->m.tr_at( pt ).id == tr_practice_target && pc.sees( pt );
            } );

            if( target_spot != adjacent.end() ) {
                dst = *target_spot;
            }
        }
        return targets;
    }

    std::sort( targets.begin(), targets.end(), [&]( const Creature * lhs, const Creature * rhs ) {
        return rl_dist( lhs->pos(), pc.pos() ) < rl_dist( rhs->pos(), pc.pos() );
    } );

    // @todo: last_target should be member of target_handler
    const auto iter = std::find( targets.begin(), targets.end(), pc.last_target.lock().get() );

    if( iter != targets.end() ) {
        idx = std::distance( targets.begin(), iter );
        dst = targets[ idx ]->pos();
        pc.last_target_pos = cata::nullopt;
    } else {
        idx = 0;
        dst = local_last_tgt_pos ? *local_last_tgt_pos : targets[ 0 ]->pos();
        pc.last_target.reset();
    }

    return targets;
}

void set_last_target( player &pc, const tripoint & dst ) {
    pc.last_target_pos = g->m.getabs( dst );
    if( const Creature *const critter_ptr = g->critter_at( dst, true ) ) {
        pc.last_target = g->shared_from( *critter_ptr );
    } else {
        pc.last_target.reset();
    }
};

bool confirm_non_enemy_target( const player &pc, const tripoint & dst ) {
    if( dst == pc.pos() ) {
        return false;
    }
    if( npc *const who_ = g->critter_at<npc>( dst ) ) {
        const npc &who = *who_;
        if( who.guaranteed_hostile() ) {
            return true;
        }
        return query_yn( _( "Really attack %s?" ), who.name.c_str() );
    }
    return true;
};

double recalc_recoil ( const player &pc, double recoil_pc,
        tripoint &recoil_pos, tripoint &dst ) {
    static const double recoil_per_deg = MAX_RECOIL / 180;

    const double phi = fmod( std::abs( coord_to_angle( pc.pos(), dst ) -
                                        coord_to_angle( pc.pos(), recoil_pos ) ),
                                360.0 );
    const double angle = phi > 180.0 ? 360.0 - phi : phi;

    return std::min( recoil_pc + angle * recoil_per_deg, MAX_RECOIL );
};

std::vector<tripoint> target_handler::target_ui( player &pc, const targeting_data &args )
{
    return target_ui( pc, args.mode, args.relevant, args.range,
                        args.ammo, args.on_mode_change, args.on_ammo_change );
}

// @todo: Shunt redundant drawing code elsewhere
std::vector<tripoint> target_handler::target_ui( player &pc, target_mode mode,
        item *relevant, int range, const itype *ammo,
        const target_callback &on_mode_change,
        const target_callback &on_ammo_change )
{
    // Default to the maximum window size we can use.
    int height = 31;
    int width = getmaxx( g->w_messages );
    int top = use_narrow_sidebar() ? getbegy( g->w_messages )
                    : getbegy( g->w_minimap ) + getmaxy(g->w_minimap );
    if( TERMY < 31 ) {
        // If we're extremely short on space, use the whole sidebar.
        top = 0;
        height = TERMY;
    } else if( TERMY < 41 ) {
        // Cover up more low-value ui elements if we're tight on space.
        top -= 4;
        height = 25;
    } else {
        // Cover up the redundant weapon line.
        top -= 1;
    }

    input_context ctxt = prepare_input_context(mode);
    catacurses::window w_target = catacurses::newwin( height, width, top,
                                getbegx( g->w_messages ) );
    draw_targeting_window_title( ctxt, w_target, relevant, mode );

    relevant = relevant ? relevant : &pc.weapon;
    tripoint src = pc.pos();
    tripoint dst = pc.pos();

    int target = 0;
    std::vector<Creature *> targets = update_targets( pc, range, src, dst, target);

    const tripoint old_offset = pc.view_offset;
    double recoil_pc = pc.recoil;
    tripoint recoil_pos = dst;

    bool snap_to_target = get_option<bool>( "SNAP_TO_TARGET" ) && !get_option<bool>( "USE_TILES" ); //doesn't work for tiles
    std::vector<tripoint> ret;
    do {
        int line_number = 4;
        clear_targeting_window( w_target );
        line_number = draw_weapon_details( ctxt, w_target, mode, relevant, ammo, line_number);
        line_number = draw_steadiness( ctxt, w_target, pc, relevant, mode, line_number);
        line_number = draw_targets_header( ctxt, w_target, targets, line_number );

        ret = g->m.find_clear_path( src, dst );

        // This chunk of code handles shifting the aim point around
        // at maximum range when using circular distance.
        // The range > 1 check ensures that you can always at least hit adjacent squares.
        if( trigdist && range > 1 && round( trig_dist( src, dst ) ) > range ) {
            bool cont = true;
            tripoint cp = dst;
            for( size_t i = 0; i < ret.size() && cont; i++ ) {
                if( round( trig_dist( src, ret[i] ) ) > range ) {
                    ret.resize( i );
                    cont = false;
                } else {
                    cp = ret[i];
                }
            }
            dst = cp;
        }

        tripoint center = snap_to_target ? dst : pc.pos() + pc.view_offset;
        Creature *critter = g->critter_at( dst, true );
        double target_size;
        if( critter && critter != &pc && pc.sees( *critter ) ) {
            target_size = critter->ranged_target_size();
        } else {
            mvwputch( g->w_terrain, POSY + dst.y - center.y, POSX + dst.x - center.x, c_red, '*' );
            target_size = occupied_tile_fraction( MS_MEDIUM );
            critter = nullptr;
        }

        g->draw_ter( center, true );
        if( dst != src ) {
            // Only draw those tiles which are on current z-level
            auto ret_this_zlevel = ret;
            ret_this_zlevel.erase( std::remove_if( ret_this_zlevel.begin(), ret_this_zlevel.end(),
            [&center]( const tripoint & pt ) {
                return pt.z != center.z;
            } ), ret_this_zlevel.end() );
            // Only draw a highlighted trajectory if we can see the endpoint.
            // Provides feedback to the player, and avoids leaking information
            // about tiles they can't see.
            g->draw_line( dst, center, ret_this_zlevel );
        }

        if (!critter) {
            line_number = draw_terrain_details( w_target, pc, range, src, dst, line_number );
        } else {
            line_number = draw_creature_details( w_target, range, src, dst, critter, line_number );
        }
        if( mode == TARGET_MODE_FIRE ) {
            line_number = draw_fire_aim( pc, w_target, line_number, relevant, dst, target_size, pc.recoil );
        } else if( mode == TARGET_MODE_TURRET ) {
            line_number = draw_turret_aim( pc, w_target, line_number, dst );
        } else if( mode == TARGET_MODE_THROW ) {
            line_number = draw_throw_aim( pc, w_target, line_number, relevant, critter, target_size, dst, false );
        } else if( mode == TARGET_MODE_THROW_BLIND ) {
            line_number = draw_throw_aim( pc, w_target, line_number, relevant, critter, target_size, dst, true );
        }

        wrefresh( w_target );
        wrefresh( g->w_terrain );
        catacurses::refresh();

        std::string action = ctxt.handle_input();
        // Clear the activity if any, we'll re-set it later if we need to.
        pc.cancel_activity();

        tripoint targ( 0, 0, 0 );
        cata::optional<tripoint> mouse_pos;
        if( action == "SELECT" && ( mouse_pos = ctxt.get_coordinates( g->w_terrain ) ) ) {
            //mouse input
            targ = *mouse_pos;
<<<<<<< HEAD
            targ.x -= snap_to_target ? src.x : dst.x;
            targ.y -= snap_to_target ? src.y : dst.y;
=======
            targ.x -= dst.x;
            targ.y -= dst.y;
            targ.z -= dst.z;
>>>>>>> edb9e696
        } else if( const cata::optional<tripoint> vec = ctxt.get_direction( action ) ) {
            //direction key
            targ.x = vec->x;
            targ.y = vec->y;
        } else if( action == "LEVEL_UP" && g->m.has_zlevels() ) {
            dst.z++;
            pc.view_offset.z++;
        } else if( action == "LEVEL_DOWN" && g->m.has_zlevels() ) {
            dst.z--;
            pc.view_offset.z--;
        }

        if( targ != tripoint_zero ) {
            //draw the selected point on terrain
            const Creature *critter = g->critter_at( dst, true );
            if( critter != nullptr ) {
                g->draw_critter( *critter, center );
            } else if( g->m.pl_sees( dst, -1 ) ) {
                g->m.drawsq( g->w_terrain, pc, dst, false, true, center );
            } else {
                mvwputch( g->w_terrain, POSY, POSX, c_black, 'X' );
            }

            // constrain by range
            dst.x = std::min( std::max( dst.x + targ.x, src.x - range ), src.x + range );
            dst.y = std::min( std::max( dst.y + targ.y, src.y - range ), src.y + range );
            dst.z = std::min( std::max( dst.z + targ.z, src.z - range ), src.z + range );

            pc.recoil = recalc_recoil( pc, recoil_pc, recoil_pos, dst );

        } else if( ( action == "PREV_TARGET" ) && ( target != -1 ) ) {
            int newtarget = find_target( targets, dst ) - 1;
            if( newtarget < 0 ) {
                newtarget = targets.size() - 1;
            }
            dst = targets[newtarget]->pos();
            pc.recoil = recalc_recoil( pc, recoil_pc, recoil_pos, dst );
        } else if( ( action == "NEXT_TARGET" ) && ( target != -1 ) ) {
            int newtarget = find_target( targets, dst ) + 1;
            if( newtarget == static_cast<int>( targets.size() ) ) {
                newtarget = 0;
            }
            dst = targets[newtarget]->pos();
            pc.recoil = recalc_recoil( pc, recoil_pc, recoil_pos, dst );
        } else if( ( action == "AIM" ) ) {
            recoil_pc = pc.recoil;
            recoil_pos = dst;

            set_last_target( pc, dst );
            do_aim( pc, *relevant );
            if( pc.moves <= 0 ) {
                // We've run out of moves, clear target vector, but leave target selected.
                pc.assign_activity( activity_id( "ACT_AIM" ), 0, 0 );
                pc.activity.str_values.push_back( "AIM" );
                pc.view_offset = old_offset;
                ret.clear();
                break;
            }
        } else if( action == "SWITCH_MODE" ) {
            //todo: must work with any weapon, cycling through weapons
            if( on_mode_change ) {
                ammo = on_mode_change( relevant );
            }
        } else if( action == "SWITCH_AMMO" ) {
            //todo: must work with any weapon, show a UI window with options to reload, reaload with different ammo, unload
            if( on_ammo_change ) {
                ammo = on_ammo_change( relevant );
            }
<<<<<<< HEAD
        } else if ( action == "SWITCH_TARGET_ORDER" ) {
            //todo: add other ordering methods rather than range
        } else if ( action == "TARGET_UI_HELP" ) {
            std::string popup_text( _("You are currently in the targeting mode.\n\n" ) );
            popup_text.append( _("Select the target by using mouse or direction keys, or by cycling through the available ones with [%s] and [%s].\n" ) );
            popup_text.append( _("You can see the name, attitude towards you and health of the selected target, as well as the range to the target.\n" ) );
            popup_text.append( _("Press [%s] to fire at the selected target.\n\n" ) );
            popup_text.append( _("When firing handheld ranged weapons, accuracy is negatively impacted by the recoil.\n" ) );
            popup_text.append( _("Recoil is increased when shooting, changing the direction of your fire, moving, reloading, getting hit, etc.\n" ) );
            popup_text.append( _("Press [%s] to stabilize your weapon and reduce the recoil until the Steadiness indicator reaches the desired value.\n" ) );
            popup_text.append( _("Check Current aim and Perfect aim indicators to see your chances of hitting the selected target\n" ) );
            popup_text.append( _("compared to the best chance with fully stabilized weapon.\n" ) );
            popup_text.append( _("'*' stands for a critical hit.\n" ) );
            popup_text.append( _("'+' stands for a regular hit.\n" ) );
            popup_text.append( _("'|' stands for a grazing hit.\n" ) );
            popup_text.append( _("WIP: press [%s] to change the firing mode of your selected weapon.\n" ) );
            popup_text.append( _("WIP: press [%s] to reload the weapon.\n" ) );
            popup_text.append( _("WIP: press [%s] to change the target order.\n\n" ) );
            popup_text.append( _("Press [%s] to snap your viewpoint to target.\n\n" ) );
            popup_text.append( _("Press [%s] to center your target on the player.\n\n" ) );
            popup_text.append( _("Press [%s] to leave the targeting mode." ) );
            popup_getkey( popup_text.c_str(),
                ctxt.get_desc( "PREV_TARGET" ).c_str(),
                ctxt.get_desc( "NEXT_TARGET" ).c_str(),
                ctxt.get_desc( "FIRE" ).c_str(),
                ctxt.get_desc( "AIM" ).c_str(),
                ctxt.get_desc( "SWITCH_MODE" ).c_str(),
                ctxt.get_desc( "SWITCH_AMMO" ).c_str(),
                ctxt.get_desc( "SWITCH_TARGET_ORDER" ).c_str(),
                ctxt.get_desc( "TOGGLE_SNAP_TO_TARGET" ).c_str(),
                ctxt.get_desc( "CENTER" ).c_str(),
                ctxt.get_desc( "QUIT" ).c_str()
            );
=======
        } else if( action == "SWITCH_AIM" ) {
            aim_mode++;
            if( aim_mode == aim_types.end() ) {
                aim_mode = aim_types.begin();
            }
        } else if( action == "AIMED_SHOT" || action == "CAREFUL_SHOT" || action == "PRECISE_SHOT" ) {
            // This action basically means "FIRE" as well, the actual firing may be delayed
            // through aiming, but there is usually no means to stop it. Therefore we query here.
            if( !confirm_non_enemy_target( dst ) || dst == src ) {
                continue;
            }

            recoil_pc = pc.recoil;
            recoil_pos = dst;
            std::vector<aim_type>::iterator it;
            for( it = aim_types.begin(); it != aim_types.end(); it++ ) {
                if( action == it->action ) {
                    break;
                }
            }
            if( it == aim_types.end() ) {
                debugmsg( "Could not find a valid aim_type for %s", action.c_str() );
                aim_mode = aim_types.begin();
            }
            int aim_threshold = it->threshold;
            set_last_target( dst );
            do {
                do_aim( pc, *relevant );
            } while( pc.moves > 0 && pc.recoil > aim_threshold && pc.recoil - sight_dispersion > 0 );

            if( pc.recoil <= aim_threshold ||
                pc.recoil - sight_dispersion == 0 ) {
                // If we made it under the aim threshold, go ahead and fire.
                // Also fire if we're at our best aim level already.
                pc.view_offset = old_offset;
                return ret;

            } else {
                // We've run out of moves, set the activity to aim so we'll
                // automatically re-enter the targeting menu next turn.
                // Set the string value of the aim action to the right thing
                // so we re-enter this loop.
                // Also clear target vector, but leave target selected.
                pc.assign_activity( activity_id( "ACT_AIM" ), 0, 0 );
                pc.activity.str_values.push_back( action );
                pc.view_offset = old_offset;
                return empty_result;
            }
>>>>>>> edb9e696
        } else if( action == "FIRE" ) {
            if( confirm_non_enemy_target( pc, dst ) ) {
                target = find_target( targets, dst );
                if( src == dst ) {
                    ret.clear();
                } else {
                    set_last_target( pc, ret.back() );

                    const auto lt_ptr = pc.last_target.lock();
                    if( npc *const guy = dynamic_cast<npc *>( lt_ptr.get() ) ) {
                        if( !guy->guaranteed_hostile() ) {
                            // TODO: get rid of this. Or combine it with effect_hit_by_player
                            guy->hit_by_player = true; // used for morale penalty
                        }
                        // TODO: should probably go into the on-hit code?
                        guy->make_angry();

                    } else if( monster *const mon = dynamic_cast<monster *>( lt_ptr.get() ) ) {
                        // TODO: get rid of this. Or move into the on-hit code?
                        mon->add_effect( effect_hit_by_player, 10_minutes );
                    }
                }
                break;
            }
        } else if( action == "CENTER" ) {
            dst = src;
            set_last_target( pc, dst );
            ret.clear();
        } else if( action == "TOGGLE_SNAP_TO_TARGET" ) {
            snap_to_target = !snap_to_target && !get_option<bool>( "USE_TILES" ); //doesn't work for tiles
        } else if( action == "QUIT" ) { // return empty vector (cancel)
            ret.clear();
            pc.last_target_pos = cata::nullopt;
            target = -1;
            break;
        }
    } while( true );

    pc.view_offset = old_offset;
    return ret;
}

static projectile make_gun_projectile( const item &gun )
{
    projectile proj;
    proj.speed  = 1000;
    proj.impact = gun.gun_damage();
    proj.range = gun.gun_range();
    proj.proj_effects = gun.ammo_effects();

    auto &fx = proj.proj_effects;

    if( ( gun.ammo_data() && gun.ammo_data()->phase == LIQUID ) ||
        fx.count( "SHOT" ) || fx.count( "BOUNCE" ) ) {
        fx.insert( "WIDE" );
    }

    if( gun.ammo_data() ) {
        // Some projectiles have a chance of being recoverable
        bool recover = std::any_of( fx.begin(), fx.end(), []( const std::string & e ) {
            int n;
            return sscanf( e.c_str(), "RECOVER_%i", &n ) == 1 && !one_in( n );
        } );

        if( recover && !fx.count( "IGNITE" ) && !fx.count( "EXPLOSIVE" ) ) {
            item drop( gun.ammo_current(), calendar::turn, 1 );
            drop.active = fx.count( "ACT_ON_RANGED_HIT" );
            proj.set_drop( drop );
        }

        const auto &ammo = gun.ammo_data()->ammo;
        if( ammo->drop != "null" && x_in_y( ammo->drop_chance, 1.0 ) ) {
            item drop( ammo->drop );
            if( ammo->drop_active ) {
                drop.activate();
            }
            proj.set_drop( drop );
        }

        if( fx.count( "CUSTOM_EXPLOSION" ) > 0 ) {
            proj.set_custom_explosion( gun.ammo_data()->explosion );
        }
    }

    return proj;
}

int time_to_fire( const Character &p, const itype &firing )
{
    struct time_info_t {
        int min_time;  // absolute floor on the time taken to fire.
        int base;      // the base or max time taken to fire.
        int reduction; // the reduction in time given per skill level.
    };

    static const std::map<skill_id, time_info_t> map {
        {skill_id {"pistol"},   {10, 80,  10}},
        {skill_id {"shotgun"},  {70, 150, 25}},
        {skill_id {"smg"},      {20, 80,  10}},
        {skill_id {"rifle"},    {30, 150, 15}},
        {skill_id {"archery"},  {20, 220, 25}},
        {skill_id {"throw"},    {50, 220, 25}},
        {skill_id {"launcher"}, {30, 200, 20}},
        {skill_id {"melee"},    {50, 200, 20}}
    };

    const skill_id &skill_used = firing.gun->skill_used;
    const auto it = map.find( skill_used );
    // TODO: maybe JSON-ize this in some way? Probably as part of the skill class.
    static const time_info_t default_info{ 50, 220, 25 };

    const time_info_t &info = ( it == map.end() ) ? default_info : it->second;
    return std::max( info.min_time, info.base - info.reduction * p.get_skill_level( skill_used ) );
}

static void cycle_action( item &weap, const tripoint &pos )
{
    // eject casings and linkages in random direction avoiding walls using player position as fallback
    auto tiles = closest_tripoints_first( 1, pos );
    tiles.erase( tiles.begin() );
    tiles.erase( std::remove_if( tiles.begin(), tiles.end(), [&]( const tripoint & e ) {
        return !g->m.passable( e );
    } ), tiles.end() );
    tripoint eject = tiles.empty() ? pos : random_entry( tiles );

    // for turrets try and drop casings or linkages directly to any CARGO part on the same tile
    const optional_vpart_position vp = g->m.veh_at( pos );
    std::vector<vehicle_part *> cargo;
    if( vp && weap.has_flag( "VEHICLE" ) ) {
        cargo = vp->vehicle().get_parts_at( pos, "CARGO", part_status_flag::any );
    }

    if( weap.ammo_data() && weap.ammo_data()->ammo->casing ) {
        const itype_id casing = *weap.ammo_data()->ammo->casing;
        if( weap.has_flag( "RELOAD_EJECT" ) || weap.gunmod_find( "brass_catcher" ) ) {
            weap.contents.push_back( item( casing ).set_flag( "CASING" ) );
        } else {
            if( cargo.empty() ) {
                g->m.add_item_or_charges( eject, item( casing ) );
            } else {
                vp->vehicle().add_item( *cargo.front(), item( casing ) );
            }

            sfx::play_variant_sound( "fire_gun", "brass_eject", sfx::get_heard_volume( eject ),
                                     sfx::get_heard_angle( eject ) );
        }
    }

    // some magazines also eject disintegrating linkages
    const auto mag = weap.magazine_current();
    if( mag && mag->type->magazine->linkage ) {
        item linkage( *mag->type->magazine->linkage, calendar::turn, 1 );
        if( weap.gunmod_find( "brass_catcher" ) ) {
            linkage.set_flag( "CASING" );
            weap.contents.push_back( linkage );
        } else if( cargo.empty() ) {
            g->m.add_item_or_charges( eject, linkage );
        } else {
            vp->vehicle().add_item( *cargo.front(), linkage );
        }
    }
}

void make_gun_sound_effect( player &p, bool burst, item *weapon )
{
    const auto data = weapon->gun_noise( burst );
    if( data.volume > 0 ) {
        sounds::sound( p.pos(), data.volume, sounds::sound_t::combat,
                       data.sound.empty() ? _( "Bang!" ) : data.sound );
    }
}

item::sound_data item::gun_noise( const bool burst ) const
{
    if( !is_gun() ) {
        return { 0, "" };
    }

    int noise = type->gun->loudness;
    for( const auto mod : gunmods() ) {
        noise += mod->type->gunmod->loudness;
    }
    if( ammo_data() ) {
        noise += ammo_data()->ammo->loudness;
    }

    noise = std::max( noise, 0 );

    if( ammo_type() == ammotype( "40mm" ) ) {
        // Grenade launchers
        return { 8, _( "Thunk!" ) };

    } else if( ammo_type() == ammotype( "12mm" ) || ammo_type() == ammotype( "metal_rail" ) ) {
        // Railguns
        return { 24, _( "tz-CRACKck!" ) };

    } else if( ammo_type() == ammotype( "flammable" ) || ammo_type() == ammotype( "66mm" ) ||
               ammo_type() == ammotype( "84x246mm" ) || ammo_type() == ammotype( "m235" ) ) {
        // Rocket launchers and flamethrowers
        return { 4, _( "Fwoosh!" ) };
    } else if( ammo_type() == ammotype( "arrow" ) ) {
        return { noise, _( "whizz!" ) };
    } else if( ammo_type() == ammotype( "bolt" ) ) {
        return { noise, _( "thonk!" ) };
    }

    auto fx = ammo_effects();

    if( fx.count( "LASER" ) || fx.count( "PLASMA" ) ) {
        if( noise < 20 ) {
            return { noise, _( "Fzzt!" ) };
        } else if( noise < 40 ) {
            return { noise, _( "Pew!" ) };
        } else if( noise < 60 ) {
            return { noise, _( "Tsewww!" ) };
        } else {
            return { noise, _( "Kra-kow!" ) };
        }

    } else if( fx.count( "LIGHTNING" ) ) {
        if( noise < 20 ) {
            return { noise, _( "Bzzt!" ) };
        } else if( noise < 40 ) {
            return { noise, _( "Bzap!" ) };
        } else if( noise < 60 ) {
            return { noise, _( "Bzaapp!" ) };
        } else {
            return { noise, _( "Kra-koom!" ) };
        }

    } else if( fx.count( "WHIP" ) ) {
        return { noise, _( "Crack!" ) };

    } else if( noise > 0 ) {
        if( noise < 10 ) {
            return { noise, burst ? _( "Brrrip!" ) : _( "plink!" ) };
        } else if( noise < 150 ) {
            return { noise, burst ? _( "Brrrap!" ) : _( "bang!" ) };
        } else if( noise < 175 ) {
            return { noise, burst ? _( "P-p-p-pow!" ) : _( "blam!" ) };
        } else {
            return { noise, burst ? _( "Kaboom!" ) : _( "kerblam!" ) };
        }
    }

    return { 0, "" }; // silent weapons
}

static bool is_driving( const player &p )
{
    const optional_vpart_position vp = g->m.veh_at( p.pos() );
    return vp && vp->vehicle().is_moving() && vp->vehicle().player_in_control( p );
}

static double dispersion_from_skill( double skill, double weapon_dispersion )
{
    if( skill >= MAX_SKILL ) {
        return 0.0;
    }
    double skill_shortfall = double( MAX_SKILL ) - skill;
    // Flat penalty dispersion per point of skill under max.
    double flat_penalty = get_option< float >( "GUN_DISPERSION_FLAT_PENALTY_PER_SKILL" );
    double dispersion_penalty = flat_penalty * skill_shortfall;
    double skill_threshold = get_option< float >( "GUN_DISPERSION_SKILL_THRESHOLD" );
    double mult_post_threshold = get_option< float >( "GUN_DISPERSION_MULT_POST_SKILL_THRESHOLD" );
    if( skill >= skill_threshold ) {
        double post_threshold_skill_shortfall = double( MAX_SKILL ) - skill;
        // Lack of mastery multiplies the dispersion of the weapon.
        return dispersion_penalty + weapon_dispersion * post_threshold_skill_shortfall *
               mult_post_threshold / ( double( MAX_SKILL ) - skill_threshold );
    }
    // Unskilled shooters suffer greater penalties, still scaling with weapon penalties.
    double pre_threshold_skill_shortfall = skill_threshold - skill;
    double mult_pre_thershold = get_option< float >( "GUN_DISPERSION_MULT_PRE_SKILL_THRESHOLD" );
    dispersion_penalty += weapon_dispersion * ( mult_post_threshold + pre_threshold_skill_shortfall *
                          mult_pre_thershold / skill_threshold );

    return dispersion_penalty;
}

// utility functions for projectile_attack
dispersion_sources player::get_weapon_dispersion( const item &obj ) const
{
    int weapon_dispersion = obj.gun_dispersion();
    dispersion_sources dispersion( weapon_dispersion );
    dispersion.add_range( ranged_dex_mod() );

    dispersion.add_range( ( encumb( bp_arm_l ) + encumb( bp_arm_r ) ) / 5 );

    if( is_driving( *this ) ) {
        // get volume of gun (or for auxiliary gunmods the parent gun)
        const item *parent = has_item( obj ) ? find_parent( obj ) : nullptr;
        const int vol = ( parent ? parent->volume() : obj.volume() ) / 250_ml;

        /** @EFFECT_DRIVING reduces the inaccuracy penalty when using guns whilst driving */
        dispersion.add_range( std::max( vol - get_skill_level( skill_driving ), 1 ) * 20 );
    }

    /** @EFFECT_GUN improves usage of accurate weapons and sights */
    double avgSkill = double( get_skill_level( skill_gun ) +
                              get_skill_level( obj.gun_skill() ) ) / 2.0;
    avgSkill = std::min( avgSkill, double( MAX_SKILL ) );

    dispersion.add_range( dispersion_from_skill( avgSkill, weapon_dispersion ) );

    if( has_bionic( bionic_id( "bio_targeting" ) ) ) {
        dispersion.add_multiplier( 0.75 );
    }

    if( ( is_underwater() && !obj.has_flag( "UNDERWATER_GUN" ) ) ||
        // Range is effectively four times longer when shooting unflagged guns underwater.
        ( !is_underwater() && obj.has_flag( "UNDERWATER_GUN" ) ) ) {
        // Range is effectively four times longer when shooting flagged guns out of water.
        dispersion.add_range( 150 ); //Adding dispersion for additonal debuff
        dispersion.add_multiplier( 4 );
    }

    return dispersion;
}

double player::gun_value( const item &weap, long ammo ) const
{
    // TODO: Mods
    // TODO: Allow using a specified type of ammo rather than default
    if( !weap.type->gun ) {
        return 0.0;
    }

    if( ammo <= 0 ) {
        return 0.0;
    }

    const islot_gun &gun = *weap.type->gun;
    const itype_id ammo_type = weap.ammo_default( true );
    const itype *def_ammo_i = ammo_type != "NULL" ?
                              item::find_type( ammo_type ) :
                              nullptr;

    damage_instance gun_damage = weap.gun_damage();
    item tmp = weap;
    tmp.ammo_set( weap.ammo_default() );
    int total_dispersion = get_weapon_dispersion( tmp ).max() +
                           effective_dispersion( tmp.sight_dispersion() );

    if( def_ammo_i != nullptr && def_ammo_i->ammo ) {
        const islot_ammo &def_ammo = *def_ammo_i->ammo;
        gun_damage.add( def_ammo.damage );
        total_dispersion += def_ammo.dispersion;
    }

    float damage_factor = gun_damage.total_damage();
    if( damage_factor > 0 ) {
        // @todo Multiple damage types
        damage_factor += 0.5f * gun_damage.damage_units.front().res_pen;
    }

    int move_cost = time_to_fire( *this, *weap.type );
    if( gun.clip != 0 && gun.clip < 10 ) {
        // @todo: RELOAD_ONE should get a penalty here
        int reload_cost = gun.reload_time + encumb( bp_hand_l ) + encumb( bp_hand_r );
        reload_cost /= gun.clip;
        move_cost += reload_cost;
    }

    // "Medium range" below means 9 tiles, "short range" means 4
    // Those are guarantees (assuming maximum time spent aiming)
    static const std::vector<std::pair<float, float>> dispersion_thresholds = {{
            // Headshots all the time
            { 0.0f, 5.0f },
            // Critical at medium range
            { 100.0f, 4.5f },
            // Critical at short range or good hit at medium
            { 200.0f, 3.5f },
            // OK hits at medium
            { 300.0f, 3.0f },
            // Point blank headshots
            { 450.0f, 2.5f },
            // OK hits at short
            { 700.0f, 1.5f },
            // Glances at medium, criticals at point blank
            { 1000.0f, 1.0f },
            // Nothing guaranteed, pure gamble
            { 2000.0f, 0.1f },
        }
    };

    static const std::vector<std::pair<float, float>> move_cost_thresholds = {{
            { 10.0f, 4.0f },
            { 25.0f, 3.0f },
            { 100.0f, 1.0f },
            { 500.0f, 5.0f },
        }
    };

    float move_cost_factor = multi_lerp( move_cost_thresholds, move_cost );

    // Penalty for dodging in melee makes the gun unusable in melee
    // Until NPCs get proper kiting, at least
    int melee_penalty = weapon.volume() / 250_ml - get_skill_level( skill_dodge );
    if( melee_penalty <= 0 ) {
        // Dispersion matters less if you can just use the gun in melee
        total_dispersion = std::min<int>( total_dispersion / move_cost_factor, total_dispersion );
    }

    float dispersion_factor = multi_lerp( dispersion_thresholds, total_dispersion );

    float damage_and_accuracy = damage_factor * dispersion_factor;

    // @todo: Some better approximation of the ability to keep on shooting
    static const std::vector<std::pair<float, float>> capacity_thresholds = {{
            { 1.0f, 0.5f },
            { 5.0f, 1.0f },
            { 10.0f, 1.5f },
            { 20.0f, 2.0f },
            { 50.0f, 3.0f },
        }
    };

    // How much until reload
    float capacity = gun.clip > 0 ? std::min<float>( gun.clip, ammo ) : ammo;
    // How much until dry and a new weapon is needed
    capacity += std::min<float>( 1.0, ammo / 20 );
    float capacity_factor = multi_lerp( capacity_thresholds, capacity );

    double gun_value = damage_and_accuracy * capacity_factor;

    add_msg( m_debug, "%s as gun: %.1f total, %.1f dispersion, %.1f damage, %.1f capacity",
             weap.tname().c_str(), gun_value, dispersion_factor, damage_factor,
             capacity_factor );
    return std::max( 0.0, gun_value );
}

std::vector<aim_type> Character::get_aim_types( const item &gun ) const
{
    std::vector<aim_type> aim_types;
    if( !gun.is_gun() ) {
        return aim_types;
    }
    int sight_dispersion = effective_dispersion( gun.sight_dispersion() );
    // Aiming thresholds are dependent on weapon sight dispersion, attempting to place thresholds
    // at 10%, 5% and 0% of the difference between MAX_RECOIL and sight dispersion.
    std::vector<int> thresholds = {
        static_cast<int>( ( ( MAX_RECOIL - sight_dispersion ) / 10.0 ) + sight_dispersion ),
        static_cast<int>( ( ( MAX_RECOIL - sight_dispersion ) / 20.0 ) + sight_dispersion ),
        static_cast<int>( sight_dispersion )
    };
    std::vector<int>::iterator thresholds_it;
    // Remove duplicate thresholds.
    thresholds_it = std::adjacent_find( thresholds.begin(), thresholds.end() );
    while( thresholds_it != thresholds.end() ) {
        thresholds.erase( thresholds_it );
        thresholds_it = std::adjacent_find( thresholds.begin(), thresholds.end() );
    }
    thresholds_it = thresholds.begin();
    aim_types.push_back( aim_type { _( "Regular Aim" ), "AIMED_SHOT", _( "%c to aim and fire." ),
                                    true, *thresholds_it } );
    thresholds_it++;
    if( thresholds_it != thresholds.end() ) {
        aim_types.push_back( aim_type { _( "Careful Aim" ), "CAREFUL_SHOT",
                                        _( "%c to take careful aim and fire." ), true,
                                        *thresholds_it } );
        thresholds_it++;
    }
    if( thresholds_it != thresholds.end() ) {
        aim_types.push_back( aim_type { _( "Precise Aim" ), "PRECISE_SHOT",
                                        _( "%c to take precise aim and fire." ), true,
                                        *thresholds_it } );
    }
    return aim_types;
}<|MERGE_RESOLUTION|>--- conflicted
+++ resolved
@@ -823,13 +823,8 @@
     return line_number;
 }
 
-<<<<<<< HEAD
-static int draw_fire_aim( const player &p, const catacurses::window &w, int line_number, item *weapon,
-                      tripoint pos, const double target_size, double recoil )
-=======
-static int print_aim( const player &p, const catacurses::window &w, int line_number, item *weapon,
+static int draw_weapon_aim( const player &p, const catacurses::window &w, int line_number, item *weapon,
                       const double target_size, const tripoint &pos, double predicted_recoil )
->>>>>>> edb9e696
 {
     // This is absolute accuracy for the player.
     // TODO: push the calculations duplicated from Creature::deal_projectile_attack() and
@@ -848,7 +843,7 @@
     const double range = rl_dist( p.pos(), pos );
     return print_ranged_chance( p, w, line_number, TARGET_MODE_FIRE, *weapon, dispersion,
                                 confidence_config,
-                                range, target_size, recoil );
+                                range, target_size, predicted_recoil );
 }
 
 static int draw_turret_aim( const player &p, const catacurses::window &w, int line_number,
@@ -1135,7 +1130,7 @@
             line_number = draw_creature_details( w_target, range, src, dst, critter, line_number );
         }
         if( mode == TARGET_MODE_FIRE ) {
-            line_number = draw_fire_aim( pc, w_target, line_number, relevant, dst, target_size, pc.recoil );
+            line_number = draw_weapon_aim( pc, w_target, line_number, relevant, target_size, dst, pc.recoil );
         } else if( mode == TARGET_MODE_TURRET ) {
             line_number = draw_turret_aim( pc, w_target, line_number, dst );
         } else if( mode == TARGET_MODE_THROW ) {
@@ -1157,14 +1152,9 @@
         if( action == "SELECT" && ( mouse_pos = ctxt.get_coordinates( g->w_terrain ) ) ) {
             //mouse input
             targ = *mouse_pos;
-<<<<<<< HEAD
             targ.x -= snap_to_target ? src.x : dst.x;
             targ.y -= snap_to_target ? src.y : dst.y;
-=======
-            targ.x -= dst.x;
-            targ.y -= dst.y;
             targ.z -= dst.z;
->>>>>>> edb9e696
         } else if( const cata::optional<tripoint> vec = ctxt.get_direction( action ) ) {
             //direction key
             targ.x = vec->x;
@@ -1233,7 +1223,6 @@
             if( on_ammo_change ) {
                 ammo = on_ammo_change( relevant );
             }
-<<<<<<< HEAD
         } else if ( action == "SWITCH_TARGET_ORDER" ) {
             //todo: add other ordering methods rather than range
         } else if ( action == "TARGET_UI_HELP" ) {
@@ -1267,56 +1256,6 @@
                 ctxt.get_desc( "CENTER" ).c_str(),
                 ctxt.get_desc( "QUIT" ).c_str()
             );
-=======
-        } else if( action == "SWITCH_AIM" ) {
-            aim_mode++;
-            if( aim_mode == aim_types.end() ) {
-                aim_mode = aim_types.begin();
-            }
-        } else if( action == "AIMED_SHOT" || action == "CAREFUL_SHOT" || action == "PRECISE_SHOT" ) {
-            // This action basically means "FIRE" as well, the actual firing may be delayed
-            // through aiming, but there is usually no means to stop it. Therefore we query here.
-            if( !confirm_non_enemy_target( dst ) || dst == src ) {
-                continue;
-            }
-
-            recoil_pc = pc.recoil;
-            recoil_pos = dst;
-            std::vector<aim_type>::iterator it;
-            for( it = aim_types.begin(); it != aim_types.end(); it++ ) {
-                if( action == it->action ) {
-                    break;
-                }
-            }
-            if( it == aim_types.end() ) {
-                debugmsg( "Could not find a valid aim_type for %s", action.c_str() );
-                aim_mode = aim_types.begin();
-            }
-            int aim_threshold = it->threshold;
-            set_last_target( dst );
-            do {
-                do_aim( pc, *relevant );
-            } while( pc.moves > 0 && pc.recoil > aim_threshold && pc.recoil - sight_dispersion > 0 );
-
-            if( pc.recoil <= aim_threshold ||
-                pc.recoil - sight_dispersion == 0 ) {
-                // If we made it under the aim threshold, go ahead and fire.
-                // Also fire if we're at our best aim level already.
-                pc.view_offset = old_offset;
-                return ret;
-
-            } else {
-                // We've run out of moves, set the activity to aim so we'll
-                // automatically re-enter the targeting menu next turn.
-                // Set the string value of the aim action to the right thing
-                // so we re-enter this loop.
-                // Also clear target vector, but leave target selected.
-                pc.assign_activity( activity_id( "ACT_AIM" ), 0, 0 );
-                pc.activity.str_values.push_back( action );
-                pc.view_offset = old_offset;
-                return empty_result;
-            }
->>>>>>> edb9e696
         } else if( action == "FIRE" ) {
             if( confirm_non_enemy_target( pc, dst ) ) {
                 target = find_target( targets, dst );
