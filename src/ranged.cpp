--- conflicted
+++ resolved
@@ -1695,79 +1695,10 @@
         dispersion.add_range( std::max( vol - get_skill_level( skill_driving ), 1 ) * 20 );
     }
 
-<<<<<<< HEAD
     /** @EFFECT_GUN improves usage of accurate weapons and sights */
     double avgSkill = static_cast<double>( get_skill_level( skill_gun ) +
                                            get_skill_level( obj.gun_skill() ) ) / 2.0;
     avgSkill = std::min( avgSkill, static_cast<double>( MAX_SKILL ) );
-=======
-    bool redraw = true;
-    const tripoint old_offset = pc.view_offset;
-    do {
-        ret = g->m.find_clear_path( src, dst );
-
-        // This chunk of code handles shifting the aim point around
-        // at maximum range when using circular distance.
-        // The range > 1 check ensures that you can always at least hit adjacent squares.
-        if( trigdist && range > 1 && std::round( trig_dist( src, dst ) ) > range ) {
-            bool cont = true;
-            tripoint cp = dst;
-            for( size_t i = 0; i < ret.size() && cont; i++ ) {
-                if( std::round( trig_dist( src, ret[i] ) ) > range ) {
-                    ret.resize( i );
-                    cont = false;
-                } else {
-                    cp = ret[i];
-                }
-            }
-            dst = cp;
-        }
-        tripoint center;
-        if( snap_to_target ) {
-            center = dst;
-        } else {
-            center = pc.pos() + pc.view_offset;
-        }
-        if( redraw ) {
-            // Clear the target window.
-            for( int i = 1; i <= getmaxy( w_target ) - num_instruction_lines - 2; i++ ) {
-                // Clear width excluding borders.
-                for( int j = 1; j <= getmaxx( w_target ) - 2; j++ ) {
-                    mvwputch( w_target, point( j, i ), c_white, ' ' );
-                }
-            }
-            g->draw_ter( center, true );
-            int line_number = 1;
-            Creature *critter = g->critter_at( dst, true );
-            const int relative_elevation = dst.z - pc.pos().z;
-            std::string label_range;
-            if( dst != src ) {
-                // Only draw those tiles which are on current z-level
-                auto ret_this_zlevel = ret;
-                ret_this_zlevel.erase( std::remove_if( ret_this_zlevel.begin(), ret_this_zlevel.end(),
-                [&center]( const tripoint & pt ) {
-                    return pt.z != center.z;
-                } ), ret_this_zlevel.end() );
-                // Only draw a highlighted trajectory if we can see the endpoint.
-                // Provides feedback to the player, and avoids leaking information
-                // about tiles they can't see.
-                g->draw_line( dst, center, ret_this_zlevel );
-                label_range = string_format( "%d/%d", rl_dist( src, dst ), range );
-            } else {
-                label_range = string_format( "%d", range );
-            }
-
-            // Print to target window
-            if( ( panel_type == "compact" || panel_type == "labels-narrow" )
-                && display_type != "numbers" ) {
-                mvwprintw( w_target, point( 1, line_number++ ), _( "Range: %s Elevation: %d" ),
-                           label_range, relative_elevation );
-                mvwprintw( w_target, point( 1, line_number++ ), _( "Targets: %d" ), t.size() );
-            } else {
-                mvwprintw( w_target, point( 1, line_number++ ), _( "Range: %s Elevation: %d Targets: %d" ),
-                           label_range, relative_elevation, t.size() );
-            }
->>>>>>> 61bbbe8a
 
     dispersion.add_range( dispersion_from_skill( avgSkill, weapon_dispersion ) );
 
