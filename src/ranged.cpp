#include "ranged.h"

#include <algorithm>
#include <cmath>
#include <cstdio>
#include <functional>
#include <iterator>
#include <map>
#include <memory>
#include <new>
#include <set>
#include <string>
#include <tuple>
#include <type_traits>
#include <utility>
#include <vector>

#include "activity_actor_definitions.h"
#include "avatar.h"
#include "ballistics.h"
#include "cached_options.h"
#include "calendar.h"
#include "cata_utility.h"
#include "catacharset.h"
#include "character.h"
#include "color.h"
#include "creature.h"
#include "cursesdef.h"
#include "damage.h"
#include "debug.h"
#include "dispersion.h"
#include "enums.h"
#include "event.h"
#include "event_bus.h"
#include "flag.h"
#include "game.h"
#include "game_constants.h"
#include "gun_mode.h"
#include "input.h"
#include "item.h"
#include "item_location.h"
#include "item_pocket.h"
#include "itype.h"
#include "line.h"
#include "magic.h"
#include "map.h"
#include "math_defines.h"
#include "memory_fast.h"
#include "messages.h"
#include "monster.h"
#include "morale_types.h"
#include "mtype.h"
#include "npc.h"
#include "optional.h"
#include "options.h"
#include "output.h"
#include "panels.h"
#include "point.h"
#include "projectile.h"
#include "ret_val.h"
#include "rng.h"
#include "skill.h"
#include "sounds.h"
#include "string_formatter.h"
#include "translations.h"
#include "trap.h"
#include "try_parse_integer.h"
#include "type_id.h"
#include "ui.h"
#include "ui_manager.h"
#include "units.h"
#include "units_utility.h"
#include "value_ptr.h"
#include "vehicle.h"
#include "vpart_position.h"

static const efftype_id effect_downed( "downed" );
static const efftype_id effect_hit_by_player( "hit_by_player" );
static const efftype_id effect_on_roof( "on_roof" );

static const itype_id itype_12mm( "12mm" );
static const itype_id itype_40x46mm( "40x46mm" );
static const itype_id itype_40x53mm( "40x53mm" );
static const itype_id itype_66mm( "66mm" );
static const itype_id itype_84x246mm( "84x246mm" );
static const itype_id itype_arrow( "arrow" );
static const itype_id itype_bolt( "bolt" );
static const itype_id itype_flammable( "flammable" );
static const itype_id itype_m235( "m235" );
static const itype_id itype_metal_rail( "metal_rail" );

static const trap_str_id tr_practice_target( "tr_practice_target" );

static const fault_id fault_gun_blackpowder( "fault_gun_blackpowder" );
static const fault_id fault_gun_chamber_spent( "fault_gun_chamber_spent" );
static const fault_id fault_gun_dirt( "fault_gun_dirt" );

static const skill_id skill_dodge( "dodge" );
static const skill_id skill_driving( "driving" );
static const skill_id skill_gun( "gun" );
static const skill_id skill_launcher( "launcher" );
static const skill_id skill_throw( "throw" );
static const skill_id skill_archery( "archery" );

static const bionic_id bio_railgun( "bio_railgun" );

static const proficiency_id proficiency_prof_bow_basic( "prof_bow_basic" );
static const proficiency_id proficiency_prof_bow_expert( "prof_bow_expert" );
static const proficiency_id proficiency_prof_bow_master( "prof_bow_master" );

static const std::string flag_MOUNTABLE( "MOUNTABLE" );

static const trait_id trait_PYROMANIA( "PYROMANIA" );

static const std::set<material_id> ferric = { material_id( "iron" ), material_id( "steel" ) };

// Maximum duration of aim-and-fire loop, in turns
static constexpr int AIF_DURATION_LIMIT = 10;

static projectile make_gun_projectile( const item &gun );
static int time_to_attack( const Character &p, const itype &firing );
/**
* Handle spent ammo casings and linkages.
* @param weap   Weapon.
* @param ammo   Ammo used.
* @param pos    Character position.
*/
static void cycle_action( item &weap, const itype_id &ammo, const tripoint &pos );
static void make_gun_sound_effect( const Character &p, bool burst, item *weapon );

class target_ui
{
    public:
        /* None of the public members (except ammo and range) should be modified during execution */

        enum class TargetMode : int {
            Fire,
            Throw,
            ThrowBlind,
            Turrets,
            TurretManual,
            Reach,
            Spell
        };

        // Avatar
        avatar *you;
        // Interface mode
        TargetMode mode = TargetMode::Fire;
        // Weapon being fired/thrown
        item *relevant = nullptr;
        // Cached selection range from player's position
        int range = 0;
        // Cached current ammo to display
        const itype *ammo = nullptr;
        // Turret being manually fired
        turret_data *turret = nullptr;
        // Turrets being fired (via vehicle controls)
        const std::vector<vehicle_part *> *vturrets = nullptr;
        // Vehicle that turrets belong to
        vehicle *veh = nullptr;
        // Spell being cast
        spell *casting = nullptr;
        // Spell cannot fail
        bool no_fail = false;
        // Spell does not require mana
        bool no_mana = false;
        // Relevant activity
        aim_activity_actor *activity = nullptr;

        enum class ExitCode : int {
            Abort,
            Fire,
            Timeout,
            Reload
        };

        // Initialize UI and run the event loop
        target_handler::trajectory run();

    private:
        enum class Status : int {
            Good, // All UI elements are enabled
            BadTarget, // Bad 'dst' selected; forbid aiming/firing
            OutOfAmmo, // Selected gun mode is out of ammo; forbid moving cursor,aiming and firing
            OutOfRange // Selected target is out of range of current gun mode; forbid aiming/firing
        };

        // Ui status (affects which UI controls are temporarily disabled)
        Status status = Status::Good;

        // Current trajectory
        std::vector<tripoint> traj;
        // Aiming source (player's position)
        tripoint src;
        // Aiming destination (cursor position)
        // Use set_cursor_pos() to modify
        tripoint dst;
        // Creature currently under cursor. nullptr if aiming at empty tile,
        // yourself or a creature you cannot see
        Creature *dst_critter = nullptr;
        // List of visible hostile targets
        std::vector<Creature *> targets;

        // 'true' if map has z levels and 3D fov is on
        bool allow_zlevel_shift = false;
        // Snap camera to cursor. Can be permanently toggled in settings
        // or temporarily in this window
        bool snap_to_target = false;
        // If true, LEVEL_UP, LEVEL_DOWN and directional keys
        // responsible for moving cursor will shift view instead.
        bool shifting_view = false;

        // Compact layout
        bool compact = false;
        // Tiny layout - when extremely short on space
        bool tiny = false;
        // Narrow layout - to keep in theme with
        // "compact" and "labels-narrow" sidebar styles.
        bool narrow = false;
        // Window
        catacurses::window w_target;
        // Input context
        input_context ctxt;

        /* These members are relevant for TargetMode::Fire */
        // Weapon sight dispersion
        int sight_dispersion = 0;
        // List of available weapon aim types
        std::vector<aim_type> aim_types;
        // Currently selected aim mode
        std::vector<aim_type>::iterator aim_mode;
        // 'Recoil' value the player will reach if they
        // start aiming at cursor position. Equals player's
        // 'recoil' while they are actively spending moves to aim,
        // but increases the further away the new aim point will be
        // relative to the current one.
        double predicted_recoil = 0;

        // For AOE spells, list of tiles affected by the spell
        // relevant for TargetMode::Spell
        std::set<tripoint> spell_aoe;

        // Represents a turret and a straight line from that turret to target
        struct turret_with_lof {
            vehicle_part *turret;
            std::vector<tripoint> line;
        };

        // List of vehicle turrets in range (out of those listed in 'vturrets')
        std::vector<turret_with_lof> turrets_in_range;

        // If true, draws turret lines
        // relevant for TargetMode::Turrets
        bool draw_turret_lines = false;

        // Create window and set up input context
        void init_window_and_input();

        // Handle input related to cursor movement.
        // Returns 'true' if action was recognized and processed.
        // 'skip_redraw' is set to 'true' if there is no need to redraw the UI.
        bool handle_cursor_movement( const std::string &action, bool &skip_redraw );

        // Set cursor position. If new position is out of range,
        // selects closest position in range.
        // Returns 'false' if cursor position did not change
        bool set_cursor_pos( const tripoint &new_pos );

        // Called when range/ammo changes (or may have changed)
        void on_range_ammo_changed();

        // Updates 'targets' for current range
        void update_target_list();

        // Choose where to position the cursor when opening the ui
        tripoint choose_initial_target();

        /**
         * Try to re-acquire target for aim-and-fire.
         * @param critter whether were aiming at a critter, or a tile
         * @param new_dst where to move aim cursor (if e.g. critter moved)
         * @returns true on success
         */
        bool try_reacquire_target( bool critter, tripoint &new_dst );

        // Update 'status' variable
        void update_status();

        // Calculates distance from 'src'. For consistency, prefer using this over rl_dist.
        int dist_fn( const tripoint &p );

        // Set creature (or tile) under cursor as player's last target
        void set_last_target();

        // Prompts player to confirm attack on neutral NPC
        // Returns 'true' if attack should proceed
        bool confirm_non_enemy_target();

        // Prompts player to re-confirm an ongoing attack if
        // a non-hostile NPC / friendly creatures enters line of fire.
        // Returns 'true' if attack should proceed
        bool prompt_friendlies_in_lof();

        // List friendly creatures currently occupying line of fire.
        std::vector<weak_ptr_fast<Creature>> list_friendlies_in_lof();

        // Toggle snap-to-target
        void toggle_snap_to_target();

        // Cycle targets. 'direction' is either 1 or -1
        void cycle_targets( int direction );

        // Set new view offset. Updates map cache if necessary
        void set_view_offset( const tripoint &new_offset );

        // Updates 'turrets_in_range'
        void update_turrets_in_range();

        // Recalculate 'recoil' penalty. This should be called if
        // avatar's 'recoil' value has been modified
        // Relevant for TargetMode::Fire
        void recalc_aim_turning_penalty();

        // Apply penalty to avatar's 'recoil' value based on
        // how much they moved their aim point.
        // Relevant for TargetMode::Fire
        void apply_aim_turning_penalty();

        // Switch firing mode.
        bool action_switch_mode();

        // Switch ammo. Returns 'false' if requires a reloading UI.
        bool action_switch_ammo();

        // Aim for 10 turns. Returns 'false' if ran out of moves
        bool action_aim();

        // Aim and shoot. Returns 'false' if ran out of moves
        bool action_aim_and_shoot( const std::string &action );

        // Draw UI-specific terrain overlays
        void draw_terrain_overlay();

        // Draw aiming window
        void draw_ui_window();

        // Generate ui window title
        std::string uitext_title();

        // Generate flavor text for 'Fire!' key
        std::string uitext_fire();

        void draw_window_title();
        void draw_help_notice();

        // Draw list of available controls at the bottom of the window.
        // text_y - first free line counting from the top
        void draw_controls_list( int text_y );

        void panel_cursor_info( int &text_y );
        void panel_gun_info( int &text_y );
        void panel_recoil( int &text_y );
        void panel_spell_info( int &text_y );
        void panel_target_info( int &text_y, bool fill_with_blank_if_no_target );
        void panel_fire_mode_aim( int &text_y );
        void panel_turret_list( int &text_y );

        // On-selected-as-target checks that act as if they are on-hit checks.
        // `harmful` is `false` if using a non-damaging spell
        void on_target_accepted( bool harmful );
};

target_handler::trajectory target_handler::mode_fire( avatar &you, aim_activity_actor &activity )
{
    target_ui ui = target_ui();
    ui.you = &you;
    ui.mode = target_ui::TargetMode::Fire;
    ui.activity = &activity;
    ui.relevant = activity.get_weapon();
    gun_mode gun = ui.relevant->gun_current_mode();
    ui.range = gun.target->gun_range( &you );
    ui.ammo = gun->ammo_data();

    return ui.run();
}

target_handler::trajectory target_handler::mode_throw( avatar &you, item &relevant,
        bool blind_throwing )
{
    target_ui ui = target_ui();
    ui.you = &you;
    ui.mode = blind_throwing ? target_ui::TargetMode::ThrowBlind : target_ui::TargetMode::Throw;
    ui.relevant = &relevant;
    ui.range = you.throw_range( relevant );

    return ui.run();
}

target_handler::trajectory target_handler::mode_reach( avatar &you, item &weapon )
{
    target_ui ui = target_ui();
    ui.you = &you;
    ui.mode = target_ui::TargetMode::Reach;
    ui.relevant = &weapon;
    ui.range = weapon.current_reach_range( you );

    return ui.run();
}

target_handler::trajectory target_handler::mode_turret_manual( avatar &you, turret_data &turret )
{
    target_ui ui = target_ui();
    ui.you = &you;
    ui.mode = target_ui::TargetMode::TurretManual;
    ui.turret = &turret;
    ui.relevant = &*turret.base();
    ui.range = turret.range();
    ui.ammo = turret.ammo_data();

    return ui.run();
}

target_handler::trajectory target_handler::mode_turrets( avatar &you, vehicle &veh,
        const std::vector<vehicle_part *> &turrets )
{
    // Find radius of a circle centered at u encompassing all points turrets can aim at
    // FIXME: this calculation is fine for square distances, but results in an underestimation
    //        when used with real circles
    int range_total = 0;
    for( vehicle_part *t : turrets ) {
        int range = veh.turret_query( *t ).range();
        tripoint pos = veh.global_part_pos3( *t );

        int res = 0;
        res = std::max( res, rl_dist( you.pos(), pos + point( range, 0 ) ) );
        res = std::max( res, rl_dist( you.pos(), pos + point( -range, 0 ) ) );
        res = std::max( res, rl_dist( you.pos(), pos + point( 0, range ) ) );
        res = std::max( res, rl_dist( you.pos(), pos + point( 0, -range ) ) );
        range_total = std::max( range_total, res );
    }

    target_ui ui = target_ui();
    ui.you = &you;
    ui.mode = target_ui::TargetMode::Turrets;
    ui.veh = &veh;
    ui.vturrets = &turrets;
    ui.range = range_total;

    return ui.run();
}

target_handler::trajectory target_handler::mode_spell( avatar &you, spell &casting, bool no_fail,
        bool no_mana )
{
    target_ui ui = target_ui();
    ui.you = &you;
    ui.mode = target_ui::TargetMode::Spell;
    ui.casting = &casting;
    ui.range = casting.range();
    ui.no_fail = no_fail;
    ui.no_mana = no_mana;

    return ui.run();
}

static double occupied_tile_fraction( creature_size target_size )
{
    switch( target_size ) {
        case creature_size::tiny:
            return 0.1;
        case creature_size::small:
            return 0.25;
        case creature_size::medium:
            return 0.5;
        case creature_size::large:
            return 0.75;
        case creature_size::huge:
            return 1.0;
        case creature_size::num_sizes:
            debugmsg( "ERROR: Invalid Creature size class." );
            break;
    }

    return 0.5;
}

double Creature::ranged_target_size() const
{
    if( has_flag( MF_HARDTOSHOOT ) ) {
        switch( get_size() ) {
            case creature_size::tiny:
            case creature_size::small:
                return occupied_tile_fraction( creature_size::tiny );
            case creature_size::medium:
                return occupied_tile_fraction( creature_size::small );
            case creature_size::large:
                return occupied_tile_fraction( creature_size::medium );
            case creature_size::huge:
                return occupied_tile_fraction( creature_size::large );
            case creature_size::num_sizes:
                debugmsg( "ERROR: Invalid Creature size class." );
                break;
        }
    }
    return occupied_tile_fraction( get_size() );
}

int range_with_even_chance_of_good_hit( int dispersion )
{
    int even_chance_range = 0;
    while( static_cast<unsigned>( even_chance_range ) <
           Creature::dispersion_for_even_chance_of_good_hit.size() &&
           dispersion < Creature::dispersion_for_even_chance_of_good_hit[ even_chance_range ] ) {
        even_chance_range++;
    }
    return even_chance_range;
}

int Character::gun_engagement_moves( const item &gun, int target, int start ) const
{
    int mv = 0;
    double penalty = start;

    while( penalty > target ) {
        double adj = aim_per_move( gun, penalty );
        if( adj <= 0 ) {
            break;
        }
        penalty -= adj;
        mv++;
    }

    return mv;
}

bool Character::handle_gun_damage( item &it )
{
    // Below item (maximum dirt possible) should be greater than or equal to dirt range in item_group.cpp. Also keep in mind that monster drops can have specific ranges and these should be below the max!
    const double dirt_max_dbl = 10000;
    if( !it.is_gun() ) {
        debugmsg( "Tried to handle_gun_damage of a non-gun %s", it.tname() );
        return false;
    }

    int dirt = it.get_var( "dirt", 0 );
    int dirtadder = 0;
    double dirt_dbl = static_cast<double>( dirt );
    if( it.has_fault_flag( "JAMMED_GUN" ) ) {
        return false;
    }

    const auto &curammo_effects = it.ammo_effects();
    const islot_gun &firing = *it.type->gun;
    // misfire chance based on dirt accumulation. Formula is designed to make chance of jam highly unlikely at low dirt levels, but levels increase geometrically as the dirt level reaches max (10,000). The number used is just a figure I found reasonable after plugging the number into excel and changing it until the probability made sense at high, medium, and low levels of dirt.
    if( !it.has_flag( flag_NEVER_JAMS ) &&
        x_in_y( dirt_dbl * dirt_dbl * dirt_dbl,
                1000000000000.0 ) ) {
        add_msg_player_or_npc(
            _( "Your %s misfires with a muffled click!" ),
            _( "<npcname>'s %s misfires with a muffled click!" ),
            it.tname() );
        // at high dirt levels the chance to misfire gets to significant levels. 10,000 is max and 7800 is quite high so above that the player gets some relief in the form of exchanging time for some dirt reduction. Basically jiggling the parts loose to remove some dirt and get a few more shots out.
        if( dirt_dbl >
            7800 ) {
            add_msg_player_or_npc(
                _( "Perhaps taking the ammo out of your %s and reloading will help." ),
                _( "Perhaps taking the ammo out of <npcname>'s %s and reloading will help." ),
                it.tname() );
        }
        return false;
    }

    // Here we check if we're underwater and whether we should misfire.
    // As a result this causes no damage to the firearm, note that some guns are waterproof
    // and so are immune to this effect, note also that WATERPROOF_GUN status does not
    // mean the gun will actually be accurate underwater.
    int effective_durability = firing.durability;
    if( is_underwater() && !it.has_flag( flag_WATERPROOF_GUN ) && one_in( effective_durability ) ) {
        add_msg_player_or_npc( _( "Your %s misfires with a wet click!" ),
                               _( "<npcname>'s %s misfires with a wet click!" ),
                               it.tname() );
        return false;
        // Here we check for a chance for the weapon to suffer a mechanical malfunction.
        // Note that some weapons never jam up 'NEVER_JAMS' and thus are immune to this
        // effect as current guns have a durability between 5 and 9 this results in
        // a chance of mechanical failure between 1/(64*3) and 1/(1024*3) on any given shot.
        // the malfunction can't cause damage
    } else if( one_in( ( 2 << effective_durability ) * 3 ) && !it.has_flag( flag_NEVER_JAMS ) ) {
        add_msg_player_or_npc( _( "Your %s malfunctions!" ),
                               _( "<npcname>'s %s malfunctions!" ),
                               it.tname() );
        return false;
        // Here we check for a chance for the weapon to suffer a misfire due to
        // using player-made 'RECYCLED' bullets. Note that not all forms of
        // player-made ammunition have this effect.
    } else if( curammo_effects.count( "RECYCLED" ) && one_in( 256 ) ) {
        add_msg_player_or_npc( _( "Your %s misfires with a muffled click!" ),
                               _( "<npcname>'s %s misfires with a muffled click!" ),
                               it.tname() );
        return false;
        // Here we check for a chance for attached mods to get damaged if they are flagged as 'CONSUMABLE'.
        // This is mostly for crappy handmade expedient stuff  or things that rarely receive damage during normal usage.
        // Default chance is 1/10000 unless set via json, damage is proportional to caliber(see below).
        // Can be toned down with 'consume_divisor.'

    } else if( it.has_flag( flag_CONSUMABLE ) && !curammo_effects.count( "LASER" ) &&
               !curammo_effects.count( "PLASMA" ) && !curammo_effects.count( "EMP" ) ) {
        int uncork = ( ( 10 * it.ammo_data()->ammo->loudness )
                       + ( it.ammo_data()->ammo->recoil / 2 ) ) / 100;
        uncork = std::pow( uncork, 3 ) * 6.5;
        for( item *mod : it.gunmods() ) {
            if( mod->has_flag( flag_CONSUMABLE ) ) {
                int dmgamt = uncork / mod->type->gunmod->consume_divisor;
                int modconsume = mod->type->gunmod->consume_chance;
                int initstate = it.damage();
                // fuzz damage if it's small
                if( dmgamt < 1000 ) {
                    dmgamt = rng( dmgamt, dmgamt + 200 );
                    // ignore damage if inconsequential.
                }
                if( dmgamt < 800 ) {
                    dmgamt = 0;
                }
                if( one_in( modconsume ) ) {
                    if( mod->mod_damage( dmgamt ) ) {
                        add_msg_player_or_npc( m_bad, _( "Your attached %s is destroyed by your shot!" ),
                                               _( "<npcname>'s attached %s is destroyed by their shot!" ),
                                               mod->tname() );
                        i_rem( mod );
                    } else if( it.damage() > initstate ) {
                        add_msg_player_or_npc( m_bad, _( "Your attached %s is damaged by your shot!" ),
                                               _( "<npcname>'s %s is damaged by their shot!" ),
                                               mod->tname() );
                    }
                }
            }
        }
    }
    if( it.has_fault_flag( "UNLUBRICATED" ) &&
        x_in_y( dirt_dbl, dirt_max_dbl ) ) {
        add_msg_player_or_npc( m_bad, _( "Your %s emits a grimace-inducing screech!" ),
                               _( "<npcname>'s %s emits a grimace-inducing screech!" ),
                               it.tname() );
        it.inc_damage();
    }
    if( !it.has_flag( flag_PRIMITIVE_RANGED_WEAPON ) ) {
        if( it.ammo_data() != nullptr && ( ( it.ammo_data()->ammo->recoil < firing.min_cycle_recoil ) ||
                                           ( it.has_fault_flag( "BAD_CYCLING" ) && one_in( 16 ) ) ) &&
            it.faults_potential().count( fault_gun_chamber_spent ) ) {
            add_msg_player_or_npc( m_bad, _( "Your %s fails to cycle!" ),
                                   _( "<npcname>'s %s fails to cycle!" ),
                                   it.tname() );
            it.faults.insert( fault_gun_chamber_spent );
            // Don't return false in this case; this shot happens, follow-up ones won't.
        }
        // These are the dirtying/fouling mechanics
        if( !curammo_effects.count( "NON_FOULING" ) && !it.has_flag( flag_NON_FOULING ) ) {
            if( dirt < static_cast<int>( dirt_max_dbl ) ) {
                dirtadder = curammo_effects.count( "BLACKPOWDER" ) * ( 200 - firing.blackpowder_tolerance *
                            2 );
                // dirtadder is the dirt-increasing number for shots fired with gunpowder-based ammo. Usually dirt level increases by 1, unless it's blackpowder, in which case it increases by a higher number, but there is a reduction for blackpowder resistance of a weapon.
                if( dirtadder < 0 ) {
                    dirtadder = 0;
                }
                // in addition to increasing dirt level faster, regular gunpowder fouling is also capped at 7,150, not 10,000. So firing with regular gunpowder can never make the gun quite as bad as firing it with black gunpowder. At 7,150 the chance to jam is significantly lower (though still significant) than it is at 10,000, the absolute cap.
                if( curammo_effects.count( "BLACKPOWDER" ) ||
                    dirt < 7150 ) {
                    it.set_var( "dirt", std::min( static_cast<int>( dirt_max_dbl ), dirt + dirtadder + 1 ) );
                }
            }
            dirt = it.get_var( "dirt", 0 );
            dirt_dbl = static_cast<double>( dirt );
            if( dirt > 0 && !it.has_fault_flag( "NO_DIRTYING" ) ) {
                it.faults.insert( fault_gun_dirt );
            }
            if( dirt > 0 && curammo_effects.count( "BLACKPOWDER" ) ) {
                it.faults.erase( fault_gun_dirt );
                it.faults.insert( fault_gun_blackpowder );
            }
            // end fouling mechanics
        }
    }
    // chance to damage gun due to high levels of dirt. Very unlikely, especially at lower levels and impossible below 5,000. Lower than the chance of a jam at the same levels. 555555... is an arbitrary number that I came up with after playing with the formula in excel. It makes sense at low, medium, and high levels of dirt.
    if( dirt_dbl > 5000 &&
        x_in_y( dirt_dbl * dirt_dbl * dirt_dbl,
                5555555555555 ) ) {
        add_msg_player_or_npc( m_bad, _( "Your %s is damaged by the high pressure!" ),
                               _( "<npcname>'s %s is damaged by the high pressure!" ),
                               it.tname() );
        // Don't increment until after the message
        it.inc_damage();
    }
    return true;
}

void npc::pretend_fire( npc *source, int shots, item &gun )
{
    int curshot = 0;
    if( one_in( 50 ) ) {
        add_msg_if_player_sees( *source, m_info, _( "%s shoots something." ), source->disp_name() );
    }
    while( curshot != shots ) {
        const int required = gun.ammo_required();
        if( gun.ammo_consume( required, pos(), this ) != required ) {
            debugmsg( "Unexpected shortage of ammo whilst firing %s", gun.tname().c_str() );
            break;
        }

        item *weapon = &gun;
        const item::sound_data data = weapon->gun_noise( shots > 1 );

        add_msg_if_player_sees( *source, m_warning, _( "You hear %s." ), data.sound );
        curshot++;
        moves -= 100;
    }
}

int Character::fire_gun( const tripoint &target, int shots )
{
    return fire_gun( target, shots, *get_wielded_item() );
}

int Character::fire_gun( const tripoint &target, int shots, item &gun )
{
    if( !gun.is_gun() ) {
        debugmsg( "%s tried to fire non-gun (%s).", name, gun.tname() );
        return 0;
    }
    bool is_mech_weapon = false;
    if( is_mounted() &&
        mounted_creature->has_flag( MF_RIDEABLE_MECH ) ) {
        is_mech_weapon = true;
    }
    // Number of shots to fire is limited by the amount of remaining ammo
    if( gun.ammo_required() ) {
        shots = std::min( shots, static_cast<int>( gun.ammo_remaining() / gun.ammo_required() ) );
    }

    // cap our maximum burst size by the amount of UPS power left
    if( !gun.has_flag( flag_VEHICLE ) && gun.get_gun_ups_drain() > 0 ) {
        shots = std::min( shots, static_cast<int>( available_ups() / gun.get_gun_ups_drain() ) );
    }

    if( shots <= 0 ) {
        debugmsg( "Attempted to fire zero or negative shots using %s", gun.tname() );
    }

    map &here = get_map();
    // usage of any attached bipod is dependent upon terrain
    bool bipod = here.has_flag_ter_or_furn( "MOUNTABLE", pos() );
    if( !bipod ) {
        if( const optional_vpart_position vp = here.veh_at( pos() ) ) {
            bipod = vp->vehicle().has_part( pos(), "MOUNTABLE" );
        }
    }

    // Up to 50% of recoil can be delayed until end of burst dependent upon relevant skill
    /** @EFFECT_PISTOL delays effects of recoil during automatic fire */
    /** @EFFECT_SMG delays effects of recoil during automatic fire */
    /** @EFFECT_RIFLE delays effects of recoil during automatic fire */
    /** @EFFECT_SHOTGUN delays effects of recoil during automatic fire */
    double absorb = std::min( get_skill_level( gun.gun_skill() ),
                              MAX_SKILL ) / static_cast<double>( MAX_SKILL * 2 );

    itype_id gun_id = gun.typeId();
    skill_id gun_skill = gun.gun_skill();
    tripoint aim = target;
    int curshot = 0;
    int hits = 0; // total shots on target
    int delay = 0; // delayed recoil that has yet to be applied
    while( curshot != shots ) {
        if( gun.has_fault_flag( "JAMMED_GUN" ) && curshot == 0 ) {
            moves -= 50;
            gun.faults.erase( fault_gun_chamber_spent );
            add_msg_if_player( _( "You cycle your %s manually." ), gun.tname() );
        }

        if( !handle_gun_damage( gun ) ) {
            break;
        }

        dispersion_sources dispersion = get_weapon_dispersion( gun );
        dispersion.add_range( recoil_total() );

        // If this is a vehicle mounted turret, which vehicle is it mounted on?
        const vehicle *in_veh = has_effect( effect_on_roof ) ? veh_pointer_or_null( here.veh_at(
                                    pos() ) ) : nullptr;

        dealt_projectile_attack shot = projectile_attack( make_gun_projectile( gun ), pos(), aim,
                                       dispersion, this, in_veh );
        curshot++;
        if( shot.hit_critter ) {
            hits++;

            if( monster *m = shot.hit_critter->as_monster() ) {
                get_event_bus().send<event_type::character_ranged_attacks_monster>(
                    getID(), gun_id, m->type->id );
            } else if( Character *c = shot.hit_critter->as_character() ) {
                get_event_bus().send<event_type::character_ranged_attacks_character>(
                    getID(), gun_id, c->getID(), c->get_name() );
            }

        }
        if( shot.missed_by <= .1 ) {
            // TODO: check head existence for headshot
            get_event_bus().send<event_type::character_gets_headshot>( getID() );
        }

        if( !gun.is_gun() ) {
            // If we lose our gun as a side effect of firing it, skip the rest of the loop body.
            break;
        }

        int qty = gun.gun_recoil( *this, bipod );
        delay  += qty * absorb;
        // Temporarily scale by 5x as we adjust MAX_RECOIL.
        recoil += 5.0 * ( qty * ( 1.0 - absorb ) );

        make_gun_sound_effect( *this, shots > 1, &gun );
        sfx::generate_gun_sound( *this, gun );
        const itype_id current_ammo = gun.ammo_current();

        if( has_trait( trait_PYROMANIA ) && !has_morale( MORALE_PYROMANIA_STARTFIRE ) ) {
            if( current_ammo == itype_flammable || current_ammo == itype_66mm ||
                current_ammo == itype_84x246mm || current_ammo == itype_m235 ) {
                add_msg_if_player( m_good, _( "You feel a surge of euphoria as flames roar out of the %s!" ),
                                   gun.tname() );
                add_morale( MORALE_PYROMANIA_STARTFIRE, 15, 15, 8_hours, 6_hours );
                rem_morale( MORALE_PYROMANIA_NOFIRE );
            }
        }

        const int required = gun.ammo_required();
        if( gun.ammo_consume( required, pos(), this ) != required ) {
            debugmsg( "Unexpected shortage of ammo whilst firing %s", gun.tname() );
            break;
        }

        if( !current_ammo.is_null() ) {
            cycle_action( gun, current_ammo, pos() );
        }

        if( !gun.has_flag( flag_VEHICLE ) ) {
            consume_ups( gun.get_gun_ups_drain() );
        }

        if( gun_skill == skill_launcher ) {
            continue; // skip retargeting for launchers
        }
    }
    // Use different amounts of time depending on the type of gun and our skill
    moves -= time_to_attack( *this, *gun_id );

    // Practice the base gun skill proportionally to number of hits, but always by one.
    practice( skill_gun, ( hits + 1 ) * 5 );
    // launchers train weapon skill for both hits and misses.
    int practice_units = gun_skill == skill_launcher ? curshot : hits;
    practice( gun_skill, ( practice_units + 1 ) * 5 );

    if( !gun.is_gun() ) {
        // If we lose our gun as a side effect of firing it, skip the rest of the function.
        return curshot;
    }

    // apply shot counter to gun and its mods.
    gun.set_var( "shot_counter", gun.get_var( "shot_counter", 0 ) + curshot );
    for( item *mod : gun.gunmods() ) {
        mod->set_var( "shot_counter", mod->get_var( "shot_counter", 0 ) + curshot );
    }
    if( gun.has_flag( flag_RELOAD_AND_SHOOT ) ) {
        // Reset aim for bows and other reload-and-shoot weapons.
        recoil = MAX_RECOIL;
    } else {
        // apply delayed recoil
        recoil += delay;
        if( is_mech_weapon ) {
            // mechs can handle recoil far better. they are built around their main gun.
            // TODO: shouldn't this affect only recoil accumulated during this function?
            recoil = recoil / 2;
        }
        // Cap
        recoil = std::min( MAX_RECOIL, recoil );
    }

    return curshot;
}

int throw_cost( const Character &c, const item &to_throw )
{
    // Very similar to player::attack_speed
    // TODO: Extract into a function?
    // Differences:
    // Dex is more (2x) important for throwing speed
    // At 10 skill, the cost is down to 0.75%, not 0.66%
    const int base_move_cost = to_throw.attack_time() / 2;
    const int throw_skill = std::min( MAX_SKILL, c.get_skill_level( skill_throw ) );
    ///\EFFECT_THROW increases throwing speed
    const int skill_cost = static_cast<int>( ( base_move_cost * ( 20 - throw_skill ) / 20 ) );
    ///\EFFECT_DEX increases throwing speed
    const int dexbonus = c.get_dex();
    const float stamina_ratio = static_cast<float>( c.get_stamina() ) / c.get_stamina_max();
    const float stamina_penalty = 1.0 + std::max( ( 0.25f - stamina_ratio ) * 4.0f, 0.0f );

    int move_cost = base_move_cost;
    move_cost *= c.melee_thrown_move_modifier_hands();
    move_cost *= c.melee_thrown_move_modifier_torso();
    // Stamina penalty only affects base/2 and encumbrance parts of the cost
    move_cost *= stamina_penalty;
    move_cost += skill_cost;
    move_cost -= dexbonus;
    move_cost *= c.mutation_value( "attackcost_modifier" );

    return std::max( 25, move_cost );
}

int Character::throw_dispersion_per_dodge( bool /* add_encumbrance */ ) const
{
    // +200 per dodge point at 0 dexterity
    // +100 at 8, +80 at 12, +66.6 at 16, +57 at 20, +50 at 24
    // Each 10 encumbrance on either hand is like -1 dex (can bring penalty to +400 per dodge)
    ///\EFFECT_DEX increases throwing accuracy against targets with good dodge stat
    float effective_dex = 2 + get_dex() / 4.0f;
    effective_dex *= thrown_dex_modifier();
    return static_cast<int>( 100.0f / std::max( 1.0f, effective_dex ) );
}

// Perfect situation gives us 1000 dispersion at lvl 0
// This goes down linearly to 250  dispersion at lvl 10
int Character::throwing_dispersion( const item &to_throw, Creature *critter,
                                    bool is_blind_throw ) const
{
    units::mass weight = to_throw.weight();
    units::volume volume = to_throw.volume();
    if( to_throw.count_by_charges() && to_throw.charges > 1 ) {
        weight /= to_throw.charges;
        volume /= to_throw.charges;
    }

    int throw_difficulty = 1000;
    // 1000 penalty for every liter after the first
    // TODO: Except javelin type items
    throw_difficulty += std::max<int>( 0, units::to_milliliter( volume - 1_liter ) );
    // 1 penalty for gram above str*100 grams (at 0 skill)
    ///\EFFECT_STR decreases throwing dispersion when throwing heavy objects
    const int weight_in_gram = units::to_gram( weight );
    throw_difficulty += std::max( 0, weight_in_gram - get_str() * 100 );

    // Dispersion from difficult throws goes from 100% at lvl 0 to 25% at lvl 10
    ///\EFFECT_THROW increases throwing accuracy
    const int throw_skill = std::min( MAX_SKILL, get_skill_level( skill_throw ) );
    int dispersion = 10 * throw_difficulty / ( 8 * throw_skill + 4 );
    // If the target is a creature, it moves around and ruins aim
    // TODO: Inform projectile functions if the attacker actually aims for the critter or just the tile
    if( critter != nullptr ) {
        // It's easier to dodge at close range (thrower needs to adjust more)
        // Dodge x10 at point blank, x5 at 1 dist, then flat
        float effective_dodge = critter->get_dodge() * std::max( 1, 10 - 5 * rl_dist( pos(),
                                critter->pos() ) );
        dispersion += throw_dispersion_per_dodge( true ) * effective_dodge;
    }
    // 1 perception per 1 eye encumbrance
    ///\EFFECT_PER decreases throwing accuracy penalty from eye encumbrance
    dispersion += std::max( 0, ( encumb( bodypart_id( "eyes" ) ) - get_per() ) * 10 );

    // If throwing blind, we're assuming they mechanically can't achieve the
    // accuracy of a normal throw.
    if( is_blind_throw ) {
        dispersion *= 4;
    }

    return std::max( 0, dispersion );
}

static cata::optional<int> character_throw_assist( const Character &guy )
{
    cata::optional<int> throw_assist = cata::nullopt;
    if( guy.is_mounted() ) {
        auto *mons = guy.mounted_creature.get();
        if( mons->mech_str_addition() != 0 ) {
            throw_assist = mons->mech_str_addition();
            mons->use_mech_power( -3 );
        }
    }
    return throw_assist;
}

static int throwing_skill_adjusted( const Character &guy )
{
    int skill_level = std::min( MAX_SKILL, guy.get_skill_level( skill_throw ) );
    // if you are lying on the floor, you can't really throw that well
    if( guy.has_effect( effect_downed ) ) {
        skill_level = std::max( 0, skill_level - 5 );
    }
    return skill_level;
}

int Character::thrown_item_adjusted_damage( const item &thrown ) const
{
    const cata::optional<int> throw_assist = character_throw_assist( *this );
    const bool do_railgun = has_active_bionic( bio_railgun ) && thrown.made_of_any( ferric ) &&
                            !throw_assist;

    // The damage dealt due to item's weight, player's strength, and skill level
    // Up to str/2 or weight/100g (lower), so 10 str is 5 damage before multipliers
    // Railgun doubles the effective strength
    ///\EFFECT_STR increases throwing damage
    double stats_mod = do_railgun ? get_str() : ( get_str() / 2.0 );
    stats_mod = throw_assist ? *throw_assist / 2.0 : stats_mod;
    // modify strength impact based on skill level, clamped to [0.15 - 1]
    // mod = mod * [ ( ( skill / max_skill ) * 0.85 ) + 0.15 ]
    stats_mod *= ( std::min( MAX_SKILL,
                             get_skill_level( skill_throw ) ) /
                   static_cast<double>( MAX_SKILL ) ) * 0.85 + 0.15;
    return stats_mod;
}

projectile Character::thrown_item_projectile( const item &thrown ) const
{
    // We'll be constructing a projectile
    projectile proj;
    proj.impact = thrown.base_damage_thrown();
    proj.speed = 10 + throwing_skill_adjusted( *this );
    return proj;
}

int Character::thrown_item_total_damage_raw( const item &thrown ) const
{
    projectile proj = thrown_item_projectile( thrown );
    const units::volume volume = thrown.volume();
    proj.impact.add_damage( damage_type::BASH, std::min( thrown.weight() / 100.0_gram,
                            static_cast<double>( thrown_item_adjusted_damage( thrown ) ) ) );
    // Item will shatter upon landing, destroying the item, dealing damage, and making noise
    if( !thrown.active && thrown.made_of( material_id( "glass" ) ) &&
        rng( 0, units::to_milliliter( 2_liter - volume ) ) < get_str() * 100 ) {
        proj.impact.add_damage( damage_type::CUT, units::to_milliliter( volume ) / 500.0f );
    }
    // Some minor (skill/2) armor piercing for skillful throws
    // Not as much as in melee, though
    const int skill_level = throwing_skill_adjusted( *this );
    for( damage_unit &du : proj.impact.damage_units ) {
        du.res_pen += skill_level / 2.0f;
    }

    int total_damage = 0;
    for( damage_unit &du : proj.impact.damage_units ) {
        total_damage += du.amount * du.damage_multiplier;
    }
    return total_damage;
}

dealt_projectile_attack Character::throw_item( const tripoint &target, const item &to_throw,
        const cata::optional<tripoint> &blind_throw_from_pos )
{
    // Copy the item, we may alter it before throwing
    item thrown = to_throw;

    const int move_cost = throw_cost( *this, to_throw );
    mod_moves( -move_cost );

    const int throwing_skill = get_skill_level( skill_throw );
    const units::volume volume = to_throw.volume();
    const units::mass weight = to_throw.weight();
    const cata::optional<int> throw_assist = character_throw_assist( *this );

    if( !throw_assist ) {
        const int stamina_cost = get_standard_stamina_cost( &thrown );
        mod_stamina( stamina_cost + throwing_skill );
    }

    const int skill_level = throwing_skill_adjusted( *this );
    projectile proj = thrown_item_projectile( thrown );
    damage_instance &impact = proj.impact;
    std::set<std::string> &proj_effects = proj.proj_effects;

    const bool do_railgun = has_active_bionic( bio_railgun ) && thrown.made_of_any( ferric ) &&
                            !throw_assist;

    impact.add_damage( damage_type::BASH, std::min( weight / 100.0_gram,
                       static_cast<double>( thrown_item_adjusted_damage( thrown ) ) ) );

    if( thrown.has_flag( flag_ACT_ON_RANGED_HIT ) ) {
        proj_effects.insert( "ACT_ON_RANGED_HIT" );
        thrown.active = true;
    }

    // Item will shatter upon landing, destroying the item, dealing damage, and making noise
    /** @EFFECT_STR increases chance of shattering thrown glass items (NEGATIVE) */
    const bool shatter = !thrown.active && thrown.made_of( material_id( "glass" ) ) &&
                         rng( 0, units::to_milliliter( 2_liter - volume ) ) < get_str() * 100;

    // Item will burst upon landing, destroying the item, and spilling its contents
    const bool burst = thrown.has_property( "burst_when_filled" ) && thrown.is_container() &&
                       thrown.get_property_int64_t( "burst_when_filled" ) <= static_cast<double>
                       ( thrown.total_contained_volume().value() ) / thrown.get_total_capacity().value() *
                       100;

    // Add some flags to the projectile
    if( weight > 500_gram ) {
        proj_effects.insert( "HEAVY_HIT" );
    }

    proj_effects.insert( "NO_ITEM_DAMAGE" );

    if( thrown.active ) {
        // Can't have Molotovs embed into monsters
        // Monsters don't have inventory processing
        proj_effects.insert( "NO_EMBED" );
    }

    if( do_railgun ) {
        proj_effects.insert( "LIGHTNING" );
    }

    if( volume > 500_ml ) {
        proj_effects.insert( "WIDE" );
    }

    // Deal extra cut damage if the item breaks
    if( shatter ) {
        impact.add_damage( damage_type::CUT, units::to_milliliter( volume ) / 500.0f );
        proj_effects.insert( "SHATTER_SELF" );
    }

    // TODO: Add wet effect if other things care about that
    if( burst ) {
        proj_effects.insert( "BURST" );
    }

    // Some minor (skill/2) armor piercing for skillful throws
    // Not as much as in melee, though
    for( damage_unit &du : impact.damage_units ) {
        du.res_pen += skill_level / 2.0f;
    }
    // handling for tangling thrown items
    if( thrown.has_flag( flag_TANGLE ) ) {
        proj_effects.insert( "TANGLE" );
    }

    Creature *critter = g->critter_at( target, true );
    const dispersion_sources dispersion( throwing_dispersion( thrown, critter,
                                         blind_throw_from_pos.has_value() ) );
    const itype *thrown_type = thrown.type;

    // Put the item into the projectile
    proj.set_drop( std::move( thrown ) );
    if( thrown_type->has_flag( flag_CUSTOM_EXPLOSION ) ) {
        proj.set_custom_explosion( thrown_type->explosion );
    }

    // Throw from the player's position, unless we're blind throwing, in which case
    // throw from the the blind throw position instead.
    const tripoint throw_from = blind_throw_from_pos ? *blind_throw_from_pos : pos();

    float range = rl_dist( throw_from, target );
    proj.range = range;
    int skill_lvl = get_skill_level( skill_throw );
    // Avoid awarding tons of xp for lucky throws against hard to hit targets
    const float range_factor = std::min<float>( range, skill_lvl + 3 );
    // We're aiming to get a damaging hit, not just an accurate one - reward proper weapons
    const float damage_factor = 5.0f * std::sqrt( proj.impact.total_damage() / 5.0f );
    // This should generally have values below ~20*sqrt(skill_lvl)
    const float final_xp_mult = range_factor * damage_factor;

    dealt_projectile_attack dealt_attack = projectile_attack( proj, throw_from, target, dispersion,
                                           this );

    const double missed_by = dealt_attack.missed_by;
    if( missed_by <= 0.1 && dealt_attack.hit_critter != nullptr ) {
        practice( skill_throw, final_xp_mult, MAX_SKILL );
        // TODO: Check target for existence of head
        get_event_bus().send<event_type::character_gets_headshot>( getID() );
    } else if( dealt_attack.hit_critter != nullptr && missed_by > 0.0f ) {
        practice( skill_throw, final_xp_mult / ( 1.0f + missed_by ), MAX_SKILL );
    } else {
        // Pure grindy practice - cap gain at lvl 2
        practice( skill_throw, 5, 2 );
    }
    // Reset last target pos
    last_target_pos = cata::nullopt;
    recoil = MAX_RECOIL;

    return dealt_attack;
}

void practice_archery_proficiency( Character &p, const item &relevant )
{
    // Do nothing, we are not doing archery
    if( relevant.gun_skill() != skill_archery ) {
        return;
    }

    // We are already a master, practice has no effect
    if( p.has_proficiency( proficiency_prof_bow_master ) ) {
        return;
    }

    // Only train archery in multiples of 100 moves (or 1 turn) for performance, focus, and simplifying calculations
    p.archery_aim_counter++;
    if( p.archery_aim_counter > 100 ) {
        // Reset our counter
        p.archery_aim_counter = 0;

        // Intended to train prof_bow_basic from 0 to 100% in ~200 arrows in 5 hours from max aim, or 90s/arrow.
        // Additionally, a shortbow is used as the basis for number of moves per max aim shot at ~250 moves.
        // 90s/arrow / 2.5turns/arrow = 36s/turn. It is important to note, this is 200 arrows pre-focus.
        time_duration prof_exp = 36_seconds;

        // We don't know how to handle a bow yet
        if( !p.has_proficiency( proficiency_prof_bow_basic ) ) {
            p.practice_proficiency( proficiency_prof_bow_basic, prof_exp );
            return;
        }
        // We know how to handle a bow, but we are not an expert yet
        else if( !p.has_proficiency( proficiency_prof_bow_expert ) ) {
            p.practice_proficiency( proficiency_prof_bow_expert, prof_exp );
            return;
        }
        // We are an expert, lets practice to become a master
        else {
            p.practice_proficiency( proficiency_prof_bow_master, prof_exp );
            return;
        }
    }
}

// Apply stamina cost to archery which decreases due to proficiency
static void mod_stamina_archery( Character &you, const item &relevant )
{
    // Set activity level to 10 * str_ratio, with 10 being max (EXTRA_EXERCISE)
    // This ratio should never be below 0 and above 1
    const int scaled_str_ratio = ( 10 * relevant.get_min_str() ) / you.str_cur;
    you.set_activity_level( scaled_str_ratio );

    // Calculate stamina drain based on archery and athletics skill
    const int archery_skill = you.get_skill_level( skill_archery );
    const int athletics_skill = you.get_skill_level( skill_archery );
    const int skill_modifier = ( 2 * archery_skill + athletics_skill ) / 3;

    const int stamina_cost = pow( 20 - skill_modifier, 2 );
    you.mod_stamina( -stamina_cost );
}

static void do_aim( Character &you, const item &relevant, const double min_recoil )
{
    const double aim_amount = you.aim_per_move( relevant, you.recoil );
    if( aim_amount > 0 && you.recoil > min_recoil ) {
        // Increase aim at the cost of moves
        you.mod_moves( -1 );
        you.recoil = std::max( min_recoil, you.recoil - aim_amount );

        // Train archery proficiencies if we are doing archery
        if( relevant.gun_skill() == skill_archery ) {
            practice_archery_proficiency( you, relevant );

            // Only drain stamina on initial draw
            if( you.moves == 1 ) {
                mod_stamina_archery( you, relevant );
            }
        }
    } else {
        // If aim is already maxed, we're just waiting, so pass the turn.
        you.set_moves( 0 );
    }
}

struct confidence_rating {
    double aim_level;
    char symbol;
    std::string color;
    std::string label;
};

static int print_steadiness( const catacurses::window &w, int line_number, double steadiness )
{
    const int window_width = getmaxx( w ) - 2; // Window width minus borders.

    if( get_option<std::string>( "ACCURACY_DISPLAY" ) == "numbers" ) {
        std::string steadiness_s = string_format( "%s: %d%%", _( "Steadiness" ),
                                   static_cast<int>( 100.0 * steadiness ) );
        mvwprintw( w, point( 1, line_number++ ), steadiness_s );
    } else {
        const std::string &steadiness_bar = get_labeled_bar( steadiness, window_width,
                                            _( "Steadiness" ), '*' );
        mvwprintw( w, point( 1, line_number++ ), steadiness_bar );
    }

    return line_number;
}

static double confidence_estimate( int range, double target_size,
                                   const dispersion_sources &dispersion )
{
    // This is a rough estimate of accuracy based on a linear distribution across min and max
    // dispersion.  It is highly inaccurate probability-wise, but this is intentional, the player
    // is not doing Gaussian integration in their head while aiming.  The result gives the player
    // correct relative measures of chance to hit, and corresponds with the actual distribution at
    // min, max, and mean.
    if( range == 0 ) {
        return 2 * target_size;
    }
    const double max_lateral_offset =
        iso_tangent( range, units::from_arcmin( dispersion.max() ) );
    return 1 / ( max_lateral_offset / target_size );
}

static std::vector<aim_type> get_default_aim_type()
{
    std::vector<aim_type> aim_types;
    aim_types.push_back( aim_type { "", "", "", false, 0 } ); // dummy aim type for unaimed shots
    return aim_types;
}

using RatingVector = std::vector<std::tuple<double, char, std::string>>;
static std::string get_colored_bar( const double val, const int width, const std::string &label,
                                    RatingVector::iterator begin, RatingVector::iterator end )
{
    std::string result;

    result.reserve( width );
    if( !label.empty() ) {
        result += label;
        result += ' ';
    }
    const int bar_width = width - utf8_width( result ) - 2; // - 2 for the brackets

    result += '[';
    if( bar_width > 0 ) {
        int used_width = 0;
        for( auto it( begin ); it != end; ++it ) {
            const double factor = std::min( 1.0, std::max( 0.0, std::get<0>( *it ) * val ) );
            const int seg_width = static_cast<int>( factor * bar_width ) - used_width;

            if( seg_width <= 0 ) {
                continue;
            }
            used_width += seg_width;
            result += string_format( "<color_%s>", std::get<2>( *it ) );
            result.insert( result.end(), seg_width, std::get<1>( *it ) );
            result += "</color>";
        }
        result.insert( result.end(), bar_width - used_width, ' ' );
    }
    result += ']';

    return result;
}

static int print_ranged_chance( const Character &you, const catacurses::window &w, int line_number,
                                target_ui::TargetMode mode, input_context &ctxt, const item &ranged_weapon,
                                const dispersion_sources &dispersion, const std::vector<confidence_rating> &confidence_config,
                                double range, double target_size, int recoil = 0 )
{
    int window_width = getmaxx( w ) - 2; // Window width minus borders.
    std::string display_type = get_option<std::string>( "ACCURACY_DISPLAY" );
    std::string panel_type = panel_manager::get_manager().get_current_layout_id();
    const int bars_pad = 3; // Padding for "bars" to fit moves_to_fire value.
    if( ( panel_type == "compact" || panel_type == "labels-narrow" ) && display_type != "numbers" ) {
        window_width -= bars_pad;
    }

    std::string label_m = _( "Moves" );
    std::vector<std::string> t_aims( 4 );
    std::vector<std::string> t_confidence( 20 );
    int aim_iter = 0;
    int conf_iter = 0;

    nc_color col = c_dark_gray;

    std::vector<aim_type> aim_types;
    if( mode == target_ui::TargetMode::Throw || mode == target_ui::TargetMode::ThrowBlind ) {
        aim_types = get_default_aim_type();
    } else {
        aim_types = you.get_aim_types( ranged_weapon );
    }

    if( display_type != "numbers" ) {
        int column_number = 1;
        if( !( panel_type == "compact" || panel_type == "labels-narrow" ) ) {
            std::string label = _( "Symbols:" );
            mvwprintw( w, point( column_number, line_number ), label );
            column_number += utf8_width( label ) + 1; // 1 for whitespace after 'Symbols:'
        }
        for( const confidence_rating &cr : confidence_config ) {
            std::string label = pgettext( "aim_confidence", cr.label.c_str() );
            std::string symbols = string_format( "<color_%s>%s</color> = %s", cr.color, cr.symbol,
                                                 label );
            int line_len = utf8_width( label ) + 5; // 5 for '# = ' and whitespace at end
            if( ( window_width + bars_pad - column_number ) < line_len ) {
                column_number = 1;
                line_number++;
            }
            print_colored_text( w, point( column_number, line_number ), col, col, symbols );
            column_number += line_len;
        }
        line_number++;
    }
    if( ( panel_type == "compact" || panel_type == "labels-narrow" ) && display_type == "numbers" ) {
        std::string symbols = _( " <color_green>Great</color> <color_light_gray>Normal</color>"
                                 " <color_magenta>Graze</color> <color_dark_gray>Miss</color> <color_light_blue>Moves</color>" );
        fold_and_print( w, point( 1, line_number++ ), window_width + bars_pad,
                        c_dark_gray, symbols );
        int len = utf8_width( symbols ) - 121; // to subtract color codes
        if( len > window_width + bars_pad ) {
            line_number++;
        }
        for( int i = 0; i < window_width; i++ ) {
            mvwprintw( w, point( i + 1, line_number ), "-" );
        }
    }

    const auto front_or = [&]( const std::string & s, const input_event & fallback ) {
        const std::vector<input_event> keys = ctxt.keys_bound_to( s, /*maximum_modifier_count=*/1 );
        return keys.empty() ? fallback : keys.front();
    };

    for( const aim_type &type : aim_types ) {
        dispersion_sources current_dispersion = dispersion;
        int threshold = MAX_RECOIL;
        std::string label = _( "Current" );
        std::string aim_l = _( "Aim" );
        if( type.has_threshold ) {
            label = type.name;
            threshold = type.threshold;
            current_dispersion.add_range( threshold );
        } else {
            current_dispersion.add_range( recoil );
        }

        int moves_to_fire;
        if( mode == target_ui::TargetMode::Throw || mode == target_ui::TargetMode::ThrowBlind ) {
            moves_to_fire = throw_cost( you, ranged_weapon );
        } else {
            moves_to_fire = you.gun_engagement_moves( ranged_weapon, threshold, recoil ) + time_to_attack( you,
                            *ranged_weapon.type );
        }

        const input_event hotkey = front_or( type.action.empty() ? "FIRE" : type.action, input_event() );
        if( ( panel_type == "compact" || panel_type == "labels-narrow" ) ) {
            if( display_type == "numbers" ) {
                t_aims[aim_iter] = string_format( "<color_dark_gray>%s:</color>", label );
                t_confidence[( aim_iter * 5 ) + 4] = string_format( "<color_light_blue>%d</color>", moves_to_fire );
            } else {
                print_colored_text( w, point( 1, line_number ), col, col, string_format( _( "%s %s:" ), label,
                                    aim_l ) );
                right_print( w, line_number++, 1, c_light_blue, _( "Moves" ) );
                right_print( w, line_number, 1, c_light_blue, string_format( "%d", moves_to_fire ) );
            }
        } else {
            print_colored_text( w, point( 1, line_number++ ), col, col,
                                string_format( _( "<color_white>[%s]</color> %s %s: Moves to fire: "
                                                  "<color_light_blue>%d</color>" ),
                                               hotkey.short_description(), label, aim_l, moves_to_fire ) );
        }

        double confidence = confidence_estimate( range, target_size, current_dispersion );

        if( display_type == "numbers" ) {
            if( panel_type == "compact" || panel_type == "labels-narrow" ) {
                int last_chance = 0;
                conf_iter = 0;
                for( const confidence_rating &cr : confidence_config ) {
                    int chance = std::min<int>( 100, 100.0 * ( cr.aim_level ) * confidence ) - last_chance;
                    last_chance += chance;
                    t_confidence[conf_iter + ( aim_iter * 5 )] = string_format( "<color_%s>%3d%%</color>", cr.color,
                            chance );
                    conf_iter++;
                    if( conf_iter == 3 ) {
                        t_confidence[conf_iter + ( aim_iter * 5 )] = string_format( "<color_%s>%3d%%</color>", "dark_gray",
                                100 - last_chance );
                    }
                }
                aim_iter++;
            } else {
                int last_chance = 0;
                std::string confidence_s = enumerate_as_string( confidence_config.begin(), confidence_config.end(),
                [&]( const confidence_rating & config ) {
                    // TODO: Consider not printing 0 chances, but only if you can print something (at least miss 100% or so)
                    int chance = std::min<int>( 100, 100.0 * ( config.aim_level * confidence ) ) - last_chance;
                    last_chance += chance;
                    return string_format( "%s: <color_%s>%3d%%</color>", pgettext( "aim_confidence",
                                          config.label.c_str() ), config.color, chance );
                }, enumeration_conjunction::none );
                confidence_s.append( string_format( ", Miss: <color_light_gray>%3d%%</color>",
                                                    ( 100 - last_chance ) ) );
                line_number += fold_and_print_from( w, point( 1, line_number ), window_width, 0,
                                                    c_dark_gray, confidence_s );
            }
        } else {
            std::vector<std::tuple<double, char, std::string>> confidence_ratings;
            std::transform( confidence_config.begin(), confidence_config.end(),
                            std::back_inserter( confidence_ratings ),
            [&]( const confidence_rating & config ) {
                return std::make_tuple( config.aim_level, config.symbol, config.color );
            }
                          );
            const std::string &confidence_bar = get_colored_bar( confidence, window_width, "",
                                                confidence_ratings.begin(),
                                                confidence_ratings.end() );

            print_colored_text( w, point( 1, line_number++ ), col, col, confidence_bar );
        }
    }

    // Draw tables for compact Numbers display
    if( ( panel_type == "compact" || panel_type == "labels-narrow" )
        && display_type == "numbers" ) {
        const std::string divider = "|";
        int left_pad = 8;
        int columns = 5;
        insert_table( w, left_pad, ++line_number, columns, c_light_gray, divider, true, t_confidence );
        insert_table( w, 0, line_number, 1, c_light_gray, "", false, t_aims );
        line_number = line_number + 4; // 4 to account for the tables
    }
    return line_number;
}

// Whether player character knows creature's position and can roughly track it with the aim cursor
static bool pl_sees( const Creature &cr )
{
    Character &u = get_player_character();
    return u.sees( cr ) || u.sees_with_infrared( cr ) || u.sees_with_specials( cr );
}

// Handle capping aim level when the player cannot see the target tile or there is nothing to aim at.
static double calculate_aim_cap( const Character &you, const tripoint &target )
{
    double min_recoil = 0.0;
    const Creature *victim = g->critter_at( target, true );
    // No p.sees_with_specials() here because special senses are not precise enough
    // to give creature's exact size & position, only which tile it occupies
    if( victim == nullptr || ( !you.sees( *victim ) && !you.sees_with_infrared( *victim ) ) ) {
        const int range = rl_dist( you.pos(), target );
        // Get angle of triangle that spans the target square.
        const double angle = atan2( 1, range );
        // Convert from radians to arcmin.
        min_recoil = 60 * 180 * angle / M_PI;
    }
    return min_recoil;
}

static int print_aim( const Character &you, const catacurses::window &w, int line_number,
                      input_context &ctxt, item *weapon,
                      const double target_size, const tripoint &pos, double predicted_recoil )
{
    // This is absolute accuracy for the player.
    // TODO: push the calculations duplicated from Creature::deal_projectile_attack() and
    // Creature::projectile_attack() into shared methods.
    // Dodge doesn't affect gun attacks

    dispersion_sources dispersion = you.get_weapon_dispersion( *weapon );
    dispersion.add_range( you.recoil_vehicle() );

<<<<<<< HEAD
    const double min_recoil = calculate_aim_cap( p, pos );
    const double effective_recoil = p.effective_dispersion(
                                        p.get_wielded_item().sight_dispersion() );
=======
    const double min_recoil = calculate_aim_cap( you, pos );
    const double effective_recoil = you.effective_dispersion( you.weapon.sight_dispersion() );
>>>>>>> bf3398f2
    const double min_dispersion = std::max( min_recoil, effective_recoil );
    const double steadiness_range = MAX_RECOIL - min_dispersion;
    // This is a relative measure of how steady the player's aim is,
    // 0 is the best the player can do.
    const double steady_score = std::max( 0.0, predicted_recoil - min_dispersion );
    // Fairly arbitrary cap on steadiness...
    const double steadiness = 1.0 - ( steady_score / steadiness_range );

    // This could be extracted, to allow more/less verbose displays
    static const std::vector<confidence_rating> confidence_config = {{
            { accuracy_critical, '*', "green", translate_marker_context( "aim_confidence", "Great" ) },
            { accuracy_standard, '+', "light_gray", translate_marker_context( "aim_confidence", "Normal" ) },
            { accuracy_grazing, '|', "magenta", translate_marker_context( "aim_confidence", "Graze" ) }
        }
    };

    const double range = rl_dist( you.pos(), pos );
    line_number = print_steadiness( w, line_number, steadiness );
    return print_ranged_chance( you, w, line_number, target_ui::TargetMode::Fire, ctxt, *weapon,
                                dispersion,
                                confidence_config,
                                range, target_size, predicted_recoil );
}

static void draw_throw_aim( const Character &you, const catacurses::window &w, int &text_y,
                            input_context &ctxt,
                            const item &weapon, const tripoint &target_pos, bool is_blind_throw )
{
    Creature *target = g->critter_at( target_pos, true );
    if( target != nullptr && !you.sees( *target ) ) {
        target = nullptr;
    }

    const dispersion_sources dispersion( you.throwing_dispersion( weapon, target, is_blind_throw ) );
    const double range = rl_dist( you.pos(), target_pos );

    const double target_size = target != nullptr ? target->ranged_target_size() : 1.0f;

    static const std::vector<confidence_rating> confidence_config_critter = {{
            { accuracy_critical, '*', "green", translate_marker_context( "aim_confidence", "Great" ) },
            { accuracy_standard, '+', "light_gray", translate_marker_context( "aim_confidence", "Normal" ) },
            { accuracy_grazing, '|', "magenta", translate_marker_context( "aim_confidence", "Graze" ) }
        }
    };
    static const std::vector<confidence_rating> confidence_config_object = {{
            { accuracy_grazing, '*', "white", translate_marker_context( "aim_confidence", "Hit" ) }
        }
    };
    const auto &confidence_config = target != nullptr ?
                                    confidence_config_critter : confidence_config_object;

    const target_ui::TargetMode throwing_target_mode = is_blind_throw ?
            target_ui::TargetMode::ThrowBlind :
            target_ui::TargetMode::Throw;
    text_y = print_ranged_chance( you, w, text_y, throwing_target_mode, ctxt, weapon, dispersion,
                                  confidence_config,
                                  range, target_size );
}

std::vector<aim_type> Character::get_aim_types( const item &gun ) const
{
    std::vector<aim_type> aim_types = get_default_aim_type();
    if( !gun.is_gun() ) {
        return aim_types;
    }
    int sight_dispersion = effective_dispersion( gun.sight_dispersion() );
    // Aiming thresholds are dependent on weapon sight dispersion, attempting to place thresholds
    // at 10%, 5% and 0% of the difference between MAX_RECOIL and sight dispersion.
    std::vector<int> thresholds = {
        static_cast<int>( ( ( MAX_RECOIL - sight_dispersion ) / 10.0 ) + sight_dispersion ),
        static_cast<int>( ( ( MAX_RECOIL - sight_dispersion ) / 20.0 ) + sight_dispersion ),
        static_cast<int>( sight_dispersion )
    };
    // Remove duplicate thresholds.
    std::vector<int>::iterator thresholds_it = std::adjacent_find( thresholds.begin(),
            thresholds.end() );
    while( thresholds_it != thresholds.end() ) {
        thresholds.erase( thresholds_it );
        thresholds_it = std::adjacent_find( thresholds.begin(), thresholds.end() );
    }
    thresholds_it = thresholds.begin();
    aim_types.push_back( aim_type { _( "Regular" ), "AIMED_SHOT", _( "[%c] to aim and fire." ),
                                    true, *thresholds_it } );
    thresholds_it++;
    if( thresholds_it != thresholds.end() ) {
        aim_types.push_back( aim_type { _( "Careful" ), "CAREFUL_SHOT",
                                        _( "[%c] to take careful aim and fire." ), true,
                                        *thresholds_it } );
        thresholds_it++;
    }
    if( thresholds_it != thresholds.end() ) {
        aim_types.push_back( aim_type { _( "Precise" ), "PRECISE_SHOT",
                                        _( "[%c] to take precise aim and fire." ), true,
                                        *thresholds_it } );
    }
    return aim_types;
}

static projectile make_gun_projectile( const item &gun )
{
    projectile proj;
    proj.speed  = 1000;
    proj.impact = gun.gun_damage();
    proj.range = gun.gun_range();
    proj.proj_effects = gun.ammo_effects();

    auto &fx = proj.proj_effects;

    if( ( gun.ammo_data() && gun.ammo_data()->phase == phase_id::LIQUID ) ||
        fx.count( "SHOT" ) || fx.count( "BOUNCE" ) ) {
        fx.insert( "WIDE" );
    }

    if( gun.ammo_data() ) {
        // Some projectiles have a chance of being recoverable
        bool recover = std::any_of( fx.begin(), fx.end(), []( const std::string & e ) {
            if( !string_starts_with( e, "RECOVER_" ) ) {
                return false;
            }
            ret_val<int> n = try_parse_integer<int>( e.substr( 8 ), false );
            if( !n.success() ) {
                debugmsg( "Error parsing ammo RECOVER_ denominator: %s", n.str() );
                return false;
            }
            return !one_in( n.value() );
        } );

        if( recover && !fx.count( "IGNITE" ) && !fx.count( "EXPLOSIVE" ) ) {
            item drop( gun.ammo_current(), calendar::turn, 1 );
            drop.active = fx.count( "ACT_ON_RANGED_HIT" );
            proj.set_drop( drop );
        }

        const auto &ammo = gun.ammo_data()->ammo;
        proj.critical_multiplier = ammo->critical_multiplier;
        if( !ammo->drop.is_null() && x_in_y( ammo->drop_chance, 1.0 ) ) {
            item drop( ammo->drop );
            if( ammo->drop_active ) {
                drop.activate();
            }
            proj.set_drop( drop );
        }

        if( fx.count( "CUSTOM_EXPLOSION" ) > 0 ) {
            proj.set_custom_explosion( gun.ammo_data()->explosion );
        }
    }

    return proj;
}

int time_to_attack( const Character &p, const itype &firing )
{
    const skill_id &skill_used = firing.gun->skill_used;
    const time_info_t &info = skill_used->time_to_attack();
    return std::max( info.min_time,
                     info.base_time - info.time_reduction_per_level * p.get_skill_level( skill_used ) );
}

static void cycle_action( item &weap, const itype_id &ammo, const tripoint &pos )
{
    map &here = get_map();
    // eject casings and linkages in random direction avoiding walls using player position as fallback
    std::vector<tripoint> tiles = closest_points_first( pos, 1 );
    tiles.erase( tiles.begin() );
    tiles.erase( std::remove_if( tiles.begin(), tiles.end(), [&]( const tripoint & e ) {
        return !here.passable( e );
    } ), tiles.end() );
    tripoint eject = tiles.empty() ? pos : random_entry( tiles );

    // for turrets try and drop casings or linkages directly to any CARGO part on the same tile
    const optional_vpart_position vp = here.veh_at( pos );
    std::vector<vehicle_part *> cargo;
    if( vp && weap.has_flag( flag_VEHICLE ) ) {
        cargo = vp->vehicle().get_parts_at( pos, "CARGO", part_status_flag::any );
    }

    item *brass_catcher = weap.gunmod_find_by_flag( flag_BRASS_CATCHER );
    if( !!ammo->ammo->casing ) {
        const itype_id casing = *ammo->ammo->casing;
        if( weap.has_flag( flag_RELOAD_EJECT ) ) {
            weap.force_insert_item( item( casing ).set_flag( flag_CASING ),
                                    item_pocket::pocket_type::MAGAZINE );
            weap.on_contents_changed();
        } else {
            if( brass_catcher && brass_catcher->can_contain( casing.obj() ) ) {
                brass_catcher->put_in( item( casing ), item_pocket::pocket_type::CONTAINER );
            } else if( cargo.empty() ) {
                here.add_item_or_charges( eject, item( casing ) );
            } else {
                vp->vehicle().add_item( *cargo.front(), item( casing ) );
            }

            sfx::play_variant_sound( "fire_gun", "brass_eject", sfx::get_heard_volume( eject ),
                                     sfx::get_heard_angle( eject ) );
        }
    }

    // some magazines also eject disintegrating linkages
    const item *mag = weap.magazine_current();
    if( mag && mag->type->magazine->linkage ) {
        item linkage( *mag->type->magazine->linkage, calendar::turn, 1 );
        if( !( brass_catcher &&
               brass_catcher->put_in( linkage, item_pocket::pocket_type::CONTAINER ).success() ) ) {
            if( cargo.empty() ) {
                here.add_item_or_charges( eject, linkage );
            } else {
                vp->vehicle().add_item( *cargo.front(), linkage );
            }
        }
    }
}

void make_gun_sound_effect( const Character &p, bool burst, item *weapon )
{
    const item::sound_data data = weapon->gun_noise( burst );
    if( data.volume > 0 ) {
        sounds::sound( p.pos(), data.volume, sounds::sound_t::combat,
                       data.sound.empty() ? _( "Bang!" ) : data.sound );
    }
}

item::sound_data item::gun_noise( const bool burst ) const
{
    if( !is_gun() ) {
        return { 0, "" };
    }

    int noise = type->gun->loudness;
    for( const item *mod : gunmods() ) {
        noise += mod->type->gunmod->loudness;
    }
    if( ammo_data() ) {
        noise += ammo_data()->ammo->loudness;
    }

    noise = std::max( noise, 0 );

    if( ammo_current() == itype_40x46mm || ammo_current() == itype_40x53mm ) {
        // Grenade launchers
        return { 8, _( "Thunk!" ) };

    } else if( ammo_current() == itype_12mm || ammo_current() == itype_metal_rail ) {
        // Railguns
        return { 24, _( "tz-CRACKck!" ) };

    } else if( ammo_current() == itype_flammable || ammo_current() == itype_66mm ||
               ammo_current() == itype_84x246mm || ammo_current() == itype_m235 ) {
        // Rocket launchers and flamethrowers
        return { 4, _( "Fwoosh!" ) };
    } else if( ammo_current() == itype_arrow ) {
        return { noise, _( "whizz!" ) };
    } else if( ammo_current() == itype_bolt ) {
        return { noise, _( "thonk!" ) };
    }

    auto fx = ammo_effects();

    if( fx.count( "LASER" ) || fx.count( "PLASMA" ) ) {
        if( noise < 20 ) {
            return { noise, _( "Fzzt!" ) };
        } else if( noise < 40 ) {
            return { noise, _( "Pew!" ) };
        } else if( noise < 60 ) {
            return { noise, _( "Tsewww!" ) };
        } else {
            return { noise, _( "Kra-kow!" ) };
        }

    } else if( fx.count( "LIGHTNING" ) ) {
        if( noise < 20 ) {
            return { noise, _( "Bzzt!" ) };
        } else if( noise < 40 ) {
            return { noise, _( "Bzap!" ) };
        } else if( noise < 60 ) {
            return { noise, _( "Bzaapp!" ) };
        } else {
            return { noise, _( "Kra-koom!" ) };
        }

    } else if( fx.count( "WHIP" ) ) {
        return { noise, _( "Crack!" ) };

    } else if( noise > 0 ) {
        if( noise < 10 ) {
            return { noise, burst ? _( "Brrrip!" ) : _( "plink!" ) };
        } else if( noise < 150 ) {
            return { noise, burst ? _( "Brrrap!" ) : _( "bang!" ) };
        } else if( noise < 175 ) {
            return { noise, burst ? _( "P-p-p-pow!" ) : _( "blam!" ) };
        } else {
            return { noise, burst ? _( "Kaboom!" ) : _( "kerblam!" ) };
        }
    }

    return { 0, "" }; // silent weapons
}

static double dispersion_from_skill( double skill, double weapon_dispersion )
{
    if( skill >= MAX_SKILL ) {
        return 0.0;
    }
    double skill_shortfall = static_cast<double>( MAX_SKILL ) - skill;
    double dispersion_penalty = 3 * skill_shortfall;
    double skill_threshold = 5;
    if( skill >= skill_threshold ) {
        double post_threshold_skill_shortfall = static_cast<double>( MAX_SKILL ) - skill;
        // Lack of mastery multiplies the dispersion of the weapon.
        return dispersion_penalty + ( weapon_dispersion * post_threshold_skill_shortfall * 1.25 ) /
               ( static_cast<double>( MAX_SKILL ) - skill_threshold );
    }
    // Unskilled shooters suffer greater penalties, still scaling with weapon penalties.
    double pre_threshold_skill_shortfall = skill_threshold - skill;
    dispersion_penalty += weapon_dispersion *
                          ( 1.25 + pre_threshold_skill_shortfall * 3.75 / skill_threshold );

    return dispersion_penalty;
}

// utility functions for projectile_attack
dispersion_sources Character::get_weapon_dispersion( const item &obj ) const
{
    int weapon_dispersion = obj.gun_dispersion();
    dispersion_sources dispersion( weapon_dispersion );
    dispersion.add_range( ranged_dex_mod() );

    dispersion.add_range( ranged_dispersion_modifier_hands() );

    if( is_driving() ) {
        // get volume of gun (or for auxiliary gunmods the parent gun)
        const item *parent = has_item( obj ) ? find_parent( obj ) : nullptr;
        const int vol = ( parent ? parent->volume() : obj.volume() ) / 250_ml;

        /** @EFFECT_DRIVING reduces the inaccuracy penalty when using guns whilst driving */
        dispersion.add_range( std::max( vol - get_skill_level( skill_driving ), 1 ) * 20 );
    }

    /** @EFFECT_GUN improves usage of accurate weapons and sights */
    double avgSkill = static_cast<double>( get_skill_level( skill_gun ) +
                                           get_skill_level( obj.gun_skill() ) ) / 2.0;
    avgSkill = std::min( avgSkill, static_cast<double>( MAX_SKILL ) );

    dispersion.add_range( dispersion_from_skill( avgSkill, weapon_dispersion ) );

    float disperation_mod = enchantment_cache->modify_value( enchant_vals::mod::WEAPON_DISPERSION,
                            1.0f );
    if( disperation_mod != 1.0f ) {
        dispersion.add_multiplier( disperation_mod );
    }

    // Range is effectively four times longer when shooting unflagged/flagged guns underwater/out of water.
    if( is_underwater() != obj.has_flag( flag_UNDERWATER_GUN ) ) {
        // Adding dispersion for additional debuff
        dispersion.add_range( 150 );
        dispersion.add_multiplier( 4 );
    }

    return dispersion;
}

double Character::gun_value( const item &weap, int ammo ) const
{
    // TODO: Mods
    // TODO: Allow using a specified type of ammo rather than default or current
    if( !weap.type->gun ) {
        return 0.0;
    }

    if( ammo <= 0 || !meets_requirements( weap ) ) {
        return 0.0;
    }

    const islot_gun &gun = *weap.type->gun;
    itype_id ammo_type = itype_id::NULL_ID();
    if( !weap.ammo_current().is_null() ) {
        ammo_type = weap.ammo_current();
    } else if( weap.magazine_current() ) {
        ammo_type = weap.common_ammo_default();
    } else if( weap.is_magazine() ) {
        ammo_type = weap.ammo_default();
    } else if( !weap.magazine_default().is_null() ) {
        ammo_type = item( weap.magazine_default() ).ammo_default();
    }
    const itype *def_ammo_i = !ammo_type.is_null() ?
                              item::find_type( ammo_type ) :
                              nullptr;

    damage_instance gun_damage = weap.gun_damage();
    item tmp = weap;
    if( tmp.is_magazine() || tmp.magazine_current() || tmp.magazine_default() ) {
        tmp.ammo_set( ammo_type );
    }
    int total_dispersion = get_weapon_dispersion( tmp ).max() +
                           effective_dispersion( tmp.sight_dispersion() );

    if( def_ammo_i != nullptr && def_ammo_i->ammo ) {
        const islot_ammo &def_ammo = *def_ammo_i->ammo;
        gun_damage.add( def_ammo.damage );
        total_dispersion += def_ammo.dispersion;
    }

    float damage_factor = gun_damage.total_damage();
    if( damage_factor > 0 && !gun_damage.empty() ) {
        // TODO: Multiple damage types
        damage_factor += 0.5f * gun_damage.damage_units.front().res_pen;
    }

    int move_cost = time_to_attack( *this, *weap.type );
    if( gun.clip != 0 && gun.clip < 10 ) {
        // TODO: RELOAD_ONE should get a penalty here
        int reload_cost = gun.reload_time + encumb( bodypart_id( "hand_l" ) ) + encumb(
                              bodypart_id( "hand_r" ) );
        reload_cost /= gun.clip;
        move_cost += reload_cost;
    }

    // "Medium range" below means 9 tiles, "short range" means 4
    // Those are guarantees (assuming maximum time spent aiming)
    static const std::vector<std::pair<float, float>> dispersion_thresholds = {{
            // Headshots all the time
            { 0.0f, 5.0f },
            // Critical at medium range
            { 100.0f, 4.5f },
            // Critical at short range or good hit at medium
            { 200.0f, 3.5f },
            // OK hits at medium
            { 300.0f, 3.0f },
            // Point blank headshots
            { 450.0f, 2.5f },
            // OK hits at short
            { 700.0f, 1.5f },
            // Glances at medium, criticals at point blank
            { 1000.0f, 1.0f },
            // Nothing guaranteed, pure gamble
            { 2000.0f, 0.1f },
        }
    };

    static const std::vector<std::pair<float, float>> move_cost_thresholds = {{
            { 10.0f, 4.0f },
            { 25.0f, 3.0f },
            { 100.0f, 1.0f },
            { 500.0f, 5.0f },
        }
    };

    float move_cost_factor = multi_lerp( move_cost_thresholds, move_cost );

    // Penalty for dodging in melee makes the gun unusable in melee
    // Until NPCs get proper kiting, at least
    int melee_penalty = get_wielded_item().volume() / 250_ml - get_skill_level( skill_dodge );
    if( melee_penalty <= 0 ) {
        // Dispersion matters less if you can just use the gun in melee
        total_dispersion = std::min<int>( total_dispersion / move_cost_factor, total_dispersion );
    }

    float dispersion_factor = multi_lerp( dispersion_thresholds, total_dispersion );

    float damage_and_accuracy = damage_factor * dispersion_factor;

    // TODO: Some better approximation of the ability to keep on shooting
    static const std::vector<std::pair<float, float>> capacity_thresholds = {{
            { 1.0f, 0.5f },
            { 5.0f, 1.0f },
            { 10.0f, 1.5f },
            { 20.0f, 2.0f },
            { 50.0f, 3.0f },
        }
    };

    // How much until reload
    float capacity = gun.clip > 0 ? std::min<float>( gun.clip, ammo ) : ammo;
    // How much until dry and a new weapon is needed
    capacity += std::min<float>( 1.0, ammo / 20.0 );
    double capacity_factor = multi_lerp( capacity_thresholds, capacity );

    double gun_value = damage_and_accuracy * capacity_factor;

    add_msg_debug( debugmode::DF_RANGED,
                   "%s as gun: %.1f total, %.1f dispersion, %.1f damage, %.1f capacity",
                   weap.type->get_id().str(), gun_value, dispersion_factor, damage_factor,
                   capacity_factor );
    return std::max( 0.0, gun_value );
}

target_handler::trajectory target_ui::run()
{
    if( mode == TargetMode::Spell && !no_mana && !casting->can_cast( *you ) ) {
        you->add_msg_if_player( m_bad, _( "You don't have enough %s to cast this spell" ),
                                casting->energy_string() );
    } else if( mode == TargetMode::Fire ) {
        sight_dispersion = you->effective_dispersion( relevant->sight_dispersion() );
    }

    map &here = get_map();
    // Load settings
    allow_zlevel_shift = here.has_zlevels() && get_option<bool>( "FOV_3D" );
    snap_to_target = get_option<bool>( "SNAP_TO_TARGET" );
    if( mode == TargetMode::Turrets ) {
        // Due to how cluttered the display would become, disable it by default
        // unless aiming a single turret.
        draw_turret_lines = vturrets->size() == 1;
    }

    avatar &player_character = get_avatar();
    on_out_of_scope cleanup( [&here, &player_character]() {
        here.invalidate_map_cache( player_character.pos().z + player_character.view_offset.z );
    } );
    restore_on_out_of_scope<tripoint> view_offset_prev( player_character.view_offset );

    shared_ptr_fast<game::draw_callback_t> target_ui_cb = make_shared_fast<game::draw_callback_t>(
    [&]() {
        draw_terrain_overlay();
    } );
    g->add_draw_callback( target_ui_cb );

    ui_adaptor ui;
    ui.on_screen_resize( [&]( ui_adaptor & ui ) {
        init_window_and_input();
        ui.position_from_window( w_target );
    } );
    ui.mark_resize();

    ui.on_redraw( [&]( const ui_adaptor & ) {
        draw_ui_window();
    } );

    // Handle multi-turn aiming
    std::string action;
    bool attack_was_confirmed = false;
    bool reentered = false;
    bool resume_critter = false;
    if( mode == TargetMode::Fire && !activity->first_turn ) {
        // We were in this UI during previous turn...
        reentered = true;
        std::string act_data = activity->action;
        if( act_data == "AIM" ) {
            // ...and ran out of moves while aiming.
        } else {
            // ...and selected 'aim and shoot', but ran out of moves.
            // So, skip retrieving input and go straight to the action.
            action = act_data;
            attack_was_confirmed = true;
        }
        // Load state to keep the ui consistent across turns
        snap_to_target = activity->snap_to_target;
        shifting_view = activity->shifting_view;
        resume_critter = activity->aiming_at_critter;
    }

    // Initialize cursor position
    src = you->pos();
    update_target_list();

    tripoint initial_dst = src;
    if( reentered ) {
        if( !try_reacquire_target( resume_critter, initial_dst ) ) {
            // Target lost
            action.clear();
            attack_was_confirmed = false;
        }
    } else {
        initial_dst = choose_initial_target();
    }
    set_cursor_pos( initial_dst );
    if( dst != initial_dst ) {
        // Our target moved out of range
        action.clear();
        attack_was_confirmed = false;
    }
    if( mode == TargetMode::Fire ) {
        if( activity->aif_duration > AIF_DURATION_LIMIT ) {
            // Break long (potentially infinite) aim-and-fire loop.
            // May happen if e.g. avatar tries to get 'precise' shot while being
            // attacked by multiple zombies, which triggers dodges and corresponding aim loss.
            action.clear();
            attack_was_confirmed = false;
        }
        if( !activity->first_turn && !action.empty() && !prompt_friendlies_in_lof() ) {
            // A friendly creature moved into line of fire during aim-and-shoot,
            // and player decided to stop aiming
            action.clear();
            attack_was_confirmed = false;
        }
        activity->acceptable_losses.clear();
        if( action.empty() ) {
            activity->aif_duration = 0;
        } else {
            activity->aif_duration += 1;
        }
    }


    // Event loop!
    ExitCode loop_exit_code;
    std::string timed_out_action;
    bool skip_redraw = false;
    for( ;; action.clear() ) {
        if( !skip_redraw ) {
            g->invalidate_main_ui_adaptor();
            ui_manager::redraw();
        }
        skip_redraw = false;

        // Wait for user input (or use value retrieved from activity)
        if( action.empty() ) {
            int timeout = get_option<int>( "EDGE_SCROLL" );
            action = ctxt.handle_input( timeout );
        }

        // If an aiming mode is selected, use "*_SHOT" instead of "FIRE"
        if( mode == TargetMode::Fire && action == "FIRE" && aim_mode->has_threshold ) {
            action = aim_mode->action;
        }

        // Handle received input
        if( handle_cursor_movement( action, skip_redraw ) ) {
            continue;
        } else if( action == "TOGGLE_SNAP_TO_TARGET" ) {
            toggle_snap_to_target();
        } else if( action == "TOGGLE_TURRET_LINES" ) {
            draw_turret_lines = !draw_turret_lines;
        } else if( action == "TOGGLE_MOVE_CURSOR_VIEW" ) {
            if( snap_to_target ) {
                toggle_snap_to_target();
            }
            shifting_view = !shifting_view;
        } else if( action == "zoom_in" ) {
            g->zoom_in();
            g->mark_main_ui_adaptor_resize();
        } else if( action == "zoom_out" ) {
            g->zoom_out();
            g->mark_main_ui_adaptor_resize();
        } else if( action == "QUIT" ) {
            loop_exit_code = ExitCode::Abort;
            break;
        } else if( action == "SWITCH_MODE" ) {
            if( action_switch_mode() ) {
                loop_exit_code = ExitCode::Abort;
                break;
            }
        } else if( action == "SWITCH_AMMO" ) {
            if( !action_switch_ammo() ) {
                loop_exit_code = ExitCode::Reload;
                break;
            }
        } else if( action == "FIRE" ) {
            if( status != Status::Good ) {
                continue;
            }
            bool can_skip_confirm = ( mode == TargetMode::Spell && casting->damage() <= 0 );
            if( !can_skip_confirm && !confirm_non_enemy_target() ) {
                continue;
            }
            set_last_target();
            loop_exit_code = ExitCode::Fire;
            break;
        } else if( action == "AIM" ) {
            if( status != Status::Good ) {
                continue;
            }

            // No confirm_non_enemy_target here because we have not initiated the firing.
            // Aiming can be stopped / aborted at any time.

            if( !action_aim() ) {
                timed_out_action = "AIM";
                loop_exit_code = ExitCode::Timeout;
                break;
            }
        } else if( action == "AIMED_SHOT" || action == "CAREFUL_SHOT" || action == "PRECISE_SHOT" ) {
            if( status != Status::Good ) {
                continue;
            }

            // This action basically means "Fire" as well; the actual firing may be delayed
            // through aiming, but there is usually no means to abort it. Therefore we query now
            if( !attack_was_confirmed && !confirm_non_enemy_target() ) {
                continue;
            }

            if( action_aim_and_shoot( action ) ) {
                loop_exit_code = ExitCode::Fire;
            } else {
                timed_out_action = action;
                loop_exit_code = ExitCode::Timeout;
            }
            break;
        }
    } // for(;;)

    switch( loop_exit_code ) {
        case ExitCode::Abort: {
            traj.clear();
            if( mode == TargetMode::Fire || ( mode == TargetMode::Reach && activity ) ) {
                activity->aborted = true;
            }
            break;
        }
        case ExitCode::Fire: {
            bool harmful = !( mode == TargetMode::Spell && casting->damage() <= 0 );
            on_target_accepted( harmful );
            break;
        }
        case ExitCode::Timeout: {
            // We've ran out of moves, save UI state
            activity->acceptable_losses = list_friendlies_in_lof();
            traj.clear();
            activity->action = timed_out_action;
            activity->snap_to_target = snap_to_target;
            activity->shifting_view = shifting_view;
            activity->aiming_at_critter = !!dst_critter;
            break;
        }
        case ExitCode::Reload: {
            traj.clear();
            activity->aborted = true;
            activity->reload_requested = true;
            break;
        }
    }

    return traj;
}

void target_ui::init_window_and_input()
{
    std::string panel_type = panel_manager::get_manager().get_current_layout_id();
    narrow = ( panel_type == "compact" || panel_type == "labels-narrow" );

    int top = 0;
    int width;
    int height;
    if( narrow ) {
        // Narrow layout removes the list of controls. This allows us
        // to have small window size and not suffer from it.
        width = 34;
        height = 24;
        compact = true;
    } else {
        width = 55;
        compact = TERMY < 41;
        tiny = TERMY < 28;
        bool use_whole_sidebar = TERMY < 32;
        if( use_whole_sidebar ) {
            // If we're extremely short on space, use the whole sidebar.
            height = TERMY;
        } else if( compact ) {
            // Cover up more low-value ui elements if we're tight on space.
            height = 28;
        } else {
            // Go all out
            height = 32;
        }
    }

    w_target = catacurses::newwin( height, width, point( TERMX - width, top ) );

    ctxt = input_context( "TARGET" );
    ctxt.set_iso( true );
    ctxt.register_directions();
    ctxt.register_action( "COORDINATE" );
    ctxt.register_action( "SELECT" );
    ctxt.register_action( "FIRE" );
    ctxt.register_action( "NEXT_TARGET" );
    ctxt.register_action( "PREV_TARGET" );
    ctxt.register_action( "CENTER" );
    ctxt.register_action( "TOGGLE_SNAP_TO_TARGET" );
    ctxt.register_action( "HELP_KEYBINDINGS" );
    ctxt.register_action( "QUIT" );
    ctxt.register_action( "MOUSE_MOVE" );
    ctxt.register_action( "zoom_out" );
    ctxt.register_action( "zoom_in" );
    ctxt.register_action( "TOGGLE_MOVE_CURSOR_VIEW" );
    if( allow_zlevel_shift ) {
        ctxt.register_action( "LEVEL_UP" );
        ctxt.register_action( "LEVEL_DOWN" );
    }
    if( mode == TargetMode::Fire || mode == TargetMode::TurretManual || ( mode == TargetMode::Reach &&
            relevant->is_gun() && you->get_aim_types( *relevant ).size() > 1 ) ) {
        ctxt.register_action( "SWITCH_MODE" );
        if( mode == TargetMode::Fire || mode == TargetMode::TurretManual ) {
            ctxt.register_action( "SWITCH_AMMO" );
        }
    }
    if( mode == TargetMode::Fire ) {
        ctxt.register_action( "AIM" );

        aim_types = you->get_aim_types( *relevant );
        for( aim_type &type : aim_types ) {
            if( type.has_threshold ) {
                ctxt.register_action( type.action );
            }
        }
        aim_mode = aim_types.begin();
        for( auto it = aim_types.begin(); it != aim_types.end(); ++it ) {
            if( you->preferred_aiming_mode == it->action ) {
                aim_mode = it; // default to persisted mode if possible
            }
        }
    }
    if( mode == TargetMode::Turrets ) {
        ctxt.register_action( "TOGGLE_TURRET_LINES" );
    }
}

bool target_ui::handle_cursor_movement( const std::string &action, bool &skip_redraw )
{
    cata::optional<tripoint> mouse_pos;
    const auto shift_view_or_cursor = [this]( const tripoint & delta ) {
        if( this->shifting_view ) {
            this->set_view_offset( this->you->view_offset + delta );
        } else {
            this->set_cursor_pos( dst + delta );
        }
    };

    if( action == "MOUSE_MOVE" || action == "TIMEOUT" ) {
        // Shift pos and/or view via edge scrolling
        tripoint edge_scroll = g->mouse_edge_scrolling_terrain( ctxt );
        if( edge_scroll == tripoint_zero ) {
            skip_redraw = true;
        } else {
            if( action == "MOUSE_MOVE" ) {
                edge_scroll *= 2;
            }
            if( snap_to_target ) {
                set_cursor_pos( dst + edge_scroll );
            } else {
                set_view_offset( you->view_offset + edge_scroll );
            }
        }
    } else if( const cata::optional<tripoint> delta = ctxt.get_direction( action ) ) {
        // Shift view/cursor with directional keys
        shift_view_or_cursor( *delta );
    } else if( action == "SELECT" && ( mouse_pos = ctxt.get_coordinates( g->w_terrain ) ) ) {
        // Set pos by clicking with mouse
        mouse_pos->z = you->pos().z + you->view_offset.z;
        set_cursor_pos( *mouse_pos );
    } else if( action == "LEVEL_UP" || action == "LEVEL_DOWN" ) {
        // Shift view/cursor up/down one z level
        tripoint delta = tripoint(
                             0,
                             0,
                             action == "LEVEL_UP" ? 1 : -1
                         );
        shift_view_or_cursor( delta );
    } else if( action == "NEXT_TARGET" ) {
        cycle_targets( 1 );
    } else if( action == "PREV_TARGET" ) {
        cycle_targets( -1 );
    } else if( action == "CENTER" ) {
        if( shifting_view ) {
            set_view_offset( tripoint_zero );
        } else {
            set_cursor_pos( src );
        }
    } else {
        return false;
    }

    return true;
}

bool target_ui::set_cursor_pos( const tripoint &new_pos )
{
    if( dst == new_pos ) {
        return false;
    }
    if( status == Status::OutOfAmmo && new_pos != src ) {
        // range == 0, no sense in moving cursor
        return false;
    }

    // Make sure new position is valid or find a closest valid position
    std::vector<tripoint> new_traj;
    tripoint valid_pos = new_pos;
    map &here = get_map();
    if( new_pos != src ) {
        // On Z axis, make sure we do not exceed map boundaries
        valid_pos.z = clamp( valid_pos.z, -OVERMAP_DEPTH, OVERMAP_HEIGHT );
        // Or current view range
        valid_pos.z = clamp( valid_pos.z - src.z, -fov_3d_z_range, fov_3d_z_range ) + src.z;

        new_traj = here.find_clear_path( src, valid_pos );
        if( range == 1 ) {
            // We should always be able to hit adjacent squares
            if( square_dist( src, valid_pos ) > 1 ) {
                valid_pos = new_traj[0];
            }
        } else if( trigdist ) {
            if( dist_fn( valid_pos ) > range ) {
                // Find the farthest point that is still in range
                for( size_t i = new_traj.size(); i > 0; i-- ) {
                    if( dist_fn( new_traj[i - 1] ) <= range ) {
                        valid_pos = new_traj[i - 1];
                        break;
                    }
                }

                // FIXME: due to a bug in map::find_clear_path (#39693),
                //        returned trajectory is invalid in some cases.
                //        This bandaid stops us from exceeding range,
                //        but does not fix the issue.
                if( dist_fn( valid_pos ) > range ) {
                    debugmsg( "Exceeded allowed range!" );
                    valid_pos = src;
                }
            }
        } else {
            tripoint delta = valid_pos - src;
            valid_pos = src + tripoint(
                            clamp( delta.x, -range, range ),
                            clamp( delta.y, -range, range ),
                            clamp( delta.z, -range, range )
                        );
        }
    } else {
        new_traj.push_back( src );
    }

    if( valid_pos == dst ) {
        // We don't need to move the cursor after all
        return false;
    } else if( new_pos == valid_pos ) {
        // We can reuse new_traj
        dst = valid_pos;
        traj = new_traj;
    } else {
        dst = valid_pos;
        traj = here.find_clear_path( src, dst );
    }

    if( snap_to_target ) {
        set_view_offset( dst - src );
    }

    // Make player's sprite flip to face the current target
    point d( dst.xy() - src.xy() );
    if( !tile_iso ) {

        if( d.x > 0 ) {
            you->facing = FacingDirection::RIGHT;
        } else if( d.x < 0 ) {
            you->facing = FacingDirection::LEFT;
        }
    } else {
        if( d.x >= 0 && d.y >= 0 ) {
            you->facing = FacingDirection::RIGHT;
        }
        if( d.y <= 0 && d.x <= 0 ) {
            you->facing = FacingDirection::LEFT;
        }
    }

    // Cache creature under cursor
    if( src != dst ) {
        Creature *cr = g->critter_at( dst, true );
        if( cr && pl_sees( *cr ) ) {
            dst_critter = cr;
        } else {
            dst_critter = nullptr;
        }
    } else {
        dst_critter = nullptr;
    }

    // Update mode-specific stuff
    if( mode == TargetMode::Fire ) {
        recalc_aim_turning_penalty();
    } else if( mode == TargetMode::Spell ) {
        switch( casting->shape() ) {
            case spell_shape::blast:
                spell_aoe = spell_effect::spell_effect_blast(
                                spell_effect::override_parameters( *casting ), src, dst );
                break;
            case spell_shape::cone:
                spell_aoe = spell_effect::spell_effect_cone(
                                spell_effect::override_parameters( *casting ), src, dst );
                break;
            case spell_shape::line:
                spell_aoe = spell_effect::spell_effect_line(
                                spell_effect::override_parameters( *casting ), src, dst );
                break;
            default:
                spell_aoe.clear();
                debugmsg( "%s does not have valid spell shape", casting->id().str() );
                break;
        }
    } else if( mode == TargetMode::Turrets ) {
        update_turrets_in_range();
    }

    // Update UI controls & colors
    update_status();

    return true;
}

void target_ui::on_range_ammo_changed()
{
    update_status();
    update_target_list();
}

void target_ui::update_target_list()
{
    if( range == 0 ) {
        targets.clear();
        return;
    }

    // Get targets in range and sort them by distance (targets[0] is the closest)
    targets = you->get_targetable_creatures( range, mode == TargetMode::Reach );
    std::sort( targets.begin(), targets.end(), [&]( const Creature * lhs, const Creature * rhs ) {
        return rl_dist_exact( lhs->pos(), you->pos() ) < rl_dist_exact( rhs->pos(), you->pos() );
    } );
}

tripoint target_ui::choose_initial_target()
{
    // Try previously targeted creature
    shared_ptr_fast<Creature> cr = you->last_target.lock();
    if( cr && pl_sees( *cr ) && dist_fn( cr->pos() ) <= range ) {
        return cr->pos();
    }

    // Try closest creature
    if( !targets.empty() ) {
        return targets[0]->pos();
    }

    // Try closest practice target
    map &here = get_map();
    const std::vector<tripoint> nearby = closest_points_first( src, range );
    const auto target_spot = std::find_if( nearby.begin(), nearby.end(),
    [this, &here]( const tripoint & pt ) {
        return here.tr_at( pt ).id == tr_practice_target && this->you->sees( pt );
    } );
    if( target_spot != nearby.end() ) {
        return *target_spot;
    }

    // We've got nothing.
    return src;
}

bool target_ui::try_reacquire_target( bool critter, tripoint &new_dst )
{
    if( critter ) {
        // Try to re-acquire the creature
        shared_ptr_fast<Creature> cr = you->last_target.lock();
        if( cr && pl_sees( *cr ) && dist_fn( cr->pos() ) <= range ) {
            new_dst = cr->pos();
            return true;
        }
    }

    if( !you->last_target_pos.has_value() ) {
        // This shouldn't happen
        return false;
    }

    // Try to re-acquire target tile or tile where the target creature used to be
    tripoint local_lt = get_map().getlocal( *you->last_target_pos );
    if( dist_fn( local_lt ) <= range ) {
        new_dst = local_lt;
        // Abort aiming if a creature moved in
        return !critter && !g->critter_at( local_lt, true );
    }

    // We moved out of range
    return false;
}

void target_ui::update_status()
{
    std::vector<std::string> msgbuf;
    if( mode == TargetMode::Turrets && turrets_in_range.empty() ) { // NOLINT(bugprone-branch-clone)
        // None of the turrets are in range
        status = Status::OutOfRange;
    } else if( mode == TargetMode::Fire &&
               ( !gunmode_checks_common( *you, get_map(), msgbuf, relevant->gun_current_mode() ) ||
                 !gunmode_checks_weapon( *you, get_map(), msgbuf, relevant->gun_current_mode() ) )
             ) { // NOLINT(bugprone-branch-clone)
        // Selected gun mode is empty
        // TODO: it might be some other error, but that's highly unlikely to happen, so a catch-all 'Out of ammo' is fine
        status = Status::OutOfAmmo;
    } else if( mode == TargetMode::TurretManual && ( turret->query() != turret_data::status::ready ||
               !gunmode_checks_common( *you, get_map(), msgbuf, relevant->gun_current_mode() ) ) ) {
        status = Status::OutOfAmmo;
    } else if( ( src == dst ) && !( mode == TargetMode::Spell &&
                                    casting->is_valid_target( spell_target::self ) ) ) {
        // TODO: consider allowing targeting yourself with turrets
        status = Status::BadTarget;
    } else if( dist_fn( dst ) > range ) {
        // We're out of range. This can happen if we switch from long-ranged
        // gun mode to short-ranged. We can, of course, move the cursor into range automatically,
        // but that would be rude. Instead, wait for directional keys/etc. and *then* move the cursor.
        status = Status::OutOfRange;
    } else {
        status = Status::Good;
    }
}

int target_ui::dist_fn( const tripoint &p )
{
    return static_cast<int>( std::round( rl_dist_exact( src, p ) ) );
}

void target_ui::set_last_target()
{
    you->last_target_pos = get_map().getabs( dst );
    if( dst_critter ) {
        you->last_target = g->shared_from( *dst_critter );
    } else {
        you->last_target.reset();
    }
}

bool target_ui::confirm_non_enemy_target()
{
    npc *const who = dynamic_cast<npc *>( dst_critter );
    if( who && !who->guaranteed_hostile() ) {
        return query_yn( _( "Really attack %s?" ), who->name.c_str() );
    }
    return true;
}

bool target_ui::prompt_friendlies_in_lof()
{
    if( mode != TargetMode::Fire ) {
        debugmsg( "Not implemented" );
        return true;
    }

    std::vector<weak_ptr_fast<Creature>> in_lof = list_friendlies_in_lof();
    std::vector<Creature *> new_in_lof;
    for( const weak_ptr_fast<Creature> &cr_ptr : in_lof ) {
        bool found = false;
        Creature *cr = cr_ptr.lock().get();
        for( const weak_ptr_fast<Creature> &cr2_ptr : activity->acceptable_losses ) {
            Creature *cr2 = cr2_ptr.lock().get();
            if( cr == cr2 ) {
                found = true;
                break;
            }
        }
        if( !found ) {
            new_in_lof.push_back( cr );
        }
    }

    if( new_in_lof.empty() ) {
        return true;
    }

    std::string msg = _( "There are friendly creatures in line of fire:\n" );
    for( Creature *cr : new_in_lof ) {
        msg += "  " + cr->disp_name() + "\n";
    }
    msg += _( "Proceed with the attack?" );
    return query_yn( msg );
}

std::vector<weak_ptr_fast<Creature>> target_ui::list_friendlies_in_lof()
{
    std::vector<weak_ptr_fast<Creature>> ret;
    if( mode == TargetMode::Turrets || mode == TargetMode::Spell ) {
        debugmsg( "Not implemented" );
        return ret;
    }
    for( const tripoint &p : traj ) {
        if( p != dst && p != src ) {
            Creature *cr = g->critter_at( p, true );
            if( cr && you->sees( *cr ) ) {
                Creature::Attitude a = cr->attitude_to( *this->you );
                if(
                    ( cr->is_npc() && a != Creature::Attitude::HOSTILE ) ||
                    ( !cr->is_npc() && a == Creature::Attitude::FRIENDLY )
                ) {
                    ret.emplace_back( g->shared_from( *cr ) );
                }
            }
        }
    }
    return ret;
}

void target_ui::toggle_snap_to_target()
{
    shifting_view = false;
    if( snap_to_target ) {
        // Keep current view offset
    } else {
        set_view_offset( dst - src );
    }
    snap_to_target = !snap_to_target;
}

void target_ui::cycle_targets( int direction )
{
    if( targets.empty() ) {
        // Nothing to cycle
        return;
    }

    if( dst_critter ) {
        auto t = std::find( targets.begin(), targets.end(), dst_critter );
        size_t new_target = 0;
        if( t != targets.end() ) {
            size_t idx = std::distance( targets.begin(), t );
            new_target = ( idx + targets.size() + direction ) % targets.size();
            set_cursor_pos( targets[new_target]->pos() );
            return;
        }
    }

    // There is either no creature under the cursor or the player can't see it.
    // Use the closest/farthest target in this case
    if( direction == 1 ) {
        set_cursor_pos( targets.front()->pos() );
    } else {
        set_cursor_pos( targets.back()->pos() );
    }
}

void target_ui::set_view_offset( const tripoint &new_offset )
{
    tripoint new_( new_offset.xy(), clamp( new_offset.z, -fov_3d_z_range, fov_3d_z_range ) );
    new_.z = clamp( new_.z + src.z, -OVERMAP_DEPTH, OVERMAP_HEIGHT ) - src.z;

    bool changed_z = you->view_offset.z != new_.z;
    you->view_offset = new_;
    if( changed_z ) {
        // We need to do a bunch of cache updates since we're
        // looking at a different z-level.
        get_map().invalidate_map_cache( new_.z );
    }
}

void target_ui::update_turrets_in_range()
{
    turrets_in_range.clear();
    for( vehicle_part *t : *vturrets ) {
        turret_data td = veh->turret_query( *t );
        if( td.in_range( dst ) ) {
            tripoint src = veh->global_part_pos3( *t );
            turrets_in_range.push_back( {t, line_to( src, dst )} );
        }
    }
}

void target_ui::recalc_aim_turning_penalty()
{
    if( status != Status::Good ) {
        // We don't care about invalid situations
        predicted_recoil = MAX_RECOIL;
        return;
    }

    double curr_recoil = you->recoil;
    tripoint curr_recoil_pos;
    const Creature *lt_ptr = you->last_target.lock().get();
    if( lt_ptr ) {
        curr_recoil_pos = lt_ptr->pos();
    } else if( you->last_target_pos ) {
        curr_recoil_pos = get_map().getlocal( *you->last_target_pos );
    } else {
        curr_recoil_pos = src;
    }

    if( curr_recoil_pos == dst ) {
        // We're aiming at that point right now, no penalty
        predicted_recoil = curr_recoil;
    } else if( curr_recoil_pos == src ) {
        // The player wasn't aiming anywhere, max it out
        predicted_recoil = MAX_RECOIL;
    } else {
        // Raise it proportionally to how much
        // the player has to turn from previous aiming point
        const double recoil_per_degree = MAX_RECOIL / 180.0;
        const units::angle angle_curr = coord_to_angle( src, curr_recoil_pos );
        const units::angle angle_desired = coord_to_angle( src, dst );
        const units::angle phi = normalize( angle_curr - angle_desired );
        const units::angle angle = std::min( phi, 360.0_degrees - phi );
        predicted_recoil =
            std::min( MAX_RECOIL, curr_recoil + to_degrees( angle ) * recoil_per_degree );
    }
}

void target_ui::apply_aim_turning_penalty()
{
    you->recoil = predicted_recoil;
}

bool target_ui::action_switch_mode()
{
    uilist menu;
    menu.settext( _( "Select preferences" ) );
    const std::pair<int, int> aim_modes_range = std::make_pair( 0, 100 );
    const std::pair<int, int> firing_modes_range = std::make_pair( 100, 200 );

    if( !aim_types.empty() ) {
        menu.addentry( -1, false, 0, "  " + std::string( _( "Default aiming mode" ) ) );
        menu.entries.back().force_color = true;
        menu.entries.back().text_color = c_cyan;

        for( auto it = aim_types.begin(); it != aim_types.end(); ++it ) {
            const bool is_active_aim_mode = aim_mode == it;
            const std::string text = ( it->name.empty() ? _( "Immediate" ) : it->name ) +
                                     ( is_active_aim_mode ? _( " (active)" ) : "" );
            menu.addentry( aim_modes_range.first + std::distance( aim_types.begin(), it ),
                           true, MENU_AUTOASSIGN, text );
            if( is_active_aim_mode ) {
                menu.entries.back().text_color = c_light_green;
            }
        }
    }

    const std::map<gun_mode_id, gun_mode> gun_modes = relevant->gun_all_modes();
    if( !gun_modes.empty() ) {
        menu.addentry( -1, false, 0, "  " + std::string( _( "Firing mode" ) ) );
        menu.entries.back().force_color = true;
        menu.entries.back().text_color = c_cyan;

        for( auto it = gun_modes.begin(); it != gun_modes.end(); ++it ) {
            const bool active_gun_mode = relevant->gun_get_mode_id() == it->first;

            // If gun mode is from a gunmod use gunmod's name, pay attention to the "->" on tname
            std::string text = ( it->second.target == relevant )
                               ? it->second.tname()
                               : it->second->tname() + " (" + std::to_string( it->second.qty ) + ")";

            text += ( active_gun_mode ? _( " (active)" ) : "" );

            menu.entries.emplace_back( firing_modes_range.first + std::distance( gun_modes.begin(), it ),
                                       true, MENU_AUTOASSIGN, text );
            if( active_gun_mode ) {
                menu.entries.back().text_color = c_light_green;
                if( menu.selected == 0 ) {
                    menu.selected = menu.entries.size() - 1;
                }
            }
        }
    }

    menu.query();
    bool refresh = false;
    if( menu.ret >= firing_modes_range.first && menu.ret < firing_modes_range.second ) {
        // gun mode select
        const std::map<gun_mode_id, gun_mode> all_gun_modes = relevant->gun_all_modes();
        int skip = menu.ret - firing_modes_range.first;
        for( std::pair<gun_mode_id, gun_mode> it : all_gun_modes ) {
            if( skip-- == 0 ) {
                if( relevant->gun_current_mode().melee() ) {
                    refresh = true;
                }
                relevant->gun_set_mode( it.first );
                break;
            }
        }
    } else if( menu.ret >= aim_modes_range.first && menu.ret < aim_modes_range.second ) {
        // aiming mode select
        aim_mode = aim_types.begin();
        std::advance( aim_mode, menu.ret - aim_modes_range.first );
        you->preferred_aiming_mode = aim_mode->action;
    } // else - just refresh

    if( mode == TargetMode::TurretManual ) {
        itype_id ammo_current = turret->ammo_current();
        if( ammo_current.is_null() ) {
            ammo = nullptr;
            range = 0;
        } else {
            ammo = item::find_type( ammo_current );
            range = turret->range();
        }
    } else {
        if( relevant->gun_current_mode().melee() ) {
            refresh = true;
            range = relevant->current_reach_range( *you );
        } else {
            range = relevant->gun_current_mode().target->gun_range( you );
            ammo = relevant->gun_current_mode().target->ammo_data();
        }
    }

    on_range_ammo_changed();
    return refresh;
}

bool target_ui::action_switch_ammo()
{
    if( mode == TargetMode::TurretManual ) {
        // For turrets that use vehicle tanks & can fire multiple liquids
        if( turret->ammo_options().size() > 1 ) {
            const auto opts = turret->ammo_options();
            auto iter = opts.find( turret->ammo_current() );
            turret->ammo_select( ++iter != opts.end() ? *iter : *opts.begin() );
            ammo = item::find_type( turret->ammo_current() );
            range = turret->range();
        }
    } else {
        // Leave aiming UI and open reloading UI since
        // reloading annihilates our aim anyway
        return false;
    }
    on_range_ammo_changed();
    return true;
}

bool target_ui::action_aim()
{
    set_last_target();
    apply_aim_turning_penalty();
    const double min_recoil = calculate_aim_cap( *you, dst );
    for( int i = 0; i < 10; ++i ) {
        do_aim( *you, *relevant, min_recoil );
    }

    // We've changed pc.recoil, update penalty
    recalc_aim_turning_penalty();

    return you->moves > 0;
}

bool target_ui::action_aim_and_shoot( const std::string &action )
{
    std::vector<aim_type>::iterator it;
    for( it = aim_types.begin(); it != aim_types.end(); it++ ) {
        if( action == it->action ) {
            break;
        }
    }
    if( it == aim_types.end() ) {
        debugmsg( "Could not find a valid aim_type for %s", action.c_str() );
        aim_mode = aim_types.begin();
    }
    int aim_threshold = it->threshold;
    set_last_target();
    apply_aim_turning_penalty();
    const double min_recoil = calculate_aim_cap( *you, dst );
    do {
        do_aim( *you, relevant ? *relevant : null_item_reference(), min_recoil );
    } while( you->moves > 0 && you->recoil > aim_threshold &&
             you->recoil - sight_dispersion > min_recoil );

    // If we made it under the aim threshold, go ahead and fire.
    // Also fire if we're at our best aim level already.
    // If no critter is at dst then sight dispersion does not apply,
    // so it would lock into an infinite loop.
    bool done_aiming = you->recoil <= aim_threshold || you->recoil - sight_dispersion == min_recoil ||
                       ( !g->critter_at( dst ) && you->recoil == min_recoil );
    return done_aiming;
}

void target_ui::draw_terrain_overlay()
{
    tripoint center = you->pos() + you->view_offset;

    // Removes parts that don't belong to currently visible Z level
    const auto filter_this_z = [&center]( const std::vector<tripoint> &traj ) {
        std::vector<tripoint> this_z = traj;
        this_z.erase( std::remove_if( this_z.begin(), this_z.end(),
        [&center]( const tripoint & p ) {
            return p.z != center.z;
        } ), this_z.end() );
        return this_z;
    };

    // FIXME: TILES version of g->draw_line helpfully draws a cursor at last point.
    //        This creates a fake cursor if 'dst' is on a z-level we cannot see.

    // Draw approximate line of fire for each turret in range
    if( mode == TargetMode::Turrets && draw_turret_lines ) {
        // TODO: TILES version doesn't know how to draw more than 1 line at a time.
        //       We merge all lines together and draw them as a big malformed one
        std::set<tripoint> points;
        for( const turret_with_lof &it : turrets_in_range ) {
            std::vector<tripoint> this_z = filter_this_z( it.line );
            for( const tripoint &p : this_z ) {
                points.insert( p );
            }
        }
        // Since "trajectory" for each turret is just a straight line,
        // we can draw it even if the player can't see some parts
        points.erase( dst ); // Workaround for fake cursor on TILES
        std::vector<tripoint> l( points.begin(), points.end() );
        if( dst.z == center.z ) {
            // Workaround for fake cursor bug on TILES
            l.push_back( dst );
        }
        g->draw_line( src, center, l, true );
    }

    // Draw trajectory
    if( mode != TargetMode::Turrets && dst != src ) {
        std::vector<tripoint> this_z = filter_this_z( traj );

        // Draw a highlighted trajectory only if we can see the endpoint.
        // Provides feedback to the player, but avoids leaking information
        // about tiles they can't see.
        g->draw_line( dst, center, this_z );
    }

    // Since draw_line does nothing if destination is not visible,
    // cursor also disappears. Draw it explicitly.
    if( dst.z == center.z ) {
        g->draw_cursor( dst );
    }

    // Draw spell AOE
    if( mode == TargetMode::Spell ) {
        drawsq_params params;
        for( const tripoint &tile : spell_aoe ) {
            if( tile.z != center.z ) {
                continue;
            }
#ifdef TILES
            if( use_tiles ) {
                g->draw_highlight( tile );
            } else {
#endif
                get_map().drawsq( g->w_terrain, tile, params );
#ifdef TILES
            }
#endif
        }
    }
}

void target_ui::draw_ui_window()
{
    // Clear target window and make it non-transparent.
    int width = getmaxx( w_target );
    int height = getmaxy( w_target );
    for( int y = 0; y < height; y++ ) {
        for( int x = 0; x < width; x++ ) {
            mvwputch( w_target, point( x, y ), c_white, ' ' );
        }
    }

    draw_border( w_target );
    draw_window_title();
    draw_help_notice();

    int text_y = 1; // Skip top border

    panel_cursor_info( text_y );
    text_y += compact ? 0 : 1;

    if( mode == TargetMode::Fire || mode == TargetMode::TurretManual ) {
        panel_gun_info( text_y );
        panel_recoil( text_y );
        text_y += compact ? 0 : 1;
    } else if( mode == TargetMode::Spell ) {
        panel_spell_info( text_y );
        text_y += compact ? 0 : 1;
    }

    bool fill_with_blank_if_no_target = !tiny;
    panel_target_info( text_y, fill_with_blank_if_no_target );
    text_y += compact ? 0 : 1;

    if( mode == TargetMode::Turrets ) {
        panel_turret_list( text_y );
    } else if( status == Status::Good ) {
        // TODO: these are old, consider refactoring
        if( mode == TargetMode::Fire ) {
            panel_fire_mode_aim( text_y );
        } else if( mode == TargetMode::Throw || mode == TargetMode::ThrowBlind ) {
            bool blind = ( mode == TargetMode::ThrowBlind );
            draw_throw_aim( *you, w_target, text_y, ctxt, *relevant, dst, blind );
        }
    }

    if( !narrow ) {
        draw_controls_list( text_y );
    }

    wnoutrefresh( w_target );
}

std::string target_ui::uitext_title()
{
    switch( mode ) {
        case TargetMode::Fire:
        case TargetMode::TurretManual:
            return string_format( _( "Firing %s" ), relevant->tname() );
        case TargetMode::Throw:
            return string_format( _( "Throwing %s" ), relevant->tname() );
        case TargetMode::ThrowBlind:
            return string_format( _( "Blind throwing %s" ), relevant->tname() );
        default:
            return _( "Set target" );
    }
}

std::string target_ui::uitext_fire()
{
    if( mode == TargetMode::Throw || mode == TargetMode::ThrowBlind ) {
        return to_translation( "[Hotkey] to throw", "to throw" ).translated();
    } else if( mode == TargetMode::Reach ) {
        return to_translation( "[Hotkey] to attack", "to attack" ).translated();
    } else if( mode == TargetMode::Spell ) {
        return to_translation( "[Hotkey] to cast the spell", "to cast" ).translated();
    } else {
        return to_translation( "[Hotkey] to fire", "to fire" ).translated();
    }
}

void target_ui::draw_window_title()
{
    mvwprintz( w_target, point( 2, 0 ), c_white, "< " );
    trim_and_print( w_target, point( 4, 0 ), getmaxx( w_target ) - 7, c_red, uitext_title() );
    wprintz( w_target, c_white, " >" );
}

void target_ui::draw_help_notice()
{
    int text_y = getmaxy( w_target ) - 1;
    int width = getmaxx( w_target );
    const std::string label_help = string_format(
                                       narrow ? _( "[%s] show help" ) : _( "[%s] show all controls" ),
                                       ctxt.get_desc( "HELP_KEYBINDINGS", 1 ) );
    int label_width = std::min( utf8_width( label_help ), width - 6 ); // 6 for borders and "< " + " >"
    int text_x = width - label_width - 6;
    mvwprintz( w_target, point( text_x + 1, text_y ), c_white, "< " );
    trim_and_print( w_target, point( text_x + 3, text_y ), label_width, c_white, label_help );
    wprintz( w_target, c_white, " >" );
}

void target_ui::draw_controls_list( int text_y )
{
    // Change UI colors for visual feedback
    // TODO: Colorize keys inside brackets to be consistent with other UI windows
    nc_color col_enabled = c_white;
    nc_color col_disabled = c_light_gray;
    nc_color col_move = ( status != Status::OutOfAmmo ? col_enabled : col_disabled );
    nc_color col_fire = ( status == Status::Good ? col_enabled : col_disabled );

    // Get first key bound to given action OR ' ' if there are none.
    const auto bound_key = [this]( const std::string & s ) {
        const std::vector<input_event> keys = this->ctxt.keys_bound_to( s, /*maximum_modifier_count=*/1 );
        return keys.empty() ? input_event() : keys.front();
    };
    const auto colored = [col_enabled]( nc_color color, const std::string & s ) {
        if( color == col_enabled ) {
            // col_enabled is the default one when printing
            return s;
        } else {
            return colorize( s, color );
        }
    };

    struct line {
        size_t order; // Lines with highest 'order' are removed first
        std::string str;
    };
    std::vector<line> lines;

    // Compile full list
    if( shifting_view ) {
        lines.push_back( {8, colored( col_move, _( "Shift view with directional keys" ) )} );
    } else {
        lines.push_back( {8, colored( col_move, _( "Move cursor with directional keys" ) )} );
    }
    if( is_mouse_enabled() ) {
        std::string move = _( "Mouse: LMB: Target, Wheel: Cycle," );
        std::string fire = _( "RMB: Fire" );
        lines.push_back( {7, colored( col_move, move ) + " " + colored( col_fire, fire )} );
    }
    {
        std::string cycle = string_format( _( "[%s] Cycle targets;" ), ctxt.get_desc( "NEXT_TARGET", 1 ) );
        std::string fire = string_format( _( "[%s] %s." ), bound_key( "FIRE" ).short_description(),
                                          uitext_fire() );
        lines.push_back( {0, colored( col_move, cycle ) + " " + colored( col_fire, fire )} );
    }
    {
        std::string text = string_format( _( "[%s] target self; [%s] toggle snap-to-target" ),
                                          bound_key( "CENTER" ).short_description(),
                                          bound_key( "TOGGLE_SNAP_TO_TARGET" ).short_description() );
        lines.push_back( {3, colored( col_enabled, text )} );
    }
    if( mode == TargetMode::Fire ) {
        std::string aim_and_fire;
        for( const auto &e : aim_types ) {
            if( e.has_threshold ) {
                aim_and_fire += string_format( "[%s] ", bound_key( e.action ).short_description() );
            }
        }
        aim_and_fire += _( "to aim and fire." );

        std::string aim = string_format( _( "[%s] to steady your aim.  (10 moves)" ),
                                         bound_key( "AIM" ).short_description() );

        lines.push_back( {2, colored( col_fire, aim )} );
        lines.push_back( {4, colored( col_fire, aim_and_fire )} );
    }
    if( mode == TargetMode::Fire || mode == TargetMode::TurretManual || ( mode == TargetMode::Reach &&
            relevant->is_gun() && you->get_aim_types( *relevant ).size() > 1 ) ) {
        lines.push_back( {5, colored( col_enabled, string_format( _( "[%s] to switch firing modes." ),
                                      bound_key( "SWITCH_MODE" ).short_description() ) )
                         } );
        if( mode == TargetMode::Fire || mode == TargetMode::TurretManual ) {
            lines.push_back( { 6, colored( col_enabled, string_format( _( "[%s] to reload/switch ammo." ),
                                           bound_key( "SWITCH_AMMO" ).short_description() ) )
                             } );
        }
    }
    if( mode == TargetMode::Turrets ) {
        const std::string label = draw_turret_lines
                                  ? _( "[%s] Hide lines of fire" )
                                  : _( "[%s] Show lines of fire" );
        lines.push_back( {1, colored( col_enabled, string_format( label, bound_key( "TOGGLE_TURRET_LINES" ).short_description() ) )} );
    }

    // Shrink the list until it fits
    int height = getmaxy( w_target );
    int available_lines = height - text_y - 1; // 1 for bottom border
    if( available_lines <= 0 ) {
        return;
    }
    while( lines.size() > static_cast<size_t>( available_lines ) ) {
        lines.erase( std::max_element( lines.begin(), lines.end(), []( const line & l1, const line & l2 ) {
            return l1.order < l2.order;
        } ) );
    }

    text_y = height - lines.size() - 1;
    for( const line &l : lines ) {
        nc_color col = col_enabled;
        print_colored_text( w_target, point( 1, text_y++ ), col, col, l.str );
    }
}

void target_ui::panel_cursor_info( int &text_y )
{
    std::string label_range;
    if( src == dst ) {
        label_range = string_format( "Range: %d", range );
    } else {
        label_range = string_format( "Range: %d/%d", dist_fn( dst ), range );
    }
    if( status == Status::OutOfRange && mode != TargetMode::Turrets ) {
        // Since each turret has its own range, highlighting cursor
        // range with red would be misleading
        label_range = colorize( label_range, c_red );
    }

    std::vector<std::string> labels;
    labels.push_back( label_range );
    if( allow_zlevel_shift ) {
        labels.push_back( string_format( _( "Elevation: %d" ), dst.z - src.z ) );
    }
    labels.push_back( string_format( _( "Targets: %d" ), targets.size() ) );

    nc_color col = c_light_gray;
    int width = getmaxx( w_target );
    int text_x = 1;
    for( const std::string &s : labels ) {
        int x_left = width - text_x - 1;
        int len = utf8_width( s, true );
        if( len > x_left ) {
            text_x = 1;
            text_y++;
        }
        print_colored_text( w_target, point( text_x, text_y ), col, col, s );
        text_x += len + 1; // 1 for space
    }
    text_y++;
}

void target_ui::panel_gun_info( int &text_y )
{
    gun_mode m = relevant->gun_current_mode();
    std::string mode_name = m.tname();
    std::string gunmod_name;
    if( m.target != relevant ) {
        // Gun mode comes from a gunmod, not base gun. Add gunmod's name
        gunmod_name = m->tname() + " ";
    }
    std::string str = string_format( _( "Firing mode: <color_cyan>%s%s (%d)</color>" ),
                                     gunmod_name, mode_name, m.qty
                                   );
    nc_color clr = c_light_gray;
    print_colored_text( w_target, point( 1, text_y++ ), clr, clr, str );

    if( status == Status::OutOfAmmo ) {
        mvwprintz( w_target, point( 1, text_y++ ), c_red, _( "OUT OF AMMO" ) );
    } else if( ammo ) {
        str = string_format( m->ammo_remaining() ? _( "Ammo: %s (%d/%d)" ) : _( "Ammo: %s" ),
                             colorize( ammo->nname( std::max( m->ammo_remaining(), 1 ) ), ammo->color ), m->ammo_remaining(),
                             m->ammo_capacity( ammo->ammo->type ) );
        print_colored_text( w_target, point( 1, text_y++ ), clr, clr, str );
    } else {
        // Weapon doesn't use ammunition
        text_y++;
    }
}

void target_ui::panel_recoil( int &text_y )
{
    const int val = you->recoil_total();
    const int min_recoil = you->effective_dispersion( relevant->sight_dispersion() );
    const int recoil_range = MAX_RECOIL - min_recoil;
    std::string str;
    if( val >= min_recoil + ( recoil_range * 2 / 3 ) ) {
        str = pgettext( "amount of backward momentum", "<color_red>High</color>" );
    } else if( val >= min_recoil + ( recoil_range / 2 ) ) {
        str = pgettext( "amount of backward momentum", "<color_yellow>Medium</color>" );
    } else if( val >= min_recoil + ( recoil_range / 4 ) ) {
        str = pgettext( "amount of backward momentum", "<color_light_green>Low</color>" );
    } else {
        str = pgettext( "amount of backward momentum", "<color_cyan>None</color>" );
    }
    str = string_format( _( "Recoil: %s" ), str );
    nc_color clr = c_light_gray;
    print_colored_text( w_target, point( 1, text_y++ ), clr, clr, str );
}

void target_ui::panel_spell_info( int &text_y )
{
    nc_color clr = c_light_gray;

    mvwprintz( w_target, point( 1, text_y++ ), c_light_green, _( "Casting: %s (Level %u)" ),
               casting->name(),
               casting->get_level() );
    if( !no_mana || casting->energy_source() == magic_energy_type::none ) {
        if( casting->energy_source() == magic_energy_type::hp ) {
            text_y += fold_and_print( w_target, point( 1, text_y ), getmaxx( w_target ) - 2,
                                      clr,
                                      _( "Cost: %s %s" ), casting->energy_cost_string( *you ), casting->energy_string() );
        } else {
            text_y += fold_and_print( w_target, point( 1, text_y ), getmaxx( w_target ) - 2,
                                      clr,
                                      _( "Cost: %s %s (Current: %s)" ), casting->energy_cost_string( *you ), casting->energy_string(),
                                      casting->energy_cur_string( *you ) );
        }
    }

    std::string fail_str;
    if( no_fail ) {
        fail_str = colorize( _( "0.0 % Failure Chance" ), c_light_green );
    } else {
        fail_str = casting->colorized_fail_percent( *you );
    }
    print_colored_text( w_target, point( 1, text_y++ ), clr, clr, fail_str );

    if( casting->aoe() > 0 ) {
        nc_color color = c_light_gray;
        const std::string fx = casting->effect();
        const std::string aoes = casting->aoe_string();
        if( fx == "attack" || fx == "area_pull" || fx == "area_push" || fx == "ter_transform" ) {

            if( casting->shape() == spell_shape::cone ) {
                text_y += fold_and_print( w_target, point( 1, text_y ), getmaxx( w_target ) - 2, color,
                                          _( "Cone Arc: %s degrees" ), aoes );
            } else if( casting->shape() == spell_shape::line ) {
                text_y += fold_and_print( w_target, point( 1, text_y ), getmaxx( w_target ) - 2, color,
                                          _( "Line width: %s" ), aoes );
            } else {
                text_y += fold_and_print( w_target, point( 1, text_y ), getmaxx( w_target ) - 2, color,
                                          _( "Effective Spell Radius: %s%s" ), aoes,
                                          casting->in_aoe( src, dst ) ? colorize( _( " WARNING!  IN RANGE" ), c_red ) : "" );
            }
        }
    }

    mvwprintz( w_target, point( 1, text_y++ ), c_light_red, _( "Damage: %s" ),
               casting->damage_string() );

    text_y += fold_and_print( w_target, point( 1, text_y ), getmaxx( w_target ) - 2, clr,
                              casting->description() );
}

void target_ui::panel_target_info( int &text_y, bool fill_with_blank_if_no_target )
{
    int max_lines = 4;
    if( dst_critter ) {
        if( you->sees( *dst_critter ) ) {
            // FIXME: print_info doesn't really care about line limit
            //        and can always occupy up to 4 of them (or even more?).
            //        To make things consistent, we ask it for 2 lines
            //        and somewhat reliably get 4.
            int fix_for_print_info = max_lines - 2;
            dst_critter->print_info( w_target, text_y, fix_for_print_info, 1 );
            text_y += max_lines;
        } else {
            std::vector<std::string> buf;
            if( you->sees_with_infrared( *dst_critter ) ) {
                dst_critter->describe_infrared( buf );
            } else if( you->sees_with_specials( *dst_critter ) ) {
                dst_critter->describe_specials( buf );
            }
            for( size_t i = 0; i < static_cast<size_t>( max_lines ); i++, text_y++ ) {
                if( i >= buf.size() ) {
                    continue;
                }
                mvwprintw( w_target, point( 1, text_y ), buf[i] );
            }
        }
    } else if( fill_with_blank_if_no_target ) {
        // Fill with blank lines to prevent other panels from jumping around
        // when the cursor moves.
        text_y += max_lines;
        // TODO: print info about tile?
    }
}

void target_ui::panel_fire_mode_aim( int &text_y )
{
    // TODO: saving & restoring pc.recoil may actually be unnecessary
    double saved_pc_recoil = you->recoil;
    you->recoil = predicted_recoil;

    double predicted_recoil = you->recoil;
    int predicted_delay = 0;
    if( aim_mode->has_threshold && aim_mode->threshold < you->recoil ) {
        do {
            const double aim_amount = you->aim_per_move( *relevant, predicted_recoil );
            if( aim_amount > 0 ) {
                predicted_delay++;
                predicted_recoil = std::max( predicted_recoil - aim_amount, 0.0 );
            }
        } while( predicted_recoil > aim_mode->threshold &&
                 predicted_recoil - sight_dispersion > 0 );
    } else {
        predicted_recoil = you->recoil;
    }

    const double target_size = dst_critter ? dst_critter->ranged_target_size() :
                               occupied_tile_fraction( creature_size::medium );

    text_y = print_aim( *you, w_target, text_y, ctxt, &*relevant->gun_current_mode(),
                        target_size, dst, predicted_recoil );

    if( aim_mode->has_threshold ) {
        mvwprintw( w_target, point( 1, text_y++ ), _( "%s Delay: %i" ), aim_mode->name,
                   predicted_delay );
    }

    you->recoil = saved_pc_recoil;
}

void target_ui::panel_turret_list( int &text_y )
{
    mvwprintw( w_target, point( 1, text_y++ ), _( "Turrets in range: %d/%d" ), turrets_in_range.size(),
               vturrets->size() );

    for( const turret_with_lof &it : turrets_in_range ) {
        std::string str = string_format( "* %s", it.turret->name() );
        nc_color clr = c_white;
        print_colored_text( w_target, point( 1, text_y++ ), clr, clr, str );
    }
}

void target_ui::on_target_accepted( bool harmful )
{
    // TODO: all of this should be moved into on-hit code
    const auto lt_ptr = you->last_target.lock();
    if( npc *const guy = dynamic_cast<npc *>( lt_ptr.get() ) ) {
        if( harmful ) {
            if( !guy->guaranteed_hostile() ) {
                // TODO: get rid of this. Or combine it with effect_hit_by_player
                guy->hit_by_player = true; // used for morale penalty
            }
            guy->make_angry();
        }
    } else if( monster *const mon = dynamic_cast<monster *>( lt_ptr.get() ) ) {
        mon->add_effect( effect_hit_by_player, 10_minutes );
    }
}

bool gunmode_checks_common( avatar &you, const map &m, std::vector<std::string> &messages,
                            const gun_mode &gmode )
{
    bool result = true;

    // Check that passed gun mode is valid and we are able to use it
    if( !( gmode && you.can_use( *gmode ) ) ) {
        messages.push_back( string_format( _( "You can't currently fire your %s." ),
                                           gmode->tname() ) );
        result = false;
    }

    const optional_vpart_position vp = m.veh_at( you.pos() );
    if( vp && vp->vehicle().player_in_control( you ) && ( gmode->is_two_handed( you ) ||
            gmode->has_flag( flag_FIRE_TWOHAND ) ) ) {
        messages.push_back( string_format( _( "You can't fire your %s while driving." ),
                                           gmode->tname() ) );
        result = false;
    }

    if( gmode->has_flag( flag_FIRE_TWOHAND ) && ( !you.has_two_arms_lifting() ||
            you.worn_with_flag( flag_RESTRICT_HANDS ) ) ) {
        messages.push_back( string_format( _( "You need two free hands to fire your %s." ),
                                           gmode->tname() ) );
        result = false;
    }

    return result;
}

bool gunmode_checks_weapon( avatar &you, const map &m, std::vector<std::string> &messages,
                            const gun_mode &gmode )
{
    bool result = true;
    if( !gmode->ammo_sufficient( &you ) &&
        !gmode->has_flag( flag_RELOAD_AND_SHOOT ) ) {
        if( !gmode->ammo_remaining() ) {
            messages.push_back( string_format( _( "Your %s is empty!" ), gmode->tname() ) );
        } else {
            messages.push_back( string_format( _( "Your %s needs %i charges to fire!" ),
                                               gmode->tname(), gmode->ammo_required() ) );
        }
        result = false;
    }

    if( gmode->get_gun_ups_drain() > 0 ) {
        const int ups_drain = gmode->get_gun_ups_drain();
        bool is_mech_weapon = false;
        if( you.is_mounted() ) {
            monster *mons = get_player_character().mounted_creature.get();
            if( !mons->type->mech_weapon.is_empty() ) {
                is_mech_weapon = true;
            }
        }
        if( !is_mech_weapon ) {
            if( you.available_ups() < ups_drain ) {
                messages.push_back( string_format(
                                        _( "You need a UPS with at least %2$d charges to fire the %1$s!" ),
                                        gmode->tname(), ups_drain ) );
                result = false;
            }
        } else {
            if( you.available_ups() < ups_drain ) {
                messages.push_back( string_format( _( "Your mech has an empty battery, its %s will not fire." ),
                                                   gmode->tname() ) );
                result = false;
            }
        }
        // Workaround for guns that use ups and normal ammo at same time.
        // Remove once guns can support use of multiple ammo at once
        if( !gmode->ammo_default().is_null() &&
            gmode->ammo_remaining( nullptr ) < gmode->ammo_required() ) {
            result = false;
            messages.push_back( string_format( _( "Your %s is empty!" ), gmode->tname() ) );
        }
    }

    if( gmode->has_flag( flag_MOUNTED_GUN ) ) {
        const bool v_mountable = static_cast<bool>( m.veh_at( you.pos() ).part_with_feature( "MOUNTABLE",
                                 true ) );
        bool t_mountable = m.has_flag_ter_or_furn( flag_MOUNTABLE, you.pos() );
        if( !t_mountable && !v_mountable ) {
            messages.push_back( string_format(
                                    _( "You must stand near acceptable terrain or furniture to fire the %s.  A table, a mound of dirt, a broken window, etc." ),
                                    gmode->tname() ) );
            result = false;
        }
    }

    return result;
}<|MERGE_RESOLUTION|>--- conflicted
+++ resolved
@@ -1551,14 +1551,9 @@
     dispersion_sources dispersion = you.get_weapon_dispersion( *weapon );
     dispersion.add_range( you.recoil_vehicle() );
 
-<<<<<<< HEAD
-    const double min_recoil = calculate_aim_cap( p, pos );
-    const double effective_recoil = p.effective_dispersion(
-                                        p.get_wielded_item().sight_dispersion() );
-=======
     const double min_recoil = calculate_aim_cap( you, pos );
-    const double effective_recoil = you.effective_dispersion( you.weapon.sight_dispersion() );
->>>>>>> bf3398f2
+    const double effective_recoil = you.effective_dispersion(
+                                        you.get_wielded_item().sight_dispersion() );
     const double min_dispersion = std::max( min_recoil, effective_recoil );
     const double steadiness_range = MAX_RECOIL - min_dispersion;
     // This is a relative measure of how steady the player's aim is,
