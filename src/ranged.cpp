--- conflicted
+++ resolved
@@ -753,38 +753,6 @@
         proj_effects.insert( "LIGHTNING" );
     }
 
-<<<<<<< HEAD
-        // Check if we hit a zombie or NPC
-        // Can be either the one we aimed for, or one that was in the way
-        if (zid != -1 && (!missed || one_in(7 - int(zombie(zid).type->size)))) {
-            z = &zombie(zid);
-            hit_something = true;
-        } else if (npcID != -1 && (!missed || one_in(4))) {
-            guy = g->active_npc[npcID];
-            hit_something = true;
-        }
-	if(thrown.has_flag("ACTIVATE_ON_THROW"))
-	      thrown.active=true;
-        if (hit_something) {
-
-	 
-   
-            // Check if we manage to do cutting damage
-            if (rng(0, 100) < 20 + skillLevel * 12 && thrown.type->melee_cut > 0) {
-                if (!p.is_npc()) {
-                    if (zid != -1) {
-                        message += string_format(_(" You cut the %s!"), z->name().c_str());
-                    } else if (npcID != -1) {
-                        message += string_format(_(" You cut %s!"), guy->name.c_str());
-                    }
-                }
-                if (zid != -1 && thrown.type->melee_cut > z->get_armor_cut(bp_torso)) {
-                    dam += (thrown.type->melee_cut - z->get_armor_cut(bp_torso));
-                } else if (npcID != -1 && thrown.type->melee_cut > guy->get_armor_cut(bp_torso)) {
-                    dam += (thrown.type->melee_cut - guy->get_armor_cut(bp_torso));
-                }
-            }
-=======
     if( thrown.volume() > 2 ) {
         proj_effects.insert( "WIDE" );
     }
@@ -795,7 +763,6 @@
         impact.add_damage( DT_CUT, glassdam );
         proj_effects.insert( "SHATTER_SELF" );
     }
->>>>>>> 661d11f2
 
     if( rng(0, 100) < 20 + skill_level * 12 && thrown.type->melee_cut > 0 ) {
         const auto type =
@@ -804,78 +771,12 @@
         proj.impact.add_damage( type, thrown.type->melee_cut );
     }
 
-<<<<<<< HEAD
-            if (i < trajectory.size() - 1) {
-                goodhit = double(rand() / RAND_MAX) / 2.0;
-            }
-            game_message_type gmtSCTcolor = m_good;
-            body_part bp = bp_torso; // for NPCs
-            if (goodhit < .1) {
-                message = _("Headshot!");
-                gmtSCTcolor = m_headshot;
-                bp = bp_head;
-                dam = rng(dam, dam * 3);
-                p.practice( "throw", 20 * (i+1) );
-                p.lifetime_stats()->headshots++;
-            } else if (goodhit < .2) {
-                message = _("Critical!");
-                gmtSCTcolor = m_critical;
-                dam = rng(dam, dam * 2);
-                p.practice( "throw", 10 * (i+1) );
-            } else if (goodhit < .4) {
-                dam = rng(dam / 2, int(dam * 1.5));
-            } else if (goodhit < .5) {
-                message = _("Grazing hit.");
-                gmtSCTcolor = m_grazing;
-                dam = rng(0, dam);
-                p.practice( "throw", 5 * (i+1) );
-            }
-	    if(thrown.has_flag("NO_THROWN_DAMAGE"))
-	      dam=0;
-	
-            // Combat text and message
-            if (u.sees(tp)) {
-
-                if (zid != -1) {
-                    SCT.add(z->posx(), z->posy(),
-                            direction_from(0, 0, z->posx() - p.posx(), z->posy() - p.posy()),
-                            get_hp_bar(dam, z->get_hp_max(), true).first, m_good,
-                            message, gmtSCTcolor);
-                    p.add_msg_player_or_npc(m_good, _("%s You hit the %s for %d damage."),
-                                            _("%s <npcname> hits the %s for %d damage."),
-                                            message.c_str(), z->name().c_str(), dam);
-                } else if (npcID != -1) {
-                    SCT.add(guy->posx(), guy->posy(),
-                            direction_from(0, 0, guy->posx() - p.posx(), guy->posy() - p.posy()),
-                            get_hp_bar(dam, guy->get_hp_max(player::bp_to_hp(bp)), true).first, m_good,
-                            message, gmtSCTcolor);
-                    p.add_msg_player_or_npc(m_good, _("%s You hit %s for %d damage."),
-                                            _("%s <npcname> hits %s for %d damage."),
-                                            message.c_str(), guy->name.c_str(), dam);
-                }
-            }
-	    
-            // actually deal damage now
-            if (zid != -1) {
-                z->apply_damage( &p, bp_torso, dam );
-                z->check_dead_state();
-            } else if (npcID != -1) {
-                guy->apply_damage( &p, bp, dam );
-                guy->check_dead_state();
-            }
-            break; // trajectory stops at this square
-            // end if (hit_something)
-        } else { // No monster hit, but the terrain might be. (e.g. window)
-            m.shoot( tp, dam, false, no_effects);
-        }
-=======
     // Put the item into the projectile
     proj.set_drop( std::move( thrown ) );
 
     auto dealt_attack = projectile_attack( proj, target, shot_dispersion );
 
     const double missed_by = dealt_attack.missed_by;
->>>>>>> 661d11f2
 
     // Copied from the shooting function
     const int range = rl_dist( pos(), target );
@@ -899,12 +800,8 @@
     } else {
         practice( skill_used, 10 );
     }
-<<<<<<< HEAD
-    
-=======
 
     return dealt_attack;
->>>>>>> 661d11f2
 }
 
 // Draws the static portions of the targeting menu,
