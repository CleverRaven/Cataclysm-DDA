#include "ranged.h"

#include <stdio.h>
#include <stdlib.h>
#include <algorithm>
#include <cmath>
#include <string>
#include <vector>
#include <array>
#include <iterator>
#include <list>
#include <map>
#include <memory>
#include <set>
#include <tuple>
#include <utility>

#include "ballistics.h"
#include "cata_utility.h"
#include "debug.h"
#include "dispersion.h"
#include "game.h"
#include "gun_mode.h"
#include "input.h"
#include "item.h"
#include "itype.h"
#include "line.h"
#include "map.h"
#include "messages.h"
#include "monster.h"
#include "morale_types.h"
#include "mtype.h"
#include "npc.h"
#include "options.h"
#include "output.h"
#include "projectile.h"
#include "rng.h"
#include "sounds.h"
#include "string_formatter.h"
#include "translations.h"
#include "vehicle.h"
#include "vpart_position.h"
#include "trap.h"
#include "bodypart.h"
#include "calendar.h"
#include "catacharset.h"
#include "character.h"
#include "color.h"
#include "creature.h"
#include "cursesdef.h"
#include "damage.h"
#include "enums.h"
#include "game_constants.h"
#include "optional.h"
#include "player.h"
#include "player_activity.h"
#include "string_id.h"
#include "units.h"
#include "material.h"
#include "type_id.h"

const skill_id skill_throw( "throw" );
const skill_id skill_gun( "gun" );
const skill_id skill_driving( "driving" );
const skill_id skill_dodge( "dodge" );
const skill_id skill_launcher( "launcher" );

const efftype_id effect_on_roof( "on_roof" );
const efftype_id effect_hit_by_player( "hit_by_player" );

static const trait_id trait_PYROMANIA( "PYROMANIA" );

const trap_str_id tr_practice_target( "tr_practice_target" );

static projectile make_gun_projectile( const item &gun );
int time_to_fire( const Character &p, const itype &firing );
static void cycle_action( item &weap, const tripoint &pos );
void make_gun_sound_effect( const player &p, bool burst, item *weapon );
extern bool is_valid_in_w_terrain( int, int );

static double occupied_tile_fraction( m_size target_size )
{
    switch( target_size ) {
        case MS_TINY:
            return 0.1;
        case MS_SMALL:
            return 0.25;
        case MS_MEDIUM:
            return 0.5;
        case MS_LARGE:
            return 0.75;
        case MS_HUGE:
            return 1.0;
    }

    return 0.5;
}

double Creature::ranged_target_size() const
{
    if( has_flag( MF_HARDTOSHOOT ) ) {
        switch( get_size() ) {
            case MS_TINY:
                return occupied_tile_fraction( MS_TINY );
            case MS_SMALL:
                return occupied_tile_fraction( MS_TINY );
            case MS_MEDIUM:
                return occupied_tile_fraction( MS_SMALL );
            case MS_LARGE:
                return occupied_tile_fraction( MS_MEDIUM );
            case MS_HUGE:
                return occupied_tile_fraction( MS_LARGE );
        }
    }
    return occupied_tile_fraction( get_size() );
}

int range_with_even_chance_of_good_hit( int dispersion )
{
    // Empirically determined by "synthetic_range_test" in tests/ranged_balance.cpp.
    static const std::array<int, 59> dispersion_for_even_chance_of_good_hit = {{
            1731, 859, 573, 421, 341, 286, 245, 214, 191, 175,
            151, 143, 129, 118, 114, 107, 101, 94, 90, 78,
            78, 78, 74, 71, 68, 66, 62, 61, 59, 57,
            46, 46, 46, 46, 46, 46, 45, 45, 44, 42,
            41, 41, 39, 39, 38, 37, 36, 35, 34, 34,
            33, 33, 32, 30, 30, 30, 30, 29, 28
        }
    };
    int even_chance_range = 0;
    while( static_cast<unsigned>( even_chance_range ) <
           dispersion_for_even_chance_of_good_hit.size() &&
           dispersion < dispersion_for_even_chance_of_good_hit[ even_chance_range ] ) {
        even_chance_range++;
    }
    return even_chance_range;
}

int player::gun_engagement_moves( const item &gun, int target, int start ) const
{
    int mv = 0;
    double penalty = start;

    while( penalty > target ) {
        double adj = aim_per_move( gun, penalty );
        if( adj <= 0 ) {
            break;
        }
        penalty -= adj;
        mv++;
    }

    return mv;
}

bool player::handle_gun_damage( item &it )
{
    if( !it.is_gun() ) {
        debugmsg( "Tried to handle_gun_damage of a non-gun %s", it.tname() );
        return false;
    }

    const auto &curammo_effects = it.ammo_effects();
    const cata::optional<islot_gun> &firing = it.type->gun;
    // Here we check if we're underwater and whether we should misfire.
    // As a result this causes no damage to the firearm, note that some guns are waterproof
    // and so are immune to this effect, note also that WATERPROOF_GUN status does not
    // mean the gun will actually be accurate underwater.
    if( is_underwater() && !it.has_flag( "WATERPROOF_GUN" ) && one_in( firing->durability ) ) {
        add_msg_player_or_npc( _( "Your %s misfires with a wet click!" ),
                               _( "<npcname>'s %s misfires with a wet click!" ),
                               it.tname() );
        return false;
        // Here we check for a chance for the weapon to suffer a mechanical malfunction.
        // Note that some weapons never jam up 'NEVER_JAMS' and thus are immune to this
        // effect as current guns have a durability between 5 and 9 this results in
        // a chance of mechanical failure between 1/64 and 1/1024 on any given shot.
        // the malfunction may cause damage, but never enough to push the weapon beyond 'shattered'
    } else if( ( one_in( 2 << firing->durability ) ) && !it.has_flag( "NEVER_JAMS" ) ) {
        add_msg_player_or_npc( _( "Your %s malfunctions!" ),
                               _( "<npcname>'s %s malfunctions!" ),
                               it.tname() );
        if( it.damage() < it.max_damage() && one_in( 4 * firing->durability ) ) {
            add_msg_player_or_npc( m_bad, _( "Your %s is damaged by the mechanical malfunction!" ),
                                   _( "<npcname>'s %s is damaged by the mechanical malfunction!" ),
                                   it.tname() );
            // Don't increment until after the message
            it.inc_damage();
        }
        return false;
        // Here we check for a chance for the weapon to suffer a misfire due to
        // using OEM bullets. Note that these misfires cause no damage to the weapon and
        // some types of ammunition are immune to this effect via the NEVER_MISFIRES effect.
    } else if( !curammo_effects.count( "NEVER_MISFIRES" ) && one_in( 1728 ) ) {
        add_msg_player_or_npc( _( "Your %s misfires with a dry click!" ),
                               _( "<npcname>'s %s misfires with a dry click!" ),
                               it.tname() );
        return false;
        // Here we check for a chance for the weapon to suffer a misfire due to
        // using player-made 'RECYCLED' bullets. Note that not all forms of
        // player-made ammunition have this effect the misfire may cause damage, but never
        // enough to push the weapon beyond 'shattered'.
    } else if( curammo_effects.count( "RECYCLED" ) && one_in( 256 ) ) {
        add_msg_player_or_npc( _( "Your %s misfires with a muffled click!" ),
                               _( "<npcname>'s %s misfires with a muffled click!" ),
                               it.tname() );
        if( it.damage() < it.max_damage() && one_in( firing->durability ) ) {
            add_msg_player_or_npc( m_bad, _( "Your %s is damaged by the misfired round!" ),
                                   _( "<npcname>'s %s is damaged by the misfired round!" ),
                                   it.tname() );
            // Don't increment until after the message
            it.inc_damage();
        }
        return false;
        // Here we check for a chance for attached mods to get damaged if they are flagged as 'CONSUMABLE'.
        // This is mostly for crappy handmade expedient stuff  or things that rarely receive damage during normal usage.
        // Default chance is 1/10000 unless set via json, damage is proportional to caliber(see below).
        // Can be toned down with 'consume_divisor.'

    } else if( it.has_flag( "CONSUMABLE" )  && !curammo_effects.count( "LASER" ) &&
               !curammo_effects.count( "PLASMA" ) ) {
        int uncork = ( ( 10 * it.ammo_data()->ammo->loudness )
                       + ( it.ammo_data()->ammo->recoil / 2 ) ) / 100;
        uncork = std::pow( uncork, 3 ) * 6.5;
        for( auto mod : it.gunmods() ) {
            if( mod->has_flag( "CONSUMABLE" ) ) {
                int dmgamt = uncork / mod->type->gunmod->consume_divisor;
                int modconsume = mod->type->gunmod->consume_chance;
                int initstate = it.damage();
                // fuzz damage if it's small
                if( dmgamt < 1000 ) {
                    dmgamt = rng( dmgamt, dmgamt + 200 );
                    // ignore damage if inconsequential.
                }
                if( dmgamt < 800 ) {
                    dmgamt = 0;
                }
                if( one_in( modconsume ) ) {
                    if( mod->mod_damage( dmgamt ) ) {
                        add_msg_player_or_npc( m_bad,  _( "Your attached %s is destroyed by your shot!" ),
                                               _( "<npcname>'s attached %s is destroyed by their shot!" ),
                                               mod->tname() );
                        i_rem( mod );
                    } else if( it.damage() > initstate ) {
                        add_msg_player_or_npc( m_bad,  _( "Your attached %s is damaged by your shot!" ),
                                               _( "<npcname>'s %s is damaged by their shot!" ),
                                               mod->tname() );
                    }
                }
            }
        }
    }
    return true;
}

void npc::pretend_fire( npc *source, int shots, item &gun )
{
    int curshot = 0;
    if( g->u.sees( *source ) && one_in( 50 ) ) {
        add_msg( m_info, _( "%s shoots something." ), source->disp_name() );
    }
    while( curshot != shots ) {
        if( gun.ammo_consume( gun.ammo_required(), pos() ) != gun.ammo_required() ) {
            debugmsg( "Unexpected shortage of ammo whilst firing %s", gun.tname().c_str() );
            break;
        }

        item *weapon = &gun;
        const auto data = weapon->gun_noise( shots > 1 );

        if( g->u.sees( *source ) ) {
            add_msg( m_warning, _( "You hear %s." ), data.sound );
        }
        curshot++;
        moves -= 100;
    }
}

int player::fire_gun( const tripoint &target, int shots )
{
    return fire_gun( target, shots, weapon );
}

int player::fire_gun( const tripoint &target, int shots, item &gun )
{
    if( !gun.is_gun() ) {
        debugmsg( "%s tried to fire non-gun (%s).", name, gun.tname() );
        return 0;
    }

    // Number of shots to fire is limited by the amount of remaining ammo
    if( gun.ammo_required() ) {
        shots = std::min( shots, static_cast<int>( gun.ammo_remaining() / gun.ammo_required() ) );
    }

    // cap our maximum burst size by the amount of UPS power left
    if( !gun.has_flag( "VEHICLE" ) && gun.get_gun_ups_drain() > 0 ) {
        shots = std::min( shots, static_cast<int>( charges_of( "UPS" ) / gun.get_gun_ups_drain() ) );
    }

    if( shots <= 0 ) {
        debugmsg( "Attempted to fire zero or negative shots using %s", gun.tname() );
    }

    // usage of any attached bipod is dependent upon terrain
    bool bipod = g->m.has_flag_ter_or_furn( "MOUNTABLE", pos() );
    if( !bipod ) {
        if( const optional_vpart_position vp = g->m.veh_at( pos() ) ) {
            bipod = vp->vehicle().has_part( pos(), "MOUNTABLE" );
        }
    }

    // Up to 50% of recoil can be delayed until end of burst dependent upon relevant skill
    /** @EFFECT_PISTOL delays effects of recoil during automatic fire */
    /** @EFFECT_SMG delays effects of recoil during automatic fire */
    /** @EFFECT_RIFLE delays effects of recoil during automatic fire */
    /** @EFFECT_SHOTGUN delays effects of recoil during automatic fire */
    double absorb = std::min( get_skill_level( gun.gun_skill() ), MAX_SKILL ) / double( MAX_SKILL * 2 );

    tripoint aim = target;
    int curshot = 0;
    int hits = 0; // total shots on target
    int delay = 0; // delayed recoil that has yet to be applied
    while( curshot != shots ) {
        if( !handle_gun_damage( gun ) ) {
            break;
        }

        dispersion_sources dispersion = get_weapon_dispersion( gun );
        dispersion.add_range( recoil_total() );

        // If this is a vehicle mounted turret, which vehicle is it mounted on?
        const vehicle *in_veh = has_effect( effect_on_roof ) ? veh_pointer_or_null( g->m.veh_at(
                                    pos() ) ) : nullptr;

        auto shot = projectile_attack( make_gun_projectile( gun ), pos(), aim, dispersion, this, in_veh );
        curshot++;

        int qty = gun.gun_recoil( *this, bipod );
        delay  += qty * absorb;
        // Temporarily scale by 5x as we adjust MAX_RECOIL.
        recoil += 5.0 * ( qty * ( 1.0 - absorb ) );

        make_gun_sound_effect( *this, shots > 1, &gun );
        sfx::generate_gun_sound( *this, gun );

        cycle_action( gun, pos() );

        if( has_trait( trait_PYROMANIA ) && !has_morale( MORALE_PYROMANIA_STARTFIRE ) ) {
            if( gun.ammo_type() == ammotype( "flammable" ) || gun.ammo_type() == ammotype( "66mm" ) ||
                gun.ammo_type() == ammotype( "84x246mm" ) || gun.ammo_type() == ammotype( "m235" ) ) {
                add_msg_if_player( m_good, _( "You feel a surge of euphoria as flames roar out of the %s!" ),
                                   gun.tname() );
                add_morale( MORALE_PYROMANIA_STARTFIRE, 15, 15, 8_hours, 6_hours );
                rem_morale( MORALE_PYROMANIA_NOFIRE );
            }
        }

        if( gun.ammo_consume( gun.ammo_required(), pos() ) != gun.ammo_required() ) {
            debugmsg( "Unexpected shortage of ammo whilst firing %s", gun.tname() );
            break;
        }

        if( !gun.has_flag( "VEHICLE" ) ) {
            use_charges( "UPS", gun.get_gun_ups_drain() );
        }

        if( shot.missed_by <= .1 ) {
            lifetime_stats.headshots++; // TODO: check head existence for headshot
        }

        if( shot.hit_critter ) {
            hits++;
        }

        if( gun.gun_skill() == skill_launcher ) {
            continue; // skip retargeting for launchers
        }
    }

    // apply delayed recoil
    recoil += delay;
    // Reset aim for bows and other reload-and-shoot weapons.
    if( gun.has_flag( "RELOAD_AND_SHOOT" ) ) {
        recoil = MAX_RECOIL;
    }
    // Cap
    recoil = std::min( MAX_RECOIL, recoil );

    // Reset last target pos
    last_target_pos = cata::nullopt;

    // Use different amounts of time depending on the type of gun and our skill
    moves -= time_to_fire( *this, *gun.type );

    // Practice the base gun skill proportionally to number of hits, but always by one.
    practice( skill_gun, ( hits + 1 ) * 5 );
    // launchers train weapon skill for both hits and misses.
    int practice_units = gun.gun_skill() == skill_launcher ? curshot : hits;
    practice( gun.gun_skill(), ( practice_units + 1 ) * 5 );

    return curshot;
}

// TODO: Method
int throw_cost( const player &c, const item &to_throw )
{
    // Very similar to player::attack_speed
    // TODO: Extract into a function?
    // Differences:
    // Dex is more (2x) important for throwing speed
    // At 10 skill, the cost is down to 0.75%, not 0.66%
    const int base_move_cost = to_throw.attack_time() / 2;
    const int throw_skill = std::min( MAX_SKILL, c.get_skill_level( skill_throw ) );
    ///\EFFECT_THROW increases throwing speed
    const int skill_cost = static_cast<int>( ( base_move_cost * ( 20 - throw_skill ) / 20 ) );
    ///\EFFECT_DEX increases throwing speed
    const int dexbonus = c.get_dex();
    const int encumbrance_penalty = c.encumb( bp_torso ) +
                                    ( c.encumb( bp_hand_l ) + c.encumb( bp_hand_r ) ) / 2;
    const float stamina_ratio = static_cast<float>( c.stamina ) / c.get_stamina_max();
    const float stamina_penalty = 1.0 + std::max( ( 0.25f - stamina_ratio ) * 4.0f, 0.0f );

    int move_cost = base_move_cost;
    // Stamina penalty only affects base/2 and encumbrance parts of the cost
    move_cost += encumbrance_penalty;
    move_cost *= stamina_penalty;
    move_cost += skill_cost;
    move_cost -= dexbonus;
    move_cost *= c.mutation_value( "attackcost_modifier" );

    return std::max( 25, move_cost );
}

int Character::throw_dispersion_per_dodge( bool add_encumbrance ) const
{
    // +200 per dodge point at 0 dexterity
    // +100 at 8, +80 at 12, +66.6 at 16, +57 at 20, +50 at 24
    // Each 10 encumbrance on either hand is like -1 dex (can bring penalty to +400 per dodge)
    // Maybe TODO: Only use one hand
    const int encumbrance = add_encumbrance ? encumb( bp_hand_l ) + encumb( bp_hand_r ) : 0;
    ///\EFFECT_DEX increases throwing accuracy against targets with good dodge stat
    float effective_dex = 2 + get_dex() / 4.0f - ( encumbrance ) / 40.0f;
    return static_cast<int>( 100.0f / std::max( 1.0f, effective_dex ) );
}

// Perfect situation gives us 1000 dispersion at lvl 0
// This goes down linearly to 250  dispersion at lvl 10
int Character::throwing_dispersion( const item &to_throw, Creature *critter,
                                    bool is_blind_throw ) const
{
    units::mass weight = to_throw.weight();
    units::volume volume = to_throw.volume();
    if( to_throw.count_by_charges() && to_throw.charges > 1 ) {
        weight /= to_throw.charges;
        volume /= to_throw.charges;
    }

    int throw_difficulty = 1000;
    // 1000 penalty for every liter after the first
    // TODO: Except javelin type items
    throw_difficulty += std::max<int>( 0, units::to_milliliter( volume - 1000_ml ) );
    // 1 penalty for gram above str*100 grams (at 0 skill)
    ///\EFFECT_STR decreases throwing dispersion when throwing heavy objects
    throw_difficulty += std::max( 0, weight / 1_gram - get_str() * 100 );

    // Dispersion from difficult throws goes from 100% at lvl 0 to 25% at lvl 10
    ///\EFFECT_THROW increases throwing accuracy
    const int throw_skill = std::min( MAX_SKILL, get_skill_level( skill_throw ) );
    int dispersion = 10 * throw_difficulty / ( 8 * throw_skill + 4 );
    // If the target is a creature, it moves around and ruins aim
    // TODO: Inform projectile functions if the attacker actually aims for the critter or just the tile
    if( critter != nullptr ) {
        // It's easier to dodge at close range (thrower needs to adjust more)
        // Dodge x10 at point blank, x5 at 1 dist, then flat
        float effective_dodge = critter->get_dodge() * std::max( 1, 10 - 5 * rl_dist( pos(),
                                critter->pos() ) );
        dispersion += throw_dispersion_per_dodge( true ) * effective_dodge;
    }
    // 1 perception per 1 eye encumbrance
    ///\EFFECT_PER decreases throwing accuracy penalty from eye encumbrance
    dispersion += std::max( 0, ( encumb( bp_eyes ) - get_per() ) * 10 );

    // If throwing blind, we're assuming they mechanically can't achieve the
    // accuracy of a normal throw.
    if( is_blind_throw ) {
        dispersion *= 4;
    }

    return std::max( 0, dispersion );
}

dealt_projectile_attack player::throw_item( const tripoint &target, const item &to_throw,
        const cata::optional<tripoint> &blind_throw_from_pos )
{
    // Copy the item, we may alter it before throwing
    item thrown = to_throw;

    const int move_cost = throw_cost( *this, to_throw );
    mod_moves( -move_cost );

    units::volume volume = to_throw.volume();
    units::mass weight = to_throw.weight();

    const int stamina_cost = ( ( weight / 100_gram ) + 20 ) * -1;
    mod_stat( "stamina", stamina_cost );

    const skill_id &skill_used = skill_throw;
    const int skill_level = std::min( MAX_SKILL, get_skill_level( skill_throw ) );

    // We'll be constructing a projectile
    projectile proj;
    proj.impact = thrown.base_damage_thrown();
    proj.speed = 10 + skill_level;
    auto &impact = proj.impact;
    auto &proj_effects = proj.proj_effects;

    static const std::set<material_id> ferric = { material_id( "iron" ), material_id( "steel" ) };

    bool do_railgun = has_active_bionic( bionic_id( "bio_railgun" ) ) && thrown.made_of_any( ferric );

    // The damage dealt due to item's weight, player's strength, and skill level
    // Up to str/2 or weight/100g (lower), so 10 str is 5 damage before multipliers
    // Railgun doubles the effective strength
    ///\EFFECT_STR increases throwing damage
    double stats_mod = do_railgun ? get_str() : ( get_str() / 2.0 );
    // modify strength impact based on skill level, clamped to [0.15 - 1]
    // mod = mod * [ ( ( skill / max_skill ) * 0.85 ) + 0.15 ]
    stats_mod *= ( std::min( MAX_SKILL,
                             get_skill_level( skill_throw ) ) /
                   static_cast<double>( MAX_SKILL ) ) * 0.85 + 0.15;
    impact.add_damage( DT_BASH, std::min( weight / 100.0_gram, stats_mod ) );

    if( thrown.has_flag( "ACT_ON_RANGED_HIT" ) ) {
        proj_effects.insert( "ACT_ON_RANGED_HIT" );
        thrown.active = true;
    }

    // Item will shatter upon landing, destroying the item, dealing damage, and making noise
    /** @EFFECT_STR increases chance of shattering thrown glass items (NEGATIVE) */
    const bool shatter = !thrown.active && thrown.made_of( material_id( "glass" ) ) &&
                         rng( 0, units::to_milliliter( 2000_ml - volume ) ) < get_str() * 100;

    // Item will burst upon landing, destroying the item, and spilling its contents
    const bool burst = thrown.has_property( "burst_when_filled" ) && thrown.is_container() &&
                       thrown.get_property_long( "burst_when_filled" ) <= ( ( double )
                               thrown.get_contained().volume().value() ) / thrown.get_container_capacity().value() * 100;

    // Add some flags to the projectile
    if( weight > 500_gram ) {
        proj_effects.insert( "HEAVY_HIT" );
    }

    proj_effects.insert( "NO_ITEM_DAMAGE" );

    if( thrown.active ) {
        // Can't have Molotovs embed into monsters
        // Monsters don't have inventory processing
        proj_effects.insert( "NO_EMBED" );
    }

    if( do_railgun ) {
        proj_effects.insert( "LIGHTNING" );
    }

    if( volume > 500_ml ) {
        proj_effects.insert( "WIDE" );
    }

    // Deal extra cut damage if the item breaks
    if( shatter ) {
        impact.add_damage( DT_CUT, units::to_milliliter( volume ) / 500.0f );
        proj_effects.insert( "SHATTER_SELF" );
    }

    //TODO: Add wet effect if other things care about that
    if( burst ) {
        proj_effects.insert( "BURST" );
    }

    // Some minor (skill/2) armor piercing for skillful throws
    // Not as much as in melee, though
    for( damage_unit &du : impact.damage_units ) {
        du.res_pen += skill_level / 2.0f;
    }

    // Put the item into the projectile
    proj.set_drop( std::move( thrown ) );
    if( thrown.has_flag( "CUSTOM_EXPLOSION" ) ) {
        proj.set_custom_explosion( thrown.type->explosion );
    }

    // Throw from the player's position, unless we're blind throwing, in which case
    // throw from the the blind throw position instead.
    const tripoint throw_from = blind_throw_from_pos ? *blind_throw_from_pos : pos();

    float range = rl_dist( throw_from, target );
    proj.range = range;
    int skill_lvl = get_skill_level( skill_used );
    // Avoid awarding tons of xp for lucky throws against hard to hit targets
    const float range_factor = std::min<float>( range, skill_lvl + 3 );
    // We're aiming to get a damaging hit, not just an accurate one - reward proper weapons
    const float damage_factor = 5.0f * sqrt( proj.impact.total_damage() / 5.0f );
    // This should generally have values below ~20*sqrt(skill_lvl)
    const float final_xp_mult = range_factor * damage_factor;

    Creature *critter = g->critter_at( target, true );
    const dispersion_sources dispersion = throwing_dispersion( thrown, critter,
                                          blind_throw_from_pos.has_value() );
    auto dealt_attack = projectile_attack( proj, throw_from, target, dispersion, this );

    const double missed_by = dealt_attack.missed_by;
    if( missed_by <= 0.1 && dealt_attack.hit_critter != nullptr ) {
        practice( skill_used, final_xp_mult, MAX_SKILL );
        // TODO: Check target for existence of head
        lifetime_stats.headshots++;
    } else if( dealt_attack.hit_critter != nullptr && missed_by > 0.0f ) {
        practice( skill_used, final_xp_mult / ( 1.0f + missed_by ), MAX_SKILL );
    } else {
        // Pure grindy practice - cap gain at lvl 2
        practice( skill_used, 5, 2 );
    }
    // Reset last target pos
    last_target_pos = cata::nullopt;

    return dealt_attack;
}

static std::string print_recoil( const player &p )
{
    if( p.weapon.is_gun() ) {
        const int val = p.recoil_total();
        const int min_recoil = p.effective_dispersion( p.weapon.sight_dispersion() );
        const int recoil_range = MAX_RECOIL - min_recoil;
        std::string level;
        if( val >= min_recoil + ( recoil_range * 2 / 3 ) ) {
            level = pgettext( "amount of backward momentum", "<color_red>High</color>" );
        } else if( val >= min_recoil + ( recoil_range / 2 ) ) {
            level = pgettext( "amount of backward momentum", "<color_yellow>Medium</color>" );
        } else if( val >= min_recoil + ( recoil_range / 4 ) ) {
            level = pgettext( "amount of backward momentum", "<color_light_green>Low</color>" );
        } else {
            level = pgettext( "amount of backward momentum", "<color_cyan>None</color>" );
        }
        return string_format( _( "Recoil: %s" ), level );
    }
    return std::string();
}

// Draws the static portions of the targeting menu,
// returns the number of lines used to draw instructions.
static int draw_targeting_window( const catacurses::window &w_target, const std::string &name,
                                  target_mode mode, input_context &ctxt,
                                  const std::vector<aim_type> &aim_types, bool tiny )
{
    draw_border( w_target );
    // Draw the "title" of the window.
    mvwprintz( w_target, 0, 2, c_white, "< " );
    std::string title;

    switch( mode ) {
        case TARGET_MODE_FIRE:
        case TARGET_MODE_TURRET_MANUAL:
            title = string_format( _( "Firing %s" ), name );
            break;

        case TARGET_MODE_THROW:
            title = string_format( _( "Throwing %s" ), name );
            break;

        case TARGET_MODE_THROW_BLIND:
            title = string_format( _( "Blind throwing %s" ), name );
            break;

        default:
            title = _( "Set target" );
    }

    trim_and_print( w_target, 0, 4, getmaxx( w_target ) - 7, c_red, title );
    wprintz( w_target, c_white, " >" );

    // Draw the help contents at the bottom of the window, leaving room for monster description
    // and aiming status to be drawn dynamically.
    // The - 2 accounts for the window border.
    // If tiny is set we're critically low on space, let the final line overwrite the border.
    int text_y = getmaxy( w_target ) - ( tiny ? 1 : 2 );
    if( is_mouse_enabled() ) {
        // Reserve a line for mouse instructions.
        --text_y;
    }

    // Reserve lines for aiming and firing instructions.
    if( mode == TARGET_MODE_FIRE ) {
        text_y -= ( 3 + aim_types.size() );
    } else if( mode == TARGET_MODE_TURRET_MANUAL || mode == TARGET_MODE_TURRET ) {
        text_y -= 2;
    }

    // The -1 is the -2 from above, but adjusted since this is a total, not an index.
    int lines_used = getmaxy( w_target ) - 1 - text_y;
    mvwprintz( w_target, text_y++, 1, c_white, _( "Move cursor to target with directional keys" ) );

    const auto front_or = [&]( const std::string & s, const char fallback ) {
        const auto keys = ctxt.keys_bound_to( s );
        return keys.empty() ? fallback : keys.front();
    };

    if( mode == TARGET_MODE_FIRE || mode == TARGET_MODE_TURRET_MANUAL || mode == TARGET_MODE_TURRET ) {
        mvwprintz( w_target, text_y++, 1, c_white, _( "[%s] Cycle targets; [%c] to fire." ),
                   ctxt.get_desc( "NEXT_TARGET", 1 ), front_or( "FIRE", ' ' ) );
        mvwprintz( w_target, text_y++, 1, c_white, _( "[%c] target self; [%c] toggle snap-to-target" ),
                   front_or( "CENTER", ' ' ), front_or( "TOGGLE_SNAP_TO_TARGET", ' ' ) );
    }

    if( mode == TARGET_MODE_FIRE ) {
        mvwprintz( w_target, text_y++, 1, c_white, _( "[%c] to steady your aim. (10 moves)" ),
                   front_or( "AIM", ' ' ) );
        std::string aim_and_fire;
        for( const auto &e : aim_types ) {
            if( e.has_threshold ) {
                aim_and_fire += string_format( "[%s] ", front_or( e.action, ' ' ) );
            }
        }
        mvwprintz( w_target, text_y++, 1, c_white, "%sto aim and fire", aim_and_fire );
        mvwprintz( w_target, text_y++, 1, c_white, _( "[%c] to switch aiming modes." ),
                   front_or( "SWITCH_AIM", ' ' ) );
    }

    if( mode == TARGET_MODE_FIRE || mode == TARGET_MODE_TURRET_MANUAL || mode == TARGET_MODE_TURRET ) {
        mvwprintz( w_target, text_y++, 1, c_white, _( "[%c] to switch firing modes." ),
                   front_or( "SWITCH_MODE", ' ' ) );
        mvwprintz( w_target, text_y++, 1, c_white, _( "[%c] to reload/switch ammo." ),
                   front_or( "SWITCH_AMMO", ' ' ) );
    }

    if( is_mouse_enabled() ) {
        mvwprintz( w_target, text_y++, 1, c_white,
                   _( "Mouse: LMB: Target, Wheel: Cycle, RMB: Fire" ) );
    }
    return lines_used;
}

static int find_target( const std::vector<Creature *> &t, const tripoint &tpos )
{
    for( size_t i = 0; i < t.size(); ++i ) {
        if( t[i]->pos() == tpos ) {
            return static_cast<int>( i );
        }
    }
    return -1;
}

static void do_aim( player &p, const item &relevant )
{
    const double aim_amount = p.aim_per_move( relevant, p.recoil );
    if( aim_amount > 0 ) {
        // Increase aim at the cost of moves
        p.mod_moves( -1 );
        p.recoil = std::max( 0.0, p.recoil - aim_amount );
    } else {
        // If aim is already maxed, we're just waiting, so pass the turn.
        p.set_moves( 0 );
    }
}

struct confidence_rating {
    double aim_level;
    char symbol;
    std::string color;
    std::string label;
};

static int print_steadiness( const catacurses::window &w, int line_number, double steadiness )
{
    const int window_width = getmaxx( w ) - 2; // Window width minus borders.

    if( get_option<std::string>( "ACCURACY_DISPLAY" ) == "numbers" ) {
        std::string steadiness_s = string_format( "%s: %d%%", _( "Steadiness" ),
                                   static_cast<int>( 100.0 * steadiness ) );
        mvwprintw( w, line_number++, 1, steadiness_s );
    } else {
        const std::string &steadiness_bar = get_labeled_bar( steadiness, window_width,
                                            _( "Steadiness" ), '*' );
        mvwprintw( w, line_number++, 1, steadiness_bar );
    }

    return line_number;
}

static double confidence_estimate( int range, double target_size,
                                   const dispersion_sources &dispersion )
{
    // This is a rough estimate of accuracy based on a linear distribution across min and max
    // dispersion.  It is highly inaccurate probability-wise, but this is intentional, the player
    // is not doing Gaussian integration in their head while aiming.  The result gives the player
    // correct relative measures of chance to hit, and corresponds with the actual distribution at
    // min, max, and mean.
    if( range == 0 ) {
        return 2 * target_size;
    }
    const double max_lateral_offset = iso_tangent( range, dispersion.max() );
    return 1 / ( max_lateral_offset / target_size );
}

static std::vector<aim_type> get_default_aim_type()
{
    std::vector<aim_type> aim_types;
    aim_types.push_back( aim_type { "", "", "", false, 0 } ); // dummy aim type for unaimed shots
    return aim_types;
}

typedef std::vector<std::tuple<double, char, std::string>> RatingVector;
std::string get_colored_bar( const double val, const int width, const std::string &label,
                             RatingVector::iterator begin, RatingVector::iterator end )
{
    std::string result;

    result.reserve( width );
    if( !label.empty() ) {
        result += label;
        result += ' ';
    }
    const int bar_width = width - utf8_width( result ) - 2; // - 2 for the brackets

    result += '[';
    if( bar_width > 0 ) {
        int used_width = 0;
        for( auto it( begin ); it != end; ++it ) {
            const double factor = std::min( 1.0, std::max( 0.0, std::get<0>( *it ) * val ) );
            const int seg_width = static_cast<int>( factor * bar_width ) - used_width;

            if( seg_width <= 0 ) {
                continue;
            }
            used_width += seg_width;
            result += string_format( "<color_%s>", std::get<2>( *it ) );
            result.insert( result.end(), seg_width, std::get<1>( *it ) );
            result += "</color>";
        }
        result.insert( result.end(), bar_width - used_width, ' ' );
    }
    result += ']';

    return result;
}

static int print_ranged_chance( const player &p, const catacurses::window &w, int line_number,
                                target_mode mode, input_context &ctxt, const item &ranged_weapon,
                                const dispersion_sources &dispersion, const std::vector<confidence_rating> &confidence_config,
                                double range, double target_size, int recoil = 0 )
{
    const int window_width = getmaxx( w ) - 2; // Window width minus borders.
    std::string display_type = get_option<std::string>( "ACCURACY_DISPLAY" );

    nc_color col = c_dark_gray;

    std::vector<aim_type> aim_types;
    if( mode == TARGET_MODE_THROW || mode == TARGET_MODE_THROW_BLIND ) {
        aim_types = get_default_aim_type();
    } else {
        aim_types = p.get_aim_types( ranged_weapon );
    }

    if( display_type != "numbers" ) {
        std::string symbols;
        for( const confidence_rating &cr : confidence_config ) {
            symbols += string_format( " <color_%s>%s</color> = %s", cr.color, cr.symbol, cr.label );
        }
        print_colored_text( w, line_number++, 1, col, col, string_format(
                                _( "Symbols:%s" ), symbols ) );
    }

    const auto front_or = [&]( const std::string & s, const char fallback ) {
        const auto keys = ctxt.keys_bound_to( s );
        return keys.empty() ? fallback : keys.front();
    };

    for( const aim_type &type : aim_types ) {
        dispersion_sources current_dispersion = dispersion;
        int threshold = MAX_RECOIL;
        std::string label = _( "Current Aim" );
        if( type.has_threshold ) {
            label = type.name;
            threshold = type.threshold;
            current_dispersion.add_range( threshold );
        } else {
            current_dispersion.add_range( recoil );
        }

        int moves_to_fire;
        if( mode == TARGET_MODE_THROW || mode == TARGET_MODE_THROW_BLIND ) {
            moves_to_fire = throw_cost( p, ranged_weapon );
        } else {
            moves_to_fire = p.gun_engagement_moves( ranged_weapon, threshold, recoil ) + time_to_fire( p,
                            *ranged_weapon.type );
        }

        auto hotkey = front_or( type.action.empty() ? "FIRE" : type.action, ' ' );
        print_colored_text( w, line_number++, 1, col, col,
                            string_format( _( "<color_white>[%s]</color> %s: Moves to fire: <color_light_blue>%d</color>" ),
                                           hotkey, label, moves_to_fire ) );

        double confidence = confidence_estimate( range, target_size, current_dispersion );

        if( display_type == "numbers" ) {
            int last_chance = 0;
            std::string confidence_s = enumerate_as_string( confidence_config.begin(), confidence_config.end(),
            [&]( const confidence_rating & config ) {
                // TODO: Consider not printing 0 chances, but only if you can print something (at least miss 100% or so)
                int chance = std::min<int>( 100, 100.0 * ( config.aim_level * confidence ) ) - last_chance;
                last_chance += chance;
                return string_format( "%s: <color_%s>%3d%%</color>", _( config.label ), config.color,
                                      chance );
            }, enumeration_conjunction::none );
            line_number += fold_and_print_from( w, line_number, 1, window_width, 0,
                                                c_dark_gray, confidence_s );
        } else {
            std::vector<std::tuple<double, char, std::string>> confidence_ratings;
            std::transform( confidence_config.begin(), confidence_config.end(),
                            std::back_inserter( confidence_ratings ),
            [&]( const confidence_rating & config ) {
                return std::make_tuple( config.aim_level, config.symbol, config.color );
            }
                          );
            const std::string &confidence_bar = get_colored_bar( confidence, window_width, "",
                                                confidence_ratings.begin(),
                                                confidence_ratings.end() );

            print_colored_text( w, line_number++, 1, col, col, confidence_bar );
        }
    }

    return line_number;
}

static int print_aim( const player &p, const catacurses::window &w, int line_number,
                      input_context &ctxt, item *weapon,
                      const double target_size, const tripoint &pos, double predicted_recoil )
{
    // This is absolute accuracy for the player.
    // TODO: push the calculations duplicated from Creature::deal_projectile_attack() and
    // Creature::projectile_attack() into shared methods.
    // Dodge doesn't affect gun attacks

    dispersion_sources dispersion = p.get_weapon_dispersion( *weapon );
    dispersion.add_range( p.recoil_vehicle() );

    const double min_dispersion = p.effective_dispersion( p.weapon.sight_dispersion() );
    const double steadiness_range = MAX_RECOIL - min_dispersion;
    // This is a relative measure of how steady the player's aim is,
    // 0 is the best the player can do.
    const double steady_score = std::max( 0.0, predicted_recoil - min_dispersion );
    // Fairly arbitrary cap on steadiness...
    const double steadiness = 1.0 - ( steady_score / steadiness_range );

    // This could be extracted, to allow more/less verbose displays
    static const std::vector<confidence_rating> confidence_config = {{
            { accuracy_critical, '*', "green", translate_marker_context( "aim_confidence", "Great" ) },
            { accuracy_standard, '+', "light_gray", translate_marker_context( "aim_confidence", "Normal" ) },
            { accuracy_grazing, '|', "magenta", translate_marker_context( "aim_confidence", "Graze" ) }
        }
    };

    const double range = rl_dist( p.pos(), pos );
    line_number = print_steadiness( w, line_number, steadiness );
    return print_ranged_chance( p, w, line_number, TARGET_MODE_FIRE, ctxt, *weapon, dispersion,
                                confidence_config,
                                range, target_size, predicted_recoil );
}

static int draw_turret_aim( const player &p, const catacurses::window &w, int line_number,
                            const tripoint &targ )
{
    const optional_vpart_position vp = g->m.veh_at( p.pos() );
    if( !vp ) {
        debugmsg( "Tried to aim turret while outside vehicle" );
        return line_number;
    }

    // fetch and display list of turrets that are ready to fire at the target
    auto turrets = vp->vehicle().turrets( targ );

    mvwprintw( w, line_number++, 1, _( "Turrets in range: %d" ), turrets.size() );
    for( const auto e : turrets ) {
        mvwprintw( w, line_number++, 1, "*  %s", e->name() );
    }

    return line_number;
}

static int draw_throw_aim( const player &p, const catacurses::window &w, int line_number,
                           input_context &ctxt,
                           const item *weapon, const tripoint &target_pos, bool is_blind_throw )
{
    Creature *target = g->critter_at( target_pos, true );
    if( target != nullptr && !p.sees( *target ) ) {
        target = nullptr;
    }

    const dispersion_sources dispersion = p.throwing_dispersion( *weapon, target, is_blind_throw );
    const double range = rl_dist( p.pos(), target_pos );

    const double target_size = target != nullptr ? target->ranged_target_size() : 1.0f;

    static const std::vector<confidence_rating> confidence_config_critter = {{
            { accuracy_critical, '*', "green", translate_marker_context( "aim_confidence", "Great" ) },
            { accuracy_standard, '+', "light_gray", translate_marker_context( "aim_confidence", "Normal" ) },
            { accuracy_grazing, '|', "magenta", translate_marker_context( "aim_confidence", "Graze" ) }
        }
    };
    static const std::vector<confidence_rating> confidence_config_object = {{
            { accuracy_grazing, '*', "white", translate_marker_context( "aim_confidence", "Hit" ) }
        }
    };
    const auto &confidence_config = target != nullptr ?
                                    confidence_config_critter : confidence_config_object;

    const target_mode throwing_target_mode = is_blind_throw ? TARGET_MODE_THROW_BLIND :
            TARGET_MODE_THROW;
    return print_ranged_chance( p, w, line_number, throwing_target_mode, ctxt, *weapon, dispersion,
                                confidence_config,
                                range, target_size );
}

std::vector<tripoint> target_handler::target_ui( player &pc, const targeting_data &args )
{
    return target_ui( pc, args.mode, args.relevant, args.range,
                      args.ammo, args.on_mode_change, args.on_ammo_change );
}

std::vector<aim_type> Character::get_aim_types( const item &gun ) const
{
    std::vector<aim_type> aim_types = get_default_aim_type();
    if( !gun.is_gun() ) {
        return aim_types;
    }
    int sight_dispersion = effective_dispersion( gun.sight_dispersion() );
    // Aiming thresholds are dependent on weapon sight dispersion, attempting to place thresholds
    // at 10%, 5% and 0% of the difference between MAX_RECOIL and sight dispersion.
    std::vector<int> thresholds = {
        static_cast<int>( ( ( MAX_RECOIL - sight_dispersion ) / 10.0 ) + sight_dispersion ),
        static_cast<int>( ( ( MAX_RECOIL - sight_dispersion ) / 20.0 ) + sight_dispersion ),
        static_cast<int>( sight_dispersion )
    };
    std::vector<int>::iterator thresholds_it;
    // Remove duplicate thresholds.
    thresholds_it = std::adjacent_find( thresholds.begin(), thresholds.end() );
    while( thresholds_it != thresholds.end() ) {
        thresholds.erase( thresholds_it );
        thresholds_it = std::adjacent_find( thresholds.begin(), thresholds.end() );
    }
    thresholds_it = thresholds.begin();
    aim_types.push_back( aim_type { _( "Regular Aim" ), "AIMED_SHOT", _( "[%c] to aim and fire." ),
                                    true, *thresholds_it } );
    thresholds_it++;
    if( thresholds_it != thresholds.end() ) {
        aim_types.push_back( aim_type { _( "Careful Aim" ), "CAREFUL_SHOT",
                                        _( "[%c] to take careful aim and fire." ), true,
                                        *thresholds_it } );
        thresholds_it++;
    }
    if( thresholds_it != thresholds.end() ) {
        aim_types.push_back( aim_type { _( "Precise Aim" ), "PRECISE_SHOT",
                                        _( "[%c] to take precise aim and fire." ), true,
                                        *thresholds_it } );
    }
    return aim_types;
}

// TODO: Shunt redundant drawing code elsewhere
std::vector<tripoint> target_handler::target_ui( player &pc, target_mode mode,
        item *relevant, int range, const itype *ammo,
        const target_callback &on_mode_change,
        const target_callback &on_ammo_change )
{
    // TODO: this should return a reference to a static vector which is cleared on each call.
    static const std::vector<tripoint> empty_result{};
    std::vector<tripoint> ret;

    int sight_dispersion = 0;
    if( !relevant ) {
        relevant = &pc.weapon;
    } else {
        sight_dispersion = pc.effective_dispersion( relevant->sight_dispersion() );
    }

    const tripoint src = pc.pos();
    tripoint dst = pc.pos();

    std::vector<Creature *> t;
    int target = 0;

    auto update_targets = [&]( int range, std::vector<Creature *> &targets, int &idx, tripoint & dst ) {
        targets = pc.get_targetable_creatures( range );

        // Convert and check last_target_pos is a valid aim point
        cata::optional<tripoint> local_last_tgt_pos = cata::nullopt;
        if( pc.last_target_pos ) {
            local_last_tgt_pos = g->m.getlocal( *pc.last_target_pos );
            if( rl_dist( src, *local_last_tgt_pos ) > range ) {
                local_last_tgt_pos = cata::nullopt;
            }
        }

        targets.erase( std::remove_if( targets.begin(), targets.end(), [&]( const Creature * e ) {
            return pc.attitude_to( *e ) == Creature::Attitude::A_FRIENDLY;
        } ), targets.end() );

        if( targets.empty() ) {
            idx = -1;

            if( pc.last_target_pos ) {

                if( local_last_tgt_pos ) {
                    dst = *local_last_tgt_pos;
                }
                if( ( pc.last_target.expired() || !pc.sees( *pc.last_target.lock().get() ) ) &&
                    pc.has_activity( activity_id( "ACT_AIM" ) ) ) {
                    //We lost our target. Stop auto aiming.
                    pc.cancel_activity();
                }

            } else {
                auto adjacent = closest_tripoints_first( range, dst );
                const auto target_spot = std::find_if( adjacent.begin(), adjacent.end(),
                [&pc]( const tripoint & pt ) {
                    return g->m.tr_at( pt ).id == tr_practice_target && pc.sees( pt );
                } );

                if( target_spot != adjacent.end() ) {
                    dst = *target_spot;
                }
            }
            return;
        }

        std::sort( targets.begin(), targets.end(), [&]( const Creature * lhs, const Creature * rhs ) {
            return rl_dist( lhs->pos(), pc.pos() ) < rl_dist( rhs->pos(), pc.pos() );
        } );

        // TODO: last_target should be member of target_handler
        const auto iter = std::find( targets.begin(), targets.end(), pc.last_target.lock().get() );

        if( iter != targets.end() ) {
            idx = std::distance( targets.begin(), iter );
            dst = targets[ idx ]->pos();
            pc.last_target_pos = cata::nullopt;
        } else {
            idx = 0;
            dst = local_last_tgt_pos ? *local_last_tgt_pos : targets[ 0 ]->pos();
            pc.last_target.reset();
        }
    };

    update_targets( range, t, target, dst );

    double recoil_pc = pc.recoil;
    tripoint recoil_pos = dst;

    bool compact = TERMY < 41;
    bool tiny = TERMY < 31;

    // Default to the maximum window size we can use.
    int height = 31;
    int top = 0;
    if( tiny ) {
        // If we're extremely short on space, use the whole sidebar.
        height = TERMY;
    } else if( compact ) {
        // Cover up more low-value ui elements if we're tight on space.
        height = 25;
    }
    catacurses::window w_target = catacurses::newwin( height, 45, top, TERMX - 45 );

    input_context ctxt( "TARGET" );
    ctxt.set_iso( true );
    // "ANY_INPUT" should be added before any real help strings
    // Or strings will be written on window border.
    ctxt.register_action( "ANY_INPUT" );
    ctxt.register_directions();
    ctxt.register_action( "COORDINATE" );
    ctxt.register_action( "SELECT" );
    ctxt.register_action( "FIRE" );
    ctxt.register_action( "NEXT_TARGET" );
    ctxt.register_action( "PREV_TARGET" );
    ctxt.register_action( "LEVEL_UP" );
    ctxt.register_action( "LEVEL_DOWN" );
    ctxt.register_action( "CENTER" );
    ctxt.register_action( "TOGGLE_SNAP_TO_TARGET" );
    ctxt.register_action( "HELP_KEYBINDINGS" );
    ctxt.register_action( "QUIT" );
    ctxt.register_action( "SWITCH_MODE" );
    ctxt.register_action( "SWITCH_AMMO" );
    ctxt.register_action( "MOUSE_MOVE" );
    ctxt.register_action( "zoom_out" );
    ctxt.register_action( "zoom_in" );

    if( mode == TARGET_MODE_FIRE ) {
        ctxt.register_action( "AIM" );
        ctxt.register_action( "SWITCH_AIM" );
    }

    std::vector<aim_type> aim_types;
    std::vector<aim_type>::iterator aim_mode;

    if( mode == TARGET_MODE_FIRE ) {
        aim_types = pc.get_aim_types( *relevant );
        for( aim_type &type : aim_types ) {
            if( type.has_threshold ) {
                ctxt.register_action( type.action );
            }
        }
        aim_mode = aim_types.begin();
    }

    int num_instruction_lines = draw_targeting_window( w_target, relevant->tname(),
                                mode, ctxt, aim_types, tiny );

    bool snap_to_target = get_option<bool>( "SNAP_TO_TARGET" );

    const auto set_last_target = [&pc]( const tripoint & dst ) {
        pc.last_target_pos = g->m.getabs( dst );
        if( const Creature *const critter_ptr = g->critter_at( dst, true ) ) {
            pc.last_target = g->shared_from( *critter_ptr );
        } else {
            pc.last_target.reset();
        }
    };

    const auto confirm_non_enemy_target = [&pc]( const tripoint & dst ) {
        if( dst == pc.pos() ) {
            return true;
        }
        if( npc *const who_ = g->critter_at<npc>( dst ) ) {
            const npc &who = *who_;
            if( who.guaranteed_hostile() ) {
                return true;
            }
            return query_yn( _( "Really attack %s?" ), who.name );
        }
        return true;
    };

    auto recalc_recoil = [&recoil_pc, &recoil_pos, &pc]( tripoint & dst ) {
        static const double recoil_per_deg = MAX_RECOIL / 180;

        const double phi = fmod( std::abs( coord_to_angle( pc.pos(), dst ) -
                                           coord_to_angle( pc.pos(), recoil_pos ) ),
                                 360.0 );
        const double angle = phi > 180.0 ? 360.0 - phi : phi;

        return std::min( recoil_pc + angle * recoil_per_deg, MAX_RECOIL );
    };

    bool redraw = true;
    const tripoint old_offset = pc.view_offset;
    do {
        ret = g->m.find_clear_path( src, dst );

        // This chunk of code handles shifting the aim point around
        // at maximum range when using circular distance.
        // The range > 1 check ensures that you can always at least hit adjacent squares.
        if( trigdist && range > 1 && round( trig_dist( src, dst ) ) > range ) {
            bool cont = true;
            tripoint cp = dst;
            for( size_t i = 0; i < ret.size() && cont; i++ ) {
                if( round( trig_dist( src, ret[i] ) ) > range ) {
                    ret.resize( i );
                    cont = false;
                } else {
                    cp = ret[i];
                }
            }
            dst = cp;
        }
        tripoint center;
        if( snap_to_target ) {
            center = dst;
        } else {
            center = pc.pos() + pc.view_offset;
        }
        if( redraw ) {
            // Clear the target window.
            for( int i = 1; i <= getmaxy( w_target ) - num_instruction_lines - 2; i++ ) {
                // Clear width excluding borders.
                for( int j = 1; j <= getmaxx( w_target ) - 2; j++ ) {
                    mvwputch( w_target, i, j, c_white, ' ' );
                }
            }
            g->draw_ter( center, true );
            int line_number = 1;
            Creature *critter = g->critter_at( dst, true );
            const int relative_elevation = dst.z - pc.pos().z;
            if( dst != src ) {
                // Only draw those tiles which are on current z-level
                auto ret_this_zlevel = ret;
                ret_this_zlevel.erase( std::remove_if( ret_this_zlevel.begin(), ret_this_zlevel.end(),
                [&center]( const tripoint & pt ) {
                    return pt.z != center.z;
                } ), ret_this_zlevel.end() );
                // Only draw a highlighted trajectory if we can see the endpoint.
                // Provides feedback to the player, and avoids leaking information
                // about tiles they can't see.
                g->draw_line( dst, center, ret_this_zlevel );

                // Print to target window
                mvwprintw( w_target, line_number++, 1, _( "Range: %d/%d Elevation: %d Targets: %d" ),
                           rl_dist( src, dst ), range, relative_elevation, t.size() );

            } else {
                mvwprintw( w_target, line_number++, 1, _( "Range: %d Elevation: %d Targets: %d" ), range,
                           relative_elevation, t.size() );
            }

            // Skip blank lines if we're short on space.
            if( !compact ) {
                line_number++;
            }
            if( mode == TARGET_MODE_FIRE || mode == TARGET_MODE_TURRET_MANUAL ) {
                auto m = relevant->gun_current_mode();
                std::string str = "";
                nc_color col = c_light_gray;
                if( relevant != m.target ) {
                    str = string_format( _( "Firing mode: <color_cyan>%s %s (%d)</color>" ),
                                         m->tname(), m.tname(), m.qty );

                    print_colored_text( w_target, line_number++, 1, col, col, str );
                } else {
                    str = string_format( _( "Firing mode: <color_cyan> %s (%d)</color>" ),
                                         m.tname(), m.qty );
                    print_colored_text( w_target, line_number++, 1, col, col, str );
                }

                const itype *cur = ammo ? ammo : m->ammo_data();
                if( cur ) {
                    auto str = string_format( m->ammo_remaining() ?
                                              _( "Ammo: <color_%s>%s</color> (%d/%d)" ) :
                                              _( "Ammo: <color_%s>%s</color>" ),
                                              get_all_colors().get_name( cur->color ),
                                              cur->nname( std::max( m->ammo_remaining(), 1L ) ),
                                              m->ammo_remaining(), m->ammo_capacity() );

                    print_colored_text( w_target, line_number++, 1, col, col, str );
                }

                print_colored_text( w_target, line_number++, 1, col, col, string_format( _( "%s" ),
                                    print_recoil( g->u ) ) );

                // Skip blank lines if we're short on space.
                if( !compact ) {
                    line_number++;
                }
            }

            if( critter && critter != &pc && pc.sees( *critter ) ) {
                // The 12 is 2 for the border and 10 for aim bars.
                // Just print the monster name if we're short on space.
                int available_lines = compact ? 1 : ( height - num_instruction_lines - line_number - 12 );
                line_number = critter->print_info( w_target, line_number, available_lines, 1 );
            } else {
                mvwputch( g->w_terrain, POSY + dst.y - center.y, POSX + dst.x - center.x,
                          c_red, '*' );
            }

            if( mode == TARGET_MODE_FIRE ) {
                double predicted_recoil = pc.recoil;
                int predicted_delay = 0;
                if( aim_mode->has_threshold && aim_mode->threshold < pc.recoil ) {
                    do {
                        const double aim_amount = pc.aim_per_move( *relevant, predicted_recoil );
                        if( aim_amount > 0 ) {
                            predicted_delay++;
                            predicted_recoil = std::max( predicted_recoil - aim_amount, 0.0 );
                        }
                    } while( predicted_recoil > aim_mode->threshold &&
                             predicted_recoil - sight_dispersion > 0 );
                } else {
                    predicted_recoil = pc.recoil;
                }

                const double target_size = critter != nullptr ? critter->ranged_target_size() :
                                           occupied_tile_fraction( MS_MEDIUM );

<<<<<<< HEAD
                line_number = print_aim( pc, w_target, line_number, ctxt, &*relevant->gun_current_mode(),
                                         target_size, dst, predicted_recoil );
=======
            if( aim_mode->has_threshold ) {
                mvwprintw( w_target, line_number++, 1, _( "%s Delay: %i" ), aim_mode->name, predicted_delay );
            }
        } else if( mode == TARGET_MODE_TURRET ) {
            // NOLINTNEXTLINE(clang-analyzer-deadcode.DeadStores)
            line_number = draw_turret_aim( pc, w_target, line_number, dst );
        } else if( mode == TARGET_MODE_THROW ) {
            // NOLINTNEXTLINE(clang-analyzer-deadcode.DeadStores)
            line_number = draw_throw_aim( pc, w_target, line_number, ctxt, relevant, dst, false );
        } else if( mode == TARGET_MODE_THROW_BLIND ) {
            // NOLINTNEXTLINE(clang-analyzer-deadcode.DeadStores)
            line_number = draw_throw_aim( pc, w_target, line_number, ctxt, relevant, dst, true );
        }
>>>>>>> ca633a00

                if( aim_mode->has_threshold ) {
                    mvwprintw( w_target, line_number++, 1, _( "%s Delay: %i" ), aim_mode->name, predicted_delay );
                }
            } else if( mode == TARGET_MODE_TURRET ) {
                line_number = draw_turret_aim( pc, w_target, line_number, dst );
            } else if( mode == TARGET_MODE_THROW ) {
                line_number = draw_throw_aim( pc, w_target, line_number, ctxt, relevant, dst, false );
            } else if( mode == TARGET_MODE_THROW_BLIND ) {
                line_number = draw_throw_aim( pc, w_target, line_number, ctxt, relevant, dst, true );
            }

            wrefresh( g->w_terrain );
            g->draw_panels();
            draw_targeting_window( w_target, relevant->tname(),
                                   mode, ctxt, aim_types, tiny );
            wrefresh( w_target );

            catacurses::refresh();
        }
        redraw = true;
        std::string action;
        if( pc.activity.id() == activity_id( "ACT_AIM" ) && pc.activity.str_values[0] != "AIM" ) {
            // If we're in 'aim and shoot' mode,
            // skip retrieving input and go straight to the action.
            action = pc.activity.str_values[0];
        } else {
            action = ctxt.handle_input( get_option<int>( "EDGE_SCROLL" ) );
        }
        // Clear the activity if any, we'll re-set it later if we need to.
        pc.cancel_activity();

        tripoint targ( 0, 0, 0 );
        cata::optional<tripoint> mouse_pos;
        // Our coordinates will either be determined by coordinate input(mouse),
        // by a direction key, or by the previous value.
        if( action == "SELECT" && ( mouse_pos = ctxt.get_coordinates( g->w_terrain ) ) ) {
            targ = *mouse_pos;
            targ.x -= dst.x;
            targ.y -= dst.y;
            targ.z -= dst.z;
        } else if( const cata::optional<tripoint> vec = ctxt.get_direction( action ) ) {
            targ.x = vec->x;
            targ.y = vec->y;
        } else {
            targ.x = 0;
            targ.y = 0;
        }
        if( action == "FIRE" && mode == TARGET_MODE_FIRE && aim_mode->has_threshold ) {
            action = aim_mode->action;
        }

        if( g->m.has_zlevels() && ( action == "LEVEL_UP" || action == "LEVEL_DOWN" ) ) {
            // Just determine our delta-z.
            const int dz = action == "LEVEL_UP" ? 1 : -1;

            // Shift the view up or down accordingly.
            // We need to clamp the offset, but it needs to be clamped such that
            // the player position plus the offset is still in range, since the player
            // might be at Z+10 and looking down to Z-10, which is an offset greater than
            // OVERMAP_DEPTH or OVERMAP_HEIGHT
            const int potential_result = pc.pos().z + pc.view_offset.z + dz;
            if( potential_result <= OVERMAP_HEIGHT && potential_result >= -OVERMAP_DEPTH ) {
                pc.view_offset.z += dz;
            }

            // Set our cursor z to our view z. This accounts for cases where
            // our view and our target are on different z-levels (e.g. when
            // we cycle targets on different z-levels but do not have SNAP_TO_TARGET
            // enabled). This will ensure that we don't just chase the cursor up or
            // down, never catching up.
            dst.z = clamp( pc.pos().z + pc.view_offset.z, -OVERMAP_DEPTH, OVERMAP_HEIGHT );

            // We need to do a bunch of redrawing and cache updates since we're
            // looking at a different z-level.
            g->m.invalidate_map_cache( dst.z );
            g->refresh_all();
        }

        /* More drawing to terrain */
        if( targ != tripoint_zero ) {
            const Creature *critter = g->critter_at( dst, true );
            if( critter != nullptr ) {
                g->draw_critter( *critter, center );
            } else if( g->m.pl_sees( dst, -1 ) ) {
                g->m.drawsq( g->w_terrain, pc, dst, false, true, center );
            } else {
                mvwputch( g->w_terrain, POSY, POSX, c_black, 'X' );
            }

            // constrain by range
            dst.x = std::min( std::max( dst.x + targ.x, src.x - range ), src.x + range );
            dst.y = std::min( std::max( dst.y + targ.y, src.y - range ), src.y + range );
            dst.z = std::min( std::max( dst.z + targ.z, src.z - range ), src.z + range );

            pc.recoil = recalc_recoil( dst );

        } else if( ( action == "PREV_TARGET" ) && ( target != -1 ) ) {
            int newtarget = find_target( t, dst ) - 1;
            if( newtarget < 0 ) {
                newtarget = t.size() - 1;
            }
            dst = t[newtarget]->pos();
            pc.recoil = recalc_recoil( dst );
        } else if( ( action == "NEXT_TARGET" ) && ( target != -1 ) ) {
            int newtarget = find_target( t, dst ) + 1;
            if( newtarget == static_cast<int>( t.size() ) ) {
                newtarget = 0;
            }
            dst = t[newtarget]->pos();
            pc.recoil = recalc_recoil( dst );
        } else if( ( action == "AIM" ) ) {
            // No confirm_non_enemy_target here because we have not initiated the firing.
            // Aiming can be stopped / aborted at any time.
            recoil_pc = pc.recoil;
            recoil_pos = dst;

            set_last_target( dst );
            for( int i = 0; i < 10; ++i ) {
                do_aim( pc, *relevant );
            }
            if( pc.moves <= 0 ) {
                // We've run out of moves, clear target vector, but leave target selected.
                pc.assign_activity( activity_id( "ACT_AIM" ), 0, 0 );
                pc.activity.str_values.push_back( "AIM" );
                pc.view_offset = old_offset;
                return empty_result;
            }
        } else if( action == "SWITCH_MODE" ) {
            if( on_mode_change ) {
                ammo = on_mode_change( relevant );
            } else {
                relevant->gun_cycle_mode();
            }
        } else if( action == "SWITCH_AMMO" ) {
            if( on_ammo_change ) {
                ammo = on_ammo_change( relevant );
            } else {
                g->reload( pc.get_item_position( relevant ), true );
                ret.clear();
                break;
            }
        } else if( action == "SWITCH_AIM" ) {
            aim_mode++;
            if( aim_mode == aim_types.end() ) {
                aim_mode = aim_types.begin();
            }
        } else if( action == "AIMED_SHOT" || action == "CAREFUL_SHOT" || action == "PRECISE_SHOT" ) {
            // This action basically means "FIRE" as well, the actual firing may be delayed
            // through aiming, but there is usually no means to stop it. Therefore we query here.
            if( !confirm_non_enemy_target( dst ) || dst == src ) {
                continue;
            }

            recoil_pc = pc.recoil;
            recoil_pos = dst;
            std::vector<aim_type>::iterator it;
            for( it = aim_types.begin(); it != aim_types.end(); it++ ) {
                if( action == it->action ) {
                    break;
                }
            }
            if( it == aim_types.end() ) {
                debugmsg( "Could not find a valid aim_type for %s", action.c_str() );
                aim_mode = aim_types.begin();
            }
            int aim_threshold = it->threshold;
            set_last_target( dst );
            do {
                do_aim( pc, *relevant );
            } while( pc.moves > 0 && pc.recoil > aim_threshold && pc.recoil - sight_dispersion > 0 );

            if( pc.recoil <= aim_threshold ||
                pc.recoil - sight_dispersion == 0 ) {
                // If we made it under the aim threshold, go ahead and fire.
                // Also fire if we're at our best aim level already.
                pc.view_offset = old_offset;
                return ret;

            } else {
                // We've run out of moves, set the activity to aim so we'll
                // automatically re-enter the targeting menu next turn.
                // Set the string value of the aim action to the right thing
                // so we re-enter this loop.
                // Also clear target vector, but leave target selected.
                pc.assign_activity( activity_id( "ACT_AIM" ), 0, 0 );
                pc.activity.str_values.push_back( action );
                pc.view_offset = old_offset;
                return empty_result;
            }
        } else if( action == "FIRE" ) {
            if( !confirm_non_enemy_target( dst ) || dst == src ) {
                continue;
            }
            if( src == dst ) {
                ret.clear();
            }
            break;
        } else if( action == "CENTER" ) {
            pc.view_offset = tripoint_zero;
            dst = src;
            set_last_target( dst );
            ret.clear();
        } else if( action == "TOGGLE_SNAP_TO_TARGET" ) {
            if( snap_to_target ) {
                snap_to_target = false;
                pc.view_offset = dst - pc.pos();
            } else {
                snap_to_target = true;
            }
        } else if( action == "QUIT" ) { // return empty vector (cancel)
            ret.clear();
            pc.last_target_pos = cata::nullopt;
            break;
        } else if( action == "zoom_in" ) {
            g->zoom_in();
        } else if( action == "zoom_out" ) {
            g->zoom_out();
        } else if( action == "MOUSE_MOVE" || action == "TIMEOUT" ) {
            tripoint edge_scroll = g->mouse_edge_scrolling_terrain( ctxt );
            if( edge_scroll == tripoint_zero ) {
                redraw = false;
            } else {
                if( action == "MOUSE_MOVE" ) {
                    edge_scroll *= 2;
                }
                pc.view_offset += edge_scroll;
                if( snap_to_target ) {
                    dst += edge_scroll;
                }
            }
        }

        // Make player's sprite flip to face the current target
        if( dst.x > src.x ) {
            g->u.facing = FD_RIGHT;
        } else if( dst.x < src.x ) {
            g->u.facing = FD_LEFT;
        }

    } while( true );

    pc.view_offset = old_offset;

    if( ret.empty() ) {
        return ret;
    }

    set_last_target( ret.back() );

    const auto lt_ptr = pc.last_target.lock();
    if( npc *const guy = dynamic_cast<npc *>( lt_ptr.get() ) ) {
        if( !guy->guaranteed_hostile() ) {
            // TODO: get rid of this. Or combine it with effect_hit_by_player
            guy->hit_by_player = true; // used for morale penalty
        }
        // TODO: should probably go into the on-hit code?
        guy->make_angry();

    } else if( monster *const mon = dynamic_cast<monster *>( lt_ptr.get() ) ) {
        // TODO: get rid of this. Or move into the on-hit code?
        mon->add_effect( effect_hit_by_player, 10_minutes );
    }
    wrefresh( w_target );
    return ret;
}

static projectile make_gun_projectile( const item &gun )
{
    projectile proj;
    proj.speed  = 1000;
    proj.impact = gun.gun_damage();
    proj.range = gun.gun_range();
    proj.proj_effects = gun.ammo_effects();

    auto &fx = proj.proj_effects;

    if( ( gun.ammo_data() && gun.ammo_data()->phase == LIQUID ) ||
        fx.count( "SHOT" ) || fx.count( "BOUNCE" ) ) {
        fx.insert( "WIDE" );
    }

    if( gun.ammo_data() ) {
        // Some projectiles have a chance of being recoverable
        bool recover = std::any_of( fx.begin(), fx.end(), []( const std::string & e ) {
            int n;
            return sscanf( e.c_str(), "RECOVER_%i", &n ) == 1 && !one_in( n );
        } );

        if( recover && !fx.count( "IGNITE" ) && !fx.count( "EXPLOSIVE" ) ) {
            item drop( gun.ammo_current(), calendar::turn, 1 );
            drop.active = fx.count( "ACT_ON_RANGED_HIT" );
            proj.set_drop( drop );
        }

        const auto &ammo = gun.ammo_data()->ammo;
        if( ammo->drop != "null" && x_in_y( ammo->drop_chance, 1.0 ) ) {
            item drop( ammo->drop );
            if( ammo->drop_active ) {
                drop.activate();
            }
            proj.set_drop( drop );
        }

        if( fx.count( "CUSTOM_EXPLOSION" ) > 0 ) {
            proj.set_custom_explosion( gun.ammo_data()->explosion );
        }
    }

    return proj;
}

int time_to_fire( const Character &p, const itype &firing )
{
    struct time_info_t {
        int min_time;  // absolute floor on the time taken to fire.
        int base;      // the base or max time taken to fire.
        int reduction; // the reduction in time given per skill level.
    };

    static const std::map<skill_id, time_info_t> map {
        {skill_id {"pistol"},   {10, 80,  10}},
        {skill_id {"shotgun"},  {70, 150, 25}},
        {skill_id {"smg"},      {20, 80,  10}},
        {skill_id {"rifle"},    {30, 150, 15}},
        {skill_id {"archery"},  {20, 220, 25}},
        {skill_id {"throw"},    {50, 220, 25}},
        {skill_id {"launcher"}, {30, 200, 20}},
        {skill_id {"melee"},    {50, 200, 20}}
    };

    const skill_id &skill_used = firing.gun->skill_used;
    const auto it = map.find( skill_used );
    // TODO: maybe JSON-ize this in some way? Probably as part of the skill class.
    static const time_info_t default_info{ 50, 220, 25 };

    const time_info_t &info = ( it == map.end() ) ? default_info : it->second;
    return std::max( info.min_time, info.base - info.reduction * p.get_skill_level( skill_used ) );
}

static void cycle_action( item &weap, const tripoint &pos )
{
    // eject casings and linkages in random direction avoiding walls using player position as fallback
    auto tiles = closest_tripoints_first( 1, pos );
    tiles.erase( tiles.begin() );
    tiles.erase( std::remove_if( tiles.begin(), tiles.end(), [&]( const tripoint & e ) {
        return !g->m.passable( e );
    } ), tiles.end() );
    tripoint eject = tiles.empty() ? pos : random_entry( tiles );

    // for turrets try and drop casings or linkages directly to any CARGO part on the same tile
    const optional_vpart_position vp = g->m.veh_at( pos );
    std::vector<vehicle_part *> cargo;
    if( vp && weap.has_flag( "VEHICLE" ) ) {
        cargo = vp->vehicle().get_parts_at( pos, "CARGO", part_status_flag::any );
    }

    if( weap.ammo_data() && weap.ammo_data()->ammo->casing ) {
        const itype_id casing = *weap.ammo_data()->ammo->casing;
        if( weap.has_flag( "RELOAD_EJECT" ) || weap.gunmod_find( "brass_catcher" ) ) {
            weap.contents.push_back( item( casing ).set_flag( "CASING" ) );
        } else {
            if( cargo.empty() ) {
                g->m.add_item_or_charges( eject, item( casing ) );
            } else {
                vp->vehicle().add_item( *cargo.front(), item( casing ) );
            }

            sfx::play_variant_sound( "fire_gun", "brass_eject", sfx::get_heard_volume( eject ),
                                     sfx::get_heard_angle( eject ) );
        }
    }

    // some magazines also eject disintegrating linkages
    const auto mag = weap.magazine_current();
    if( mag && mag->type->magazine->linkage ) {
        item linkage( *mag->type->magazine->linkage, calendar::turn, 1 );
        if( weap.gunmod_find( "brass_catcher" ) ) {
            linkage.set_flag( "CASING" );
            weap.contents.push_back( linkage );
        } else if( cargo.empty() ) {
            g->m.add_item_or_charges( eject, linkage );
        } else {
            vp->vehicle().add_item( *cargo.front(), linkage );
        }
    }
}

void make_gun_sound_effect( const player &p, bool burst, item *weapon )
{
    const auto data = weapon->gun_noise( burst );
    if( data.volume > 0 ) {
        sounds::sound( p.pos(), data.volume, sounds::sound_t::combat,
                       data.sound.empty() ? _( "Bang!" ) : data.sound );
    }
}

item::sound_data item::gun_noise( const bool burst ) const
{
    if( !is_gun() ) {
        return { 0, "" };
    }

    int noise = type->gun->loudness;
    for( const auto mod : gunmods() ) {
        noise += mod->type->gunmod->loudness;
    }
    if( ammo_data() ) {
        noise += ammo_data()->ammo->loudness;
    }

    noise = std::max( noise, 0 );

    if( ammo_type() == ammotype( "40mm" ) ) {
        // Grenade launchers
        return { 8, _( "Thunk!" ) };

    } else if( ammo_type() == ammotype( "12mm" ) || ammo_type() == ammotype( "metal_rail" ) ) {
        // Railguns
        return { 24, _( "tz-CRACKck!" ) };

    } else if( ammo_type() == ammotype( "flammable" ) || ammo_type() == ammotype( "66mm" ) ||
               ammo_type() == ammotype( "84x246mm" ) || ammo_type() == ammotype( "m235" ) ) {
        // Rocket launchers and flamethrowers
        return { 4, _( "Fwoosh!" ) };
    } else if( ammo_type() == ammotype( "arrow" ) ) {
        return { noise, _( "whizz!" ) };
    } else if( ammo_type() == ammotype( "bolt" ) ) {
        return { noise, _( "thonk!" ) };
    }

    auto fx = ammo_effects();

    if( fx.count( "LASER" ) || fx.count( "PLASMA" ) ) {
        if( noise < 20 ) {
            return { noise, _( "Fzzt!" ) };
        } else if( noise < 40 ) {
            return { noise, _( "Pew!" ) };
        } else if( noise < 60 ) {
            return { noise, _( "Tsewww!" ) };
        } else {
            return { noise, _( "Kra-kow!" ) };
        }

    } else if( fx.count( "LIGHTNING" ) ) {
        if( noise < 20 ) {
            return { noise, _( "Bzzt!" ) };
        } else if( noise < 40 ) {
            return { noise, _( "Bzap!" ) };
        } else if( noise < 60 ) {
            return { noise, _( "Bzaapp!" ) };
        } else {
            return { noise, _( "Kra-koom!" ) };
        }

    } else if( fx.count( "WHIP" ) ) {
        return { noise, _( "Crack!" ) };

    } else if( noise > 0 ) {
        if( noise < 10 ) {
            return { noise, burst ? _( "Brrrip!" ) : _( "plink!" ) };
        } else if( noise < 150 ) {
            return { noise, burst ? _( "Brrrap!" ) : _( "bang!" ) };
        } else if( noise < 175 ) {
            return { noise, burst ? _( "P-p-p-pow!" ) : _( "blam!" ) };
        } else {
            return { noise, burst ? _( "Kaboom!" ) : _( "kerblam!" ) };
        }
    }

    return { 0, "" }; // silent weapons
}

static bool is_driving( const player &p )
{
    const optional_vpart_position vp = g->m.veh_at( p.pos() );
    return vp && vp->vehicle().is_moving() && vp->vehicle().player_in_control( p );
}

static double dispersion_from_skill( double skill, double weapon_dispersion )
{
    if( skill >= MAX_SKILL ) {
        return 0.0;
    }
    double skill_shortfall = double( MAX_SKILL ) - skill;
    // Flat penalty dispersion per point of skill under max.
    double flat_penalty = get_option< float >( "GUN_DISPERSION_FLAT_PENALTY_PER_SKILL" );
    double dispersion_penalty = flat_penalty * skill_shortfall;
    double skill_threshold = get_option< float >( "GUN_DISPERSION_SKILL_THRESHOLD" );
    double mult_post_threshold = get_option< float >( "GUN_DISPERSION_MULT_POST_SKILL_THRESHOLD" );
    if( skill >= skill_threshold ) {
        double post_threshold_skill_shortfall = double( MAX_SKILL ) - skill;
        // Lack of mastery multiplies the dispersion of the weapon.
        return dispersion_penalty + weapon_dispersion * post_threshold_skill_shortfall *
               mult_post_threshold / ( double( MAX_SKILL ) - skill_threshold );
    }
    // Unskilled shooters suffer greater penalties, still scaling with weapon penalties.
    double pre_threshold_skill_shortfall = skill_threshold - skill;
    double mult_pre_thershold = get_option< float >( "GUN_DISPERSION_MULT_PRE_SKILL_THRESHOLD" );
    dispersion_penalty += weapon_dispersion * ( mult_post_threshold + pre_threshold_skill_shortfall *
                          mult_pre_thershold / skill_threshold );

    return dispersion_penalty;
}

// utility functions for projectile_attack
dispersion_sources player::get_weapon_dispersion( const item &obj ) const
{
    int weapon_dispersion = obj.gun_dispersion();
    dispersion_sources dispersion( weapon_dispersion );
    dispersion.add_range( ranged_dex_mod() );

    dispersion.add_range( ( encumb( bp_arm_l ) + encumb( bp_arm_r ) ) / 5 );

    if( is_driving( *this ) ) {
        // get volume of gun (or for auxiliary gunmods the parent gun)
        const item *parent = has_item( obj ) ? find_parent( obj ) : nullptr;
        const int vol = ( parent ? parent->volume() : obj.volume() ) / 250_ml;

        /** @EFFECT_DRIVING reduces the inaccuracy penalty when using guns whilst driving */
        dispersion.add_range( std::max( vol - get_skill_level( skill_driving ), 1 ) * 20 );
    }

    /** @EFFECT_GUN improves usage of accurate weapons and sights */
    double avgSkill = static_cast<double>( get_skill_level( skill_gun ) +
                                           get_skill_level( obj.gun_skill() ) ) / 2.0;
    avgSkill = std::min( avgSkill, static_cast<double>( MAX_SKILL ) );

    dispersion.add_range( dispersion_from_skill( avgSkill, weapon_dispersion ) );

    if( has_bionic( bionic_id( "bio_targeting" ) ) ) {
        dispersion.add_multiplier( 0.75 );
    }

    if( ( is_underwater() && !obj.has_flag( "UNDERWATER_GUN" ) ) ||
        // Range is effectively four times longer when shooting unflagged guns underwater.
        ( !is_underwater() && obj.has_flag( "UNDERWATER_GUN" ) ) ) {
        // Range is effectively four times longer when shooting flagged guns out of water.
        dispersion.add_range( 150 ); //Adding dispersion for additonal debuff
        dispersion.add_multiplier( 4 );
    }

    return dispersion;
}

double player::gun_value( const item &weap, long ammo ) const
{
    // TODO: Mods
    // TODO: Allow using a specified type of ammo rather than default
    if( !weap.type->gun ) {
        return 0.0;
    }

    if( ammo <= 0 ) {
        return 0.0;
    }

    const islot_gun &gun = *weap.type->gun;
    const itype_id ammo_type = weap.ammo_default( true );
    const itype *def_ammo_i = ammo_type != "NULL" ?
                              item::find_type( ammo_type ) :
                              nullptr;

    damage_instance gun_damage = weap.gun_damage();
    item tmp = weap;
    tmp.ammo_set( weap.ammo_default() );
    int total_dispersion = get_weapon_dispersion( tmp ).max() +
                           effective_dispersion( tmp.sight_dispersion() );

    if( def_ammo_i != nullptr && def_ammo_i->ammo ) {
        const islot_ammo &def_ammo = *def_ammo_i->ammo;
        gun_damage.add( def_ammo.damage );
        total_dispersion += def_ammo.dispersion;
    }

    float damage_factor = gun_damage.total_damage();
    if( damage_factor > 0 ) {
        // TODO: Multiple damage types
        damage_factor += 0.5f * gun_damage.damage_units.front().res_pen;
    }

    int move_cost = time_to_fire( *this, *weap.type );
    if( gun.clip != 0 && gun.clip < 10 ) {
        // TODO: RELOAD_ONE should get a penalty here
        int reload_cost = gun.reload_time + encumb( bp_hand_l ) + encumb( bp_hand_r );
        reload_cost /= gun.clip;
        move_cost += reload_cost;
    }

    // "Medium range" below means 9 tiles, "short range" means 4
    // Those are guarantees (assuming maximum time spent aiming)
    static const std::vector<std::pair<float, float>> dispersion_thresholds = {{
            // Headshots all the time
            { 0.0f, 5.0f },
            // Critical at medium range
            { 100.0f, 4.5f },
            // Critical at short range or good hit at medium
            { 200.0f, 3.5f },
            // OK hits at medium
            { 300.0f, 3.0f },
            // Point blank headshots
            { 450.0f, 2.5f },
            // OK hits at short
            { 700.0f, 1.5f },
            // Glances at medium, criticals at point blank
            { 1000.0f, 1.0f },
            // Nothing guaranteed, pure gamble
            { 2000.0f, 0.1f },
        }
    };

    static const std::vector<std::pair<float, float>> move_cost_thresholds = {{
            { 10.0f, 4.0f },
            { 25.0f, 3.0f },
            { 100.0f, 1.0f },
            { 500.0f, 5.0f },
        }
    };

    float move_cost_factor = multi_lerp( move_cost_thresholds, move_cost );

    // Penalty for dodging in melee makes the gun unusable in melee
    // Until NPCs get proper kiting, at least
    int melee_penalty = weapon.volume() / 250_ml - get_skill_level( skill_dodge );
    if( melee_penalty <= 0 ) {
        // Dispersion matters less if you can just use the gun in melee
        total_dispersion = std::min<int>( total_dispersion / move_cost_factor, total_dispersion );
    }

    float dispersion_factor = multi_lerp( dispersion_thresholds, total_dispersion );

    float damage_and_accuracy = damage_factor * dispersion_factor;

    // TODO: Some better approximation of the ability to keep on shooting
    static const std::vector<std::pair<float, float>> capacity_thresholds = {{
            { 1.0f, 0.5f },
            { 5.0f, 1.0f },
            { 10.0f, 1.5f },
            { 20.0f, 2.0f },
            { 50.0f, 3.0f },
        }
    };

    // How much until reload
    float capacity = gun.clip > 0 ? std::min<float>( gun.clip, ammo ) : ammo;
    // How much until dry and a new weapon is needed
    capacity += std::min<float>( 1.0, ammo / 20 );
    float capacity_factor = multi_lerp( capacity_thresholds, capacity );

    double gun_value = damage_and_accuracy * capacity_factor;

    add_msg( m_debug, "%s as gun: %.1f total, %.1f dispersion, %.1f damage, %.1f capacity",
             weap.type->get_id(), gun_value, dispersion_factor, damage_factor,
             capacity_factor );
    return std::max( 0.0, gun_value );
}<|MERGE_RESOLUTION|>--- conflicted
+++ resolved
@@ -1381,33 +1381,20 @@
                 const double target_size = critter != nullptr ? critter->ranged_target_size() :
                                            occupied_tile_fraction( MS_MEDIUM );
 
-<<<<<<< HEAD
                 line_number = print_aim( pc, w_target, line_number, ctxt, &*relevant->gun_current_mode(),
                                          target_size, dst, predicted_recoil );
-=======
-            if( aim_mode->has_threshold ) {
-                mvwprintw( w_target, line_number++, 1, _( "%s Delay: %i" ), aim_mode->name, predicted_delay );
-            }
-        } else if( mode == TARGET_MODE_TURRET ) {
-            // NOLINTNEXTLINE(clang-analyzer-deadcode.DeadStores)
-            line_number = draw_turret_aim( pc, w_target, line_number, dst );
-        } else if( mode == TARGET_MODE_THROW ) {
-            // NOLINTNEXTLINE(clang-analyzer-deadcode.DeadStores)
-            line_number = draw_throw_aim( pc, w_target, line_number, ctxt, relevant, dst, false );
-        } else if( mode == TARGET_MODE_THROW_BLIND ) {
-            // NOLINTNEXTLINE(clang-analyzer-deadcode.DeadStores)
-            line_number = draw_throw_aim( pc, w_target, line_number, ctxt, relevant, dst, true );
-        }
->>>>>>> ca633a00
 
                 if( aim_mode->has_threshold ) {
                     mvwprintw( w_target, line_number++, 1, _( "%s Delay: %i" ), aim_mode->name, predicted_delay );
                 }
             } else if( mode == TARGET_MODE_TURRET ) {
+                // NOLINTNEXTLINE(clang-analyzer-deadcode.DeadStores)
                 line_number = draw_turret_aim( pc, w_target, line_number, dst );
             } else if( mode == TARGET_MODE_THROW ) {
+                // NOLINTNEXTLINE(clang-analyzer-deadcode.DeadStores)
                 line_number = draw_throw_aim( pc, w_target, line_number, ctxt, relevant, dst, false );
             } else if( mode == TARGET_MODE_THROW_BLIND ) {
+                // NOLINTNEXTLINE(clang-analyzer-deadcode.DeadStores)
                 line_number = draw_throw_aim( pc, w_target, line_number, ctxt, relevant, dst, true );
             }
 
