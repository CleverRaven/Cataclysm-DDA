--- conflicted
+++ resolved
@@ -235,41 +235,8 @@
             break;
         }
 
-<<<<<<< HEAD
-    // This is expensive, let's cache. todo: figure out if we need weapon.range(&p);
-    const int weaponrange = used_weapon->gun_range( this );
-
-    // If the dispersion from the weapon is greater than the dispersion from your skill,
-    // you can't tell if you need to correct or the gun messed you up, so you can't learn.
-    const int weapon_dispersion = used_weapon->get_curammo()->ammo->dispersion +
-        used_weapon->gun_dispersion(false);
-    const int player_dispersion = skill_dispersion( used_weapon, false ) +
-        ranged_skill_offset( used_weapon->gun_skill() );
-    // High perception allows you to pick out details better, low perception interferes.
-    const bool train_skill = weapon_dispersion < player_dispersion + 15 * rng(0, get_per());
-    if( train_skill ) {
-        practice( skill_used, 8 + 2 * num_shots );
-    } else if( one_in(30) ) {
-        add_msg_if_player(m_info, _("You'll need a more accurate gun to keep improving your aim."));
-    }
-
-    // chance to disarm an NPC with a whip if skill is high enough
-    if(proj.proj_effects.count("WHIP") && (this->skillLevel("melee") > 5) && one_in(3)) {
-        int npcdex = g->npc_at(targ_arg);
-        if(npcdex != -1) {
-            npc *p = g->active_npc[npcdex];
-            if(!p->weapon.is_null()) {
-                item weap = p->remove_weapon();
-                add_msg_if_player(m_good, _("You disarm %1$s's %2$s using your whip!"), p->name.c_str(),
-                                  weap.tname().c_str());
-                // Can probably send a weapon through a wall
-                tripoint random_point( targ_arg.x + rng(-1, 1), targ_arg.y + rng(-1, 1), targ_arg.z );
-                g->m.add_item_or_charges(random_point, weap);
-            }
-=======
         if( !gun.has_flag( "VEHICLE" ) ) {
             use_charges( "UPS", gun.get_gun_ups_drain() );
->>>>>>> 0523448f
         }
 
 
@@ -565,27 +532,6 @@
     // Draw the "title" of the window.
     mvwprintz(w_target, 0, 2, c_white, "< ");
     std::string title;
-<<<<<<< HEAD
-    if (!relevant) { // currently targetting vehicle to refill with fuel
-        title = _("Select a vehicle");
-    } else {
-        if( mode == TARGET_MODE_FIRE ) {
-            if(relevant->has_flag("RELOAD_AND_SHOOT")) {
-                title = string_format( _("Shooting %1$s from %2$s"),
-                        p.weapon.get_curammo()->nname(1).c_str(), p.weapon.tname().c_str());
-            } else if( relevant->has_flag("NO_AMMO") ) {
-                title = string_format( _("Firing %s"), p.weapon.tname().c_str());
-            } else {
-                title = string_format( _("Firing %s"), p.print_gun_mode().c_str() );
-            }
-            title += " ";
-            title += p.print_recoil();
-        } else if( mode == TARGET_MODE_THROW ) {
-            title = string_format( _("Throwing %s"), relevant->tname().c_str());
-        } else {
-            title = string_format( _("Setting target for %s"), relevant->tname().c_str());
-        }
-=======
 
     switch( mode ) {
         case TARGET_MODE_FIRE:
@@ -599,7 +545,6 @@
 
         default:
             title = _( "Set target" );
->>>>>>> 0523448f
     }
 
     trim_and_print( w_target, 0, 4, getmaxx(w_target) - 7, c_red, "%s", title.c_str() );
@@ -1659,60 +1604,11 @@
         { 50.0f, 3.0f },
     }};
 
-<<<<<<< HEAD
-        for( const item &i : drop_item.contents ) {
-            g->m.add_item_or_charges( pt, i );
-        }
-        // TODO: Non-glass breaking
-        // TODO: Wine glass breaking vs. entire sheet of glass breaking
-        sounds::sound(pt, 16, _("glass breaking!"));
-        return;
-    }
-
-    // Copy the item
-    item dropped_item = drop_item;
-
-    monster *mon = dynamic_cast<monster *>( attack.hit_critter );
-
-    // We can only embed in monsters
-    bool embed = mon != nullptr && !mon->is_dead_state();
-    // And if we actually want to embed
-    embed = embed && effects.count( "NO_EMBED" ) == 0;
-    // Don't embed in small creatures
-    if( embed ) {
-        const m_size critter_size = mon->get_size();
-        const int vol = dropped_item.volume( true, false );
-        embed = embed && ( critter_size > MS_TINY || vol < 1 );
-        embed = embed && ( critter_size > MS_SMALL || vol < 2 );
-        // And if we deal enough damage
-        // Item volume bumps up the required damage too
-        embed = embed &&
-                 ( attack.dealt_dam.type_damage( DT_CUT ) / 2 ) +
-                   attack.dealt_dam.type_damage( DT_STAB ) >
-                     attack.dealt_dam.type_damage( DT_BASH ) +
-                     vol * 3 + rng( 0, 5 );
-    }
-
-    if( embed ) {
-        mon->add_item( dropped_item );
-        if( g->u.sees( *mon ) ) {
-            add_msg( _("The %1$s embeds in %2$s!"),
-                     dropped_item.tname().c_str(),
-                     mon->disp_name().c_str() );
-        }
-    } else {
-        bool do_drop = true;
-        if( effects.count( "ACT_ON_RANGED_HIT" ) ) {
-            // Don't drop if it exploded
-            do_drop = !dropped_item.process( nullptr, attack.end_point, true );
-        }
-=======
     // How much until reload
     float capacity = gun.clip > 0 ? std::min<float>( gun.clip, ammo ) : ammo;
     // How much until dry and a new weapon is needed
     capacity += std::min<float>( 1.0, ammo / 20 );
     float capacity_factor = multi_lerp( capacity_thresholds, capacity );
->>>>>>> 0523448f
 
     double gun_value = damage_and_accuracy * capacity_factor;
 
