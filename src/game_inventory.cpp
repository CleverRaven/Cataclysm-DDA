--- conflicted
+++ resolved
@@ -1614,11 +1614,7 @@
             } );
 
             if( b_filter.size() > 0 ) {
-<<<<<<< HEAD
-                return string_format( _( "kit available" ) ); // legacy
-=======
                 return  _( "kit available" );// legacy
->>>>>>> a360c3ae
             } else {
                 return string_format( _( "%i mL" ), req_anesth.get_tools().front().front().count );
             }
