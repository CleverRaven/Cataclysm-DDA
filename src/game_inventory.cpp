--- conflicted
+++ resolved
@@ -73,14 +73,8 @@
 static const trait_id trait_SAPROPHAGE( "SAPROPHAGE" );
 static const trait_id trait_SAPROVORE( "SAPROVORE" );
 
-<<<<<<< HEAD
-// terrain-furniture flags
 static const std::string flag_LIQUIDCONT( "LIQUIDCONT" );
 
-static const json_character_flag json_flag_BIONIC_NPC_USABLE( "BIONIC_NPC_USABLE" );
-
-=======
->>>>>>> f9d3f2a0
 using item_filter = std::function<bool ( const item & )>;
 using item_location_filter = std::function<bool ( const item_location & )>;
 
