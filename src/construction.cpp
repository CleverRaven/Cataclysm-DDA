--- conflicted
+++ resolved
@@ -1394,24 +1394,11 @@
         debugmsg( "error constructing vehicle" );
         return;
     }
-<<<<<<< HEAD
-    const vpart_id &vpart = vpart_from_item( get_avatar().lastconsumed );
+
+    const vpart_id &vpart = vpart_appliance_from_item( get_avatar().lastconsumed );
 
     veh->install_part( point_zero, vpart );
     veh->name = vpart->name();
-=======
-    const std::string &constrcut_id = get_avatar().activity.get_str_value( 0 );
-
-    if( constrcut_id == STATIC( "app_wall_wiring" ) ) {
-        veh->install_part( point_zero, vpart_from_item( STATIC( itype_id( "wall_wiring" ) ) ) );
-        veh->name = _( "wall wiring" );
-        veh->add_tag( flag_CANT_DRAG );
-    } else {
-        const vpart_id &vpart = vpart_appliance_from_item( get_avatar().lastconsumed );
-        veh->install_part( point_zero, vpart );
-        veh->name = vpart->name();
-    }
->>>>>>> 0d238707
 
     veh->add_tag( flag_APPLIANCE );
 
