#include "construction.h"

#include <algorithm>
#include <array>
#include <cstddef>
#include <iterator>
#include <memory>
#include <numeric>
#include <utility>

#include "action.h"
#include "activity_type.h"
#include "avatar.h"
#include "build_reqs.h"
#include "calendar.h"
#include "cata_utility.h"
#include "character.h"
#include "colony.h"
#include "color.h"
#include "construction_category.h"
#include "construction_group.h"
#include "coordinates.h"
#include "cursesdef.h"
#include "debug.h"
#include "enums.h"
#include "event.h"
#include "event_bus.h"
#include "game.h"
#include "game_constants.h"
#include "input.h"
#include "inventory.h"
#include "item.h"
#include "item_group.h"
#include "item_stack.h"
#include "iuse.h"
#include "json.h"
#include "map.h"
#include "map_iterator.h"
#include "mapdata.h"
#include "memory_fast.h"
#include "messages.h"
#include "morale_types.h"
#include "mtype.h"
#include "npc.h"
#include "options.h"
#include "output.h"
#include "player.h"
#include "player_activity.h"
#include "point.h"
#include "requirements.h"
#include "rng.h"
#include "skill.h"
#include "string_formatter.h"
#include "string_input_popup.h"
#include "trap.h"
#include "ui_manager.h"
#include "uistate.h"
#include "units.h"
#include "veh_type.h"
#include "vehicle.h"
#include "vpart_position.h"

class read_only_visitable;

static const activity_id ACT_BUILD( "ACT_BUILD" );
static const activity_id ACT_MULTIPLE_CONSTRUCTION( "ACT_MULTIPLE_CONSTRUCTION" );

static const construction_category_id construction_category_ALL( "ALL" );
static const construction_category_id construction_category_FILTER( "FILTER" );
static const construction_category_id construction_category_REPAIR( "REPAIR" );

static const itype_id itype_2x4( "2x4" );
static const itype_id itype_nail( "nail" );
static const itype_id itype_sheet( "sheet" );
static const itype_id itype_stick( "stick" );
static const itype_id itype_string_36( "string_36" );

static const trap_str_id tr_firewood_source( "tr_firewood_source" );
static const trap_str_id tr_practice_target( "tr_practice_target" );
static const trap_str_id tr_unfinished_construction( "tr_unfinished_construction" );

static const skill_id skill_electronics( "electronics" );
static const skill_id skill_fabrication( "fabrication" );

static const quality_id qual_CUT( "CUT" );

static const trait_id trait_DEBUG_HS( "DEBUG_HS" );
static const trait_id trait_PAINRESIST_TROGLO( "PAINRESIST_TROGLO" );
static const trait_id trait_SPIRITUAL( "SPIRITUAL" );
static const trait_id trait_STOCKY_TROGLO( "STOCKY_TROGLO" );

static const std::string flag_FLAT( "FLAT" );
static const std::string flag_INITIAL_PART( "INITIAL_PART" );
static const std::string flag_SUPPORTS_ROOF( "SUPPORTS_ROOF" );

static bool finalized = false;

// Construction functions.
namespace construct
{
// Checks for whether terrain mod can proceed
static bool check_nothing( const tripoint & )
{
    return true;
}
bool check_empty( const tripoint & ); // tile is empty
bool check_support( const tripoint & ); // at least two orthogonal supports
bool check_support_passable( const tripoint & ); // at least two orthogonal supports and passable
bool check_support_up_empty( const tripoint & ); // 2+ supports, passable and open air above
bool check_support_below( const tripoint & ); // at least two orthogonal supports below
bool check_deconstruct( const tripoint & ); // either terrain or furniture must be deconstructible
bool check_empty_up_OK( const tripoint & ); // tile is empty and below OVERMAP_HEIGHT
bool check_up_OK( const tripoint & ); // tile is below OVERMAP_HEIGHT
bool check_down_OK( const tripoint & ); // tile is above OVERMAP_DEPTH
bool check_no_trap( const tripoint & );
bool check_ramp_low( const tripoint & );
bool check_ramp_high( const tripoint & );

// Special actions to be run post-terrain-mod
static void done_nothing( const tripoint & ) {}
void done_trunk_plank( const tripoint & );
void done_grave( const tripoint & );
void done_vehicle( const tripoint & );
void done_deconstruct( const tripoint & );
void done_digormine_stair( const tripoint &, bool );
void done_dig_stair( const tripoint & );
void done_mine_downstair( const tripoint & );
void done_mine_upstair( const tripoint & );
void done_wood_stairs( const tripoint & );
void done_window_curtains( const tripoint & );
void done_extract_maybe_revert_to_dirt( const tripoint & );
void done_mark_firewood( const tripoint & );
void done_mark_practice_target( const tripoint & );
void done_ramp_low( const tripoint & );
void done_ramp_high( const tripoint & );

void failure_standard( const tripoint & );
void failure_deconstruct( const tripoint & );
} // namespace construct

static std::vector<construction> constructions;
static std::map<construction_str_id, construction_id> construction_id_map;

// Helper functions, nobody but us needs to call these.
static bool can_construct( const construction_group_str_id &group );
static bool can_construct( const construction &con );
static bool player_can_build( player &p, const read_only_visitable &inv,
                              const construction_group_str_id &group );
static bool player_can_see_to_build( player &p, const construction_group_str_id &group );
static void place_construction( const construction_group_str_id &group );

// Color standardization for string streams
static const deferred_color color_title = def_c_light_red; //color for titles
static const deferred_color color_data = def_c_cyan; //color for data parts

static bool has_pre_terrain( const construction &con, const tripoint &p )
{
    if( con.pre_terrain.empty() ) {
        return true;
    }

    map &here = get_map();
    if( con.pre_is_furniture ) {
        furn_id f = furn_id( con.pre_terrain );
        return here.furn( p ) == f;
    } else {
        ter_id t = ter_id( con.pre_terrain );
        return here.ter( p ) == t;
    }
}

static bool has_pre_terrain( const construction &con )
{
    tripoint avatar_pos = get_player_character().pos();
    for( const tripoint &p : get_map().points_in_radius( avatar_pos, 1 ) ) {
        if( p != avatar_pos && has_pre_terrain( con, p ) ) {
            return true;
        }
    }
    return false;
}

void standardize_construction_times( const int time )
{
    if( !finalized ) {
        debugmsg( "standardize_construction_times called before finalization" );
        return;
    }
    for( auto &c : constructions ) {
        c.time = time;
    }
}

static std::vector<construction *> constructions_by_group( const construction_group_str_id &group )
{
    if( !finalized ) {
        debugmsg( "constructions_by_group called before finalization" );
        return {};
    }
    std::vector<construction *> result;
    for( auto &constructions_a : constructions ) {
        if( constructions_a.group == group ) {
            result.push_back( &constructions_a );
        }
    }
    return result;
}

static void load_available_constructions( std::vector<construction_group_str_id> &available,
        std::map<construction_category_id, std::vector<construction_group_str_id>> &cat_available,
        bool hide_unconstructable )
{
    cat_available.clear();
    available.clear();
    if( !finalized ) {
        debugmsg( "load_available_constructions called before finalization" );
        return;
    }
    avatar &player_character = get_avatar();
    for( auto &it : constructions ) {
        if( it.on_display && ( !hide_unconstructable ||
                               ( can_construct( it ) &&
                                 player_can_build( player_character, player_character.crafting_inventory(), it ) ) ) ) {
            bool already_have_it = false;
            for( auto &avail_it : available ) {
                if( avail_it == it.group ) {
                    already_have_it = true;
                    break;
                }
            }
            if( !already_have_it ) {
                available.push_back( it.group );
                cat_available[it.category].push_back( it.group );
            }
        }
    }
}

static void draw_grid( const catacurses::window &w, const int list_width )
{
    draw_border( w );
    mvwprintz( w, point( 2, 0 ), c_light_red, _( " Construction " ) );
    // draw internal lines
    mvwvline( w, point( list_width, 1 ), LINE_XOXO, getmaxy( w ) - 2 );
    mvwhline( w, point( 1, 2 ), LINE_OXOX, list_width );
    // draw intersections
    mvwputch( w, point( list_width, 0 ), c_light_gray, LINE_OXXX );
    mvwputch( w, point( list_width, getmaxy( w ) - 1 ), c_light_gray, LINE_XXOX );
    mvwputch( w, point( 0, 2 ), c_light_gray, LINE_XXXO );
    mvwputch( w, point( list_width, 2 ), c_light_gray, LINE_XOXX );

    wnoutrefresh( w );
}

static nc_color construction_color( const construction_group_str_id &group, bool highlight )
{
    nc_color col = c_dark_gray;
    Character &player_character = get_player_character();
    if( player_character.has_trait( trait_DEBUG_HS ) ) {
        col = c_white;
    } else if( can_construct( group ) ) {
        construction *con_first = nullptr;
        std::vector<construction *> cons = constructions_by_group( group );
        const inventory &total_inv = player_character.crafting_inventory();
        for( auto &con : cons ) {
            if( con->requirements->can_make_with_inventory( total_inv, is_crafting_component ) ) {
                con_first = con;
                break;
            }
        }
        if( con_first != nullptr ) {
            col = c_white;
            for( const auto &pr : con_first->required_skills ) {
                int s_lvl = player_character.get_skill_level( pr.first );
                if( s_lvl < pr.second ) {
                    col = c_red;
                } else if( s_lvl < pr.second * 1.25 ) {
                    col = c_light_blue;
                }
            }
        }
    }
    return highlight ? hilite( col ) : col;
}

const std::vector<construction> &get_constructions()
{
    if( !finalized ) {
        debugmsg( "get_constructions called before finalization" );
        static std::vector<construction> fake_constructions;
        return fake_constructions;
    }
    return constructions;
}

construction_id construction_menu( const bool blueprint )
{
    if( !finalized ) {
        debugmsg( "construction_menu called before finalization" );
        return construction_id( -1 );
    }
    static bool hide_unconstructable = false;
    // only display constructions the player can theoretically perform
    std::vector<construction_group_str_id> available;
    std::map<construction_category_id, std::vector<construction_group_str_id>> cat_available;
    load_available_constructions( available, cat_available, hide_unconstructable );

    if( available.empty() ) {
        popup( _( "You can not construct anything here." ) );
        return construction_id( -1 );
    }

    int w_height = 0;
    int w_width = 0;
    catacurses::window w_con;

    int w_list_width = 0;
    int w_list_height = 0;
    const int w_list_x0 = 1;
    catacurses::window w_list;

    std::vector<std::string> notes;
    int pos_x = 0;
    int available_window_width = 0;
    int available_buffer_height = 0;

    construction_id ret( -1 );

    bool update_info = true;
    bool update_cat = true;
    bool isnew = true;
    int tabindex = 0;
    int select = 0;
    int offset = 0;
    bool exit = false;
    construction_category_id category_id;
    std::vector<construction_group_str_id> constructs;
    //storage for the color text so it can be scrolled
    std::vector< std::vector < std::string > > construct_buffers;
    std::vector<std::string> full_construct_buffer;
    std::vector<int> construct_buffer_breakpoints;
    int total_project_breakpoints = 0;
    int current_construct_breakpoint = 0;
    avatar &player_character = get_avatar();
    const inventory &total_inv = player_character.crafting_inventory();

    input_context ctxt( "CONSTRUCTION" );
    ctxt.register_action( "UP", to_translation( "Move cursor up" ) );
    ctxt.register_action( "DOWN", to_translation( "Move cursor down" ) );
    ctxt.register_action( "RIGHT", to_translation( "Move tab right" ) );
    ctxt.register_action( "LEFT", to_translation( "Move tab left" ) );
    ctxt.register_action( "PAGE_UP", to_translation( "Fast scroll up" ) );
    ctxt.register_action( "PAGE_DOWN", to_translation( "Fast scroll down" ) );
    ctxt.register_action( "SCROLL_STAGE_UP" );
    ctxt.register_action( "SCROLL_STAGE_DOWN" );
    ctxt.register_action( "CONFIRM" );
    ctxt.register_action( "TOGGLE_UNAVAILABLE_CONSTRUCTIONS" );
    ctxt.register_action( "QUIT" );
    ctxt.register_action( "HELP_KEYBINDINGS" );
    ctxt.register_action( "FILTER" );
    ctxt.register_action( "RESET_FILTER" );

    const std::vector<construction_category> &construct_cat = construction_categories::get_all();
    const int tabcount = static_cast<int>( construction_category::count() );

    std::string filter;

    const nc_color color_stage = c_white;
    ui_adaptor ui;

    const auto recalc_buffer = [&]() {
        //leave room for top and bottom UI text
        available_buffer_height = w_height - 3 - 3 - static_cast<int>( notes.size() );

        if( !constructs.empty() ) {
            if( select >= static_cast<int>( constructs.size() ) ) {
                select = 0;
            }
            const construction_group_str_id &current_group = constructs[select];

            //construct the project list buffer

            // Print stages and their requirement.
            std::vector<construction *> options = constructions_by_group( current_group );

            construct_buffers.clear();
            current_construct_breakpoint = 0;
            construct_buffer_breakpoints.clear();
            full_construct_buffer.clear();
            int stage_counter = 0;
            for( std::vector<construction *>::iterator it = options.begin();
                 it != options.end(); ++it ) {
                stage_counter++;
                construction *current_con = *it;
                if( hide_unconstructable && !can_construct( *current_con ) ) {
                    continue;
                }
                // Update the cached availability of components and tools in the requirement object
                current_con->requirements->can_make_with_inventory( total_inv, is_crafting_component );

                std::vector<std::string> current_buffer;

                const auto add_folded = [&]( const std::vector<std::string> &folded ) {
                    current_buffer.insert( current_buffer.end(), folded.begin(), folded.end() );
                };
                const auto add_line = [&]( const std::string & line ) {
                    add_folded( foldstring( line, available_window_width ) );
                };

                // display final product name only if more than one step.
                // Assume single stage constructions should be clear
                // in their title what their result is.
                if( !current_con->post_terrain.empty() && options.size() > 1 ) {
                    //also print out stage number when multiple stages are available
                    std::string current_line = string_format( _( "Stage/Variant #%d: " ), stage_counter );

                    // print name of the result of each stage
                    std::string result_string;
                    if( current_con->post_is_furniture ) {
                        result_string = furn_str_id( current_con->post_terrain ).obj().name();
                    } else {
                        result_string = ter_str_id( current_con->post_terrain ).obj().name();
                    }
                    current_line += colorize( result_string, color_title );
                    add_line( current_line );

                    // display description of the result for multi-stages
                    current_line = _( "Result: " );
                    if( current_con->post_is_furniture ) {
                        current_line += colorize(
                                            furn_str_id( current_con->post_terrain ).obj().description,
                                            color_data
                                        );
                    } else {
                        current_line += colorize(
                                            ter_str_id( current_con->post_terrain ).obj().description,
                                            color_data
                                        );
                    }
                    add_line( current_line );

                    // display description of the result for single stages
                } else if( !current_con->post_terrain.empty() ) {
                    std::string current_line = _( "Result: " );
                    if( current_con->post_is_furniture ) {
                        current_line += colorize(
                                            furn_str_id( current_con->post_terrain ).obj().description,
                                            color_data
                                        );
                    } else {
                        current_line += colorize(
                                            ter_str_id( current_con->post_terrain ).obj().description,
                                            color_data
                                        );
                    }
                    add_line( current_line );
                }

                // display required skill and difficulty
                if( current_con->required_skills.empty() ) {
                    add_line( _( "N/A" ) );
                } else {
                    std::string current_line = _( "Required skills: " ) + enumerate_as_string(
                                                   current_con->required_skills.begin(), current_con->required_skills.end(),
                    [&player_character]( const std::pair<skill_id, int> &skill ) {
                        nc_color col;
                        int s_lvl = player_character.get_skill_level( skill.first );
                        if( s_lvl < skill.second ) {
                            col = c_red;
                        } else if( s_lvl < skill.second * 1.25 ) {
                            col = c_light_blue;
                        } else {
                            col = c_green;
                        }

                        return colorize( string_format( "%s (%d)", skill.first.obj().name(), skill.second ), col );
                    }, enumeration_conjunction::none );
                    add_line( current_line );
                }

                // TODO: Textify pre_flags to provide a bit more information.
                // Example: First step of dig pit could say something about
                // requiring diggable ground.
                if( !current_con->pre_terrain.empty() ) {
                    std::string require_string;
                    if( current_con->pre_is_furniture ) {
                        require_string = furn_str_id( current_con->pre_terrain )->name();
                    } else {
                        require_string = ter_str_id( current_con->pre_terrain )->name();
                    }
                    nc_color pre_color = has_pre_terrain( *current_con ) ? c_green : c_red;
                    add_line( _( "Requires: " ) + colorize( require_string, pre_color ) );
                }
                if( !current_con->pre_note.empty() ) {
                    add_line( _( "Annotation: " ) + colorize( current_con->pre_note, color_data ) );
                }
                // get pre-folded versions of the rest of the construction project to be displayed later

                // get time needed
                add_folded( current_con->get_folded_time_string( available_window_width ) );

                add_folded( current_con->requirements->get_folded_tools_list( available_window_width, color_stage,
                            total_inv ) );

                add_folded( current_con->requirements->get_folded_components_list( available_window_width,
                            color_stage, total_inv, is_crafting_component ) );

                construct_buffers.push_back( current_buffer );
            }

            //determine where the printing starts for each project, so it can be scrolled to those points
            size_t current_buffer_location = 0;
            for( size_t i = 0; i < construct_buffers.size(); i++ ) {
                construct_buffer_breakpoints.push_back( static_cast<int>( current_buffer_location ) );
                full_construct_buffer.insert( full_construct_buffer.end(), construct_buffers[i].begin(),
                                              construct_buffers[i].end() );

                //handle text too large for one screen
                if( construct_buffers[i].size() > static_cast<size_t>( available_buffer_height ) ) {
                    construct_buffer_breakpoints.push_back( static_cast<int>( current_buffer_location +
                                                            static_cast<size_t>( available_buffer_height ) ) );
                }
                current_buffer_location += construct_buffers[i].size();
                if( i < construct_buffers.size() - 1 ) {
                    full_construct_buffer.push_back( std::string() );
                    current_buffer_location++;
                }
            }
            total_project_breakpoints = static_cast<int>( construct_buffer_breakpoints.size() );
        }
    };

    ui.on_screen_resize( [&]( ui_adaptor & ui ) {
        w_height = TERMY;
        if( static_cast<int>( available.size() ) + 2 < w_height ) {
            w_height = available.size() + 2;
        }
        if( w_height < FULL_SCREEN_HEIGHT ) {
            w_height = FULL_SCREEN_HEIGHT;
        }

        w_width = std::max( FULL_SCREEN_WIDTH, TERMX * 2 / 3 );
        const int w_y0 = ( TERMY > w_height ) ? ( TERMY - w_height ) / 2 : 0;
        const int w_x0 = ( TERMX > w_width ) ? ( TERMX - w_width ) / 2 : 0;
        w_con = catacurses::newwin( w_height, w_width, point( w_x0, w_y0 ) );

        w_list_width = static_cast<int>( .375 * w_width );
        w_list_height = w_height - 4;
        w_list = catacurses::newwin( w_list_height, w_list_width,
                                     point( w_x0 + w_list_x0, w_y0 + 3 ) );

        pos_x = w_list_width + w_list_x0 + 2;
        available_window_width = w_width - pos_x - 1;

        recalc_buffer();

        ui.position_from_window( w_con );
    } );
    ui.mark_resize();

    ui.on_redraw( [&]( const ui_adaptor & ) {
        draw_grid( w_con, w_list_width + w_list_x0 );

        // Erase existing tab selection & list of constructions
        mvwhline( w_con, point_south_east, ' ', w_list_width );
        werase( w_list );
        // Print new tab listing
        // NOLINTNEXTLINE(cata-use-named-point-constants)
        mvwprintz( w_con, point( 1, 1 ), c_yellow, "<< %s >>", construct_cat[tabindex].name() );
        // Determine where in the master list to start printing
        calcStartPos( offset, select, w_list_height, constructs.size() );
        // Print the constructions between offset and max (or how many will fit)
        cata::optional<point> cursor_pos;
        for( size_t i = 0; static_cast<int>( i ) < w_list_height &&
             ( i + offset ) < constructs.size(); i++ ) {
            int current = i + offset;
            const construction_group_str_id &group = constructs[current];
            bool highlight = ( current == select );
            const point print_from( 0, i );
            if( highlight ) {
                cursor_pos = print_from;
            }
            trim_and_print( w_list, print_from, w_list_width,
                            construction_color( group, highlight ), group->name() );
        }

        // Clear out lines for tools & materials
        for( int i = 1; i < w_height - 1; i++ ) {
            mvwhline( w_con, point( pos_x, i ), ' ', available_window_width );
        }

        // print the hotkeys regardless of if there are constructions
        for( size_t i = 0; i < notes.size(); ++i ) {
            trim_and_print( w_con, point( pos_x,
                                          w_height - 1 - static_cast<int>( notes.size() ) + static_cast<int>( i ) ),
                            available_window_width, c_white, notes[i] );
        }

        if( !constructs.empty() ) {
            if( select >= static_cast<int>( constructs.size() ) ) {
                select = 0;
            }
            const construction_group_str_id &current_group = constructs[select];
            // Print construction name
            trim_and_print( w_con, point( pos_x, 1 ), available_window_width, c_white, current_group->name() );

            if( current_construct_breakpoint > 0 ) {
                // Print previous stage indicator if breakpoint is past the beginning
                trim_and_print( w_con, point( pos_x, 2 ), available_window_width, c_white,
                                _( "Press [<color_yellow>%s</color>] to show previous stage(s)." ),
                                ctxt.get_desc( "SCROLL_STAGE_UP" ) );
            }
            if( static_cast<size_t>( construct_buffer_breakpoints[current_construct_breakpoint] +
                                     available_buffer_height ) < full_construct_buffer.size() ) {
                // Print next stage indicator if more breakpoints are remaining after screen height
                trim_and_print( w_con, point( pos_x, w_height - 2 - static_cast<int>( notes.size() ) ),
                                available_window_width, c_white,
                                _( "Press [<color_yellow>%s</color>] to show next stage(s)." ),
                                ctxt.get_desc( "SCROLL_STAGE_DOWN" ) );
            }
            // Leave room for above/below indicators
            int ypos = 3;
            nc_color stored_color = color_stage;
            for( size_t i = static_cast<size_t>( construct_buffer_breakpoints[current_construct_breakpoint] );
                 i < full_construct_buffer.size(); i++ ) {
                //the value of 3 is from leaving room at the top of window
                if( ypos > available_buffer_height + 3 ) {
                    break;
                }
                print_colored_text( w_con, point( w_list_width + w_list_x0 + 2, ypos++ ), stored_color, color_stage,
                                    full_construct_buffer[i] );
            }
        }

        draw_scrollbar( w_con, select, w_list_height, constructs.size(), point( 0, 3 ) );
        wnoutrefresh( w_con );

        // place the cursor at the selected construction name as expected by screen readers
        if( cursor_pos ) {
            wmove( w_list, cursor_pos.value() );
        }
        wnoutrefresh( w_list );
    } );

    do {
        if( update_cat ) {
            update_cat = false;
            construction_group_str_id last_construction = construction_group_str_id::NULL_ID();
            if( isnew ) {
                filter = uistate.construction_filter;
                tabindex = uistate.construction_tab.is_valid()
                           ? uistate.construction_tab.id().to_i() : 0;
                if( uistate.last_construction.is_valid() ) {
                    last_construction = uistate.last_construction;
                }
            } else if( select >= 0 && static_cast<size_t>( select ) < constructs.size() ) {
                last_construction = constructs[select];
            }
            category_id = construct_cat[tabindex].id;
            if( category_id == construction_category_ALL ) {
                constructs = available;
            } else if( category_id == construction_category_FILTER ) {
                constructs.clear();
                std::copy_if( available.begin(), available.end(),
                              std::back_inserter( constructs ),
                [&]( const construction_group_str_id & group ) {
                    return lcmatch( group->name(), filter );
                } );
            } else {
                constructs = cat_available[category_id];
            }
            select = 0;
            if( last_construction ) {
                const auto it = std::find( constructs.begin(), constructs.end(),
                                           last_construction );
                if( it != constructs.end() ) {
                    select = std::distance( constructs.begin(), it );
                }
            }
        }
        isnew = false;

        if( update_info ) {
            update_info = false;

            notes.clear();
            if( tabindex == tabcount - 1 && !filter.empty() ) {
                notes.push_back( string_format( _( "Press [<color_red>%s</color>] to clear filter." ),
                                                ctxt.get_desc( "RESET_FILTER" ) ) );
            }
            notes.push_back( string_format( _( "Press [<color_yellow>%s or %s</color>] to tab." ),
                                            ctxt.get_desc( "LEFT" ),
                                            ctxt.get_desc( "RIGHT" ) ) );
            notes.push_back( string_format( _( "Press [<color_yellow>%s</color>] to search." ),
                                            ctxt.get_desc( "FILTER" ) ) );
            if( !hide_unconstructable ) {
                notes.push_back( string_format(
                                     _( "Press [<color_yellow>%s</color>] to hide unavailable constructions." ),
                                     ctxt.get_desc( "TOGGLE_UNAVAILABLE_CONSTRUCTIONS" ) ) );
            } else {
                notes.push_back( string_format(
                                     _( "Press [<color_red>%s</color>] to show unavailable constructions." ),
                                     ctxt.get_desc( "TOGGLE_UNAVAILABLE_CONSTRUCTIONS" ) ) );
            }
            notes.push_back( string_format(
                                 _( "Press [<color_yellow>%s</color>] to view and edit keybindings." ),
                                 ctxt.get_desc( "HELP_KEYBINDINGS" ) ) );

            recalc_buffer();
        } // Finished updating

        ui_manager::redraw();

        const std::string action = ctxt.handle_input();
        const int recmax = static_cast<int>( constructs.size() );
        const int scroll_rate = recmax > 20 ? 10 : 3;
        if( action == "FILTER" ) {
            string_input_popup popup;
            popup
            .title( _( "Search" ) )
            .width( 50 )
            .description( _( "Filter" ) )
            .max_length( 100 )
            .text( tabindex == tabcount - 1 ? filter : std::string() )
            .query();
            if( popup.confirmed() ) {
                filter = popup.text();
                uistate.construction_filter = filter;
                update_info = true;
                update_cat = true;
                tabindex = tabcount - 1;
            }
        } else if( action == "RESET_FILTER" ) {
            if( tabindex == tabcount - 1 && !filter.empty() ) {
                filter.clear();
                uistate.construction_filter.clear();
                update_info = true;
                update_cat = true;
            }
        } else if( action == "DOWN" ) {
            update_info = true;
            if( select < recmax - 1 ) {
                select++;
            } else {
                select = 0;
            }
        } else if( action == "UP" ) {
            update_info = true;
            if( select > 0 ) {
                select--;
            } else {
                select = recmax - 1;
            }
        } else if( action == "PAGE_DOWN" ) {
            update_info = true;
            if( select == recmax - 1 ) {
                select = 0;
            } else if( select + scroll_rate >= recmax ) {
                select = recmax - 1;
            } else {
                select += +scroll_rate;
            }
        } else if( action == "PAGE_UP" ) {
            update_info = true;
            if( select == 0 ) {
                select = recmax - 1;
            } else if( select <= scroll_rate ) {
                select = 0;
            } else {
                select += -scroll_rate;
            }
        } else if( action == "LEFT" ) {
            update_info = true;
            update_cat = true;
            tabindex--;
            if( tabindex < 0 ) {
                tabindex = tabcount - 1;
            }
        } else if( action == "RIGHT" ) {
            update_info = true;
            update_cat = true;
            tabindex = ( tabindex + 1 ) % tabcount;
        } else if( action == "SCROLL_STAGE_UP" ) {
            if( current_construct_breakpoint > 0 ) {
                current_construct_breakpoint--;
            }
            if( current_construct_breakpoint < 0 ) {
                current_construct_breakpoint = 0;
            }
        } else if( action == "SCROLL_STAGE_DOWN" ) {
            if( current_construct_breakpoint < total_project_breakpoints - 1 ) {
                current_construct_breakpoint++;
            }
            if( current_construct_breakpoint >= total_project_breakpoints ) {
                current_construct_breakpoint = total_project_breakpoints - 1;
            }
        } else if( action == "QUIT" ) {
            exit = true;
        } else if( action == "TOGGLE_UNAVAILABLE_CONSTRUCTIONS" ) {
            update_info = true;
            update_cat = true;
            hide_unconstructable = !hide_unconstructable;
            offset = 0;
            load_available_constructions( available, cat_available, hide_unconstructable );
        } else if( action == "CONFIRM" ) {
            if( constructs.empty() || select >= static_cast<int>( constructs.size() ) ) {
                // Nothing to be done here
                continue;
            }
            if( !blueprint ) {
                if( player_can_build( player_character, total_inv, constructs[select] ) ) {
                    if( !player_can_see_to_build( player_character, constructs[select] ) ) {
                        add_msg( m_info, _( "It is too dark to construct right now." ) );
                    } else {
                        ui.reset();
                        place_construction( constructs[select] );
                        uistate.last_construction = constructs[select];
                    }
                    exit = true;
                } else {
                    popup( _( "You can't build that!" ) );
                    update_info = true;
                }
            } else {
                // get the index of the overall constructions list from current_group
                const std::vector<construction> &list_constructions = get_constructions();
                for( int i = 0; i < static_cast<int>( list_constructions.size() ); ++i ) {
                    if( constructs[select] == list_constructions[i].group ) {
                        ret = construction_id( i );
                        break;
                    }
                }
                exit = true;
            }
        }
    } while( !exit );

    uistate.construction_tab = int_id<construction_category>( tabindex ).id();

    return ret;
}

bool player_can_build( player &p, const read_only_visitable &inv,
                       const construction_group_str_id &group )
{
    // check all with the same group to see if player can build any
    std::vector<construction *> cons = constructions_by_group( group );
    for( auto &con : cons ) {
        if( player_can_build( p, inv, *con ) ) {
            return true;
        }
    }
    return false;
}

bool player_can_build( player &p, const read_only_visitable &inv, const construction &con )
{
    if( p.has_trait( trait_DEBUG_HS ) ) {
        return true;
    }

    if( !p.meets_skill_requirements( con ) ) {
        return false;
    }

    return con.requirements->can_make_with_inventory( inv, is_crafting_component );
}

bool player_can_see_to_build( player &p, const construction_group_str_id &group )
{
    if( p.fine_detail_vision_mod() < 4 || p.has_trait( trait_DEBUG_HS ) ) {
        return true;
    }
    std::vector<construction *> cons = constructions_by_group( group );
    for( construction *&con : cons ) {
        if( con->dark_craftable ) {
            return true;
        }
    }
    return false;
}

bool can_construct( const construction_group_str_id &group )
{
    // check all with the same group to see if player can build any
    std::vector<construction *> cons = constructions_by_group( group );
    for( auto &con : cons ) {
        if( can_construct( *con ) ) {
            return true;
        }
    }
    return false;
}

bool can_construct( const construction &con, const tripoint &p )
{
    // see if the special pre-function checks out
    bool place_okay = con.pre_special( p );
    // see if the terrain type checks out
    place_okay &= has_pre_terrain( con, p );
    // see if the flags check out
    place_okay &= std::all_of( con.pre_flags.begin(), con.pre_flags.end(),
    [&p]( const std::string & flag ) {
        return get_map().has_flag( flag, p );
    } );
    // make sure the construction would actually do something
    if( !con.post_terrain.empty() ) {
        map &here = get_map();
        if( con.post_is_furniture ) {
            furn_id f = furn_id( con.post_terrain );
            place_okay &= here.furn( p ) != f;
        } else {
            ter_id t = ter_id( con.post_terrain );
            place_okay &= here.ter( p ) != t;
        }
    }
    return place_okay;
}

bool can_construct( const construction &con )
{
    tripoint avatar_pos = get_player_character().pos();
    for( const tripoint &p : get_map().points_in_radius( avatar_pos, 1 ) ) {
        if( p != avatar_pos && can_construct( con, p ) ) {
            return true;
        }
    }
    return false;
}

void place_construction( const construction_group_str_id &group )
{
    avatar &player_character = get_avatar();
    const inventory &total_inv = player_character.crafting_inventory();

    std::vector<construction *> cons = constructions_by_group( group );
    std::map<tripoint, const construction *> valid;
    map &here = get_map();
    for( const tripoint &p : here.points_in_radius( player_character.pos(), 1 ) ) {
        for( const auto *con : cons ) {
            if( p != player_character.pos() && can_construct( *con, p ) &&
                player_can_build( player_character, total_inv, *con ) ) {
                valid[ p ] = con;
            }
        }
    }

    shared_ptr_fast<game::draw_callback_t> draw_valid = make_shared_fast<game::draw_callback_t>( [&]() {
        map &here = get_map();
        for( auto &elem : valid ) {
            here.drawsq( g->w_terrain, player_character, elem.first, true, false,
                         player_character.pos() + player_character.view_offset );
        }
    } );
    g->add_draw_callback( draw_valid );

    const cata::optional<tripoint> pnt_ = choose_adjacent( _( "Construct where?" ) );
    if( !pnt_ ) {
        return;
    }
    const tripoint pnt = *pnt_;

    if( valid.find( pnt ) == valid.end() ) {
        cons.front()->explain_failure( pnt );
        return;
    }
    // Maybe there is already a partial_con on an existing trap, that isn't caught by the usual trap-checking.
    // because the pre-requisite construction is already a trap anyway.
    // This shouldn't normally happen, unless it's a spike pit being built on a pit for example.
    partial_con *pre_c = here.partial_con_at( pnt );
    if( pre_c ) {
        add_msg( m_info,
                 _( "There is already an unfinished construction there, examine it to continue working on it" ) );
        return;
    }
    std::list<item> used;
    const construction &con = *valid.find( pnt )->second;
    // create the partial construction struct
    partial_con pc;
    pc.id = con.id;
    // Set the trap that has the examine function
    // Special handling for constructions that take place on existing traps.
    // Basically just don't add the unfinished construction trap.
    // TODO: handle this cleaner, instead of adding a special case to pit iexamine.
    if( here.tr_at( pnt ).is_null() ) {
        here.trap_set( pnt, tr_unfinished_construction );
    }
    // Use up the components
    for( const auto &it : con.requirements->get_components() ) {
        std::list<item> tmp = player_character.consume_items( it, 1, is_crafting_component );
        used.splice( used.end(), tmp );
    }
    pc.components = used;
    here.partial_con_set( pnt, pc );
    for( const auto &it : con.requirements->get_tools() ) {
        player_character.consume_tools( it );
    }
    player_character.assign_activity( ACT_BUILD );
    player_character.activity.placement = here.getabs( pnt );
}

void complete_construction( player *p )
{
    if( !finalized ) {
        debugmsg( "complete_construction called before finalization" );
        return;
    }
    map &here = get_map();
    const tripoint terp = here.getlocal( p->activity.placement );
    partial_con *pc = here.partial_con_at( terp );
    if( !pc ) {
        debugmsg( "No partial construction found at activity placement in complete_construction()" );
        if( here.tr_at( terp ) == tr_unfinished_construction ) {
            here.remove_trap( terp );
        }
        if( p->is_npc() ) {
            npc *guy = dynamic_cast<npc *>( p );
            guy->current_activity_id = activity_id::NULL_ID();
            guy->revert_after_activity();
            guy->set_moves( 0 );
        }
        return;
    }
    const construction &built = pc->id.obj();
    const auto award_xp = [&]( player & c ) {
        for( const auto &pr : built.required_skills ) {
            c.practice( pr.first, static_cast<int>( ( 10 + 15 * pr.second ) * ( 1 + built.time / 180000.0 ) ),
                        static_cast<int>( pr.second * 1.25 ) );
        }
    };

    award_xp( *p );
    // Friendly NPCs gain exp from assisting or watching...
    // TODO: NPCs watching other NPCs do stuff and learning from it
    if( p->is_player() ) {
        for( auto &elem : get_avatar().get_crafting_helpers() ) {
            if( elem->meets_skill_requirements( built ) ) {
                add_msg( m_info, _( "%s assists you with the work…" ), elem->name );
            } else {
                //NPC near you isn't skilled enough to help
                add_msg( m_info, _( "%s watches you work…" ), elem->name );
            }

            award_xp( *elem );
        }
    }
    if( here.tr_at( terp ) == tr_unfinished_construction ) {
        here.remove_trap( terp );
    }
    here.partial_con_remove( terp );
    // Some constructions are allowed to have items left on the tile.
    if( built.post_flags.count( "keep_items" ) == 0 ) {
        // Move any items that have found their way onto the construction site.
        std::vector<tripoint> dump_spots;
        for( const tripoint &pt : here.points_in_radius( terp, 1 ) ) {
            if( here.can_put_items( pt ) && pt != terp ) {
                dump_spots.push_back( pt );
            }
        }
        if( !dump_spots.empty() ) {
            tripoint dump_spot = random_entry( dump_spots );
            map_stack items = here.i_at( terp );
            for( map_stack::iterator it = items.begin(); it != items.end(); ) {
                here.add_item_or_charges( dump_spot, *it );
                it = items.erase( it );
            }
        } else {
            debugmsg( "No space to displace items from construction finishing" );
        }
    }
    // Make the terrain change
    if( !built.post_terrain.empty() ) {
        const tripoint terp_actual = built.post_flags.count( "is_roof" ) ? terp + tripoint_above : terp;
        if( built.post_is_furniture ) {
            here.furn_set( terp_actual, furn_str_id( built.post_terrain ) );
        } else {
<<<<<<< HEAD
            here.ter_set( terp_actual, ter_str_id( built.post_terrain ) );
=======
            here.ter_set( terp, ter_str_id( built.post_terrain ) );
            // Make a roof if constructed terrain should have it and it's an open air
            if( construct::check_up_OK( terp ) ) {
                const int_id<ter_t> post_terrain = ter_id( built.post_terrain );
                if( post_terrain->roof ) {
                    const tripoint top = terp + tripoint_above;
                    if( here.ter( top ) == t_open_air ) {
                        here.ter_set( top, ter_id( post_terrain->roof ) );
                    }
                }
            }
>>>>>>> ec7e1d63
        }
    }

    // Spawn byproducts
    if( built.byproduct_item_group ) {
        here.spawn_items( p->pos(), item_group::items_from( *built.byproduct_item_group, calendar::turn ) );
    }

    add_msg( m_info, _( "%s finished construction: %s." ), p->disp_name( false, true ),
             built.group->name() );
    // clear the activity
    p->activity.set_to_null();

    // This comes after clearing the activity, in case the function interrupts
    // activities
    built.post_special( terp );
    // npcs will automatically resume backlog, players wont.
    if( p->is_player() && !p->backlog.empty() &&
        p->backlog.front().id() == ACT_MULTIPLE_CONSTRUCTION ) {
        p->backlog.clear();
        p->assign_activity( ACT_MULTIPLE_CONSTRUCTION );
    }
}

bool construct::check_empty( const tripoint &p )
{
    map &here = get_map();
    // @TODO should check for *visible* traps only. But calling code must
    // first know how to handle constructing on top of an invisible trap!
    return ( here.has_flag( flag_FLAT, p ) && !here.has_furn( p ) &&
             g->is_empty( p ) && here.tr_at( p ).is_null() &&
             here.i_at( p ).empty() && !here.veh_at( p ) );
}

static inline std::array<tripoint, 4> get_orthogonal_neighbors( const tripoint &p )
{
    return {{
            p + point_north,
            p + point_south,
            p + point_west,
            p + point_east
        }};
}

bool construct::check_support( const tripoint &p )
{
    map &here = get_map();
    // need two or more orthogonally adjacent supports
    int num_supports = 0;
    for( const tripoint &nb : get_orthogonal_neighbors( p ) ) {
        if( here.has_flag( flag_SUPPORTS_ROOF, nb ) ) {
            num_supports++;
        }
    }
    return num_supports >= 2;
}

bool construct::check_support_passable( const tripoint &p )
{
    return !get_map().impassable( p ) && check_support( p );
}

bool construct::check_support_below( const tripoint &p )
{
    return check_support( p + tripoint_below );
}


bool construct::check_support_up_empty( const tripoint &p )
{
    return check_support_passable( p ) && check_up_OK( p ) &&
           get_map().ter( p + tripoint_above ) == t_open_air;
}

bool construct::check_deconstruct( const tripoint &p )
{
    map &here = get_map();
    if( here.has_furn( p.xy() ) ) {
        return here.furn( p.xy() ).obj().deconstruct.can_do;
    }
    // terrain can only be deconstructed when there is no furniture in the way
    return here.ter( p.xy() ).obj().deconstruct.can_do;
}

bool construct::check_empty_up_OK( const tripoint &p )
{
    return check_empty( p ) && check_up_OK( p );
}

bool construct::check_up_OK( const tripoint & )
{
    // You're not going above +OVERMAP_HEIGHT.
    return ( get_map().get_abs_sub().z < OVERMAP_HEIGHT );
}

bool construct::check_down_OK( const tripoint & )
{
    // You're not going below -OVERMAP_DEPTH.
    return ( get_map().get_abs_sub().z > -OVERMAP_DEPTH );
}

bool construct::check_no_trap( const tripoint &p )
{
    return get_map().tr_at( p ).is_null();
}

bool construct::check_ramp_high( const tripoint &p )
{
    if( check_up_OK( p ) && check_up_OK( p + tripoint_above ) ) {
        for( const point &car_d : four_cardinal_directions ) {
            // check adjacent points on the z-level above for a completed down ramp
            if( get_map().has_flag( TFLAG_RAMP_DOWN, p + car_d + tripoint_above ) ) {
                return true;
            }
        }
    }
    return false;
}

bool construct::check_ramp_low( const tripoint &p )
{
    return check_up_OK( p ) && check_up_OK( p + tripoint_above );
}

void construct::done_trunk_plank( const tripoint &/*p*/ )
{
    int num_logs = rng( 2, 3 );
    Character &player_character = get_player_character();
    for( int i = 0; i < num_logs; ++i ) {
        iuse::cut_log_into_planks( player_character );
    }
}

void construct::done_grave( const tripoint &p )
{
    Character &player_character = get_player_character();
    map &here = get_map();
    map_stack its = here.i_at( p );
    for( item it : its ) {
        if( it.is_corpse() ) {
            if( it.get_corpse_name().empty() ) {
                if( it.get_mtype()->has_flag( MF_HUMAN ) ) {
                    if( player_character.has_trait( trait_SPIRITUAL ) ) {
                        player_character.add_morale( MORALE_FUNERAL, 50, 75, 1_days, 1_hours );
                        add_msg( m_good,
                                 _( "You feel relieved after providing last rites for this human being, whose name is lost in the Cataclysm." ) );
                    } else {
                        add_msg( m_neutral, _( "You bury remains of a human, whose name is lost in the Cataclysm." ) );
                    }
                }
            } else {
                if( player_character.has_trait( trait_SPIRITUAL ) ) {
                    player_character.add_morale( MORALE_FUNERAL, 50, 75, 1_days, 1_hours );
                    add_msg( m_good,
                             _( "You feel sadness, but also relief after providing last rites for %s, whose name you will keep in your memory." ),
                             it.get_corpse_name() );
                } else {
                    add_msg( m_neutral,
                             _( "You bury remains of %s, who joined uncounted masses perished in the Cataclysm." ),
                             it.get_corpse_name() );
                }
            }
            get_event_bus().send<event_type::buries_corpse>(
                player_character.getID(), it.get_mtype()->id, it.get_corpse_name() );
        }
    }
    if( player_character.has_quality( qual_CUT ) ) {
        iuse::handle_ground_graffiti( player_character, nullptr, _( "Inscribe something on the grave?" ),
                                      p );
    } else {
        add_msg( m_neutral,
                 _( "Unfortunately you don't have anything sharp to place an inscription on the grave." ) );
    }

    here.destroy_furn( p, true );
}

static vpart_id vpart_from_item( const itype_id &item_id )
{
    for( const auto &e : vpart_info::all() ) {
        const vpart_info &vp = e.second;
        if( vp.base_item == item_id && vp.has_flag( flag_INITIAL_PART ) ) {
            return vp.get_id();
        }
    }
    // The INITIAL_PART flag is optional, if no part (based on the given item) has it, just use the
    // first part that is based in the given item (this is fine for example if there is only one
    // such type anyway).
    for( const auto &e : vpart_info::all() ) {
        const vpart_info &vp = e.second;
        if( vp.base_item == item_id ) {
            return vp.get_id();
        }
    }
    debugmsg( "item %s used by construction is not base item of any vehicle part!", item_id.c_str() );
    static const vpart_id frame_id( "frame_vertical_2" );
    return frame_id;
}

void construct::done_vehicle( const tripoint &p )
{
    std::string name = string_input_popup()
                       .title( _( "Enter new vehicle name:" ) )
                       .width( 20 )
                       .query_string();
    if( name.empty() ) {
        name = _( "Car" );
    }

    map &here = get_map();
    vehicle *veh = here.add_vehicle( vproto_id( "none" ), p, 270_degrees, 0, 0 );

    if( !veh ) {
        debugmsg( "error constructing vehicle" );
        return;
    }
    veh->name = name;
    veh->install_part( point_zero, vpart_from_item( get_avatar().lastconsumed ) );

    // Update the vehicle cache immediately,
    // or the vehicle will be invisible for the first couple of turns.
    here.add_vehicle_to_cache( veh );
}

void construct::done_deconstruct( const tripoint &p )
{
    map &here = get_map();
    // TODO: Make this the argument
    if( here.has_furn( p ) ) {
        const furn_t &f = here.furn( p ).obj();
        if( !f.deconstruct.can_do ) {
            add_msg( m_info, _( "That %s can not be disassembled!" ), f.name() );
            return;
        }
        Character &player_character = get_player_character();
        if( f.id.id() == furn_str_id( "f_console_broken" ) )  {
            if( player_character.get_skill_level( skill_electronics ) >= 1 ) {
                player_character.practice( skill_electronics, 20, 4 );
            }
        }
        if( f.id.id() == furn_str_id( "f_console" ) )  {
            if( player_character.get_skill_level( skill_electronics ) >= 1 ) {
                player_character.practice( skill_electronics, 40, 8 );
            }
        }
        if( f.id.id() == furn_str_id( "f_machinery_electronic" ) )  {
            if( player_character.get_skill_level( skill_electronics ) >= 1 ) {
                player_character.practice( skill_electronics, 40, 8 );
            }
        }
        if( f.deconstruct.furn_set.str().empty() ) {
            here.furn_set( p, f_null );
        } else {
            here.furn_set( p, f.deconstruct.furn_set );
        }
        add_msg( _( "The %s is disassembled." ), f.name() );
        here.spawn_items( p, item_group::items_from( f.deconstruct.drop_group, calendar::turn ) );
        // HACK: Hack alert.
        // Signs have cosmetics associated with them on the submap since
        // furniture can't store dynamic data to disk. To prevent writing
        // mysteriously appearing for a sign later built here, remove the
        // writing from the submap.
        here.delete_signage( p );
    } else {
        const ter_t &t = here.ter( p ).obj();
        if( !t.deconstruct.can_do ) {
            add_msg( _( "That %s can not be disassembled!" ), t.name() );
            return;
        }
        if( t.deconstruct.deconstruct_above ) {
            const tripoint top = p + tripoint_above;
            if( here.has_furn( top ) ) {
                add_msg( _( "That %s can not be disassembled, since there is furniture above it." ), t.name() );
                return;
            }
            done_deconstruct( top );
        }
        avatar &player_character = get_avatar();
        if( t.id.id() == t_console_broken )  {
            if( player_character.get_skill_level( skill_electronics ) >= 1 ) {
                player_character.practice( skill_electronics, 20, 4 );
            }
        }
        if( t.id.id() == t_console )  {
            if( player_character.get_skill_level( skill_electronics ) >= 1 ) {
                player_character.practice( skill_electronics, 40, 8 );
            }
        }
        here.ter_set( p, t.deconstruct.ter_set );
        add_msg( _( "The %s is disassembled." ), t.name() );
        here.spawn_items( p, item_group::items_from( t.deconstruct.drop_group, calendar::turn ) );
    }
}

static void unroll_digging( const int numer_of_2x4s )
{
    // refund components!
    item rope( "rope_30" );
    map &here = get_map();
    tripoint avatar_pos = get_player_character().pos();
    here.add_item_or_charges( avatar_pos, rope );
    // presuming 2x4 to conserve lumber.
    here.spawn_item( avatar_pos, itype_2x4, numer_of_2x4s );
}

void construct::done_digormine_stair( const tripoint &p, bool dig )
{
    map &here = get_map();
    // TODO: fix point types
    const tripoint_abs_ms abs_pos( here.getabs( p ) );
    const tripoint_abs_sm pos_sm = project_to<coords::sm>( abs_pos );
    tinymap tmpmap;
    tmpmap.load( pos_sm + tripoint_below, false );
    // TODO: fix point types
    const tripoint local_tmp = tmpmap.getlocal( abs_pos.raw() );

    Character &player_character = get_player_character();
    bool dig_muts = player_character.has_trait( trait_PAINRESIST_TROGLO ) ||
                    player_character.has_trait( trait_STOCKY_TROGLO );

    int no_mut_penalty = dig_muts ? 10 : 0;
    int mine_penalty = dig ? 0 : 10;
    player_character.mod_stored_nutr( 5 + mine_penalty + no_mut_penalty );
    player_character.mod_thirst( 5 + mine_penalty + no_mut_penalty );
    player_character.mod_fatigue( 10 + mine_penalty + no_mut_penalty );

    if( tmpmap.ter( local_tmp ) == t_lava ) {
        if( !( query_yn( _( "The rock feels much warmer than normal.  Proceed?" ) ) ) ) {
            here.ter_set( p, t_pit ); // You dug down a bit before detecting the problem
            unroll_digging( dig ? 8 : 12 );
        } else {
            add_msg( m_warning, _( "You just tunneled into lava!" ) );
            get_event_bus().send<event_type::digs_into_lava>();
            here.ter_set( p, t_hole );
        }

        return;
    }

    bool impassable = tmpmap.impassable( local_tmp );
    if( !impassable ) {
        add_msg( _( "You dig into a preexisting space, and improvise a ladder." ) );
    } else if( dig ) {
        add_msg( _( "You dig a stairway, adding sturdy timbers and a rope for safety." ) );
    } else {
        add_msg( _( "You drill out a passage, heading deeper underground." ) );
    }
    here.ter_set( p, t_stairs_down ); // There's the top half
    // Again, need to use submap-local coordinates.
    tmpmap.ter_set( local_tmp, impassable ? t_stairs_up : t_ladder_up ); // and there's the bottom half.
    // And save to the center coordinate of the current active map.
    tmpmap.save();
}

void construct::done_dig_stair( const tripoint &p )
{
    done_digormine_stair( p, true );
}

void construct::done_mine_downstair( const tripoint &p )
{
    done_digormine_stair( p, false );
}

void construct::done_mine_upstair( const tripoint &p )
{
    map &here = get_map();
    // TODO: fix point types
    const tripoint_abs_ms abs_pos( here.getabs( p ) );
    const tripoint_abs_sm pos_sm = project_to<coords::sm>( abs_pos );
    tinymap tmpmap;
    tmpmap.load( pos_sm + tripoint_above, false );
    // TODO: fix point types
    const tripoint local_tmp = tmpmap.getlocal( abs_pos.raw() );

    if( tmpmap.ter( local_tmp ) == t_lava ) {
        here.ter_set( p.xy(), t_rock_floor ); // You dug a bit before discovering the problem
        add_msg( m_warning, _( "The rock overhead feels hot.  You decide *not* to mine magma." ) );
        unroll_digging( 12 );
        return;
    }

    if( tmpmap.has_flag_ter( TFLAG_SHALLOW_WATER, local_tmp ) ||
        tmpmap.has_flag_ter( TFLAG_DEEP_WATER, local_tmp ) ) {
        here.ter_set( p.xy(), t_rock_floor ); // You dug a bit before discovering the problem
        add_msg( m_warning, _( "The rock above is rather damp.  You decide *not* to mine water." ) );
        unroll_digging( 12 );
        return;
    }

    Character &player_character = get_player_character();
    bool dig_muts = player_character.has_trait( trait_PAINRESIST_TROGLO ) ||
                    player_character.has_trait( trait_STOCKY_TROGLO );

    int no_mut_penalty = dig_muts ? 15 : 0;
    player_character.mod_stored_nutr( 20 + no_mut_penalty );
    player_character.mod_thirst( 20 + no_mut_penalty );
    player_character.mod_fatigue( 25 + no_mut_penalty );

    add_msg( _( "You drill out a passage, heading for the surface." ) );
    here.ter_set( p.xy(), t_stairs_up ); // There's the bottom half
    // We need to write to submap-local coordinates.
    tmpmap.ter_set( local_tmp, t_stairs_down ); // and there's the top half.
    tmpmap.save();
}

void construct::done_wood_stairs( const tripoint &p )
{
    const tripoint top = p + tripoint_above;
    get_map().ter_set( top, ter_id( "t_wood_stairs_down" ) );
}

void construct::done_window_curtains( const tripoint & )
{
    map &here = get_map();
    tripoint avatar_pos = get_player_character().pos();
    // copied from iexamine::curtains
    here.spawn_item( avatar_pos, itype_nail, 1, 4 );
    here.spawn_item( avatar_pos, itype_sheet, 2 );
    here.spawn_item( avatar_pos, itype_stick );
    here.spawn_item( avatar_pos, itype_string_36 );
    add_msg( _( "After boarding up the window the curtains and curtain rod are left." ) );
}

void construct::done_extract_maybe_revert_to_dirt( const tripoint &p )
{
    map &here = get_map();
    if( one_in( 10 ) ) {
        here.ter_set( p, t_dirt );
    }

    if( here.ter( p ) == t_clay ) {
        add_msg( _( "You gather some clay." ) );
    } else if( here.ter( p ) == t_sand ) {
        add_msg( _( "You gather some sand." ) );
    } else {
        // Fall through to an undefined material.
        add_msg( _( "You gather some materials." ) );
    }
}

void construct::done_mark_firewood( const tripoint &p )
{
    get_map().trap_set( p, tr_firewood_source );
}

void construct::done_mark_practice_target( const tripoint &p )
{
    get_map().trap_set( p, tr_practice_target );
}

void construct::done_ramp_low( const tripoint &p )
{
    const tripoint top = p + tripoint_above;
    get_map().ter_set( top, ter_id( "t_ramp_down_low" ) );
}

void construct::done_ramp_high( const tripoint &p )
{
    const tripoint top = p + tripoint_above;
    get_map().ter_set( top, ter_id( "t_ramp_down_high" ) );
}

void construct::failure_standard( const tripoint & )
{
    add_msg( m_info, _( "You cannot build there!" ) );
}

void construct::failure_deconstruct( const tripoint & )
{
    add_msg( m_info, _( "You cannot deconstruct this!" ) );
}

template <typename T>
void assign_or_debugmsg( T &dest, const std::string &fun_id,
                         const std::map<std::string, T> &possible )
{
    const auto iter = possible.find( fun_id );
    if( iter != possible.end() ) {
        dest = iter->second;
    } else {
        dest = possible.find( "" )->second;
        const std::string list_available = enumerate_as_string( possible.begin(), possible.end(),
        []( const std::pair<std::string, T> &pr ) {
            return pr.first;
        } );
        debugmsg( "Unknown function: %s, available values are %s", fun_id.c_str(), list_available );
    }
}

void load_construction( const JsonObject &jo )
{
    construction con;
    // These ids are only temporary. The actual ids are determined in finalize_construction,
    // after removing blacklisted constructions.
    con.id = construction_id( -1 );
    con.str_id = construction_str_id( jo.get_string( "id" ) );
    if( con.str_id.is_null() ) {
        jo.throw_error( "Null construction id specified", "id" );
    } else if( construction_id_map.find( con.str_id ) != construction_id_map.end() ) {
        jo.throw_error( "Duplicate construction id", "id" );
    }

    jo.get_member( "group" ).read( con.group );
    if( jo.has_member( "required_skills" ) ) {
        for( JsonArray arr : jo.get_array( "required_skills" ) ) {
            con.required_skills[skill_id( arr.get_string( 0 ) )] = arr.get_int( 1 );
        }
    } else {
        skill_id legacy_skill( jo.get_string( "skill", skill_fabrication.str() ) );
        int legacy_diff = jo.get_int( "difficulty" );
        con.required_skills[ legacy_skill ] = legacy_diff;
    }

    con.category = construction_category_id( jo.get_string( "category", "OTHER" ) );
    if( jo.has_int( "time" ) ) {
        con.time = to_moves<int>( time_duration::from_minutes( jo.get_int( "time" ) ) );
    } else if( jo.has_string( "time" ) ) {
        con.time = to_moves<int>( read_from_json_string<time_duration>( *jo.get_raw( "time" ),
                                  time_duration::units ) );
    }

    const requirement_id req_id( "inline_construction_" + con.str_id.str() );
    requirement_data::load_requirement( jo, req_id );
    con.requirements = req_id;

    if( jo.has_string( "using" ) ) {
        con.reqs_using = { { requirement_id( jo.get_string( "using" ) ), 1} };
    } else if( jo.has_array( "using" ) ) {
        for( JsonArray cur : jo.get_array( "using" ) ) {
            con.reqs_using.emplace_back( requirement_id( cur.get_string( 0 ) ), cur.get_int( 1 ) );
        }
    }

    jo.read( "pre_note", con.pre_note );
    con.pre_terrain = jo.get_string( "pre_terrain", "" );
    if( con.pre_terrain.size() > 1
        && con.pre_terrain[0] == 'f'
        && con.pre_terrain[1] == '_' ) {
        con.pre_is_furniture = true;
    }

    con.post_terrain = jo.get_string( "post_terrain", "" );
    if( con.post_terrain.size() > 1
        && con.post_terrain[0] == 'f'
        && con.post_terrain[1] == '_' ) {
        con.post_is_furniture = true;
    }

    con.pre_flags = jo.get_tags( "pre_flags" );

    con.post_flags = jo.get_tags( "post_flags" );

    if( jo.has_member( "byproducts" ) ) {
        con.byproduct_item_group = item_group::load_item_group( jo.get_member( "byproducts" ),
                                   "collection", "byproducts of construction " + con.str_id.str() );
    }

    static const std::map<std::string, std::function<bool( const tripoint & )>> pre_special_map = {{
            { "", construct::check_nothing },
            { "check_empty", construct::check_empty },
            { "check_support", construct::check_support },
            { "check_support_passable", construct::check_support_passable },
            { "check_support_below", construct::check_support_below },
            { "check_support_up_empty", construct::check_support_up_empty },
            { "check_deconstruct", construct::check_deconstruct },
            { "check_empty_up_OK", construct::check_empty_up_OK },
            { "check_up_OK", construct::check_up_OK },
            { "check_down_OK", construct::check_down_OK },
            { "check_no_trap", construct::check_no_trap },
            { "check_ramp_low", construct::check_ramp_low },
            { "check_ramp_high", construct::check_ramp_high }
        }
    };
    static const std::map<std::string, std::function<void( const tripoint & )>> post_special_map = {{
            { "", construct::done_nothing },
            { "done_trunk_plank", construct::done_trunk_plank },
            { "done_grave", construct::done_grave },
            { "done_vehicle", construct::done_vehicle },
            { "done_deconstruct", construct::done_deconstruct },
            { "done_dig_stair", construct::done_dig_stair },
            { "done_mine_downstair", construct::done_mine_downstair },
            { "done_mine_upstair", construct::done_mine_upstair },
            { "done_wood_stairs", construct::done_wood_stairs },
            { "done_window_curtains", construct::done_window_curtains },
            { "done_extract_maybe_revert_to_dirt", construct::done_extract_maybe_revert_to_dirt },
            { "done_mark_firewood", construct::done_mark_firewood },
            { "done_mark_practice_target", construct::done_mark_practice_target },
            { "done_ramp_low", construct::done_ramp_low },
            { "done_ramp_high", construct::done_ramp_high }
        }
    };
    std::map<std::string, std::function<void( const tripoint & )>> explain_fail_map;
    if( jo.has_string( "pre_special" ) &&
        jo.get_string( "pre_special" )  == std::string( "check_deconstruct" ) ) {
        explain_fail_map[""] = construct::failure_deconstruct;
    } else {
        explain_fail_map[""] = construct::failure_standard;
    }

    assign_or_debugmsg( con.pre_special, jo.get_string( "pre_special", "" ), pre_special_map );
    assign_or_debugmsg( con.post_special, jo.get_string( "post_special", "" ), post_special_map );
    assign_or_debugmsg( con.explain_failure, jo.get_string( "explain_failure", "" ), explain_fail_map );
    con.vehicle_start = jo.get_bool( "vehicle_start", false );

    con.on_display = jo.get_bool( "on_display", true );
    con.dark_craftable = jo.get_bool( "dark_craftable", false );

    constructions.push_back( con );
    construction_id_map.emplace( con.str_id, con.id );
}

void reset_constructions()
{
    constructions.clear();
    construction_id_map.clear();
    finalized = false;
}

void check_constructions()
{
    for( size_t i = 0; i < constructions.size(); i++ ) {
        const construction &c = constructions[ i ];
        const std::string display_name = "construction " + c.str_id.str();
        for( const auto &pr : c.required_skills ) {
            if( !pr.first.is_valid() ) {
                debugmsg( "Unknown skill %s in %s", pr.first.c_str(), display_name );
            }
        }

        if( !c.requirements.is_valid() ) {
            debugmsg( "%s has missing requirement data %s",
                      display_name, c.requirements.c_str() );
        }

        if( !c.pre_terrain.empty() ) {
            if( c.pre_is_furniture ) {
                if( !furn_str_id( c.pre_terrain ).is_valid() ) {
                    debugmsg( "Unknown pre_terrain (furniture) %s in %s", c.pre_terrain, display_name );
                }
            } else if( !ter_str_id( c.pre_terrain ).is_valid() ) {
                debugmsg( "Unknown pre_terrain (terrain) %s in %s", c.pre_terrain, display_name );
            }
        }
        if( !c.post_terrain.empty() ) {
            if( c.post_is_furniture ) {
                if( !furn_str_id( c.post_terrain ).is_valid() ) {
                    debugmsg( "Unknown post_terrain (furniture) %s in %s", c.post_terrain, display_name );
                }
            } else if( !ter_str_id( c.post_terrain ).is_valid() ) {
                debugmsg( "Unknown post_terrain (terrain) %s in %s", c.post_terrain, display_name );
            }
        }
        if( c.id != construction_id( i ) ) {
            debugmsg( "%s has id %u, but should have %u",
                      display_name, c.id.to_i(), i );
        }
        if( construction_id_map.find( c.str_id ) == construction_id_map.end() ) {
            debugmsg( "%s is an invalid string id",
                      display_name );
        } else if( construction_id_map[c.str_id] != construction_id( i ) ) {
            debugmsg( "%s points to int id %u, but should point to %u",
                      display_name, construction_id_map[c.str_id].to_i(), i );
        }
    }
}

int construction::print_time( const catacurses::window &w, const point &p, int width,
                              nc_color col ) const
{
    std::string text = get_time_string();
    return fold_and_print( w, p, width, col, text );
}

float construction::time_scale() const
{
    //incorporate construction time scaling
    if( get_option<int>( "CONSTRUCTION_SCALING" ) == 0 ) {
        return calendar::season_ratio();
    } else {
        return get_option<int>( "CONSTRUCTION_SCALING" ) / 100.0;
    }
}

int construction::adjusted_time() const
{
    int final_time = time;
    int assistants = 0;

    for( auto &elem : get_avatar().get_crafting_helpers() ) {
        if( elem->meets_skill_requirements( *this ) ) {
            assistants++;
        }
    }

    if( assistants >= 2 ) {
        final_time *= 0.4f;
    } else if( assistants == 1 ) {
        final_time *= 0.75f;
    }

    final_time *= time_scale();

    return final_time;
}

std::string construction::get_time_string() const
{
    const time_duration turns = time_duration::from_moves( adjusted_time() );
    return _( "Time to complete: " ) + colorize( to_string( turns ), color_data );
}

std::vector<std::string> construction::get_folded_time_string( int width ) const
{
    std::string time_text = get_time_string();
    std::vector<std::string> folded_time = foldstring( time_text, width );
    return folded_time;
}

void finalize_constructions()
{
    std::vector<item_comp> frame_items;
    for( const auto &e : vpart_info::all() ) {
        const vpart_info &vp = e.second;
        if( !vp.has_flag( flag_INITIAL_PART ) ) {
            continue;
        }
        frame_items.push_back( item_comp( vp.base_item, 1 ) );
    }

    if( frame_items.empty() ) {
        debugmsg( "No valid frames detected for vehicle construction" );
    }

    for( construction &con : constructions ) {
        if( !con.group.is_valid() ) {
            debugmsg( "Invalid construction group (%s) defined for construction (%s)",
                      con.group.str(), con.str_id.str() );
        }
        if( con.vehicle_start ) {
            const_cast<requirement_data &>( con.requirements.obj() ).get_components().push_back( frame_items );
        }
        bool is_valid_construction_category = false;
        for( const construction_category &cc : construction_categories::get_all() ) {
            if( con.category == cc.id ) {
                is_valid_construction_category = true;
                break;
            }
        }
        if( !is_valid_construction_category ) {
            debugmsg( "Invalid construction category (%s) defined for construction (%s)", con.category.str(),
                      con.str_id.str() );
        }
        requirement_data requirements_ = std::accumulate(
                                             con.reqs_using.begin(), con.reqs_using.end(), *con.requirements );

        requirement_data::save_requirement( requirements_, con.requirements );
        con.reqs_using.clear();
    }

    constructions.erase( std::remove_if( constructions.begin(), constructions.end(),
    [&]( const construction & c ) {
        return c.requirements->is_blacklisted();
    } ), constructions.end() );

    construction_id_map.clear();
    for( size_t i = 0; i < constructions.size(); i++ ) {
        constructions[ i ].id = construction_id( i );
        construction_id_map.emplace( constructions[i].str_id, constructions[i].id );
    }

    finalized = true;
}

build_reqs get_build_reqs_for_furn_ter_ids(
    const std::pair<std::map<ter_id, int>, std::map<furn_id, int>> &changed_ids )
{
    build_reqs total_reqs;

    if( !finalized ) {
        debugmsg( "get_build_reqs_for_furn_ter_ids called before finalization" );
        return total_reqs;
    }
    std::map<construction_id, int> total_builds;

    // iteratively recurse through the pre-terrains until the pre-terrain is empty, adding
    // the constructions to the total_builds map
    const auto add_builds = [&total_builds]( const construction & build, int count ) {
        if( total_builds.find( build.id ) == total_builds.end() ) {
            total_builds[build.id] = 0;
        }
        total_builds[build.id] += count;
        std::string build_pre_ter = build.pre_terrain;
        while( !build_pre_ter.empty() ) {
            for( const construction &pre_build : constructions ) {
                if( pre_build.category == construction_category_REPAIR ) {
                    continue;
                }
                if( pre_build.post_terrain == build_pre_ter ) {
                    if( total_builds.find( pre_build.id ) == total_builds.end() ) {
                        total_builds[pre_build.id] = 0;
                    }
                    total_builds[pre_build.id] += count;
                    build_pre_ter = pre_build.pre_terrain;
                    break;
                }
            }
            break;
        }
    };

    // go through the list of terrains and add their constructions and any pre-constructions
    // to the map of total builds
    for( const auto &ter_data : changed_ids.first ) {
        for( const construction &build : constructions ) {
            if( build.post_terrain.empty() || build.post_is_furniture ||
                build.category == construction_category_REPAIR ) {
                continue;
            }
            if( ter_id( build.post_terrain ) == ter_data.first ) {
                add_builds( build, ter_data.second );
                break;
            }
        }
    }
    // same, but for furniture
    for( const auto &furn_data : changed_ids.second ) {
        for( const construction &build : constructions ) {
            if( build.post_terrain.empty() || !build.post_is_furniture ||
                build.category == construction_category_REPAIR ) {
                continue;
            }
            if( furn_id( build.post_terrain ) == furn_data.first ) {
                add_builds( build, furn_data.second );
                break;
            }
        }
    }

    for( const auto &build_data : total_builds ) {
        const construction &build = build_data.first.obj();
        const int count = build_data.second;
        total_reqs.time += build.time * count;
        if( total_reqs.reqs.find( build.requirements ) == total_reqs.reqs.end() ) {
            total_reqs.reqs[build.requirements] = 0;
        }
        total_reqs.reqs[build.requirements] += count;
        for( const auto &req_skill : build.required_skills ) {
            if( total_reqs.skills.find( req_skill.first ) == total_reqs.skills.end() ) {
                total_reqs.skills[req_skill.first] = req_skill.second;
            } else if( total_reqs.skills[req_skill.first] < req_skill.second ) {
                total_reqs.skills[req_skill.first] = req_skill.second;
            }
        }
    }

    return total_reqs;
}

static const construction null_construction {};

template <>
const construction_str_id &construction_id::id() const
{
    if( !finalized ) {
        debugmsg( "construction_id::id called before finalization" );
        return construction_str_id::NULL_ID();
    } else if( is_valid() ) {
        return constructions[to_i()].str_id;
    } else {
        if( to_i() != -1 ) {
            debugmsg( "Invalid construction id %d", to_i() );
        }
        return construction_str_id::NULL_ID();
    }
}

template <>
const construction &construction_id::obj() const
{
    if( !finalized ) {
        debugmsg( "construction_id::obj called before finalization" );
        return null_construction;
    } else if( is_valid() ) {
        return constructions[to_i()];
    } else {
        debugmsg( "Invalid construction id %d", to_i() );
        return null_construction;
    }
}

template <>
bool construction_id::is_valid() const
{
    if( !finalized ) {
        debugmsg( "construction_id::is_valid called before finalization" );
        return false;
    }
    return to_i() >= 0 && static_cast<size_t>( to_i() ) < constructions.size();
}

template <>
construction_id construction_str_id::id() const
{
    if( !finalized ) {
        debugmsg( "construction_str_id::id called before finalization" );
        return construction_id( -1 );
    }
    auto it = construction_id_map.find( *this );
    if( it != construction_id_map.end() ) {
        return it->second;
    } else {
        if( !is_null() ) {
            debugmsg( "Invalid construction str id %s", str() );
        }
        return construction_id( -1 );
    }
}

template <>
const construction &construction_str_id::obj() const
{
    if( !finalized ) {
        debugmsg( "construction_str_id::obj called before finalization" );
        return null_construction;
    }
    auto it = construction_id_map.find( *this );
    if( it != construction_id_map.end() ) {
        return it->second.obj();
    } else {
        debugmsg( "Invalid construction str id %s", str() );
        return null_construction;
    }
}

template <>
bool construction_str_id::is_valid() const
{
    if( !finalized ) {
        debugmsg( "construction_str_id::is_valid called before finalization" );
        return false;
    }
    return construction_id_map.find( *this ) != construction_id_map.end();
}<|MERGE_RESOLUTION|>--- conflicted
+++ resolved
@@ -1074,10 +1074,7 @@
         if( built.post_is_furniture ) {
             here.furn_set( terp_actual, furn_str_id( built.post_terrain ) );
         } else {
-<<<<<<< HEAD
             here.ter_set( terp_actual, ter_str_id( built.post_terrain ) );
-=======
-            here.ter_set( terp, ter_str_id( built.post_terrain ) );
             // Make a roof if constructed terrain should have it and it's an open air
             if( construct::check_up_OK( terp ) ) {
                 const int_id<ter_t> post_terrain = ter_id( built.post_terrain );
@@ -1088,7 +1085,6 @@
                     }
                 }
             }
->>>>>>> ec7e1d63
         }
     }
 
