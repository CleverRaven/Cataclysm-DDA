--- conflicted
+++ resolved
@@ -1274,17 +1274,11 @@
     }
 
     con.category = jo.get_string( "category", "OTHER" );
-<<<<<<< HEAD
-    // constructions use different time units in json, this makes it compatible
-    // with recipes/requirements, TODO: should be changed in json
-    con.time = jo.get_int( "time" ) * 1000;
-=======
     if( jo.has_int( "time" ) ) {
         con.time = to_moves<int>( time_duration::from_minutes( jo.get_int( "time" ) ) );
     } else if( jo.has_string( "time" ) ) {
         con.time = to_moves<int>( time_duration::read_from_json_string( *jo.get_raw( "time" ) ) );
     }
->>>>>>> c33633ca
 
     if( jo.has_string( "using" ) ) {
         con.requirements = requirement_id( jo.get_string( "using" ) );
