--- conflicted
+++ resolved
@@ -28,7 +28,9 @@
 #include "character_id.h"
 #include "color.h"
 #include "debug.h"
+#if defined(IMGUI)
 #include "imgui_demo.h"
+#endif
 #include "enums.h"
 #include "filesystem.h"
 #include "game.h"
@@ -58,155 +60,9 @@
 
 #if defined(IMGUI)
 #include "imgui/imgui.h"
-
-<<<<<<< HEAD
-class demo_ui : public cataimgui::window
-{
-    public:
-        demo_ui();
-        void init();
-        void run();
-
-    protected:
-        void draw_controls() override;
-        cataimgui::bounds get_bounds() override;
-        void on_resized() override {
-            init();
-        };
-
-    private:
-        std::shared_ptr<cataimgui::Paragraph> stuff;
-};
-
-demo_ui::demo_ui() : cataimgui::window( _( "ImGui Demo Screen" ) )
-{
-    // char *text = "Some long text that will wrap around nicely. </color> <color_green><color_red>Some red text in the </color>middle.</color>  Some long text that will <color_light_blue_yellow>wrap around nicely.";
-    std::string text =
-        "Some long text that will wrap around nicely.  <color_red>Some red text in the middle.</color>  Some long text that will wrap around nicely.";
-    stuff = std::make_shared<cataimgui::Paragraph>();
-    stuff->append_colored_text( text, c_white );
-}
-
-cataimgui::bounds demo_ui::get_bounds()
-{
-    return { -1.f, -1.f, float( str_width_to_pixels( TERMX ) ), float( str_height_to_pixels( TERMY ) ) };
-}
-
-void demo_ui::draw_controls()
-{
-#ifndef TUI
-    ImGui::ShowDemoWindow();
 #endif
 
-#ifdef TUI
-    ImGui::SetNextWindowPos( { 0, 0 }, ImGuiCond_Once );
-    ImGui::SetNextWindowSize( { 60, 40 }, ImGuiCond_Once );
-#else
-    ImGui::SetNextWindowSize( { 620, 900 }, ImGuiCond_Once );
-#endif
-    if( ImGui::Begin( "test" ) ) {
-#ifdef TUI
-        static float wrap_width = 50.0f;
-        ImGui::SliderFloat( "Wrap width", &wrap_width, 1, 60, "%.0f" );
-        float marker_size = 0.0f;
-#else
-        static float wrap_width = 200.0f;
-        ImGui::SliderFloat( "Wrap width", &wrap_width, -20, 600, "%.0f" );
-        float marker_size = ImGui::GetTextLineHeight();
-#endif
-
-#define WRAP_START()                                                           \
-    ImDrawList *draw_list = ImGui::GetWindowDrawList();                        \
-    ImVec2 pos = ImGui::GetCursorScreenPos();                                  \
-    ImVec2 marker_min = ImVec2(pos.x + wrap_width, pos.y);                     \
-    ImVec2 marker_max =                                                        \
-            ImVec2(pos.x + wrap_width + marker_size, pos.y + marker_size);         \
-    ImGui::PushTextWrapPos(ImGui::GetCursorPos().x + wrap_width);
-
-#define WRAP_END()                                                             \
-    draw_list->AddRectFilled(marker_min, marker_max,                           \
-                             IM_COL32(255, 0, 255, 255));                      \
-    ImGui::PopTextWrapPos();
-
-        // three sentences in a nicely–wrapped paragraph
-        if( ImGui::CollapsingHeader( "Plain wrapped text" ) ) {
-            WRAP_START();
-            ImGui::TextWrapped( "%s",
-                                "Some long text that will wrap around nicely.  Some red text in the middle.  Some long text that will wrap around nicely." );
-            WRAP_END();
-            ImGui::NewLine();
-        }
-
-        if( ImGui::CollapsingHeader( "Styled Paragraph" ) ) {
-            WRAP_START();
-            cataimgui::TextStyled( stuff, wrap_width );
-            WRAP_END();
-            ImGui::NewLine();
-        }
-
-        if( ImGui::CollapsingHeader( "Unstyled Paragraph" ) ) {
-            WRAP_START();
-            cataimgui::TextUnstyled( stuff, wrap_width );
-            WRAP_END();
-            ImGui::NewLine();
-        }
-
-        if( ImGui::CollapsingHeader( "Styled Paragraph, no allocations" ) ) {
-            WRAP_START();
-            cataimgui::TextParagraph( c_white, "Some long text that will wrap around nicely.", wrap_width );
-            cataimgui::TextParagraph( c_red, "  Some red text in the middle.", wrap_width );
-            cataimgui::TextParagraph( c_white, "  Some long text that will wrap around nicely.", wrap_width );
-            ImGui::NewLine();
-            WRAP_END();
-            ImGui::NewLine();
-        }
-
-        if( ImGui::CollapsingHeader( "Naive attempt" ) ) {
-            WRAP_START();
-            // same three sentences, but the color breaks the wrapping
-            ImGui::TextUnformatted( "Some long text that will wrap around nicely." );
-            ImGui::SameLine();
-            ImGui::TextColored( c_red, "%s", "Some red text in the middle." );
-            ImGui::SameLine();
-            ImGui::TextUnformatted( "Some long text that will wrap around nicely." );
-            WRAP_END();
-        }
-    }
-    ImGui::End();
-}
-
-void demo_ui::init()
-{
-    // The demo makes it's own screen.  Don't get in the way
-    force_to_back = true;
-}
-
-void demo_ui::run()
-{
-    init();
-
-    input_context ctxt( "HELP_KEYBINDINGS" );
-    ctxt.register_action( "QUIT" );
-    ctxt.register_action( "SELECT" );
-    ctxt.register_action( "MOUSE_MOVE" );
-    ctxt.register_action( "ANY_INPUT" );
-    ctxt.register_action( "HELP_KEYBINDINGS" );
-    std::string action;
-
-    ui_manager::redraw();
-
-    while( is_open ) {
-        ui_manager::redraw();
-        action = ctxt.handle_input( 5 );
-        if( action == "QUIT" ) {
-            break;
-        }
-    }
-}
-#endif
-
-=======
->>>>>>> caafa674
+
 static const mod_id MOD_INFORMATION_dda( "dda" );
 static const mod_id MOD_INFORMATION_dda_tutorial( "dda_tutorial" );
 
