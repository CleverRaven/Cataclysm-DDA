#include "creature.h"

#include <cstdlib>
#include <algorithm>
#include <map>
#include <array>
#include <memory>

#include "anatomy.h"
#include "avatar.h"
#include "debug.h"
#include "effect.h"
#include "field.h"
#include "game.h"
#include "map.h"
#include "messages.h"
#include "monster.h"
#include "mtype.h"
#include "npc.h"
#include "output.h"
#include "projectile.h"
#include "rng.h"
#include "translations.h"
#include "vehicle.h"
#include "vpart_position.h"
#include "calendar.h"
#include "color.h"
#include "cursesdef.h"
#include "damage.h"
#include "enums.h"
#include "game_constants.h"
#include "int_id.h"
#include "lightmap.h"
#include "line.h"
#include "mapdata.h"
#include "optional.h"
#include "player.h"
#include "string_id.h"
#include "point.h"

const efftype_id effect_blind( "blind" );
const efftype_id effect_bounced( "bounced" );
const efftype_id effect_downed( "downed" );
const efftype_id effect_onfire( "onfire" );
const efftype_id effect_sap( "sap" );
const efftype_id effect_sleep( "sleep" );
const efftype_id effect_stunned( "stunned" );
const efftype_id effect_zapped( "zapped" );
const efftype_id effect_lying_down( "lying_down" );
const efftype_id effect_no_sight( "no_sight" );
const efftype_id effect_riding( "riding" );
const efftype_id effect_ridden( "ridden" );
const efftype_id effect_tied( "tied" );

const std::map<std::string, m_size> Creature::size_map = {
    {"TINY", MS_TINY}, {"SMALL", MS_SMALL}, {"MEDIUM", MS_MEDIUM},
    {"LARGE", MS_LARGE}, {"HUGE", MS_HUGE}
};

const std::set<material_id> Creature::cmat_flesh{
    material_id( "flesh" ), material_id( "iflesh" )
};
const std::set<material_id> Creature::cmat_fleshnveg{
    material_id( "flesh" ),  material_id( "iflesh" ), material_id( "veggy" )
};
const std::set<material_id> Creature::cmat_flammable{
    material_id( "paper" ), material_id( "powder" ), material_id( "wood" ),
    material_id( "cotton" ), material_id( "wool" )
};
const std::set<material_id> Creature::cmat_flameres{
    material_id( "stone" ), material_id( "kevlar" ), material_id( "steel" )
};

Creature::Creature()
{
    moves = 0;
    pain = 0;
    killer = nullptr;
    speed_base = 100;
    underwater = false;

    Creature::reset_bonuses();

    fake = false;
}

Creature::~Creature() = default;

std::vector<std::string> Creature::get_grammatical_genders() const
{
    // Returning empty list means we use the language-specified default
    return {};
}

void Creature::normalize()
{
}

void Creature::reset()
{
    reset_bonuses();
    reset_stats();
}

void Creature::bleed() const
{
    g->m.add_splatter( bloodType(), pos() );
}

void Creature::reset_bonuses()
{
    num_blocks = 1;
    num_dodges = 1;
    num_blocks_bonus = 0;
    num_dodges_bonus = 0;

    armor_bash_bonus = 0;
    armor_cut_bonus = 0;

    speed_bonus = 0;
    dodge_bonus = 0;
    block_bonus = 0;
    hit_bonus = 0;
    bash_bonus = 0;
    cut_bonus = 0;

    bash_mult = 1.0f;
    cut_mult = 1.0f;

    melee_quiet = false;
    grab_resist = 0;
    throw_resist = 0;
}

void Creature::process_turn()
{
    if( is_dead_state() ) {
        return;
    }
    reset_bonuses();

    process_effects();

    // Call this in case any effects have changed our stats
    reset_stats();

    // add an appropriate number of moves
    moves += get_speed();
}

// MF_DIGS or MF_CAN_DIG and diggable terrain
bool Creature::digging() const
{
    return false;
}

bool Creature::is_dangerous_fields( const field &fld ) const
{
    // Else check each field to see if it's dangerous to us
    for( auto &dfield : fld ) {
        if( is_dangerous_field( dfield.second ) ) {
            return true;
        }
    }
    // No fields were found to be dangerous, so the field set isn't dangerous
    return false;
}

bool Creature::is_dangerous_field( const field_entry &entry ) const
{
    // If it's dangerous and we're not immune return true, else return false
    return entry.is_dangerous() && !is_immune_field( entry.get_field_type() );
}

bool Creature::sees( const Creature &critter ) const
{
    if( critter.is_hallucination() ) {
        // hallucinations are imaginations of the player character, npcs or monsters don't hallucinate.
        // Invisible hallucinations would be pretty useless (nobody would see them at all), therefor
        // the player will see them always.
        return is_player();
    }

    const player *p = critter.as_player();
    if( p != nullptr && p->is_invisible() ) {
        // Let invisible players see themselves (simplifies drawing)
        return p == this;
    }

    if( !fov_3d && !debug_mode && posz() != critter.posz() ) {
        return false;
    }

    const int wanted_range = rl_dist( pos(), critter.pos() );
    if( wanted_range <= 1 &&
        ( posz() == critter.posz() || g->m.valid_move( pos(), critter.pos(), false, true ) ) ) {
        return true;
    } else if( ( wanted_range > 1 && critter.digging() ) ||
               ( critter.has_flag( MF_NIGHT_INVISIBILITY ) && g->m.light_at( critter.pos() ) <= LL_LOW ) ||
               ( critter.is_underwater() && !is_underwater() && g->m.is_divable( critter.pos() ) ) ||
               ( g->m.has_flag_ter_or_furn( TFLAG_HIDE_PLACE, critter.pos() ) &&
                 !( abs( posx() - critter.posx() ) <= 1 && abs( posy() - critter.posy() ) <= 1 &&
                    abs( posz() - critter.posz() ) <= 1 ) ) ) {
        return false;
    }
<<<<<<< HEAD
    if( const player *p = dynamic_cast<const player *>( &critter ) ) {
        if( p->movement_mode_is( PMM_CROUCH ) ) {
=======
    if( p != nullptr ) {
        if( p->get_movement_mode() == "crouch" ) {
>>>>>>> b4d29301
            const int coverage = g->m.obstacle_coverage( pos(), critter.pos() );
            if( coverage < 30 ) {
                return sees( critter.pos(), critter.is_player() );
            }
            float size_modifier = 1.0;
            switch( p->get_size() ) {
                case MS_TINY:
                    size_modifier = 2.0;
                    break;
                case MS_SMALL:
                    size_modifier = 1.4;
                    break;
                case MS_MEDIUM:
                    break;
                case MS_LARGE:
                    size_modifier = 0.6;
                    break;
                case MS_HUGE:
                    size_modifier = 0.15;
                    break;
            }
            const int vision_modifier = 30 - 0.5 * coverage * size_modifier;
            if( vision_modifier > 1 ) {
                return sees( critter.pos(), critter.is_player(), vision_modifier );
            }
            return false;
        }
    }
    return sees( critter.pos(), critter.is_player() );
}

bool Creature::sees( const tripoint &t, bool is_player, int range_mod ) const
{
    if( !fov_3d && posz() != t.z ) {
        return false;
    }

    const int range_cur = sight_range( g->m.ambient_light_at( t ) );
    const int range_day = sight_range( DAYLIGHT_LEVEL );
    const int range_night = sight_range( 0 );
    const int range_max = std::max( range_day, range_night );
    const int range_min = std::min( range_cur, range_max );
    const int wanted_range = rl_dist( pos(), t );
    if( wanted_range <= range_min ||
        ( wanted_range <= range_max &&
          g->m.ambient_light_at( t ) > g->natural_light_level( t.z ) ) ) {
        int range = 0;
        if( g->m.ambient_light_at( t ) > g->natural_light_level( t.z ) ) {
            range = wanted_range;
        } else {
            range = range_min;
        }
        if( has_effect( effect_no_sight ) ) {
            range = 1;
        }
        if( range_mod > 0 ) {
            range = std::min( range, range_mod );
        }
        if( is_player ) {
            // Special case monster -> player visibility, forcing it to be symmetric with player vision.
            const float player_visibility_factor = g->u.visibility() / 100.0f;
            int adj_range = std::floor( range * player_visibility_factor );
            return adj_range >= wanted_range &&
                   g->m.get_cache_ref( pos().z ).seen_cache[pos().x][pos().y] > LIGHT_TRANSPARENCY_SOLID;
        } else {
            return g->m.sees( pos(), t, range );
        }
    } else {
        return false;
    }
}

// Helper function to check if potential area of effect of a weapon overlaps vehicle
// Maybe TODO: If this is too slow, precalculate a bounding box and clip the tested area to it
static bool overlaps_vehicle( const std::set<tripoint> &veh_area, const tripoint &pos,
                              const int area )
{
    tripoint tmp = pos;
    int &x = tmp.x;
    int &y = tmp.y;
    for( x = pos.x - area; x < pos.x + area; x++ ) {
        for( y = pos.y - area; y < pos.y + area; y++ ) {
            if( veh_area.count( tmp ) > 0 ) {
                return true;
            }
        }
    }

    return false;
}

Creature *Creature::auto_find_hostile_target( int range, int &boo_hoo, int area )
{
    Creature *target = nullptr;
    player &u = g->u; // Could easily protect something that isn't the player
    constexpr int hostile_adj = 2; // Priority bonus for hostile targets
    const int iff_dist = ( range + area ) * 3 / 2 + 6; // iff check triggers at this distance
    int iff_hangle = 15 + area; // iff safety margin (degrees). less accuracy, more paranoia
    float best_target_rating = -1.0f; // bigger is better
    int u_angle = 0;         // player angle relative to turret
    boo_hoo = 0;         // how many targets were passed due to IFF. Tragically.
    bool self_area_iff = false; // Need to check if the target is near the vehicle we're a part of
    bool area_iff = false;      // Need to check distance from target to player
    bool angle_iff = true;      // Need to check if player is in a cone between us and target
    int pldist = rl_dist( pos(), g->u.pos() );
    vehicle *in_veh = is_fake() ? veh_pointer_or_null( g->m.veh_at( pos() ) ) : nullptr;
    if( pldist < iff_dist && sees( g->u ) ) {
        area_iff = area > 0;
        angle_iff = true;
        // Player inside vehicle won't be hit by shots from the roof,
        // so we can fire "through" them just fine.
        const optional_vpart_position vp = g->m.veh_at( u.pos() );
        if( in_veh && veh_pointer_or_null( vp ) == in_veh && vp->is_inside() ) {
            angle_iff = false; // No angle IFF, but possibly area IFF
        } else if( pldist < 3 ) {
            iff_hangle = ( pldist == 2 ? 30 : 60 );  // granularity increases with proximity
        }
        u_angle = coord_to_angle( pos(), u.pos() );
    }

    if( area > 0 && in_veh != nullptr ) {
        self_area_iff = true;
    }

    std::vector<Creature *> targets = g->get_creatures_if( [&]( const Creature & critter ) {
        if( critter.is_monster() ) {
            // friendly to the player, not a target for us
            return static_cast<const monster *>( &critter )->friendly == 0;
        }
        if( critter.is_npc() ) {
            // friendly to the player, not a target for us
            return static_cast<const npc *>( &critter )->get_attitude() == NPCATT_KILL;
        }
        // TODO: what about g->u?
        return false;
    } );
    for( auto &m : targets ) {
        if( !sees( *m ) ) {
            // can't see nor sense it
            if( is_fake() && in_veh ) {
                // If turret in the vehicle then
                // Hack: trying yo avoid turret LOS blocking by frames bug by trying to see target from vehicle boundary
                // Or turret wallhack for turret's car
                // TODO: to visibility checking another way, probably using 3D FOV
                std::vector<tripoint> path_to_target = line_to( pos(), m->pos() );
                path_to_target.insert( path_to_target.begin(), pos() );

                // Getting point on vehicle boundaries and on line between target and turret
                bool continueFlag = true;
                do {
                    const optional_vpart_position vp = g->m.veh_at( path_to_target.back() );
                    vehicle *const veh = vp ? &vp->vehicle() : nullptr;
                    if( in_veh == veh ) {
                        continueFlag = false;
                    } else {
                        path_to_target.pop_back();
                    }
                } while( continueFlag );

                tripoint oldPos = pos();
                setpos( path_to_target.back() ); //Temporary moving targeting npc on vehicle boundary postion
                bool seesFromVehBound = sees( *m ); // And look from there
                setpos( oldPos );
                if( !seesFromVehBound ) {
                    continue;
                }
            } else {
                continue;
            }
        }
        int dist = rl_dist( pos(), m->pos() ) + 1; // rl_dist can be 0
        if( dist > range + 1 || dist < area ) {
            // Too near or too far
            continue;
        }
        // Prioritize big, armed and hostile stuff
        float mon_rating = m->power_rating();
        float target_rating = mon_rating / dist;
        if( mon_rating + hostile_adj <= 0 ) {
            // We wouldn't attack it even if it was hostile
            continue;
        }

        if( in_veh != nullptr && veh_pointer_or_null( g->m.veh_at( m->pos() ) ) == in_veh ) {
            // No shooting stuff on vehicle we're a part of
            continue;
        }
        if( area_iff && rl_dist( u.pos(), m->pos() ) <= area ) {
            // Player in AoE
            boo_hoo++;
            continue;
        }
        // Hostility check can be expensive, but we need to inform the player of boo_hoo
        // only when the target is actually "hostile enough"
        bool maybe_boo = false;
        if( angle_iff ) {
            int tangle = coord_to_angle( pos(), m->pos() );
            int diff = abs( u_angle - tangle );
            // Player is in the angle and not too far behind the target
            if( ( diff + iff_hangle > 360 || diff < iff_hangle ) &&
                ( dist * 3 / 2 + 6 > pldist ) ) {
                maybe_boo = true;
            }
        }
        if( !maybe_boo && ( ( mon_rating + hostile_adj ) / dist <= best_target_rating ) ) {
            // "Would we skip the target even if it was hostile?"
            // Helps avoid (possibly expensive) attitude calculation
            continue;
        }
        if( m->attitude_to( u ) == A_HOSTILE ) {
            target_rating = ( mon_rating + hostile_adj ) / dist;
            if( maybe_boo ) {
                boo_hoo++;
                continue;
            }
        }
        if( target_rating <= best_target_rating || target_rating <= 0 ) {
            continue; // Handle this late so that boo_hoo++ can happen
        }
        // Expensive check for proximity to vehicle
        if( self_area_iff && overlaps_vehicle( in_veh->get_points(), m->pos(), area ) ) {
            continue;
        }

        target = m;
        best_target_rating = target_rating;
    }
    return target;
}

/*
 * Damage-related functions
 */

static int size_melee_penalty( m_size target_size )
{
    switch( target_size ) {
        case MS_TINY:
            return 30;
        case MS_SMALL:
            return 15;
        case MS_MEDIUM:
            return 0;
        case MS_LARGE:
            return -10;
        case MS_HUGE:
            return -20;
    }

    debugmsg( "Invalid target size %d", target_size );
    return 0;
}

int Creature::deal_melee_attack( Creature *source, int hitroll )
{
    int hit_spread = hitroll - dodge_roll() - size_melee_penalty( get_size() );

    // If attacker missed call targets on_dodge event
    if( hit_spread <= 0 && source != nullptr && !source->is_hallucination() ) {
        on_dodge( source, source->get_melee() );
    }

    return hit_spread;
}

void Creature::deal_melee_hit( Creature *source, int hit_spread, bool critical_hit,
                               const damage_instance &dam, dealt_damage_instance &dealt_dam )
{
    if( source == nullptr || source->is_hallucination() ) {
        dealt_dam.bp_hit = get_random_body_part();
        return;
    }
    // If carrying a rider, there is a chance the hits may hit rider instead.
    if( has_effect( effect_ridden ) ) {
        // big mounts and small player = big shield for player.
        if( one_in( std::max( 2, get_size() - g->u.get_size() ) ) ) {
            g->u.deal_melee_hit( source, hit_spread, critical_hit, dam, dealt_dam );
            return;
        }
    }
    damage_instance d = dam; // copy, since we will mutate in block_hit
    body_part bp_hit = select_body_part( source, hit_spread );
    block_hit( source, bp_hit, d );

    // Bashing critical
    if( critical_hit && !is_immune_effect( effect_stunned ) ) {
        if( d.type_damage( DT_BASH ) * hit_spread > get_hp_max() ) {
            add_effect( effect_stunned, 1_turns ); // 1 turn is enough
        }
    }

    // Stabbing effects
    int stab_moves = rng( d.type_damage( DT_STAB ) / 2,
                          d.type_damage( DT_STAB ) * 1.5 );
    if( critical_hit ) {
        stab_moves *= 1.5;
    }
    if( stab_moves >= 150 && !is_immune_effect( effect_downed ) ) {
        if( is_player() ) {
            source->add_msg_if_npc( m_bad, _( "<npcname> forces you to the ground!" ) );
        } else {
            source->add_msg_player_or_npc( m_good, _( "You force %s to the ground!" ),
                                           _( "<npcname> forces %s to the ground!" ),
                                           disp_name() );
        }

        add_effect( effect_downed, 1_turns );
        mod_moves( -stab_moves / 2 );
    } else {
        mod_moves( -stab_moves );
    }

    on_hit( source, bp_hit ); // trigger on-gethit events
    dealt_dam = deal_damage( source, bp_hit, d );
    dealt_dam.bp_hit = bp_hit;
}

/**
 * Attempts to harm a creature with a projectile.
 *
 * @param source Pointer to the creature who shot the projectile.
 * @param attack A structure describing the attack and its results.
 * @param print_messages enables message printing by default.
 */
void Creature::deal_projectile_attack( Creature *source, dealt_projectile_attack &attack,
                                       bool print_messages )
{
    const bool magic = attack.proj.proj_effects.count( "magic" ) > 0;
    const double missed_by = attack.missed_by;
    if( missed_by >= 1.0 && !magic ) {
        // Total miss
        return;
    }
    // If carrying a rider, there is a chance the hits may hit rider instead.
    if( has_effect( effect_ridden ) ) {
        // big mounts and small player = big shield for player.
        if( one_in( std::max( 2, get_size() - g->u.get_size() ) ) ) {
            g->u.deal_projectile_attack( source, attack, print_messages );
            return;
        }
    }
    const projectile &proj = attack.proj;
    dealt_damage_instance &dealt_dam = attack.dealt_dam;
    const auto &proj_effects = proj.proj_effects;

    const bool u_see_this = g->u.sees( *this );

    const int avoid_roll = dodge_roll();
    // Do dice(10, speed) instead of dice(speed, 10) because speed could potentially be > 10000
    const int diff_roll = dice( 10, proj.speed );
    // Partial dodge, capped at [0.0, 1.0], added to missed_by
    const double dodge_rescaled = avoid_roll / static_cast<double>( diff_roll );
    const double goodhit = missed_by + std::max( 0.0, std::min( 1.0, dodge_rescaled ) ) ;

    if( goodhit >= 1.0 && !magic ) {
        attack.missed_by = 1.0; // Arbitrary value
        if( !print_messages ) {
            return;
        }
        // "Avoid" rather than "dodge", because it includes removing self from the line of fire
        //  rather than just Matrix-style bullet dodging
        if( source != nullptr && g->u.sees( *source ) ) {
            add_msg_player_or_npc(
                m_warning,
                _( "You avoid %s projectile!" ),
                _( "<npcname> avoids %s projectile." ),
                source->disp_name( true ) );
        } else {
            add_msg_player_or_npc(
                m_warning,
                _( "You avoid an incoming projectile!" ),
                _( "<npcname> avoids an incoming projectile." ) );
        }
        return;
    }

    // Bounce applies whether it does damage or not.
    if( proj.proj_effects.count( "BOUNCE" ) ) {
        add_effect( effect_bounced, 1_turns );
    }

    body_part bp_hit;
    double hit_value = missed_by + rng_float( -0.5, 0.5 );
    // Headshots considered elsewhere
    if( hit_value <= 0.4 || magic ) {
        bp_hit = bp_torso;
    } else if( one_in( 4 ) ) {
        if( one_in( 2 ) ) {
            bp_hit = bp_leg_l;
        } else {
            bp_hit = bp_leg_r;
        }
    } else {
        if( one_in( 2 ) ) {
            bp_hit = bp_arm_l;
        } else {
            bp_hit = bp_arm_r;
        }
    }

    double damage_mult = 1.0;

    std::string message;
    game_message_type gmtSCTcolor = m_neutral;
    if( magic ) {
        damage_mult *= rng_float( 0.9, 1.1 );
    } else if( goodhit < accuracy_headshot ) {
        message = _( "Headshot!" );
        gmtSCTcolor = m_headshot;
        damage_mult *= rng_float( 1.95, 2.05 );
        bp_hit = bp_head; // headshot hits the head, of course

    } else if( goodhit < accuracy_critical ) {
        message = _( "Critical!" );
        gmtSCTcolor = m_critical;
        damage_mult *= rng_float( 1.5, 2.0 );

    } else if( goodhit < accuracy_goodhit ) {
        message = _( "Good hit!" );
        gmtSCTcolor = m_good;
        damage_mult *= rng_float( 1, 1.5 );

    } else if( goodhit < accuracy_standard ) {
        damage_mult *= rng_float( 0.5, 1 );

    } else if( goodhit < accuracy_grazing ) {
        message = _( "Grazing hit." );
        gmtSCTcolor = m_grazing;
        damage_mult *= rng_float( 0, .25 );
    }

    if( print_messages && source != nullptr && !message.empty() ) {
        source->add_msg_if_player( m_good, message );
    }

    attack.missed_by = goodhit;

    // copy it, since we're mutating
    damage_instance impact = proj.impact;
    if( damage_mult > 0.0f && proj_effects.count( "NO_DAMAGE_SCALING" ) ) {
        damage_mult = 1.0f;
    }

    impact.mult_damage( damage_mult );

    if( proj_effects.count( "NOGIB" ) > 0 ) {
        float dmg_ratio = static_cast<float>( impact.total_damage() ) / get_hp_max( player::bp_to_hp(
                              bp_hit ) );
        if( dmg_ratio > 1.25f ) {
            impact.mult_damage( 1.0f / dmg_ratio );
        }
    }

    dealt_dam = deal_damage( source, bp_hit, impact );
    dealt_dam.bp_hit = bp_hit;

    // Apply ammo effects to target.
    if( proj.proj_effects.count( "TANGLE" ) ) {
        monster *z = dynamic_cast<monster *>( this );
        player *n = dynamic_cast<player *>( this );
        // if its a tameable animal, its a good way to catch them if they are running away, like them ranchers do!
        // we assume immediate success, then certain monster types immediately break free in monster.cpp move_effects()
        if( z ) {
            if( !proj.get_drop().is_null() ) {
                z->add_effect( effect_tied, 1_turns, num_bp, true );
                z->tied_item = proj.get_drop();
            } else {
                add_msg( m_debug, "projectile with TANGLE effect, but no drop item specified" );
            }
        } else if( n && !is_immune_effect( effect_downed ) ) {
            // no tied up effect for people yet, just down them and stun them, its close enough to the desired effect.
            // we can assume a person knows how to untangle their legs eventually and not panic like an animal.
            add_effect( effect_downed, 1_turns );
            // stunned to simulate staggering around and stumbling trying to get the entangled thing off of them.
            add_effect( effect_stunned, rng( 3_turns, 8_turns ) );
        }
    }
    if( proj.proj_effects.count( "FLAME" ) ) {
        if( made_of( material_id( "veggy" ) ) || made_of_any( cmat_flammable ) ) {
            add_effect( effect_onfire, rng( 8_turns, 20_turns ), bp_hit );
        } else if( made_of_any( cmat_flesh ) ) {
            add_effect( effect_onfire, rng( 5_turns, 10_turns ), bp_hit );
        }
    } else if( proj.proj_effects.count( "INCENDIARY" ) ) {
        if( made_of( material_id( "veggy" ) ) || made_of_any( cmat_flammable ) ) {
            add_effect( effect_onfire, rng( 2_turns, 6_turns ), bp_hit );
        } else if( made_of_any( cmat_flesh ) && one_in( 4 ) ) {
            add_effect( effect_onfire, rng( 1_turns, 4_turns ), bp_hit );
        }
    } else if( proj.proj_effects.count( "IGNITE" ) ) {
        if( made_of( material_id( "veggy" ) ) || made_of_any( cmat_flammable ) ) {
            add_effect( effect_onfire, 6_turns, bp_hit );
        } else if( made_of_any( cmat_flesh ) ) {
            add_effect( effect_onfire, 10_turns, bp_hit );
        }
    }

    if( bp_hit == bp_head && proj_effects.count( "BLINDS_EYES" ) ) {
        // TODO: Change this to require bp_eyes
        add_env_effect( effect_blind, bp_eyes, 5, rng( 3_turns, 10_turns ) );
    }

    if( proj_effects.count( "APPLY_SAP" ) ) {
        add_effect( effect_sap, 1_turns * dealt_dam.total_damage() );
    }

    int stun_strength = 0;
    if( proj.proj_effects.count( "BEANBAG" ) ) {
        stun_strength = 4;
    }
    if( proj.proj_effects.count( "LARGE_BEANBAG" ) ) {
        stun_strength = 16;
    }
    if( stun_strength > 0 ) {
        switch( get_size() ) {
            case MS_TINY:
                stun_strength *= 4;
                break;
            case MS_SMALL:
                stun_strength *= 2;
                break;
            case MS_MEDIUM:
            default:
                break;
            case MS_LARGE:
                stun_strength /= 2;
                break;
            case MS_HUGE:
                stun_strength /= 4;
                break;
        }
        add_effect( effect_stunned, 1_turns * rng( stun_strength / 2, stun_strength ) );
    }

    if( u_see_this && print_messages ) {
        if( damage_mult == 0 ) {
            if( source != nullptr ) {
                add_msg( source->is_player() ? _( "You miss!" ) : _( "The shot misses!" ) );
            }
        } else if( dealt_dam.total_damage() == 0 ) {
            //~ 1$ - monster name, 2$ - character's bodypart or monster's skin/armor
            add_msg( _( "The shot reflects off %1$s %2$s!" ), disp_name( true ),
                     is_monster() ?
                     skin_name() :
                     body_part_name_accusative( bp_hit ) );
        } else if( is_player() ) {
            //monster hits player ranged
            //~ Hit message. 1$s is bodypart name in accusative. 2$d is damage value.
            add_msg_if_player( m_bad, _( "You were hit in the %1$s for %2$d damage." ),
                               body_part_name_accusative( bp_hit ),
                               dealt_dam.total_damage() );
        } else if( source != nullptr ) {
            if( source->is_player() ) {
                //player hits monster ranged
                SCT.add( posx(), posy(),
                         direction_from( 0, 0, posx() - source->posx(), posy() - source->posy() ),
                         get_hp_bar( dealt_dam.total_damage(), get_hp_max(), true ).first,
                         m_good, message, gmtSCTcolor );

                if( get_hp() > 0 ) {
                    SCT.add( posx(), posy(),
                             direction_from( 0, 0, posx() - source->posx(),
                                             posy() - source->posy() ),
                             get_hp_bar( get_hp(), get_hp_max(), true ).first, m_good,
                             //~ "hit points", used in scrolling combat text
                             _( "hp" ), m_neutral, "hp" );
                } else {
                    SCT.removeCreatureHP();
                }

                add_msg( m_good, _( "You hit %s for %d damage." ),
                         disp_name(), dealt_dam.total_damage() );
            } else if( u_see_this ) {
                //~ 1$ - shooter, 2$ - target
                add_msg( _( "%1$s shoots %2$s." ),
                         source->disp_name(), disp_name() );
            }
        }
    }

    check_dead_state();
    attack.hit_critter = this;
    attack.missed_by = goodhit;
}

dealt_damage_instance Creature::deal_damage( Creature *source, body_part bp,
        const damage_instance &dam )
{
    if( is_dead_state() ) {
        return dealt_damage_instance();
    }
    int total_damage = 0;
    int total_pain = 0;
    damage_instance d = dam; // copy, since we will mutate in absorb_hit

    dealt_damage_instance dealt_dams;

    absorb_hit( bp, d );

    // Add up all the damage units dealt
    for( const auto &it : d.damage_units ) {
        int cur_damage = 0;
        deal_damage_handle_type( it, bp, cur_damage, total_pain );
        if( cur_damage > 0 ) {
            dealt_dams.dealt_dams[ it.type ] += cur_damage;
            total_damage += cur_damage;
        }
    }

    mod_pain( total_pain );

    apply_damage( source, bp, total_damage );
    return dealt_dams;
}
void Creature::deal_damage_handle_type( const damage_unit &du, body_part bp, int &damage,
                                        int &pain )
{
    // Handles ACIDPROOF, electric immunity etc.
    if( is_immune_damage( du.type ) ) {
        return;
    }

    // Apply damage multiplier from skill, critical hits or grazes after all other modifications.
    const int adjusted_damage = du.amount * du.damage_multiplier;
    if( adjusted_damage <= 0 ) {
        return;
    }

    float div = 4.0f;

    switch( du.type ) {
        case DT_BASH:
            // Bashing damage is less painful
            div = 5.0f;
            break;

        case DT_HEAT:
            // heat damage sets us on fire sometimes
            if( rng( 0, 100 ) < adjusted_damage ) {
                add_effect( effect_onfire, rng( 1_turns, 3_turns ), bp );
            }
            break;

        case DT_ELECTRIC:
            // Electrical damage adds a major speed/dex debuff
            add_effect( effect_zapped, 1_turns * std::max( adjusted_damage, 2 ) );
            break;

        case DT_ACID:
            // Acid damage and acid burns are more painful
            div = 3.0f;
            break;

        default:
            break;
    }

    on_damage_of_type( adjusted_damage, du.type, bp );

    damage += adjusted_damage;
    pain += roll_remainder( adjusted_damage / div );
}

/*
 * State check functions
 */

bool Creature::is_warm() const
{
    return true;
}

bool Creature::is_fake() const
{
    return fake;
}

void Creature::set_fake( const bool fake_value )
{
    fake = fake_value;
}

void Creature::add_effect( const efftype_id &eff_id, const time_duration dur, body_part bp,
                           bool permanent, int intensity, bool force, bool deferred )
{
    // Check our innate immunity
    if( !force && is_immune_effect( eff_id ) ) {
        return;
    }
    if( eff_id == efftype_id( "knockdown" ) && ( has_effect( effect_ridden ) ||
            has_effect( effect_riding ) ) ) {
        g->u.forced_dismount();
    }

    if( !eff_id.is_valid() ) {
        debugmsg( "Invalid effect, ID: %s", eff_id.c_str() );
        return;
    }
    const effect_type &type = eff_id.obj();

    // Mutate to a main (HP'd) body_part if necessary.
    if( type.get_main_parts() ) {
        bp = mutate_to_main_part( bp );
    }

    bool found = false;
    // Check if we already have it
    auto matching_map = effects->find( eff_id );
    if( matching_map != effects->end() ) {
        auto &bodyparts = matching_map->second;
        auto found_effect = bodyparts.find( bp );
        if( found_effect != bodyparts.end() ) {
            found = true;
            effect &e = found_effect->second;
            const int prev_int = e.get_intensity();
            // If we do, mod the duration, factoring in the mod value
            e.mod_duration( dur * e.get_dur_add_perc() / 100 );
            // Limit to max duration
            if( e.get_max_duration() > 0_turns && e.get_duration() > e.get_max_duration() ) {
                e.set_duration( e.get_max_duration() );
            }
            // Adding a permanent effect makes it permanent
            if( e.is_permanent() ) {
                e.pause_effect();
            }
            // int_dur_factor overrides all other intensity settings
            // ...but it's handled in set_duration, so explicitly do nothing here
            if( e.get_int_dur_factor() > 0_turns ) {
                // Set intensity if value is given
            } else if( intensity > 0 ) {
                e.set_intensity( intensity );
                // Else intensity uses the type'd step size if it already exists
            } else if( e.get_int_add_val() != 0 ) {
                e.mod_intensity( e.get_int_add_val() );
            }

            // Bound intensity by [1, max intensity]
            if( e.get_intensity() < 1 ) {
                add_msg( m_debug, "Bad intensity, ID: %s", e.get_id().c_str() );
                e.set_intensity( 1 );
            } else if( e.get_intensity() > e.get_max_intensity() ) {
                e.set_intensity( e.get_max_intensity() );
            }
            if( e.get_intensity() != prev_int ) {
                on_effect_int_change( eff_id, e.get_intensity(), bp );
            }
        }
    }

    if( !found ) {
        // If we don't already have it then add a new one

        // Then check if the effect is blocked by another
        for( auto &elem : *effects ) {
            for( auto &_effect_it : elem.second ) {
                for( const auto &blocked_effect : _effect_it.second.get_blocks_effects() ) {
                    if( blocked_effect == eff_id ) {
                        // The effect is blocked by another, return
                        return;
                    }
                }
            }
        }

        // Now we can make the new effect for application
        effect e( &type, dur, bp, permanent, intensity, calendar::turn );
        // Bound to max duration
        if( e.get_max_duration() > 0_turns && e.get_duration() > e.get_max_duration() ) {
            e.set_duration( e.get_max_duration() );
        }

        // Force intensity if it is duration based
        if( e.get_int_dur_factor() != 0_turns ) {
            // + 1 here so that the lowest is intensity 1, not 0
            e.set_intensity( e.get_duration() / e.get_int_dur_factor() + 1 );
        }
        // Bound new effect intensity by [1, max intensity]
        if( e.get_intensity() < 1 ) {
            add_msg( m_debug, "Bad intensity, ID: %s", e.get_id().c_str() );
            e.set_intensity( 1 );
        } else if( e.get_intensity() > e.get_max_intensity() ) {
            e.set_intensity( e.get_max_intensity() );
        }
        ( *effects )[eff_id][bp] = e;
        if( is_player() ) {
            if( !type.get_apply_message().empty() ) {
                add_msg( type.gain_game_message_type(), _( type.get_apply_message() ) );
            }
            if( !type.get_apply_memorial_log().empty() ) {
                add_memorial_log( pgettext( "memorial_male", type.get_apply_memorial_log().c_str() ),
                                  pgettext( "memorial_female", type.get_apply_memorial_log().c_str() ) );
            }
        }
        on_effect_int_change( eff_id, e.get_intensity(), bp );
        // Perform any effect addition effects.
        // only when not deferred
        if( !deferred ) {
            process_one_effect( e, true );
        }
    }
}
bool Creature::add_env_effect( const efftype_id &eff_id, body_part vector, int strength,
                               const time_duration &dur, body_part bp, bool permanent, int intensity, bool force )
{
    if( !force && is_immune_effect( eff_id ) ) {
        return false;
    }

    if( dice( strength, 3 ) > dice( get_env_resist( vector ), 3 ) ) {
        // Only add the effect if we fail the resist roll
        // Don't check immunity (force == true), because we did check above
        add_effect( eff_id, dur, bp, permanent, intensity, true );
        return true;
    } else {
        return false;
    }
}
void Creature::clear_effects()
{
    for( auto &elem : *effects ) {
        for( auto &_effect_it : elem.second ) {
            const effect &e = _effect_it.second;
            on_effect_int_change( e.get_id(), 0, e.get_bp() );
        }
    }
    effects->clear();
}
bool Creature::remove_effect( const efftype_id &eff_id, body_part bp )
{
    if( !has_effect( eff_id, bp ) ) {
        //Effect doesn't exist, so do nothing
        return false;
    }
    const effect_type &type = eff_id.obj();

    if( is_player() ) {
        if( !type.get_remove_message().empty() ) {
            add_msg( type.lose_game_message_type(), _( type.get_remove_message() ) );
        }
        if( !type.get_remove_memorial_log().empty() ) {
            add_memorial_log( pgettext( "memorial_male", type.get_remove_memorial_log().c_str() ),
                              pgettext( "memorial_female", type.get_remove_memorial_log().c_str() ) );
        }
    }

    // num_bp means remove all of a given effect id
    if( bp == num_bp ) {
        for( auto &it : ( *effects )[eff_id] ) {
            on_effect_int_change( eff_id, 0, it.first );
        }
        effects->erase( eff_id );
    } else {
        ( *effects )[eff_id].erase( bp );
        on_effect_int_change( eff_id, 0, bp );
        // If there are no more effects of a given type remove the type map
        if( ( *effects )[eff_id].empty() ) {
            effects->erase( eff_id );
        }
    }
    return true;
}
bool Creature::has_effect( const efftype_id &eff_id, body_part bp ) const
{
    // num_bp means anything targeted or not
    if( bp == num_bp ) {
        return effects->find( eff_id ) != effects->end();
    } else {
        auto got_outer = effects->find( eff_id );
        if( got_outer != effects->end() ) {
            auto got_inner = got_outer->second.find( bp );
            if( got_inner != got_outer->second.end() ) {
                return true;
            }
        }
        return false;
    }
}

effect &Creature::get_effect( const efftype_id &eff_id, body_part bp )
{
    return const_cast<effect &>( const_cast<const Creature *>( this )->get_effect( eff_id, bp ) );
}

const effect &Creature::get_effect( const efftype_id &eff_id, body_part bp ) const
{
    auto got_outer = effects->find( eff_id );
    if( got_outer != effects->end() ) {
        auto got_inner = got_outer->second.find( bp );
        if( got_inner != got_outer->second.end() ) {
            return got_inner->second;
        }
    }
    return effect::null_effect;
}
time_duration Creature::get_effect_dur( const efftype_id &eff_id, body_part bp ) const
{
    const effect &eff = get_effect( eff_id, bp );
    if( !eff.is_null() ) {
        return eff.get_duration();
    }

    return 0_turns;
}
int Creature::get_effect_int( const efftype_id &eff_id, body_part bp ) const
{
    const effect &eff = get_effect( eff_id, bp );
    if( !eff.is_null() ) {
        return eff.get_intensity();
    }

    return 0;
}
void Creature::process_effects()
{
    // id's and body_part's of all effects to be removed. If we ever get player or
    // monster specific removals these will need to be moved down to that level and then
    // passed in to this function.
    std::vector<efftype_id> rem_ids;
    std::vector<body_part> rem_bps;

    // Decay/removal of effects
    for( auto &elem : *effects ) {
        for( auto &_it : elem.second ) {
            // Add any effects that others remove to the removal list
            for( const auto &removed_effect : _it.second.get_removes_effects() ) {
                rem_ids.push_back( removed_effect );
                rem_bps.push_back( num_bp );
            }
            effect &e = _it.second;
            const int prev_int = e.get_intensity();
            // Run decay effects, marking effects for removal as necessary.
            e.decay( rem_ids, rem_bps, calendar::turn, is_player() );

            if( e.get_intensity() != prev_int && e.get_duration() > 0_turns ) {
                on_effect_int_change( e.get_id(), e.get_intensity(), e.get_bp() );
            }
        }
    }

    // Actually remove effects. This should be the last thing done in process_effects().
    for( size_t i = 0; i < rem_ids.size(); ++i ) {
        remove_effect( rem_ids[i], rem_bps[i] );
    }
}

bool Creature::resists_effect( const effect &e )
{
    for( auto &i : e.get_resist_effects() ) {
        if( has_effect( i ) ) {
            return true;
        }
    }
    for( auto &i : e.get_resist_traits() ) {
        if( has_trait( i ) ) {
            return true;
        }
    }
    return false;
}

bool Creature::has_trait( const trait_id &flag ) const
{
    ( void )flag;
    return false;
}

// Methods for setting/getting misc key/value pairs.
void Creature::set_value( const std::string &key, const std::string &value )
{
    values[ key ] = value;
}

void Creature::remove_value( const std::string &key )
{
    values.erase( key );
}

std::string Creature::get_value( const std::string &key ) const
{
    auto it = values.find( key );
    return ( it == values.end() ) ? "" : it->second;
}

void Creature::mod_pain( int npain )
{
    mod_pain_noresist( npain );
}

void Creature::mod_pain_noresist( int npain )
{
    set_pain( pain + npain );
}

void Creature::set_pain( int npain )
{
    npain = std::max( npain, 0 );
    if( pain != npain ) {
        pain = npain;
        on_stat_change( "pain", pain );
    }
}

int Creature::get_pain() const
{
    return pain;
}

int Creature::get_perceived_pain() const
{
    return get_pain();
}

std::string Creature::get_pain_description() const
{
    float scale = get_perceived_pain() / 10.f;
    if( scale > 7 ) {
        return _( "Severe pain" );
    } else if( scale > 6 ) {
        return _( "Intense pain" );
    } else if( scale > 5 ) {
        return _( "Unmanageable pain" );
    } else if( scale > 4 ) {
        return _( "Distressing pain" );
    } else if( scale > 3 ) {
        return _( "Distracting pain" );
    } else if( scale > 2 ) {
        return _( "Moderate pain" );
    } else if( scale > 1 ) {
        return _( "Mild pain" );
    } else if( scale > 0 ) {
        return _( "Minimal pain" );
    } else {
        return _( "No pain" );
    }
}

int Creature::get_moves() const
{
    return moves;
}
void Creature::mod_moves( int nmoves )
{
    moves += nmoves;
}
void Creature::set_moves( int nmoves )
{
    moves = nmoves;
}

bool Creature::in_sleep_state() const
{
    return has_effect( effect_sleep ) || has_effect( effect_lying_down );
}

/*
 * Killer-related things
 */
Creature *Creature::get_killer() const
{
    return killer;
}

void Creature::set_killer( Creature *const killer )
{
    // Only the first killer will be stored, calling set_killer again with a different
    // killer would mean it's called on a dead creature and therefore ignored.
    if( killer != nullptr && !killer->is_fake() && this->killer == nullptr ) {
        this->killer = killer;
    }
}

int Creature::get_num_blocks() const
{
    return num_blocks + num_blocks_bonus;
}
int Creature::get_num_dodges() const
{
    return num_dodges + num_dodges_bonus;
}
int Creature::get_num_blocks_bonus() const
{
    return num_blocks_bonus;
}
int Creature::get_num_dodges_bonus() const
{
    return num_dodges_bonus;
}

// currently this is expected to be overridden to actually have use
int Creature::get_env_resist( body_part ) const
{
    return 0;
}
int Creature::get_armor_bash( body_part ) const
{
    return armor_bash_bonus;
}
int Creature::get_armor_cut( body_part ) const
{
    return armor_cut_bonus;
}
int Creature::get_armor_bash_base( body_part ) const
{
    return armor_bash_bonus;
}
int Creature::get_armor_cut_base( body_part ) const
{
    return armor_cut_bonus;
}
int Creature::get_armor_bash_bonus() const
{
    return armor_bash_bonus;
}
int Creature::get_armor_cut_bonus() const
{
    return armor_cut_bonus;
}

int Creature::get_speed() const
{
    return get_speed_base() + get_speed_bonus();
}
float Creature::get_dodge() const
{
    return get_dodge_base() + get_dodge_bonus();
}
float Creature::get_hit() const
{
    return get_hit_base() + get_hit_bonus();
}

int Creature::get_speed_base() const
{
    return speed_base;
}
int Creature::get_speed_bonus() const
{
    return speed_bonus;
}
float Creature::get_dodge_bonus() const
{
    return dodge_bonus;
}
int Creature::get_block_bonus() const
{
    return block_bonus; //base is 0
}
float Creature::get_hit_bonus() const
{
    return hit_bonus; //base is 0
}
int Creature::get_bash_bonus() const
{
    return bash_bonus;
}
int Creature::get_cut_bonus() const
{
    return cut_bonus;
}

float Creature::get_bash_mult() const
{
    return bash_mult;
}
float Creature::get_cut_mult() const
{
    return cut_mult;
}

bool Creature::get_melee_quiet() const
{
    return melee_quiet;
}
int Creature::get_grab_resist() const
{
    return grab_resist;
}

int Creature::get_throw_resist() const
{
    return throw_resist;
}

void Creature::mod_stat( const std::string &stat, float modifier )
{
    if( stat == "speed" ) {
        mod_speed_bonus( modifier );
    } else if( stat == "dodge" ) {
        mod_dodge_bonus( modifier );
    } else if( stat == "block" ) {
        mod_block_bonus( modifier );
    } else if( stat == "hit" ) {
        mod_hit_bonus( modifier );
    } else if( stat == "bash" ) {
        mod_bash_bonus( modifier );
    } else if( stat == "cut" ) {
        mod_cut_bonus( modifier );
    } else if( stat == "pain" ) {
        mod_pain( modifier );
    } else if( stat == "moves" ) {
        mod_moves( modifier );
    } else {
        add_msg( "Tried to modify a nonexistent stat %s.", stat.c_str() );
    }
}

void Creature::set_num_blocks_bonus( int nblocks )
{
    num_blocks_bonus = nblocks;
}
void Creature::set_num_dodges_bonus( int ndodges )
{
    num_dodges_bonus = ndodges;
}

void Creature::set_armor_bash_bonus( int nbasharm )
{
    armor_bash_bonus = nbasharm;
}
void Creature::set_armor_cut_bonus( int ncutarm )
{
    armor_cut_bonus = ncutarm;
}

void Creature::set_speed_base( int nspeed )
{
    speed_base = nspeed;
}
void Creature::set_speed_bonus( int nspeed )
{
    speed_bonus = nspeed;
}
void Creature::set_dodge_bonus( float ndodge )
{
    dodge_bonus = ndodge;
}
void Creature::set_block_bonus( int nblock )
{
    block_bonus = nblock;
}
void Creature::set_hit_bonus( float nhit )
{
    hit_bonus = nhit;
}
void Creature::set_bash_bonus( int nbash )
{
    bash_bonus = nbash;
}
void Creature::set_cut_bonus( int ncut )
{
    cut_bonus = ncut;
}
void Creature::mod_speed_bonus( int nspeed )
{
    speed_bonus += nspeed;
}
void Creature::mod_dodge_bonus( float ndodge )
{
    dodge_bonus += ndodge;
}
void Creature::mod_block_bonus( int nblock )
{
    block_bonus += nblock;
}
void Creature::mod_hit_bonus( float nhit )
{
    hit_bonus += nhit;
}
void Creature::mod_bash_bonus( int nbash )
{
    bash_bonus += nbash;
}
void Creature::mod_cut_bonus( int ncut )
{
    cut_bonus += ncut;
}

void Creature::set_bash_mult( float nbashmult )
{
    bash_mult = nbashmult;
}
void Creature::set_cut_mult( float ncutmult )
{
    cut_mult = ncutmult;
}

void Creature::set_melee_quiet( bool nquiet )
{
    melee_quiet = nquiet;
}
void Creature::set_grab_resist( int ngrabres )
{
    grab_resist = ngrabres;
}
void Creature::set_throw_resist( int nthrowres )
{
    throw_resist = nthrowres;
}

units::mass Creature::weight_capacity() const
{
    units::mass base_carry = 13_kilogram;
    switch( get_size() ) {
        case MS_TINY:
            base_carry /= 4;
            break;
        case MS_SMALL:
            base_carry /= 2;
            break;
        case MS_MEDIUM:
        default:
            break;
        case MS_LARGE:
            base_carry *= 2;
            break;
        case MS_HUGE:
            base_carry *= 4;
            break;
    }

    return base_carry;
}

/*
 * Drawing-related functions
 */
void Creature::draw( const catacurses::window &w, int origin_x, int origin_y, bool inverted ) const
{
    draw( w, tripoint( origin_x, origin_y, posz() ), inverted );
}

void Creature::draw( const catacurses::window &w, const tripoint &origin, bool inverted ) const
{
    if( is_draw_tiles_mode() ) {
        return;
    }

    int draw_x = getmaxx( w ) / 2 + posx() - origin.x;
    int draw_y = getmaxy( w ) / 2 + posy() - origin.y;
    if( inverted ) {
        mvwputch_inv( w, draw_y, draw_x, basic_symbol_color(), symbol() );
    } else if( is_symbol_highlighted() ) {
        mvwputch_hi( w, draw_y, draw_x, basic_symbol_color(), symbol() );
    } else {
        mvwputch( w, draw_y, draw_x, symbol_color(), symbol() );
    }
}

bool Creature::is_symbol_highlighted() const
{
    return false;
}

body_part Creature::select_body_part( Creature *source, int hit_roll ) const
{
    int szdif = source->get_size() - get_size();

    add_msg( m_debug, "hit roll = %d", hit_roll );
    add_msg( m_debug, "source size = %d", source->get_size() );
    add_msg( m_debug, "target size = %d", get_size() );
    add_msg( m_debug, "difference = %d", szdif );

    return human_anatomy->select_body_part( szdif, hit_roll )->token;
}

void Creature::check_dead_state()
{
    if( is_dead_state() ) {
        die( nullptr );
    }
}

const std::string Creature::attitude_raw_string( Attitude att )
{
    switch( att ) {
        case Creature::A_HOSTILE:
            return "hostile";
        case Creature::A_NEUTRAL:
            return "neutral";
        case Creature::A_FRIENDLY:
            return "friendly";
        default:
            return "other";
    }
}

const std::pair<std::string, nc_color> &Creature::get_attitude_ui_data( Attitude att )
{
    using pair_t = std::pair<std::string, nc_color>;
    static const std::array<pair_t, 5> strings {
        {
            pair_t {_( "Hostile" ), c_red},
            pair_t {_( "Neutral" ), h_white},
            pair_t {_( "Friendly" ), c_green},
            pair_t {_( "Any" ), c_yellow},
            pair_t {_( "BUG: Behavior unnamed. (Creature::get_attitude_ui_data)" ), h_red}
        }
    };

    if( static_cast<int>( att ) < 0 || static_cast<int>( att ) >= static_cast<int>( strings.size() ) ) {
        return strings.back();
    }

    return strings[att];
}

std::string Creature::replace_with_npc_name( std::string input ) const
{
    replace_substring( input, "<npcname>", disp_name(), true );
    return input;
}<|MERGE_RESOLUTION|>--- conflicted
+++ resolved
@@ -203,13 +203,8 @@
                     abs( posz() - critter.posz() ) <= 1 ) ) ) {
         return false;
     }
-<<<<<<< HEAD
-    if( const player *p = dynamic_cast<const player *>( &critter ) ) {
+    if( p != nullptr ) {
         if( p->movement_mode_is( PMM_CROUCH ) ) {
-=======
-    if( p != nullptr ) {
-        if( p->get_movement_mode() == "crouch" ) {
->>>>>>> b4d29301
             const int coverage = g->m.obstacle_coverage( pos(), critter.pos() );
             if( coverage < 30 ) {
                 return sees( critter.pos(), critter.is_player() );
