#include "creature.h"

#include <algorithm>
#include <array>
#include <cmath>
#include <cstdlib>
#include <functional>
#include <map>
#include <memory>
#include <optional>
#include <stack>
#include <string>
#include <tuple>

#include "anatomy.h"
#include "body_part_set.h"
#include "cached_options.h"
#include "calendar.h"
#include "cata_assert.h"
#include "cata_utility.h"
#include "cata_variant.h"
#include "character.h"
#include "character_attire.h"
#include "character_id.h"
#include "color.h"
#include "creature_tracker.h"
#include "cursesdef.h"
#include "damage.h"
#include "debug.h"
#include "effect.h"
#include "enum_traits.h"
#include "enums.h"
#include "event.h"
#include "event_bus.h"
#include "explosion.h"
#include "field.h"
#include "flat_set.h"
#include "flexbuffer_json-inl.h"
#include "flexbuffer_json.h"
#include "game.h"
#include "game_constants.h"
#include "item.h"
#include "item_location.h"
#include "json_error.h"
#include "level_cache.h"
#include "lightmap.h"
#include "line.h"
#include "localized_comparator.h"
#include "magic_enchantment.h"
#include "map.h"
#include "map_iterator.h"
#include "mapdata.h"
#include "mattack_common.h"
#include "mdarray.h"
#include "messages.h"
#include "monster.h"
#include "morale_types.h"
#include "mtype.h"
#include "npc.h"
#include "options.h"
#include "output.h"
#include "point.h"
#include "projectile.h"
#include "rng.h"
#include "sounds.h"
#include "talker.h"
#include "talker_avatar.h"
#include "talker_character.h"
#include "talker_monster.h"
#include "talker_npc.h"
#include "translation.h"
#include "translations.h"
#include "units.h"
#include "value_ptr.h"
#include "vehicle.h"
#include "vpart_position.h"

struct mutation_branch;

static const ammo_effect_str_id ammo_effect_APPLY_SAP( "APPLY_SAP" );
static const ammo_effect_str_id ammo_effect_BEANBAG( "BEANBAG" );
static const ammo_effect_str_id ammo_effect_BLINDS_EYES( "BLINDS_EYES" );
static const ammo_effect_str_id ammo_effect_BOUNCE( "BOUNCE" );
static const ammo_effect_str_id ammo_effect_FOAMCRETE( "FOAMCRETE" );
static const ammo_effect_str_id ammo_effect_IGNITE( "IGNITE" );
static const ammo_effect_str_id ammo_effect_INCENDIARY( "INCENDIARY" );
static const ammo_effect_str_id ammo_effect_LARGE_BEANBAG( "LARGE_BEANBAG" );
static const ammo_effect_str_id ammo_effect_MAGIC( "MAGIC" );
static const ammo_effect_str_id ammo_effect_NOGIB( "NOGIB" );
static const ammo_effect_str_id ammo_effect_NO_DAMAGE_SCALING( "NO_DAMAGE_SCALING" );
static const ammo_effect_str_id ammo_effect_PARALYZEPOISON( "PARALYZEPOISON" );
static const ammo_effect_str_id ammo_effect_ROBOT_DAZZLE( "ROBOT_DAZZLE" );
static const ammo_effect_str_id ammo_effect_TANGLE( "TANGLE" );

static const anatomy_id anatomy_human_anatomy( "human_anatomy" );

static const damage_type_id damage_acid( "acid" );
static const damage_type_id damage_bash( "bash" );
static const damage_type_id damage_electric( "electric" );
static const damage_type_id damage_heat( "heat" );

static const efftype_id effect_all_fours( "all_fours" );
static const efftype_id effect_blind( "blind" );
static const efftype_id effect_bounced( "bounced" );
static const efftype_id effect_downed( "downed" );
static const efftype_id effect_eff_mind_seeing_bonus_10( "eff_mind_seeing_bonus_10" );
static const efftype_id effect_eff_mind_seeing_bonus_20( "eff_mind_seeing_bonus_20" );
static const efftype_id effect_eff_mind_seeing_bonus_30( "eff_mind_seeing_bonus_30" );
static const efftype_id effect_eff_mind_seeing_bonus_5( "eff_mind_seeing_bonus_5" );
static const efftype_id effect_eff_monster_immune_to_telepathy( "eff_monster_immune_to_telepathy" );
static const efftype_id effect_foamcrete_slow( "foamcrete_slow" );
static const efftype_id effect_invisibility( "invisibility" );
static const efftype_id effect_knockdown( "knockdown" );
static const efftype_id effect_lying_down( "lying_down" );
static const efftype_id effect_no_sight( "no_sight" );
static const efftype_id effect_npc_suspend( "npc_suspend" );
static const efftype_id effect_onfire( "onfire" );
static const efftype_id effect_paralyzepoison( "paralyzepoison" );
static const efftype_id effect_quadruped_full( "quadruped_full" );
static const efftype_id effect_quadruped_half( "quadruped_half" );
static const efftype_id effect_ridden( "ridden" );
static const efftype_id effect_riding( "riding" );
static const efftype_id effect_sap( "sap" );
static const efftype_id effect_sensor_stun( "sensor_stun" );
static const efftype_id effect_sleep( "sleep" );
static const efftype_id effect_stumbled_into_invisible( "stumbled_into_invisible" );
static const efftype_id effect_stunned( "stunned" );
static const efftype_id effect_telepathic_ignorance( "telepathic_ignorance" );
static const efftype_id effect_telepathic_ignorance_self( "telepathic_ignorance_self" );
static const efftype_id effect_tied( "tied" );
static const efftype_id effect_zapped( "zapped" );

static const field_type_str_id field_fd_last_known( "fd_last_known" );

static const json_character_flag json_flag_BIONIC_LIMB( "BIONIC_LIMB" );
static const json_character_flag json_flag_CANNOT_MOVE( "CANNOT_MOVE" );
static const json_character_flag json_flag_CANNOT_TAKE_DAMAGE( "CANNOT_TAKE_DAMAGE" );
static const json_character_flag json_flag_FREEZE_EFFECTS( "FREEZE_EFFECTS" );
static const json_character_flag json_flag_IGNORE_TEMP( "IGNORE_TEMP" );
static const json_character_flag json_flag_LIMB_LOWER( "LIMB_LOWER" );
static const json_character_flag json_flag_LIMB_UPPER( "LIMB_UPPER" );
static const json_character_flag json_flag_TEEPSHIELD( "TEEPSHIELD" );

static const material_id material_cotton( "cotton" );
static const material_id material_flesh( "flesh" );
static const material_id material_iflesh( "iflesh" );
static const material_id material_kevlar( "kevlar" );
static const material_id material_paper( "paper" );
static const material_id material_powder( "powder" );
static const material_id material_steel( "steel" );
static const material_id material_stone( "stone" );
static const material_id material_veggy( "veggy" );
static const material_id material_wood( "wood" );
static const material_id material_wool( "wool" );

static const morale_type morale_pyromania_nofire( "morale_pyromania_nofire" );
static const morale_type morale_pyromania_startfire( "morale_pyromania_startfire" );

static const species_id species_ROBOT( "ROBOT" );

static const trait_id trait_DEBUG_CLOAK( "DEBUG_CLOAK" );
static const trait_id trait_PYROMANIA( "PYROMANIA" );

const std::map<std::string, creature_size> Creature::size_map = {
    {"TINY",   creature_size::tiny},
    {"SMALL",  creature_size::small},
    {"MEDIUM", creature_size::medium},
    {"LARGE",  creature_size::large},
    {"HUGE",   creature_size::huge}
};

const std::set<material_id> Creature::cmat_flesh{
    material_flesh, material_iflesh
};
const std::set<material_id> Creature::cmat_fleshnveg{
    material_flesh,  material_iflesh, material_veggy
};
const std::set<material_id> Creature::cmat_flammable{
    material_paper, material_powder, material_wood,
    material_cotton, material_wool
};
const std::set<material_id> Creature::cmat_flameres{
    material_stone, material_kevlar, material_steel
};

Creature::Creature()
{
    moves = 0;
    pain = 0;
    killer = nullptr;
    speed_base = 100;
    underwater = false;
    location = tripoint_abs_ms( 20, 10, -500 ); // Some arbitrary position that will cause debugmsgs

    Creature::reset_bonuses();

    fake = false;
}

Creature::Creature( const Creature & ) = default;
Creature::Creature( Creature && ) noexcept( map_is_noexcept &&list_is_noexcept ) = default;
Creature &Creature::operator=( const Creature & ) = default;
Creature &Creature::operator=( Creature && ) noexcept = default;

Creature::~Creature() = default;

tripoint Creature::pos() const
{
    return Creature::pos_bub().raw();
}

tripoint_bub_ms Creature::pos_bub() const
{
    return get_map().bub_from_abs( location );
}

void Creature::setpos( const tripoint &p, bool check_gravity/* = true*/ )
{
<<<<<<< HEAD
    const tripoint_abs_ms old_loc = get_location();
    set_pos_only( p );
    on_move( old_loc );
    if( check_gravity ) {
        gravity_check();
    }
=======
    Creature::setpos( tripoint_bub_ms( p ) );
>>>>>>> c0855217
}

void Creature::setpos( const tripoint_bub_ms &p, bool check_gravity/* = true*/ )
{
<<<<<<< HEAD
    Creature::setpos( p.raw(), check_gravity );
=======
    const tripoint_abs_ms old_loc = get_location();
    set_pos_only( p );
    on_move( old_loc );
>>>>>>> c0855217
}

bool Creature::will_be_cramped_in_vehicle_tile( const tripoint_abs_ms &loc ) const
{
    map &here = get_map();
    const optional_vpart_position vp_there = here.veh_at( loc );
    if( !vp_there ) {
        return false;
    }

    const monster *mon = as_monster();

    vehicle &veh = vp_there->vehicle();

    std::vector<vehicle_part *> cargo_parts;
    cargo_parts = veh.get_parts_at( here.bub_from_abs( loc ), "CARGO", part_status_flag::any );

    units::volume capacity = 0_ml;
    units::volume free_cargo = 0_ml;
    for( vehicle_part *part : cargo_parts ) {
        vehicle_stack contents = veh.get_items( *part );
        if( !vp_there.part_with_feature( "CARGO_PASSABLE", false ) &&
            !vp_there.part_with_feature( "APPLIANCE", false ) &&
            !vp_there.part_with_feature( "OBSTACLE", false ) ) {
            capacity += contents.max_volume();
            free_cargo += contents.free_volume();
        }
    }
    if( capacity > 0_ml ) {
        // First, we'll try to squeeze in. Open-topped vehicle parts have more room to step over cargo.
        if( !veh.enclosed_at( here.bub_from_abs( loc ) ) ) {
            free_cargo *= 1.2;
        }
        const creature_size size = get_size();
        units::volume critter_volume;
        if( mon ) {
            critter_volume = mon->get_volume();
        } else if( const Character *you = as_character() )  {
            critter_volume = you->get_total_volume();
        }

        if( critter_volume > free_cargo ) {
            return true;
        }

        if( size == creature_size::huge &&
            !vp_there.part_with_feature( "HUGE_OK", false ) ) {
            return true;
        }

        // free_cargo * 0.75 < critter_volume && critter_volume <= free_cargo
        if( free_cargo * 0.75 < critter_volume ) {
            if( !mon || !( mon->type->bodytype == "snake" || mon->type->bodytype == "blob" ||
                           mon->type->bodytype == "fish" ||
                           has_flag( mon_flag_PLASTIC ) || has_flag( mon_flag_SMALL_HIDER ) ) ) {
                return true;
            }
        }

        if( size == creature_size::huge && !vp_there.part_with_feature( "AISLE", false ) &&
            !vp_there.part_with_feature( "HUGE_OK", false ) ) {
            return true;
        }
    }

    return false;
}

void Creature::move_to( const tripoint_abs_ms &loc )
{
    const tripoint_abs_ms old_loc = get_location();
    set_location( loc );
    on_move( old_loc );
}

void Creature::set_pos_only( const tripoint_bub_ms &p )
{
    location = get_map().getglobal( p );
}

void Creature::set_location( const tripoint_abs_ms &loc )
{
    location = loc;
}

void Creature::on_move( const tripoint_abs_ms & ) {}

std::vector<std::string> Creature::get_grammatical_genders() const
{
    // Returning empty list means we use the language-specified default
    return {};
}

void Creature::gravity_check()
{
}

void Creature::normalize()
{
}

void Creature::reset()
{
    reset_bonuses();
    reset_stats();
}

void Creature::bleed() const
{
    get_map().add_splatter( bloodType(), pos_bub() );
}

void Creature::reset_bonuses()
{
    num_blocks = 1;
    num_dodges = 1;
    num_blocks_bonus = 0;
    num_dodges_bonus = 0;

    armor_bonus.clear();

    speed_bonus = 0;
    dodge_bonus = 0;
    block_bonus = 0;
    hit_bonus = 0;
    bash_bonus = 0;
    cut_bonus = 0;
    size_bonus = 0;

    bash_mult = 1.0f;
    cut_mult = 1.0f;

    melee_quiet = false;
    throw_resist = 0;
}

void Creature::process_turn()
{
    decrement_summon_timer();
    if( is_dead_state() ) {
        return;
    }
    reset_bonuses();

    process_effects();

    process_damage_over_time();

    // Call this in case any effects have changed our stats
    reset_stats();

    // add an appropriate number of moves
    if( !has_effect( effect_ridden ) ) {
        moves += get_speed();
    }
}

bool Creature::cant_do_underwater( bool msg ) const
{
    if( is_underwater() ) {
        if( msg ) {
            add_msg_player_or_npc( m_info, _( "You can't do that while underwater." ),
                                   _( "<npcname> can't do that while underwater." ) );
        }
        return true;
    }
    return false;
}

bool Creature::is_underwater() const
{
    return underwater;
}

bool Creature::is_likely_underwater() const
{
    return is_underwater() ||
           ( has_flag( mon_flag_AQUATIC ) && get_map().has_flag( ter_furn_flag::TFLAG_SWIMMABLE, pos_bub() ) );
}

// Detects whether a target is sapient or not (or barely sapient, since ferals count)
bool Creature::has_mind() const
{
    return false;
}

bool Creature::is_ranged_attacker() const
{
    if( has_flag( mon_flag_RANGED_ATTACKER ) ) {
        return true;
    }

    const monster *mon = as_monster();
    if( mon ) {
        for( const std::pair<const std::string, mtype_special_attack> &attack :
             mon->type->special_attacks ) {
            if( attack.second->id == "gun" ) {
                return true;
            }
        }
    }
    //TODO Potentially add check for this as npc wielding ranged weapon

    return false;
}

bool Creature::digging() const
{
    return false;
}

bool Creature::is_dangerous_fields( const field &fld ) const
{
    // Else check each field to see if it's dangerous to us
    for( const auto &dfield : fld ) {
        if( is_dangerous_field( dfield.second ) && !is_immune_field( dfield.first ) ) {
            return true;
        }
    }
    // No fields were found to be dangerous, so the field set isn't dangerous
    return false;
}

bool Creature::is_dangerous_field( const field_entry &entry ) const
{
    // If it's dangerous and we're not immune return true, else return false
    return entry.is_dangerous() && !is_immune_field( entry.get_field_type() );
}

bool Creature::is_immune_fields( const std::vector<field_type_id> &fields ) const
{
    for( const field_type_id fi : fields ) {
        if( !is_immune_field( fi ) ) {
            return false;
        }
    }
    return true;
}

static bool majority_rule( const bool a_vote, const bool b_vote, const bool c_vote )
{
    // Helper function suggested on discord by jbtw
    return ( a_vote + b_vote + c_vote ) > 1;
}

bool Creature::sees( const Creature &critter ) const
{
    const Character *ch = critter.as_character();

    // Creatures always see themselves (simplifies drawing).
    if( &critter == this ) {
        return true;
    }

    bool char_has_mindshield = ch && ch->has_flag( json_flag_TEEPSHIELD );
    bool has_eff_flag_seer_protection = critter.has_effect( effect_eff_monster_immune_to_telepathy ) ||
                                        critter.has_flag( mon_flag_TEEP_IMMUNE );
    bool seen_by_mindseers = critter.has_mind() && !char_has_mindshield &&
                             !has_eff_flag_seer_protection;

    if( std::abs( posz() - critter.posz() ) > fov_3d_z_range ) {
        return false;
    }

    map &here = get_map();

    const int target_range = rl_dist( pos_bub(), critter.pos_bub() );
    if( target_range > MAX_VIEW_DISTANCE ) {
        return false;
    }

    if( critter.has_flag( mon_flag_ALWAYS_VISIBLE ) || ( has_flag( mon_flag_ALWAYS_SEES_YOU ) &&
            critter.is_avatar() ) ) {
        return true;
    }

    if( this->has_flag( mon_flag_ALL_SEEING ) ) {
        const monster *m = this->as_monster();
        return target_range <= std::max( m->type->vision_day, m->type->vision_night );
    }

    if( this->has_flag( mon_flag_MIND_SEEING ) && seen_by_mindseers ) {
        int mindsight_bonus_range = ( has_effect( effect_eff_mind_seeing_bonus_5 ) * 5 ) + ( has_effect(
                                        effect_eff_mind_seeing_bonus_10 ) * 10 ) + ( has_effect( effect_eff_mind_seeing_bonus_20 ) * 20 )
                                    + ( has_effect( effect_eff_mind_seeing_bonus_30 ) * 30 );
        int mindsight_vision = 5 + mindsight_bonus_range;
        return target_range <= mindsight_vision;
    }

    if( critter.is_hallucination() && !is_avatar() ) {
        // hallucinations are imaginations of the player character, npcs or monsters don't hallucinate.
        return false;
    }

    // Creature has stumbled into an invisible player and is now aware of them
    if( has_effect( effect_stumbled_into_invisible ) &&
        here.has_field_at( critter.pos_bub(), field_fd_last_known ) && critter.is_avatar() ) {
        return true;
    }

    // This check is ridiculously expensive so defer it to after everything else.
    auto visible = []( const Character * ch ) {
        return ch == nullptr || !ch->is_invisible();
    };

    // Can always see adjacent monsters on the same level.
    // We also bypass lighting for vertically adjacent monsters, but still check for floors.
    if( target_range <= 1 ) {
        return ( posz() == critter.posz() || here.sees( pos_bub(), critter.pos_bub(), 1 ) ) &&
               visible( ch );
    }

    // If we cannot see without any of the penalties below, bail now.
    if( !sees( critter.pos_bub(), critter.is_avatar() ) ) {
        return false;
    }

    // Used with the Mind over Matter power Obscurity, to telepathically erase yourself from a target's perceptions
    if( has_effect( effect_telepathic_ignorance ) &&
        critter.has_effect( effect_telepathic_ignorance_self ) ) {
        return false;
    }

    if( ( target_range > 2 && critter.digging() &&
          here.has_flag( ter_furn_flag::TFLAG_DIGGABLE, critter.pos_bub() ) ) ||
        ( critter.has_flag( mon_flag_CAMOUFLAGE ) && target_range > this->get_eff_per() ) ||
        ( critter.has_flag( mon_flag_WATER_CAMOUFLAGE ) &&
          target_range > this->get_eff_per() &&
          ( critter.is_likely_underwater() ||
            here.has_flag( ter_furn_flag::TFLAG_DEEP_WATER, critter.pos_bub() ) ||
            ( here.has_flag( ter_furn_flag::TFLAG_SHALLOW_WATER, critter.pos_bub() ) &&
              critter.get_size() < creature_size::medium ) ) ) ||
        ( critter.has_flag( mon_flag_NIGHT_INVISIBILITY ) &&
          here.light_at( critter.pos_bub() ) <= lit_level::LOW ) ||
        critter.has_effect( effect_invisibility ) ||
        ( !is_likely_underwater() && critter.is_likely_underwater() &&
          majority_rule( critter.has_flag( mon_flag_WATER_CAMOUFLAGE ),
                         here.has_flag( ter_furn_flag::TFLAG_DEEP_WATER, critter.pos_bub() ),
                         posz() != critter.posz() ) ) ||
        ( here.has_flag_ter_or_furn( ter_furn_flag::TFLAG_HIDE_PLACE, critter.pos_bub() ) &&
          !( std::abs( posx() - critter.posx() ) <= 1 && std::abs( posy() - critter.posy() ) <= 1 &&
             std::abs( posz() - critter.posz() ) <= 1 ) ) ||
        ( here.has_flag_ter_or_furn( ter_furn_flag::TFLAG_SMALL_HIDE, critter.pos_bub() ) &&
          critter.has_flag( mon_flag_SMALL_HIDER ) &&
          !( std::abs( posx() - critter.posx() ) <= 1 && std::abs( posy() - critter.posy() ) <= 1 &&
             std::abs( posz() - critter.posz() ) <= 1 ) ) ) {
        return false;
    }
    if( ch != nullptr ) {
        if( ch->is_crouching() || ch->has_effect( effect_all_fours ) || ch->is_prone() ||
            posz() != critter.posz() ) {
            const int coverage = std::max( here.obstacle_coverage( pos_bub(), critter.pos_bub() ),
                                           here.ledge_coverage( *this, critter.pos_bub() ) );
            if( coverage < 30 ) {
                return visible( ch );
            }
            float size_modifier = 1.0f;
            switch( ch->get_size() ) {
                case creature_size::tiny:
                    size_modifier = 2.0f;
                    break;
                case creature_size::small:
                    size_modifier = 1.4f;
                    break;
                case creature_size::medium:
                    break;
                case creature_size::large:
                    size_modifier = 0.6f;
                    break;
                case creature_size::huge:
                    size_modifier = 0.15f;
                    break;
                case creature_size::num_sizes:
                    debugmsg( "ERROR: Creature has invalid size class." );
                    break;
            }

            int profile = 120 / size_modifier;
            if( ch->is_crouching() || ch->has_effect( effect_all_fours ) ) {
                profile *= 0.5;
            } else if( ch->is_prone() ) {
                profile *= 0.275;
            }

            if( coverage < profile ) {
                const int vision_modifier = std::max( 30 * ( 1 - coverage / profile ), 1 );
                return target_range <= vision_modifier && visible( ch );
            }
            return false;
        }
    }
    return visible( ch );
}

bool Creature::sees( const tripoint &t, bool is_avatar, int range_mod ) const
{
    return Creature::sees( tripoint_bub_ms( t ), is_avatar, range_mod );
}

bool Creature::sees( const tripoint_bub_ms &t, bool is_avatar, int range_mod ) const
{
    if( std::abs( posz() - t.z() ) > fov_3d_z_range ) {
        return false;
    }

    map &here = get_map();
    const int range_cur = sight_range( here.ambient_light_at( t ) );
    const int range_day = sight_range( default_daylight_level() );
    const int range_night = sight_range( 0 );
    const int range_max = std::max( range_day, range_night );
    const int range_min = std::min( range_cur, range_max );
    const int wanted_range = rl_dist( pos_bub(), t );
    if( wanted_range <= range_min ||
        ( wanted_range <= range_max &&
          here.ambient_light_at( t ) > here.get_cache_ref( t.z() ).natural_light_level_cache ) ) {
        int range = 0;
        if( here.ambient_light_at( t ) > here.get_cache_ref( t.z() ).natural_light_level_cache ) {
            range = MAX_VIEW_DISTANCE;
        } else {
            range = range_min;
        }
        if( has_effect( effect_no_sight ) ) {
            range = 1;
        }
        if( range_mod > 0 ) {
            range = std::min( range, range_mod );
        }
        if( is_avatar ) {
            // Special case monster -> player visibility, forcing it to be symmetric with player vision.
            const float player_visibility_factor = get_player_character().visibility() / 100.0f;
            int adj_range = std::floor( range * player_visibility_factor );
            return adj_range >= wanted_range &&
                   here.get_cache_ref( posz() ).seen_cache[posx()][posy()] > LIGHT_TRANSPARENCY_SOLID;
        } else {
            return here.sees( pos_bub(), t, range );
        }
    } else {
        return false;
    }
}

// Helper function to check if potential area of effect of a weapon overlaps vehicle
// Maybe TODO: If this is too slow, precalculate a bounding box and clip the tested area to it
static bool overlaps_vehicle( const std::set<tripoint_bub_ms> &veh_area, const tripoint_bub_ms &pos,
                              const int area )
{
    for( const tripoint_bub_ms &tmp : tripoint_range<tripoint_bub_ms>( pos - tripoint( area, area, 0 ),
            pos + tripoint( area - 1, area - 1, 0 ) ) ) {
        if( veh_area.count( tmp ) > 0 ) {
            return true;
        }
    }

    return false;
}

Creature *Creature::auto_find_hostile_target( int range, int &boo_hoo, int area )
{
    Creature *target = nullptr;
    Character &player_character = get_player_character();
    tripoint_bub_ms player_pos = player_character.pos_bub();
    constexpr int hostile_adj = 2; // Priority bonus for hostile targets
    const int iff_dist = ( range + area ) * 3 / 2 + 6; // iff check triggers at this distance
    // iff safety margin (degrees). less accuracy, more paranoia
    units::angle iff_hangle = units::from_degrees( 15 + area );
    float best_target_rating = -1.0f; // bigger is better
    units::angle u_angle = {};         // player angle relative to turret
    boo_hoo = 0;         // how many targets were passed due to IFF. Tragically.
    bool self_area_iff = false; // Need to check if the target is near the vehicle we're a part of
    bool area_iff = false;      // Need to check distance from target to player
    bool angle_iff = sees( player_character ); // Need to check if player is in cone to target
    int pldist = rl_dist( pos_bub(), player_pos );
    map &here = get_map();
    vehicle *in_veh = is_fake() ? veh_pointer_or_null( here.veh_at( pos_bub() ) ) : nullptr;
    if( pldist < iff_dist && angle_iff ) {
        area_iff = area > 0;
        // Player inside vehicle won't be hit by shots from the roof,
        // so we can fire "through" them just fine.
        const optional_vpart_position vp = here.veh_at( player_pos );
        if( in_veh && veh_pointer_or_null( vp ) == in_veh && vp->is_inside() ) {
            angle_iff = false; // No angle IFF, but possibly area IFF
        } else if( pldist < 3 ) {
            // granularity increases with proximity
            iff_hangle = ( pldist == 2 ? 30_degrees : 60_degrees );
        }
        u_angle = coord_to_angle( pos_bub(), player_pos );
    }

    if( area > 0 && in_veh != nullptr ) {
        self_area_iff = true;
    }

    std::vector<Creature *> targets = g->get_creatures_if( [&]( const Creature & critter ) {
        if( critter.is_monster() ) {
            // friendly to the player, not a target for us
            return static_cast<const monster *>( &critter )->attitude( &player_character ) == MATT_ATTACK;
        }
        if( critter.is_npc() ) {
            // friendly to the player, not a target for us
            return static_cast<const npc *>( &critter )->get_attitude() == NPCATT_KILL;
        }
        // TODO: what about g->u?
        return false;
    } );
    for( Creature *&m : targets ) {
        if( !sees( *m ) ) {
            // can't see nor sense it
            if( is_fake() && in_veh ) {
                // If turret in the vehicle then
                // Hack: trying yo avoid turret LOS blocking by frames bug by trying to see target from vehicle boundary
                // Or turret wallhack for turret's car
                // TODO: to visibility checking another way, probably using 3D FOV
                std::vector<tripoint_bub_ms> path_to_target = line_to( pos_bub(), m->pos_bub() );
                path_to_target.insert( path_to_target.begin(), pos_bub() );

                // Getting point on vehicle boundaries and on line between target and turret
                bool continueFlag = true;
                do {
                    const optional_vpart_position vp = here.veh_at( path_to_target.back() );
                    vehicle *const veh = vp ? &vp->vehicle() : nullptr;
                    if( in_veh == veh ) {
                        continueFlag = false;
                    } else {
                        path_to_target.pop_back();
                    }
                } while( continueFlag );

                tripoint_bub_ms oldPos = pos_bub();
                setpos( path_to_target.back() ); //Temporary moving targeting npc on vehicle boundary position
                bool seesFromVehBound = sees( *m ); // And look from there
                setpos( oldPos );
                if( !seesFromVehBound ) {
                    continue;
                }
            } else {
                continue;
            }
        }
        int dist = rl_dist( pos_bub(), m->pos_bub() ) + 1; // rl_dist can be 0
        if( dist > range + 1 || dist < area ) {
            // Too near or too far
            continue;
        }
        // Prioritize big, armed and hostile stuff
        float mon_rating = m->power_rating();
        float target_rating = mon_rating / dist;
        if( mon_rating + hostile_adj <= 0 ) {
            // We wouldn't attack it even if it was hostile
            continue;
        }

        if( in_veh != nullptr && veh_pointer_or_null( here.veh_at( m->pos_bub() ) ) == in_veh ) {
            // No shooting stuff on vehicle we're a part of
            continue;
        }
        if( area_iff && rl_dist( player_pos, m->pos_bub() ) <= area ) {
            // Player in AoE
            boo_hoo++;
            continue;
        }
        // Hostility check can be expensive, but we need to inform the player of boo_hoo
        // only when the target is actually "hostile enough"
        bool maybe_boo = false;
        if( angle_iff ) {
            units::angle tangle = coord_to_angle( pos_bub(), m->pos_bub() );
            units::angle diff = units::fabs( u_angle - tangle );
            // Player is in the angle and not too far behind the target
            if( ( diff + iff_hangle > 360_degrees || diff < iff_hangle ) &&
                ( dist * 3 / 2 + 6 > pldist ) ) {
                maybe_boo = true;
            }
        }
        if( !maybe_boo && ( ( mon_rating + hostile_adj ) / dist <= best_target_rating ) ) {
            // "Would we skip the target even if it was hostile?"
            // Helps avoid (possibly expensive) attitude calculation
            continue;
        }
        if( m->attitude_to( player_character ) == Attitude::HOSTILE ) {
            target_rating = ( mon_rating + hostile_adj ) / dist;
            if( maybe_boo ) {
                boo_hoo++;
                continue;
            }
        }
        if( target_rating <= best_target_rating || target_rating <= 0 ) {
            continue; // Handle this late so that boo_hoo++ can happen
        }
        // Expensive check for proximity to vehicle
        if( self_area_iff && overlaps_vehicle( in_veh->get_points(), m->pos_bub(), area ) ) {
            continue;
        }

        target = m;
        best_target_rating = target_rating;
    }
    return target;
}

/*
 * Damage-related functions
 */

int Creature::size_melee_penalty() const
{
    switch( get_size() ) {
        case creature_size::tiny:
            return 30;
        case creature_size::small:
            return 15;
        case creature_size::medium:
            return 0;
        case creature_size::large:
            return -10;
        case creature_size::huge:
            return -20;
        case creature_size::num_sizes:
            debugmsg( "ERROR: Creature has invalid size class." );
            return 0;
    }

    debugmsg( "Invalid target size %d", get_size() );
    return 0;
}

bool Creature::is_adjacent( const Creature *target, const bool allow_z_levels ) const
{
    if( target == nullptr ) {
        return false;
    }

    if( rl_dist( pos_bub(), target->pos_bub() ) != 1 ) {
        return false;
    }

    map &here = get_map();
    if( posz() == target->posz() ) {
        return
            /* either target or attacker are underwater and separated by vehicle tiles */
            !( underwater != target->underwater &&
               here.veh_at( pos_bub() ) && here.veh_at( target->pos_bub() ) );
    }

    if( !allow_z_levels ) {
        return false;
    }

    // The square above must have no floor.
    // The square below must have no ceiling (i.e. no floor on the tile above it).
    const bool target_above = target->posz() > posz();
    const tripoint_bub_ms up = target_above ? target->pos_bub() : pos_bub();
    const tripoint_bub_ms down = target_above ? pos_bub() : target->pos_bub();
    const tripoint_bub_ms above{ down.xy(), up.z()};
    return ( !here.has_floor( up ) || here.ter( up )->has_flag( ter_furn_flag::TFLAG_GOES_DOWN ) ) &&
           ( !here.has_floor( above ) || here.ter( above )->has_flag( ter_furn_flag::TFLAG_GOES_DOWN ) );
}

float Creature::get_crit_factor( const bodypart_id &bp ) const
{
    float crit_mod = 1.f;
    const Character *c = as_character();
    if( c != nullptr ) {
        const int total_cover = clamp<int>( c->worn.get_coverage( bp, item::cover_type::COVER_VITALS ), 0,
                                            100 );
        crit_mod = 1.f - total_cover / 100.f;
    }
    // TODO: as_monster()
    return crit_mod;
}

int Creature::deal_melee_attack( Creature *source, int hitroll )
{

    const float dodge = dodge_roll();
    on_try_dodge();

    int hit_spread = hitroll - dodge - size_melee_penalty();

    add_msg_debug( debugmode::DF_CREATURE, "Base hitroll %d",
                   hitroll );
    add_msg_debug( debugmode::DF_CREATURE, "Dodge roll %.1f",
                   dodge );

    if( has_flag( mon_flag_IMMOBILE ) || has_flag( json_flag_CANNOT_MOVE ) ) {
        // Under normal circumstances, even a clumsy person would
        // not miss a turret.  It should, however, be possible to
        // miss a smaller target, especially when wielding a
        // clumsy weapon or when severely encumbered.
        hit_spread += 40;
    }

    // If attacker missed call targets on_dodge event
    if( dodge > 0.0 && hit_spread <= 0 && source != nullptr && !source->is_hallucination() ) {
        on_dodge( source, source->get_melee() );
    }
    add_msg_debug( debugmode::DF_CREATURE, "Final hitspread %d",
                   hit_spread );
    return hit_spread;
}

void Creature::deal_melee_hit( Creature *source, int hit_spread, bool critical_hit,
                               damage_instance dam, dealt_damage_instance &dealt_dam,
                               const weakpoint_attack &attack, const bodypart_id *bp )
{
    if( source == nullptr || source->is_hallucination() ) {
        dealt_dam.bp_hit = anatomy_human_anatomy->random_body_part();
        return;
    }

    dam = source->modify_damage_dealt_with_enchantments( dam );

    // If carrying a rider, there is a chance the hits may hit rider instead.
    // melee attack will start off as targeted at mount
    if( has_effect( effect_ridden ) ) {
        monster *mons = dynamic_cast<monster *>( this );
        if( mons && mons->mounted_player ) {
            if( !mons->has_flag( mon_flag_MECH_DEFENSIVE ) &&
                one_in( std::max( 2, mons->get_size() - mons->mounted_player->get_size() ) ) ) {
                mons->mounted_player->deal_melee_hit( source, hit_spread, critical_hit, dam, dealt_dam, attack );
                return;
            }
        }
    }
    damage_instance d = dam; // copy, since we will mutate in block_hit
    bodypart_id bp_hit = bp == nullptr ? select_body_part( -1, -1, source->can_attack_high(),
                         hit_spread ) : *bp;
    block_hit( source, bp_hit, d );

    weakpoint_attack attack_copy = attack;
    attack_copy.is_crit = critical_hit;
    attack_copy.type = weakpoint_attack::type_of_melee_attack( d );

    on_hit( source, bp_hit ); // trigger on-gethit events
    dam.onhit_effects( source, this ); // on-hit effects for inflicted damage types
    dealt_dam = deal_damage( source, bp_hit, d, attack_copy );
    dealt_dam.bp_hit = bp_hit;
}

double Creature::accuracy_projectile_attack( dealt_projectile_attack &attack ) const
{

    const int avoid_roll = dodge_roll();
    // Do dice(10, speed) instead of dice(speed, 10) because speed could potentially be > 10000
    const int diff_roll = dice( 10, attack.proj.speed );
    // Partial dodge, capped at [0.0, 1.0], added to missed_by
    const double dodge_rescaled = avoid_roll / static_cast<double>( diff_roll );

    return attack.missed_by + std::max( 0.0, std::min( 1.0, dodge_rescaled ) );
}

void projectile::apply_effects_nodamage( Creature &target, Creature *source ) const
{
    if( proj_effects.count( ammo_effect_BOUNCE ) ) {
        target.add_effect( effect_source( source ), effect_bounced, 1_turns );
    }
}

void projectile::apply_effects_damage( Creature &target, Creature *source,
                                       const dealt_damage_instance &dealt_dam, bool critical ) const
{
    // Apply ammo effects to target.
    if( proj_effects.count( ammo_effect_TANGLE ) ) {
        // if its a tameable animal, its a good way to catch them if they are running away, like them ranchers do!
        // we assume immediate success, then certain monster types immediately break free in monster.cpp move_effects()
        if( target.is_monster() ) {
            const item &drop_item = get_drop();
            if( !drop_item.is_null() ) {
                target.add_effect( effect_source( source ), effect_tied, 1_turns, true );
                target.as_monster()->tied_item = cata::make_value<item>( drop_item );
            } else {
                add_msg_debug( debugmode::DF_CREATURE,
                               "projectile with TANGLE effect, but no drop item specified" );
            }
        } else if( ( target.is_npc() || target.is_avatar() ) &&
                   !target.is_immune_effect( effect_downed ) ) {
            // no tied up effect for people yet, just down them and stun them, its close enough to the desired effect.
            // we can assume a person knows how to untangle their legs eventually and not panic like an animal.
            target.add_effect( effect_source( source ), effect_downed, 1_turns );
            // stunned to simulate staggering around and stumbling trying to get the entangled thing off of them.
            target.add_effect( effect_source( source ), effect_stunned, rng( 3_turns, 8_turns ) );
        }
    }

    Character &player_character = get_player_character();
    if( proj_effects.count( ammo_effect_INCENDIARY ) ) {
        if( x_in_y( 1, 100 ) ) { // 1% chance
            if( target.made_of( material_veggy ) || target.made_of_any( Creature::cmat_flammable ) ) {
                target.add_effect( effect_source( source ), effect_onfire, rng( 2_turns, 6_turns ),
                                   dealt_dam.bp_hit );
            } else if( target.made_of_any( Creature::cmat_flesh ) && one_in( 4 ) ) {
                target.add_effect( effect_source( source ), effect_onfire, rng( 1_turns, 4_turns ),
                                   dealt_dam.bp_hit );
            }
            if( player_character.has_trait( trait_PYROMANIA ) &&
                !player_character.has_morale( morale_pyromania_startfire ) &&
                player_character.sees( target ) ) {
                player_character.add_msg_if_player( m_good,
                                                    _( "You feel a surge of euphoria as flame engulfs %s!" ), target.get_name() );
                player_character.add_morale( morale_pyromania_startfire, 15, 15, 8_hours, 6_hours );
                player_character.rem_morale( morale_pyromania_nofire );
            }
        }
    } else if( proj_effects.count( ammo_effect_IGNITE ) ) {
        if( x_in_y( 1, 2 ) ) { // 50% chance
            if( target.made_of( material_veggy ) || target.made_of_any( Creature::cmat_flammable ) ) {
                target.add_effect( effect_source( source ), effect_onfire, 10_turns, dealt_dam.bp_hit );
            } else if( target.made_of_any( Creature::cmat_flesh ) ) {
                target.add_effect( effect_source( source ), effect_onfire, 6_turns, dealt_dam.bp_hit );
            }
            if( player_character.has_trait( trait_PYROMANIA ) &&
                !player_character.has_morale( morale_pyromania_startfire ) &&
                player_character.sees( target ) ) {
                player_character.add_msg_if_player( m_good,
                                                    _( "You feel a surge of euphoria as flame engulfs %s!" ), target.get_name() );
                player_character.add_morale( morale_pyromania_startfire, 15, 15, 8_hours, 6_hours );
                player_character.rem_morale( morale_pyromania_nofire );
            }
        }
    }

    if( proj_effects.count( ammo_effect_ROBOT_DAZZLE ) ) {
        if( critical && target.in_species( species_ROBOT ) ) {
            time_duration duration = rng( 6_turns, 8_turns );
            target.add_effect( effect_source( source ), effect_stunned, duration );
            target.add_effect( effect_source( source ), effect_sensor_stun, duration );
            add_msg( source->is_avatar() ?
                     _( "You land a clean shot on the %1$s sensors, stunning it." ) :
                     _( "The %1$s is stunned!" ),
                     target.disp_name( true ) );
        }
    }

    if( dealt_dam.bp_hit->has_type( body_part_type::type::head ) &&
        proj_effects.count( ammo_effect_BLINDS_EYES ) ) {
        // TODO: Change this to require bp_eyes
        target.add_env_effect( effect_blind,
                               target.get_random_body_part_of_type( body_part_type::type::sensor ), 5, rng( 3_turns, 10_turns ) );
    }

    if( proj_effects.count( ammo_effect_APPLY_SAP ) ) {
        target.add_effect( effect_source( source ), effect_sap, 1_turns * dealt_dam.total_damage() );
    }
    if( proj_effects.count( ammo_effect_PARALYZEPOISON ) && dealt_dam.total_damage() > 0 &&
        !dealt_dam.bp_hit->has_flag( json_flag_BIONIC_LIMB ) ) {
        target.add_msg_if_player( m_bad, _( "You feel poison coursing through your body!" ) );
        target.add_effect( effect_source( source ), effect_paralyzepoison, 5_minutes );
    }

    if( proj_effects.count( ammo_effect_FOAMCRETE ) && effect_foamcrete_slow.is_valid() ) {
        target.add_msg_if_player( m_bad, _( "The foamcrete stiffens around you!" ) );
        target.add_effect( effect_source( source ), effect_foamcrete_slow, 5_minutes );
    }

    int stun_strength = 0;
    if( proj_effects.count( ammo_effect_BEANBAG ) ) {
        stun_strength = 4;
    }
    if( proj_effects.count( ammo_effect_LARGE_BEANBAG ) ) {
        stun_strength = 16;
    }
    if( stun_strength > 0 ) {
        switch( target.get_size() ) {
            case creature_size::tiny:
                stun_strength *= 4;
                break;
            case creature_size::small:
                stun_strength *= 2;
                break;
            case creature_size::medium:
            default:
                break;
            case creature_size::large:
                stun_strength /= 2;
                break;
            case creature_size::huge:
                stun_strength /= 4;
                break;
        }
        target.add_effect( effect_source( source ), effect_stunned,
                           1_turns * rng( stun_strength / 2, stun_strength ) );
    }
}

struct projectile_attack_results {
    int max_damage;
    std::string message;
    game_message_type gmtSCTcolor = m_neutral;
    double damage_mult = 1.0;
    bodypart_id bp_hit;
    std::string wp_hit;
    bool is_crit = false;

    explicit projectile_attack_results( const projectile &proj ) {
        max_damage = proj.impact.total_damage();
    }
};

projectile_attack_results Creature::select_body_part_projectile_attack(
    const projectile &proj, const double goodhit, const double missed_by ) const
{
    projectile_attack_results ret( proj );
    const bool magic = proj.proj_effects.count( ammo_effect_MAGIC ) > 0;
    double hit_value = missed_by + rng_float( -0.5, 0.5 );
    if( magic ) {
        // We want spells to hit all bodyparts randomly, not only torso
        // It still gonna be torso mainly
        hit_value = rng_float( -0.5, 1.5 );
    }
    // Range is -0.5 to 1.5 -> missed_by will be [1, 0], so the rng addition to it
    // will push it to at most 1.5 and at least -0.5
    ret.bp_hit = get_anatomy()->select_body_part_projectile_attack( -0.5, 1.5, hit_value );
    float crit_mod = get_crit_factor( ret.bp_hit );

    const float crit_multiplier = proj.critical_multiplier;
    const float std_hit_mult = std::sqrt( 2.0 * crit_multiplier );
    if( magic ) {
        // do nothing special, no damage mults, nothing
    } else if( goodhit < accuracy_headshot &&
               ret.max_damage * crit_multiplier > get_hp_max( ret.bp_hit ) ) {
        ret.message = _( "Critical!!" );
        ret.gmtSCTcolor = m_headshot;
        ret.damage_mult *= rng_float( 0.5 + 0.45 * crit_mod, 0.75 + 0.3 * crit_mod ); // ( 0.95, 1.05 )
        ret.damage_mult *= std_hit_mult + ( crit_multiplier - std_hit_mult ) * crit_mod;
        ret.is_crit = true;
    } else if( goodhit < accuracy_critical &&
               ret.max_damage * crit_multiplier > get_hp_max( ret.bp_hit ) ) {
        ret.message = _( "Critical!" );
        ret.gmtSCTcolor = m_critical;
        ret.damage_mult *= rng_float( 0.5 + 0.25 * crit_mod, 0.75 + 0.25 * crit_mod ); // ( 0.75, 1.0 )
        ret.damage_mult *= std_hit_mult + ( crit_multiplier - std_hit_mult ) * crit_mod;
        ret.is_crit = true;
    } else if( goodhit < accuracy_goodhit ) {
        ret.message = _( "Good hit!" );
        ret.gmtSCTcolor = m_good;
        ret.damage_mult *= rng_float( 0.5, 0.75 );
        ret.damage_mult *= std_hit_mult;
    } else if( goodhit < accuracy_standard ) {
        ret.damage_mult *= rng_float( 0.5, 1 );

    } else if( goodhit < accuracy_grazing ) {
        ret.message = _( "Grazing hit." );
        ret.gmtSCTcolor = m_grazing;
        ret.damage_mult *= rng_float( 0, .25 );
    }

    return ret;
}

void Creature::messaging_projectile_attack( const Creature *source,
        const projectile_attack_results &hit_selection, const int total_damage ) const
{
    const viewer &player_view = get_player_view();
    const bool u_see_this = player_view.sees( *this );

    if( u_see_this ) {
        if( hit_selection.damage_mult == 0 ) {
            if( source != nullptr ) {
                add_msg( source->is_avatar() ? _( "You miss!" ) : _( "The shot misses!" ) );
            }
        } else if( total_damage == 0 ) {
            if( hit_selection.wp_hit.empty() ) {
                //~ 1$ - monster name, 2$ - character's bodypart or monster's skin/armor
                add_msg( _( "The shot reflects off %1$s %2$s!" ), disp_name( true ),
                         is_monster() ?
                         skin_name() :
                         body_part_name_accusative( hit_selection.bp_hit ) );
            } else {
                //~ %1$s: creature name, %2$s: weakpoint hit
                add_msg( _( "The shot hits %1$s in %2$s but deals no damage." ),
                         disp_name(), hit_selection.wp_hit );
            }
        } else if( is_avatar() ) {
            //monster hits player ranged
            //~ Hit message. 1$s is bodypart name in accusative. 2$d is damage value.
            add_msg_if_player( m_bad, _( "You were hit in the %1$s for %2$d damage." ),
                               body_part_name_accusative( hit_selection.bp_hit ),
                               total_damage );
        } else if( source != nullptr ) {
            if( source->is_avatar() ) {
                //player hits monster ranged
                SCT.add( point( posx(), posy() ),
                         direction_from( point::zero, point( posx() - source->posx(), posy() - source->posy() ) ),
                         get_hp_bar( total_damage, get_hp_max(), true ).first,
                         m_good, hit_selection.message, hit_selection.gmtSCTcolor );

                if( get_hp() > 0 ) {
                    SCT.add( point( posx(), posy() ),
                             direction_from( point::zero, point( posx() - source->posx(), posy() - source->posy() ) ),
                             get_hp_bar( get_hp(), get_hp_max(), true ).first, m_good,
                             //~ "hit points", used in scrolling combat text
                             _( "HP" ), m_neutral, "hp" );
                } else {
                    SCT.removeCreatureHP();
                }
                if( hit_selection.wp_hit.empty() ) {
                    //~ %1$s: creature name, %2$d: damage value
                    add_msg( m_good, _( "You hit %1$s for %2$d damage." ),
                             disp_name(), total_damage );
                } else {
                    //~ %1$s: creature name, %2$s: weakpoint hit, %3$d: damage value
                    add_msg( m_good, _( "You hit %1$s in %2$s for %3$d damage." ),
                             disp_name(), hit_selection.wp_hit, total_damage );
                }
            } else if( source != this ) {
                if( hit_selection.wp_hit.empty() ) {
                    //~ 1$ - shooter, 2$ - target
                    add_msg( _( "%1$s shoots %2$s." ),
                             source->disp_name(), disp_name() );
                } else {
                    //~ 1$ - shooter, 2$ - target, 3$ - weakpoint
                    add_msg( _( "%1$s shoots %2$s in %3$s." ),
                             source->disp_name(), disp_name(), hit_selection.wp_hit );
                }
            }
        }
    }
}

void Creature::print_proj_avoid_msg( Creature *source, viewer &player_view ) const
{
    // "Avoid" rather than "dodge", because it includes removing self from the line of fire
    //  rather than just Matrix-style bullet dodging
    if( source != nullptr && player_view.sees( *source ) ) {
        add_msg_player_or_npc(
            m_warning,
            _( "You avoid %s projectile!" ),
            get_option<bool>( "LOG_MONSTER_ATTACK_MONSTER" ) ? _( "<npcname> avoids %s projectile." ) : "",
            source->disp_name( true ) );
    } else {
        add_msg_player_or_npc(
            m_warning,
            _( "You avoid an incoming projectile!" ),
            get_option<bool>( "LOG_MONSTER_ATTACK_MONSTER" ) ? _( "<npcname> avoids an incoming projectile." ) :
            "" );
    }
}

/**
 * Attempts to harm a creature with a projectile.
 *
 * @param source Pointer to the creature who shot the projectile.
 * @param attack A structure describing the attack and its results.
 * @param print_messages enables message printing by default.
 */
void Creature::deal_projectile_attack( Creature *source, dealt_projectile_attack &attack,
                                       bool print_messages, const weakpoint_attack &wp_attack )
{
    const bool magic = attack.proj.proj_effects.count( ammo_effect_MAGIC ) > 0;
    const double missed_by = attack.missed_by;
    if( missed_by >= 1.0 && !magic ) {
        // Total miss
        return;
    }
    // If carrying a rider, there is a chance the hits may hit rider instead.
    if( has_effect( effect_ridden ) ) {
        monster *mons = as_monster();
        if( mons && mons->mounted_player ) {
            if( !mons->has_flag( mon_flag_MECH_DEFENSIVE ) &&
                one_in( std::max( 2, mons->get_size() - mons->mounted_player->get_size() ) ) ) {
                mons->mounted_player->deal_projectile_attack( source, attack, print_messages, wp_attack );
                return;
            }
        }
    }
    const projectile &proj = attack.proj;
    dealt_damage_instance &dealt_dam = attack.dealt_dam;
    const auto &proj_effects = proj.proj_effects;

    viewer &player_view = get_player_view();
    const bool u_see_this = player_view.sees( *this );

    const double goodhit = accuracy_projectile_attack( attack );
    // We only trigger a dodge attempt if it's a relatively slow projectile.
    if( attack.proj.speed < 20 ) {
        on_try_dodge(); // There's a dodge roll in accuracy_projectile_attack()
    }

    Character *guy = as_character();
    if( guy ) {
        double range_dodge_chance = guy->enchantment_cache->modify_value( enchant_vals::mod::RANGE_DODGE,
                                    1.0f ) - 1.0f;
        if( x_in_y( range_dodge_chance, 1.0f ) ) {
            on_try_dodge();
            print_proj_avoid_msg( source, player_view );
            return;
        }
    }

    if( goodhit >= 1.0 && !magic ) {
        attack.missed_by = 1.0; // Arbitrary value
        if( !print_messages ) {
            return;
        }
        print_proj_avoid_msg( source, player_view );
        return;
    }

    proj.apply_effects_nodamage( *this, source );

    projectile_attack_results hit_selection = select_body_part_projectile_attack( proj, goodhit,
            missed_by );
    // Create a copy that records whether the attack is a crit.
    weakpoint_attack wp_attack_copy = wp_attack;
    wp_attack_copy.is_crit = hit_selection.is_crit;
    wp_attack_copy.type = weakpoint_attack::attack_type::PROJECTILE;

    if( print_messages && source != nullptr && !hit_selection.message.empty() && u_see_this ) {
        source->add_msg_if_player( m_good, hit_selection.message );
    }

    attack.missed_by = goodhit;

    // copy it, since we're mutating.
    damage_instance impact = proj.impact;
    if( hit_selection.damage_mult > 0.0f && proj_effects.count( ammo_effect_NO_DAMAGE_SCALING ) ) {
        hit_selection.damage_mult = 1.0f;
    }

    impact.mult_damage( hit_selection.damage_mult );

    if( proj_effects.count( ammo_effect_NOGIB ) > 0 ) {
        float dmg_ratio = static_cast<float>( impact.total_damage() ) / get_hp_max( hit_selection.bp_hit );
        if( dmg_ratio > 1.25f ) {
            impact.mult_damage( 1.0f / dmg_ratio );
        }
    }

    dealt_dam = deal_damage( source, hit_selection.bp_hit, impact, wp_attack_copy );
    // Force damage instance to match the selected body point
    dealt_dam.bp_hit = hit_selection.bp_hit;
    // Retrieve the selected weakpoint from the damage instance.
    hit_selection.wp_hit = dealt_dam.wp_hit;

    proj.apply_effects_damage( *this, source, dealt_dam, goodhit < accuracy_critical );

    if( print_messages ) {
        messaging_projectile_attack( source, hit_selection, dealt_dam.total_damage() );
    }

    check_dead_state();
    attack.hit_critter = this;
    attack.missed_by = goodhit;
}

dealt_damage_instance Creature::deal_damage( Creature *source, bodypart_id bp,
        const damage_instance &dam, const weakpoint_attack &attack )
{
    if( is_dead_state() || has_flag( json_flag_CANNOT_TAKE_DAMAGE ) ) {
        return dealt_damage_instance();
    }
    int total_damage = 0;
    int total_base_damage = 0;
    int total_pain = 0;
    damage_instance d = dam; // copy, since we will mutate in absorb_hit

    weakpoint_attack attack_copy = attack;
    attack_copy.source = source;
    attack_copy.target = this;
    attack_copy.compute_wp_skill();

    dealt_damage_instance dealt_dams;
    const weakpoint *wp = absorb_hit( attack_copy, bp, d );
    dealt_dams.wp_hit = wp == nullptr ? "" : wp->get_name();

    // Add up all the damage units dealt
    for( const damage_unit &it : d.damage_units ) {
        int cur_damage = 0;
        deal_damage_handle_type( effect_source( source ), it, bp, cur_damage, total_pain );
        total_base_damage += std::max( 0.0f, it.amount * it.unconditional_damage_mult );
        if( cur_damage > 0 ) {
            dealt_dams.dealt_dams[it.type] += cur_damage;
            total_damage += cur_damage;
        }
    }
    // get eocs for all damage effects
    d.ondamage_effects( source, this, dam, bp.id() );

    if( total_base_damage < total_damage ) {
        // Only deal more HP than remains if damage not including crit multipliers is higher.
        total_damage = clamp( get_hp( bp ), total_base_damage, total_damage );
    }
    if( !bp->has_flag( json_flag_BIONIC_LIMB ) ) {
        mod_pain( total_pain );
    }

    apply_damage( source, bp, total_damage );

    if( wp != nullptr ) {
        wp->apply_effects( *this, total_damage, attack_copy );
    }

    return dealt_dams;
}
void Creature::deal_damage_handle_type( const effect_source &source, const damage_unit &du,
                                        bodypart_id bp, int &damage, int &pain )
{
    // Handles ACIDPROOF, electric immunity etc.
    if( is_immune_damage( du.type ) ) {
        return;
    }

    // Apply damage multiplier from skill, critical hits or grazes after all other modifications.
    const int adjusted_damage = du.amount * du.damage_multiplier * du.unconditional_damage_mult;
    if( adjusted_damage <= 0 ) {
        return;
    }

    float div = 4.0f;

    // FIXME: Hardcoded damage types
    if( du.type == damage_bash ) {
        // Bashing damage is less painful
        div = 5.0f;
    } else if( du.type == damage_heat ) {
        // heat damage sets us on fire sometimes
        if( rng( 0, 100 ) < adjusted_damage ) {
            add_effect( source, effect_onfire, rng( 1_turns, 3_turns ), bp );

            Character &player_character = get_player_character();
            if( player_character.has_trait( trait_PYROMANIA ) &&
                !player_character.has_morale( morale_pyromania_startfire ) && player_character.sees( *this ) ) {
                player_character.add_msg_if_player( m_good,
                                                    _( "You feel a surge of euphoria as flame engulfs %s!" ), this->get_name() );
                player_character.add_morale( morale_pyromania_startfire, 15, 15, 8_hours, 6_hours );
                player_character.rem_morale( morale_pyromania_nofire );
            }
        }
    } else if( du.type == damage_electric ) {
        // Electrical damage adds a major speed/dex debuff
        double multiplier = 1.0;
        if( monster *mon = as_monster() ) {
            multiplier = mon->type->status_chance_multiplier;
        }
        const int chance = std::log10( ( adjusted_damage + 2 ) * 0.5 ) * 100 * multiplier;
        if( x_in_y( chance, 100 ) ) {
            const int duration = std::max( adjusted_damage / 10.0 * multiplier, 2.0 );
            add_effect( source, effect_zapped, 1_turns * duration );
        }

        if( Character *ch = as_character() ) {
            const double pain_mult = ch->calculate_by_enchantment( 1.0, enchant_vals::mod::EXTRA_ELEC_PAIN );
            div /= pain_mult;
            if( pain_mult > 1.0 ) {
                ch->add_msg_player_or_npc( m_bad, _( "You're painfully electrocuted!" ),
                                           _( "<npcname> is shocked!" ) );
            }
        }
    } else if( du.type == damage_acid ) {
        // Acid damage and acid burns are more painful
        div = 3.0f;
    }

    on_damage_of_type( source, adjusted_damage, du.type, bp );

    damage += adjusted_damage;
    pain += roll_remainder( adjusted_damage / div );
}

void Creature::heal_bp( bodypart_id /* bp */, int /* dam */ )
{
}

void Creature::longpull( const std::string &name, const tripoint_bub_ms &p )
{
    if( pos_bub() == p ) {
        add_msg_if_player( _( "You try to pull yourself together." ) );
        return;
    }

    std::vector<tripoint_bub_ms> path = line_to( pos_bub(), p, 0, 0 );
    Creature *c = nullptr;
    for( const tripoint_bub_ms &path_p : path ) {
        c = get_creature_tracker().creature_at( path_p );
        if( c == nullptr && get_map().impassable( path_p ) ) {
            add_msg_if_player( m_warning, _( "There's an obstacle in the way!" ) );
            return;
        }
        if( c != nullptr ) {
            break;
        }
    }
    if( c == nullptr || !sees( *c ) ) {
        // TODO: Latch onto objects?
        add_msg_if_player( m_warning, _( "There's nothing here to latch onto with your %s!" ),
                           name );
        return;
    }

    // Pull creature
    const Character *ch = as_character();
    const monster *mon = as_monster();
    const int str = ch != nullptr ? ch->get_str() : mon != nullptr ? mon->get_grab_strength() : 10;
    const int odds = units::to_kilogram( c->get_weight() ) / ( str * 3 );
    if( one_in( clamp<int>( odds * odds, 1, 1000 ) ) ) {
        add_msg_if_player( m_good, _( "You pull %1$s towards you with your %2$s!" ), c->disp_name(),
                           name );
        if( c->is_avatar() ) {
            add_msg( m_warning, _( "%1$s pulls you in with their %2$s!" ), disp_name( false, true ), name );
        }
        c->move_to( tripoint_abs_ms( line_to( get_location().raw(), c->get_location().raw(), 0,
                                              0 ).front() ) );
        c->add_effect( effect_stunned, 1_seconds );
        sounds::sound( c->pos_bub(), 5, sounds::sound_t::combat, _( "Shhhk!" ) );
    } else {
        add_msg_if_player( m_bad, _( "%s weight makes it difficult to pull towards you." ),
                           c->disp_name( true, true ) );
        if( c->is_avatar() ) {
            add_msg( m_info, _( "%1s tries to pull you in, but you resist!" ), disp_name( false, true ) );
        }
    }
}

bool Creature::stumble_invis( const Creature &player, const bool stumblemsg )
{
    // DEBUG insivibility can't be seen through
    if( player.has_trait( trait_DEBUG_CLOAK ) ) {
        return false;
    }
    if( this == &player || !is_adjacent( &player, true ) ) {
        return false;
    }
    if( stumblemsg ) {
        const bool player_sees = player.sees( *this );
        add_msg( m_bad, _( "%s stumbles into you!" ), player_sees ? this->disp_name( false,
                 true ) : _( "Something" ) );
    }
    add_effect( effect_stumbled_into_invisible, 6_seconds );
    map &here = get_map();
    // Mark last known location, or extend duration if exists
    if( here.has_field_at( player.pos_bub(), field_fd_last_known ) ) {
        here.set_field_age( player.pos_bub(), field_fd_last_known, 0_seconds );
    } else {
        here.add_field( player.pos_bub(), field_fd_last_known );
    }
    moves = 0;
    return true;
}

bool Creature::attack_air( const tripoint_bub_ms &p )
{
    // Calculate move cost differently for monsters and npcs
    int move_cost = 100;
    if( is_monster() ) {
        move_cost = as_monster()->type->attack_cost;
    } else if( is_npc() ) {
        // Simplified moves calculation from Character::melee_attack_abstract
        item_location cur_weapon = as_character()->used_weapon();
        item cur_weap = cur_weapon ? *cur_weapon : null_item_reference();
        move_cost = as_character()->attack_speed( cur_weap ) * ( 1 /
                    as_character()->exertion_adjusted_move_multiplier( EXTRA_EXERCISE ) );
    }
    mod_moves( -move_cost );

    // Attack animation
    if( get_option<bool>( "ANIMATIONS" ) ) {
        std::map<tripoint_bub_ms, nc_color> area_color;
        area_color[ p ] = c_black;
        explosion_handler::draw_custom_explosion( area_color, "animation_hit" );
    }

    // Chance to remove last known location
    if( one_in( 2 ) ) {
        get_map().set_field_intensity( p, field_fd_last_known, 0 );
    }

    add_msg_if_player_sees( *this, _( "%s attacks, but there is nothing there!" ),
                            disp_name( false, true ) );
    return true;
}

bool Creature::dodge_check( float hit_roll, bool force_try, float )
{
    // If successfully uncanny dodged, no need to calculate dodge chance
    if( uncanny_dodge() ) {
        return true;
    }

    const float dodge_ability = dodge_roll();
    // center is 5 - 0 / 2
    // stddev is 5 - 0 / 4
    const float dodge_chance = 1 - normal_roll_chance( 2.5f, 1.25f, dodge_ability - hit_roll );
    if( dodge_chance >= 0.8f || force_try ) {
        on_try_dodge();
        float attack_roll = hit_roll + rng_normal( 0, 5 );
        return dodge_ability > attack_roll;
    }
    add_msg_if_player( m_warning,
                       _( "You don't think you could dodge this attack, and decide to conserve stamina." ) );

    return false;
}

bool Creature::dodge_check( monster *z, float training_level )
{
    return dodge_check( z->get_hit(), training_level );
}

bool Creature::dodge_check( monster *z, bodypart_id bp, const damage_instance &dam_inst,
                            float training_level )
{

    if( is_monster() ) {
        return dodge_check( z );
    }

    Character *guy_target = as_character();

    float potential_damage = 0.0f;
    for( const damage_unit &dmg : dam_inst.damage_units ) {
        potential_damage += dmg.amount - guy_target->worn.damage_resist( dmg.type, bp );
    }
    int part_hp = guy_target->get_part_hp_cur( bp );
    float dmg_ratio = 0.0f; // if the part is already destroyed it can't take more damage
    if( part_hp > 0 ) {
        dmg_ratio = potential_damage / part_hp;
    }

    //If attack might remove more than half of the part's hp, dodge no matter the odds
    if( dmg_ratio >= 0.5f ) {
        return dodge_check( z->get_hit(), true, training_level );
    } else if( dmg_ratio > 0.0f ) { // else apply usual rules
        return dodge_check( z->get_hit(), training_level );
    }

    return false;
}

/*
 * State check functions
 */

bool Creature::is_warm() const
{
    return true;
}

bool Creature::in_species( const species_id & ) const
{
    return false;
}

bool Creature::is_fake() const
{
    return fake;
}

void Creature::set_fake( const bool fake_value )
{
    fake = fake_value;
}

void Creature::add_effect( const effect_source &source, const effect &eff, bool force,
                           bool deferred )
{
    add_effect( source, eff.get_id(), eff.get_duration(), eff.get_bp(), eff.is_permanent(),
                eff.get_intensity(), force, deferred );
}

void Creature::add_effect( const effect_source &source, const efftype_id &eff_id,
                           const time_duration &dur, bodypart_id bp, bool permanent, int intensity, bool force, bool deferred )
{
    // Check our innate immunity
    if( !force && is_immune_effect( eff_id ) ) {
        return;
    }
    if( eff_id == effect_knockdown && ( has_effect( effect_ridden ) ||
                                        has_effect( effect_riding ) ) ) {
        monster *mons = dynamic_cast<monster *>( this );
        if( mons && mons->mounted_player ) {
            mons->mounted_player->forced_dismount();
        }
    }

    if( !eff_id.is_valid() ) {
        debugmsg( "Invalid effect, ID: %s", eff_id.c_str() );
        return;
    }
    const effect_type &type = eff_id.obj();

    // Mutate to a main (HP'd) body_part if necessary.
    if( type.get_main_parts() ) {
        bp = bp->main_part;
    }

    // Filter out bodypart immunity
    for( json_character_flag flag : eff_id->immune_bp_flags ) {
        if( bp->has_flag( flag ) ) {
            return;
        }
    }

    // Then check if the effect is blocked by another
    for( auto &elem : *effects ) {
        for( auto &_effect_it : elem.second ) {
            for( const auto &blocked_effect : _effect_it.second.get_blocks_effects() ) {
                if( blocked_effect == eff_id ) {
                    // The effect is blocked by another, return
                    return;
                }
            }
        }
    }

    bool found = false;
    // Check if we already have it
    auto matching_map = effects->find( eff_id );
    if( matching_map != effects->end() ) {
        auto &bodyparts = matching_map->second;
        auto found_effect = bodyparts.find( bp );
        if( found_effect != bodyparts.end() ) {
            found = true;
            effect &e = found_effect->second;
            const int prev_int = e.get_intensity();
            // If we do, mod the duration, factoring in the mod value
            e.mod_duration( dur * e.get_dur_add_perc() / 100 );
            // Limit to max duration
            if( e.get_duration() > e.get_max_duration() ) {
                e.set_duration( e.get_max_duration() );
            }
            // Adding a permanent effect makes it permanent
            if( e.is_permanent() ) {
                e.pause_effect();
            }
            // int_dur_factor overrides all other intensity settings
            // ...but it's handled in set_duration, so explicitly do nothing here
            if( e.get_int_dur_factor() > 0_turns ) {
                // Set intensity if value is given
            } else if( intensity > 0 ) {
                e.set_intensity( intensity, is_avatar() );
                // Else intensity uses the type'd step size if it already exists
            } else if( e.get_int_add_val() != 0 ) {
                e.mod_intensity( e.get_int_add_val(), is_avatar() );
            }

            // Bound intensity by [1, max intensity]
            if( e.get_intensity() < 1 ) {
                add_msg_debug( debugmode::DF_CREATURE, "Bad intensity, ID: %s", e.get_id().c_str() );
                e.set_intensity( 1 );
            } else if( e.get_intensity() > e.get_max_intensity() ) {
                e.set_intensity( e.get_max_intensity() );
            }
            if( e.get_intensity() != prev_int ) {
                on_effect_int_change( eff_id, e.get_intensity(), bp );
            }
        }
    }

    if( !found ) {
        // If we don't already have it then add a new one

        // Now we can make the new effect for application
        effect e( effect_source( source ), &type, dur, bp.id(), permanent, intensity, calendar::turn );
        // Bound to max duration
        if( e.get_duration() > e.get_max_duration() ) {
            e.set_duration( e.get_max_duration() );
        }

        // Force intensity if it is duration based
        if( e.get_int_dur_factor() != 0_turns ) {
            const int intensity = std::ceil( e.get_duration() / e.get_int_dur_factor() );
            e.set_intensity( std::max( 1, intensity ) );
        }
        // Bound new effect intensity by [1, max intensity]
        if( e.get_intensity() < 1 ) {
            add_msg_debug( debugmode::DF_CREATURE, "Bad intensity, ID: %s", e.get_id().c_str() );
            e.set_intensity( 1 );
        } else if( e.get_intensity() > e.get_max_intensity() ) {
            e.set_intensity( e.get_max_intensity() );
        }
        ( *effects )[eff_id][bp] = e;
        if( Character *ch = as_character() ) {
            get_event_bus().send<event_type::character_gains_effect>( ch->getID(), bp.id(), eff_id );
            if( is_avatar() ) {
                eff_id->add_apply_msg( e.get_intensity() );
            }
        }
        on_effect_int_change( eff_id, e.get_intensity(), bp );
        // Perform any effect addition effects.
        // only when not deferred
        if( !deferred ) {
            process_one_effect( e, true );
        }
    }
}
void Creature::add_effect( const effect_source &source, const efftype_id &eff_id,
                           const time_duration &dur, bool permanent, int intensity, bool force, bool deferred )
{
    add_effect( source, eff_id, dur, bodypart_str_id::NULL_ID(), permanent, intensity, force,
                deferred );
}

void Creature::schedule_effect( const effect &eff, bool force, bool deferred )
{
    scheduled_effects.push( scheduled_effect{eff.get_id(), eff.get_duration(), eff.get_bp(),
                            eff.is_permanent(), eff.get_intensity(), force,
                            deferred} );
}
void Creature::schedule_effect( const efftype_id &eff_id, const time_duration &dur, bodypart_id bp,
                                bool permanent, int intensity, bool force, bool deferred )
{
    scheduled_effects.push( scheduled_effect{eff_id, dur, bp,
                            permanent, intensity, force,
                            deferred} );
}
void Creature::schedule_effect( const efftype_id &eff_id,
                                const time_duration &dur, bool permanent, int intensity, bool force,
                                bool deferred )
{
    scheduled_effects.push( scheduled_effect{eff_id, dur, bodypart_str_id::NULL_ID(),
                            permanent, intensity, force, deferred} );
}

bool Creature::add_env_effect( const efftype_id &eff_id, const bodypart_id &vector, int strength,
                               const time_duration &dur, const bodypart_id &bp, bool permanent, int intensity, bool force )
{
    if( !force && is_immune_effect( eff_id ) ) {
        return false;
    }

    if( dice( strength, 3 ) > dice( get_env_resist( vector ), 3 ) ) {
        // Only add the effect if we fail the resist roll
        // Don't check immunity (force == true), because we did check above
        add_effect( effect_source::empty(), eff_id, dur, bp, permanent, intensity, true );
        return true;
    } else {
        return false;
    }
}
bool Creature::add_env_effect( const efftype_id &eff_id, const bodypart_id &vector, int strength,
                               const time_duration &dur, bool permanent, int intensity, bool force )
{
    return add_env_effect( eff_id, vector, strength, dur, bodypart_str_id::NULL_ID(), permanent,
                           intensity, force );
}

void Creature::clear_effects()
{
    for( auto &elem : *effects ) {
        for( auto &_effect_it : elem.second ) {
            const effect &e = _effect_it.second;
            on_effect_int_change( e.get_id(), 0, e.get_bp() );
        }
    }
    effects->clear();
}
bool Creature::remove_effect( const efftype_id &eff_id, const bodypart_id &bp )
{
    if( !has_effect( eff_id, bp.id() ) ) {
        //Effect doesn't exist, so do nothing
        return false;
    }
    const effect_type &type = eff_id.obj();

    if( Character *ch = as_character() ) {
        if( is_avatar() ) {
            if( !type.get_remove_message().empty() ) {
                add_msg( type.lose_game_message_type( get_effect( eff_id, bp.id() ).get_intensity() ),
                         type.get_remove_message() );
            }
        }
        get_event_bus().send<event_type::character_loses_effect>( ch->getID(), bp.id(), eff_id );
    }

    // bp_null means remove all of a given effect id
    if( bp == bodypart_str_id::NULL_ID() ) {
        for( auto &it : ( *effects )[eff_id] ) {
            on_effect_int_change( eff_id, 0, it.first );
        }
        effects->erase( eff_id );
    } else {
        ( *effects )[eff_id].erase( bp.id() );
        on_effect_int_change( eff_id, 0, bp );
        // If there are no more effects of a given type remove the type map
        if( ( *effects )[eff_id].empty() ) {
            effects->erase( eff_id );
        }
    }
    return true;
}
bool Creature::remove_effect( const efftype_id &eff_id )
{
    return remove_effect( eff_id, bodypart_str_id::NULL_ID() );
}

void Creature::schedule_effect_removal( const efftype_id &eff_id, const bodypart_id &bp )
{
    terminating_effects.push( terminating_effect{eff_id, bp} );
}
void Creature::schedule_effect_removal( const efftype_id &eff_id )
{
    return schedule_effect_removal( eff_id, bodypart_str_id::NULL_ID() );
}

bool Creature::has_effect( const efftype_id &eff_id, const bodypart_id &bp ) const
{
    // bp_null means anything targeted or not
    if( bp.id() == bodypart_str_id::NULL_ID() ) {
        return effects->count( eff_id );
    } else {
        auto got_outer = effects->find( eff_id );
        if( got_outer != effects->end() ) {
            auto got_inner = got_outer->second.find( bp.id() );
            if( got_inner != got_outer->second.end() ) {
                return true;
            }
        }
        return false;
    }
}

bool Creature::has_effect( const efftype_id &eff_id ) const
{
    return has_effect( eff_id, bodypart_str_id::NULL_ID() );
}

bool Creature::has_effect_with_flag( const flag_id &flag, const bodypart_id &bp ) const
{
    return std::any_of( effects->begin(), effects->end(), [&]( const auto & elem ) {
        // effect::has_flag currently delegates to effect_type::has_flag
        return elem.first->has_flag( flag ) && elem.second.count( bp );
    } );
}

bool Creature::has_effect_with_flag( const flag_id &flag ) const
{
    return std::any_of( effects->begin(), effects->end(), [&]( const auto & elem ) {
        // effect::has_flag currently delegates to effect_type::has_flag
        return elem.first->has_flag( flag );
    } );
}

std::vector<std::reference_wrapper<const effect>> Creature::get_effects_with_flag(
            const flag_id &flag ) const
{
    std::vector<std::reference_wrapper<const effect>> effs;
    for( auto &elem : *effects ) {
        if( !elem.first->has_flag( flag ) ) {
            continue;
        }
        for( const std::pair<const bodypart_id, effect> &_it : elem.second ) {
            effs.emplace_back( _it.second );
        }
    }
    return effs;
}

std::vector<std::reference_wrapper<const effect>> Creature::get_effects() const
{
    std::vector<std::reference_wrapper<const effect>> effs;
    for( auto &elem : *effects ) {
        for( const std::pair<const bodypart_id, effect> &_it : elem.second ) {
            effs.emplace_back( _it.second );
        }
    }
    return effs;
}

std::vector<std::reference_wrapper<const effect>> Creature::get_effects_from_bp(
            const bodypart_id &bp ) const
{
    std::vector<std::reference_wrapper<const effect>> effs;
    for( auto &elem : *effects ) {
        const auto iter = elem.second.find( bp );
        if( iter != elem.second.end() ) {
            effs.emplace_back( iter->second );
        }
    }
    return effs;
}

effect &Creature::get_effect( const efftype_id &eff_id, const bodypart_id &bp )
{
    return const_cast<effect &>( const_cast<const Creature *>( this )->get_effect( eff_id, bp ) );
}

const effect &Creature::get_effect( const efftype_id &eff_id, const bodypart_id &bp ) const
{
    auto got_outer = effects->find( eff_id );
    if( got_outer != effects->end() ) {
        auto got_inner = got_outer->second.find( bp );
        if( got_inner != got_outer->second.end() ) {
            return got_inner->second;
        }
    }
    return effect::null_effect;
}
time_duration Creature::get_effect_dur( const efftype_id &eff_id, const bodypart_id &bp ) const
{
    const effect &eff = get_effect( eff_id, bp );
    if( !eff.is_null() ) {
        return eff.get_duration();
    }

    return 0_turns;
}
int Creature::get_effect_int( const efftype_id &eff_id, const bodypart_id &bp ) const
{
    const effect &eff = get_effect( eff_id, bp );
    if( !eff.is_null() ) {
        return eff.get_intensity();
    }

    return 0;
}
void Creature::process_effects()
{
    // id's and body_part's of all effects to be removed. If we ever get player or
    // monster specific removals these will need to be moved down to that level and then
    // passed in to this function.
    std::vector<efftype_id> rem_ids;
    std::vector<bodypart_id> rem_bps;

    // Decay/removal of effects
    for( auto &elem : *effects ) {
        for( auto &_it : elem.second ) {
            // Do not freeze the effect with the FREEZE_EFFECTS flag.
            if( has_flag( json_flag_FREEZE_EFFECTS ) &&
                !_it.second.has_flag( json_flag_FREEZE_EFFECTS ) ) {
                continue;
            }
            // Add any effects that others remove to the removal list
            for( const auto &removed_effect : _it.second.get_removes_effects() ) {
                rem_ids.push_back( removed_effect );
                rem_bps.emplace_back( bodypart_str_id::NULL_ID() );
            }
            effect &e = _it.second;
            const int prev_int = e.get_intensity();
            // Run decay effects, marking effects for removal as necessary.
            e.decay( rem_ids, rem_bps, calendar::turn, is_avatar(), *effects );

            if( e.get_intensity() != prev_int && e.get_duration() > 0_turns ) {
                on_effect_int_change( e.get_id(), e.get_intensity(), e.get_bp() );
            }

            const bool reduced = resists_effect( e );
            if( e.kill_roll( reduced ) ) {
                add_msg_if_player( m_bad, e.get_death_message() );
                if( is_avatar() ) {
                    std::map<std::string, cata_variant> event_data;
                    std::pair<std::string, cata_variant> data_obj( "character",
                            cata_variant::make<cata_variant_type::character_id>( as_character()->getID() ) );
                    event_data.insert( data_obj );
                    cata::event sent( e.death_event(), calendar::turn, std::move( event_data ) );
                    get_event_bus().send( sent );
                }
                die( e.get_source().resolve_creature() );
            }
        }
    }

    // Actually remove effects. This should be the last thing done in process_effects().
    for( size_t i = 0; i < rem_ids.size(); ++i ) {
        remove_effect( rem_ids[i], rem_bps[i] );
    }
}

bool Creature::resists_effect( const effect &e ) const
{
    for( const efftype_id &i : e.get_resist_effects() ) {
        if( has_effect( i ) ) {
            return true;
        }
    }
    for( const string_id<mutation_branch> &i : e.get_resist_traits() ) {
        if( has_trait( i ) ) {
            return true;
        }
    }
    return false;
}

bool Creature::has_trait( const trait_id &/*flag*/ ) const
{
    return false;
}

// Methods for setting/getting misc key/value pairs.
void Creature::set_value( const std::string &key, const std::string &value )
{
    values[ key ] = value;
}

void Creature::remove_value( const std::string &key )
{
    values.erase( key );
}

std::string Creature::get_value( const std::string &key ) const
{
    return maybe_get_value( key ).value_or( std::string{} );
}

std::optional<std::string> Creature::maybe_get_value( const std::string &key ) const
{
    auto it = values.find( key );
    return it == values.end() ? std::nullopt : std::optional<std::string> { it->second };
}

void Creature::clear_values()
{
    values.clear();
}

int Creature::mod_pain( int npain )
{
    mod_pain_noresist( npain );
    return npain;
}

void Creature::mod_pain_noresist( int npain )
{
    set_pain( pain + npain );
}

void Creature::set_pain( int npain )
{
    npain = std::max( npain, 0 );
    if( pain != npain ) {
        pain = npain;
        on_stat_change( "pain", pain );
    }
}

int Creature::get_pain() const
{
    return pain;
}

int Creature::get_perceived_pain() const
{
    return get_pain();
}

int Creature::get_moves() const
{
    return moves;
}
void Creature::mod_moves( int nmoves )
{
    moves += nmoves;
}
void Creature::set_moves( int nmoves )
{
    moves = nmoves;
}

bool Creature::in_sleep_state() const
{
    return has_effect( effect_sleep ) || has_effect( effect_lying_down ) ||
           has_effect( effect_npc_suspend );
}

/*
 * Killer-related things
 */
Creature *Creature::get_killer() const
{
    return killer;
}

void Creature::set_killer( Creature *const killer )
{
    // Only the first killer will be stored, calling set_killer again with a different
    // killer would mean it's called on a dead creature and therefore ignored.
    if( killer != nullptr && !killer->is_fake() && this->killer == nullptr ) {
        this->killer = killer;
    }
}

void Creature::clear_killer()
{
    killer = nullptr;
}

void Creature::set_summon_time( const time_duration &length )
{
    lifespan_end = calendar::turn + length;
}

time_point Creature::get_summon_time()
{
    if( !lifespan_end.has_value() ) {
        return calendar::turn_zero;
    }

    return lifespan_end.value();
}

void Creature::decrement_summon_timer()
{
    if( !lifespan_end ) {
        return;
    }
    if( lifespan_end.value() <= calendar::turn ) {
        die( nullptr );
    }
}

Creature *Creature::get_summoner() const
{
    if( !summoner ) {
        return nullptr;
    } else if( summoner.value() == get_player_character().getID() ) {
        return &get_player_character();
    } else {
        return g->find_npc( summoner.value() );
    }
}

void Creature::set_summoner( Creature *const summoner )
{
    if( summoner->as_character() != nullptr ) {
        this->summoner = summoner->as_character()->getID();
    }
}

void Creature::set_summoner( character_id summoner )
{
    this->summoner = summoner;
}

int Creature::get_num_blocks() const
{
    return num_blocks + num_blocks_bonus;
}

int Creature::get_num_dodges() const
{
    return num_dodges + num_dodges_bonus;
}

int Creature::get_num_blocks_bonus() const
{
    return num_blocks_bonus;
}

int Creature::get_num_dodges_bonus() const
{
    return num_dodges_bonus;
}

int Creature::get_num_blocks_base() const
{
    return num_blocks;
}

int Creature::get_num_dodges_base() const
{
    return num_dodges;
}

// currently this is expected to be overridden to actually have use
int Creature::get_env_resist( bodypart_id ) const
{
    return 0;
}
int Creature::get_armor_res( const damage_type_id &dt, bodypart_id ) const
{
    return get_armor_res_bonus( dt );
}
int Creature::get_armor_res_base( const damage_type_id &dt, bodypart_id ) const
{
    return get_armor_res_bonus( dt );
}
int Creature::get_armor_res_bonus( const damage_type_id &dt ) const
{
    auto iter = armor_bonus.find( dt );
    return iter == armor_bonus.end() ? 0 : std::round( iter->second );
}

int Creature::get_spell_resist() const
{
    // TODO: add spell resistance to monsters, then make this pure virtual
    return 0;
}

int Creature::get_speed() const
{
    return get_speed_base() + get_speed_bonus();
}

int Creature::get_eff_per() const
{
    return 0;
}

float Creature::get_dodge() const
{
    return get_dodge_base() + get_dodge_bonus();
}
float Creature::get_hit() const
{
    return get_hit_base() + get_hit_bonus();
}

anatomy_id Creature::get_anatomy() const
{
    return creature_anatomy;
}

void Creature::set_anatomy( const anatomy_id &anat )
{
    creature_anatomy = anat;
}

const std::map<bodypart_str_id, bodypart> &Creature::get_body() const
{
    return body;
}

void Creature::set_body()
{
    body.clear();
    for( const bodypart_id &bp : get_anatomy()->get_bodyparts() ) {
        body.emplace( bp.id(), bodypart( bp.id() ) );
    }
}

bool Creature::has_part( const bodypart_id &id, body_part_filter filter ) const
{
    return get_part_id( id, filter, true ) != body_part_bp_null;
}

bodypart *Creature::get_part( const bodypart_id &id )
{
    auto found = body.find( get_part_id( id ).id() );
    if( found == body.end() ) {
        debugmsg( "Could not find bodypart %s in %s's body", id.id().c_str(), get_name() );
        return nullptr;
    }
    return &found->second;
}

const bodypart *Creature::get_part( const bodypart_id &id ) const
{
    auto found = body.find( get_part_id( id ).id() );
    if( found == body.end() ) {
        debugmsg( "Could not find bodypart %s in %s's body", id.id().c_str(), get_name() );
        return nullptr;
    }
    return &found->second;
}

template<typename T>
static T get_part_helper( const Creature &c, const bodypart_id &id,
                          T( bodypart::* get )() const )
{
    const bodypart *const part = c.get_part( id );
    if( part ) {
        return ( part->*get )();
    } else {
        // If the bodypart doesn't exist, return the appropriate accessor on the null bodypart.
        // Static null bodypart variable, otherwise the compiler notes the possible return of local variable address (#42798).
        static const bodypart bp_null;
        return ( bp_null.*get )();
    }
}

namespace
{
template<typename T>
class type_identity
{
    public:
        using type = T;
};
} // namespace

template<typename T>
static void set_part_helper( Creature &c, const bodypart_id &id,
                             void( bodypart::* set )( T ), typename type_identity<T>::type val )
{
    bodypart *const part = c.get_part( id );
    if( part ) {
        ( part->*set )( val );
    }
}

bodypart_id Creature::get_part_id( const bodypart_id &id,
                                   body_part_filter filter, bool suppress_debugmsg ) const
{
    auto found = body.find( id.id() );
    if( found != body.end() ) {
        return found->first;
    }
    // try to find an equivalent part in the body map
    if( filter >= body_part_filter::equivalent ) {
        for( const std::pair<const bodypart_str_id, bodypart> &bp : body ) {
            if( id->part_side == bp.first->part_side &&
                id->primary_limb_type() == bp.first->primary_limb_type() ) {
                return bp.first;
            }
        }
    }
    // try to find the next best thing
    std::pair<bodypart_id, float> best = { body_part_bp_null, 0.0f };
    if( filter >= body_part_filter::next_best ) {
        for( const std::pair<const bodypart_str_id, bodypart> &bp : body ) {
            for( const std::pair<const body_part_type::type, float> &mp : bp.first->limbtypes ) {
                // if the secondary limb type matches and is better than the current
                if( mp.first == id->primary_limb_type() && mp.second > best.second ) {
                    // give an inflated bonus if the part sides match
                    float bonus = id->part_side == bp.first->part_side ? 1.0f : 0.0f;
                    best = { bp.first, mp.second + bonus };
                }
            }
        }
    }
    if( best.first == body_part_bp_null && !suppress_debugmsg ) {
        debugmsg( "Could not find equivalent bodypart id %s in %s's body", id.id().c_str(), get_name() );
    }

    return best.first;
}

int Creature::get_part_hp_cur( const bodypart_id &id ) const
{
    return get_part_helper( *this, id, &bodypart::get_hp_cur );
}

int Creature::get_part_hp_max( const bodypart_id &id ) const
{
    return get_part_helper( *this, id, &bodypart::get_hp_max );
}

int Creature::get_part_healed_total( const bodypart_id &id ) const
{
    return get_part_helper( *this, id, &bodypart::get_healed_total );
}

int Creature::get_part_damage_disinfected( const bodypart_id &id ) const
{
    return get_part_helper( *this, id, &bodypart::get_damage_disinfected );
}

int Creature::get_part_damage_bandaged( const bodypart_id &id ) const
{
    return get_part_helper( *this, id, &bodypart::get_damage_bandaged );
}

const encumbrance_data &Creature::get_part_encumbrance_data( const bodypart_id &id ) const
{
    return get_part_helper( *this, id, &bodypart::get_encumbrance_data );
}

int Creature::get_part_drench_capacity( const bodypart_id &id ) const
{
    return get_part_helper( *this, id, &bodypart::get_drench_capacity );
}

int Creature::get_part_wetness( const bodypart_id &id ) const
{
    return get_part_helper( *this, id, &bodypart::get_wetness );
}

units::temperature Creature::get_part_temp_cur( const bodypart_id &id ) const
{
    return get_part_helper( *this, id, &bodypart::get_temp_cur );
}

units::temperature Creature::get_part_temp_conv( const bodypart_id &id ) const
{
    return get_part_helper( *this, id, &bodypart::get_temp_conv );
}

int Creature::get_part_frostbite_timer( const bodypart_id &id ) const
{
    return get_part_helper( *this, id, &bodypart::get_frostbite_timer );
}

std::array<int, NUM_WATER_TOLERANCE> Creature::get_part_mut_drench( const bodypart_id &id ) const
{
    return get_part_helper( *this, id, &bodypart::get_mut_drench );
}

float Creature::get_part_wetness_percentage( const bodypart_id &id ) const
{
    return get_part_helper( *this, id, &bodypart::get_wetness_percentage );
}

void Creature::set_part_hp_cur( const bodypart_id &id, int set )
{
    bool was_broken = is_avatar() && as_character()->is_limb_broken( id );
    set_part_helper( *this, id, &bodypart::set_hp_cur, set );
    if( !was_broken && is_avatar() && as_character()->is_limb_broken( id ) ) {
        get_event_bus().send<event_type::broken_bone>( as_character()->getID(), id );
    }
}

void Creature::set_part_hp_max( const bodypart_id &id, int set )
{
    set_part_helper( *this, id, &bodypart::set_hp_max, set );
}

void Creature::set_part_healed_total( const bodypart_id &id, int set )
{
    set_part_helper( *this, id, &bodypart::set_healed_total, set );
}

void Creature::set_part_damage_disinfected( const bodypart_id &id, int set )
{
    set_part_helper( *this, id, &bodypart::set_damage_disinfected, set );
}

void Creature::set_part_damage_bandaged( const bodypart_id &id, int set )
{
    set_part_helper( *this, id, &bodypart::set_damage_bandaged, set );
}

void Creature::set_part_encumbrance_data( const bodypart_id &id, const encumbrance_data &set )
{
    set_part_helper( *this, id, &bodypart::set_encumbrance_data, set );
}

void Creature::set_part_wetness( const bodypart_id &id, int set )
{
    set_part_helper( *this, id, &bodypart::set_wetness, set );
}

void Creature::set_part_temp_cur( const bodypart_id &id, units::temperature set )
{
    set_part_helper( *this, id, &bodypart::set_temp_cur, set );
}

void Creature::set_part_temp_conv( const bodypart_id &id, units::temperature set )
{
    set_part_helper( *this, id, &bodypart::set_temp_conv, set );
}

void Creature::set_part_frostbite_timer( const bodypart_id &id, int set )
{
    set_part_helper( *this, id, &bodypart::set_frostbite_timer, set );
}

void Creature::set_part_mut_drench( const bodypart_id &id, std::pair<water_tolerance, int> set )
{
    set_part_helper( *this, id, &bodypart::set_mut_drench, set );
}

void Creature::mod_part_hp_cur( const bodypart_id &id, int mod )
{
    bool was_broken = is_avatar() && as_character()->is_limb_broken( id );
    set_part_helper( *this, id, &bodypart::mod_hp_cur, mod );
    if( !was_broken && is_avatar() && as_character()->is_limb_broken( id ) ) {
        get_event_bus().send<event_type::broken_bone>( as_character()->getID(), id );
    }
}

void Creature::mod_part_hp_max( const bodypart_id &id, int mod )
{
    set_part_helper( *this, id, &bodypart::mod_hp_max, mod );
}

void Creature::mod_part_healed_total( const bodypart_id &id, int mod )
{
    set_part_helper( *this, id, &bodypart::mod_healed_total, mod );
}

void Creature::mod_part_damage_disinfected( const bodypart_id &id, int mod )
{
    set_part_helper( *this, id, &bodypart::mod_damage_disinfected, mod );
}

void Creature::mod_part_damage_bandaged( const bodypart_id &id, int mod )
{
    set_part_helper( *this, id, &bodypart::mod_damage_bandaged, mod );
}

void Creature::mod_part_wetness( const bodypart_id &id, int mod )
{
    set_part_helper( *this, id, &bodypart::mod_wetness, mod );
}

void Creature::mod_part_temp_cur( const bodypart_id &id, units::temperature_delta mod )
{
    set_part_helper( *this, id, &bodypart::mod_temp_cur, mod );
}

void Creature::mod_part_temp_conv( const bodypart_id &id, units::temperature_delta mod )
{
    set_part_helper( *this, id, &bodypart::mod_temp_conv, mod );
}

void Creature::mod_part_frostbite_timer( const bodypart_id &id, int mod )
{
    set_part_helper( *this, id, &bodypart::mod_frostbite_timer, mod );
}

void Creature::set_all_parts_temp_cur( units::temperature set )
{
    for( std::pair<const bodypart_str_id, bodypart> &elem : body ) {
        if( elem.first->has_flag( json_flag_IGNORE_TEMP ) ) {
            continue;
        }
        elem.second.set_temp_cur( set );
    }
}

void Creature::set_all_parts_temp_conv( units::temperature set )
{
    for( std::pair<const bodypart_str_id, bodypart> &elem : body ) {
        if( elem.first->has_flag( json_flag_IGNORE_TEMP ) ) {
            continue;
        }
        elem.second.set_temp_conv( set );
    }
}

void Creature::set_all_parts_wetness( int set )
{
    for( std::pair<const bodypart_str_id, bodypart> &elem : body ) {
        elem.second.set_wetness( set );
    }
}

void Creature::set_all_parts_hp_cur( const int set )
{
    for( std::pair<const bodypart_str_id, bodypart> &elem : body ) {
        elem.second.set_hp_cur( set );
    }
}

void Creature::set_all_parts_hp_to_max()
{
    for( std::pair<const bodypart_str_id, bodypart> &elem : body ) {
        elem.second.set_hp_to_max();
    }
}

bool Creature::has_atleast_one_wet_part() const
{
    for( const std::pair<const bodypart_str_id, bodypart> &elem : body ) {
        if( elem.second.get_wetness() > 0 ) {
            return true;
        }
    }
    return false;
}

bool Creature::is_part_at_max_hp( const bodypart_id &id ) const
{
    return get_part_helper( *this, id, &bodypart::is_at_max_hp );
}

bodypart_id Creature::get_random_body_part( bool main ) const
{
    // TODO: Refuse broken limbs, adjust for mutations
    const bodypart_id &part = get_anatomy()->random_body_part();
    return main ? part->main_part.id() : part;
}

static void sort_body_parts( std::vector<bodypart_id> &bps, const Creature *c )
{
    // We want to dynamically sort the parts based on their connections as
    // defined in json.
    // The goal is to performa a pre-order depth-first traversal starting
    // with the root part (the head) and prioritising children with fewest
    // descendants.

    // First build a map with the reverse connections
    std::unordered_map<bodypart_id, cata::flat_set<bodypart_id>> parts_connected_to;
    bodypart_id root_part;
    for( const bodypart_id &bp : bps ) {
        bodypart_id conn = c->get_part_id( bp->connected_to );
        if( conn == bp ) {
            root_part = bp;
        } else {
            parts_connected_to[conn].insert( bp );
        }
    }

    if( root_part == bodypart_id() ) {
        debugmsg( "No root part in body" );
        return;
    }

    // Topo-sort the parts from the extremities towards the head
    std::unordered_map<bodypart_id, cata::flat_set<bodypart_id>> unaccounted_parts =
                parts_connected_to;
    cata::flat_set<bodypart_id> parts_with_no_connections;

    for( const bodypart_id &bp : bps ) {
        if( unaccounted_parts[bp].empty() ) {
            parts_with_no_connections.insert( bp );
        }
    }

    std::vector<bodypart_id> topo_sorted_parts;
    while( !parts_with_no_connections.empty() ) {
        auto last = parts_with_no_connections.end();
        --last;

        bodypart_id bp = *last;
        parts_with_no_connections.erase( last );
        unaccounted_parts.erase( bp );
        topo_sorted_parts.push_back( bp );
        bodypart_id conn = c->get_part_id( bp->connected_to );
        if( conn == bp ) {
            break;
        }
        auto conn_it = unaccounted_parts.find( conn );
        cata_assert( conn_it != unaccounted_parts.end() );
        conn_it->second.erase( bp );
        if( conn_it->second.empty() ) {
            parts_with_no_connections.insert( conn );
        }
    }

    if( !unaccounted_parts.empty() || !parts_with_no_connections.empty() ) {
        debugmsg( "Error in topo-sorting bodyparts: unaccounted_parts.size() == %d; "
                  "parts_with_no_connections.size() == %d", unaccounted_parts.size(),
                  parts_with_no_connections.size() );
        return;
    }

    // Using the topo-sorted parts, we can count the descendants of each
    // part
    std::unordered_map<bodypart_id, int> num_descendants;
    for( const bodypart_id &bp : topo_sorted_parts ) {
        int this_num_descendants = 1;
        for( const bodypart_id &child : parts_connected_to[bp] ) {
            this_num_descendants += num_descendants[child];
        }
        num_descendants[bp] = this_num_descendants;
    }

    // Finally, we can do the depth-first traversal:
    std::vector<bodypart_id> result;
    std::stack<bodypart_id> pending;
    pending.push( root_part );

    const auto compare_children = [&]( const bodypart_id & l, const bodypart_id & r ) {
        std::string l_name = l->name.translated();
        std::string r_name = r->name.translated();
        bodypart_id l_opp = l->opposite_part;
        bodypart_id r_opp = r->opposite_part;
        // Sorting first on the min of the name and opposite's name ensures
        // that we put pairs together in the list.
        std::string l_min_name = std::min( l_name, l_opp->name.translated(), localized_compare );
        std::string r_min_name = std::min( r_name, r_opp->name.translated(), localized_compare );
        // We delibarately reverse the comparison because the elements get
        // reversed below when they are transferred from the vector to the
        // stack.
        return localized_compare(
                   std::make_tuple( num_descendants[r], r_min_name, r_name ),
                   std::make_tuple( num_descendants[l], l_min_name, l_name ) );
    };

    while( !pending.empty() ) {
        bodypart_id next = pending.top();
        pending.pop();
        result.push_back( next );

        const cata::flat_set<bodypart_id> children_set = parts_connected_to.at( next );
        std::vector<bodypart_id> children( children_set.begin(), children_set.end() );
        std::sort( children.begin(), children.end(), compare_children );
        for( const bodypart_id &child : children ) {
            pending.push( child );
        }
    }

    cata_assert( bps.size() == result.size() );
    bps = result;
}

std::vector<bodypart_id> Creature::get_all_body_parts( get_body_part_flags flags ) const
{
    bool only_main( flags & get_body_part_flags::only_main );
    bool only_minor( flags & get_body_part_flags::only_minor );
    std::vector<bodypart_id> all_bps;
    all_bps.reserve( body.size() );
    for( const std::pair<const bodypart_str_id, bodypart> &elem : body ) {
        if( ( only_main && elem.first->main_part != elem.first ) || ( only_minor &&
                elem.first->main_part == elem.first ) ) {
            continue;
        }
        all_bps.emplace_back( elem.first );
    }

    if( flags & get_body_part_flags::sorted ) {
        sort_body_parts( all_bps, this );
    }

    return  all_bps;
}

bodypart_id Creature::get_root_body_part() const
{
    for( const bodypart_id &part : get_all_body_parts() ) {
        if( part->connected_to == part->id ) {
            return part;
        }
    }
    debugmsg( "ERROR: character has no root part" );
    return body_part_head;
}

std::vector<bodypart_id> Creature::get_all_body_parts_of_type(
    body_part_type::type part_type, get_body_part_flags flags ) const
{
    const bool only_main( flags & get_body_part_flags::only_main );
    const bool primary( flags & get_body_part_flags::primary_type );

    std::vector<bodypart_id> bodyparts;
    for( const std::pair<const bodypart_str_id, bodypart> &elem : body ) {
        if( only_main && elem.first->main_part != elem.first ) {
            continue;
        }
        if( primary ) {
            if( elem.first->primary_limb_type() == part_type ) {
                bodyparts.emplace_back( elem.first );
            }
        } else if( elem.first->has_type( part_type ) ) {
            bodyparts.emplace_back( elem.first );
        }
    }

    if( flags & get_body_part_flags::sorted ) {
        sort_body_parts( bodyparts, this );
    }

    return bodyparts;
}

bodypart_id Creature::get_random_body_part_of_type( body_part_type::type part_type ) const
{
    return random_entry( get_all_body_parts_of_type( part_type ) );
}

std::vector<bodypart_id> Creature::get_all_body_parts_with_flag( const json_character_flag &flag )
const
{
    std::vector<bodypart_id> bodyparts;

    for( const std::pair<const bodypart_str_id, bodypart> &elem : body ) {
        if( elem.first->has_flag( flag ) ) {
            bodyparts.emplace_back( elem.first );
        }
    }
    return bodyparts;
}

body_part_set Creature::get_drenching_body_parts( bool upper, bool mid, bool lower ) const
{
    body_part_set ret;
    // Need to exclude stuff - start full and reduce?
    ret.fill( get_all_body_parts() );
    // Diving
    if( upper && mid && lower ) {
        return ret;
    }
    body_part_set upper_limbs;
    body_part_set lower_limbs;
    upper_limbs.fill( get_all_body_parts_with_flag( json_flag_LIMB_UPPER ) );
    lower_limbs.fill( get_all_body_parts_with_flag( json_flag_LIMB_LOWER ) );
    // Rain?
    if( upper && mid ) {
        ret.substract_set( lower_limbs );
    }
    // Swimming with your head out
    if( !upper ) {
        ret.substract_set( upper_limbs );
    }
    // Wading in water
    if( !upper && !mid && lower ) {
        ret = lower_limbs;
    }
    return ret;
}

std::vector<bodypart_id> Creature::get_ground_contact_bodyparts( bool arms_legs ) const
{
    std::vector<bodypart_id> arms = get_all_body_parts_of_type( body_part_type::type::arm );
    std::vector<bodypart_id> legs = get_all_body_parts_of_type( body_part_type::type::leg );
    std::vector<bodypart_id> hands = get_all_body_parts_of_type( body_part_type::type::hand );
    std::vector<bodypart_id> feet = get_all_body_parts_of_type( body_part_type::type::foot );

    if( has_effect( effect_quadruped_full ) || has_effect( effect_quadruped_half ) ) {
        if( arms_legs == true ) {
            std::vector<bodypart_id> bodyparts( arms.size() + legs.size() );
            std::merge( arms.begin(), arms.end(), legs.begin(), legs.end(), bodyparts.begin() );
            return bodyparts;
        } else {
            std::vector<bodypart_id> bodyparts( hands.size() + feet.size() );
            std::merge( hands.begin(), hands.end(), feet.begin(), feet.end(), bodyparts.begin() );
            return bodyparts;
        }
    } else {
        std::vector<bodypart_id> bodyparts;
        if( arms_legs == true ) {
            bodyparts = get_all_body_parts_of_type( body_part_type::type::leg );
        } else {
            bodyparts = get_all_body_parts_of_type( body_part_type::type::foot );
        }
        return bodyparts;
    }
}


std::string Creature::string_for_ground_contact_bodyparts( const std::vector<bodypart_id> &bps )
const
{
    //Taken of "body_part_names" function in armor_layers.cpp
    std::vector<std::string> names;
    names.reserve( bps.size() );
    for( bodypart_id part : bps ) {
        bool can_be_consolidated = false;
        std::string current_part = body_part_name_accusative( part );
        std::string opposite_part = body_part_name_accusative( part->opposite_part );
        std::string part_group = body_part_name_accusative( part, 2 );
        for( const std::string &already_listed : names ) {
            if( already_listed == opposite_part ) {
                can_be_consolidated = true;
                break;
            }
        }
        if( can_be_consolidated ) {
            std::replace( names.begin(), names.end(), opposite_part, part_group );
        } else {
            names.push_back( current_part );
        }
    }

    return enumerate_as_string( names );
}

int Creature::get_num_body_parts_of_type( body_part_type::type part_type ) const
{
    return static_cast<int>( get_all_body_parts_of_type( part_type ).size() );
}

int Creature::get_num_broken_body_parts_of_type( body_part_type::type part_type ) const
{
    int ret = 0;
    for( const bodypart_id &bp : get_all_body_parts_of_type( part_type ) ) {
        if( get_part_hp_cur( bp ) == 0 ) {
            ret++;
        }
    }
    return ret;
}

int Creature::get_hp( const bodypart_id &bp ) const
{
    if( bp != bodypart_str_id::NULL_ID() ) {
        return get_part_hp_cur( bp );
    }
    int hp_total = 0;
    for( const std::pair<const bodypart_str_id, bodypart> &elem : get_body() ) {
        hp_total += elem.second.get_hp_cur();
    }
    return hp_total;
}

int Creature::get_hp() const
{
    return get_hp( bodypart_str_id::NULL_ID() );
}

int Creature::get_hp_max( const bodypart_id &bp ) const
{
    if( bp != bodypart_str_id::NULL_ID() ) {
        return get_part_hp_max( bp );
    }
    int hp_total = 0;
    for( const std::pair<const bodypart_str_id, bodypart> &elem : get_body() ) {
        hp_total += elem.second.get_hp_max();
    }
    return hp_total;
}

int Creature::get_hp_max() const
{
    return get_hp_max( bodypart_str_id::NULL_ID() );
}

int Creature::get_speed_base() const
{
    return speed_base;
}
int Creature::get_speed_bonus() const
{
    return speed_bonus;
}
float Creature::get_dodge_bonus() const
{
    return dodge_bonus;
}
int Creature::get_block_bonus() const
{
    return block_bonus; //base is 0
}
float Creature::get_hit_bonus() const
{
    return hit_bonus; //base is 0
}
int Creature::get_bash_bonus() const
{
    return bash_bonus;
}
int Creature::get_cut_bonus() const
{
    return cut_bonus;
}

float Creature::get_bash_mult() const
{
    return bash_mult;
}
float Creature::get_cut_mult() const
{
    return cut_mult;
}

bool Creature::get_melee_quiet() const
{
    return melee_quiet;
}

int Creature::get_throw_resist() const
{
    return throw_resist;
}

void Creature::mod_stat( const std::string &stat, float modifier )
{
    if( stat == "speed" ) {
        mod_speed_bonus( modifier );
    } else if( stat == "dodge" ) {
        mod_dodge_bonus( modifier );
    } else if( stat == "block" ) {
        mod_block_bonus( modifier );
    } else if( stat == "hit" ) {
        mod_hit_bonus( modifier );
    } else if( stat == "bash" ) {
        mod_bash_bonus( modifier );
    } else if( stat == "cut" ) {
        mod_cut_bonus( modifier );
    } else if( stat == "pain" ) {
        mod_pain( modifier );
    } else if( stat == "moves" ) {
        mod_moves( modifier );
    } else {
        debugmsg( "Tried to modify a nonexistent stat %s.", stat.c_str() );
    }
}

void Creature::set_num_blocks_bonus( int nblocks )
{
    num_blocks_bonus = nblocks;
}

void Creature::mod_num_blocks_bonus( int nblocks )
{
    num_blocks_bonus += nblocks;
}

void Creature::mod_num_dodges_bonus( int ndodges )
{
    num_dodges_bonus += ndodges;
}

void Creature::set_armor_res_bonus( int narm, const damage_type_id &dt )
{
    armor_bonus[dt] = narm;
}

void Creature::set_speed_base( int nspeed )
{
    speed_base = nspeed;
}
void Creature::set_speed_bonus( int nspeed )
{
    speed_bonus = nspeed;
}
void Creature::set_dodge_bonus( float ndodge )
{
    dodge_bonus = ndodge;
}

void Creature::set_block_bonus( int nblock )
{
    block_bonus = nblock;
}
void Creature::set_hit_bonus( float nhit )
{
    hit_bonus = nhit;
}
void Creature::set_bash_bonus( int nbash )
{
    bash_bonus = nbash;
}
void Creature::set_cut_bonus( int ncut )
{
    cut_bonus = ncut;
}
void Creature::mod_speed_bonus( int nspeed )
{
    speed_bonus += nspeed;
}
void Creature::mod_dodge_bonus( float ndodge )
{
    dodge_bonus += ndodge;
}
void Creature::mod_block_bonus( int nblock )
{
    block_bonus += nblock;
}
void Creature::mod_hit_bonus( float nhit )
{
    hit_bonus += nhit;
}
void Creature::mod_bash_bonus( int nbash )
{
    bash_bonus += nbash;
}
void Creature::mod_cut_bonus( int ncut )
{
    cut_bonus += ncut;
}
void Creature::mod_size_bonus( int nsize )
{
    nsize = clamp( nsize, creature_size::tiny - get_size(), creature_size::huge - get_size() );
    size_bonus += nsize;
}

void Creature::set_bash_mult( float nbashmult )
{
    bash_mult = nbashmult;
}
void Creature::set_cut_mult( float ncutmult )
{
    cut_mult = ncutmult;
}

void Creature::set_melee_quiet( bool nquiet )
{
    melee_quiet = nquiet;
}
void Creature::set_throw_resist( int nthrowres )
{
    throw_resist = nthrowres;
}

units::mass Creature::weight_capacity() const
{
    units::mass base_carry = 13_kilogram;
    switch( get_size() ) {
        case creature_size::tiny:
            base_carry /= 4;
            break;
        case creature_size::small:
            base_carry /= 2;
            break;
        case creature_size::medium:
        default:
            break;
        case creature_size::large:
            base_carry *= 2;
            break;
        case creature_size::huge:
            base_carry *= 4;
            break;
    }

    return base_carry;
}

/*
 * Drawing-related functions
 */
void Creature::draw( const catacurses::window &w, const point_bub_ms &origin, bool inverted ) const
{
    draw( w, tripoint_bub_ms( origin, posz() ), inverted );
}

void Creature::draw( const catacurses::window &w, const tripoint_bub_ms &origin,
                     bool inverted ) const
{
    if( is_draw_tiles_mode() ) {
        return;
    }

    point draw( point( getmaxx( w ) / 2 + posx(), getmaxy( w ) / 2 + posy() ) - origin.xy().raw() );
    if( inverted ) {
        mvwputch_inv( w, draw, basic_symbol_color(), symbol() );
    } else if( is_symbol_highlighted() ) {
        mvwputch_hi( w, draw, basic_symbol_color(), symbol() );
    } else {
        mvwputch( w, draw, symbol_color(), symbol() );
    }

    Creature::draw( w, origin, inverted );
}

bool Creature::is_symbol_highlighted() const
{
    return false;
}

std::unordered_map<std::string, std::string> &Creature::get_values()
{
    return values;
}

bodypart_id Creature::get_max_hitsize_bodypart() const
{
    return anatomy( get_all_body_parts() ).get_max_hitsize_bodypart();
}

bodypart_id Creature::select_body_part( int min_hit, int max_hit, bool can_attack_high,
                                        int hit_roll ) const
{
    add_msg_debug( debugmode::DF_CREATURE, "hit roll = %d", hit_roll );
    if( !is_monster() && !can_attack_high ) {
        can_attack_high = as_character()->is_on_ground();
    }

    return anatomy( get_all_body_parts() ).select_body_part( min_hit, max_hit, can_attack_high,
            hit_roll );
}

bodypart_id Creature::select_blocking_part( bool arm, bool leg, bool nonstandard ) const
{
    return anatomy( get_all_body_parts() ).select_blocking_part( this, arm, leg, nonstandard );
}

bodypart_id Creature::random_body_part( bool main_parts_only ) const
{
    const bodypart_id &bp = get_anatomy()->random_body_part();
    return  main_parts_only ? bp->main_part : bp ;
}

std::vector<bodypart_id> Creature::get_all_eligable_parts( int min_hit, int max_hit,
        bool can_attack_high ) const
{
    return anatomy( get_all_body_parts() ).get_all_eligable_parts( min_hit, max_hit, can_attack_high );
}

void Creature::add_damage_over_time( const damage_over_time_data &DoT )
{
    damage_over_time_map.emplace_back( DoT );
}

void Creature::process_damage_over_time()
{
    for( auto DoT = damage_over_time_map.begin(); DoT != damage_over_time_map.end(); ) {
        if( DoT->duration > 0_turns ) {
            for( const bodypart_id &bp : DoT->bps ) {
                const double dmg_amount = DoT->amount;
                if( dmg_amount < 0.0 ) {
                    heal_bp( bp.id(), roll_remainder( -dmg_amount ) );
                } else if( dmg_amount > 0.0 ) {
                    deal_damage( nullptr, bp.id(), damage_instance( DoT->type, roll_remainder( dmg_amount ) ) );
                }
            }
            DoT->duration -= 1_turns;
            ++DoT;
        } else {
            DoT = damage_over_time_map.erase( DoT );
        }
    }
}

void Creature::check_dead_state()
{
    if( is_dead_state() ) {
        die( killer );
    }
}

std::string Creature::attitude_raw_string( Attitude att )
{
    switch( att ) {
        case Attitude::HOSTILE:
            return "hostile";
        case Attitude::NEUTRAL:
            return "neutral";
        case Attitude::FRIENDLY:
            return "friendly";
        default:
            return "other";
    }
}

const std::pair<translation, nc_color> &Creature::get_attitude_ui_data( Attitude att )
{
    using pair_t = std::pair<translation, nc_color>;
    static const std::array<pair_t, 5> strings {
        {
            pair_t {to_translation( "Hostile" ), c_red},
            pair_t {to_translation( "Neutral" ), h_white},
            pair_t {to_translation( "Friendly" ), c_green},
            pair_t {to_translation( "Any" ), c_yellow},
            pair_t {to_translation( "BUG: Behavior unnamed.  (Creature::get_attitude_ui_data)" ), h_red}
        }
    };

    if( static_cast<int>( att ) < 0 || static_cast<int>( att ) >= static_cast<int>( strings.size() ) ) {
        return strings.back();
    }

    return strings[static_cast<int>( att )];
}

std::string Creature::replace_with_npc_name( std::string input ) const
{
    replace_substring( input, "<npcname>", disp_name(), true );
    return input;
}

void Creature::knock_back_from( const tripoint_bub_ms &p )
{
    if( p == pos_bub() ) {
        return; // No effect
    }
    if( is_hallucination() ) {
        die( nullptr );
        return;
    }
    tripoint_bub_ms to = pos_bub();
    if( p.x() < posx() ) {
        to.x()++;
    }
    if( p.x() > posx() ) {
        to.x()--;
    }
    if( p.y() < posy() ) {
        to.y()++;
    }
    if( p.y() > posy() ) {
        to.y()--;
    }

    knock_back_to( to );
}

double Creature::calculate_by_enchantment( double modify, enchant_vals::mod value,
        bool round_output ) const
{
    modify += enchantment_cache->get_value_add( value );
    modify *= 1.0 + enchantment_cache->get_value_multiply( value );
    if( round_output ) {
        modify = std::round( modify );
    }
    return modify;
}

void Creature::adjust_taken_damage_by_enchantments( damage_unit &du ) const
{
    //If we're not dealing any damage of the given type, don't even bother.
    if( du.amount < 0.1f ) {
        return;
    }

    double total = enchantment_cache->modify_damage_units_by_armor_protection( du.type, du.amount );
    if( !du.type->no_resist ) {
        total = calculate_by_enchantment( total, enchant_vals::mod::ARMOR_ALL );
    }

    du.amount = std::max( 0.0, total );
}

void Creature::adjust_taken_damage_by_enchantments_post_absorbed( damage_unit &du ) const
{
    du.amount = std::max( 0.0, enchantment_cache->modify_damage_units_by_extra_damage( du.type,
                          du.amount ) );
}

void Creature::add_msg_if_player( const translation &msg ) const
{
    return add_msg_if_player( msg.translated() );
}

void Creature::add_msg_if_player( const game_message_params &params, const translation &msg ) const
{
    return add_msg_if_player( params, msg.translated() );
}

void Creature::add_msg_if_npc( const translation &msg ) const
{
    return add_msg_if_npc( msg.translated() );
}

void Creature::add_msg_if_npc( const game_message_params &params, const translation &msg ) const
{
    return add_msg_if_npc( params, msg.translated() );
}

void Creature::add_msg_player_or_npc( const translation &pc, const translation &npc ) const
{
    return add_msg_player_or_npc( pc.translated(), npc.translated() );
}

void Creature::add_msg_player_or_npc( const game_message_params &params, const translation &pc,
                                      const translation &npc ) const
{
    return add_msg_player_or_npc( params, pc.translated(), npc.translated() );
}

void Creature::add_msg_player_or_say( const translation &pc, const translation &npc ) const
{
    return add_msg_player_or_say( pc.translated(), npc.translated() );
}

void Creature::add_msg_player_or_say( const game_message_params &params, const translation &pc,
                                      const translation &npc ) const
{
    return add_msg_player_or_say( params, pc.translated(), npc.translated() );
}

std::vector <int> Creature::dispersion_for_even_chance_of_good_hit = { {
        1731, 859, 573, 421, 341, 286, 245, 214, 191, 175,
        151, 143, 129, 118, 114, 107, 101, 94, 90, 78,
        78, 78, 74, 71, 68, 66, 62, 61, 59, 57,
        46, 46, 46, 46, 46, 46, 45, 45, 44, 42,
        41, 41, 39, 39, 38, 37, 36, 35, 34, 34,
        33, 33, 32, 30, 30, 30, 30, 29, 28
    }
};

void Creature::load_hit_range( const JsonObject &jo )
{
    if( jo.has_array( "even_good" ) ) {
        jo.read( "even_good", dispersion_for_even_chance_of_good_hit );
    }
}

tripoint_abs_ms Creature::get_location() const
{
    return location;
}

tripoint_abs_sm Creature::global_sm_location() const
{
    return project_to<coords::sm>( location );
}

tripoint_abs_omt Creature::global_omt_location() const
{
    return project_to<coords::omt>( location );
}

std::unique_ptr<talker> get_talker_for( Creature &me )
{
    if( me.is_monster() ) {
        return std::make_unique<talker_monster>( me.as_monster() );
    } else if( me.is_npc() ) {
        return std::make_unique<talker_npc>( me.as_npc() );
    } else if( me.is_avatar() ) {
        return std::make_unique<talker_avatar>( me.as_avatar() );
    }
    debugmsg( "Invalid creature type %s.", me.get_name() );
    return std::make_unique<talker>();
}

std::unique_ptr<const_talker> get_const_talker_for( const Creature &me )
{
    if( me.is_monster() ) {
        return std::make_unique<talker_monster_const>( me.as_monster() );
    } else if( me.is_npc() ) {
        return std::make_unique<talker_npc_const>( me.as_npc() );
    } else if( me.is_avatar() ) {
        return std::make_unique<talker_avatar_const>( me.as_avatar() );
    }

    debugmsg( "Invalid creature type %s.", me.get_name() );
    return std::make_unique<talker>();
}

std::unique_ptr<talker> get_talker_for( Creature *me )
{
    if( !me ) {
        debugmsg( "Null creature type." );
        return std::make_unique<talker>();
    }
    return get_talker_for( *me );
}<|MERGE_RESOLUTION|>--- conflicted
+++ resolved
@@ -216,27 +216,17 @@
 
 void Creature::setpos( const tripoint &p, bool check_gravity/* = true*/ )
 {
-<<<<<<< HEAD
+    Creature::setpos( tripoint_bub_ms( p ), check_gravity );
+}
+
+void Creature::setpos( const tripoint_bub_ms &p, bool check_gravity/* = true*/ )
+{
     const tripoint_abs_ms old_loc = get_location();
     set_pos_only( p );
     on_move( old_loc );
     if( check_gravity ) {
         gravity_check();
     }
-=======
-    Creature::setpos( tripoint_bub_ms( p ) );
->>>>>>> c0855217
-}
-
-void Creature::setpos( const tripoint_bub_ms &p, bool check_gravity/* = true*/ )
-{
-<<<<<<< HEAD
-    Creature::setpos( p.raw(), check_gravity );
-=======
-    const tripoint_abs_ms old_loc = get_location();
-    set_pos_only( p );
-    on_move( old_loc );
->>>>>>> c0855217
 }
 
 bool Creature::will_be_cramped_in_vehicle_tile( const tripoint_abs_ms &loc ) const
