#include "creature.h"

#include <algorithm>
#include <array>
#include <cmath>
#include <cstdlib>
#include <functional>
#include <map>
#include <memory>
#include <optional>
#include <stack>
#include <string>
#include <tuple>

#include "anatomy.h"
#include "body_part_set.h"
#include "cached_options.h"
#include "calendar.h"
#include "cata_assert.h"
#include "cata_utility.h"
#include "cata_variant.h"
#include "character.h"
#include "character_attire.h"
#include "character_id.h"
#include "color.h"
#include "creature_tracker.h"
#include "cursesdef.h"
#include "damage.h"
#include "debug.h"
#include "effect.h"
#include "enum_traits.h"
#include "enums.h"
#include "event.h"
#include "event_bus.h"
#include "explosion.h"
#include "field.h"
#include "flat_set.h"
#include "flexbuffer_json-inl.h"
#include "flexbuffer_json.h"
#include "game.h"
#include "game_constants.h"
#include "item.h"
#include "item_location.h"
#include "json_error.h"
#include "level_cache.h"
#include "lightmap.h"
#include "line.h"
#include "localized_comparator.h"
#include "magic_enchantment.h"
#include "map.h"
#include "map_iterator.h"
#include "mapdata.h"
#include "mattack_common.h"
#include "mdarray.h"
#include "messages.h"
#include "monster.h"
#include "morale_types.h"
#include "mtype.h"
#include "npc.h"
#include "options.h"
#include "output.h"
#include "point.h"
#include "projectile.h"
#include "rng.h"
#include "sounds.h"
#include "talker.h"
#include "talker_avatar.h"
#include "talker_character.h"
#include "talker_monster.h"
#include "talker_npc.h"
#include "translation.h"
#include "translations.h"
#include "units.h"
#include "value_ptr.h"
#include "vehicle.h"
#include "vpart_position.h"

struct mutation_branch;

static const anatomy_id anatomy_human_anatomy( "human_anatomy" );

static const damage_type_id damage_acid( "acid" );
static const damage_type_id damage_bash( "bash" );
static const damage_type_id damage_electric( "electric" );
static const damage_type_id damage_heat( "heat" );

static const efftype_id effect_all_fours( "all_fours" );
static const efftype_id effect_blind( "blind" );
static const efftype_id effect_bounced( "bounced" );
static const efftype_id effect_downed( "downed" );
static const efftype_id effect_foamcrete_slow( "foamcrete_slow" );
static const efftype_id effect_invisibility( "invisibility" );
static const efftype_id effect_knockdown( "knockdown" );
static const efftype_id effect_lying_down( "lying_down" );
static const efftype_id effect_no_sight( "no_sight" );
static const efftype_id effect_npc_suspend( "npc_suspend" );
static const efftype_id effect_onfire( "onfire" );
static const efftype_id effect_paralyzepoison( "paralyzepoison" );
static const efftype_id effect_ridden( "ridden" );
static const efftype_id effect_riding( "riding" );
static const efftype_id effect_sap( "sap" );
static const efftype_id effect_sensor_stun( "sensor_stun" );
static const efftype_id effect_sleep( "sleep" );
static const efftype_id effect_stumbled_into_invisible( "stumbled_into_invisible" );
static const efftype_id effect_stunned( "stunned" );
static const efftype_id effect_telepathic_ignorance( "telepathic_ignorance" );
static const efftype_id effect_telepathic_ignorance_self( "telepathic_ignorance_self" );
static const efftype_id effect_tied( "tied" );
static const efftype_id effect_zapped( "zapped" );

static const field_type_str_id field_fd_last_known( "fd_last_known" );

static const json_character_flag json_flag_BIONIC_LIMB( "BIONIC_LIMB" );
static const json_character_flag json_flag_IGNORE_TEMP( "IGNORE_TEMP" );
static const json_character_flag json_flag_LIMB_LOWER( "LIMB_LOWER" );
static const json_character_flag json_flag_LIMB_UPPER( "LIMB_UPPER" );

static const material_id material_cotton( "cotton" );
static const material_id material_flesh( "flesh" );
static const material_id material_iflesh( "iflesh" );
static const material_id material_kevlar( "kevlar" );
static const material_id material_paper( "paper" );
static const material_id material_powder( "powder" );
static const material_id material_steel( "steel" );
static const material_id material_stone( "stone" );
static const material_id material_veggy( "veggy" );
static const material_id material_wood( "wood" );
static const material_id material_wool( "wool" );

static const species_id species_ROBOT( "ROBOT" );

static const trait_id trait_DEBUG_CLOAK( "DEBUG_CLOAK" );
static const trait_id trait_PYROMANIA( "PYROMANIA" );

const std::map<std::string, creature_size> Creature::size_map = {
    {"TINY",   creature_size::tiny},
    {"SMALL",  creature_size::small},
    {"MEDIUM", creature_size::medium},
    {"LARGE",  creature_size::large},
    {"HUGE",   creature_size::huge}
};

const std::set<material_id> Creature::cmat_flesh{
    material_flesh, material_iflesh
};
const std::set<material_id> Creature::cmat_fleshnveg{
    material_flesh,  material_iflesh, material_veggy
};
const std::set<material_id> Creature::cmat_flammable{
    material_paper, material_powder, material_wood,
    material_cotton, material_wool
};
const std::set<material_id> Creature::cmat_flameres{
    material_stone, material_kevlar, material_steel
};

Creature::Creature()
{
    moves = 0;
    pain = 0;
    killer = nullptr;
    speed_base = 100;
    underwater = false;
    location = tripoint_abs_ms( 20, 10, -500 ); // Some arbitrary position that will cause debugmsgs

    Creature::reset_bonuses();

    fake = false;
}

Creature::Creature( const Creature & ) = default;
Creature::Creature( Creature && ) noexcept( map_is_noexcept &&list_is_noexcept ) = default;
Creature &Creature::operator=( const Creature & ) = default;
Creature &Creature::operator=( Creature && ) noexcept = default;

Creature::~Creature() = default;

tripoint Creature::pos() const
{
    return get_map().getlocal( location );
}

tripoint_bub_ms Creature::pos_bub() const
{
    return get_map().bub_from_abs( location );
}

void Creature::setpos( const tripoint &p )
{
    const tripoint_abs_ms old_loc = get_location();
    set_pos_only( p );
    on_move( old_loc );
}

<<<<<<< HEAD
void Creature::setpos( const tripoint_bub_ms &p )
{
    Creature::setpos( p.raw() );
=======
static units::volume size_to_volume( creature_size size_class )
{
    // returns midpoint of size from volume_to_size, minus 1_ml
    // e.g. max tiny size is 7500, max small size is 46250, we return
    // 46250+7500 / 2 - 1_ml = 26875_ml - 1ml
    // This is still stupid and both of these functions should be merged into one single source of truth.
    if( size_class == creature_size::tiny ) {
        return 3749_ml;
    } else if( size_class == creature_size::small ) {
        return 26874_ml;
    } else if( size_class == creature_size::medium ) {
        return 77124_ml;
    } else if( size_class == creature_size::large ) {
        return 295874_ml;
    }
    return 741874_ml;
}

bool Creature::can_move_to_vehicle_tile( const tripoint_abs_ms &loc, bool &cramped ) const
{
    map &here = get_map();
    const optional_vpart_position vp_there = here.veh_at( loc );
    if( !vp_there ) {
        return true;
    }

    const monster *mon = as_monster();

    vehicle &veh = vp_there->vehicle();

    std::vector<vehicle_part *> cargo_parts;
    cargo_parts = veh.get_parts_at( here.bub_from_abs( loc ), "CARGO", part_status_flag::any );

    units::volume capacity = 0_ml;
    units::volume free_cargo = 0_ml;
    for( vehicle_part *part : cargo_parts ) {
        vehicle_stack contents = veh.get_items( *part );
        if( !vp_there.part_with_feature( "CARGO_PASSABLE", false ) &&
            !vp_there.part_with_feature( "APPLIANCE", false ) &&
            !vp_there.part_with_feature( "OBSTACLE", false ) ) {
            capacity += contents.max_volume();
            free_cargo += contents.free_volume();
        }
    }
    if( capacity > 0_ml ) {
        // First, we'll try to squeeze in. Open-topped vehicle parts have more room to step over cargo.
        if( !veh.enclosed_at( here.getlocal( loc ) ) ) {
            free_cargo *= 1.2;
        }
        const creature_size size = get_size();
        units::volume critter_volume;
        if( mon ) {
            critter_volume = mon->get_volume();
        } else {
            critter_volume = size_to_volume( size );
        }

        if( critter_volume > free_cargo ) {
            return false;
        }

        if( critter_volume > size_to_volume( creature_size::large ) &&
            !vp_there.part_with_feature( "HUGE_OK", false ) ) {
            return false;
        }

        if( critter_volume < free_cargo * 1.33 ) {
            if( !mon || !( mon->type->bodytype == "snake" || mon->type->bodytype == "blob" ||
                           mon->type->bodytype == "fish" ||
                           has_flag( mon_flag_PLASTIC ) || has_flag( mon_flag_SMALL_HIDER ) ) ) {
                cramped = true;
            }
        }

        if( size == creature_size::huge && !vp_there.part_with_feature( "AISLE", false ) &&
            !vp_there.part_with_feature( "HUGE_OK", false ) ) {
            cramped = true;
        }
    }

    return true;
}

bool Creature::can_move_to_vehicle_tile( const tripoint_abs_ms &loc ) const
{
    bool dummy = false;
    return can_move_to_vehicle_tile( loc, dummy );
>>>>>>> 22d851b6
}

void Creature::move_to( const tripoint_abs_ms &loc )
{
    const tripoint_abs_ms old_loc = get_location();
    set_location( loc );
    on_move( old_loc );
}

void Creature::set_pos_only( const tripoint &p )
{
    location = get_map().getglobal( p );
}

void Creature::set_location( const tripoint_abs_ms &loc )
{
    location = loc;
}

void Creature::on_move( const tripoint_abs_ms & ) {}

std::vector<std::string> Creature::get_grammatical_genders() const
{
    // Returning empty list means we use the language-specified default
    return {};
}

void Creature::normalize()
{
}

void Creature::reset()
{
    reset_bonuses();
    reset_stats();
}

void Creature::bleed() const
{
    get_map().add_splatter( bloodType(), pos() );
}

void Creature::reset_bonuses()
{
    num_blocks = 1;
    num_dodges = 1;
    num_blocks_bonus = 0;
    num_dodges_bonus = 0;

    armor_bonus.clear();

    speed_bonus = 0;
    dodge_bonus = 0;
    block_bonus = 0;
    hit_bonus = 0;
    bash_bonus = 0;
    cut_bonus = 0;
    size_bonus = 0;

    bash_mult = 1.0f;
    cut_mult = 1.0f;

    melee_quiet = false;
    throw_resist = 0;
}

void Creature::process_turn()
{
    decrement_summon_timer();
    if( is_dead_state() ) {
        return;
    }
    reset_bonuses();

    process_effects();

    process_damage_over_time();

    // Call this in case any effects have changed our stats
    reset_stats();

    // add an appropriate number of moves
    if( !has_effect( effect_ridden ) ) {
        moves += get_speed();
    }
}

bool Creature::cant_do_underwater( bool msg ) const
{
    if( is_underwater() ) {
        if( msg ) {
            add_msg_player_or_npc( m_info, _( "You can't do that while underwater." ),
                                   _( "<npcname> can't do that while underwater." ) );
        }
        return true;
    }
    return false;
}

bool Creature::is_underwater() const
{
    return underwater;
}

bool Creature::is_likely_underwater() const
{
    return is_underwater() ||
           ( has_flag( mon_flag_AQUATIC ) && get_map().has_flag( ter_furn_flag::TFLAG_SWIMMABLE, pos() ) );
}

// Detects whether a target is sapient or not (or barely sapient, since ferals count)
bool Creature::has_mind() const
{
    return false;
}

bool Creature::is_ranged_attacker() const
{
    if( has_flag( mon_flag_RANGED_ATTACKER ) ) {
        return true;
    }

    const monster *mon = as_monster();
    if( mon ) {
        for( const std::pair<const std::string, mtype_special_attack> &attack :
             mon->type->special_attacks ) {
            if( attack.second->id == "gun" ) {
                return true;
            }
        }
    }
    //TODO Potentially add check for this as npc wielding ranged weapon

    return false;
}

bool Creature::digging() const
{
    return false;
}

bool Creature::is_dangerous_fields( const field &fld ) const
{
    // Else check each field to see if it's dangerous to us
    for( const auto &dfield : fld ) {
        if( is_dangerous_field( dfield.second ) && !is_immune_field( dfield.first ) ) {
            return true;
        }
    }
    // No fields were found to be dangerous, so the field set isn't dangerous
    return false;
}

bool Creature::is_dangerous_field( const field_entry &entry ) const
{
    // If it's dangerous and we're not immune return true, else return false
    return entry.is_dangerous() && !is_immune_field( entry.get_field_type() );
}

static bool majority_rule( const bool a_vote, const bool b_vote, const bool c_vote )
{
    // Helper function suggested on discord by jbtw
    return ( a_vote + b_vote + c_vote ) > 1;
}

bool Creature::sees( const Creature &critter ) const
{
    // Creatures always see themselves (simplifies drawing).
    if( &critter == this ) {
        return true;
    }

    if( std::abs( posz() - critter.posz() ) > fov_3d_z_range ) {
        return false;
    }

    map &here = get_map();

    const int target_range = rl_dist( pos(), critter.pos() );
    if( target_range > MAX_VIEW_DISTANCE ) {
        return false;
    }

    if( critter.has_flag( mon_flag_ALWAYS_VISIBLE ) || ( has_flag( mon_flag_ALWAYS_SEES_YOU ) &&
            critter.is_avatar() ) ) {
        return true;
    }

    if( this->has_flag( mon_flag_ALL_SEEING ) ) {
        const monster *m = this->as_monster();
        return target_range <= std::max( m->type->vision_day, m->type->vision_night );
    }

    if( critter.is_hallucination() && !is_avatar() ) {
        // hallucinations are imaginations of the player character, npcs or monsters don't hallucinate.
        return false;
    }

    // Creature has stumbled into an invisible player and is now aware of them
    if( has_effect( effect_stumbled_into_invisible ) &&
        here.has_field_at( critter.pos(), field_fd_last_known ) && critter.is_avatar() ) {
        return true;
    }

    // This check is ridiculously expensive so defer it to after everything else.
    auto visible = []( const Character * ch ) {
        return ch == nullptr || !ch->is_invisible();
    };

    const Character *ch = critter.as_character();

    // Can always see adjacent monsters on the same level.
    // We also bypass lighting for vertically adjacent monsters, but still check for floors.
    if( target_range <= 1 ) {
        return ( posz() == critter.posz() || here.sees( pos(), critter.pos(), 1 ) ) && visible( ch );
    }

    // If we cannot see without any of the penalties below, bail now.
    if( !sees( critter.pos(), critter.is_avatar() ) ) {
        return false;
    }

    // Used with the Mind over Matter power Obscurity, to telepathically erase yourself from a target's perceptions
    if( has_effect( effect_telepathic_ignorance ) &&
        critter.has_effect( effect_telepathic_ignorance_self ) ) {
        return false;
    }

    if( ( target_range > 2 && critter.digging() &&
          here.has_flag( ter_furn_flag::TFLAG_DIGGABLE, critter.pos() ) ) ||
        ( critter.has_flag( mon_flag_CAMOUFLAGE ) && target_range > this->get_eff_per() ) ||
        ( critter.has_flag( mon_flag_WATER_CAMOUFLAGE ) &&
          target_range > this->get_eff_per() &&
          ( critter.is_likely_underwater() ||
            here.has_flag( ter_furn_flag::TFLAG_DEEP_WATER, critter.pos() ) ||
            ( here.has_flag( ter_furn_flag::TFLAG_SHALLOW_WATER, critter.pos() ) &&
              critter.get_size() < creature_size::medium ) ) ) ||
        ( critter.has_flag( mon_flag_NIGHT_INVISIBILITY ) &&
          here.light_at( critter.pos() ) <= lit_level::LOW ) ||
        critter.has_effect( effect_invisibility ) ||
        ( !is_likely_underwater() && critter.is_likely_underwater() &&
          majority_rule( critter.has_flag( mon_flag_WATER_CAMOUFLAGE ),
                         here.has_flag( ter_furn_flag::TFLAG_DEEP_WATER, critter.pos() ),
                         posz() != critter.posz() ) ) ||
        ( here.has_flag_ter_or_furn( ter_furn_flag::TFLAG_HIDE_PLACE, critter.pos() ) &&
          !( std::abs( posx() - critter.posx() ) <= 1 && std::abs( posy() - critter.posy() ) <= 1 &&
             std::abs( posz() - critter.posz() ) <= 1 ) ) ||
        ( here.has_flag_ter_or_furn( ter_furn_flag::TFLAG_SMALL_HIDE, critter.pos() ) &&
          critter.has_flag( mon_flag_SMALL_HIDER ) &&
          !( std::abs( posx() - critter.posx() ) <= 1 && std::abs( posy() - critter.posy() ) <= 1 &&
             std::abs( posz() - critter.posz() ) <= 1 ) ) ) {
        return false;
    }
    if( ch != nullptr ) {
        if( ch->is_crouching() || ch->has_effect( effect_all_fours ) || ch->is_prone() ||
            pos().z != critter.pos().z ) {
            const int coverage = std::max( here.obstacle_coverage( pos(), critter.pos() ),
                                           here.ledge_coverage( *this, critter.pos() ) );
            if( coverage < 30 ) {
                return visible( ch );
            }
            float size_modifier = 1.0f;
            switch( ch->get_size() ) {
                case creature_size::tiny:
                    size_modifier = 2.0f;
                    break;
                case creature_size::small:
                    size_modifier = 1.4f;
                    break;
                case creature_size::medium:
                    break;
                case creature_size::large:
                    size_modifier = 0.6f;
                    break;
                case creature_size::huge:
                    size_modifier = 0.15f;
                    break;
                case creature_size::num_sizes:
                    debugmsg( "ERROR: Creature has invalid size class." );
                    break;
            }

            int profile = 120 / size_modifier;
            if( ch->is_crouching() || ch->has_effect( effect_all_fours ) ) {
                profile *= 0.5;
            } else if( ch->is_prone() ) {
                profile *= 0.275;
            }

            if( coverage < profile ) {
                const int vision_modifier = std::max( 30 * ( 1 - coverage / profile ), 1 );
                return target_range <= vision_modifier && visible( ch );
            }
            return false;
        }
    }
    return visible( ch );
}

bool Creature::sees( const tripoint &t, bool is_avatar, int range_mod ) const
{
    return Creature::sees( tripoint_bub_ms( t ), is_avatar, range_mod );
}

bool Creature::sees( const tripoint_bub_ms &t, bool is_avatar, int range_mod ) const
{
    if( std::abs( posz() - t.z() ) > fov_3d_z_range ) {
        return false;
    }

    map &here = get_map();
    const int range_cur = sight_range( here.ambient_light_at( t ) );
    const int range_day = sight_range( default_daylight_level() );
    const int range_night = sight_range( 0 );
    const int range_max = std::max( range_day, range_night );
    const int range_min = std::min( range_cur, range_max );
    const int wanted_range = rl_dist( pos_bub(), t );
    if( wanted_range <= range_min ||
        ( wanted_range <= range_max &&
          here.ambient_light_at( t ) > here.get_cache_ref( t.z() ).natural_light_level_cache ) ) {
        int range = 0;
        if( here.ambient_light_at( t ) > here.get_cache_ref( t.z() ).natural_light_level_cache ) {
            range = MAX_VIEW_DISTANCE;
        } else {
            range = range_min;
        }
        if( has_effect( effect_no_sight ) ) {
            range = 1;
        }
        if( range_mod > 0 ) {
            range = std::min( range, range_mod );
        }
        if( is_avatar ) {
            // Special case monster -> player visibility, forcing it to be symmetric with player vision.
            const float player_visibility_factor = get_player_character().visibility() / 100.0f;
            int adj_range = std::floor( range * player_visibility_factor );
            return adj_range >= wanted_range &&
                   here.get_cache_ref( pos().z ).seen_cache[pos().x][pos().y] > LIGHT_TRANSPARENCY_SOLID;
        } else {
            return here.sees( pos_bub(), t, range );
        }
    } else {
        return false;
    }
}

// Helper function to check if potential area of effect of a weapon overlaps vehicle
// Maybe TODO: If this is too slow, precalculate a bounding box and clip the tested area to it
static bool overlaps_vehicle( const std::set<tripoint> &veh_area, const tripoint &pos,
                              const int area )
{
    for( const tripoint &tmp : tripoint_range<tripoint>( pos - tripoint( area, area, 0 ),
            pos + tripoint( area - 1, area - 1, 0 ) ) ) {
        if( veh_area.count( tmp ) > 0 ) {
            return true;
        }
    }

    return false;
}

Creature *Creature::auto_find_hostile_target( int range, int &boo_hoo, int area )
{
    Creature *target = nullptr;
    Character &player_character = get_player_character();
    tripoint player_pos = player_character.pos();
    constexpr int hostile_adj = 2; // Priority bonus for hostile targets
    const int iff_dist = ( range + area ) * 3 / 2 + 6; // iff check triggers at this distance
    // iff safety margin (degrees). less accuracy, more paranoia
    units::angle iff_hangle = units::from_degrees( 15 + area );
    float best_target_rating = -1.0f; // bigger is better
    units::angle u_angle = {};         // player angle relative to turret
    boo_hoo = 0;         // how many targets were passed due to IFF. Tragically.
    bool self_area_iff = false; // Need to check if the target is near the vehicle we're a part of
    bool area_iff = false;      // Need to check distance from target to player
    bool angle_iff = sees( player_character ); // Need to check if player is in cone to target
    int pldist = rl_dist( pos(), player_pos );
    map &here = get_map();
    vehicle *in_veh = is_fake() ? veh_pointer_or_null( here.veh_at( pos() ) ) : nullptr;
    if( pldist < iff_dist && angle_iff ) {
        area_iff = area > 0;
        // Player inside vehicle won't be hit by shots from the roof,
        // so we can fire "through" them just fine.
        const optional_vpart_position vp = here.veh_at( player_pos );
        if( in_veh && veh_pointer_or_null( vp ) == in_veh && vp->is_inside() ) {
            angle_iff = false; // No angle IFF, but possibly area IFF
        } else if( pldist < 3 ) {
            // granularity increases with proximity
            iff_hangle = ( pldist == 2 ? 30_degrees : 60_degrees );
        }
        u_angle = coord_to_angle( pos(), player_pos );
    }

    if( area > 0 && in_veh != nullptr ) {
        self_area_iff = true;
    }

    std::vector<Creature *> targets = g->get_creatures_if( [&]( const Creature & critter ) {
        if( critter.is_monster() ) {
            // friendly to the player, not a target for us
            return static_cast<const monster *>( &critter )->attitude( &player_character ) == MATT_ATTACK;
        }
        if( critter.is_npc() ) {
            // friendly to the player, not a target for us
            return static_cast<const npc *>( &critter )->get_attitude() == NPCATT_KILL;
        }
        // TODO: what about g->u?
        return false;
    } );
    for( Creature *&m : targets ) {
        if( !sees( *m ) ) {
            // can't see nor sense it
            if( is_fake() && in_veh ) {
                // If turret in the vehicle then
                // Hack: trying yo avoid turret LOS blocking by frames bug by trying to see target from vehicle boundary
                // Or turret wallhack for turret's car
                // TODO: to visibility checking another way, probably using 3D FOV
                std::vector<tripoint> path_to_target = line_to( pos(), m->pos() );
                path_to_target.insert( path_to_target.begin(), pos() );

                // Getting point on vehicle boundaries and on line between target and turret
                bool continueFlag = true;
                do {
                    const optional_vpart_position vp = here.veh_at( path_to_target.back() );
                    vehicle *const veh = vp ? &vp->vehicle() : nullptr;
                    if( in_veh == veh ) {
                        continueFlag = false;
                    } else {
                        path_to_target.pop_back();
                    }
                } while( continueFlag );

                tripoint oldPos = pos();
                setpos( path_to_target.back() ); //Temporary moving targeting npc on vehicle boundary position
                bool seesFromVehBound = sees( *m ); // And look from there
                setpos( oldPos );
                if( !seesFromVehBound ) {
                    continue;
                }
            } else {
                continue;
            }
        }
        int dist = rl_dist( pos(), m->pos() ) + 1; // rl_dist can be 0
        if( dist > range + 1 || dist < area ) {
            // Too near or too far
            continue;
        }
        // Prioritize big, armed and hostile stuff
        float mon_rating = m->power_rating();
        float target_rating = mon_rating / dist;
        if( mon_rating + hostile_adj <= 0 ) {
            // We wouldn't attack it even if it was hostile
            continue;
        }

        if( in_veh != nullptr && veh_pointer_or_null( here.veh_at( m->pos() ) ) == in_veh ) {
            // No shooting stuff on vehicle we're a part of
            continue;
        }
        if( area_iff && rl_dist( player_pos, m->pos() ) <= area ) {
            // Player in AoE
            boo_hoo++;
            continue;
        }
        // Hostility check can be expensive, but we need to inform the player of boo_hoo
        // only when the target is actually "hostile enough"
        bool maybe_boo = false;
        if( angle_iff ) {
            units::angle tangle = coord_to_angle( pos(), m->pos() );
            units::angle diff = units::fabs( u_angle - tangle );
            // Player is in the angle and not too far behind the target
            if( ( diff + iff_hangle > 360_degrees || diff < iff_hangle ) &&
                ( dist * 3 / 2 + 6 > pldist ) ) {
                maybe_boo = true;
            }
        }
        if( !maybe_boo && ( ( mon_rating + hostile_adj ) / dist <= best_target_rating ) ) {
            // "Would we skip the target even if it was hostile?"
            // Helps avoid (possibly expensive) attitude calculation
            continue;
        }
        if( m->attitude_to( player_character ) == Attitude::HOSTILE ) {
            target_rating = ( mon_rating + hostile_adj ) / dist;
            if( maybe_boo ) {
                boo_hoo++;
                continue;
            }
        }
        if( target_rating <= best_target_rating || target_rating <= 0 ) {
            continue; // Handle this late so that boo_hoo++ can happen
        }
        // Expensive check for proximity to vehicle
        if( self_area_iff && overlaps_vehicle( in_veh->get_points(), m->pos(), area ) ) {
            continue;
        }

        target = m;
        best_target_rating = target_rating;
    }
    return target;
}

/*
 * Damage-related functions
 */

int Creature::size_melee_penalty() const
{
    switch( get_size() ) {
        case creature_size::tiny:
            return 30;
        case creature_size::small:
            return 15;
        case creature_size::medium:
            return 0;
        case creature_size::large:
            return -10;
        case creature_size::huge:
            return -20;
        case creature_size::num_sizes:
            debugmsg( "ERROR: Creature has invalid size class." );
            return 0;
    }

    debugmsg( "Invalid target size %d", get_size() );
    return 0;
}

bool Creature::is_adjacent( const Creature *target, const bool allow_z_levels ) const
{
    if( target == nullptr ) {
        return false;
    }

    if( rl_dist( pos(), target->pos() ) != 1 ) {
        return false;
    }

    map &here = get_map();
    if( posz() == target->posz() ) {
        return
            /* either target or attacker are underwater and separated by vehicle tiles */
            !( underwater != target->underwater &&
               here.veh_at( pos() ) && here.veh_at( target->pos() ) );
    }

    if( !allow_z_levels ) {
        return false;
    }

    // The square above must have no floor.
    // The square below must have no ceiling (i.e. no floor on the tile above it).
    const bool target_above = target->posz() > posz();
    const tripoint up = target_above ? target->pos() : pos();
    const tripoint down = target_above ? pos() : target->pos();
    const tripoint above{ down.xy(), up.z };
    return ( !here.has_floor( up ) || here.ter( up )->has_flag( ter_furn_flag::TFLAG_GOES_DOWN ) ) &&
           ( !here.has_floor( above ) || here.ter( above )->has_flag( ter_furn_flag::TFLAG_GOES_DOWN ) );
}

float Creature::get_crit_factor( const bodypart_id &bp ) const
{
    float crit_mod = 1.f;
    const Character *c = as_character();
    if( c != nullptr ) {
        const int total_cover = clamp<int>( c->worn.get_coverage( bp, item::cover_type::COVER_VITALS ), 0,
                                            100 );
        crit_mod = 1.f - total_cover / 100.f;
    }
    // TODO: as_monster()
    return crit_mod;
}

int Creature::deal_melee_attack( Creature *source, int hitroll )
{

    const float dodge = dodge_roll();
    on_try_dodge();

    int hit_spread = hitroll - dodge - size_melee_penalty();

    add_msg_debug( debugmode::DF_CREATURE, "Base hitroll %d",
                   hitroll );
    add_msg_debug( debugmode::DF_CREATURE, "Dodge roll %.1f",
                   dodge );

    if( has_flag( mon_flag_IMMOBILE ) ) {
        // Under normal circumstances, even a clumsy person would
        // not miss a turret.  It should, however, be possible to
        // miss a smaller target, especially when wielding a
        // clumsy weapon or when severely encumbered.
        hit_spread += 40;
    }

    // If attacker missed call targets on_dodge event
    if( dodge > 0.0 && hit_spread <= 0 && source != nullptr && !source->is_hallucination() ) {
        on_dodge( source, source->get_melee() );
    }
    add_msg_debug( debugmode::DF_CREATURE, "Final hitspread %d",
                   hit_spread );
    return hit_spread;
}

void Creature::deal_melee_hit( Creature *source, int hit_spread, bool critical_hit,
                               damage_instance dam, dealt_damage_instance &dealt_dam,
                               const weakpoint_attack &attack, const bodypart_id *bp )
{
    if( source == nullptr || source->is_hallucination() ) {
        dealt_dam.bp_hit = anatomy_human_anatomy->random_body_part();
        return;
    }

    dam = source->modify_damage_dealt_with_enchantments( dam );

    // If carrying a rider, there is a chance the hits may hit rider instead.
    // melee attack will start off as targeted at mount
    if( has_effect( effect_ridden ) ) {
        monster *mons = dynamic_cast<monster *>( this );
        if( mons && mons->mounted_player ) {
            if( !mons->has_flag( mon_flag_MECH_DEFENSIVE ) &&
                one_in( std::max( 2, mons->get_size() - mons->mounted_player->get_size() ) ) ) {
                mons->mounted_player->deal_melee_hit( source, hit_spread, critical_hit, dam, dealt_dam, attack );
                return;
            }
        }
    }
    damage_instance d = dam; // copy, since we will mutate in block_hit
    bodypart_id bp_hit = bp == nullptr ? select_body_part( -1, -1, source->can_attack_high(),
                         hit_spread ) : *bp;
    block_hit( source, bp_hit, d );

    weakpoint_attack attack_copy = attack;
    attack_copy.is_crit = critical_hit;
    attack_copy.type = weakpoint_attack::type_of_melee_attack( d );

    on_hit( source, bp_hit ); // trigger on-gethit events
    dam.onhit_effects( source, this ); // on-hit effects for inflicted damage types
    dealt_dam = deal_damage( source, bp_hit, d, attack_copy );
    dealt_dam.bp_hit = bp_hit;
}

double Creature::accuracy_projectile_attack( dealt_projectile_attack &attack ) const
{

    const int avoid_roll = dodge_roll();
    // Do dice(10, speed) instead of dice(speed, 10) because speed could potentially be > 10000
    const int diff_roll = dice( 10, attack.proj.speed );
    // Partial dodge, capped at [0.0, 1.0], added to missed_by
    const double dodge_rescaled = avoid_roll / static_cast<double>( diff_roll );

    return attack.missed_by + std::max( 0.0, std::min( 1.0, dodge_rescaled ) );
}

void projectile::apply_effects_nodamage( Creature &target, Creature *source ) const
{
    if( proj_effects.count( "BOUNCE" ) ) {
        target.add_effect( effect_source( source ), effect_bounced, 1_turns );
    }
}

void projectile::apply_effects_damage( Creature &target, Creature *source,
                                       const dealt_damage_instance &dealt_dam, bool critical ) const
{
    // Apply ammo effects to target.
    if( proj_effects.count( "TANGLE" ) ) {
        // if its a tameable animal, its a good way to catch them if they are running away, like them ranchers do!
        // we assume immediate success, then certain monster types immediately break free in monster.cpp move_effects()
        if( target.is_monster() ) {
            const item &drop_item = get_drop();
            if( !drop_item.is_null() ) {
                target.add_effect( effect_source( source ), effect_tied, 1_turns, true );
                target.as_monster()->tied_item = cata::make_value<item>( drop_item );
            } else {
                add_msg_debug( debugmode::DF_CREATURE,
                               "projectile with TANGLE effect, but no drop item specified" );
            }
        } else if( ( target.is_npc() || target.is_avatar() ) &&
                   !target.is_immune_effect( effect_downed ) ) {
            // no tied up effect for people yet, just down them and stun them, its close enough to the desired effect.
            // we can assume a person knows how to untangle their legs eventually and not panic like an animal.
            target.add_effect( effect_source( source ), effect_downed, 1_turns );
            // stunned to simulate staggering around and stumbling trying to get the entangled thing off of them.
            target.add_effect( effect_source( source ), effect_stunned, rng( 3_turns, 8_turns ) );
        }
    }

    Character &player_character = get_player_character();
    if( proj_effects.count( "INCENDIARY" ) ) {
        if( x_in_y( 1, 100 ) ) { // 1% chance
            if( target.made_of( material_veggy ) || target.made_of_any( Creature::cmat_flammable ) ) {
                target.add_effect( effect_source( source ), effect_onfire, rng( 2_turns, 6_turns ),
                                   dealt_dam.bp_hit );
            } else if( target.made_of_any( Creature::cmat_flesh ) && one_in( 4 ) ) {
                target.add_effect( effect_source( source ), effect_onfire, rng( 1_turns, 4_turns ),
                                   dealt_dam.bp_hit );
            }
            if( player_character.has_trait( trait_PYROMANIA ) &&
                !player_character.has_morale( MORALE_PYROMANIA_STARTFIRE ) &&
                player_character.sees( target ) ) {
                player_character.add_msg_if_player( m_good,
                                                    _( "You feel a surge of euphoria as flame engulfs %s!" ), target.get_name() );
                player_character.add_morale( MORALE_PYROMANIA_STARTFIRE, 15, 15, 8_hours, 6_hours );
                player_character.rem_morale( MORALE_PYROMANIA_NOFIRE );
            }
        }
    } else if( proj_effects.count( "IGNITE" ) ) {
        if( x_in_y( 1, 2 ) ) { // 50% chance
            if( target.made_of( material_veggy ) || target.made_of_any( Creature::cmat_flammable ) ) {
                target.add_effect( effect_source( source ), effect_onfire, 10_turns, dealt_dam.bp_hit );
            } else if( target.made_of_any( Creature::cmat_flesh ) ) {
                target.add_effect( effect_source( source ), effect_onfire, 6_turns, dealt_dam.bp_hit );
            }
            if( player_character.has_trait( trait_PYROMANIA ) &&
                !player_character.has_morale( MORALE_PYROMANIA_STARTFIRE ) &&
                player_character.sees( target ) ) {
                player_character.add_msg_if_player( m_good,
                                                    _( "You feel a surge of euphoria as flame engulfs %s!" ), target.get_name() );
                player_character.add_morale( MORALE_PYROMANIA_STARTFIRE, 15, 15, 8_hours, 6_hours );
                player_character.rem_morale( MORALE_PYROMANIA_NOFIRE );
            }
        }
    }

    if( proj_effects.count( "ROBOT_DAZZLE" ) ) {
        if( critical && target.in_species( species_ROBOT ) ) {
            time_duration duration = rng( 6_turns, 8_turns );
            target.add_effect( effect_source( source ), effect_stunned, duration );
            target.add_effect( effect_source( source ), effect_sensor_stun, duration );
            add_msg( source->is_avatar() ?
                     _( "You land a clean shot on the %1$s sensors, stunning it." ) :
                     _( "The %1$s is stunned!" ),
                     target.disp_name( true ) );
        }
    }

    if( dealt_dam.bp_hit->has_type( body_part_type::type::head ) &&
        proj_effects.count( "BLINDS_EYES" ) ) {
        // TODO: Change this to require bp_eyes
        target.add_env_effect( effect_blind,
                               target.get_random_body_part_of_type( body_part_type::type::sensor ), 5, rng( 3_turns, 10_turns ) );
    }

    if( proj_effects.count( "APPLY_SAP" ) ) {
        target.add_effect( effect_source( source ), effect_sap, 1_turns * dealt_dam.total_damage() );
    }
    if( proj_effects.count( "PARALYZEPOISON" ) && dealt_dam.total_damage() > 0 &&
        !dealt_dam.bp_hit->has_flag( json_flag_BIONIC_LIMB ) ) {
        target.add_msg_if_player( m_bad, _( "You feel poison coursing through your body!" ) );
        target.add_effect( effect_source( source ), effect_paralyzepoison, 5_minutes );
    }

    if( proj_effects.count( "FOAMCRETE" ) && effect_foamcrete_slow.is_valid() ) {
        target.add_msg_if_player( m_bad, _( "The foamcrete stiffens around you!" ) );
        target.add_effect( effect_source( source ), effect_foamcrete_slow, 5_minutes );
    }

    int stun_strength = 0;
    if( proj_effects.count( "BEANBAG" ) ) {
        stun_strength = 4;
    }
    if( proj_effects.count( "LARGE_BEANBAG" ) ) {
        stun_strength = 16;
    }
    if( stun_strength > 0 ) {
        switch( target.get_size() ) {
            case creature_size::tiny:
                stun_strength *= 4;
                break;
            case creature_size::small:
                stun_strength *= 2;
                break;
            case creature_size::medium:
            default:
                break;
            case creature_size::large:
                stun_strength /= 2;
                break;
            case creature_size::huge:
                stun_strength /= 4;
                break;
        }
        target.add_effect( effect_source( source ), effect_stunned,
                           1_turns * rng( stun_strength / 2, stun_strength ) );
    }
}

struct projectile_attack_results {
    int max_damage;
    std::string message;
    game_message_type gmtSCTcolor = m_neutral;
    double damage_mult = 1.0;
    bodypart_id bp_hit;
    std::string wp_hit;
    bool is_crit = false;

    explicit projectile_attack_results( const projectile &proj ) {
        max_damage = proj.impact.total_damage();
    }
};

projectile_attack_results Creature::select_body_part_projectile_attack(
    const projectile &proj, const double goodhit, const double missed_by ) const
{
    projectile_attack_results ret( proj );
    const bool magic = proj.proj_effects.count( "MAGIC" ) > 0;
    double hit_value = missed_by + rng_float( -0.5, 0.5 );
    if( magic ) {
        // Best possible hit
        hit_value = -0.5;
    }
    // Range is -0.5 to 1.5 -> missed_by will be [1, 0], so the rng addition to it
    // will push it to at most 1.5 and at least -0.5
    ret.bp_hit = get_anatomy()->select_body_part_projectile_attack( -0.5, 1.5, hit_value );
    float crit_mod = get_crit_factor( ret.bp_hit );

    const float crit_multiplier = proj.critical_multiplier;
    const float std_hit_mult = std::sqrt( 2.0 * crit_multiplier );
    if( magic ) {
        // do nothing special, no damage mults, nothing
    } else if( goodhit < accuracy_headshot &&
               ret.max_damage * crit_multiplier > get_hp_max( ret.bp_hit ) ) {
        ret.message = _( "Critical!!" );
        ret.gmtSCTcolor = m_headshot;
        ret.damage_mult *= rng_float( 0.5 + 0.45 * crit_mod, 0.75 + 0.3 * crit_mod ); // ( 0.95, 1.05 )
        ret.damage_mult *= std_hit_mult + ( crit_multiplier - std_hit_mult ) * crit_mod;
        ret.is_crit = true;
    } else if( goodhit < accuracy_critical &&
               ret.max_damage * crit_multiplier > get_hp_max( ret.bp_hit ) ) {
        ret.message = _( "Critical!" );
        ret.gmtSCTcolor = m_critical;
        ret.damage_mult *= rng_float( 0.5 + 0.25 * crit_mod, 0.75 + 0.25 * crit_mod ); // ( 0.75, 1.0 )
        ret.damage_mult *= std_hit_mult + ( crit_multiplier - std_hit_mult ) * crit_mod;
        ret.is_crit = true;
    } else if( goodhit < accuracy_goodhit ) {
        ret.message = _( "Good hit!" );
        ret.gmtSCTcolor = m_good;
        ret.damage_mult *= rng_float( 0.5, 0.75 );
        ret.damage_mult *= std_hit_mult;
    } else if( goodhit < accuracy_standard ) {
        ret.damage_mult *= rng_float( 0.5, 1 );

    } else if( goodhit < accuracy_grazing ) {
        ret.message = _( "Grazing hit." );
        ret.gmtSCTcolor = m_grazing;
        ret.damage_mult *= rng_float( 0, .25 );
    }

    return ret;
}

void Creature::messaging_projectile_attack( const Creature *source,
        const projectile_attack_results &hit_selection, const int total_damage ) const
{
    const viewer &player_view = get_player_view();
    const bool u_see_this = player_view.sees( *this );

    if( u_see_this ) {
        if( hit_selection.damage_mult == 0 ) {
            if( source != nullptr ) {
                add_msg( source->is_avatar() ? _( "You miss!" ) : _( "The shot misses!" ) );
            }
        } else if( total_damage == 0 ) {
            if( hit_selection.wp_hit.empty() ) {
                //~ 1$ - monster name, 2$ - character's bodypart or monster's skin/armor
                add_msg( _( "The shot reflects off %1$s %2$s!" ), disp_name( true ),
                         is_monster() ?
                         skin_name() :
                         body_part_name_accusative( hit_selection.bp_hit ) );
            } else {
                //~ %1$s: creature name, %2$s: weakpoint hit
                add_msg( _( "The shot hits %1$s in %2$s but deals no damage." ),
                         disp_name(), hit_selection.wp_hit );
            }
        } else if( is_avatar() ) {
            //monster hits player ranged
            //~ Hit message. 1$s is bodypart name in accusative. 2$d is damage value.
            add_msg_if_player( m_bad, _( "You were hit in the %1$s for %2$d damage." ),
                               body_part_name_accusative( hit_selection.bp_hit ),
                               total_damage );
        } else if( source != nullptr ) {
            if( source->is_avatar() ) {
                //player hits monster ranged
                SCT.add( point( posx(), posy() ),
                         direction_from( point_zero, point( posx() - source->posx(), posy() - source->posy() ) ),
                         get_hp_bar( total_damage, get_hp_max(), true ).first,
                         m_good, hit_selection.message, hit_selection.gmtSCTcolor );

                if( get_hp() > 0 ) {
                    SCT.add( point( posx(), posy() ),
                             direction_from( point_zero, point( posx() - source->posx(), posy() - source->posy() ) ),
                             get_hp_bar( get_hp(), get_hp_max(), true ).first, m_good,
                             //~ "hit points", used in scrolling combat text
                             _( "HP" ), m_neutral, "hp" );
                } else {
                    SCT.removeCreatureHP();
                }
                if( hit_selection.wp_hit.empty() ) {
                    //~ %1$s: creature name, %2$d: damage value
                    add_msg( m_good, _( "You hit %1$s for %2$d damage." ),
                             disp_name(), total_damage );
                } else {
                    //~ %1$s: creature name, %2$s: weakpoint hit, %3$d: damage value
                    add_msg( m_good, _( "You hit %1$s in %2$s for %3$d damage." ),
                             disp_name(), hit_selection.wp_hit, total_damage );
                }
            } else if( source != this ) {
                if( hit_selection.wp_hit.empty() ) {
                    //~ 1$ - shooter, 2$ - target
                    add_msg( _( "%1$s shoots %2$s." ),
                             source->disp_name(), disp_name() );
                } else {
                    //~ 1$ - shooter, 2$ - target, 3$ - weakpoint
                    add_msg( _( "%1$s shoots %2$s in %3$s." ),
                             source->disp_name(), disp_name(), hit_selection.wp_hit );
                }
            }
        }
    }
}

/**
 * Attempts to harm a creature with a projectile.
 *
 * @param source Pointer to the creature who shot the projectile.
 * @param attack A structure describing the attack and its results.
 * @param print_messages enables message printing by default.
 */
void Creature::deal_projectile_attack( Creature *source, dealt_projectile_attack &attack,
                                       bool print_messages, const weakpoint_attack &wp_attack )
{
    const bool magic = attack.proj.proj_effects.count( "MAGIC" ) > 0;
    const double missed_by = attack.missed_by;
    if( missed_by >= 1.0 && !magic ) {
        // Total miss
        return;
    }
    // If carrying a rider, there is a chance the hits may hit rider instead.
    if( has_effect( effect_ridden ) ) {
        monster *mons = as_monster();
        if( mons && mons->mounted_player ) {
            if( !mons->has_flag( mon_flag_MECH_DEFENSIVE ) &&
                one_in( std::max( 2, mons->get_size() - mons->mounted_player->get_size() ) ) ) {
                mons->mounted_player->deal_projectile_attack( source, attack, print_messages, wp_attack );
                return;
            }
        }
    }
    const projectile &proj = attack.proj;
    dealt_damage_instance &dealt_dam = attack.dealt_dam;
    const auto &proj_effects = proj.proj_effects;

    viewer &player_view = get_player_view();
    const bool u_see_this = player_view.sees( *this );

    const double goodhit = accuracy_projectile_attack( attack );
    on_try_dodge(); // There's a doge roll in accuracy_projectile_attack()

    if( goodhit >= 1.0 && !magic ) {
        attack.missed_by = 1.0; // Arbitrary value
        if( !print_messages ) {
            return;
        }
        // "Avoid" rather than "dodge", because it includes removing self from the line of fire
        //  rather than just Matrix-style bullet dodging
        if( source != nullptr && player_view.sees( *source ) ) {
            add_msg_player_or_npc(
                m_warning,
                _( "You avoid %s projectile!" ),
                get_option<bool>( "LOG_MONSTER_ATTACK_MONSTER" ) ? _( "<npcname> avoids %s projectile." ) : "",
                source->disp_name( true ) );
        } else {
            add_msg_player_or_npc(
                m_warning,
                _( "You avoid an incoming projectile!" ),
                get_option<bool>( "LOG_MONSTER_ATTACK_MONSTER" ) ? _( "<npcname> avoids an incoming projectile." ) :
                "" );
        }
        return;
    }

    proj.apply_effects_nodamage( *this, source );

    projectile_attack_results hit_selection = select_body_part_projectile_attack( proj, goodhit,
            missed_by );
    // Create a copy that records whether the attack is a crit.
    weakpoint_attack wp_attack_copy = wp_attack;
    wp_attack_copy.is_crit = hit_selection.is_crit;
    wp_attack_copy.type = weakpoint_attack::attack_type::PROJECTILE;

    if( print_messages && source != nullptr && !hit_selection.message.empty() && u_see_this ) {
        source->add_msg_if_player( m_good, hit_selection.message );
    }

    attack.missed_by = goodhit;

    // copy it, since we're mutating.
    damage_instance impact = proj.impact;
    if( hit_selection.damage_mult > 0.0f && proj_effects.count( "NO_DAMAGE_SCALING" ) ) {
        hit_selection.damage_mult = 1.0f;
    }

    impact.mult_damage( hit_selection.damage_mult );

    if( proj_effects.count( "NOGIB" ) > 0 ) {
        float dmg_ratio = static_cast<float>( impact.total_damage() ) / get_hp_max( hit_selection.bp_hit );
        if( dmg_ratio > 1.25f ) {
            impact.mult_damage( 1.0f / dmg_ratio );
        }
    }

    dealt_dam = deal_damage( source, hit_selection.bp_hit, impact, wp_attack_copy );
    // Force damage instance to match the selected body point
    dealt_dam.bp_hit = hit_selection.bp_hit;
    // Retrieve the selected weakpoint from the damage instance.
    hit_selection.wp_hit = dealt_dam.wp_hit;

    proj.apply_effects_damage( *this, source, dealt_dam, goodhit < accuracy_critical );

    if( print_messages ) {
        messaging_projectile_attack( source, hit_selection, dealt_dam.total_damage() );
    }

    check_dead_state();
    attack.hit_critter = this;
    attack.missed_by = goodhit;
}

dealt_damage_instance Creature::deal_damage( Creature *source, bodypart_id bp,
        const damage_instance &dam, const weakpoint_attack &attack )
{
    if( is_dead_state() ) {
        return dealt_damage_instance();
    }
    int total_damage = 0;
    int total_base_damage = 0;
    int total_pain = 0;
    damage_instance d = dam; // copy, since we will mutate in absorb_hit

    weakpoint_attack attack_copy = attack;
    attack_copy.source = source;
    attack_copy.target = this;
    attack_copy.compute_wp_skill();

    dealt_damage_instance dealt_dams;
    const weakpoint *wp = absorb_hit( attack_copy, bp, d );
    dealt_dams.wp_hit = wp == nullptr ? "" : wp->get_name();

    // Add up all the damage units dealt
    for( const damage_unit &it : d.damage_units ) {
        int cur_damage = 0;
        deal_damage_handle_type( effect_source( source ), it, bp, cur_damage, total_pain );
        total_base_damage += std::max( 0.0f, it.amount * it.unconditional_damage_mult );
        if( cur_damage > 0 ) {
            dealt_dams.dealt_dams[it.type] += cur_damage;
            total_damage += cur_damage;
        }
    }
    // get eocs for all damage effects
    d.ondamage_effects( source, this, dam, bp.id() );

    if( total_base_damage < total_damage ) {
        // Only deal more HP than remains if damage not including crit multipliers is higher.
        total_damage = clamp( get_hp( bp ), total_base_damage, total_damage );
    }
    if( !bp->has_flag( json_flag_BIONIC_LIMB ) ) {
        mod_pain( total_pain );
    }

    apply_damage( source, bp, total_damage );

    if( wp != nullptr ) {
        wp->apply_effects( *this, total_damage, attack_copy );
    }

    return dealt_dams;
}
void Creature::deal_damage_handle_type( const effect_source &source, const damage_unit &du,
                                        bodypart_id bp, int &damage, int &pain )
{
    // Handles ACIDPROOF, electric immunity etc.
    if( is_immune_damage( du.type ) ) {
        return;
    }

    // Apply damage multiplier from skill, critical hits or grazes after all other modifications.
    const int adjusted_damage = du.amount * du.damage_multiplier * du.unconditional_damage_mult;
    if( adjusted_damage <= 0 ) {
        return;
    }

    float div = 4.0f;

    // FIXME: Hardcoded damage types
    if( du.type == damage_bash ) {
        // Bashing damage is less painful
        div = 5.0f;
    } else if( du.type == damage_heat ) {
        // heat damage sets us on fire sometimes
        if( rng( 0, 100 ) < adjusted_damage ) {
            add_effect( source, effect_onfire, rng( 1_turns, 3_turns ), bp );

            Character &player_character = get_player_character();
            if( player_character.has_trait( trait_PYROMANIA ) &&
                !player_character.has_morale( MORALE_PYROMANIA_STARTFIRE ) && player_character.sees( *this ) ) {
                player_character.add_msg_if_player( m_good,
                                                    _( "You feel a surge of euphoria as flame engulfs %s!" ), this->get_name() );
                player_character.add_morale( MORALE_PYROMANIA_STARTFIRE, 15, 15, 8_hours, 6_hours );
                player_character.rem_morale( MORALE_PYROMANIA_NOFIRE );
            }
        }
    } else if( du.type == damage_electric ) {
        // Electrical damage adds a major speed/dex debuff
        double multiplier = 1.0;
        if( monster *mon = as_monster() ) {
            multiplier = mon->type->status_chance_multiplier;
        }
        const int chance = std::log10( ( adjusted_damage + 2 ) * 0.5 ) * 100 * multiplier;
        if( x_in_y( chance, 100 ) ) {
            const int duration = std::max( adjusted_damage / 10.0 * multiplier, 2.0 );
            add_effect( source, effect_zapped, 1_turns * duration );
        }

        if( Character *ch = as_character() ) {
            const double pain_mult = ch->calculate_by_enchantment( 1.0, enchant_vals::mod::EXTRA_ELEC_PAIN );
            div /= pain_mult;
            if( pain_mult > 1.0 ) {
                ch->add_msg_player_or_npc( m_bad, _( "You're painfully electrocuted!" ),
                                           _( "<npcname> is shocked!" ) );
            }
        }
    } else if( du.type == damage_acid ) {
        // Acid damage and acid burns are more painful
        div = 3.0f;
    }

    on_damage_of_type( source, adjusted_damage, du.type, bp );

    damage += adjusted_damage;
    pain += roll_remainder( adjusted_damage / div );
}

void Creature::heal_bp( bodypart_id /* bp */, int /* dam */ )
{
}

void Creature::longpull( const std::string &name, const tripoint &p )
{
    if( pos() == p ) {
        add_msg_if_player( _( "You try to pull yourself together." ) );
        return;
    }

    std::vector<tripoint> path = line_to( pos(), p, 0, 0 );
    Creature *c = nullptr;
    for( const tripoint &path_p : path ) {
        c = get_creature_tracker().creature_at( path_p );
        if( c == nullptr && get_map().impassable( path_p ) ) {
            add_msg_if_player( m_warning, _( "There's an obstacle in the way!" ) );
            return;
        }
        if( c != nullptr ) {
            break;
        }
    }
    if( c == nullptr || !sees( *c ) ) {
        // TODO: Latch onto objects?
        add_msg_if_player( m_warning, _( "There's nothing here to latch onto with your %s!" ),
                           name );
        return;
    }

    // Pull creature
    const Character *ch = as_character();
    const monster *mon = as_monster();
    const int str = ch != nullptr ? ch->get_str() : mon != nullptr ? mon->get_grab_strength() : 10;
    const int odds = units::to_kilogram( c->get_weight() ) / ( str * 3 );
    if( one_in( clamp<int>( odds * odds, 1, 1000 ) ) ) {
        add_msg_if_player( m_good, _( "You pull %1$s towards you with your %2$s!" ), c->disp_name(),
                           name );
        if( c->is_avatar() ) {
            add_msg( m_warning, _( "%1$s pulls you in with their %2$s!" ), disp_name( false, true ), name );
        }
        c->move_to( tripoint_abs_ms( line_to( get_location().raw(), c->get_location().raw(), 0,
                                              0 ).front() ) );
        c->add_effect( effect_stunned, 1_seconds );
        sounds::sound( c->pos(), 5, sounds::sound_t::combat, _( "Shhhk!" ) );
    } else {
        add_msg_if_player( m_bad, _( "%s weight makes it difficult to pull towards you." ),
                           c->disp_name( true, true ) );
        if( c->is_avatar() ) {
            add_msg( m_info, _( "%1s tries to pull you in, but you resist!" ), disp_name( false, true ) );
        }
    }
}

bool Creature::stumble_invis( const Creature &player, const bool stumblemsg )
{
    // DEBUG insivibility can't be seen through
    if( player.has_trait( trait_DEBUG_CLOAK ) ) {
        return false;
    }
    if( this == &player || !is_adjacent( &player, true ) ) {
        return false;
    }
    if( stumblemsg ) {
        const bool player_sees = player.sees( *this );
        add_msg( m_bad, _( "%s stumbles into you!" ), player_sees ? this->disp_name( false,
                 true ) : _( "Something" ) );
    }
    add_effect( effect_stumbled_into_invisible, 6_seconds );
    map &here = get_map();
    // Mark last known location, or extend duration if exists
    if( here.has_field_at( player.pos(), field_fd_last_known ) ) {
        here.set_field_age( player.pos(), field_fd_last_known, 0_seconds );
    } else {
        here.add_field( player.pos(), field_fd_last_known );
    }
    moves = 0;
    return true;
}

bool Creature::attack_air( const tripoint &p )
{
    // Calculate move cost differently for monsters and npcs
    int move_cost = 100;
    if( is_monster() ) {
        move_cost = as_monster()->type->attack_cost;
    } else if( is_npc() ) {
        // Simplified moves calculation from Character::melee_attack_abstract
        item_location cur_weapon = as_character()->used_weapon();
        item cur_weap = cur_weapon ? *cur_weapon : null_item_reference();
        move_cost = as_character()->attack_speed( cur_weap ) * ( 1 /
                    as_character()->exertion_adjusted_move_multiplier( EXTRA_EXERCISE ) );
    }
    mod_moves( -move_cost );

    // Attack animation
    if( get_option<bool>( "ANIMATIONS" ) ) {
        std::map<tripoint, nc_color> area_color;
        area_color[p] = c_black;
        explosion_handler::draw_custom_explosion( p, area_color, "animation_hit" );
    }

    // Chance to remove last known location
    if( one_in( 2 ) ) {
        get_map().set_field_intensity( p, field_fd_last_known, 0 );
    }

    add_msg_if_player_sees( *this, _( "%s attacks, but there is nothing there!" ),
                            disp_name( false, true ) );
    return true;
}

bool Creature::dodge_check( float hit_roll, bool force_try, float )
{
    // If successfully uncanny dodged, no need to calculate dodge chance
    if( uncanny_dodge() ) {
        return true;
    }

    const float dodge_ability = dodge_roll();
    // center is 5 - 0 / 2
    // stddev is 5 - 0 / 4
    const float dodge_chance = 1 - normal_roll_chance( 2.5f, 1.25f, dodge_ability - hit_roll );
    if( dodge_chance >= 0.8f || force_try ) {
        on_try_dodge();
        float attack_roll = hit_roll + rng_normal( 0, 5 );
        return dodge_ability > attack_roll;
    }
    add_msg_if_player( m_warning,
                       _( "You don't think you could dodge this attack, and decide to conserve stamina." ) );

    return false;
}

bool Creature::dodge_check( monster *z, float training_level )
{
    return dodge_check( z->get_hit(), training_level );
}

bool Creature::dodge_check( monster *z, bodypart_id bp, const damage_instance &dam_inst,
                            float training_level )
{

    if( is_monster() ) {
        return dodge_check( z );
    }

    Character *guy_target = as_character();

    float potential_damage = 0.0f;
    for( const damage_unit &dmg : dam_inst.damage_units ) {
        potential_damage += dmg.amount - guy_target->worn.damage_resist( dmg.type, bp );
    }
    int part_hp = guy_target->get_part_hp_cur( bp );
    float dmg_ratio = 0.0f; // if the part is already destroyed it can't take more damage
    if( part_hp > 0 ) {
        dmg_ratio = potential_damage / part_hp;
    }

    //If attack might remove more than half of the part's hp, dodge no matter the odds
    if( dmg_ratio >= 0.5f ) {
        return dodge_check( z->get_hit(), true, training_level );
    } else if( dmg_ratio > 0.0f ) { // else apply usual rules
        return dodge_check( z->get_hit(), training_level );
    }

    return false;
}

/*
 * State check functions
 */

bool Creature::is_warm() const
{
    return true;
}

bool Creature::in_species( const species_id & ) const
{
    return false;
}

bool Creature::is_fake() const
{
    return fake;
}

void Creature::set_fake( const bool fake_value )
{
    fake = fake_value;
}

void Creature::add_effect( const effect_source &source, const effect &eff, bool force,
                           bool deferred )
{
    add_effect( source, eff.get_id(), eff.get_duration(), eff.get_bp(), eff.is_permanent(),
                eff.get_intensity(), force, deferred );
}

void Creature::add_effect( const effect_source &source, const efftype_id &eff_id,
                           const time_duration &dur, bodypart_id bp, bool permanent, int intensity, bool force, bool deferred )
{
    // Check our innate immunity
    if( !force && is_immune_effect( eff_id ) ) {
        return;
    }
    if( eff_id == effect_knockdown && ( has_effect( effect_ridden ) ||
                                        has_effect( effect_riding ) ) ) {
        monster *mons = dynamic_cast<monster *>( this );
        if( mons && mons->mounted_player ) {
            mons->mounted_player->forced_dismount();
        }
    }

    if( !eff_id.is_valid() ) {
        debugmsg( "Invalid effect, ID: %s", eff_id.c_str() );
        return;
    }
    const effect_type &type = eff_id.obj();

    // Mutate to a main (HP'd) body_part if necessary.
    if( type.get_main_parts() ) {
        bp = bp->main_part;
    }

    // Filter out bodypart immunity
    for( json_character_flag flag : eff_id->immune_bp_flags ) {
        if( bp->has_flag( flag ) ) {
            return;
        }
    }

    // Then check if the effect is blocked by another
    for( auto &elem : *effects ) {
        for( auto &_effect_it : elem.second ) {
            for( const auto &blocked_effect : _effect_it.second.get_blocks_effects() ) {
                if( blocked_effect == eff_id ) {
                    // The effect is blocked by another, return
                    return;
                }
            }
        }
    }

    bool found = false;
    // Check if we already have it
    auto matching_map = effects->find( eff_id );
    if( matching_map != effects->end() ) {
        auto &bodyparts = matching_map->second;
        auto found_effect = bodyparts.find( bp );
        if( found_effect != bodyparts.end() ) {
            found = true;
            effect &e = found_effect->second;
            const int prev_int = e.get_intensity();
            // If we do, mod the duration, factoring in the mod value
            e.mod_duration( dur * e.get_dur_add_perc() / 100 );
            // Limit to max duration
            if( e.get_duration() > e.get_max_duration() ) {
                e.set_duration( e.get_max_duration() );
            }
            // Adding a permanent effect makes it permanent
            if( e.is_permanent() ) {
                e.pause_effect();
            }
            // int_dur_factor overrides all other intensity settings
            // ...but it's handled in set_duration, so explicitly do nothing here
            if( e.get_int_dur_factor() > 0_turns ) {
                // Set intensity if value is given
            } else if( intensity > 0 ) {
                e.set_intensity( intensity, is_avatar() );
                // Else intensity uses the type'd step size if it already exists
            } else if( e.get_int_add_val() != 0 ) {
                e.mod_intensity( e.get_int_add_val(), is_avatar() );
            }

            // Bound intensity by [1, max intensity]
            if( e.get_intensity() < 1 ) {
                add_msg_debug( debugmode::DF_CREATURE, "Bad intensity, ID: %s", e.get_id().c_str() );
                e.set_intensity( 1 );
            } else if( e.get_intensity() > e.get_max_intensity() ) {
                e.set_intensity( e.get_max_intensity() );
            }
            if( e.get_intensity() != prev_int ) {
                on_effect_int_change( eff_id, e.get_intensity(), bp );
            }
        }
    }

    if( !found ) {
        // If we don't already have it then add a new one

        // Now we can make the new effect for application
        effect e( effect_source( source ), &type, dur, bp.id(), permanent, intensity, calendar::turn );
        // Bound to max duration
        if( e.get_duration() > e.get_max_duration() ) {
            e.set_duration( e.get_max_duration() );
        }

        // Force intensity if it is duration based
        if( e.get_int_dur_factor() != 0_turns ) {
            // + 1 here so that the lowest is intensity 1, not 0
            e.set_intensity( e.get_duration() / e.get_int_dur_factor() + 1 );
        }
        // Bound new effect intensity by [1, max intensity]
        if( e.get_intensity() < 1 ) {
            add_msg_debug( debugmode::DF_CREATURE, "Bad intensity, ID: %s", e.get_id().c_str() );
            e.set_intensity( 1 );
        } else if( e.get_intensity() > e.get_max_intensity() ) {
            e.set_intensity( e.get_max_intensity() );
        }
        ( *effects )[eff_id][bp] = e;
        if( Character *ch = as_character() ) {
            get_event_bus().send<event_type::character_gains_effect>( ch->getID(), bp.id(), eff_id );
            if( is_avatar() ) {
                eff_id->add_apply_msg( e.get_intensity() );
            }
        }
        on_effect_int_change( eff_id, e.get_intensity(), bp );
        // Perform any effect addition effects.
        // only when not deferred
        if( !deferred ) {
            process_one_effect( e, true );
        }
    }
}
void Creature::add_effect( const effect_source &source, const efftype_id &eff_id,
                           const time_duration &dur, bool permanent, int intensity, bool force, bool deferred )
{
    add_effect( source, eff_id, dur, bodypart_str_id::NULL_ID(), permanent, intensity, force,
                deferred );
}

void Creature::schedule_effect( const effect &eff, bool force, bool deferred )
{
    scheduled_effects.push( scheduled_effect{eff.get_id(), eff.get_duration(), eff.get_bp(),
                            eff.is_permanent(), eff.get_intensity(), force,
                            deferred} );
}
void Creature::schedule_effect( const efftype_id &eff_id, const time_duration &dur, bodypart_id bp,
                                bool permanent, int intensity, bool force, bool deferred )
{
    scheduled_effects.push( scheduled_effect{eff_id, dur, bp,
                            permanent, intensity, force,
                            deferred} );
}
void Creature::schedule_effect( const efftype_id &eff_id,
                                const time_duration &dur, bool permanent, int intensity, bool force,
                                bool deferred )
{
    scheduled_effects.push( scheduled_effect{eff_id, dur, bodypart_str_id::NULL_ID(),
                            permanent, intensity, force, deferred} );
}

bool Creature::add_env_effect( const efftype_id &eff_id, const bodypart_id &vector, int strength,
                               const time_duration &dur, const bodypart_id &bp, bool permanent, int intensity, bool force )
{
    if( !force && is_immune_effect( eff_id ) ) {
        return false;
    }

    if( dice( strength, 3 ) > dice( get_env_resist( vector ), 3 ) ) {
        // Only add the effect if we fail the resist roll
        // Don't check immunity (force == true), because we did check above
        add_effect( effect_source::empty(), eff_id, dur, bp, permanent, intensity, true );
        return true;
    } else {
        return false;
    }
}
bool Creature::add_env_effect( const efftype_id &eff_id, const bodypart_id &vector, int strength,
                               const time_duration &dur, bool permanent, int intensity, bool force )
{
    return add_env_effect( eff_id, vector, strength, dur, bodypart_str_id::NULL_ID(), permanent,
                           intensity, force );
}

void Creature::clear_effects()
{
    for( auto &elem : *effects ) {
        for( auto &_effect_it : elem.second ) {
            const effect &e = _effect_it.second;
            on_effect_int_change( e.get_id(), 0, e.get_bp() );
        }
    }
    effects->clear();
}
bool Creature::remove_effect( const efftype_id &eff_id, const bodypart_id &bp )
{
    if( !has_effect( eff_id, bp.id() ) ) {
        //Effect doesn't exist, so do nothing
        return false;
    }
    const effect_type &type = eff_id.obj();

    if( Character *ch = as_character() ) {
        if( is_avatar() ) {
            if( !type.get_remove_message().empty() ) {
                add_msg( type.lose_game_message_type( get_effect( eff_id, bp.id() ).get_intensity() ),
                         type.get_remove_message() );
            }
        }
        get_event_bus().send<event_type::character_loses_effect>( ch->getID(), bp.id(), eff_id );
    }

    // bp_null means remove all of a given effect id
    if( bp == bodypart_str_id::NULL_ID() ) {
        for( auto &it : ( *effects )[eff_id] ) {
            on_effect_int_change( eff_id, 0, it.first );
        }
        effects->erase( eff_id );
    } else {
        ( *effects )[eff_id].erase( bp.id() );
        on_effect_int_change( eff_id, 0, bp );
        // If there are no more effects of a given type remove the type map
        if( ( *effects )[eff_id].empty() ) {
            effects->erase( eff_id );
        }
    }
    return true;
}
bool Creature::remove_effect( const efftype_id &eff_id )
{
    return remove_effect( eff_id, bodypart_str_id::NULL_ID() );
}

void Creature::schedule_effect_removal( const efftype_id &eff_id, const bodypart_id &bp )
{
    terminating_effects.push( terminating_effect{eff_id, bp} );
}
void Creature::schedule_effect_removal( const efftype_id &eff_id )
{
    return schedule_effect_removal( eff_id, bodypart_str_id::NULL_ID() );
}

bool Creature::has_effect( const efftype_id &eff_id, const bodypart_id &bp ) const
{
    // bp_null means anything targeted or not
    if( bp.id() == bodypart_str_id::NULL_ID() ) {
        return effects->count( eff_id );
    } else {
        auto got_outer = effects->find( eff_id );
        if( got_outer != effects->end() ) {
            auto got_inner = got_outer->second.find( bp.id() );
            if( got_inner != got_outer->second.end() ) {
                return true;
            }
        }
        return false;
    }
}

bool Creature::has_effect( const efftype_id &eff_id ) const
{
    return has_effect( eff_id, bodypart_str_id::NULL_ID() );
}

bool Creature::has_effect_with_flag( const flag_id &flag, const bodypart_id &bp ) const
{
    return std::any_of( effects->begin(), effects->end(), [&]( const auto & elem ) {
        // effect::has_flag currently delegates to effect_type::has_flag
        return elem.first->has_flag( flag ) && elem.second.count( bp );
    } );
}

bool Creature::has_effect_with_flag( const flag_id &flag ) const
{
    return std::any_of( effects->begin(), effects->end(), [&]( const auto & elem ) {
        // effect::has_flag currently delegates to effect_type::has_flag
        return elem.first->has_flag( flag );
    } );
}

std::vector<std::reference_wrapper<const effect>> Creature::get_effects_with_flag(
            const flag_id &flag ) const
{
    std::vector<std::reference_wrapper<const effect>> effs;
    for( auto &elem : *effects ) {
        if( !elem.first->has_flag( flag ) ) {
            continue;
        }
        for( const std::pair<const bodypart_id, effect> &_it : elem.second ) {
            effs.emplace_back( _it.second );
        }
    }
    return effs;
}

std::vector<std::reference_wrapper<const effect>> Creature::get_effects() const
{
    std::vector<std::reference_wrapper<const effect>> effs;
    for( auto &elem : *effects ) {
        for( const std::pair<const bodypart_id, effect> &_it : elem.second ) {
            effs.emplace_back( _it.second );
        }
    }
    return effs;
}

std::vector<std::reference_wrapper<const effect>> Creature::get_effects_from_bp(
            const bodypart_id &bp ) const
{
    std::vector<std::reference_wrapper<const effect>> effs;
    for( auto &elem : *effects ) {
        const auto iter = elem.second.find( bp );
        if( iter != elem.second.end() ) {
            effs.emplace_back( iter->second );
        }
    }
    return effs;
}

effect &Creature::get_effect( const efftype_id &eff_id, const bodypart_id &bp )
{
    return const_cast<effect &>( const_cast<const Creature *>( this )->get_effect( eff_id, bp ) );
}

const effect &Creature::get_effect( const efftype_id &eff_id, const bodypart_id &bp ) const
{
    auto got_outer = effects->find( eff_id );
    if( got_outer != effects->end() ) {
        auto got_inner = got_outer->second.find( bp );
        if( got_inner != got_outer->second.end() ) {
            return got_inner->second;
        }
    }
    return effect::null_effect;
}
time_duration Creature::get_effect_dur( const efftype_id &eff_id, const bodypart_id &bp ) const
{
    const effect &eff = get_effect( eff_id, bp );
    if( !eff.is_null() ) {
        return eff.get_duration();
    }

    return 0_turns;
}
int Creature::get_effect_int( const efftype_id &eff_id, const bodypart_id &bp ) const
{
    const effect &eff = get_effect( eff_id, bp );
    if( !eff.is_null() ) {
        return eff.get_intensity();
    }

    return 0;
}
void Creature::process_effects()
{
    // id's and body_part's of all effects to be removed. If we ever get player or
    // monster specific removals these will need to be moved down to that level and then
    // passed in to this function.
    std::vector<efftype_id> rem_ids;
    std::vector<bodypart_id> rem_bps;

    // Decay/removal of effects
    for( auto &elem : *effects ) {
        for( auto &_it : elem.second ) {
            // Add any effects that others remove to the removal list
            for( const auto &removed_effect : _it.second.get_removes_effects() ) {
                rem_ids.push_back( removed_effect );
                rem_bps.emplace_back( bodypart_str_id::NULL_ID() );
            }
            effect &e = _it.second;
            const int prev_int = e.get_intensity();
            // Run decay effects, marking effects for removal as necessary.
            e.decay( rem_ids, rem_bps, calendar::turn, is_avatar(), *effects );

            if( e.get_intensity() != prev_int && e.get_duration() > 0_turns ) {
                on_effect_int_change( e.get_id(), e.get_intensity(), e.get_bp() );
            }

            const bool reduced = resists_effect( e );
            if( e.kill_roll( reduced ) ) {
                add_msg_if_player( m_bad, e.get_death_message() );
                if( is_avatar() ) {
                    std::map<std::string, cata_variant> event_data;
                    std::pair<std::string, cata_variant> data_obj( "character",
                            cata_variant::make<cata_variant_type::character_id>( as_character()->getID() ) );
                    event_data.insert( data_obj );
                    cata::event sent( e.death_event(), calendar::turn, std::move( event_data ) );
                    get_event_bus().send( sent );
                }
                die( e.get_source().resolve_creature() );
            }
        }
    }

    // Actually remove effects. This should be the last thing done in process_effects().
    for( size_t i = 0; i < rem_ids.size(); ++i ) {
        remove_effect( rem_ids[i], rem_bps[i] );
    }
}

bool Creature::resists_effect( const effect &e ) const
{
    for( const efftype_id &i : e.get_resist_effects() ) {
        if( has_effect( i ) ) {
            return true;
        }
    }
    for( const string_id<mutation_branch> &i : e.get_resist_traits() ) {
        if( has_trait( i ) ) {
            return true;
        }
    }
    return false;
}

bool Creature::has_trait( const trait_id &/*flag*/ ) const
{
    return false;
}

// Methods for setting/getting misc key/value pairs.
void Creature::set_value( const std::string &key, const std::string &value )
{
    values[ key ] = value;
}

void Creature::remove_value( const std::string &key )
{
    values.erase( key );
}

std::string Creature::get_value( const std::string &key ) const
{
    return maybe_get_value( key ).value_or( std::string{} );
}

std::optional<std::string> Creature::maybe_get_value( const std::string &key ) const
{
    auto it = values.find( key );
    return it == values.end() ? std::nullopt : std::optional<std::string> { it->second };
}

void Creature::clear_values()
{
    values.clear();
}

void Creature::mod_pain( int npain )
{
    mod_pain_noresist( npain );
}

void Creature::mod_pain_noresist( int npain )
{
    set_pain( pain + npain );
}

void Creature::set_pain( int npain )
{
    npain = std::max( npain, 0 );
    if( pain != npain ) {
        pain = npain;
        on_stat_change( "pain", pain );
    }
}

int Creature::get_pain() const
{
    return pain;
}

int Creature::get_perceived_pain() const
{
    return get_pain();
}

int Creature::get_moves() const
{
    return moves;
}
void Creature::mod_moves( int nmoves )
{
    moves += nmoves;
}
void Creature::set_moves( int nmoves )
{
    moves = nmoves;
}

bool Creature::in_sleep_state() const
{
    return has_effect( effect_sleep ) || has_effect( effect_lying_down ) ||
           has_effect( effect_npc_suspend );
}

/*
 * Killer-related things
 */
Creature *Creature::get_killer() const
{
    return killer;
}

void Creature::set_killer( Creature *const killer )
{
    // Only the first killer will be stored, calling set_killer again with a different
    // killer would mean it's called on a dead creature and therefore ignored.
    if( killer != nullptr && !killer->is_fake() && this->killer == nullptr ) {
        this->killer = killer;
    }
}

void Creature::clear_killer()
{
    killer = nullptr;
}

void Creature::set_summon_time( const time_duration &length )
{
    lifespan_end = calendar::turn + length;
}

time_point Creature::get_summon_time()
{
    if( !lifespan_end.has_value() ) {
        return calendar::turn_zero;
    }

    return lifespan_end.value();
}

void Creature::decrement_summon_timer()
{
    if( !lifespan_end ) {
        return;
    }
    if( lifespan_end.value() <= calendar::turn ) {
        die( nullptr );
    }
}

Creature *Creature::get_summoner() const
{
    if( !summoner ) {
        return nullptr;
    } else if( summoner.value() == get_player_character().getID() ) {
        return &get_player_character();
    } else {
        return g->find_npc( summoner.value() );
    }
}

void Creature::set_summoner( Creature *const summoner )
{
    if( summoner->as_character() != nullptr ) {
        this->summoner = summoner->as_character()->getID();
    }
}

void Creature::set_summoner( character_id summoner )
{
    this->summoner = summoner;
}

int Creature::get_num_blocks() const
{
    return num_blocks + num_blocks_bonus;
}

int Creature::get_num_dodges() const
{
    return num_dodges + num_dodges_bonus;
}

int Creature::get_num_blocks_bonus() const
{
    return num_blocks_bonus;
}

int Creature::get_num_dodges_bonus() const
{
    return num_dodges_bonus;
}

int Creature::get_num_blocks_base() const
{
    return num_blocks;
}

int Creature::get_num_dodges_base() const
{
    return num_dodges;
}

// currently this is expected to be overridden to actually have use
int Creature::get_env_resist( bodypart_id ) const
{
    return 0;
}
int Creature::get_armor_res( const damage_type_id &dt, bodypart_id ) const
{
    return get_armor_res_bonus( dt );
}
int Creature::get_armor_res_base( const damage_type_id &dt, bodypart_id ) const
{
    return get_armor_res_bonus( dt );
}
int Creature::get_armor_res_bonus( const damage_type_id &dt ) const
{
    auto iter = armor_bonus.find( dt );
    return iter == armor_bonus.end() ? 0 : std::round( iter->second );
}

int Creature::get_spell_resist() const
{
    // TODO: add spell resistance to monsters, then make this pure virtual
    return 0;
}

int Creature::get_speed() const
{
    return get_speed_base() + get_speed_bonus();
}

int Creature::get_eff_per() const
{
    return 0;
}

float Creature::get_dodge() const
{
    return get_dodge_base() + get_dodge_bonus();
}
float Creature::get_hit() const
{
    return get_hit_base() + get_hit_bonus();
}

anatomy_id Creature::get_anatomy() const
{
    return creature_anatomy;
}

void Creature::set_anatomy( const anatomy_id &anat )
{
    creature_anatomy = anat;
}

const std::map<bodypart_str_id, bodypart> &Creature::get_body() const
{
    return body;
}

void Creature::set_body()
{
    body.clear();
    for( const bodypart_id &bp : get_anatomy()->get_bodyparts() ) {
        body.emplace( bp.id(), bodypart( bp.id() ) );
    }
}

bool Creature::has_part( const bodypart_id &id, body_part_filter filter ) const
{
    return get_part_id( id, filter, true ) != body_part_bp_null;
}

bodypart *Creature::get_part( const bodypart_id &id )
{
    auto found = body.find( get_part_id( id ).id() );
    if( found == body.end() ) {
        debugmsg( "Could not find bodypart %s in %s's body", id.id().c_str(), get_name() );
        return nullptr;
    }
    return &found->second;
}

const bodypart *Creature::get_part( const bodypart_id &id ) const
{
    auto found = body.find( get_part_id( id ).id() );
    if( found == body.end() ) {
        debugmsg( "Could not find bodypart %s in %s's body", id.id().c_str(), get_name() );
        return nullptr;
    }
    return &found->second;
}

template<typename T>
static T get_part_helper( const Creature &c, const bodypart_id &id,
                          T( bodypart::* get )() const )
{
    const bodypart *const part = c.get_part( id );
    if( part ) {
        return ( part->*get )();
    } else {
        // If the bodypart doesn't exist, return the appropriate accessor on the null bodypart.
        // Static null bodypart variable, otherwise the compiler notes the possible return of local variable address (#42798).
        static const bodypart bp_null;
        return ( bp_null.*get )();
    }
}

namespace
{
template<typename T>
class type_identity
{
    public:
        using type = T;
};
} // namespace

template<typename T>
static void set_part_helper( Creature &c, const bodypart_id &id,
                             void( bodypart::* set )( T ), typename type_identity<T>::type val )
{
    bodypart *const part = c.get_part( id );
    if( part ) {
        ( part->*set )( val );
    }
}

bodypart_id Creature::get_part_id( const bodypart_id &id,
                                   body_part_filter filter, bool suppress_debugmsg ) const
{
    auto found = body.find( id.id() );
    if( found != body.end() ) {
        return found->first;
    }
    // try to find an equivalent part in the body map
    if( filter >= body_part_filter::equivalent ) {
        for( const std::pair<const bodypart_str_id, bodypart> &bp : body ) {
            if( id->part_side == bp.first->part_side &&
                id->primary_limb_type() == bp.first->primary_limb_type() ) {
                return bp.first;
            }
        }
    }
    // try to find the next best thing
    std::pair<bodypart_id, float> best = { body_part_bp_null, 0.0f };
    if( filter >= body_part_filter::next_best ) {
        for( const std::pair<const bodypart_str_id, bodypart> &bp : body ) {
            for( const std::pair<const body_part_type::type, float> &mp : bp.first->limbtypes ) {
                // if the secondary limb type matches and is better than the current
                if( mp.first == id->primary_limb_type() && mp.second > best.second ) {
                    // give an inflated bonus if the part sides match
                    float bonus = id->part_side == bp.first->part_side ? 1.0f : 0.0f;
                    best = { bp.first, mp.second + bonus };
                }
            }
        }
    }
    if( best.first == body_part_bp_null && !suppress_debugmsg ) {
        debugmsg( "Could not find equivalent bodypart id %s in %s's body", id.id().c_str(), get_name() );
    }

    return best.first;
}

int Creature::get_part_hp_cur( const bodypart_id &id ) const
{
    return get_part_helper( *this, id, &bodypart::get_hp_cur );
}

int Creature::get_part_hp_max( const bodypart_id &id ) const
{
    return get_part_helper( *this, id, &bodypart::get_hp_max );
}

int Creature::get_part_healed_total( const bodypart_id &id ) const
{
    return get_part_helper( *this, id, &bodypart::get_healed_total );
}

int Creature::get_part_damage_disinfected( const bodypart_id &id ) const
{
    return get_part_helper( *this, id, &bodypart::get_damage_disinfected );
}

int Creature::get_part_damage_bandaged( const bodypart_id &id ) const
{
    return get_part_helper( *this, id, &bodypart::get_damage_bandaged );
}

const encumbrance_data &Creature::get_part_encumbrance_data( const bodypart_id &id ) const
{
    return get_part_helper( *this, id, &bodypart::get_encumbrance_data );
}

int Creature::get_part_drench_capacity( const bodypart_id &id ) const
{
    return get_part_helper( *this, id, &bodypart::get_drench_capacity );
}

int Creature::get_part_wetness( const bodypart_id &id ) const
{
    return get_part_helper( *this, id, &bodypart::get_wetness );
}

units::temperature Creature::get_part_temp_cur( const bodypart_id &id ) const
{
    return get_part_helper( *this, id, &bodypart::get_temp_cur );
}

units::temperature Creature::get_part_temp_conv( const bodypart_id &id ) const
{
    return get_part_helper( *this, id, &bodypart::get_temp_conv );
}

int Creature::get_part_frostbite_timer( const bodypart_id &id ) const
{
    return get_part_helper( *this, id, &bodypart::get_frostbite_timer );
}

std::array<int, NUM_WATER_TOLERANCE> Creature::get_part_mut_drench( const bodypart_id &id ) const
{
    return get_part_helper( *this, id, &bodypart::get_mut_drench );
}

float Creature::get_part_wetness_percentage( const bodypart_id &id ) const
{
    return get_part_helper( *this, id, &bodypart::get_wetness_percentage );
}

void Creature::set_part_hp_cur( const bodypart_id &id, int set )
{
    bool was_broken = is_avatar() && as_character()->is_limb_broken( id );
    set_part_helper( *this, id, &bodypart::set_hp_cur, set );
    if( !was_broken && is_avatar() && as_character()->is_limb_broken( id ) ) {
        get_event_bus().send<event_type::broken_bone>( as_character()->getID(), id );
    }
}

void Creature::set_part_hp_max( const bodypart_id &id, int set )
{
    set_part_helper( *this, id, &bodypart::set_hp_max, set );
}

void Creature::set_part_healed_total( const bodypart_id &id, int set )
{
    set_part_helper( *this, id, &bodypart::set_healed_total, set );
}

void Creature::set_part_damage_disinfected( const bodypart_id &id, int set )
{
    set_part_helper( *this, id, &bodypart::set_damage_disinfected, set );
}

void Creature::set_part_damage_bandaged( const bodypart_id &id, int set )
{
    set_part_helper( *this, id, &bodypart::set_damage_bandaged, set );
}

void Creature::set_part_encumbrance_data( const bodypart_id &id, const encumbrance_data &set )
{
    set_part_helper( *this, id, &bodypart::set_encumbrance_data, set );
}

void Creature::set_part_wetness( const bodypart_id &id, int set )
{
    set_part_helper( *this, id, &bodypart::set_wetness, set );
}

void Creature::set_part_temp_cur( const bodypart_id &id, units::temperature set )
{
    set_part_helper( *this, id, &bodypart::set_temp_cur, set );
}

void Creature::set_part_temp_conv( const bodypart_id &id, units::temperature set )
{
    set_part_helper( *this, id, &bodypart::set_temp_conv, set );
}

void Creature::set_part_frostbite_timer( const bodypart_id &id, int set )
{
    set_part_helper( *this, id, &bodypart::set_frostbite_timer, set );
}

void Creature::set_part_mut_drench( const bodypart_id &id, std::pair<water_tolerance, int> set )
{
    set_part_helper( *this, id, &bodypart::set_mut_drench, set );
}

void Creature::mod_part_hp_cur( const bodypart_id &id, int mod )
{
    bool was_broken = is_avatar() && as_character()->is_limb_broken( id );
    set_part_helper( *this, id, &bodypart::mod_hp_cur, mod );
    if( !was_broken && is_avatar() && as_character()->is_limb_broken( id ) ) {
        get_event_bus().send<event_type::broken_bone>( as_character()->getID(), id );
    }
}

void Creature::mod_part_hp_max( const bodypart_id &id, int mod )
{
    set_part_helper( *this, id, &bodypart::mod_hp_max, mod );
}

void Creature::mod_part_healed_total( const bodypart_id &id, int mod )
{
    set_part_helper( *this, id, &bodypart::mod_healed_total, mod );
}

void Creature::mod_part_damage_disinfected( const bodypart_id &id, int mod )
{
    set_part_helper( *this, id, &bodypart::mod_damage_disinfected, mod );
}

void Creature::mod_part_damage_bandaged( const bodypart_id &id, int mod )
{
    set_part_helper( *this, id, &bodypart::mod_damage_bandaged, mod );
}

void Creature::mod_part_wetness( const bodypart_id &id, int mod )
{
    set_part_helper( *this, id, &bodypart::mod_wetness, mod );
}

void Creature::mod_part_temp_cur( const bodypart_id &id, units::temperature_delta mod )
{
    set_part_helper( *this, id, &bodypart::mod_temp_cur, mod );
}

void Creature::mod_part_temp_conv( const bodypart_id &id, units::temperature_delta mod )
{
    set_part_helper( *this, id, &bodypart::mod_temp_conv, mod );
}

void Creature::mod_part_frostbite_timer( const bodypart_id &id, int mod )
{
    set_part_helper( *this, id, &bodypart::mod_frostbite_timer, mod );
}

void Creature::set_all_parts_temp_cur( units::temperature set )
{
    for( std::pair<const bodypart_str_id, bodypart> &elem : body ) {
        if( elem.first->has_flag( json_flag_IGNORE_TEMP ) ) {
            continue;
        }
        elem.second.set_temp_cur( set );
    }
}

void Creature::set_all_parts_temp_conv( units::temperature set )
{
    for( std::pair<const bodypart_str_id, bodypart> &elem : body ) {
        if( elem.first->has_flag( json_flag_IGNORE_TEMP ) ) {
            continue;
        }
        elem.second.set_temp_conv( set );
    }
}

void Creature::set_all_parts_wetness( int set )
{
    for( std::pair<const bodypart_str_id, bodypart> &elem : body ) {
        elem.second.set_wetness( set );
    }
}

void Creature::set_all_parts_hp_cur( const int set )
{
    for( std::pair<const bodypart_str_id, bodypart> &elem : body ) {
        elem.second.set_hp_cur( set );
    }
}

void Creature::set_all_parts_hp_to_max()
{
    for( std::pair<const bodypart_str_id, bodypart> &elem : body ) {
        elem.second.set_hp_to_max();
    }
}

bool Creature::has_atleast_one_wet_part() const
{
    for( const std::pair<const bodypart_str_id, bodypart> &elem : body ) {
        if( elem.second.get_wetness() > 0 ) {
            return true;
        }
    }
    return false;
}

bool Creature::is_part_at_max_hp( const bodypart_id &id ) const
{
    return get_part_helper( *this, id, &bodypart::is_at_max_hp );
}

bodypart_id Creature::get_random_body_part( bool main ) const
{
    // TODO: Refuse broken limbs, adjust for mutations
    const bodypart_id &part = get_anatomy()->random_body_part();
    return main ? part->main_part.id() : part;
}

static void sort_body_parts( std::vector<bodypart_id> &bps, const Creature *c )
{
    // We want to dynamically sort the parts based on their connections as
    // defined in json.
    // The goal is to performa a pre-order depth-first traversal starting
    // with the root part (the head) and prioritising children with fewest
    // descendants.

    // First build a map with the reverse connections
    std::unordered_map<bodypart_id, cata::flat_set<bodypart_id>> parts_connected_to;
    bodypart_id root_part;
    for( const bodypart_id &bp : bps ) {
        bodypart_id conn = c->get_part_id( bp->connected_to );
        if( conn == bp ) {
            root_part = bp;
        } else {
            parts_connected_to[conn].insert( bp );
        }
    }

    if( root_part == bodypart_id() ) {
        debugmsg( "No root part in body" );
        return;
    }

    // Topo-sort the parts from the extremities towards the head
    std::unordered_map<bodypart_id, cata::flat_set<bodypart_id>> unaccounted_parts =
                parts_connected_to;
    cata::flat_set<bodypart_id> parts_with_no_connections;

    for( const bodypart_id &bp : bps ) {
        if( unaccounted_parts[bp].empty() ) {
            parts_with_no_connections.insert( bp );
        }
    }

    std::vector<bodypart_id> topo_sorted_parts;
    while( !parts_with_no_connections.empty() ) {
        auto last = parts_with_no_connections.end();
        --last;

        bodypart_id bp = *last;
        parts_with_no_connections.erase( last );
        unaccounted_parts.erase( bp );
        topo_sorted_parts.push_back( bp );
        bodypart_id conn = c->get_part_id( bp->connected_to );
        if( conn == bp ) {
            break;
        }
        auto conn_it = unaccounted_parts.find( conn );
        cata_assert( conn_it != unaccounted_parts.end() );
        conn_it->second.erase( bp );
        if( conn_it->second.empty() ) {
            parts_with_no_connections.insert( conn );
        }
    }

    if( !unaccounted_parts.empty() || !parts_with_no_connections.empty() ) {
        debugmsg( "Error in topo-sorting bodyparts: unaccounted_parts.size() == %d; "
                  "parts_with_no_connections.size() == %d", unaccounted_parts.size(),
                  parts_with_no_connections.size() );
        return;
    }

    // Using the topo-sorted parts, we can count the descendants of each
    // part
    std::unordered_map<bodypart_id, int> num_descendants;
    for( const bodypart_id &bp : topo_sorted_parts ) {
        int this_num_descendants = 1;
        for( const bodypart_id &child : parts_connected_to[bp] ) {
            this_num_descendants += num_descendants[child];
        }
        num_descendants[bp] = this_num_descendants;
    }

    // Finally, we can do the depth-first traversal:
    std::vector<bodypart_id> result;
    std::stack<bodypart_id> pending;
    pending.push( root_part );

    const auto compare_children = [&]( const bodypart_id & l, const bodypart_id & r ) {
        std::string l_name = l->name.translated();
        std::string r_name = r->name.translated();
        bodypart_id l_opp = l->opposite_part;
        bodypart_id r_opp = r->opposite_part;
        // Sorting first on the min of the name and opposite's name ensures
        // that we put pairs together in the list.
        std::string l_min_name = std::min( l_name, l_opp->name.translated(), localized_compare );
        std::string r_min_name = std::min( r_name, r_opp->name.translated(), localized_compare );
        // We delibarately reverse the comparison because the elements get
        // reversed below when they are transferred from the vector to the
        // stack.
        return localized_compare(
                   std::make_tuple( num_descendants[r], r_min_name, r_name ),
                   std::make_tuple( num_descendants[l], l_min_name, l_name ) );
    };

    while( !pending.empty() ) {
        bodypart_id next = pending.top();
        pending.pop();
        result.push_back( next );

        const cata::flat_set<bodypart_id> children_set = parts_connected_to.at( next );
        std::vector<bodypart_id> children( children_set.begin(), children_set.end() );
        std::sort( children.begin(), children.end(), compare_children );
        for( const bodypart_id &child : children ) {
            pending.push( child );
        }
    }

    cata_assert( bps.size() == result.size() );
    bps = result;
}

std::vector<bodypart_id> Creature::get_all_body_parts( get_body_part_flags flags ) const
{
    bool only_main( flags & get_body_part_flags::only_main );
    bool only_minor( flags & get_body_part_flags::only_minor );
    std::vector<bodypart_id> all_bps;
    all_bps.reserve( body.size() );
    for( const std::pair<const bodypart_str_id, bodypart> &elem : body ) {
        if( ( only_main && elem.first->main_part != elem.first ) || ( only_minor &&
                elem.first->main_part == elem.first ) ) {
            continue;
        }
        all_bps.emplace_back( elem.first );
    }

    if( flags & get_body_part_flags::sorted ) {
        sort_body_parts( all_bps, this );
    }

    return  all_bps;
}

bodypart_id Creature::get_root_body_part() const
{
    for( const bodypart_id &part : get_all_body_parts() ) {
        if( part->connected_to == part->id ) {
            return part;
        }
    }
    debugmsg( "ERROR: character has no root part" );
    return body_part_head;
}

std::vector<bodypart_id> Creature::get_all_body_parts_of_type(
    body_part_type::type part_type, get_body_part_flags flags ) const
{
    const bool only_main( flags & get_body_part_flags::only_main );
    const bool primary( flags & get_body_part_flags::primary_type );

    std::vector<bodypart_id> bodyparts;
    for( const std::pair<const bodypart_str_id, bodypart> &elem : body ) {
        if( only_main && elem.first->main_part != elem.first ) {
            continue;
        }
        if( primary ) {
            if( elem.first->primary_limb_type() == part_type ) {
                bodyparts.emplace_back( elem.first );
            }
        } else if( elem.first->has_type( part_type ) ) {
            bodyparts.emplace_back( elem.first );
        }
    }

    if( flags & get_body_part_flags::sorted ) {
        sort_body_parts( bodyparts, this );
    }

    return bodyparts;
}

bodypart_id Creature::get_random_body_part_of_type( body_part_type::type part_type ) const
{
    return random_entry( get_all_body_parts_of_type( part_type ) );
}

std::vector<bodypart_id> Creature::get_all_body_parts_with_flag( const json_character_flag &flag )
const
{
    std::vector<bodypart_id> bodyparts;

    for( const std::pair<const bodypart_str_id, bodypart> &elem : body ) {
        if( elem.first->has_flag( flag ) ) {
            bodyparts.emplace_back( elem.first );
        }
    }
    return bodyparts;
}

body_part_set Creature::get_drenching_body_parts( bool upper, bool mid, bool lower ) const
{
    body_part_set ret;
    // Need to exclude stuff - start full and reduce?
    ret.fill( get_all_body_parts() );
    // Diving
    if( upper && mid && lower ) {
        return ret;
    }
    body_part_set upper_limbs;
    body_part_set lower_limbs;
    upper_limbs.fill( get_all_body_parts_with_flag( json_flag_LIMB_UPPER ) );
    lower_limbs.fill( get_all_body_parts_with_flag( json_flag_LIMB_LOWER ) );
    // Rain?
    if( upper && mid ) {
        ret.substract_set( lower_limbs );
    }
    // Swimming with your head out
    if( !upper ) {
        ret.substract_set( upper_limbs );
    }
    // Wading in water
    if( !upper && !mid && lower ) {
        ret = lower_limbs;
    }
    return ret;
}

int Creature::get_num_body_parts_of_type( body_part_type::type part_type ) const
{
    return static_cast<int>( get_all_body_parts_of_type( part_type ).size() );
}

int Creature::get_num_broken_body_parts_of_type( body_part_type::type part_type ) const
{
    int ret = 0;
    for( const bodypart_id &bp : get_all_body_parts_of_type( part_type ) ) {
        if( get_part_hp_cur( bp ) == 0 ) {
            ret++;
        }
    }
    return ret;
}

int Creature::get_hp( const bodypart_id &bp ) const
{
    if( bp != bodypart_str_id::NULL_ID() ) {
        return get_part_hp_cur( bp );
    }
    int hp_total = 0;
    for( const std::pair<const bodypart_str_id, bodypart> &elem : get_body() ) {
        hp_total += elem.second.get_hp_cur();
    }
    return hp_total;
}

int Creature::get_hp() const
{
    return get_hp( bodypart_str_id::NULL_ID() );
}

int Creature::get_hp_max( const bodypart_id &bp ) const
{
    if( bp != bodypart_str_id::NULL_ID() ) {
        return get_part_hp_max( bp );
    }
    int hp_total = 0;
    for( const std::pair<const bodypart_str_id, bodypart> &elem : get_body() ) {
        hp_total += elem.second.get_hp_max();
    }
    return hp_total;
}

int Creature::get_hp_max() const
{
    return get_hp_max( bodypart_str_id::NULL_ID() );
}

int Creature::get_speed_base() const
{
    return speed_base;
}
int Creature::get_speed_bonus() const
{
    return speed_bonus;
}
float Creature::get_dodge_bonus() const
{
    return dodge_bonus;
}
int Creature::get_block_bonus() const
{
    return block_bonus; //base is 0
}
float Creature::get_hit_bonus() const
{
    return hit_bonus; //base is 0
}
int Creature::get_bash_bonus() const
{
    return bash_bonus;
}
int Creature::get_cut_bonus() const
{
    return cut_bonus;
}

float Creature::get_bash_mult() const
{
    return bash_mult;
}
float Creature::get_cut_mult() const
{
    return cut_mult;
}

bool Creature::get_melee_quiet() const
{
    return melee_quiet;
}

int Creature::get_throw_resist() const
{
    return throw_resist;
}

void Creature::mod_stat( const std::string &stat, float modifier )
{
    if( stat == "speed" ) {
        mod_speed_bonus( modifier );
    } else if( stat == "dodge" ) {
        mod_dodge_bonus( modifier );
    } else if( stat == "block" ) {
        mod_block_bonus( modifier );
    } else if( stat == "hit" ) {
        mod_hit_bonus( modifier );
    } else if( stat == "bash" ) {
        mod_bash_bonus( modifier );
    } else if( stat == "cut" ) {
        mod_cut_bonus( modifier );
    } else if( stat == "pain" ) {
        mod_pain( modifier );
    } else if( stat == "moves" ) {
        mod_moves( modifier );
    } else {
        debugmsg( "Tried to modify a nonexistent stat %s.", stat.c_str() );
    }
}

void Creature::set_num_blocks_bonus( int nblocks )
{
    num_blocks_bonus = nblocks;
}

void Creature::mod_num_blocks_bonus( int nblocks )
{
    num_blocks_bonus += nblocks;
}

void Creature::mod_num_dodges_bonus( int ndodges )
{
    num_dodges_bonus += ndodges;
}

void Creature::set_armor_res_bonus( int narm, const damage_type_id &dt )
{
    armor_bonus[dt] = narm;
}

void Creature::set_speed_base( int nspeed )
{
    speed_base = nspeed;
}
void Creature::set_speed_bonus( int nspeed )
{
    speed_bonus = nspeed;
}
void Creature::set_dodge_bonus( float ndodge )
{
    dodge_bonus = ndodge;
}

void Creature::set_block_bonus( int nblock )
{
    block_bonus = nblock;
}
void Creature::set_hit_bonus( float nhit )
{
    hit_bonus = nhit;
}
void Creature::set_bash_bonus( int nbash )
{
    bash_bonus = nbash;
}
void Creature::set_cut_bonus( int ncut )
{
    cut_bonus = ncut;
}
void Creature::mod_speed_bonus( int nspeed )
{
    speed_bonus += nspeed;
}
void Creature::mod_dodge_bonus( float ndodge )
{
    dodge_bonus += ndodge;
}
void Creature::mod_block_bonus( int nblock )
{
    block_bonus += nblock;
}
void Creature::mod_hit_bonus( float nhit )
{
    hit_bonus += nhit;
}
void Creature::mod_bash_bonus( int nbash )
{
    bash_bonus += nbash;
}
void Creature::mod_cut_bonus( int ncut )
{
    cut_bonus += ncut;
}
void Creature::mod_size_bonus( int nsize )
{
    nsize = clamp( nsize, creature_size::tiny - get_size(), creature_size::huge - get_size() );
    size_bonus += nsize;
}

void Creature::set_bash_mult( float nbashmult )
{
    bash_mult = nbashmult;
}
void Creature::set_cut_mult( float ncutmult )
{
    cut_mult = ncutmult;
}

void Creature::set_melee_quiet( bool nquiet )
{
    melee_quiet = nquiet;
}
void Creature::set_throw_resist( int nthrowres )
{
    throw_resist = nthrowres;
}

units::mass Creature::weight_capacity() const
{
    units::mass base_carry = 13_kilogram;
    switch( get_size() ) {
        case creature_size::tiny:
            base_carry /= 4;
            break;
        case creature_size::small:
            base_carry /= 2;
            break;
        case creature_size::medium:
        default:
            break;
        case creature_size::large:
            base_carry *= 2;
            break;
        case creature_size::huge:
            base_carry *= 4;
            break;
    }

    return base_carry;
}

/*
 * Drawing-related functions
 */
void Creature::draw( const catacurses::window &w, const point_bub_ms &origin, bool inverted ) const
{
    draw( w, tripoint_bub_ms( origin, posz() ), inverted );
}

void Creature::draw( const catacurses::window &w, const tripoint &origin, bool inverted ) const
{
    if( is_draw_tiles_mode() ) {
        return;
    }

    point draw( -origin.xy() + point( getmaxx( w ) / 2 + posx(), getmaxy( w ) / 2 + posy() ) );
    if( inverted ) {
        mvwputch_inv( w, draw, basic_symbol_color(), symbol() );
    } else if( is_symbol_highlighted() ) {
        mvwputch_hi( w, draw, basic_symbol_color(), symbol() );
    } else {
        mvwputch( w, draw, symbol_color(), symbol() );
    }
}

void Creature::draw( const catacurses::window &w, const tripoint_bub_ms &origin,
                     bool inverted ) const
{
    Creature::draw( w, origin.raw(), inverted );
}

bool Creature::is_symbol_highlighted() const
{
    return false;
}

std::unordered_map<std::string, std::string> &Creature::get_values()
{
    return values;
}

bodypart_id Creature::get_max_hitsize_bodypart() const
{
    return anatomy( get_all_body_parts() ).get_max_hitsize_bodypart();
}

bodypart_id Creature::select_body_part( int min_hit, int max_hit, bool can_attack_high,
                                        int hit_roll ) const
{
    add_msg_debug( debugmode::DF_CREATURE, "hit roll = %d", hit_roll );
    if( !is_monster() && !can_attack_high ) {
        can_attack_high = as_character()->is_on_ground();
    }

    return anatomy( get_all_body_parts() ).select_body_part( min_hit, max_hit, can_attack_high,
            hit_roll );
}

bodypart_id Creature::select_blocking_part( bool arm, bool leg, bool nonstandard ) const
{
    return anatomy( get_all_body_parts() ).select_blocking_part( this, arm, leg, nonstandard );
}

bodypart_id Creature::random_body_part( bool main_parts_only ) const
{
    const bodypart_id &bp = get_anatomy()->random_body_part();
    return  main_parts_only ? bp->main_part : bp ;
}

std::vector<bodypart_id> Creature::get_all_eligable_parts( int min_hit, int max_hit,
        bool can_attack_high ) const
{
    return anatomy( get_all_body_parts() ).get_all_eligable_parts( min_hit, max_hit, can_attack_high );
}

void Creature::add_damage_over_time( const damage_over_time_data &DoT )
{
    damage_over_time_map.emplace_back( DoT );
}

void Creature::process_damage_over_time()
{
    for( auto DoT = damage_over_time_map.begin(); DoT != damage_over_time_map.end(); ) {
        if( DoT->duration > 0_turns ) {
            for( const bodypart_str_id &bp : DoT->bps ) {
                const int dmg_amount = DoT->amount;
                if( dmg_amount < 0 ) {
                    heal_bp( bp.id(), -dmg_amount );
                } else if( dmg_amount > 0 ) {
                    deal_damage( nullptr, bp.id(), damage_instance( DoT->type, dmg_amount ) );
                }
            }
            DoT->duration -= 1_turns;
            ++DoT;
        } else {
            DoT = damage_over_time_map.erase( DoT );
        }
    }
}

void Creature::check_dead_state()
{
    if( is_dead_state() ) {
        die( killer );
    }
}

std::string Creature::attitude_raw_string( Attitude att )
{
    switch( att ) {
        case Attitude::HOSTILE:
            return "hostile";
        case Attitude::NEUTRAL:
            return "neutral";
        case Attitude::FRIENDLY:
            return "friendly";
        default:
            return "other";
    }
}

const std::pair<translation, nc_color> &Creature::get_attitude_ui_data( Attitude att )
{
    using pair_t = std::pair<translation, nc_color>;
    static const std::array<pair_t, 5> strings {
        {
            pair_t {to_translation( "Hostile" ), c_red},
            pair_t {to_translation( "Neutral" ), h_white},
            pair_t {to_translation( "Friendly" ), c_green},
            pair_t {to_translation( "Any" ), c_yellow},
            pair_t {to_translation( "BUG: Behavior unnamed.  (Creature::get_attitude_ui_data)" ), h_red}
        }
    };

    if( static_cast<int>( att ) < 0 || static_cast<int>( att ) >= static_cast<int>( strings.size() ) ) {
        return strings.back();
    }

    return strings[static_cast<int>( att )];
}

std::string Creature::replace_with_npc_name( std::string input ) const
{
    replace_substring( input, "<npcname>", disp_name(), true );
    return input;
}

void Creature::knock_back_from( const tripoint &p )
{
    if( p == pos() ) {
        return; // No effect
    }
    if( is_hallucination() ) {
        die( nullptr );
        return;
    }
    tripoint to = pos();
    if( p.x < posx() ) {
        to.x++;
    }
    if( p.x > posx() ) {
        to.x--;
    }
    if( p.y < posy() ) {
        to.y++;
    }
    if( p.y > posy() ) {
        to.y--;
    }

    knock_back_to( to );
}

void Creature::add_msg_if_player( const translation &msg ) const
{
    return add_msg_if_player( msg.translated() );
}

void Creature::add_msg_if_player( const game_message_params &params, const translation &msg ) const
{
    return add_msg_if_player( params, msg.translated() );
}

void Creature::add_msg_if_npc( const translation &msg ) const
{
    return add_msg_if_npc( msg.translated() );
}

void Creature::add_msg_if_npc( const game_message_params &params, const translation &msg ) const
{
    return add_msg_if_npc( params, msg.translated() );
}

void Creature::add_msg_player_or_npc( const translation &pc, const translation &npc ) const
{
    return add_msg_player_or_npc( pc.translated(), npc.translated() );
}

void Creature::add_msg_player_or_npc( const game_message_params &params, const translation &pc,
                                      const translation &npc ) const
{
    return add_msg_player_or_npc( params, pc.translated(), npc.translated() );
}

void Creature::add_msg_player_or_say( const translation &pc, const translation &npc ) const
{
    return add_msg_player_or_say( pc.translated(), npc.translated() );
}

void Creature::add_msg_player_or_say( const game_message_params &params, const translation &pc,
                                      const translation &npc ) const
{
    return add_msg_player_or_say( params, pc.translated(), npc.translated() );
}

std::vector <int> Creature::dispersion_for_even_chance_of_good_hit = { {
        1731, 859, 573, 421, 341, 286, 245, 214, 191, 175,
        151, 143, 129, 118, 114, 107, 101, 94, 90, 78,
        78, 78, 74, 71, 68, 66, 62, 61, 59, 57,
        46, 46, 46, 46, 46, 46, 45, 45, 44, 42,
        41, 41, 39, 39, 38, 37, 36, 35, 34, 34,
        33, 33, 32, 30, 30, 30, 30, 29, 28
    }
};

void Creature::load_hit_range( const JsonObject &jo )
{
    if( jo.has_array( "even_good" ) ) {
        jo.read( "even_good", dispersion_for_even_chance_of_good_hit );
    }
}

void Creature::describe_infrared( std::vector<std::string> &buf ) const
{
    std::string size_str;
    switch( get_size() ) {
        case creature_size::tiny:
            size_str = pgettext( "infrared size", "tiny" );
            break;
        case creature_size::small:
            size_str = pgettext( "infrared size", "small" );
            break;
        case creature_size::medium:
            size_str = pgettext( "infrared size", "medium" );
            break;
        case creature_size::large:
            size_str = pgettext( "infrared size", "large" );
            break;
        case creature_size::huge:
            size_str = pgettext( "infrared size", "huge" );
            break;
        case creature_size::num_sizes:
            debugmsg( "Creature has invalid size class." );
            size_str = "invalid";
            break;
    }
    buf.emplace_back( _( "You see a figure radiating heat." ) );
    buf.push_back( string_format( _( "It is %s in size." ), size_str ) );
}

void Creature::describe_specials( std::vector<std::string> &buf ) const
{
    buf.emplace_back( _( "You sense a creature here." ) );
}

tripoint_abs_ms Creature::get_location() const
{
    return location;
}

tripoint_abs_sm Creature::global_sm_location() const
{
    return project_to<coords::sm>( location );
}

tripoint_abs_omt Creature::global_omt_location() const
{
    return project_to<coords::omt>( location );
}

std::unique_ptr<talker> get_talker_for( Creature &me )
{
    if( me.is_monster() ) {
        return std::make_unique<talker_monster>( me.as_monster() );
    } else if( me.is_npc() ) {
        return std::make_unique<talker_npc>( me.as_npc() );
    } else if( me.is_avatar() ) {
        return std::make_unique<talker_avatar>( me.as_avatar() );
    } else {
        debugmsg( "Invalid creature type %s.", me.get_name() );
        return std::make_unique<talker>();
    }
}

std::unique_ptr<talker> get_talker_for( const Creature &me )
{
    if( !me.is_monster() ) {
        return std::make_unique<talker_character_const>( me.as_character() );
    } else if( me.is_monster() ) {
        return std::make_unique<talker_monster_const>( me.as_monster() );
    } else {
        debugmsg( "Invalid creature type %s.", me.get_name() );
        return std::make_unique<talker>();
    }
}

std::unique_ptr<talker> get_talker_for( Creature *me )
{
    if( !me ) {
        debugmsg( "Null creature type." );
        return std::make_unique<talker>();
    } else if( me->is_monster() ) {
        return std::make_unique<talker_monster>( me->as_monster() );
    } else if( me->is_npc() ) {
        return std::make_unique<talker_npc>( me->as_npc() );
    } else if( me->is_avatar() ) {
        return std::make_unique<talker_avatar>( me->as_avatar() );
    } else {
        debugmsg( "Invalid creature type %s.", me->get_name() );
        return std::make_unique<talker>();
    }
}<|MERGE_RESOLUTION|>--- conflicted
+++ resolved
@@ -192,11 +192,11 @@
     on_move( old_loc );
 }
 
-<<<<<<< HEAD
 void Creature::setpos( const tripoint_bub_ms &p )
 {
     Creature::setpos( p.raw() );
-=======
+}
+
 static units::volume size_to_volume( creature_size size_class )
 {
     // returns midpoint of size from volume_to_size, minus 1_ml
@@ -284,7 +284,6 @@
 {
     bool dummy = false;
     return can_move_to_vehicle_tile( loc, dummy );
->>>>>>> 22d851b6
 }
 
 void Creature::move_to( const tripoint_abs_ms &loc )
