#include "item.h"
#include "creature.h"
#include "output.h"
#include "game.h"
#include "messages.h"
#include <algorithm>
#include <numeric>
#include <cmath>
#include <map>

static std::map<int, std::map<body_part, double> > default_hit_weights = {
    {
        -1, /* attacker smaller */
        {   { bp_eyes, 0.f },
            { bp_head, 0.f },
            { bp_torso, 55.f },
            { bp_arm_l, 18.f },
            { bp_arm_r, 18.f },
            { bp_leg_l, 28.f },
            { bp_leg_r, 28.f }
        }
    },
    {
        0, /* attacker equal size */
        {   { bp_eyes, 10.f },
            { bp_head, 20.f },
            { bp_torso, 55.f },
            { bp_arm_l, 28.f },
            { bp_arm_r, 28.f },
            { bp_leg_l, 18.f },
            { bp_leg_r, 18.f }
        }
    },
    {
        1, /* attacker larger */
        {   { bp_eyes, 5.f },
            { bp_head, 25.f },
            { bp_torso, 55.f },
            { bp_arm_l, 28.f },
            { bp_arm_r, 28.f },
            { bp_leg_l, 10.f },
            { bp_leg_r, 10.f }
        }
    }
};

struct weight_compare {
    bool operator() (const std::pair<body_part, double> &left,
                     const std::pair<body_part, double> &right)
    {
        return left.second < right.second;
    }
};

Creature::Creature()
{
    str_max = 0;
    dex_max = 0;
    per_max = 0;
    int_max = 0;
    str_cur = 0;
    dex_cur = 0;
    per_cur = 0;
    int_cur = 0;
     //Starting stats
    str_start = 0;
    dex_start = 0;
    per_start = 0;
    int_start = 0;

    healthy = 0;
    healthy_mod = 0;
    moves = 0;
    pain = 0;
    killer = NULL;
    speed_base = 100;

    reset_bonuses();

    fake = false;
}

Creature::~Creature()
{
<<<<<<< HEAD
    str_max = rhs.str_max;
    dex_max = rhs.dex_max;
    per_max = rhs.per_max;
    int_max = rhs.int_max;
    str_cur = rhs.str_cur;
    dex_cur = rhs.dex_cur;
    per_cur = rhs.per_cur;
    int_cur = rhs.int_cur;
     //Starting stats
    str_start = rhs.str_start;
    dex_start = rhs.dex_start;
    per_start = rhs.per_start;
    int_start = rhs.int_start;
    moves = rhs.moves;
    pain = rhs.pain;
    killer = rhs.killer;
    speed_base = rhs.speed_base;

    str_bonus = rhs.str_bonus;
    dex_bonus = rhs.dex_bonus;
    per_bonus = rhs.per_bonus;
    int_bonus = rhs.int_bonus;

    healthy = rhs.healthy;
    healthy_mod = rhs.healthy_mod;

    num_blocks = rhs.num_blocks;
    num_dodges = rhs.num_dodges;
    num_blocks_bonus = rhs.num_blocks_bonus;
    num_dodges_bonus = rhs.num_dodges_bonus;

    armor_bash_bonus = rhs.armor_bash_bonus;
    armor_cut_bonus = rhs.armor_cut_bonus;

    speed_bonus = rhs.speed_bonus;
    dodge_bonus = rhs.dodge_bonus;
    block_bonus = rhs.block_bonus;
    hit_bonus = rhs.hit_bonus;
    bash_bonus = rhs.bash_bonus;
    cut_bonus = rhs.cut_bonus;

    bash_mult = rhs.bash_mult;
    cut_mult = rhs.cut_mult;

    melee_quiet = rhs.melee_quiet;
    grab_resist = rhs.grab_resist;
    throw_resist = rhs.throw_resist;

    effects = rhs.effects;

    fake = rhs.fake;
=======
>>>>>>> 587e5ab5
}

void Creature::normalize()
{
}

void Creature::reset()
{
    reset_bonuses();
    reset_stats();
}
void Creature::reset_bonuses()
{
    // Reset all bonuses to 0 and mults to 1.0
    str_bonus = 0;
    dex_bonus = 0;
    per_bonus = 0;
    int_bonus = 0;

    num_blocks = 1;
    num_dodges = 1;
    num_blocks_bonus = 0;
    num_dodges_bonus = 0;

    armor_bash_bonus = 0;
    armor_cut_bonus = 0;

    speed_bonus = 0;
    dodge_bonus = 0;
    block_bonus = 0;
    hit_bonus = 0;
    bash_bonus = 0;
    cut_bonus = 0;

    bash_mult = 1.0f;
    cut_mult = 1.0f;

    melee_quiet = false;
    grab_resist = 0;
    throw_resist = 0;
}

void Creature::reset_stats()
{
    // Reset our stats to normal levels
    // Any persistent buffs/debuffs will take place in disease.h,
    // player::suffer(), etc.

    // repopulate the stat fields
    str_cur = str_max + get_str_bonus();
    dex_cur = dex_max + get_dex_bonus();
    per_cur = per_max + get_per_bonus();
    int_cur = int_max + get_int_bonus();

    // Floor for our stats.  No stat changes should occur after this!
    if (dex_cur < 0) {
        dex_cur = 0;
    }
    if (str_cur < 0) {
        str_cur = 0;
    }
    if (per_cur < 0) {
        per_cur = 0;
    }
    if (int_cur < 0) {
        int_cur = 0;
    }
}

void Creature::process_turn()
{
    if(is_dead_state()) {
        return;
    }

    process_effects();

    // Call this in case any effects have changed our stats
    reset_stats();

    // add an appropriate number of moves
    moves += get_speed();
}

// MF_DIGS or MF_CAN_DIG and diggable terrain
bool Creature::digging() const
{
    return false;
}

/*
 * Damage-related functions
 */

int Creature::deal_melee_attack(Creature *source, int hitroll)
{
    int dodgeroll = dodge_roll();
    int hit_spread = hitroll - dodgeroll;
    bool missed = hit_spread <= 0;

    if (missed) {
        dodge_hit(source, hit_spread);
        return hit_spread;
    }

    return hit_spread;
}

void Creature::deal_melee_hit(Creature *source, int hit_spread, bool critical_hit,
                              const damage_instance &dam, dealt_damage_instance &dealt_dam)
{
    damage_instance d = dam; // copy, since we will mutate in block_hit

    body_part bp_hit = select_body_part(source, hit_spread);
    block_hit(source, bp_hit, d);

    // Bashing crit
    if (critical_hit) {
        int turns_stunned = (d.type_damage(DT_BASH) + hit_spread) / 20;
        if (turns_stunned > 6) {
            turns_stunned = 6;
        }
        if (turns_stunned > 0) {
            add_effect("stunned", turns_stunned);
        }
    }

    // Stabbing effects
    int stab_moves = rng(d.type_damage(DT_STAB) / 2, d.type_damage(DT_STAB) * 1.5);
    if (critical_hit) {
        stab_moves *= 1.5;
    }
    if (stab_moves >= 150) {
        if (is_player() && (!g->u.has_trait("LEG_TENT_BRACE") || g->u.footwear_factor() == 1 ||
                            (g->u.footwear_factor() == .5 && one_in(2))) ) {
            // can the player force their self to the ground? probably not.
            source->add_msg_if_npc( m_bad, _("<npcname> forces you to the ground!"));
        } else {
            source->add_msg_player_or_npc( m_good, _("You force %s to the ground!"),
                                           _("<npcname> forces %s to the ground!"),
                                           disp_name().c_str() );
        }
        if (!g->u.has_trait("LEG_TENT_BRACE") || g->u.footwear_factor() == 1 ||
            (g->u.footwear_factor() == .5 && one_in(2))) {
            add_effect("downed", 1);
            mod_moves(-stab_moves / 2);
        }
    } else {
        mod_moves(-stab_moves);
    }

    on_gethit(source, bp_hit, d); // trigger on-gethit events
    dealt_dam = deal_damage(source, bp_hit, d);
    dealt_dam.bp_hit = bp_hit;
}

// TODO: check this over, see if it's right
/**
 * Attempts to harm a creature with a projectile.
 *
 * @param source Pointer to the creature who shot the projectile.
 * @param missed_by Deviation of the projectile.
 * @param proj Reference to the projectile hitting the creature.
 * @param dealt_dam A reference storing the damage dealt.
 * @return 0 signals that the projectile should stop,
 *         1 signals that the projectile should not stop (i.e. dodged, passed through).
 */
int Creature::deal_projectile_attack(Creature *source, double missed_by,
                                     const projectile &proj, dealt_damage_instance &dealt_dam)
{
    bool u_see_this = g->u_see(this);
    body_part bp_hit;

    // do 10,speed because speed could potentially be > 10000
    if (dodge_roll() >= dice(10, proj.speed)) {
        if (is_player())
            add_msg(_("You dodge %s projectile!"),
                    source->disp_name(true).c_str());
        else if (u_see_this)
            add_msg(_("%s dodges %s projectile."),
                    disp_name().c_str(), source->disp_name(true).c_str());
        return 1;
    }

    // Bounce applies whether it does damage or not.
    if (proj.proj_effects.count("BOUNCE")) {
        add_effect("bounced", 1);
    }

    double hit_value = missed_by + rng_float(-0.5, 0.5);
    // headshots considered elsewhere
    if (hit_value <= 0.4) {
        bp_hit = bp_torso;
    } else if (one_in(4)) {
        if( one_in(2)) {
            bp_hit = bp_leg_l;
        } else {
            bp_hit = bp_leg_r;
        }
    } else {
        if( one_in(2)) {
            bp_hit = bp_arm_l;
        } else {
            bp_hit = bp_arm_r;
        }
    }

    double monster_speed_penalty = std::max(double(get_speed()) / 80., 1.0);
    double goodhit = missed_by / monster_speed_penalty;
    double damage_mult = 1.0;

    std::string message = "";
    game_message_type gmtSCTcolor = m_neutral;

    if (goodhit <= .1) {
        message = _("Headshot!");
        source->add_msg_if_player(m_good, message.c_str());
        gmtSCTcolor = m_headshot;
        damage_mult *= rng_float(2.45, 3.35);
        bp_hit = bp_head; // headshot hits the head, of course
    } else if (goodhit <= .2) {
        message = _("Critical!");
        source->add_msg_if_player(m_good, message.c_str());
        gmtSCTcolor = m_critical;
        damage_mult *= rng_float(1.75, 2.3);
    } else if (goodhit <= .4) {
        message = _("Good hit!");
        source->add_msg_if_player(m_good, message.c_str());
        gmtSCTcolor = m_good;
        damage_mult *= rng_float(1, 1.5);
    } else if (goodhit <= .6) {
        damage_mult *= rng_float(0.5, 1);
    } else if (goodhit <= .8) {
        message = _("Grazing hit.");
        source->add_msg_if_player(m_good, message.c_str());
        gmtSCTcolor = m_grazing;
        damage_mult *= rng_float(0, .25);
    } else {
        damage_mult *= 0;
    }

    // copy it, since we're mutating
    damage_instance impact = proj.impact;
    if( item(proj.ammo->id, 0).has_flag("NOGIB") ) {
        impact.add_effect("NOGIB");
    }
    impact.mult_damage(damage_mult);

    dealt_dam = deal_damage(source, bp_hit, impact);
    dealt_dam.bp_hit = bp_hit;

    // Apply ammo effects to target.
    const std::string target_material = get_material();
    if (proj.proj_effects.count("FLAME")) {
        if (0 == target_material.compare("veggy") || 0 == target_material.compare("cotton") ||
            0 == target_material.compare("wool") || 0 == target_material.compare("paper") ||
            0 == target_material.compare("wood" ) ) {
            add_effect("onfire", rng(8, 20));
        } else if (0 == target_material.compare("flesh") || 0 == target_material.compare("iflesh") ) {
            add_effect("onfire", rng(5, 10));
        }
    } else if (proj.proj_effects.count("INCENDIARY") ) {
        if (0 == target_material.compare("veggy") || 0 == target_material.compare("cotton") ||
            0 == target_material.compare("wool") || 0 == target_material.compare("paper") ||
            0 == target_material.compare("wood") ) {
            add_effect("onfire", rng(2, 6));
        } else if ( (0 == target_material.compare("flesh") || 0 == target_material.compare("iflesh") ) &&
                    one_in(4) ) {
            add_effect("onfire", rng(1, 4));
        }
    } else if (proj.proj_effects.count("IGNITE")) {
        if (0 == target_material.compare("veggy") || 0 == target_material.compare("cotton") ||
            0 == target_material.compare("wool") || 0 == target_material.compare("paper") ||
            0 == target_material.compare("wood") ) {
            add_effect("onfire", rng(6, 6));
        } else if (0 == target_material.compare("flesh") || 0 == target_material.compare("iflesh") ) {
            add_effect("onfire", rng(10, 10));
        }
    }
    int stun_strength = 0;
    if (proj.proj_effects.count("BEANBAG")) {
        stun_strength = 4;
    }
    if(proj.proj_effects.count("WHIP")) {
        stun_strength = rng(4, 10);
    }
    if (proj.proj_effects.count("LARGE_BEANBAG")) {
        stun_strength = 16;
    }
    if( stun_strength > 0 ) {
        switch( get_size() ) {
        case MS_TINY:
            stun_strength *= 4;
            break;
        case MS_SMALL:
            stun_strength *= 2;
            break;
        case MS_MEDIUM:
        default:
            break;
        case MS_LARGE:
            stun_strength /= 2;
            break;
        case MS_HUGE:
            stun_strength /= 4;
            break;
        }
        add_effect( "stunned", rng(stun_strength / 2, stun_strength) );
    }

    if(u_see_this) {
        if (damage_mult == 0) {
            if(source != NULL) {
                add_msg(source->is_player() ? _("You miss!") : _("The shot misses!"));
            }
        } else if (dealt_dam.total_damage() == 0) {
            add_msg(_("The shot reflects off %s %s!"), disp_name(true).c_str(),
                    skin_name().c_str());
        } else if (source != NULL) {
            if (source->is_player()) {
                //player hits monster ranged
                nc_color color;
                std::string health_bar = "";
                get_HP_Bar(dealt_dam.total_damage(), this->get_hp_max(), color, health_bar, true);

                SCT.add(this->xpos(),
                        this->ypos(),
                        direction_from(0, 0, this->xpos() - source->xpos(), this->ypos() - source->ypos()),
                        health_bar, m_good,
                        message, gmtSCTcolor);

                if (this->get_hp() > 0) {
                    get_HP_Bar(this->get_hp(), this->get_hp_max(), color, health_bar, true);

                    SCT.add(this->xpos(),
                            this->ypos(),
                            direction_from(0, 0, this->xpos() - source->xpos(), this->ypos() - source->ypos()),
                            health_bar, m_good,
                            //~ “hit points”, used in scrolling combat text
                            _("hp"), m_neutral,
                            "hp");
                } else {
                    SCT.removeCreatureHP();
                }

                add_msg(m_good, _("You hit the %s for %d damage."),
                        disp_name().c_str(), dealt_dam.total_damage());

            } else if(this->is_player()) {
                //monster hits player ranged
                //~ Hit message. 1$s is bodypart name in accusative. 2$d is damage value.
                add_msg_if_player(m_bad, _( "You were hit in the %1$s for %2$d damage." ),
                                  body_part_name_accusative(bp_hit).c_str( ),
                                  dealt_dam.total_damage());
            } else if( u_see_this ) {
                add_msg(_("%s shoots %s."),
                        source->disp_name().c_str(), disp_name().c_str());
            }
        }
    }
    if (this->is_dead_state()) {
        this->die(source);
    }
    return 0;
}

dealt_damage_instance Creature::deal_damage(Creature *source, body_part bp,
        const damage_instance &dam)
{
    int total_damage = 0;
    int total_pain = 0;
    damage_instance d = dam; // copy, since we will mutate in absorb_hit

    std::vector<int> dealt_dams(NUM_DT, 0);

    absorb_hit(bp, d);

    // add up all the damage units dealt
    int cur_damage;
    for (std::vector<damage_unit>::const_iterator it = d.damage_units.begin();
         it != d.damage_units.end(); ++it) {
        cur_damage = 0;
        deal_damage_handle_type(*it, bp, cur_damage, total_pain);
        if (cur_damage > 0) {
            dealt_dams[it->type] += cur_damage;
            total_damage += cur_damage;
        }
    }

    mod_pain(total_pain);
    if( dam.effects.count("NOGIB") ) {
        total_damage = std::min( total_damage, get_hp() + 1 );
    }

    apply_damage(source, bp, total_damage);
    if( is_dead_state() ) {
        die( source );
    }
    return dealt_damage_instance(dealt_dams);
}
void Creature::deal_damage_handle_type(const damage_unit &du, body_part, int &damage, int &pain)
{
    // Apply damage multiplier from critical hits or grazes after all other modifications.
    const int adjusted_damage = du.amount * du.damage_multiplier;
    switch (du.type) {
    case DT_BASH:
        damage += adjusted_damage;
        // add up pain before using mod_pain since certain traits modify that
        pain += adjusted_damage / 4;
        mod_moves(-rng(0, damage * 2)); // bashing damage reduces moves
        break;
    case DT_CUT:
        damage += adjusted_damage;
        pain += (adjusted_damage + sqrt(double(adjusted_damage))) / 4;
        break;
    case DT_STAB: // stab differs from cut in that it ignores some armor
        damage += adjusted_damage;
        pain += (adjusted_damage + sqrt(double(adjusted_damage))) / 4;
        break;
    case DT_HEAT: // heat damage sets us on fire sometimes
        damage += adjusted_damage;
        pain += adjusted_damage / 4;
        if( rng(0, 100) < adjusted_damage ) {
            add_effect("onfire", rng(1, 3));
        }
        break;
    case DT_ELECTRIC: // electrical damage slows us a lot
        damage += adjusted_damage;
        pain += adjusted_damage / 4;
        mod_moves(-adjusted_damage * 100);
        break;
    case DT_COLD: // cold damage slows us a bit and hurts less
        damage += adjusted_damage;
        pain += adjusted_damage / 6;
        mod_moves(-adjusted_damage * 80);
        break;
    default:
        damage += adjusted_damage;
        pain += adjusted_damage / 4;
    }
}

/*
 * State check functions
 */

bool Creature::is_warm() const
{
    return true;
}

bool Creature::is_fake() const
{
    return fake;
}

void Creature::set_fake(const bool fake_value)
{
    fake = fake_value;
}

/*
 * Effect-related methods
 */
bool Creature::move_effects()
{
    return true;
}

void Creature::add_eff_effects(effect e, bool reduced)
{
    (void)e;
    (void)reduced;
    return;
}
 
void Creature::add_effect(efftype_id eff_id, int dur, body_part bp, bool permanent, int intensity)
{
    // Mutate to a main (HP'd) body_part if necessary.
    if (effect_types[eff_id].get_main_parts()) {
        bp = mutate_to_main_part(bp);
    }

    bool found = false;
    // Check if we already have it
    auto matching_map = effects.find(eff_id);
    if (matching_map != effects.end()) {
        auto found_effect = effects[eff_id].find(bp);
        if (found_effect != effects[eff_id].end()) {
            found = true;
            effect &e = found_effect->second;
            // If we do, mod the duration, factoring in the mod value
            e.mod_duration(dur * e.get_dur_add_perc() / 100);
            // Limit to max duration
            if (e.get_max_duration() > 0 && e.get_duration() > e.get_max_duration()) {
                e.set_duration(e.get_max_duration());
            }
            // Adding a permanent effect makes it permanent
            if( e.is_permanent() ) {
                e.pause_effect();
            }
            // Set intensity if value is given
            if (intensity > 0) {
                e.set_intensity(intensity);
            // Else intensity uses the type'd step size if it already exists
            } else if (e.get_int_add_val() != 0) {
                e.mod_intensity(e.get_int_add_val());
            }
            
            // Bound intensity by [1, max intensity]
            if (e.get_intensity() < 1) {
                add_msg( m_debug, "Bad intensity, ID: %s", e.get_id().c_str() );
                e.set_intensity(1);
            } else if (e.get_intensity() > e.get_max_intensity()) {
                e.set_intensity(e.get_max_intensity());
            }
        }
    }
    
    if (found == false) {
        // If we don't already have it then add a new one
        if (effect_types.find(eff_id) == effect_types.end()) {
            return;
        }
        effect new_eff(&effect_types[eff_id], dur, bp, permanent, intensity);
        effect &e = new_eff;
        // Bound to max duration
        if (e.get_max_duration() > 0 && e.get_duration() > e.get_max_duration()) {
            e.set_duration(e.get_max_duration());
        }
        // Bound new effect intensity by [1, max intensity]
        if (new_eff.get_intensity() < 1) {
            add_msg( m_debug, "Bad intensity, ID: %s", new_eff.get_id().c_str() );
            new_eff.set_intensity(1);
        } else if (new_eff.get_intensity() > new_eff.get_max_intensity()) {
            new_eff.set_intensity(new_eff.get_max_intensity());
        }
        effects[eff_id][bp] = new_eff;
        if (is_player()) {
            // Only print the message if we didn't already have it
            if(effect_types[eff_id].get_apply_message() != "") {
                     add_msg(effect_types[eff_id].gain_game_message_type(),
                             _(effect_types[eff_id].get_apply_message().c_str()));
            }
            add_memorial_log(pgettext("memorial_male",
                                           effect_types[eff_id].get_apply_memorial_log().c_str()),
                                  pgettext("memorial_female",
                                           effect_types[eff_id].get_apply_memorial_log().c_str()));
        }
        // Perform any effect addition effects.
        bool reduced = has_effect(e.get_resist_effect()) || has_trait(e.get_resist_trait());
        add_eff_effects(e, reduced);
    }
}
bool Creature::add_env_effect(efftype_id eff_id, body_part vector, int strength, int dur,
                              body_part bp, bool permanent, int intensity)
{
    if (dice(strength, 3) > dice(get_env_resist(vector), 3)) {
        // Only add the effect if we fail the resist roll
        add_effect(eff_id, dur, bp, permanent, intensity);
        return true;
    } else {
        return false;
    }
}
void Creature::clear_effects()
{
    effects.clear();
}
bool Creature::remove_effect(efftype_id eff_id, body_part bp)
{
    if (!has_effect(eff_id, bp)) {
        //Effect doesn't exist, so do nothing
        return false;
    }
    
    if (is_player()) {
        // Print the removal message and add the memorial log if needed
        if(effect_types[eff_id].get_remove_message() != "") {
            add_msg(effect_types[eff_id].lose_game_message_type(),
                         _(effect_types[eff_id].get_remove_message().c_str()));
        }
        add_memorial_log(pgettext("memorial_male",
                                       effect_types[eff_id].get_remove_memorial_log().c_str()),
                              pgettext("memorial_female",
                                       effect_types[eff_id].get_remove_memorial_log().c_str()));
    }
    
    // num_bp means remove all of a given effect id
    if (bp == num_bp) {
        effects.erase(eff_id);
    } else {
        effects[eff_id].erase(bp);
        // If there are no more effects of a given type remove the type map
        if (effects[eff_id].empty()) {
            effects.erase(eff_id);
        }
    }
    return true;
}
bool Creature::has_effect(efftype_id eff_id, body_part bp) const
{
    // num_bp means anything targeted or not
    if (bp == num_bp) {
        return effects.find( eff_id ) != effects.end();
    } else {
        auto got_outer = effects.find(eff_id);
        if(got_outer != effects.end()) {
            auto got_inner = got_outer->second.find(bp);
            if (got_inner != got_outer->second.end()) {
                return true;
            }
        }
        return false;
    }
}
effect Creature::get_effect(efftype_id eff_id, body_part bp) const
{
    auto got_outer = effects.find(eff_id);
    if(got_outer != effects.end()) {
        auto got_inner = got_outer->second.find(bp);
        if (got_inner != got_outer->second.end()) {
            return got_inner->second;
        }
    }
    return effect();
}
int Creature::get_effect_dur(efftype_id eff_id, body_part bp) const
{
    if(has_effect(eff_id, bp)) {
        effect tmp = get_effect(eff_id, bp);
        return tmp.get_duration();
    }
    return 0;
}
int Creature::get_effect_int(efftype_id eff_id, body_part bp) const
{
    if(has_effect(eff_id, bp)) {
        effect tmp = get_effect(eff_id, bp);
        return tmp.get_intensity();
    }
    return 0;
}
void Creature::process_effects()
{
    // id's and body_part's of all effects to be removed. If we ever get player or
    // monster specific removals these will need to be moved down to that level and then
    // passed in to this function.
    std::vector<std::string> rem_ids;
    std::vector<body_part> rem_bps;
    
    // Decay/removal of effects
    for( auto &elem : effects ) {
        for( auto &_it : elem.second ) {
            // Add any effects that others remove to the removal list
            if( _it.second.get_removes_effect() != "" ) {
                rem_ids.push_back( _it.second.get_removes_effect() );
                rem_bps.push_back(num_bp);
            }
            // Run decay effects
            _it.second.decay( rem_ids, rem_bps, calendar::turn, is_player() );
        }
    }
    
    // Actually remove effects. This should be the last thing done in process_effects().
    for (size_t i = 0; i < rem_ids.size(); ++i) {
        remove_effect( rem_ids[i], rem_bps[i] );
    }
}

bool Creature::has_trait(const std::string &flag) const
{
    (void)flag;
    return false;
}

void Creature::update_health(int base_threshold)
{
    if (get_healthy_mod() > 200) {
        set_healthy_mod(200);
    } else if (get_healthy_mod() < -200) {
        set_healthy_mod(-200);
    }
    int roll = rng(-100, 100);
    base_threshold += get_healthy() - get_healthy_mod();
    if (roll > base_threshold) {
        mod_healthy(1);
    } else if (roll < base_threshold) {
        mod_healthy(-1);
    }
    set_healthy_mod(get_healthy_mod() * 3 / 4);

    add_msg( m_debug, "Health: %d, Health mod: %d", get_healthy(), get_healthy_mod());
}

// Methods for setting/getting misc key/value pairs.
void Creature::set_value( const std::string key, const std::string value )
{
    values[ key ] = value;
}

void Creature::remove_value( const std::string key )
{
    values.erase( key );
}

std::string Creature::get_value( const std::string key ) const
{
    auto it = values.find( key );
    return ( it == values.end() ) ? "" : it->second;
}

void Creature::mod_pain(int npain)
{
    pain += npain;
    // Pain should never go negative
    if (pain < 0) {
        pain = 0;
    }
}
void Creature::mod_moves(int nmoves)
{
    moves += nmoves;
}
void Creature::set_moves(int nmoves)
{
    moves = nmoves;
}

bool Creature::in_sleep_state() const
{
    return has_effect("sleep") || has_effect("lying_down");
}

/*
 * Killer-related things
 */
Creature *Creature::get_killer() const
{
    return killer;
}

/*
 * Innate stats getters
 */

// get_stat() always gets total (current) value, NEVER just the base
// get_stat_bonus() is always just the bonus amount
int Creature::get_str() const
{
    return std::max(0, str_max + str_bonus);
}
int Creature::get_dex() const
{
    return std::max(0, dex_max + dex_bonus);
}
int Creature::get_per() const
{
    return std::max(0, per_max + per_bonus);
}
int Creature::get_int() const
{
    return std::max(0, int_max + int_bonus);
}

int Creature::get_str_base() const
{
    return str_max;
}
int Creature::get_dex_base() const
{
    return dex_max;
}
int Creature::get_per_base() const
{
    return per_max;
}
int Creature::get_int_base() const
{
    return int_max;
}



int Creature::get_str_bonus() const
{
    return str_bonus;
}
int Creature::get_dex_bonus() const
{
    return dex_bonus;
}
int Creature::get_per_bonus() const
{
    return per_bonus;
}
int Creature::get_int_bonus() const
{
    return int_bonus;
}

int Creature::get_healthy() const
{
    return healthy;
}
int Creature::get_healthy_mod() const
{
    return healthy_mod;
}

int Creature::get_num_blocks() const
{
    return num_blocks + num_blocks_bonus;
}
int Creature::get_num_dodges() const
{
    return num_dodges + num_dodges_bonus;
}
int Creature::get_num_blocks_bonus() const
{
    return num_blocks_bonus;
}
int Creature::get_num_dodges_bonus() const
{
    return num_dodges_bonus;
}

// currently this is expected to be overridden to actually have use
int Creature::get_env_resist(body_part) const
{
    return 0;
}
int Creature::get_armor_bash(body_part) const
{
    return armor_bash_bonus;
}
int Creature::get_armor_cut(body_part) const
{
    return armor_cut_bonus;
}
int Creature::get_armor_bash_base(body_part) const
{
    return armor_bash_bonus;
}
int Creature::get_armor_cut_base(body_part) const
{
    return armor_cut_bonus;
}
int Creature::get_armor_bash_bonus() const
{
    return armor_bash_bonus;
}
int Creature::get_armor_cut_bonus() const
{
    return armor_cut_bonus;
}

int Creature::get_speed() const
{
    return get_speed_base() + get_speed_bonus();
}
int Creature::get_dodge() const
{
    return get_dodge_base() + get_dodge_bonus();
}
int Creature::get_melee() const
{
    return 0;
}
int Creature::get_hit() const
{
    return get_hit_base() + get_hit_bonus();
}

int Creature::get_speed_base() const
{
    return speed_base;
}
int Creature::get_dodge_base() const
{
    return (get_dex() / 2) + int(get_speed() / 150); //Faster = small dodge advantage
}
int Creature::get_hit_base() const
{
    return (get_dex() / 2) + 1;
}
int Creature::get_speed_bonus() const
{
    return speed_bonus;
}
int Creature::get_dodge_bonus() const
{
    return dodge_bonus;
}
int Creature::get_block_bonus() const
{
    return block_bonus; //base is 0
}
int Creature::get_hit_bonus() const
{
    return hit_bonus; //base is 0
}
int Creature::get_bash_bonus() const
{
    return bash_bonus;
}
int Creature::get_cut_bonus() const
{
    return cut_bonus;
}

float Creature::get_bash_mult() const
{
    return bash_mult;
}
float Creature::get_cut_mult() const
{
    return cut_mult;
}

bool Creature::get_melee_quiet() const
{
    return melee_quiet;
}
int Creature::get_grab_resist() const
{
    return grab_resist;
}
int Creature::get_throw_resist() const
{
    return throw_resist;
}

/*
 * Innate stats setters
 */

void Creature::set_str_bonus(int nstr)
{
    str_bonus = nstr;
}
void Creature::set_dex_bonus(int ndex)
{
    dex_bonus = ndex;
}
void Creature::set_per_bonus(int nper)
{
    per_bonus = nper;
}
void Creature::set_int_bonus(int nint)
{
    int_bonus = nint;
}
void Creature::mod_str_bonus(int nstr)
{
    str_bonus += nstr;
}
void Creature::mod_dex_bonus(int ndex)
{
    dex_bonus += ndex;
}
void Creature::mod_per_bonus(int nper)
{
    per_bonus += nper;
}
void Creature::mod_int_bonus(int nint)
{
    int_bonus += nint;
}

void Creature::set_healthy(int nhealthy)
{
    healthy = nhealthy;
}
void Creature::mod_healthy(int nhealthy)
{
    healthy += nhealthy;
}
void Creature::set_healthy_mod(int nhealthy_mod)
{
    healthy_mod = nhealthy_mod;
}
void Creature::mod_healthy_mod(int nhealthy_mod)
{
    healthy_mod += nhealthy_mod;
}

void Creature::mod_stat( std::string stat, int modifier )
{
    if( stat == "str" ) {
        mod_str_bonus( modifier );
    } else if( stat == "dex" ) {
        mod_dex_bonus( modifier );
    } else if( stat == "per" ) {
        mod_per_bonus( modifier );
    } else if( stat == "int" ) {
        mod_int_bonus( modifier );
    } else if( stat == "healthy" ) {
        mod_healthy( modifier );
    } else if( stat == "healthy_mod" ) {
        mod_healthy_mod( modifier );
    } else if( stat == "speed" ) {
        mod_speed_bonus( modifier );
    } else if( stat == "dodge" ) {
        mod_dodge_bonus( modifier );
    } else if( stat == "block" ) {
        mod_block_bonus( modifier );
    } else if( stat == "hit" ) {
        mod_hit_bonus( modifier );
    } else if( stat == "bash" ) {
        mod_bash_bonus( modifier );
    } else if( stat == "cut" ) {
        mod_cut_bonus( modifier );
    } else if( stat == "pain" ) {
        mod_pain( modifier );
    } else if( stat == "moves" ) {
        mod_moves( modifier );
    } else {
        add_msg( "Tried to modify a nonexistent stat %s.", stat.c_str() );
    }
}


void Creature::set_num_blocks_bonus(int nblocks)
{
    num_blocks_bonus = nblocks;
}
void Creature::set_num_dodges_bonus(int ndodges)
{
    num_dodges_bonus = ndodges;
}

void Creature::set_armor_bash_bonus(int nbasharm)
{
    armor_bash_bonus = nbasharm;
}
void Creature::set_armor_cut_bonus(int ncutarm)
{
    armor_cut_bonus = ncutarm;
}

void Creature::set_speed_base(int nspeed)
{
    speed_base = nspeed;
}
void Creature::set_speed_bonus(int nspeed)
{
    speed_bonus = nspeed;
}
void Creature::set_dodge_bonus(int ndodge)
{
    dodge_bonus = ndodge;
}
void Creature::set_block_bonus(int nblock)
{
    block_bonus = nblock;
}
void Creature::set_hit_bonus(int nhit)
{
    hit_bonus = nhit;
}
void Creature::set_bash_bonus(int nbash)
{
    bash_bonus = nbash;
}
void Creature::set_cut_bonus(int ncut)
{
    cut_bonus = ncut;
}
void Creature::mod_speed_bonus(int nspeed)
{
    speed_bonus += nspeed;
}
void Creature::mod_dodge_bonus(int ndodge)
{
    dodge_bonus += ndodge;
}
void Creature::mod_block_bonus(int nblock)
{
    block_bonus += nblock;
}
void Creature::mod_hit_bonus(int nhit)
{
    hit_bonus += nhit;
}
void Creature::mod_bash_bonus(int nbash)
{
    bash_bonus += nbash;
}
void Creature::mod_cut_bonus(int ncut)
{
    cut_bonus += ncut;
}

void Creature::set_bash_mult(float nbashmult)
{
    bash_mult = nbashmult;
}
void Creature::set_cut_mult(float ncutmult)
{
    cut_mult = ncutmult;
}

void Creature::set_melee_quiet(bool nquiet)
{
    melee_quiet = nquiet;
}
void Creature::set_grab_resist(int ngrabres)
{
    grab_resist = ngrabres;
}
void Creature::set_throw_resist(int nthrowres)
{
    throw_resist = nthrowres;
}

int Creature::weight_capacity() const
{
    int base_carry = 13000 + get_str() * 4000;
    switch( get_size() ) {
    case MS_TINY:
        base_carry /= 4;
        break;
    case MS_SMALL:
        base_carry /= 2;
        break;
    case MS_MEDIUM:
    default:
        break;
    case MS_LARGE:
        base_carry *= 2;
        break;
    case MS_HUGE:
        base_carry *= 4;
        break;
    }

    return base_carry;
}

/*
 * Event handlers
 */

void Creature::on_gethit(Creature *, body_part, damage_instance &)
{
    // does nothing by default
}

/*
 * Drawing-related functions
 */
void Creature::draw(WINDOW *w, int player_x, int player_y, bool inverted) const
{
    int draw_x = getmaxx(w) / 2 + xpos() - player_x;
    int draw_y = getmaxy(w) / 2 + ypos() - player_y;
    if(inverted) {
        mvwputch_inv(w, draw_y, draw_x, basic_symbol_color(), symbol());
    } else if(is_symbol_highlighted()) {
        mvwputch_hi(w, draw_y, draw_x, basic_symbol_color(), symbol());
    } else {
        mvwputch(w, draw_y, draw_x, symbol_color(), symbol() );
    }
}

nc_color Creature::basic_symbol_color() const
{
    return c_ltred;
}

nc_color Creature::symbol_color() const
{
    return basic_symbol_color();
}

bool Creature::is_symbol_highlighted() const
{
    return false;
}

const std::string &Creature::symbol() const
{
    static const std::string default_symbol("?");
    return default_symbol;
}

body_part Creature::select_body_part(Creature *source, int hit_roll)
{
    // Get size difference (-1,0,1);
    int szdif = source->get_size() - get_size();
    if(szdif < -1) {
        szdif = -1;
    } else if (szdif > 1) {
        szdif = 1;
    }

    add_msg( m_debug, "source size = %d", source->get_size() );
    add_msg( m_debug, "target size = %d", get_size() );
    add_msg( m_debug, "difference = %d", szdif );

    std::map<body_part, double> hit_weights = default_hit_weights[szdif];
    std::map<body_part, double>::iterator iter;

    // If the target is on the ground, even small/tiny creatures may target eyes/head. Also increases chances of larger creatures.
    // Any hit modifiers to locations should go here. (Tags, attack style, etc)
    if(is_on_ground()) {
        hit_weights[bp_eyes] += 10;
        hit_weights[bp_head] += 20;
    }

    //Adjust based on hit roll: Eyes, Head & Torso get higher, while Arms and Legs get lower.
    //This should eventually be replaced with targeted attacks and this being miss chances.
    hit_weights[bp_eyes] = floor(hit_weights[bp_eyes] * std::pow(hit_roll, 1.15) * 10);
    hit_weights[bp_head] = floor(hit_weights[bp_head] * std::pow(hit_roll, 1.15) * 10);
    hit_weights[bp_torso] = floor(hit_weights[bp_torso] * std::pow(hit_roll, 1) * 10);
    hit_weights[bp_arm_l] = floor(hit_weights[bp_arm_l] * std::pow(hit_roll, 0.95) * 10);
    hit_weights[bp_arm_r] = floor(hit_weights[bp_arm_r] * std::pow(hit_roll, 0.95) * 10);
    hit_weights[bp_leg_l] = floor(hit_weights[bp_leg_l] * std::pow(hit_roll, 0.975) * 10);
    hit_weights[bp_leg_r] = floor(hit_weights[bp_leg_r] * std::pow(hit_roll, 0.975) * 10);


    // Debug for seeing weights.
    add_msg( m_debug, "eyes = %f", hit_weights.at( bp_eyes ) );
    add_msg( m_debug, "head = %f", hit_weights.at( bp_head ) );
    add_msg( m_debug, "torso = %f", hit_weights.at( bp_torso ) );
    add_msg( m_debug, "arm_l = %f", hit_weights.at( bp_arm_l ) );
    add_msg( m_debug, "arm_r = %f", hit_weights.at( bp_arm_r ) );
    add_msg( m_debug, "leg_l = %f", hit_weights.at( bp_leg_l ) );
    add_msg( m_debug, "leg_r = %f", hit_weights.at( bp_leg_r ) );

    double totalWeight = 0;
    std::set<std::pair<body_part, double>, weight_compare> adjusted_weights;
    for(iter = hit_weights.begin(); iter != hit_weights.end(); ++iter) {
        totalWeight += iter->second;
        adjusted_weights.insert(*iter);
    }

    double roll = rng_float(1, totalWeight);
    body_part selected_part = bp_torso;

    std::set<std::pair<body_part, double>, weight_compare>::iterator adj_iter;
    for(adj_iter = adjusted_weights.begin(); adj_iter != adjusted_weights.end(); ++adj_iter) {
        roll -= adj_iter->second;
        if(roll <= 0) {
            selected_part = adj_iter->first;
            break;
        }
    }

    return selected_part;
}

bool Creature::compare_by_dist_to_point::operator()( const Creature* const a, const Creature* const b ) const
{
    return rl_dist( a->xpos(), a->ypos(), center.x, center.y ) <
           rl_dist( b->xpos(), b->ypos(), center.x, center.y );
}<|MERGE_RESOLUTION|>--- conflicted
+++ resolved
@@ -80,62 +80,9 @@
     fake = false;
 }
 
+
 Creature::~Creature()
 {
-<<<<<<< HEAD
-    str_max = rhs.str_max;
-    dex_max = rhs.dex_max;
-    per_max = rhs.per_max;
-    int_max = rhs.int_max;
-    str_cur = rhs.str_cur;
-    dex_cur = rhs.dex_cur;
-    per_cur = rhs.per_cur;
-    int_cur = rhs.int_cur;
-     //Starting stats
-    str_start = rhs.str_start;
-    dex_start = rhs.dex_start;
-    per_start = rhs.per_start;
-    int_start = rhs.int_start;
-    moves = rhs.moves;
-    pain = rhs.pain;
-    killer = rhs.killer;
-    speed_base = rhs.speed_base;
-
-    str_bonus = rhs.str_bonus;
-    dex_bonus = rhs.dex_bonus;
-    per_bonus = rhs.per_bonus;
-    int_bonus = rhs.int_bonus;
-
-    healthy = rhs.healthy;
-    healthy_mod = rhs.healthy_mod;
-
-    num_blocks = rhs.num_blocks;
-    num_dodges = rhs.num_dodges;
-    num_blocks_bonus = rhs.num_blocks_bonus;
-    num_dodges_bonus = rhs.num_dodges_bonus;
-
-    armor_bash_bonus = rhs.armor_bash_bonus;
-    armor_cut_bonus = rhs.armor_cut_bonus;
-
-    speed_bonus = rhs.speed_bonus;
-    dodge_bonus = rhs.dodge_bonus;
-    block_bonus = rhs.block_bonus;
-    hit_bonus = rhs.hit_bonus;
-    bash_bonus = rhs.bash_bonus;
-    cut_bonus = rhs.cut_bonus;
-
-    bash_mult = rhs.bash_mult;
-    cut_mult = rhs.cut_mult;
-
-    melee_quiet = rhs.melee_quiet;
-    grab_resist = rhs.grab_resist;
-    throw_resist = rhs.throw_resist;
-
-    effects = rhs.effects;
-
-    fake = rhs.fake;
-=======
->>>>>>> 587e5ab5
 }
 
 void Creature::normalize()
@@ -611,7 +558,7 @@
     (void)reduced;
     return;
 }
- 
+
 void Creature::add_effect(efftype_id eff_id, int dur, body_part bp, bool permanent, int intensity)
 {
     // Mutate to a main (HP'd) body_part if necessary.
@@ -644,7 +591,7 @@
             } else if (e.get_int_add_val() != 0) {
                 e.mod_intensity(e.get_int_add_val());
             }
-            
+
             // Bound intensity by [1, max intensity]
             if (e.get_intensity() < 1) {
                 add_msg( m_debug, "Bad intensity, ID: %s", e.get_id().c_str() );
@@ -654,7 +601,7 @@
             }
         }
     }
-    
+
     if (found == false) {
         // If we don't already have it then add a new one
         if (effect_types.find(eff_id) == effect_types.end()) {
@@ -711,7 +658,7 @@
         //Effect doesn't exist, so do nothing
         return false;
     }
-    
+
     if (is_player()) {
         // Print the removal message and add the memorial log if needed
         if(effect_types[eff_id].get_remove_message() != "") {
@@ -723,7 +670,7 @@
                               pgettext("memorial_female",
                                        effect_types[eff_id].get_remove_memorial_log().c_str()));
     }
-    
+
     // num_bp means remove all of a given effect id
     if (bp == num_bp) {
         effects.erase(eff_id);
@@ -786,7 +733,7 @@
     // passed in to this function.
     std::vector<std::string> rem_ids;
     std::vector<body_part> rem_bps;
-    
+
     // Decay/removal of effects
     for( auto &elem : effects ) {
         for( auto &_it : elem.second ) {
@@ -799,7 +746,7 @@
             _it.second.decay( rem_ids, rem_bps, calendar::turn, is_player() );
         }
     }
-    
+
     // Actually remove effects. This should be the last thing done in process_effects().
     for (size_t i = 0; i < rem_ids.size(); ++i) {
         remove_effect( rem_ids[i], rem_bps[i] );
