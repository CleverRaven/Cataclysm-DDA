#ifndef GAME_H
#define GAME_H

#include "game_constants.h"
#include "map.h"
#include "player.h"
#include "faction.h"
#include "event.h"
#include "mission.h"
#include "weather.h"
#include "construction.h"
#include "calendar.h"
#include "posix_time.h"
#include "worldfactory.h"
#include "creature_tracker.h"
#include "weather.h"
#include "weather_gen.h"
#include "live_view.h"
#include <vector>
#include <map>
#include <queue>
#include <list>
#include <stdarg.h>

extern const int savegame_version;
extern int save_loading_version;

// The reference to the one and only game instance.
extern game *g;

#define PICKUP_RANGE 6
extern bool trigdist;
extern bool use_tiles;

extern const int savegame_version;
extern int savegame_loading_version;

enum tut_type {
    TUT_NULL,
    TUT_BASIC, TUT_COMBAT,
    TUT_MAX
};

enum input_ret {
    IR_GOOD,
    IR_BAD,
    IR_TIMEOUT
};

enum quit_status {
    QUIT_NO = 0,    // Still playing
    QUIT_MENU,      // Quit at the menu
    QUIT_SUICIDE,   // Quit with 'Q'
    QUIT_SAVED,     // Saved and quit
    QUIT_DIED,      // Actual death
    QUIT_WATCH,     // Died, and watching aftermath
    QUIT_ERROR
};

enum safe_mode_type {
    SAFE_MODE_OFF = 0, // Moving always allowed
    SAFE_MODE_ON = 1, // Moving allowed, but if a new monsters spawns, go to SAFE_MODE_STOP
    SAFE_MODE_STOP = 2, // New monsters spotted, no movement allowed
};

enum target_mode {
    TARGET_MODE_FIRE,
    TARGET_MODE_THROW,
    TARGET_MODE_TURRET,
    TARGET_MODE_TURRET_MANUAL
};

struct special_game;
struct mtype;
class mission;
class map;
class player;
class npc;
class monster;
class calendar;
class scenario;
class DynamicDataLoader;
class salvage_actor;

class game
{
        friend class editmap;
        friend class advanced_inventory;
        friend class DynamicDataLoader; // To allow unloading dynamicly loaded stuff
    public:
        game();
        ~game();

        /** Loads static data that does not depend on mods or similar. */
        void load_static_data();
        /** Loads core data and all mods. */
        void check_all_mod_data();
    protected:
        /** Loads core dynamic data. */
        void load_core_data();
        /** Loads dynamic data from the given directory. */
        void load_data_from_dir(const std::string &path);
        /** Loads core data and mods from the given world. */
        void load_world_modfiles(WORLDPTR world);
    public:

        /** Initializes the UI. */
        void init_ui();
        void setup();
        /** Returns true if we actually quit the game. Used in main.cpp. */
        bool game_quit();
        /** Returns true if the game quits through some error. */
        bool game_error();
        /** True if the game has just started or loaded, else false. */
        bool new_game;
        /** Used in main.cpp to determine what type of quit is being performed. */
        quit_status uquit;
        /** Saving and loading functions. */
        void serialize(std::ofstream &fout);  // for save
        void unserialize(std::ifstream &fin);  // for load
        bool unserialize_legacy(std::ifstream &fin);  // for old load
        void unserialize_master(std::ifstream &fin);  // for load
        bool unserialize_master_legacy(std::ifstream &fin);  // for old load

        /** Returns false if saving failed. */
        bool save();
        /** Deletes the given world. If delete_folder is true delete all the files and directories
         *  of the given world folder. Else just avoid deleting the two config files and the directory
         *  itself. */
        void delete_world(std::string worldname, bool delete_folder);
        /** Returns a list of currently active character saves. */
        std::vector<std::string> list_active_characters();
        void write_memorial_file(std::string sLastWords);
        bool cleanup_at_end();
        void start_calendar();
        /** MAIN GAME LOOP. Returns true if game is over (death, saved, quit, etc.). */
        bool do_turn();
        void draw();
        void draw_ter(int posx = -999, int posy = -999);
        void draw_ter(int posx, int posy, bool looking);
        void draw_veh_dir_indicator(void);
        /**
         * Add an entry to @ref events. For further information see event.h
         * @param type Type of event.
         * @param on_turn On which turn event should be happened.
         * @param faction_id Faction of event.
         * @param where The location of the event, optional, defaults to the center of the
         * reality bubble. In global submap coordinates.
         */
        void add_event(event_type type, int on_turn, int faction_id = -1);
        void add_event(event_type type, int on_turn, int faction_id, tripoint where);
        bool event_queued(event_type type);
        /** Create explosion at p of intensity (power) with (shrapnel) chunks of shrapnel. */
        void explosion( const tripoint &p, int power, int shrapnel, bool fire, bool blast = true );
        /** Triggers a flashbang explosion at p. */
        void flashbang( const tripoint &p, bool player_immune = false );
        /** Moves the player vertically. If force == true then they are falling. */
        void vertical_move(int z, bool force);
        /** Checks to see if a player can use a computer (not illiterate, etc.) and uses if able. */
        void use_computer( const tripoint &p );
        /** Attempts to refill the give vehicle's part with the player's current weapon. Returns true if successful. */
        bool refill_vehicle_part (vehicle &veh, vehicle_part *part, bool test = false);
        /** Identical to refill_vehicle_part(veh, &veh.parts[part], test). */
        bool pl_refill_vehicle (vehicle &veh, int part, bool test = false);
        /** Triggers a resonance cascade at p. */
        void resonance_cascade( const tripoint &p );
        /** Triggers a scrambler blast at p. */
        void scrambler_blast( const tripoint &p );
        /** Triggers an emp blast at p. */
        void emp_blast( const tripoint &p );
        /** Returns the NPC index of the npc at (x, y). Returns -1 if no NPC is present. */
        int  npc_at(const int x, const int y) const;
        int  npc_at( const tripoint &p ) const;
        /** Returns the NPC index of the npc with a matching ID. Returns -1 if no NPC is present. */
        int  npc_by_id(const int id) const;
        /** Returns the Creature at (x, y). */
        Creature *critter_at(int x, int y);
        Creature const* critter_at(int x, int y) const;
        /** Returns the Creature at tripoint p */
        Creature *critter_at( const tripoint &p );
        Creature const* critter_at( const tripoint &p ) const;

        /** Calls the creature_tracker add function. Returns true if successful. */
        bool add_zombie(monster &critter);
        /** Returns the number of creatures through the creature_tracker size() function. */
        size_t num_zombies() const;
        /** Returns the monster with match index. Redirects to the creature_tracker find() function. */
        monster &zombie(const int idx);
        /** Redirects to the creature_tracker update_pos() function. */
        bool update_zombie_pos(const monster &critter, const int newx, const int newy);
        /** Redirects to the creature_tracker update_pos() function. */
        bool update_zombie_pos( const monster &critter, const tripoint &pos );
        void remove_zombie(const int idx);
        /** Redirects to the creature_tracker clear() function. */
        void clear_zombies();
        /** Spawns a hallucination close to the player. */
        bool spawn_hallucination();

        /** Returns the monster index of the monster at (x, y). Returns -1 if no monster is present. */
        int mon_at(const int x, const int y) const;
        /** Returns the monster index of the monster at the given point. Returns -1 if no monster is present. */
        int mon_at(point p) const;
        /** Returns the monster index of the monster at the given tripoint. Returns -1 if no monster is present. */
        int mon_at( const tripoint &p ) const;
        /** Returns true if there is no player, NPC, or monster on the tile and move_cost > 0. */
        bool is_empty(const int x, const int y);
        bool is_empty( const tripoint &p );
        /** Returns true if the value of test is between down and up. */
        bool isBetween(int test, int down, int up);
        /** Returns true if (x, y) is outdoors and it is sunny. */
        bool is_in_sunlight(int x, int y);
        bool is_in_sunlight( const tripoint &p );
        /** Returns true if (x, y) is indoors, underground, or in a car. */
        bool is_sheltered(int x, int y);
        bool is_sheltered( const tripoint &p );
        /** Revives the corpse with position n in the items at (x, y). Returns true if successful. */
        bool revive_corpse(int x, int y, int n);
        /** Revives the corpse at (x, y) by item pointer. Caller handles item deletion. */
        bool revive_corpse(int x, int y, item *it);
        /** Handles player input parts of gun firing (target selection, etc.). Actual firing is done
         *  in player::fire_gun(). This is interactive and should not be used by NPC's. */
        void plfire(bool burst, int default_target_x = -1, int default_target_y = -1);
        /** Cycle fire mode of held item. If `force_gun` is false, also checks turrets on the tile */
        void cycle_item_mode( bool force_gun );
        void throw_item(player &p, int tarx, int tary, item &thrown,
                        std::vector<point> &trajectory);
        /** Target is an interactive function which allows the player to choose a nearby
         *  square.  It display information on any monster/NPC on that square, and also
         *  returns a Bresenham line to that square.  It is called by plfire(),
         *  throw() and vehicle::aim_turrets() */
        std::vector<point> target(int &x, int &y, int lowx, int lowy, int hix,
                                  int hiy, std::vector <Creature *> t, int &target,
                                  item *relevent, target_mode mode,
                                  point from = point(-1, -1));
        /** 
         * Interface to target(), collects a list of targets & selects default target
         * finally calls target() and returns its result.
         * Used by vehicle::manual_fire_turret()
         */
        std::vector<point> pl_target_ui(int &x, int &y, int range, item *relevent, target_mode mode,
                                        int default_target_x = -1, int default_target_y = -1);
        /** Redirects to player::cancel_activity(). */
        void cancel_activity();
        /** Asks if the player wants to cancel their activity, and if so cancels it. */
        bool cancel_activity_query(const char *message, ...);
        /** Asks if the player wants to cancel their activity and if so cancels it. Additionally checks
         *  if the player wants to ignore further distractions. */
        bool cancel_activity_or_ignore_query(const char *reason, ...);
        /** Handles players exiting from moving vehicles. */
        void moving_vehicle_dismount(int tox, int toy);

        /** Returns the current remotely controlled vehicle. */
        vehicle *remoteveh();
        /** Sets the current remotely controlled vehicle. */
        void setremoteveh(vehicle *veh);

        /** Returns the next available mission id. */
        int assign_mission_id();
        npc *find_npc(int id);
        /** Makes any nearby NPC's on the overmap active. */
        void load_npcs();
        /** Returns the number of kills of the given mon_id by the player. */
        int kill_count(std::string mon);
        /** Increments the number of kills of the given mtype_id by the player upwards. */
        void increase_kill_count(const std::string &mtype_id);

        /** Performs a random short-distance teleport on the given player, granting teleglow if needed. */
        void teleport(player *p = NULL, bool add_teleglow = true);
        /** Handles swimming by the player. Called by plmove(). */
        void plswim(int x, int y);
        /** Picks and spawns a random fish from the remaining fish list when a fish is caught. */
        void catch_a_monster(std::vector<monster*> &catchables, int posx, int posy, player *p, int catch_duration = 0);
        /** Returns the list of currently fishable monsters within distance of the player. */
        std::vector<monster*> get_fishable(int distance);
        /** Flings the input creature in the given direction. */
        void fling_creature(Creature *c, const int &dir, float flvel, bool controlled = false);

        /** Nuke the area at p - global overmap terrain coordinates! */
        void nuke( const tripoint &p );
        bool spread_fungus( const tripoint &p );
        std::vector<faction *> factions_at( const tripoint &p );
        int &scent(int x, int y);
        float ground_natural_light_level() const;
        float natural_light_level() const;
        unsigned char light_level();
        void reset_light_level();
        int assign_npc_id();
        int assign_faction_id();
        faction *faction_by_ident(std::string ident);
        Creature *is_hostile_nearby();
        Creature *is_hostile_very_close();
        void refresh_all();
        // Handles shifting coordinates transparently when moving between submaps.
        // Helper to make calling with a player pointer less verbose.
        void update_map(player *p);
        void update_map(int &x, int &y);
        void update_overmap_seen(); // Update which overmap tiles we can see

        void process_artifact(item *it, player *p);
        void add_artifact_messages(std::vector<art_effect_passive> effects);

        void peek( int peekx = 0, int peeky = 0);
        point look_debug();

        bool checkZone(const std::string p_sType, const int p_iX, const int p_iY);
        void zones_manager();
        void zones_manager_shortcuts(WINDOW *w_info);
        void zones_manager_draw_borders(WINDOW *w_border, WINDOW *w_info_border, const int iInfoHeight,
                                        const int width);
        // Look at nearby terrain ';', or select zone points
        point look_around(WINDOW *w_info = NULL, const point pairCoordsFirst = point(-1, -1));

        void list_items_monsters();
        int list_items(const int iLastState); //List all items around the player
        int list_monsters(const int iLastState); //List all monsters around the player
        // Shared method to print "look around" info
        void print_all_tile_info(int lx, int ly, WINDOW *w_look, int column, int &line, bool mouse_hover);

        bool list_items_match(const item *item, std::string sPattern);
        int list_filter_high_priority(std::vector<map_item_stack> &stack, std::string prorities);
        int list_filter_low_priority(std::vector<map_item_stack> &stack, int start, std::string prorities);
        std::vector<map_item_stack> filter_item_stacks(std::vector<map_item_stack> stack,
                std::string filter);
        std::vector<map_item_stack> find_nearby_items(int iRadius);
        void draw_item_filter_rules(WINDOW *window, int rows);
        std::string ask_item_priority_high(WINDOW *window, int rows);
        std::string ask_item_priority_low(WINDOW *window, int rows);
        void draw_trail_to_square(int x, int y, bool bDrawX);
        void reset_item_list_state(WINDOW *window, int height, bool bRadiusSort);
        std::string sFilter; // this is a member so that it's remembered over time
        std::string list_item_upvote;
        std::string list_item_downvote;
        int inv(const std::string &title, int position = INT_MIN);
        int inv_activatable(std::string const &title);
        int inv_type(std::string const &title, item_cat inv_item_type = IC_NULL);
        int inv_for_liquid(const item &liquid, const std::string &title, bool auto_choose_single);
        int inv_for_salvage(const std::string &title, const salvage_actor &actor );
        item *inv_map_for_liquid(const item &liquid, const std::string &title);
        int inv_for_flag(const std::string &flag, const std::string &title, bool auto_choose_single);
        int inv_for_filter(const std::string &title, item_filter filter);
        int inv_for_unequipped(std::string const &title, item_filter filter);
        int display_slice(indexed_invslice const&, const std::string &, bool show_worn = true, int position = INT_MIN);
        int inventory_item_menu(int pos, int startx = 0, int width = 50, int position = 0);
        // Select items to drop.  Returns a list of pairs of position, quantity.
        std::list<std::pair<int, int>> multidrop();
        faction *list_factions(std::string title = "FACTIONS:");

        bool has_gametype() const;
        special_game_id gametype() const;

        std::map<std::string, vehicle *> vtypes;
        void toggle_sidebar_style(void);
        void toggle_fullscreen(void);
        void temp_exit_fullscreen(void);
        void reenter_fullscreen(void);
        void zoom_in();
        void zoom_out();

        weather_generator weatherGen; //A weather engine.
        bool has_generator = false;
        unsigned int weatherSeed = 0;
        signed char temperature;              // The air temperature
        int get_temperature();    // Returns outdoor or indoor temperature of current location
        weather_type weather;   // Weather pattern--SEE weather.h
        bool lightning_active;

        std::map<int, weather_segment> weather_log;
        map m;

        /**
         * The top left corner of the reality bubble (in submaps coordinates). This is the same
         * as @ref map::abs_sub of the @ref m map.
         */
        int get_levx() const;
        int get_levy() const;
        int get_levz() const;
        /**
         * Load the main map at given location, see @ref map::load, in global, absolute submap
         * coordinates.
         */
        void load_map( tripoint pos_sm );
        /**
         * The overmap which is at the top left corner of the reality bubble.
         */
        overmap &get_cur_om() const;
        player u;
        scenario *scen;
        std::vector<monster> coming_to_stairs;
        int monstairz;
        std::vector<npc *> active_npc;
        std::vector<faction> factions;
        // NEW: Dragging a piece of furniture, with a list of items contained
        ter_id dragging;
        std::vector<item> items_dragged;
        int weight_dragged; // Computed once, when you start dragging

        int ter_view_x, ter_view_y;
        WINDOW *w_terrain;
        WINDOW *w_overmap;
        WINDOW *w_omlegend;
        WINDOW *w_minimap;
        WINDOW *w_HP;
        WINDOW *w_messages;
        WINDOW *w_location;
        WINDOW *w_status;
        WINDOW *w_status2;
        WINDOW *w_blackspace;
        live_view liveview;

        // View offset based on the driving speed (if any)
        // that has been added to u.view_offset_*,
        // Don't write to this directly, always use set_driving_view_offset
        point driving_view_offset;
        // Setter for driving_view_offset
        void set_driving_view_offset(const point &p);
        // Calculates the driving_view_offset for the given vehicle
        // and sets it (view set_driving_view_offset), if
        // the options for this feautre is dactivated or if veh is NULL,
        // the function set the driving offset to (0,0)
        void calc_driving_offset(vehicle *veh = NULL);

        bool handle_liquid(item &liquid, bool from_ground, bool infinite, item *source = NULL,
                           item *cont = NULL);

        //Move_liquid returns the amount of liquid left if we didn't move all the liquid,
        //otherwise returns sentinel -1, signifies transaction fail.
        int move_liquid(item &liquid);

        void open_gate( const tripoint &p, const ter_id handle_type );
<<<<<<< HEAD

        bionic_id random_good_bionic() const; // returns a non-faulty, valid bionic
=======
>>>>>>> d51c9535

        // Helper because explosion was getting too big.
        void do_blast( const tripoint &p, const int power, const int radius, const bool fire );

        // Knockback functions: knock target at t along a line, either calculated
        // from source position s using force parameter or passed as an argument;
        // force determines how far target is knocked, if trajectory is calculated
        // force also determines damage along with dam_mult;
        // stun determines base number of turns target is stunned regardless of impact
        // stun == 0 means no stun, stun == -1 indicates only impact stun (wall or npc/monster)
        void knockback( const tripoint &s, const tripoint &t, int force, int stun, int dam_mult );
        void knockback( std::vector<tripoint> &traj, int force, int stun, int dam_mult );

        // shockwave applies knockback to all targets within radius of p
        // parameters force, stun, and dam_mult are passed to knockback()
        // ignore_player determines if player is affected, useful for bionic, etc.
        void shockwave( const tripoint &p, int radius, int force, int stun, int dam_mult, bool ignore_player );

        // Animation related functions
        void draw_explosion(int x, int y, int radius, nc_color col);
        void draw_bullet(Creature const &p, int tx, int ty, int i,
                         std::vector<point> const &trajectory, char bullet);
        void draw_hit_mon(int x, int y, const monster &critter, bool dead = false);
        void draw_hit_player(player const &p, int dam);
        void draw_line(int x, int y, point center_point, std::vector<point> const &ret);
        void draw_line(int x, int y, std::vector<point> const &ret);
        void draw_weather(weather_printable const &wPrint);
        void draw_sct();
        void draw_zones(const point &p_pointStart, const point &p_pointEnd, const point &p_pointOffset);
        // Draw critter (if visible!) on its current position into w_terrain.
        // @param center the center of view, same as when calling map::draw
        void draw_critter(const Creature &critter, const point &center);

        // Vehicle related JSON loaders and variables
        void load_vehiclepart(JsonObject &jo);
        void check_vehicleparts();
        void load_vehicle(JsonObject &jo);
        void reset_vehicleparts();
        void reset_vehicles();
        void finalize_vehicles();

        std::queue<vehicle_prototype *> vehprototypes;

        nc_color limb_color(player *p, body_part bp, bool bleed = true,
                            bool bite = true, bool infect = true);

        bool opening_screen();// Warn about screen size, then present the main menu
        void mmenu_refresh_title();
        void mmenu_refresh_motd();
        void mmenu_refresh_credits();

        /**
         * Check whether movement is allowed according to safe mode settings.
         * @return true if the movement is allowed, otherwise false.
         */
        bool check_save_mode_allowed();

        const int dangerous_proximity;
        bool narrow_sidebar;
        bool fullscreen;
        bool was_fullscreen;
        void exam_vehicle(vehicle &veh, const tripoint &p, int cx = 0,
                          int cy = 0); // open vehicle interaction screen

        // put items from the item-vector on the map/a vehicle
        // at (dirx, diry), items are dropped into a vehicle part
        // with the cargo flag (if there is one), otherwise they are
        // dropped onto the ground.
        void drop(std::vector<item> &dropped, std::vector<item> &dropped_worn,
                  int freed_volume_capacity, int dirx, int diry);
        bool make_drop_activity( enum activity_type act, point target );
    private:
        // Game-start procedures
        void print_menu(WINDOW *w_open, int iSel, const int iMenuOffsetX, int iMenuOffsetY,
                        bool bShowDDA = true);
        void print_menu_items(WINDOW *w_in, std::vector<std::string> vItems, int iSel,
                              int iOffsetY, int iOffsetX, int spacing = 1);
        bool load_master(std::string worldname); // Load the master data file, with factions &c
        void load_weather(std::ifstream &fin);
        void load(std::string worldname, std::string name); // Load a player-specific save file
        void start_game(std::string worldname); // Starts a new game in a world
        void start_special_game(special_game_id gametype); // See gamemode.cpp

        //private save functions.
        // returns false if saving failed for whatever reason
        bool save_factions_missions_npcs();
        void serialize_master(std::ofstream &fout);
        // returns false if saving failed for whatever reason
        bool save_artifacts();
        // returns false if saving failed for whatever reason
        bool save_maps();
        void save_weather(std::ofstream &fout);
        void load_legacy_future_weather(std::string data);
        void load_legacy_future_weather(std::istream &fin);
        // returns false if saving failed for whatever reason
        bool save_uistate();
        void load_uistate(std::string worldname);
        // Data Initialization
        void init_npctalk();
        void init_fields();
        void init_morale();
        void init_skills();
        void init_professions();
        void init_faction_data();
        void init_mongroups();    // Initializes monster groups
        void init_construction(); // Initializes construction "recipes"
        void init_autosave();     // Initializes autosave parameters
        void init_diseases();     // Initializes disease lookup table.
        void init_savedata_translation_tables();
        void init_lua();          // Initializes lua interpreter.
        void create_factions(); // Creates new factions (for a new game world)
        void create_starting_npcs(); // Creates NPCs that start near you

        // Player actions
        void wishitem( player *p = NULL, int x = -1, int y = -1 );
        void wishmonster( int x = -1, int y = -1 );
        void wishmutate( player *p );
        void wishskill( player *p );
        void mutation_wish(); // Mutate

        void pldrive(int x, int y); // drive vehicle
        // Standard movement; handles attacks, traps, &c. Returns false if auto move
        // should be canceled
        bool plmove(int dx, int dy);
        void on_move_effects();
        void wait(); // Long wait (player action)  '^'
        void open(); // Open a door  'o'
        void close(int closex = -1, int closey = -1); // Close a door  'c'
        void smash(); // Smash terrain

        // Forcefully close a door at p.
        // The function checks for creatures/items/vehicles at that point and
        // might kill/harm/destroy them.
        // If there still remains something that prevents the door from closing
        // (e.g. a very big creatures, a vehicle) the door will not be closed and
        // the function returns false.
        // If the door gets closed the terrain at p is set to door_type and
        // true is returned.
        // bash_dmg controls how much damage the door does to the
        // creatures/items/vehicle.
        // If bash_dmg is 0 or smaller, creatures and vehicles are not damaged
        // at all and they will prevent the door from closing.
        // If bash_dmg is smaller than 0, _every_ item on the door tile will
        // prevent the door from closing. If bash_dmg is 0, only very small items
        // will do so, if bash_dmg is greater than 0, items won't stop the door
        // from closing at all.
        // If the door gets closed the items on the door tile get moved away or destroyed.
        bool forced_gate_closing( const tripoint &p, ter_id door_type, int bash_dmg );

        bool vehicle_near ();
        void handbrake ();
        void control_vehicle(); // Use vehicle controls  '^'
        void examine( const tripoint &p );// Examine nearby terrain  'e'
        void examine();

        // Establish a grab on something.
        void grab();
        // Pick where to put liquid; false if it's left where it was

        void compare(int iCompareX = -999, int iCompareY = -999); // Compare two Items 'I'
        void drop(int pos = INT_MIN); // Drop an item  'd'
        void drop_in_direction(); // Drop w/ direction  'D'

        // calculate the time (in player::moves) it takes to drop the
        // items in dropped and dropped_worn.
        int calculate_drop_cost(std::vector<item> &dropped, const std::vector<item> &dropped_worn,
                                int freed_volume_capacity) const;
        void reassign_item(int pos = INT_MIN); // Reassign the letter of an item  '='
        void butcher(); // Butcher a corpse  'B'
        void eat(int pos = INT_MIN); // Eat food or fuel  'E' (or 'a')
        void use_item(int pos = INT_MIN); // Use item; also tries E,R,W  'a'
        void use_wielded_item();
        void wear(int pos = INT_MIN); // Wear armor  'W' (or 'a')
        void takeoff(int pos = INT_MIN); // Remove armor  'T'
        void reload(); // Reload a wielded gun/tool  'r'
        void reload(int pos);
        void unload(item &it); // Unload a gun/tool  'U'
        void unload(int pos = INT_MIN);
        void wield(int pos = INT_MIN); // Wield a weapon  'w'
        void read(); // Read a book  'R' (or 'a')
        void chat(); // Talk to a nearby NPC  'C'
        void plthrow(int pos = INT_MIN); // Throw an item  't'

        // Internal methods to show "look around" info
        void print_fields_info(int lx, int ly, WINDOW *w_look, int column, int &line);
        void print_terrain_info(int lx, int ly, WINDOW *w_look, int column, int &line);
        void print_trap_info(int lx, int ly, WINDOW *w_look, const int column, int &line);
        void print_object_info(int lx, int ly, WINDOW *w_look, const int column, int &line,
                               bool mouse_hover);
        void handle_multi_item_info(int lx, int ly, WINDOW *w_look, const int column, int &line,
                                    bool mouse_hover);
        void get_lookaround_dimensions(int &lookWidth, int &begin_y, int &begin_x) const;

        input_context get_player_input(std::string &action);

        // Map updating and monster spawning
        void replace_stair_monsters();
        void update_stair_monsters();
        /**
         * Shift all active monsters, the shift vector (x,y,z) is the number of
         * shifted submaps. Monsters that are outside of the reality bubble after
         * shifting are despawned.
         * Note on z-levels: this works with vertical shifts, but currently all
         * monsters are despawned upon a vertical shift.
         */
        void shift_monsters(const int shiftx, const int shifty, const int shiftz);
        /**
         * Despawn a specific monster, it's stored on the overmap. Also removes
         * it from the creature tracker. Keep in mind that mondex points to a
         * different monster after calling this (or to no monster at all).
         */
        void despawn_monster(int mondex);

        void spawn_mon(int shift, int shifty); // Called by update_map, sometimes
        void rebuild_mon_at_cache();

        // Routine loop functions, approximately in order of execution
        void cleanup_dead();     // Delete any dead NPCs/monsters
        void monmove();          // Monster movement
        void rustCheck();        // Degrades practice levels
        void process_events();   // Processes and enacts long-term events
        void process_activity(); // Processes and enacts the player's activity
        void update_weather();   // Updates the temperature and weather patten
        void hallucinate(const int x, const int y); // Prints hallucination junk to the screen
        int  mon_info(WINDOW *); // Prints a list of nearby monsters
        void handle_key_blocking_activity(); // Abort reading etc.
        bool handle_action();

        void item_action_menu(); // Displays item action menu


        void rcdrive(int dx, int dy); //driving radio car
        /**
         * If there is a robot (that can be disabled), query the player
         * and try to disable it.
         * @return true if the robot has been disabled or a similar action has
         * been done. false if the player did not choose any action and the function
         * has effectively done nothing.
         */
        bool disable_robot( point p );

        void update_scent();     // Updates the scent map
        bool is_game_over();     // Returns true if the player quit or died
        void death_screen();     // Display our stats, "GAME OVER BOO HOO"
        void gameover();         // Ends the game
        void msg_buffer();       // Opens a window with old messages in it
        void draw_minimap();     // Draw the 5x5 minimap
        void draw_HP();          // Draws the player's HP and Power level
        /** Draws the sidebar (if it's visible), including all windows there */
        void draw_sidebar();

        //  int autosave_timeout();  // If autosave enabled, how long we should wait for user inaction before saving.
        void autosave();         // automatic quicksaves - Performs some checks before calling quicksave()
        void quicksave();        // Saves the game without quitting

        // Input related
        bool handle_mouseview(input_context &ctxt,
                              std::string &action); // Handles box showing items under mouse
        void hide_mouseview(); // Hides the mouse hover box and redraws what was under it

        // On-request draw functions
        void draw_overmap();     // Draws the overmap, allows note-taking etc.
        void disp_kills();       // Display the player's kill counts
        void disp_NPCs();        // Currently UNUSED.  Lists global NPCs.
        void list_missions();    // Listed current, completed and failed missions.

        // Debug functions
        void debug();           // All-encompassing debug screen.  TODO: This.
        void display_scent();   // Displays the scent map
        void groupdebug();      // Get into on monster groups

        // ########################## DATA ################################

        Creature_tracker critter_tracker;

        int last_target; // The last monster targeted
        bool last_target_was_npc;
        safe_mode_type safe_mode;
        std::vector<int> new_seen_mon;
        int mostseen;  // # of mons seen last turn; if this increases, set safe_mode to SAFE_MODE_STOP
        bool autosafemode; // is autosafemode enabled?
        bool safemodeveh; // safemode while driving?
        int turnssincelastmon; // needed for auto run mode
        //  quit_status uquit;    // Set to true if the player quits ('Q')
        bool bVMonsterLookFire;
        calendar nextspawn; // The turn on which monsters will spawn next.
        calendar nextweather; // The turn on which weather will shift next.
        int next_npc_id, next_faction_id, next_mission_id; // Keep track of UIDs
        int grscent[SEEX *MAPSIZE][SEEY *MAPSIZE];   // The scent map
        int nulscent;    // Returned for OOB scent checks
        std::list<event> events;         // Game events to be processed
        std::map<std::string, int> kills;         // Player's kill count
        int moves_since_last_save;
        time_t last_save_timestamp;
        unsigned char latest_lightlevel;
        calendar latest_lightlevel_turn;
        // remoteveh() cache
        int remoteveh_cache_turn;
        vehicle *remoteveh_cache;

        special_game *gamemode;

        int moveCount; //Times the player has moved (not pause, sleep, etc)
        const int lookHeight; // Look Around window height

        /** How far the tileset should be zoomed out, 16 is default. 32 is zoomed in by x2, 8 is zoomed out by x0.5 */
        int tileset_zoom;

        // Preview for auto move route
        std::vector<point> destination_preview;

        Creature *is_hostile_within(int distance);

        void move_save_to_graveyard();
        bool save_player_data();
};

#endif<|MERGE_RESOLUTION|>--- conflicted
+++ resolved
@@ -427,11 +427,6 @@
         int move_liquid(item &liquid);
 
         void open_gate( const tripoint &p, const ter_id handle_type );
-<<<<<<< HEAD
-
-        bionic_id random_good_bionic() const; // returns a non-faulty, valid bionic
-=======
->>>>>>> d51c9535
 
         // Helper because explosion was getting too big.
         void do_blast( const tripoint &p, const int power, const int radius, const bool fire );
