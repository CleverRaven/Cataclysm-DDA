--- conflicted
+++ resolved
@@ -991,7 +991,7 @@
         void autosave();         // automatic quicksaves - Performs some checks before calling quicksave()
     public:
         void quicksave();        // Saves the game without quitting
-<<<<<<< HEAD
+        void disp_NPCs();        // Currently for debug use.  Lists global NPCs.
 
         /** Used to implement mouse "edge scrolling". Returns a
          *  tripoint which is a vector of the resulting "move", i.e.
@@ -1004,9 +1004,6 @@
         tripoint mouse_edge_scrolling_terrain( input_context &ctxt );
         /** This variant is suitable for the overmap. */
         tripoint mouse_edge_scrolling_overmap( input_context &ctxt );
-=======
-        void disp_NPCs();        // Currently for debug use.  Lists global NPCs.
->>>>>>> f2df59c5
     private:
         void quickload();        // Loads the previously saved game if it exists
 
