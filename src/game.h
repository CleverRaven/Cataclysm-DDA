#pragma once
#ifndef GAME_H
#define GAME_H

#include <limits.h>
#include <array>
#include <list>
#include <map>
#include <memory>
#include <unordered_map>
#include <vector>
#include <ctime>
#include <functional>
#include <iosfwd>
#include <string>

#include "calendar.h"
#include "cursesdef.h"
#include "enums.h"
#include "game_constants.h"
#include "int_id.h"
#include "item_location.h"
#include "optional.h"
#include "pimpl.h"
#include "creature.h"
#include "item.h"
#include "string_id.h"
#include "monster.h"

extern bool test_mode;

// The reference to the one and only game instance.
class game;

extern std::unique_ptr<game> g;

extern bool trigdist;
extern bool use_tiles;
extern bool fov_3d;
extern bool tile_iso;

extern const int core_version;

extern const int savegame_version;
extern int savegame_loading_version;

class input_context;

input_context get_default_mode_input_context();

enum class dump_mode {
    TSV,
    HTML
};

enum quit_status {
    QUIT_NO = 0,    // Still playing
    QUIT_SUICIDE,   // Quit with 'Q'
    QUIT_SAVED,     // Saved and quit
    QUIT_NOSAVED,   // Quit without saving
    QUIT_DIED,      // Actual death
    QUIT_WATCH,     // Died, and watching aftermath
};

enum safe_mode_type {
    SAFE_MODE_OFF = 0, // Moving always allowed
    SAFE_MODE_ON = 1, // Moving allowed, but if a new monsters spawns, go to SAFE_MODE_STOP
    SAFE_MODE_STOP = 2, // New monsters spotted, no movement allowed
};

enum body_part : int;
enum weather_type : int;
enum action_id : int;
enum target_mode : int;

struct targeting_data;
struct special_game;
struct mtype;

using mtype_id = string_id<mtype>;
struct species_type;

using species_id = string_id<species_type>;
using itype_id = std::string;
class ammunition_type;

using ammotype = string_id<ammunition_type>;
class map;
class zone_type;

using zone_type_id = string_id<zone_type>;
class faction_manager;
class new_faction_manager;
class player;
class npc;
struct MOD_INFORMATION;

using mod_id = string_id<MOD_INFORMATION>;
class vehicle;
class Creature_tracker;
class scenario;
class map_item_stack;
struct WORLD;
class save_t;

typedef WORLD *WORLDPTR;
class overmap;
class event_manager;

enum event_type : int;
struct ter_t;

using ter_id = int_id<ter_t>;
class weather_generator;
struct weather_printable;
class live_view;
class nc_color;
struct w_point;
struct explosion_data;
struct visibility_variables;
class scent_map;
class loading_ui;

typedef std::function<bool( const item & )> item_filter;

enum liquid_dest : int {
    LD_NULL,
    LD_CONSUME,
    LD_ITEM,
    LD_VEH,
    LD_KEG,
    LD_GROUND
};

struct liquid_dest_opt {
    liquid_dest dest_opt = LD_NULL;
    tripoint pos;
    item_location item_loc;
    vehicle *veh = nullptr;
};

enum peek_act : int {
    PA_BLIND_THROW
    // obvious future additional value is PA_BLIND_FIRE
};

struct look_around_result {
    cata::optional<tripoint> position;
    cata::optional<peek_act> peek_action;
};

struct w_map {
    int id;
    std::string name;
    bool toggle;
    catacurses::window win;
};

class game
{
        friend class editmap;
        friend class advanced_inventory;
        friend class main_menu;
        friend class target_handler;
    public:
        game();
        ~game();

        /** Loads static data that does not depend on mods or similar. */
        void load_static_data();

        /** Loads core dynamic data. May throw. */
        void load_core_data( loading_ui &ui );

        /** Returns whether the core data is currently loaded. */
        bool is_core_data_loaded() const;

        /**
         *  Check if mods can be successfully loaded
         *  @param opts check specific mods (or all if unspecified)
         *  @return whether all mods were successfully loaded
         */
        bool check_mod_data( const std::vector<mod_id> &opts, loading_ui &ui );

        /** Loads core data and mods from the active world. May throw. */
        void load_world_modfiles( loading_ui &ui );
        /**
         * Base path for saving player data. Just add a suffix (unique for
         * the thing you want to save) and use the resulting path.
         * Example: `save_ui_data(get_player_base_save_path()+".ui")`
         */
        std::string get_player_base_save_path() const;
        /**
         * Base path for saving world data. This yields a path to a folder.
         */
        std::string get_world_base_save_path() const;
        /**
         *  Load content packs
         *  @param msg string to display whilst loading prompt
         *  @param packs content packs to load in correct dependent order
         *  @param ui structure for load progress display
         *  @return true if all packs were found, false if any were missing
         */
        bool load_packs( const std::string &msg, const std::vector<mod_id> &packs, loading_ui &ui );

    protected:
        /** Loads dynamic data from the given directory. May throw. */
        void load_data_from_dir( const std::string &path, const std::string &src, loading_ui &ui );
    public:
        /** Initializes the UI. */
        void init_ui( const bool resized = false );
        void setup();
        /** Saving and loading functions. */
        void serialize( std::ostream &fout ); // for save
        void unserialize( std::istream &fin ); // for load
        void unserialize_master( std::istream &fin ); // for load

        /** write statistics to stdout and @return true if successful */
        bool dump_stats( const std::string &what, dump_mode mode, const std::vector<std::string> &opts );

        /** Returns false if saving failed. */
        bool save();
        /** Returns a list of currently active character saves. */
        std::vector<std::string> list_active_characters();
        void write_memorial_file( std::string sLastWords );
        bool cleanup_at_end();
        void start_calendar();
        /** MAIN GAME LOOP. Returns true if game is over (death, saved, quit, etc.). */
        bool do_turn();
        void draw();
        void draw_ter( bool draw_sounds = true );
        void draw_ter( const tripoint &center, bool looking = false, bool draw_sounds = true );
        void draw_panels();
        void draw_panels( size_t column, size_t index );
        /**
         * Returns the location where the indicator should go relative to the reality bubble,
         * or nothing to indicate no indicator should be drawn.
         * Based on the vehicle the player is driving, if any.
         * @param next If true, bases it on the vehicle the vehicle will turn to next turn,
         * instead of the one it is currently facing.
         */
        cata::optional<tripoint> get_veh_dir_indicator_location( bool next ) const;
        void draw_veh_dir_indicator( bool next );

        /** Create explosion at p of intensity (power) with (shrapnel) chunks of shrapnel.
            Explosion intensity formula is roughly power*factor^distance.
            If factor <= 0, no blast is produced */
        void explosion(
            const tripoint &p, float power, float factor = 0.8f,
            bool fire = false, int casing_mass = 0, float fragment_mass = 0.05
        );

        void explosion(
            const tripoint &p, const explosion_data &ex
        );

        /** Helper for explosion, does the actual blast. */
        void do_blast( const tripoint &p, float power, float factor, bool fire );

        /*
         * Emits shrapnel damaging creatures and sometimes terrain/furniture within range
         * @param src source from which shrapnel radiates outwards in a uniformly random distribution
         * @param power raw kinetic energy which is responsible for damage and reduced by effects of cover
         * @param casing_mass total mass of bomb casing, determines fragment velocity.
         * @param fragment_mass mass of individual fragments, affects range, damage and coverage.
         * @param range maximum distance shrapnel may travel
         * @return vector containing all tiles that took damage.
         */
        std::vector<tripoint> shrapnel( const tripoint &src, int power, int casing_mass,
                                        float fragment_mass, int range = -1 );

        /** Triggers a flashbang explosion at p. */
        void flashbang( const tripoint &p, bool player_immune = false );
        /** Moves the player vertically. If force == true then they are falling. */
        void vertical_move( int z, bool force );
        /** Returns the other end of the stairs (if any). May query, affect u etc.  */
        cata::optional<tripoint> find_or_make_stairs( map &mp, int z_after, bool &rope_ladder );
        /** Actual z-level movement part of vertical_move. Doesn't include stair finding, traps etc. */
        void vertical_shift( int dest_z );
        /** Add goes up/down auto_notes (if turned on) */
        void vertical_notes( int z_before, int z_after );
        /** Checks to see if a player can use a computer (not illiterate, etc.) and uses if able. */
        void use_computer( const tripoint &p );
        /** Triggers a resonance cascade at p. */
        void resonance_cascade( const tripoint &p );
        /** Triggers a scrambler blast at p. */
        void scrambler_blast( const tripoint &p );
        /** Triggers an EMP blast at p. */
        void emp_blast( const tripoint &p );
        /**
         * @return The living creature with the given id. Returns null if no living
         * creature with such an id exists. Never returns a dead creature.
         * Currently only the player character and npcs have ids.
         */
        template<typename T = Creature>
        T * critter_by_id( int id );
        /**
         * Returns the Creature at the given location. Optionally casted to the given
         * type of creature: @ref npc, @ref player, @ref monster - if there is a creature,
         * but it's not of the requested type, returns nullptr.
         * @param allow_hallucination Whether to return monsters that are actually hallucinations.
         */
        template<typename T = Creature>
        T * critter_at( const tripoint &p, bool allow_hallucination = false );
        template<typename T = Creature>
        const T * critter_at( const tripoint &p, bool allow_hallucination = false ) const;
        /**
         * Returns a shared pointer to the given critter (which can be of any of the subclasses of
         * @ref Creature). The function may return an empty pointer if the given critter
         * is not stored anywhere (e.g. it was allocated on the stack, not stored in
         * the @ref critter_tracker nor in @ref active_npc nor is it @ref u).
         */
        template<typename T = Creature>
        std::shared_ptr<T> shared_from( const T &critter );

        /**
         * Summons a brand new monster at the current time. Returns the summoned monster.
         * Returns a `nullptr` if the monster could not be created.
         */
        monster *summon_mon( const mtype_id &id, const tripoint &p );
        /** Calls the creature_tracker add function. Returns true if successful. */
        bool add_zombie( monster &critter );
        bool add_zombie( monster &critter, bool pin_upgrade );
        /**
         * Returns the approximate number of creatures in the reality bubble.
         * Because of performance restrictions it may return a slightly incorrect
         * values (as it includes dead, but not yet cleaned up creatures).
         */
        size_t num_creatures() const;
        /** Redirects to the creature_tracker update_pos() function. */
        bool update_zombie_pos( const monster &critter, const tripoint &pos );
        void remove_zombie( const monster &critter );
        /** Redirects to the creature_tracker clear() function. */
        void clear_zombies();
        /** Spawns a hallucination at a determined position. */
        bool spawn_hallucination( const tripoint &p );
        /** Swaps positions of two creatures */
        bool swap_critters( Creature &first, Creature &second );

    private:
        friend class monster_range;
        friend class Creature_range;

        template<typename T>
        class non_dead_range
        {
            public:
                std::vector<std::weak_ptr<T>> items;

                class iterator
                {
                    private:
                        bool valid();
                    public:
                        std::vector<std::weak_ptr<T>> &items;
                        typename std::vector<std::weak_ptr<T>>::iterator iter;
                        std::shared_ptr<T> current;

                        iterator( std::vector<std::weak_ptr<T>> &i,
                                  const typename std::vector<std::weak_ptr<T>>::iterator t ) : items( i ), iter( t ) {
                            while( iter != items.end() && !valid() ) {
                                ++iter;
                            }
                        }
                        iterator( const iterator & ) = default;
                        iterator &operator=( const iterator & ) = default;

                        bool operator==( const iterator &rhs ) const {
                            return iter == rhs.iter;
                        }
                        bool operator!=( const iterator &rhs ) const {
                            return !operator==( rhs );
                        }
                        iterator &operator++() {
                            do {
                                ++iter;
                            } while( iter != items.end() && !valid() );
                            return *this;
                        }
                        T &operator*() const {
                            return *current;
                        }
                };
                iterator begin() {
                    return iterator( items, items.begin() );
                }
                iterator end() {
                    return iterator( items, items.end() );
                }
        };

        class monster_range : public non_dead_range<monster>
        {
            public:
                monster_range( game &g );
        };

        class npc_range : public non_dead_range<npc>
        {
            public:
                npc_range( game &g );
        };

        class Creature_range : public non_dead_range<Creature>
        {
            private:
                std::shared_ptr<player> u;

            public:
                Creature_range( game &g );
        };

    public:
        /**
         * Returns an anonymous range that contains all creatures. The range allows iteration
         * via a range-based for loop, e.g. `for( Creature &critter : all_creatures() ) { ... }`.
         * One shall not store the returned range nor the iterators.
         * One can freely remove and add creatures to the game during the iteration. Added
         * creatures will not be iterated over.
         */
        Creature_range all_creatures();
        /// Same as @ref all_creatures but iterators only over monsters.
        monster_range all_monsters();
        /// Same as @ref all_creatures but iterators only over npcs.
        npc_range all_npcs();

        /**
         * Returns all creatures matching a predicate. Only living ( not dead ) creatures
         * are checked ( and returned ). Returned pointers are never null.
         */
        std::vector<Creature *> get_creatures_if( const std::function<bool( const Creature & )> &pred );
        std::vector<npc *> get_npcs_if( const std::function<bool( const npc & )> &pred );
        /**
         * Returns a creature matching a predicate. Only living (not dead) creatures
         * are checked. Returns `nullptr` if no creature matches the predicate.
         * There is no guarantee which creature is returned when several creatures match.
         */
        Creature *get_creature_if( const std::function<bool( const Creature & )> &pred );

        /** Returns true if there is no player, NPC, or monster on the tile and move_cost > 0. */
        bool is_empty( const tripoint &p );
        /** Returns true if p is outdoors and it is sunny. */
        bool is_in_sunlight( const tripoint &p );
        /** Returns true if p is indoors, underground, or in a car. */
        bool is_sheltered( const tripoint &p );
        /**
         * Revives a corpse at given location. The monster type and some of its properties are
         * deducted from the corpse. If reviving succeeds, the location is guaranteed to have a
         * new monster there (see @ref critter_at).
         * @param location The place where to put the revived monster.
         * @param corpse The corpse item, it must be a valid corpse (see @ref item::is_corpse).
         * @return Whether the corpse has actually been redivided. Reviving may fail for many
         * reasons, including no space to put the monster, corpse being to much damaged etc.
         * If the monster was revived, the caller should remove the corpse item.
         * If reviving failed, the item is unchanged, as is the environment (no new monsters).
         */
        bool revive_corpse( const tripoint &location, item &corpse );
        /**Turns Broken Cyborg monster into Cyborg NPC via surgery*/
        void save_cyborg( item *cyborg, const tripoint couch_pos, player &installer );
        /**
         * Returns true if the player is allowed to fire a given item, or false if otherwise.
         * reload_time is stored as a side effect of condition testing.
         * @param args Contains item data and targeting mode for the gun we want to fire.
         * @return True if all conditions are true, otherwise false.
         */
        bool plfire_check( const targeting_data &args );

        /**
         * Handles interactive parts of gun firing (target selection, etc.).
         * @return Whether an attack was actually performed.
         */
        bool plfire();
        /**
         * Handles interactive parts of gun firing (target selection, etc.).
         * This version stores targeting parameters for weapon, used for calls to the nullary form.
         * @param weapon Reference to a weapon we want to start aiming.
         * @param bp_cost The amount by which the player's power reserve is decreased after firing.
         * @return Whether an attack was actually performed.
         */
        bool plfire( item &weapon, int bp_cost = 0 );
        /** Redirects to player::cancel_activity(). */
        void cancel_activity();
        /** Asks if the player wants to cancel their activity, and if so cancels it. */
        bool cancel_activity_query( const std::string &message );
        /** Asks if the player wants to cancel their activity and if so cancels it. Additionally checks
         *  if the player wants to ignore further distractions. */
        bool cancel_activity_or_ignore_query( const distraction_type type, const std::string &reason );
        /** Handles players exiting from moving vehicles. */
        void moving_vehicle_dismount( const tripoint &p );

        /** Returns the current remotely controlled vehicle. */
        vehicle *remoteveh();
        /** Sets the current remotely controlled vehicle. */
        void setremoteveh( vehicle *veh );

        /** Returns the next available mission id. */
        int assign_mission_id();
        /** Find the npc with the given ID. Returns NULL if the npc could not be found. Searches all loaded overmaps. */
        npc *find_npc( int id );
        /** Makes any nearby NPCs on the overmap active. */
        void load_npcs();
        /** Unloads all NPCs */
        void unload_npcs();
        /** Unloads, then loads the NPCs */
        void reload_npcs();
        /** Returns the number of kills of the given mon_id by the player. */
        int kill_count( const mtype_id &id );
        /** Returns the number of kills of the given monster species by the player. */
        int kill_count( const species_id &spec );
        /** Increments the number of kills of the given mtype_id by the player upwards. */
        void increase_kill_count( const mtype_id &id );
        /** Record the fact that the player murdered an NPC. */
        void record_npc_kill( const npc &p );
        /** Add follower id to list. */
        void add_npc_follower( const int &id );
        /** Remove follower id from follower list. */
        void remove_npc_follower( const int &id );
        /** Get list of followers. */
        std::vector<int> get_follower_list();
        /** validate list of followers to account for overmap buffers */
        void validate_npc_followers();
        /** validate camps to ensure they are on the overmap list */
        void validate_camps();
        /** Return list of killed NPC */
        std::list<std::string> get_npc_kill();

        /** Performs a random short-distance teleport on the given player, granting teleglow if needed. */
        void teleport( player *p = nullptr, bool add_teleglow = true );
        /** Handles swimming by the player. Called by plmove(). */
        void plswim( const tripoint &p );
        /** Picks and spawns a random fish from the remaining fish list when a fish is caught. */
        void catch_a_monster( std::vector<monster *> &catchables, const tripoint &pos, player *p,
                              const time_duration &catch_duration );
        /**
         * Get the fishable monsters within the contiguous fishable terrain starting at fish_pos,
         * out to the specificed distance.
         * @param distance Distance around the fish_pos to examine for contiguous fishable terrain.
         * @param fish_pos The location being fished.
         * @return Fishable monsters within the specified contiguous fishable terrain.
         */
        std::vector<monster *> get_fishable( int distance, const tripoint &fish_pos );
        /** Flings the input creature in the given direction. */
        void fling_creature( Creature *c, const int &dir, float flvel, bool controlled = false );

        /** Nuke the area at p - global overmap terrain coordinates! */
        void nuke( const tripoint &p );
        float natural_light_level( int zlev ) const;
        /** Returns coarse number-of-squares of visibility at the current light level.
         * Used by monster and NPC AI.
         */
        unsigned char light_level( int zlev ) const;
        void reset_light_level();
        int assign_npc_id();
        Creature *is_hostile_nearby();
        Creature *is_hostile_very_close();
        void refresh_all();
        // Handles shifting coordinates transparently when moving between submaps.
        // Helper to make calling with a player pointer less verbose.
        void update_map( player &p );
        point update_map( int &x, int &y );
        void update_overmap_seen(); // Update which overmap tiles we can see

        void process_artifact( item &it, player &p );
        void add_artifact_messages( const std::vector<art_effect_passive> &effects );
        void add_artifact_dreams( );

        void peek();
        void peek( const tripoint &p );
        cata::optional<tripoint> look_debug();

        bool check_zone( const zone_type_id &type, const tripoint &where ) const;
        /** Checks whether or not there is a zone of particular type nearby */
        bool check_near_zone( const zone_type_id &type, const tripoint &where ) const;
        bool is_zones_manager_open() const;
        void zones_manager();

        // Look at nearby terrain ';', or select zone points
        cata::optional<tripoint> look_around();
        look_around_result look_around( catacurses::window w_info, tripoint &center,
                                        const tripoint &start_point, bool has_first_point, bool select_zone, bool peeking );

        // Shared method to print "look around" info
        void pre_print_all_tile_info( const tripoint &lp, const catacurses::window &w_look,
                                      int &line, int last_line, const visibility_variables &cache );

        // Shared method to print "look around" info
        void print_all_tile_info( const tripoint &lp, const catacurses::window &w_look,
                                  const std::string &area_name, int column,
                                  int &line, int last_line, bool draw_terrain_indicators, const visibility_variables &cache );

        /** Long description of (visible) things at tile. */
        void extended_description( const tripoint &p );

        void draw_trail_to_square( const tripoint &t, bool bDrawX );

        // TODO: Move these functions to game_menus::inv and isolate them.
        int inv_for_filter( const std::string &title, item_filter filter,
                            const std::string &none_message = "" );
        int inv_for_all( const std::string &title, const std::string &none_message = "" );
        int inv_for_flag( const std::string &flag, const std::string &title );
        int inv_for_id( const itype_id &id, const std::string &title );

        enum inventory_item_menu_positon {
            RIGHT_TERMINAL_EDGE,
            LEFT_OF_INFO,
            RIGHT_OF_INFO,
            LEFT_TERMINAL_EDGE,
        };
        int inventory_item_menu( int pos, int startx = 0, int width = 50,
                                 inventory_item_menu_positon position = RIGHT_OF_INFO );

        /** Custom-filtered menu for inventory and nearby items and those that within specified radius */
        item_location inv_map_splice( item_filter filter, const std::string &title, int radius = 0,
                                      const std::string &none_message = "" );

        bool has_gametype() const;
        special_game_id gametype() const;

        void toggle_fullscreen();
        void toggle_pixel_minimap();
        void toggle_panel_adm();
        void reload_tileset();
        void temp_exit_fullscreen();
        void reenter_fullscreen();
        void zoom_in();
        void zoom_out();
        void reset_zoom();
        int get_moves_since_last_save() const;
        int get_user_action_counter() const;

        // Returns outdoor or indoor temperature of given location (in absolute (@ref map::getabs))
        int get_temperature( const tripoint &location );

        /**
         * The top left corner of the reality bubble (in submaps coordinates). This is the same
         * as @ref map::abs_sub of the @ref m map.
         */
        int get_levx() const;
        int get_levy() const;
        int get_levz() const;
        /**
         * Load the main map at given location, see @ref map::load, in global, absolute submap
         * coordinates.
         */
        void load_map( const tripoint &pos_sm );
        /**
         * The overmap which contains the center submap of the reality bubble.
         */
        overmap &get_cur_om() const;
        const weather_generator &get_cur_weather_gen() const;

        /** Get all living player allies */
        std::vector<npc *> allies();
        // Setter for driving_view_offset
        void set_driving_view_offset( const point &p );
        // Calculates the driving_view_offset for the given vehicle
        // and sets it (view set_driving_view_offset), if
        // the options for this feature is deactivated or if veh is NULL,
        // the function set the driving offset to (0,0)
        void calc_driving_offset( vehicle *veh = nullptr );

        /**
         * @name Liquid handling
         */
        /**@{*/
        /**
         * Consume / handle all of the liquid. The function can be used when the liquid needs
         * to be handled and can not be put back to where it came from (e.g. when it's a newly
         * created item from crafting).
         * The player is forced to handle all of it, which may required them to pour it onto
         * the ground (if they don't have enough container space available) and essentially
         * loose the item.
         * @return Whether any of the liquid has been consumed. `false` indicates the player has
         * declined all options to handle the liquid (essentially canceled the action) and no
         * charges of the liquid have been transferred.
         * `true` indicates some charges have been transferred (but not necessarily all of them).
         */
        void handle_all_liquid( item liquid, int radius );

        /**
         * Consume / handle as much of the liquid as possible in varying ways. This function can
         * be used when the action can be canceled, which implies the liquid can be put back
         * to wherever it came from and is *not* lost if the player cancels the action.
         * It returns when all liquid has been handled or if the player has explicitly canceled
         * the action (use the charges count to distinguish).
         * @return Whether any of the liquid has been consumed. `false` indicates the player has
         * declined all options to handle the liquid and no charges of the liquid have been transferred.
         * `true` indicates some charges have been transferred (but not necessarily all of them).
         */
        bool consume_liquid( item &liquid, int radius = 0 );

        /**
         * Handle finite liquid from ground. The function also handles consuming move points.
         * This may start a player activity.
         * @param on_ground Iterator to the item on the ground. Must be valid and point to an
         * item in the stack at `m.i_at(pos)`
         * @param pos The position of the item on the map.
         * @param radius around position to handle liquid for
         * @return Whether the item has been removed (which implies it was handled completely).
         * The iterator is invalidated in that case. Otherwise the item remains but may have
         * fewer charges.
         */
        bool handle_liquid_from_ground( std::list<item>::iterator on_ground, const tripoint &pos,
                                        int radius = 0 );

        /**
         * Handle liquid from inside a container item. The function also handles consuming move points.
         * @param in_container Iterator to the liquid. Must be valid and point to an
         * item in the @ref item::contents of the container.
         * @param container Container of the liquid
         * @param radius around position to handle liquid for
         * @return Whether the item has been removed (which implies it was handled completely).
         * The iterator is invalidated in that case. Otherwise the item remains but may have
         * fewer charges.
         */
        bool handle_liquid_from_container( std::list<item>::iterator in_container, item &container,
                                           int radius = 0 );
        /**
         * Shortcut to the above: handles the first item in the container.
         */
        bool handle_liquid_from_container( item &container, int radius = 0 );

        /**
         * This may start a player activity if either \p source_pos or \p source_veh is not
         * null.
         * The function consumes moves of the player as needed.
         * Supply one of the source parameters to prevent the player from pouring the liquid back
         * into that "container". If no source parameter is given, the liquid must not be in a
         * container at all (e.g. freshly crafted, or already removed from the container).
         * @param liquid The actual liquid
         * @param source The container that currently contains the liquid.
         * @param radius Radius to look for liquid around pos
         * @param source_pos The source of the liquid when it's from the map.
         * @param source_veh The vehicle that currently contains the liquid in its tank.
         * @return Whether the user has handled the liquid (at least part of it). `false` indicates
         * the user has rejected all possible actions. But note that `true` does *not* indicate any
         * liquid was actually consumed, the user may have chosen an option that turned out to be
         * invalid (chose to fill into a full/unsuitable container).
         * Basically `false` indicates the user does not *want* to handle the liquid, `true`
         * indicates they want to handle it.
         */
        bool handle_liquid( item &liquid, item *source = nullptr, int radius = 0,
                            const tripoint *source_pos = nullptr,
                            const vehicle *source_veh = nullptr, const int part_num = -1,
                            const monster *source_mon = nullptr );
        /**
             * These are helper functions for transfer liquid, for times when you just want to
             * get the target of the transfer, or know the target and just want to transfer the
             * liquid. They take the same arguments as handle_liquid, plus
             * @param target structure containing information about the target
             */
        bool get_liquid_target( item &liquid, item *const source, const int radius,
                                const tripoint *source_pos, const vehicle *const source_veh,
                                const monster *const source_mon, liquid_dest_opt &target );
        bool perform_liquid_transfer( item &liquid,
                                      const tripoint *source_pos,
                                      const vehicle *const source_veh, const int part_num,
                                      const monster *const source_mon, liquid_dest_opt &target );
        /**@}*/

        void open_gate( const tripoint &p );

        // Knockback functions: knock target at t along a line, either calculated
        // from source position s using force parameter or passed as an argument;
        // force determines how far target is knocked, if trajectory is calculated
        // force also determines damage along with dam_mult;
        // stun determines base number of turns target is stunned regardless of impact
        // stun == 0 means no stun, stun == -1 indicates only impact stun (wall or npc/monster)
        void knockback( const tripoint &s, const tripoint &t, int force, int stun, int dam_mult );
        void knockback( std::vector<tripoint> &traj, int force, int stun, int dam_mult );

        // shockwave applies knockback to all targets within radius of p
        // parameters force, stun, and dam_mult are passed to knockback()
        // ignore_player determines if player is affected, useful for bionic, etc.
        void shockwave( const tripoint &p, int radius, int force, int stun, int dam_mult,
                        bool ignore_player );

        // Animation related functions
        void draw_explosion( const tripoint &p, int radius, const nc_color &col );
        void draw_custom_explosion( const tripoint &p, const std::map<tripoint, nc_color> &area );
        void draw_bullet( const tripoint &pos, int i, const std::vector<tripoint> &trajectory,
                          char bullet );
        void draw_hit_mon( const tripoint &p, const monster &critter, bool dead = false );
        void draw_hit_player( const player &p, int dam );
        void draw_line( const tripoint &p, const tripoint &center_point, const std::vector<tripoint> &ret );
        void draw_line( const tripoint &p, const std::vector<tripoint> &ret );
        void draw_weather( const weather_printable &wPrint );
        void draw_sct();
        void draw_zones( const tripoint &start, const tripoint &end, const tripoint &offset );
        // Draw critter (if visible!) on its current position into w_terrain.
        // @param center the center of view, same as when calling map::draw
        void draw_critter( const Creature &critter, const tripoint &center );
        void draw_cursor( const tripoint &p );
        // Draw a highlight graphic at p, for example when examining something.
        // TILES only, in curses this does nothing
        void draw_highlight( const tripoint &p );

        bool is_in_viewport( const tripoint &p, int margin = 0 ) const;
        /**
         * Check whether movement is allowed according to safe mode settings.
         * @return true if the movement is allowed, otherwise false.
         */
        bool check_safe_mode_allowed( bool repeat_safe_mode_warnings = true );
        void set_safe_mode( safe_mode_type mode );

        /** open vehicle interaction screen */
        void exam_vehicle( vehicle &veh, int cx = 0, int cy = 0 );

        // Forcefully close a door at p.
        // The function checks for creatures/items/vehicles at that point and
        // might kill/harm/destroy them.
        // If there still remains something that prevents the door from closing
        // (e.g. a very big creatures, a vehicle) the door will not be closed and
        // the function returns false.
        // If the door gets closed the terrain at p is set to door_type and
        // true is returned.
        // bash_dmg controls how much damage the door does to the
        // creatures/items/vehicle.
        // If bash_dmg is 0 or smaller, creatures and vehicles are not damaged
        // at all and they will prevent the door from closing.
        // If bash_dmg is smaller than 0, _every_ item on the door tile will
        // prevent the door from closing. If bash_dmg is 0, only very small items
        // will do so, if bash_dmg is greater than 0, items won't stop the door
        // from closing at all.
        // If the door gets closed the items on the door tile get moved away or destroyed.
        bool forced_door_closing( const tripoint &p, const ter_id &door_type, int bash_dmg );

        /** Attempt to load first valid save (if any) in world */
        bool load( const std::string &world );

    private:
        // Game-start procedures
        void load( const save_t &name ); // Load a player-specific save file
        void load_master(); // Load the master data file, with factions &c
        void load_weather( std::istream &fin );
#if defined(__ANDROID__)
        void load_shortcuts( std::istream &fin );
#endif
        bool start_game(); // Starts a new game in the active world

        //private save functions.
        // returns false if saving failed for whatever reason
        bool save_factions_missions_npcs();
        void reset_npc_dispositions();
        void serialize_master( std::ostream &fout );
        // returns false if saving failed for whatever reason
        bool save_artifacts();
        // returns false if saving failed for whatever reason
        bool save_maps();
        void save_weather( std::ostream &fout );
#if defined(__ANDROID__)
        void save_shortcuts( std::ostream &fout );
#endif
        // Data Initialization
        void init_autosave();     // Initializes autosave parameters
        void create_starting_npcs(); // Creates NPCs that start near you

        // V Menu Functions and helpers:
        void list_items_monsters(); // Called when you invoke the `V`-menu

        enum class vmenu_ret : int {
            CHANGE_TAB,
            QUIT,
            FIRE, // Who knew, apparently you can do that in list_monsters
        };

        game::vmenu_ret list_items( const std::vector<map_item_stack> &item_list );
        std::vector<map_item_stack> find_nearby_items( int iRadius );
        void reset_item_list_state( const catacurses::window &window, int height, bool bRadiusSort );

        game::vmenu_ret list_monsters( const std::vector<Creature *> &monster_list );

        /** Check for dangerous stuff at dest_loc, return false if the player decides
        not to step there */
        bool prompt_dangerous_tile( const tripoint &dest_loc ) const;
        /** Returns true if the menu handled stuff and player shouldn't do anything else */
        bool npc_menu( npc &who );
        // Standard movement; handles attacks, traps, &c. Returns false if auto move
        // should be canceled
        bool plmove( int dx, int dy, int dz = 0 );
        inline bool plmove( tripoint d ) {
            return plmove( d.x, d.y, d.z );
        }
        inline bool plmove( point d ) {
            return plmove( d.x, d.y );
        }
        // Handle pushing during move, returns true if it handled the move
        bool grabbed_move( const tripoint &dp );
        bool grabbed_veh_move( const tripoint &dp );
        bool grabbed_furn_move( const tripoint &dp );
        // Handle moving from a ramp
        bool ramp_move( const tripoint &dest );
        // Handle phasing through walls, returns true if it handled the move
        bool phasing_move( const tripoint &dest );
        // Regular movement. Returns false if it failed for any reason
        bool walk_move( const tripoint &dest );
        void on_move_effects();

        void control_vehicle(); // Use vehicle controls  '^'
        void examine( const tripoint &p ); // Examine nearby terrain  'e'
        void examine();

        void pickup(); // Pickup neaby items 'g'
        void pickup( const tripoint &p );

        void drop(); // Drop an item  'd'
        void drop_in_direction(); // Drop w/ direction  'D'

        void butcher(); // Butcher a corpse  'B'
        void use_item( int pos = INT_MIN ); // Use item; also tries E,R,W  'a'

        void change_side( int pos = INT_MIN ); // Change the side on which an item is worn 'c'
        void reload( int pos, bool prompt = false );
        void reload( item_location &loc, bool prompt = false, bool empty = true );
        void mend( int pos = INT_MIN );
        void autoattack();
    public:
        void eat( int pos = INT_MIN ); // Eat food or fuel  'E' (or 'a')
        void reload_item(); // Reload an item
        void reload_weapon( bool try_everything = true ); // Reload a wielded gun/tool  'r'
        // Places the player at the specified point; hurts feet, lists items etc.
        void place_player( const tripoint &dest );
        void place_player_overmap( const tripoint &om_dest );

        bool unload( item &it ); // Unload a gun/tool  'U'
        void unload( int pos = INT_MIN );

        unsigned int get_seed() const;

        /** If invoked, NPCs will be reloaded before next turn. */
        void set_npcs_dirty();
        /** If invoked, dead will be cleaned this turn. */
        void set_critter_died();
        void mon_info( const catacurses::window &,
                       int hor_padding = 0 ); // Prints a list of nearby monsters
    private:
        void wield();
        void wield( int pos ); // Wield a weapon  'w'
        void wield( item_location &loc );

        void chat(); // Talk to a nearby NPC  'C'
        void plthrow( int pos = INT_MIN,
                      const cata::optional<tripoint> &blind_throw_from_pos = cata::nullopt ); // Throw an item  't'

        // Internal methods to show "look around" info
        void print_fields_info( const tripoint &lp, const catacurses::window &w_look, int column,
                                int &line );
        void print_terrain_info( const tripoint &lp, const catacurses::window &w_look,
                                 const std::string &area_name, int column,
                                 int &line );
        void print_trap_info( const tripoint &lp, const catacurses::window &w_look, const int column,
                              int &line );
        void print_creature_info( const Creature *creature, const catacurses::window &w_look, int column,
                                  int &line, const int last_line );
        void print_vehicle_info( const vehicle *veh, int veh_part, const catacurses::window &w_look,
                                 int column, int &line, int last_line );
        void print_visibility_info( const catacurses::window &w_look, int column, int &line,
                                    visibility_type visibility );
        void print_visibility_indicator( visibility_type visibility );
        void print_items_info( const tripoint &lp, const catacurses::window &w_look, int column, int &line,
                               int last_line );
        void print_graffiti_info( const tripoint &lp, const catacurses::window &w_look, int column,
                                  int &line, int last_line );
        void get_lookaround_dimensions( int &lookWidth, int &begin_y, int &begin_x ) const;

        input_context get_player_input( std::string &action );

        // Map updating and monster spawning
        void replace_stair_monsters();
        void update_stair_monsters();
        /**
         * Shift all active monsters, the shift vector (x,y,z) is the number of
         * shifted submaps. Monsters that are outside of the reality bubble after
         * shifting are despawned.
         * Note on z-levels: this works with vertical shifts, but currently all
         * monsters are despawned upon a vertical shift.
         */
        void shift_monsters( const int shiftx, const int shifty, const int shiftz );
        /**
         * Despawn a specific monster, it's stored on the overmap. Also removes
         * it from the creature tracker. Keep in mind that any monster index may
         * point to a different monster after calling this (or to no monster at all).
         */
        void despawn_monster( monster &critter );

        void perhaps_add_random_npc();
        void rebuild_mon_at_cache();

        // Routine loop functions, approximately in order of execution
        void cleanup_dead();     // Delete any dead NPCs/monsters
        void monmove();          // Monster movement
        void overmap_npc_move(); // NPC overmap movement
        void process_activity(); // Processes and enacts the player's activity
        void update_weather();   // Updates the temperature and weather patten
        void handle_key_blocking_activity(); // Abort reading etc.
        bool handle_action();
        bool try_get_right_click_action( action_id &act, const tripoint &mouse_target );
        bool try_get_left_click_action( action_id &act, const tripoint &mouse_target );

        void item_action_menu(); // Displays item action menu

        /**
         * If there is a robot (that can be disabled), query the player
         * and try to disable it.
         * @return true if the robot has been disabled or a similar action has
         * been done. false if the player did not choose any action and the function
         * has effectively done nothing.
         */
        bool disable_robot( const tripoint &p );

        bool is_game_over();     // Returns true if the player quit or died
        void death_screen();     // Display our stats, "GAME OVER BOO HOO"
        void draw_minimap();     // Draw the 5x5 minimap
    public:
        // Draws the pixel minimap based on the player's current location
        void draw_pixel_minimap( const catacurses::window &w );
    private:

        //  int autosave_timeout();  // If autosave enabled, how long we should wait for user inaction before saving.
        void autosave();         // automatic quicksaves - Performs some checks before calling quicksave()
    public:
        void quicksave();        // Saves the game without quitting
    private:
        void quickload();        // Loads the previously saved game if it exists

        // Input related
        // Handles box showing items under mouse
        bool handle_mouseview( input_context &ctxt, std::string &action );

        // On-request draw functions
        void disp_kills();          // Display the player's kill counts
        void disp_faction_ends();   // Display the faction endings
        void disp_NPC_epilogues();  // Display NPC endings
        void disp_NPCs();           // Currently UNUSED.  Lists global NPCs.
        void list_missions();       // Listed current, completed and failed missions (mission_ui.cpp)

        // Debug functions
        void debug();           // All-encompassing debug screen. TODO: This.
        void display_scent();   // Displays the scent map

        Creature *is_hostile_within( int distance );

        void move_save_to_graveyard();
        bool save_player_data();
        // ########################## DATA ################################
    protected:
        // May be a bit hacky, but it's probably better than the header spaghetti
        pimpl<map> map_ptr;
        pimpl<player> u_ptr;
        pimpl<live_view> liveview_ptr;
        live_view &liveview;
        pimpl<scent_map> scent_ptr;
        pimpl<event_manager> event_manager_ptr;

    public:
<<<<<<< HEAD
        bool auto_travel_mode = false;
=======
        /** Make map a reference here, to avoid map.h in game.h */
        map &m;
        player &u;
        scent_map &scent;
        event_manager &events;

        pimpl<Creature_tracker> critter_tracker;
        pimpl<faction_manager> faction_manager_ptr;
        pimpl<new_faction_manager> new_faction_manager_ptr;

        /** Used in main.cpp to determine what type of quit is being performed. */
        quit_status uquit;
        /** True if the game has just started or loaded, else false. */
        bool new_game;

        signed char temperature;              // The air temperature
        bool lightning_active;
        weather_type weather;   // Weather pattern--SEE weather.h
        int winddirection;
        int windspeed;
        pimpl<w_point> weather_precise; // Cached weather data
        const scenario *scen;
        std::vector<monster> coming_to_stairs;
        int monstairz;

        int ter_view_x;
        int ter_view_y;
        int ter_view_z;
        catacurses::window w_terrain;
        catacurses::window w_overmap;
        catacurses::window w_omlegend;
        catacurses::window w_minimap;
        catacurses::window w_pixel_minimap;
        //only a pointer, can refer to w_messages_short or w_messages_long

        catacurses::window w_panel_adm_ptr;
        catacurses::window w_panel_adm;

        catacurses::window w_blackspace;

        // View offset based on the driving speed (if any)
        // that has been added to u.view_offset,
        // Don't write to this directly, always use set_driving_view_offset
        point driving_view_offset;

        bool debug_pathfinding = false; // show NPC pathfinding on overmap ui
        bool displaying_scent;

        bool show_panel_adm;
        bool right_sidebar;
        bool reinitmap;
        bool fullscreen;
        bool was_fullscreen;

        //pixel minimap management
        int pixel_minimap_option;
>>>>>>> e82e5dfd
        safe_mode_type safe_mode;
        int turnssincelastmon; // needed for auto run mode
        cata::optional<int> wind_direction_override;
        cata::optional<int> windspeed_override;
        weather_type weather_override;

    private:
        std::shared_ptr<player> u_shared_ptr;
        std::vector<std::shared_ptr<npc>> active_npc;

        catacurses::window w_terrain_ptr;
        catacurses::window w_minimap_ptr;

        std::string sFilter; // a member so that it's remembered over time
        std::string list_item_upvote;
        std::string list_item_downvote;

        std::vector<std::shared_ptr<monster>> new_seen_mon;
        int mostseen;  // # of mons seen last turn; if this increases, set safe_mode to SAFE_MODE_STOP
        bool safe_mode_warning_logged;
        bool bVMonsterLookFire;
        time_point nextweather; // The time on which weather will shift next.
        int next_npc_id, next_mission_id; // Keep track of UIDs
        std::vector<int> follower_ids; // Keep track of follower NPC IDs
        std::map<mtype_id, int> kills;         // Player's kill count
        std::list<std::string> npc_kills;      // names of NPCs the player killed
        int moves_since_last_save;
        time_t last_save_timestamp;
        mutable std::array<float, OVERMAP_LAYERS> latest_lightlevels;
        // remoteveh() cache
        time_point remoteveh_cache_time;
        vehicle *remoteveh_cache;
        /** temperature cache, cleared every turn, sparse map of map tripoints to temperatures */
        std::unordered_map< tripoint, int > temperature_cache;
        /** Has a NPC been spawned since last load? */
        bool npcs_dirty;
        /** Has anything died in this turn and needs to be cleaned up? */
        bool critter_died;
        /** Was the player sleeping during this turn. */
        bool player_was_sleeping;
        /** Is Zone manager open or not - changes graphics of some zone tiles */
        bool zones_manager_open = false;

        std::unique_ptr<special_game> gamemode;

        int user_action_counter; // Times the user has input an action

        /** How far the tileset should be zoomed out, 16 is default. 32 is zoomed in by x2, 8 is zoomed out by x0.5 */
        int tileset_zoom;

        /** Seed for all the random numbers that should have consistent randomness (weather). */
        unsigned int seed;

        // Preview for auto move route
        std::vector<tripoint> destination_preview;

};

// Returns temperature modifier from direct heat radiation of nearby sources
// @param location Location affected by heat sources
// @param direct forces return of heat intensity (and not temperature modifier) of
// adjacent hottest heat source
int get_heat_radiation( const tripoint &location, bool direct );
// Returns temperature modifier from hot air fields of given location
int get_convection_temperature( const tripoint &location );

#endif<|MERGE_RESOLUTION|>--- conflicted
+++ resolved
@@ -1053,9 +1053,6 @@
         pimpl<event_manager> event_manager_ptr;
 
     public:
-<<<<<<< HEAD
-        bool auto_travel_mode = false;
-=======
         /** Make map a reference here, to avoid map.h in game.h */
         map &m;
         player &u;
@@ -1112,7 +1109,7 @@
 
         //pixel minimap management
         int pixel_minimap_option;
->>>>>>> e82e5dfd
+        bool auto_travel_mode = false;
         safe_mode_type safe_mode;
         int turnssincelastmon; // needed for auto run mode
         cata::optional<int> wind_direction_override;
