#pragma once
#ifndef GAME_H
#define GAME_H

#include <climits>
#include <array>
#include <list>
#include <map>
#include <memory>
#include <unordered_map>
#include <set>
#include <vector>
#include <ctime>
#include <functional>
#include <iosfwd>
#include <string>
#include <chrono>

#include "calendar.h"
#include "cursesdef.h"
#include "enums.h"
#include "explosion.h"
#include "game_constants.h"
#include "handle_liquid.h"
#include "item_location.h"
#include "optional.h"
#include "pimpl.h"
#include "creature.h"
#include "item.h"
#include "type_id.h"
#include "monster.h"
#include "game_inventory.h"
#include "weather.h"

#define DEFAULT_TILESET_ZOOM 16

extern bool test_mode;

// The reference to the one and only game instance.
class game;

extern std::unique_ptr<game> g;

extern bool trigdist;
extern bool use_tiles;
extern bool fov_3d;
extern bool tile_iso;

extern const int core_version;

extern const int savegame_version;
extern int savegame_loading_version;

class input_context;

input_context get_default_mode_input_context();

enum class dump_mode {
    TSV,
    HTML
};

enum quit_status {
    QUIT_NO = 0,    // Still playing
    QUIT_SUICIDE,   // Quit with 'Q'
    QUIT_SAVED,     // Saved and quit
    QUIT_NOSAVED,   // Quit without saving
    QUIT_DIED,      // Actual death
    QUIT_WATCH,     // Died, and watching aftermath
};

enum safe_mode_type {
    SAFE_MODE_OFF = 0, // Moving always allowed
    SAFE_MODE_ON = 1, // Moving allowed, but if a new monsters spawns, go to SAFE_MODE_STOP
    SAFE_MODE_STOP = 2, // New monsters spotted, no movement allowed
};

enum body_part : int;
enum weather_type : int;
enum action_id : int;
enum target_mode : int;

struct targeting_data;
struct special_game;

using itype_id = std::string;
class avatar;
class map;
class faction_manager;
class new_faction_manager;
class player;
class npc;
class vehicle;
class Creature_tracker;
class scenario;
class map_item_stack;
struct World;
class save_t;

<<<<<<< HEAD
typedef World *WORLDPTR;
=======
using WORLDPTR = WORLD *;
>>>>>>> ad1332f1
class overmap;
class event_manager;

enum event_type : int;
class weather_generator;
struct weather_printable;
class live_view;
class nc_color;
struct w_point;
struct visibility_variables;
class scent_map;
class loading_ui;

using item_filter = std::function<bool ( const item & )>;

enum peek_act : int {
    PA_BLIND_THROW
    // obvious future additional value is PA_BLIND_FIRE
};

struct look_around_result {
    cata::optional<tripoint> position;
    cata::optional<peek_act> peek_action;
};

struct w_map {
    int id;
    std::string name;
    bool toggle;
    catacurses::window win;
};

bool is_valid_in_w_terrain( int x, int y );

// There is only one game instance, so losing a few bytes of memory
// due to padding is not much of a concern.
// NOLINTNEXTLINE(clang-analyzer-optin.performance.Padding)
class game
{
        friend class editmap;
        friend class advanced_inventory;
        friend class main_menu;
        friend class target_handler;
    public:
        game();
        ~game();

        /** Loads static data that does not depend on mods or similar. */
        void load_static_data();

        /** Loads core dynamic data. May throw. */
        void load_core_data( loading_ui &ui );

        /** Returns whether the core data is currently loaded. */
        bool is_core_data_loaded() const;

        /**
         *  Check if mods can be successfully loaded
         *  @param opts check specific mods (or all if unspecified)
         *  @return whether all mods were successfully loaded
         */
        bool check_mod_data( const std::vector<mod_id> &opts, loading_ui &ui );

        /** Loads core data and mods from the active world. May throw. */
        void load_world_modfiles( loading_ui &ui );
        /**
         * Base path for saving player data. Just add a suffix (unique for
         * the thing you want to save) and use the resulting path.
         * Example: `save_ui_data(get_player_base_save_path()+".ui")`
         */
        std::string get_player_base_save_path() const;
        /**
         * Base path for saving world data. This yields a path to a folder.
         */
        std::string get_world_base_save_path() const;
        /**
         *  Load content packs
         *  @param msg string to display whilst loading prompt
         *  @param packs content packs to load in correct dependent order
         *  @param ui structure for load progress display
         *  @return true if all packs were found, false if any were missing
         */
        bool load_packs( const std::string &msg, const std::vector<mod_id> &packs, loading_ui &ui );

        /**
         * @brief Should be invoked whenever options change.
         */
        void on_options_changed();

    protected:
        /** Loads dynamic data from the given directory. May throw. */
        void load_data_from_dir( const std::string &path, const std::string &src, loading_ui &ui );
    public:
        /** Initializes the UI. */
        void init_ui( const bool resized = false );
        void setup();
        /** Saving and loading functions. */
        void serialize( std::ostream &fout ); // for save
        void unserialize( std::istream &fin ); // for load
        void unserialize_master( std::istream &fin ); // for load

        /** write statistics to stdout and @return true if successful */
        bool dump_stats( const std::string &what, dump_mode mode, const std::vector<std::string> &opts );

        /** Returns false if saving failed. */
        bool save();

        /** Returns a list of currently active character saves. */
        std::vector<std::string> list_active_characters();
        void write_memorial_file( std::string sLastWords );
        bool cleanup_at_end();
        void start_calendar();
        /** MAIN GAME LOOP. Returns true if game is over (death, saved, quit, etc.). */
        bool do_turn();
        void draw();
        void draw_ter( bool draw_sounds = true );
        void draw_ter( const tripoint &center, bool looking = false, bool draw_sounds = true );

        // when force_redraw is true, redraw all panel instead of just animated panels
        // mostly used after UI updates
        void draw_panels( bool force_draw = false );
        // when force_redraw is true, redraw all panel instead of just animated panels
        // mostly used after UI updates
        void draw_panels( size_t column, size_t index, bool force_draw = false );
        /**
         * Returns the location where the indicator should go relative to the reality bubble,
         * or nothing to indicate no indicator should be drawn.
         * Based on the vehicle the player is driving, if any.
         * @param next If true, bases it on the vehicle the vehicle will turn to next turn,
         * instead of the one it is currently facing.
         */
        cata::optional<tripoint> get_veh_dir_indicator_location( bool next ) const;
        void draw_veh_dir_indicator( bool next );

        /** Moves the player vertically. If force == true then they are falling. */
        void vertical_move( int z, bool force );
        /** Returns the other end of the stairs (if any). May query, affect u etc.  */
        cata::optional<tripoint> find_or_make_stairs( map &mp, int z_after, bool &rope_ladder );
        /** Actual z-level movement part of vertical_move. Doesn't include stair finding, traps etc. */
        void vertical_shift( int dest_z );
        /** Add goes up/down auto_notes (if turned on) */
        void vertical_notes( int z_before, int z_after );
        /** Checks to see if a player can use a computer (not illiterate, etc.) and uses if able. */
        void use_computer( const tripoint &p );
        /**
         * @return The living creature with the given id. Returns null if no living
         * creature with such an id exists. Never returns a dead creature.
         * Currently only the player character and npcs have ids.
         */
        template<typename T = Creature>
        T * critter_by_id( int id );
        /**
         * Returns the Creature at the given location. Optionally casted to the given
         * type of creature: @ref npc, @ref player, @ref monster - if there is a creature,
         * but it's not of the requested type, returns nullptr.
         * @param allow_hallucination Whether to return monsters that are actually hallucinations.
         */
        template<typename T = Creature>
        T * critter_at( const tripoint &p, bool allow_hallucination = false );
        template<typename T = Creature>
        const T * critter_at( const tripoint &p, bool allow_hallucination = false ) const;
        /**
         * Returns a shared pointer to the given critter (which can be of any of the subclasses of
         * @ref Creature). The function may return an empty pointer if the given critter
         * is not stored anywhere (e.g. it was allocated on the stack, not stored in
         * the @ref critter_tracker nor in @ref active_npc nor is it @ref u).
         */
        template<typename T = Creature>
        std::shared_ptr<T> shared_from( const T &critter );

        /**
         * Summons a brand new monster at the current time. Returns the summoned monster.
         * Returns a `nullptr` if the monster could not be created.
         */
        monster *summon_mon( const mtype_id &id, const tripoint &p );
        /** Calls the creature_tracker add function. Returns true if successful. */
        bool add_zombie( monster &critter );
        bool add_zombie( monster &critter, bool pin_upgrade );
        /**
         * Returns the approximate number of creatures in the reality bubble.
         * Because of performance restrictions it may return a slightly incorrect
         * values (as it includes dead, but not yet cleaned up creatures).
         */
        size_t num_creatures() const;
        /** Redirects to the creature_tracker update_pos() function. */
        bool update_zombie_pos( const monster &critter, const tripoint &pos );
        void remove_zombie( const monster &critter );
        /** Redirects to the creature_tracker clear() function. */
        void clear_zombies();
        /** Spawns a hallucination at a determined position. */
        bool spawn_hallucination( const tripoint &p );
        /** Swaps positions of two creatures */
        bool swap_critters( Creature &first, Creature &second );

    private:
        friend class monster_range;
        friend class Creature_range;

        template<typename T>
        class non_dead_range
        {
            public:
                std::vector<std::weak_ptr<T>> items;

                class iterator
                {
                    private:
                        bool valid();
                    public:
                        std::vector<std::weak_ptr<T>> &items;
                        typename std::vector<std::weak_ptr<T>>::iterator iter;
                        std::shared_ptr<T> current;

                        iterator( std::vector<std::weak_ptr<T>> &i,
                                  const typename std::vector<std::weak_ptr<T>>::iterator t ) : items( i ), iter( t ) {
                            while( iter != items.end() && !valid() ) {
                                ++iter;
                            }
                        }
                        iterator( const iterator & ) = default;
                        iterator &operator=( const iterator & ) = default;

                        bool operator==( const iterator &rhs ) const {
                            return iter == rhs.iter;
                        }
                        bool operator!=( const iterator &rhs ) const {
                            return !operator==( rhs );
                        }
                        iterator &operator++() {
                            do {
                                ++iter;
                            } while( iter != items.end() && !valid() );
                            return *this;
                        }
                        T &operator*() const {
                            return *current;
                        }
                };
                iterator begin() {
                    return iterator( items, items.begin() );
                }
                iterator end() {
                    return iterator( items, items.end() );
                }
        };

        class monster_range : public non_dead_range<monster>
        {
            public:
                monster_range( game &g );
        };

        class npc_range : public non_dead_range<npc>
        {
            public:
                npc_range( game &g );
        };

        class Creature_range : public non_dead_range<Creature>
        {
            private:
                std::shared_ptr<player> u;

            public:
                Creature_range( game &g );
        };

    public:
        /**
         * Returns an anonymous range that contains all creatures. The range allows iteration
         * via a range-based for loop, e.g. `for( Creature &critter : all_creatures() ) { ... }`.
         * One shall not store the returned range nor the iterators.
         * One can freely remove and add creatures to the game during the iteration. Added
         * creatures will not be iterated over.
         */
        Creature_range all_creatures();
        /// Same as @ref all_creatures but iterators only over monsters.
        monster_range all_monsters();
        /// Same as @ref all_creatures but iterators only over npcs.
        npc_range all_npcs();

        /**
         * Returns all creatures matching a predicate. Only living ( not dead ) creatures
         * are checked ( and returned ). Returned pointers are never null.
         */
        std::vector<Creature *> get_creatures_if( const std::function<bool( const Creature & )> &pred );
        std::vector<npc *> get_npcs_if( const std::function<bool( const npc & )> &pred );
        /**
         * Returns a creature matching a predicate. Only living (not dead) creatures
         * are checked. Returns `nullptr` if no creature matches the predicate.
         * There is no guarantee which creature is returned when several creatures match.
         */
        Creature *get_creature_if( const std::function<bool( const Creature & )> &pred );

        /** Returns true if there is no player, NPC, or monster on the tile and move_cost > 0. */
        bool is_empty( const tripoint &p );
        /** Returns true if p is outdoors and it is sunny. */
        bool is_in_sunlight( const tripoint &p );
        /** Returns true if p is indoors, underground, or in a car. */
        bool is_sheltered( const tripoint &p );
        /**
         * Revives a corpse at given location. The monster type and some of its properties are
         * deducted from the corpse. If reviving succeeds, the location is guaranteed to have a
         * new monster there (see @ref critter_at).
         * @param location The place where to put the revived monster.
         * @param corpse The corpse item, it must be a valid corpse (see @ref item::is_corpse).
         * @return Whether the corpse has actually been redivided. Reviving may fail for many
         * reasons, including no space to put the monster, corpse being to much damaged etc.
         * If the monster was revived, the caller should remove the corpse item.
         * If reviving failed, the item is unchanged, as is the environment (no new monsters).
         */
        bool revive_corpse( const tripoint &location, item &corpse );
        /**Turns Broken Cyborg monster into Cyborg NPC via surgery*/
        void save_cyborg( item *cyborg, const tripoint couch_pos, player &installer );
        /** Asks if the player wants to cancel their activity, and if so cancels it. */
        bool cancel_activity_query( const std::string &message );
        /** Asks if the player wants to cancel their activity and if so cancels it. Additionally checks
         *  if the player wants to ignore further distractions. */
        bool cancel_activity_or_ignore_query( const distraction_type type, const std::string &reason );
        /** Handles players exiting from moving vehicles. */
        void moving_vehicle_dismount( const tripoint &p );

        /** Returns the current remotely controlled vehicle. */
        vehicle *remoteveh();
        /** Sets the current remotely controlled vehicle. */
        void setremoteveh( vehicle *veh );

        /** Returns the next available mission id. */
        int assign_mission_id();
        /** Find the npc with the given ID. Returns NULL if the npc could not be found. Searches all loaded overmaps. */
        npc *find_npc( int id );
        /** Makes any nearby NPCs on the overmap active. */
        void load_npcs();
    private:
        /** Unloads all NPCs.
         *
         * If you call this you must later call load_npcs, lest caches get
         * rather confused.  The tests used to call this a lot when they
         * shouldn't. It is now private to reduce the chance of similar
         * problems in the future.
         */
        void unload_npcs();
    public:
        /** Unloads, then loads the NPCs */
        void reload_npcs();
        /** Returns the number of kills of the given mon_id by the player. */
        int kill_count( const mtype_id &id );
        /** Returns the number of kills of the given monster species by the player. */
        int kill_count( const species_id &spec );
        /** Increments the number of kills of the given mtype_id by the player upwards. */
        void increase_kill_count( const mtype_id &id );
        /** Record the fact that the player murdered an NPC. */
        void record_npc_kill( const npc &p );
        /** Add follower id to set of followers. */
        void add_npc_follower( const int &id );
        /** Remove follower id from follower set. */
        void remove_npc_follower( const int &id );
        /** Get set of followers. */
        std::set<int> get_follower_list();
        /** validate list of followers to account for overmap buffers */
        void validate_npc_followers();
        /** validate camps to ensure they are on the overmap list */
        void validate_camps();
        /** Return list of killed NPC */
        std::list<std::string> get_npc_kill();

        /** Performs a random short-distance teleport on the given player, granting teleglow if needed. */
        void teleport( player *p = nullptr, bool add_teleglow = true );
        /** Picks and spawns a random fish from the remaining fish list when a fish is caught. */
        void catch_a_monster( monster *fish, const tripoint &pos, player *p,
                              const time_duration &catch_duration );
        /**
         * Get the fishable monsters within the contiguous fishable terrain starting at fish_pos,
         * out to the specificed distance.
         * @param distance Distance around the fish_pos to examine for contiguous fishable terrain.
         * @param fish_pos The location being fished.
         * @return Fishable monsters within the specified contiguous fishable terrain.
         */
        std::vector<monster *> get_fishable( int distance, const tripoint &fish_pos );
        /** Flings the input creature in the given direction. */
        void fling_creature( Creature *c, const int &dir, float flvel, bool controlled = false );

        float natural_light_level( int zlev ) const;
        /** Returns coarse number-of-squares of visibility at the current light level.
         * Used by monster and NPC AI.
         */
        unsigned char light_level( int zlev ) const;
        void reset_light_level();
        int assign_npc_id();
        Creature *is_hostile_nearby();
        Creature *is_hostile_very_close();
        void refresh_all();
        // Handles shifting coordinates transparently when moving between submaps.
        // Helper to make calling with a player pointer less verbose.
        point update_map( player &p );
        point update_map( int &x, int &y );
        void update_overmap_seen(); // Update which overmap tiles we can see

        void process_artifact( item &it, player &p );
        void add_artifact_messages( const std::vector<art_effect_passive> &effects );
        void add_artifact_dreams( );

        void peek();
        void peek( const tripoint &p );
        cata::optional<tripoint> look_debug();

        bool check_zone( const zone_type_id &type, const tripoint &where ) const;
        /** Checks whether or not there is a zone of particular type nearby */
        bool check_near_zone( const zone_type_id &type, const tripoint &where ) const;
        bool is_zones_manager_open() const;
        void zones_manager();

        // Look at nearby terrain ';', or select zone points
        cata::optional<tripoint> look_around();
        look_around_result look_around( catacurses::window w_info, tripoint &center,
                                        const tripoint &start_point, bool has_first_point, bool select_zone, bool peeking );

        // Shared method to print "look around" info
        void pre_print_all_tile_info( const tripoint &lp, const catacurses::window &w_look,
                                      int &line, int last_line, const visibility_variables &cache );

        // Shared method to print "look around" info
        void print_all_tile_info( const tripoint &lp, const catacurses::window &w_look,
                                  const std::string &area_name, int column,
                                  int &line, int last_line, bool draw_terrain_indicators, const visibility_variables &cache );

        /** Long description of (visible) things at tile. */
        void extended_description( const tripoint &p );

        void draw_trail_to_square( const tripoint &t, bool bDrawX );

        // TODO: Move these functions to game_menus::inv and isolate them.
        int inv_for_filter( const std::string &title, item_filter filter,
                            const std::string &none_message = "" );
        int inv_for_all( const std::string &title, const std::string &none_message = "" );
        int inv_for_flag( const std::string &flag, const std::string &title );
        int inv_for_id( const itype_id &id, const std::string &title );

        enum inventory_item_menu_positon {
            RIGHT_TERMINAL_EDGE,
            LEFT_OF_INFO,
            RIGHT_OF_INFO,
            LEFT_TERMINAL_EDGE,
        };
        int inventory_item_menu( int pos, int startx = 0, int width = 50,
                                 inventory_item_menu_positon position = RIGHT_OF_INFO );

        /** Custom-filtered menu for inventory and nearby items and those that within specified radius */
        item_location inv_map_splice( item_filter filter, const std::string &title, int radius = 0,
                                      const std::string &none_message = "" );

        bool has_gametype() const;
        special_game_id gametype() const;

        void toggle_fullscreen();
        void toggle_pixel_minimap();
        void toggle_panel_adm();
        void reload_tileset();
        void temp_exit_fullscreen();
        void reenter_fullscreen();
        void zoom_in();
        void zoom_out();
        void reset_zoom();
        int get_moves_since_last_save() const;
        int get_user_action_counter() const;

        /** Saves a screenshot of the current viewport, as a PNG file, to the given location.
        * @param file_path: A full path to the file where the screenshot should be saved.
        * @note: Only works for SDL/TILES (otherwise the function returns `false`). A window (more precisely, a viewport) must already exist and the SDL renderer must be valid.
        * @returns `true` if the screenshot generation was successful, `false` otherwise.
        */
        bool take_screenshot( const std::string &file_path ) const;

        /**
         * The top left corner of the reality bubble (in submaps coordinates). This is the same
         * as @ref map::abs_sub of the @ref m map.
         */
        int get_levx() const;
        int get_levy() const;
        int get_levz() const;
        /**
         * Load the main map at given location, see @ref map::load, in global, absolute submap
         * coordinates.
         */
        void load_map( const tripoint &pos_sm );
        /**
         * The overmap which contains the center submap of the reality bubble.
         */
        overmap &get_cur_om() const;

        /** Get all living player allies */
        std::vector<npc *> allies();
        // Setter for driving_view_offset
        void set_driving_view_offset( const point &p );
        // Calculates the driving_view_offset for the given vehicle
        // and sets it (view set_driving_view_offset), if
        // the options for this feature is deactivated or if veh is NULL,
        // the function set the driving offset to (0,0)
        void calc_driving_offset( vehicle *veh = nullptr );

        /**@}*/

        void open_gate( const tripoint &p );

        // Knockback functions: knock target at t along a line, either calculated
        // from source position s using force parameter or passed as an argument;
        // force determines how far target is knocked, if trajectory is calculated
        // force also determines damage along with dam_mult;
        // stun determines base number of turns target is stunned regardless of impact
        // stun == 0 means no stun, stun == -1 indicates only impact stun (wall or npc/monster)
        void knockback( const tripoint &s, const tripoint &t, int force, int stun, int dam_mult );
        void knockback( std::vector<tripoint> &traj, int force, int stun, int dam_mult );

        // Animation related functions
        void draw_bullet( const tripoint &pos, int i, const std::vector<tripoint> &trajectory,
                          char bullet );
        void draw_hit_mon( const tripoint &p, const monster &critter, bool dead = false );
        void draw_hit_player( const player &p, int dam );
        void draw_line( const tripoint &p, const tripoint &center_point, const std::vector<tripoint> &ret );
        void draw_line( const tripoint &p, const std::vector<tripoint> &ret );
        void draw_weather( const weather_printable &wPrint );
        void draw_sct();
        void draw_zones( const tripoint &start, const tripoint &end, const tripoint &offset );
        // Draw critter (if visible!) on its current position into w_terrain.
        // @param center the center of view, same as when calling map::draw
        void draw_critter( const Creature &critter, const tripoint &center );
        void draw_cursor( const tripoint &p );
        // Draw a highlight graphic at p, for example when examining something.
        // TILES only, in curses this does nothing
        void draw_highlight( const tripoint &p );

        bool is_in_viewport( const tripoint &p, int margin = 0 ) const;
        /**
         * Check whether movement is allowed according to safe mode settings.
         * @return true if the movement is allowed, otherwise false.
         */
        bool check_safe_mode_allowed( bool repeat_safe_mode_warnings = true );
        void set_safe_mode( safe_mode_type mode );

        /** open vehicle interaction screen */
        void exam_vehicle( vehicle &veh, int cx = 0, int cy = 0 );

        // Forcefully close a door at p.
        // The function checks for creatures/items/vehicles at that point and
        // might kill/harm/destroy them.
        // If there still remains something that prevents the door from closing
        // (e.g. a very big creatures, a vehicle) the door will not be closed and
        // the function returns false.
        // If the door gets closed the terrain at p is set to door_type and
        // true is returned.
        // bash_dmg controls how much damage the door does to the
        // creatures/items/vehicle.
        // If bash_dmg is 0 or smaller, creatures and vehicles are not damaged
        // at all and they will prevent the door from closing.
        // If bash_dmg is smaller than 0, _every_ item on the door tile will
        // prevent the door from closing. If bash_dmg is 0, only very small items
        // will do so, if bash_dmg is greater than 0, items won't stop the door
        // from closing at all.
        // If the door gets closed the items on the door tile get moved away or destroyed.
        bool forced_door_closing( const tripoint &p, const ter_id &door_type, int bash_dmg );

        /** Attempt to load first valid save (if any) in world */
        bool load( const std::string &world );

        /** Returns true if the menu handled stuff and player shouldn't do anything else */
        bool npc_menu( npc &who );

        // Handle phasing through walls, returns true if it handled the move
        bool phasing_move( const tripoint &dest );
        // Regular movement. Returns false if it failed for any reason
        bool walk_move( const tripoint &dest );
        void on_move_effects();

    private:
        // Game-start procedures
        void load( const save_t &name ); // Load a player-specific save file
        void load_master(); // Load the master data file, with factions &c
        void load_weather( std::istream &fin );
#if defined(__ANDROID__)
        void load_shortcuts( std::istream &fin );
#endif
        bool start_game(); // Starts a new game in the active world

        //private save functions.
        // returns false if saving failed for whatever reason
        bool save_factions_missions_npcs();
        void reset_npc_dispositions();
        void serialize_master( std::ostream &fout );
        // returns false if saving failed for whatever reason
        bool save_artifacts();
        // returns false if saving failed for whatever reason
        bool save_maps();
        void save_weather( std::ostream &fout );
#if defined(__ANDROID__)
        void save_shortcuts( std::ostream &fout );
#endif
        // Data Initialization
        void init_autosave();     // Initializes autosave parameters
        void create_starting_npcs(); // Creates NPCs that start near you

        // V Menu Functions and helpers:
        void list_items_monsters(); // Called when you invoke the `V`-menu

        enum class vmenu_ret : int {
            CHANGE_TAB,
            QUIT,
            FIRE, // Who knew, apparently you can do that in list_monsters
        };

        game::vmenu_ret list_items( const std::vector<map_item_stack> &item_list );
        std::vector<map_item_stack> find_nearby_items( int iRadius );
        void reset_item_list_state( const catacurses::window &window, int height, bool bRadiusSort );

        game::vmenu_ret list_monsters( const std::vector<Creature *> &monster_list );

        /** Check for dangerous stuff at dest_loc, return false if the player decides
        not to step there */
        bool prompt_dangerous_tile( const tripoint &dest_loc ) const;
        // Handle pushing during move, returns true if it handled the move
        bool grabbed_move( const tripoint &dp );
        bool grabbed_veh_move( const tripoint &dp );
        bool grabbed_furn_move( const tripoint &dp );


        void control_vehicle(); // Use vehicle controls  '^'
        void examine( const tripoint &p ); // Examine nearby terrain  'e'
        void examine();

        void pickup(); // Pickup nearby items 'g', min 0
        void pickup( const tripoint &p );
        void pickup_feet(); // Pick items at player position ',', min 1

        void drop(); // Drop an item  'd'
        void drop_in_direction(); // Drop w/ direction  'D'

        void butcher(); // Butcher a corpse  'B'
        void use_item( int pos = INT_MIN ); // Use item; also tries E,R,W  'a'

        void change_side( int pos = INT_MIN ); // Change the side on which an item is worn 'c'
        void reload( int pos, bool prompt = false );
        void reload( item_location &loc, bool prompt = false, bool empty = true );
        void mend( int pos = INT_MIN );
    public:
        /** Eat food or fuel  'E' (or 'a') */
        void eat();
        void eat( item_location( *menu )( player &p ) );
        void eat( int pos );
        void eat( item_location( *menu )( player &p ), int pos );
        void reload_item(); // Reload an item
        void reload_weapon( bool try_everything = true ); // Reload a wielded gun/tool  'r'
        // Places the player at the specified point; hurts feet, lists items etc.
        point place_player( const tripoint &dest );
        void place_player_overmap( const tripoint &om_dest );

        bool unload( item &it ); // Unload a gun/tool  'U'
        void unload( int pos = INT_MIN );

        unsigned int get_seed() const;

        /** If invoked, NPCs will be reloaded before next turn. */
        void set_npcs_dirty();
        /** If invoked, dead will be cleaned this turn. */
        void set_critter_died();
        void mon_info( const catacurses::window &,
                       int hor_padding = 0 ); // Prints a list of nearby monsters
        void cleanup_dead();     // Delete any dead NPCs/monsters
    private:
        void wield();
        void wield( int pos ); // Wield a weapon  'w'
        void wield( item_location &loc );

        void chat(); // Talk to a nearby NPC  'C'

        // Internal methods to show "look around" info
        void print_fields_info( const tripoint &lp, const catacurses::window &w_look, int column,
                                int &line );
        void print_terrain_info( const tripoint &lp, const catacurses::window &w_look,
                                 const std::string &area_name, int column,
                                 int &line );
        void print_trap_info( const tripoint &lp, const catacurses::window &w_look, const int column,
                              int &line );
        void print_creature_info( const Creature *creature, const catacurses::window &w_look, int column,
                                  int &line, const int last_line );
        void print_vehicle_info( const vehicle *veh, int veh_part, const catacurses::window &w_look,
                                 int column, int &line, int last_line );
        void print_visibility_info( const catacurses::window &w_look, int column, int &line,
                                    visibility_type visibility );
        void print_visibility_indicator( visibility_type visibility );
        void print_items_info( const tripoint &lp, const catacurses::window &w_look, int column, int &line,
                               int last_line );
        void print_graffiti_info( const tripoint &lp, const catacurses::window &w_look, int column,
                                  int &line, int last_line );

        input_context get_player_input( std::string &action );

        // Map updating and monster spawning
        void replace_stair_monsters();
        void update_stair_monsters();
        /**
         * Shift all active monsters, the shift vector (x,y,z) is the number of
         * shifted submaps. Monsters that are outside of the reality bubble after
         * shifting are despawned.
         * Note on z-levels: this works with vertical shifts, but currently all
         * monsters are despawned upon a vertical shift.
         */
        void shift_monsters( const int shiftx, const int shifty, const int shiftz );
        /**
         * Despawn a specific monster, it's stored on the overmap. Also removes
         * it from the creature tracker. Keep in mind that any monster index may
         * point to a different monster after calling this (or to no monster at all).
         */
        void despawn_monster( monster &critter );

        void perhaps_add_random_npc();
        void rebuild_mon_at_cache();

        // Routine loop functions, approximately in order of execution
        void monmove();          // Monster movement
        void overmap_npc_move(); // NPC overmap movement
        void process_activity(); // Processes and enacts the player's activity
        void handle_key_blocking_activity(); // Abort reading etc.
        void open_consume_item_menu(); // Custom menu for consuming specific group of items
        bool handle_action();
        bool try_get_right_click_action( action_id &act, const tripoint &mouse_target );
        bool try_get_left_click_action( action_id &act, const tripoint &mouse_target );

        void item_action_menu(); // Displays item action menu

        bool is_game_over();     // Returns true if the player quit or died
        void death_screen();     // Display our stats, "GAME OVER BOO HOO"
        void draw_minimap();     // Draw the 5x5 minimap
    public:
        /**
         * If there is a robot (that can be disabled), query the player
         * and try to disable it.
         * @return true if the robot has been disabled or a similar action has
         * been done. false if the player did not choose any action and the function
         * has effectively done nothing.
         */
        bool disable_robot( const tripoint &p );
        // Draws the pixel minimap based on the player's current location
        void draw_pixel_minimap( const catacurses::window &w );
    private:

        //  int autosave_timeout();  // If autosave enabled, how long we should wait for user inaction before saving.
        void autosave();         // automatic quicksaves - Performs some checks before calling quicksave()
    public:
        void quicksave();        // Saves the game without quitting
        void disp_NPCs();        // Currently for debug use.  Lists global NPCs.

        /** Used to implement mouse "edge scrolling". Returns a
         *  tripoint which is a vector of the resulting "move", i.e.
         *  (0, 0, 0) if the mouse is not at the edge of the screen,
         *  otherwise some (x, y, 0) depending on which edges are
         *  hit.
         *  This variant adjust scrolling speed according to zoom
         *  level, making it suitable when viewing the "terrain".
         */
        tripoint mouse_edge_scrolling_terrain( input_context &ctxt );
        /** This variant is suitable for the overmap. */
        tripoint mouse_edge_scrolling_overmap( input_context &ctxt );
    private:
        void quickload();        // Loads the previously saved game if it exists

        // Input related
        // Handles box showing items under mouse
        bool handle_mouseview( input_context &ctxt, std::string &action );

        // On-request draw functions
        void disp_kills();          // Display the player's kill counts
        void disp_faction_ends();   // Display the faction endings
        void disp_NPC_epilogues();  // Display NPC endings
        void list_missions();       // Listed current, completed and failed missions (mission_ui.cpp)

        // Debug functions
        void display_scent();   // Displays the scent map
        void display_temperature();    // Displays temperature map
        void display_visibility(); // Displays visibility map

        Creature *is_hostile_within( int distance );

        void move_save_to_graveyard();
        bool save_player_data();
        // ########################## DATA ################################
    protected:
        // May be a bit hacky, but it's probably better than the header spaghetti
        pimpl<map> map_ptr;
        pimpl<avatar> u_ptr;
        pimpl<live_view> liveview_ptr;
        live_view &liveview;
        pimpl<scent_map> scent_ptr;
        pimpl<event_manager> event_manager_ptr;

    public:
        /** Make map a reference here, to avoid map.h in game.h */
        map &m;
        avatar &u;
        scent_map &scent;
        event_manager &events;

        pimpl<Creature_tracker> critter_tracker;
        pimpl<faction_manager> faction_manager_ptr;
        pimpl<new_faction_manager> new_faction_manager_ptr;

        /** Used in main.cpp to determine what type of quit is being performed. */
        quit_status uquit;
        /** True if the game has just started or loaded, else false. */
        bool new_game;

        const scenario *scen;
        std::vector<monster> coming_to_stairs;
        int monstairz;

        int ter_view_x;
        int ter_view_y;
        int ter_view_z;
        catacurses::window w_terrain;
        catacurses::window w_overmap;
        catacurses::window w_omlegend;
        catacurses::window w_minimap;
        catacurses::window w_pixel_minimap;
        //only a pointer, can refer to w_messages_short or w_messages_long

        catacurses::window w_panel_adm_ptr;
        catacurses::window w_panel_adm;

        catacurses::window w_blackspace;

        // View offset based on the driving speed (if any)
        // that has been added to u.view_offset,
        // Don't write to this directly, always use set_driving_view_offset
        point driving_view_offset;

        bool debug_pathfinding = false; // show NPC pathfinding on overmap ui
        bool displaying_scent;
        bool displaying_temperature;
        bool displaying_visibility;
        /** Creature for which to display the visibility map */
        Creature *displaying_visibility_creature;

        bool show_panel_adm;
        bool right_sidebar;
        bool fullscreen;
        bool was_fullscreen;
        bool auto_travel_mode = false;
        safe_mode_type safe_mode;

        //pixel minimap management
        int pixel_minimap_option;
        int turnssincelastmon; // needed for auto run mode

        weather_manager weather;

        int mostseen;  // # of mons seen last turn; if this increases, set safe_mode to SAFE_MODE_STOP
    private:
        std::shared_ptr<player> u_shared_ptr;
        std::vector<std::shared_ptr<npc>> active_npc;

        catacurses::window w_terrain_ptr;
        catacurses::window w_minimap_ptr;

        std::string sFilter; // a member so that it's remembered over time
        std::string list_item_upvote;
        std::string list_item_downvote;

        std::vector<std::shared_ptr<monster>> new_seen_mon;
        bool safe_mode_warning_logged;
        bool bVMonsterLookFire;
        int next_npc_id, next_mission_id; // Keep track of UIDs
        std::set<int> follower_ids; // Keep track of follower NPC IDs
        std::map<mtype_id, int> kills;         // Player's kill count
        std::list<std::string> npc_kills;      // names of NPCs the player killed
        int moves_since_last_save;
        time_t last_save_timestamp;
        mutable std::array<float, OVERMAP_LAYERS> latest_lightlevels;
        // remoteveh() cache
        time_point remoteveh_cache_time;
        vehicle *remoteveh_cache;
        /** Has a NPC been spawned since last load? */
        bool npcs_dirty;
        /** Has anything died in this turn and needs to be cleaned up? */
        bool critter_died;
        /** Was the player sleeping during this turn. */
        bool player_was_sleeping;
        /** Is Zone manager open or not - changes graphics of some zone tiles */
        bool zones_manager_open = false;

        std::unique_ptr<special_game> gamemode;

        int user_action_counter; // Times the user has input an action

        /** How far the tileset should be zoomed out, 16 is default. 32 is zoomed in by x2, 8 is zoomed out by x0.5 */
        int tileset_zoom;

        /** Seed for all the random numbers that should have consistent randomness (weather). */
        unsigned int seed;

        // Preview for auto move route
        std::vector<tripoint> destination_preview;

        std::chrono::time_point<std::chrono::steady_clock> last_mouse_edge_scroll;
        tripoint last_mouse_edge_scroll_vector;
        tripoint mouse_edge_scrolling( input_context ctxt, const int speed );

};

// Returns temperature modifier from direct heat radiation of nearby sources
// @param location Location affected by heat sources
// @param direct forces return of heat intensity (and not temperature modifier) of
// adjacent hottest heat source
int get_heat_radiation( const tripoint &location, bool direct );
// Returns temperature modifier from hot air fields of given location
int get_convection_temperature( const tripoint &location );

#endif<|MERGE_RESOLUTION|>--- conflicted
+++ resolved
@@ -97,11 +97,7 @@
 struct World;
 class save_t;
 
-<<<<<<< HEAD
 typedef World *WORLDPTR;
-=======
-using WORLDPTR = WORLD *;
->>>>>>> ad1332f1
 class overmap;
 class event_manager;
 
