#ifndef GAME_H
#define GAME_H

#include "mtype.h"
#include "monster.h"
#include "map.h"
#include "lightmap.h"
#include "player.h"
#include "scenario.h"
#include "overmap.h"
#include "omdata.h"
#include "mapitems.h"
#include "crafting.h"
#include "npc.h"
#include "faction.h"
#include "event.h"
#include "mission.h"
#include "weather.h"
#include "construction.h"
#include "calendar.h"
#include "posix_time.h"
#include "mutation.h"
#include "live_view.h"
#include "worldfactory.h"
#include "creature_tracker.h"
#include "game_constants.h"
#include "weather_gen.h"
#include <vector>
#include <map>
#include <queue>
#include <list>
#include <stdarg.h>

extern const int savegame_version;
extern int save_loading_version;

// The reference to the one and only game instance.
extern game *g;

#define PICKUP_RANGE 6
extern bool trigdist;
extern bool use_tiles;

extern const int savegame_version;
extern int savegame_loading_version;

enum tut_type {
    TUT_NULL,
    TUT_BASIC, TUT_COMBAT,
    TUT_MAX
};

enum input_ret {
    IR_GOOD,
    IR_BAD,
    IR_TIMEOUT
};

enum quit_status {
    QUIT_NO = 0,  // Still playing
    QUIT_MENU,    // Quit at the menu
    QUIT_SUICIDE, // Quit with 'Q'
    QUIT_SAVED,   // Saved and quit
    QUIT_DIED,     // Actual death
    QUIT_ERROR
};

enum safe_mode_type {
    SAFE_MODE_OFF = 0, // Moving always allowed
    SAFE_MODE_ON = 1, // Moving allowed, but if a new monsters spawns, go to SAFE_MODE_STOP
    SAFE_MODE_STOP = 2, // New monsters spotted, no movement allowed
};

// Refactoring into base monster class.

struct monster_and_count {
    monster critter;
    int count;
    monster_and_count(monster M, int C) : critter (M), count (C) {};
};

struct special_game;
struct mtype;
struct mission_type;
class map;
class player;
class calendar;
class DynamicDataLoader;

class game
{
        friend class editmap;
        friend class advanced_inventory;
        friend class DynamicDataLoader; // To allow unloading dynamicly loaded stuff
    public:
        game();
        ~game();

        // Static data, does not depend on mods or similar.
        void load_static_data();
        // Load core data and all mods.
        void check_all_mod_data();
    protected:
        // Load core dynamic data
        void load_core_data();
        // Load dynamic data from given directory
        void load_data_from_dir(const std::string &path);
        // Load core data and mods from that world
        void load_world_modfiles(WORLDPTR world);
    public:


        void init_ui();
        void setup();
        bool game_quit(); // True if we actually quit the game - used in main.cpp
        bool game_error();
        bool new_game;    // Is true if game has just started or loaded, false otherwise
        quit_status uquit;    // used in main.cpp to determine what type of quit
        void serialize(std::ofstream &fout);  // for save
        void unserialize(std::ifstream &fin);  // for load
        bool unserialize_legacy(std::ifstream &fin);  // for old load
        void unserialize_master(std::ifstream &fin);  // for load
        bool unserialize_master_legacy(std::ifstream &fin);  // for old load

        // returns false if saving faild for whatever reason
        bool save();
        void delete_world(std::string worldname, bool delete_folder);
        std::vector<std::string> list_active_characters();
        void write_memorial_file(std::string sLastWords);
        void cleanup_at_end();
        void start_calendar();
        bool do_turn();
        void draw();
        void draw_ter(int posx = -999, int posy = -999);
        void draw_veh_dir_indicator(void);
        /**
         * Add an entry to @ref events. For further information see event.h
         * @param type Type of event.
         * @param on_turn On which turn event should be happened.
         * @param faction_id Faction of event.
         * @param x,y global submap coordinates.
         */
        void add_event(event_type type, int on_turn, int faction_id = -1,
                       int x = INT_MIN, int y = INT_MIN);
        bool event_queued(event_type type);
        /**
         * Sound at (x, y) of intensity (vol)
         * @param x x-position of sound.
         * @param y y-position of sound.
         * @param vol Volume of sound.
         * @param description Description of the sound for the player,
         * if non-empty string a message is generated.
         * @param ambient If false, the sound interrupts player activities.
         * If true, activities continue.
         * @returns true if the player could hear the sound.
         */
        bool sound(int x, int y, int vol, std::string description, bool ambient = false);
        // same as sound(..., true)
        bool ambient_sound(int x, int y, int vol, std::string description);
        // creates a list of coordinates to draw footsteps
        void add_footstep(int x, int y, int volume, int distance, monster *source);
        std::vector<std::vector<point> > footsteps;
        std::vector<monster *> footsteps_source;
        // Calculate where footstep marker should appear and put those points into the result.
        // It also clears @ref footsteps_source and @ref footsteps
        void calculate_footstep_markers(std::vector<point> &result);
        // visual cue to monsters moving out of the players sight
        void draw_footsteps();
        // Explosion at (x, y) of intensity (power), with (shrapnel) chunks of shrapnel
        void explosion(int x, int y, int power, int shrapnel, bool fire, bool blast = true);
        // Draws an explosion with set radius and color at the given location
        /* Defined later in this file */
        //void draw_explosion(int x, int y, int radius, nc_color col);
        // Flashback at (x, y)
        void flashbang(int x, int y, bool player_immune = false);
        // Move the player vertically, if (force) then they fell
        void vertical_move(int z, bool force);
        void use_computer(int x, int y);
        bool refill_vehicle_part (vehicle &veh, vehicle_part *part, bool test = false);
        bool pl_refill_vehicle (vehicle &veh, int part, bool test = false);
        void resonance_cascade(int x, int y);
        void scrambler_blast(int x, int y);
        void emp_blast(int x, int y);
        int  npc_at(const int x, const int y) const; // Index of the npc at (x, y); -1 for none
        int  npc_by_id(const int id) const; // Index of the npc at (x, y); -1 for none
        // Return any critter at (x,y), be it a monster, an npc, or u (the player).
        Creature *critter_at(int x, int y);
        // void build_monmap();  // Caches data for mon_at()

        bool add_zombie(monster &critter);
        size_t num_zombies() const;
        monster &zombie(const int idx);
        bool update_zombie_pos(const monster &critter, const int newx, const int newy);
        void remove_zombie(const int idx);
        void clear_zombies();
        bool spawn_hallucination(); //Spawns a hallucination close to the player

        int  mon_at(const int x, const int y) const; // Index of the monster at (x, y); -1 for none
        int  mon_at(point p) const;
        bool is_empty(const int x, const int y); // True if no PC, no monster, move cost > 0
        bool isBetween(int test, int down, int up);
        bool is_in_sunlight(int x, int y); // Checks outdoors + sunny
        bool is_sheltered(int x, int y); // Checks if indoors, underground or in a car.
        bool is_in_ice_lab(point location);
        bool revive_corpse(int x, int y, int n); // revives a corpse from an item pile
        bool revive_corpse(int x, int y,
                           item *it); // revives a corpse by item pointer, caller handles item deletion
        // Player wants to fire a gun (target selection) etc. actual firing is done in player::fire_gun
        // This is interactive and therefor not for npcs.
        void plfire(bool burst, int default_target_x = -1, int default_target_y = -1);
        void throw_item(player &p, int tarx, int tary, item &thrown,
                        std::vector<point> &trajectory);
        void cancel_activity();
        bool cancel_activity_query(const char *message, ...);
        bool cancel_activity_or_ignore_query(const char *reason, ...);
        void moving_vehicle_dismount(int tox, int toy);

        int assign_mission_id(); // Just returns the next available one
        void give_mission(mission_id type); // Create the mission and assign it
        void assign_mission(int id); // Just assign an existing mission
        // reserve_mission() creates a new mission of the given type and pushes it to
        // active_missions.  The function returns the UID of the new mission, which can
        // then be passed to a MacGuffin or something else that needs to track a mission
        int reserve_mission(mission_id type, int npc_id = -1);
        int reserve_random_mission(mission_origin origin, point p = point(-1, -1),
                                   int npc_id = -1);
        npc *find_npc(int id);
        void load_npcs(); //Make any nearby NPCs from the overmap active.
        int kill_count(std::string mon);       // Return the number of kills of a given mon_id
        // Register one kill of a monster of type mtype_id by the player.
        void increase_kill_count(const std::string &mtype_id);
        mission *find_mission(int id); // Mission with UID=id; NULL if non-existant
        mission_type *find_mission_type(int id); // Same, but returns its type
        bool mission_complete(int id, int npc_id); // True if we made it
        bool mission_failed(int id); // True if we failed it
        void wrap_up_mission(int id); // Perform required actions
        void fail_mission(int id); // Perform required actions, move to failed list
        void mission_step_complete(int id, int step); // Parial completion
        void process_missions(); // Process missions, see if time's run out

        void teleport(player *p = NULL, bool add_teleglow = true);
        void plswim(int x, int y); // Called by plmove.  Handles swimming
        void rod_fish(int sSkillLevel, int fishChance); // fish with rod catching function
        void catch_a_monster(std::vector<monster*> &catchables, int posx, int posy, player *p, int catch_duration = 0); //catch monsters
        std::vector<monster*> get_fishable(int distance); //gets the lish of fishable critters
        // when player is thrown (by impact or something)
        void fling_creature(Creature *c, const int &dir, float flvel,
                            bool controlled = false);

        /**
         * Nuke the area at (x,y) - global overmap terrain coordinates!
         */
        void nuke(int x, int y);
        bool spread_fungus(int x, int y);
        std::vector<faction *> factions_at(int x, int y);
        int &scent(int x, int y);
        float natural_light_level() const;
        unsigned char light_level();
        void reset_light_level();
        int assign_npc_id();
        int assign_faction_id();
        faction *faction_by_ident(std::string ident);
        bool sees_u(int x, int y, int &t);
        bool u_see (int x, int y);
        bool u_see (const monster *critter);
        bool u_see (const Creature *t); // for backwards compatibility
        bool u_see (const Creature &t);
        Creature *is_hostile_nearby();
        Creature *is_hostile_very_close();
        void refresh_all();
        void update_map(int &x, int &y);  // Called by plmove when the map updates
        void update_overmap_seen(); // Update which overmap tiles we can see
        // Position of the player in overmap terrain coordinates, relative
        // to the current overmap (@ref cur_om).
        point om_location() const;
        // Position of the player in overmap terrain coordinates,
        // in global overmap terrain coordinates.
        tripoint om_global_location() const;

        void process_artifact(item *it, player *p);
        void add_artifact_messages(std::vector<art_effect_passive> effects);

        void peek( int peekx = 0, int peeky = 0);
        point look_debug();

        bool checkZone(const std::string p_sType, const int p_iX, const int p_iY);
        void zones_manager();
        void zones_manager_shortcuts(WINDOW *w_info);
        void zones_manager_draw_borders(WINDOW *w_border, WINDOW *w_info_border, const int iInfoHeight,
                                        const int width);
        // Look at nearby terrain ';', or select zone points
        point look_around(WINDOW *w_info = NULL, const point pairCoordsFirst = point(-1, -1));

        int list_items(const int iLastState); //List all items around the player
        int list_monsters(const int iLastState); //List all monsters around the player
        // Shared method to print "look around" info
        void print_all_tile_info(int lx, int ly, WINDOW *w_look, int column, int &line, bool mouse_hover);

        bool list_items_match(item &item, std::string sPattern);
        int list_filter_high_priority(std::vector<map_item_stack> &stack, std::string prorities);
        int list_filter_low_priority(std::vector<map_item_stack> &stack, int start, std::string prorities);
        std::vector<map_item_stack> filter_item_stacks(std::vector<map_item_stack> stack,
                std::string filter);
        std::vector<map_item_stack> find_nearby_items(int iRadius);
        std::string ask_item_filter(WINDOW *window, int rows);
        std::string ask_item_priority_high(WINDOW *window, int rows);
        std::string ask_item_priority_low(WINDOW *window, int rows);
        void draw_trail_to_square(int x, int y, bool bDrawX);
        void reset_item_list_state(WINDOW *window, int height);
        std::string sFilter; // this is a member so that it's remembered over time
        std::string list_item_upvote;
        std::string list_item_downvote;
        int inv(const std::string &title, const int &position = INT_MIN);
        int inv_activatable(std::string title);
        int inv_type(std::string title, item_cat inv_item_type = IC_NULL);
        int inv_for_liquid(const item &liquid, const std::string title, bool auto_choose_single);
        int inv_for_salvage(const std::string title);
        item *inv_map_for_liquid(const item &liquid, const std::string title);
        int inv_for_flag(const std::string flag, const std::string title, bool auto_choose_single);
        int display_slice(indexed_invslice &, const std::string &, const int &position = INT_MIN);
        int inventory_item_menu(int pos, int startx = 0, int width = 50, int position = 0);
        // Select items to drop.  Returns a list of pairs of position, quantity.
        std::list<std::pair<int, int>> multidrop();
        faction *list_factions(std::string title = "FACTIONS:");

        recipe_map list_recipes()
        {
            return recipes;
        };
        inventory crafting_inventory(player *p);  // inv_from_map, inv, & 'weapon'
        std::list<item> consume_items(player *p, const std::vector<item_comp> &components, int batch = 1);
        void consume_tools(player *p, const std::vector<tool_comp> &tools, int batch = 1);
        /**
         * Returns the recipe that is used to disassemble the given item type.
         * Returns NULL if there is no recipe to disassemble the item type.
         */
        const recipe *get_disassemble_recipe(const itype_id &ype);
        /**
         * Check if the player can disassemble the item dis_item with the recipe
         * cur_recipe and the inventory crafting_inv.
         * Checks for example tools (and charges), enough input charges
         * (if disassembled item is counted by charges).
         * If print_msg is true show a message about missing tools/charges.
         */
        bool can_disassemble(item *dis_item, const recipe *cur_recipe,
                             inventory &crafting_inv, bool print_msg);

        bool has_gametype() const;
        special_game_id gametype() const;

        std::map<std::string, vehicle *> vtypes;
        void toggle_sidebar_style(void);
        void toggle_fullscreen(void);
        void temp_exit_fullscreen(void);
        void reenter_fullscreen(void);
        void zoom_in();
        void zoom_out();

        std::vector <mission_type> mission_types; // The list of mission templates

        weather_generator weatherGen; //A weather engine.
        bool has_generator = false;
        unsigned int weatherSeed = 0;
        signed char temperature;              // The air temperature
        int get_temperature();    // Returns outdoor or indoor temperature of current location
        weather_type weather;   // Weather pattern--SEE weather.h
        bool lightning_active;

        std::map<int, weather_segment> weather_log;
        overmap *cur_om;
        map m;

        int levx, levy, levz; // Placement inside the overmap
        /** Absolute values of lev[xyz] (includes the offset of cur_om) */
        int get_abs_levx() const;
        int get_abs_levy() const;
        int get_abs_levz() const;
        player u;
        scenario *scen;
        std::vector<monster> coming_to_stairs;
        int monstairx, monstairy, monstairz;
        std::vector<npc *> active_npc;
        std::vector<faction> factions;
        std::vector<mission> active_missions; // Missions which may be assigned
        // NEW: Dragging a piece of furniture, with a list of items contained
        ter_id dragging;
        std::vector<item> items_dragged;
        int weight_dragged; // Computed once, when you start dragging

        int ter_view_x, ter_view_y;
        WINDOW *w_terrain;
        WINDOW *w_overmap;
        WINDOW *w_omlegend;
        WINDOW *w_minimap;
        WINDOW *w_HP;
        WINDOW *w_messages;
        WINDOW *w_location;
        WINDOW *w_status;
        WINDOW *w_status2;
        WINDOW *w_blackspace;
        live_view liveview;

        // View offset based on the driving speed (if any)
        // that has been added to u.view_offset_*,
        // Don't write to this directly, always use set_driving_view_offset
        point driving_view_offset;
        // Setter for driving_view_offset
        void set_driving_view_offset(const point &p);
        // Calculates the driving_view_offset for the given vehicle
        // and sets it (view set_driving_view_offset), if
        // the options for this feautre is dactivated or if veh is NULL,
        // the function set the driving offset to (0,0)
        void calc_driving_offset(vehicle *veh = NULL);

        bool handle_liquid(item &liquid, bool from_ground, bool infinite, item *source = NULL,
                           item *cont = NULL);

        //Move_liquid returns the amount of liquid left if we didn't move all the liquid,
        //otherwise returns sentinel -1, signifies transaction fail.
        int move_liquid(item &liquid);

        void open_gate( const int examx, const int examy, const ter_id handle_type );

        bionic_id random_good_bionic() const; // returns a non-faulty, valid bionic

        // Helper because explosion was getting too big.
        void do_blast( const int x, const int y, const int power, const int radius, const bool fire );

        // Knockback functions: knock target at (tx,ty) along a line, either calculated
        // from source position (sx,sy) using force parameter or passed as an argument;
        // force determines how far target is knocked, if trajectory is calculated
        // force also determines damage along with dam_mult;
        // stun determines base number of turns target is stunned regardless of impact
        // stun == 0 means no stun, stun == -1 indicates only impact stun (wall or npc/monster)
        void knockback(int sx, int sy, int tx, int ty, int force, int stun, int dam_mult);
        void knockback(std::vector<point> &traj, int force, int stun, int dam_mult);

        // shockwave applies knockback to all targets within radius of (x,y)
        // parameters force, stun, and dam_mult are passed to knockback()
        // ignore_player determines if player is affected, useful for bionic, etc.
        void shockwave(int x, int y, int radius, int force, int stun, int dam_mult, bool ignore_player);

        // Animation related functions
        void draw_explosion(int x, int y, int radius, nc_color col);
        void draw_bullet(Creature &p, int tx, int ty, int i, std::vector<point> trajectory, char bullet,
                         timespec &ts);
        void draw_hit_mon(int x, int y, monster critter, bool dead = false);
        void draw_hit_player(player *p, const int iDam, bool dead = false);
        void draw_line(const int x, const int y, const point center_point, std::vector<point> ret);
        void draw_line(const int x, const int y, std::vector<point> ret);
        void draw_weather(weather_printable wPrint);
        void draw_sct();
        void draw_zones(const point &p_pointStart, const point &p_pointEnd, const point &p_pointOffset);
        // Draw critter (if visible!) on its current position into w_terrain.
        // @param center the center of view, same as when calling map::draw
        void draw_critter(const Creature &critter, const point &center);

        // Vehicle related JSON loaders and variables
        void load_vehiclepart(JsonObject &jo);
        void load_vehicle(JsonObject &jo);
        void reset_vehicleparts();
        void reset_vehicles();
        void finalize_vehicles();

        std::queue<vehicle_prototype *> vehprototypes;

        nc_color limb_color(player *p, body_part bp, bool bleed = true,
                            bool bite = true, bool infect = true);

        bool opening_screen();// Warn about screen size, then present the main menu
        void mmenu_refresh_motd();
        void mmenu_refresh_credits();

        /**
         * Check whether movement is allowed according to safe mode settings.
         * @return true if the movement is allowed, otherwise false.
         */
        bool check_save_mode_allowed();

        const int dangerous_proximity;
        bool narrow_sidebar;
        bool fullscreen;
        bool was_fullscreen;
        void exam_vehicle(vehicle &veh, int examx, int examy, int cx = 0,
                          int cy = 0); // open vehicle interaction screen

        // put items from the item-vector on the map/a vehicle
        // at (dirx, diry), items are dropped into a vehicle part
        // with the cargo flag (if there is one), otherwise they are
        // dropped onto the ground.
        void drop(std::vector<item> &dropped, std::vector<item> &dropped_worn,
                  int freed_volume_capacity, int dirx, int diry);
        bool make_drop_activity( enum activity_type act, point target );
    private:
        // Game-start procedures
        void print_menu(WINDOW *w_open, int iSel, const int iMenuOffsetX, int iMenuOffsetY,
                        bool bShowDDA = true);
        void print_menu_items(WINDOW *w_in, std::vector<std::string> vItems, int iSel,
                              int iOffsetY, int iOffsetX, int spacing = 1);
        bool load_master(std::string worldname); // Load the master data file, with factions &c
        void load_weather(std::ifstream &fin);
        void load(std::string worldname, std::string name); // Load a player-specific save file
        void start_game(std::string worldname); // Starts a new game in a world
        void start_special_game(special_game_id gametype); // See gamemode.cpp

        //private save functions.
        // returns false if saving failed for whatever reason
        bool save_factions_missions_npcs();
        void serialize_master(std::ofstream &fout);
        // returns false if saving failed for whatever reason
        bool save_artifacts();
        // returns false if saving failed for whatever reason
        bool save_maps();
        void save_weather(std::ofstream &fout);
        void load_legacy_future_weather(std::string data);
        void load_legacy_future_weather(std::istream &fin);
        // returns false if saving failed for whatever reason
        bool save_uistate();
        void load_uistate(std::string worldname);
        // Data Initialization
        void init_npctalk();
        void init_fields();
        void init_weather();
        void init_weather_anim();
        void init_morale();
        void init_skills() throw (std::string);
        void init_professions();
        void init_faction_data();
        void init_mongroups() throw (std::string);    // Initializes monster groups
        void init_construction(); // Initializes construction "recipes"
        void init_missions();     // Initializes mission templates
        void init_autosave();     // Initializes autosave parameters
        void init_diseases();     // Initializes disease lookup table.
        void init_savedata_translation_tables();
        void init_lua();          // Initializes lua interpreter.
        void create_factions(); // Creates new factions (for a new game world)
        void create_starting_npcs(); // Creates NPCs that start near you

        // Player actions
        void wishitem( player *p = NULL, int x = -1, int y = -1 );
        void wishmonster( int x = -1, int y = -1 );
        void wishmutate( player *p );
        void wishskill( player *p );
        void mutation_wish(); // Mutate

        void pldrive(int x, int y); // drive vehicle
        // Standard movement; handles attacks, traps, &c. Returns false if auto move
        // should be canceled
        bool plmove(int dx, int dy);
        void on_move_effects();
        void wait(); // Long wait (player action)  '^'
        void open(); // Open a door  'o'
        void close(int closex = -1, int closey = -1); // Close a door  'c'
        void smash(); // Smash terrain
        void craft();                        // See crafting.cpp
        void recraft();                      // See crafting.cpp
        void long_craft();                   // See crafting.cpp
        bool crafting_allowed();             // See crafting.cpp
        bool crafting_can_see();             // See crafting.cpp
        const recipe *select_crafting_recipe( int &batch_size );    // See crafting.cpp
        bool making_would_work(std::string id_to_make, int batch_size);   // See crafting.cpp
        bool is_container_eligible_for_crafting(item &cont); // See crafting.cpp
        std::vector<item> get_eligible_containers_for_crafting();    // See crafting.cpp
        bool check_eligible_containers_for_crafting(const recipe *r, int batch = 1);
        bool can_make(const recipe *r, int batch_size); // See crafting.cpp
        void make_craft(std::string id, int batch_size); // See crafting.cpp
        void make_all_craft(std::string id, int batch_size); // See crafting.cpp
        void complete_craft();               // See crafting.cpp
        void pick_recipes(const inventory &crafting_inv, std::vector<const recipe *> &current,
                          std::vector<bool> &available, craft_cat tab, craft_subcat subtab,
                          std::string filter);// crafting.cpp
        void batch_recipes(const inventory &crafting_inv, std::vector<const recipe *> &current,
                           std::vector<bool> &available, const recipe* r);// crafting.cpp
        void disassemble(int pos = INT_MAX);       // See crafting.cpp
        void complete_disassemble();         // See crafting.cpp
        const recipe *recipe_by_index(int index);  // See crafting.cpp

        // Forcefully close a door at (x, y).
        // The function checks for creatures/items/vehicles at that point and
        // might kill/harm/destroy them.
        // If there still remains something that prevents the door from closing
        // (e.g. a very big creatures, a vehicle) the door will not be closed and
        // the function returns false.
        // If the door gets closed the terrain at (x, y) is set to door_type and
        // true is returned.
        // bash_dmg controls how much damage the door does to the
        // creatures/items/vehicle.
        // If bash_dmg is 0 or smaller, creatures and vehicles are not damaged
        // at all and they will prevent the door from closing.
        // If bash_dmg is smaller than 0, _every_ item on the door tile will
        // prevent the door from closing. If bash_dmg is 0, only very small items
        // will do so, if bash_dmg is greater than 0, items won't stop the door
        // from closing at all.
        // If the door gets closed the items on the door tile get moved away or destroyed.
        bool forced_gate_closing(int x, int y, ter_id door_type, int bash_dmg);

        bool vehicle_near ();
        void handbrake ();
        void control_vehicle(); // Use vehicle controls  '^'
        void examine(int examx = -1, int examy = -1);// Examine nearby terrain  'e'
        void advanced_inv();

        // Establish a grab on something.
        void grab();
        // Pick where to put liquid; false if it's left where it was

        void compare(int iCompareX = -999, int iCompareY = -999); // Compare two Items 'I'
        void drop(int pos = INT_MIN); // Drop an item  'd'
        void drop_in_direction(); // Drop w/ direction  'D'

        // calculate the time (in player::moves) it takes to drop the
        // items in dropped and dropped_worn.
        int calculate_drop_cost(std::vector<item> &dropped, const std::vector<item> &dropped_worn,
                                int freed_volume_capacity) const;
        void reassign_item(int pos = INT_MIN); // Reassign the letter of an item  '='
        void butcher(); // Butcher a corpse  'B'
        void complete_butcher(int index); // Finish the butchering process
        void forage(); // Foraging ('a' on underbrush)
        void eat(int pos = INT_MIN); // Eat food or fuel  'E' (or 'a')
        void use_item(int pos = INT_MIN); // Use item; also tries E,R,W  'a'
        void use_wielded_item();
        void wear(int pos = INT_MIN); // Wear armor  'W' (or 'a')
        void takeoff(int pos = INT_MIN); // Remove armor  'T'
        void reload(); // Reload a wielded gun/tool  'r'
        void reload(int pos);
        void unload(item &it); // Unload a gun/tool  'U'
        void unload(int pos = INT_MIN);
        void wield(int pos = INT_MIN); // Wield a weapon  'w'
        void read(); // Read a book  'R' (or 'a')
        void chat(); // Talk to a nearby NPC  'C'
        void plthrow(int pos = INT_MIN); // Throw an item  't'

        // Internal methods to show "look around" info
        void print_fields_info(int lx, int ly, WINDOW *w_look, int column, int &line);
        void print_terrain_info(int lx, int ly, WINDOW *w_look, int column, int &line);
        void print_trap_info(int lx, int ly, WINDOW *w_look, const int column, int &line);
        void print_object_info(int lx, int ly, WINDOW *w_look, const int column, int &line,
                               bool mouse_hover);
        void handle_multi_item_info(int lx, int ly, WINDOW *w_look, const int column, int &line,
                                    bool mouse_hover);
        void get_lookaround_dimensions(int &lookWidth, int &begin_y, int &begin_x) const;


        input_context get_player_input(std::string &action);
        // Target is an interactive function which allows the player to choose a nearby
        // square.  It display information on any monster/NPC on that square, and also
        // returns a Bresenham line to that square.  It is called by plfire() and
        // throw().
        std::vector<point> target(int &x, int &y, int lowx, int lowy, int hix,
                                  int hiy, std::vector <Creature *> t, int &target,
                                  item *relevent);
        // interface to target(), collects a list of targets & selects default target
        // finally calls target() and returns its result.
        std::vector<point> pl_target_ui(int &x, int &y, int range, item *relevent,
                                        int default_target_x = -1, int default_target_y = -1);

        // Map updating and monster spawning
        void replace_stair_monsters();
        void update_stair_monsters();
        /**
         * Shift all active monsters, the shift vector (x,y,z) is the number of
         * shifted submaps. Monsters that are outside of the reality bubble after
         * shifting are despawned.
         * Note on z-levels: this works with vertical shifts, but currently all
         * monsters are despawned upon a vertical shift.
         */
        void shift_monsters(const int shiftx, const int shifty, const int shiftz);
        /**
         * Despawn a specific monster, it's stored on the overmap. Also removes
         * it from the creature tracker. Keep in mind that mondex points to a
         * different monster after calling this (or to no monster at all).
         */
        void despawn_monster(int mondex);

        void spawn_mon(int shift, int shifty); // Called by update_map, sometimes
        void rebuild_mon_at_cache();

        // Routine loop functions, approximately in order of execution
        void cleanup_dead();     // Delete any dead NPCs/monsters
        void monmove();          // Monster movement
        void rustCheck();        // Degrades practice levels
        void process_events();   // Processes and enacts long-term events
        void process_activity(); // Processes and enacts the player's activity
        void update_weather();   // Updates the temperature and weather patten
        void hallucinate(const int x, const int y); // Prints hallucination junk to the screen
        int  mon_info(WINDOW *); // Prints a list of nearby monsters
        void handle_key_blocking_activity(); // Abort reading etc.
        bool handle_action();


        void rcdrive(int dx, int dy); //driving radio car
        /**
         * If there is a robot (that can be disabled), query the player
         * and try to disable it.
         * @return true if the robot has been disabled or a similar action has
         * been done. false if the player did not choose any action and the function
         * has effectively done nothing.
         */
        bool disable_robot( point p );

        void update_scent();     // Updates the scent map
        bool is_game_over();     // Returns true if the player quit or died
        void death_screen();     // Display our stats, "GAME OVER BOO HOO"
        void gameover();         // Ends the game
        void msg_buffer();       // Opens a window with old messages in it
        void draw_minimap();     // Draw the 5x5 minimap
        void draw_HP();          // Draws the player's HP and Power level
        /** Draws the sidebar (if it's visible), including all windows there */
        void draw_sidebar();

        //  int autosave_timeout();  // If autosave enabled, how long we should wait for user inaction before saving.
        void autosave();         // automatic quicksaves - Performs some checks before calling quicksave()
        void quicksave();        // Saves the game without quitting

        // Input related
        bool handle_mouseview(input_context &ctxt,
                              std::string &action); // Handles box showing items under mouse
        void hide_mouseview(); // Hides the mouse hover box and redraws what was under it

        // On-request draw functions
        void draw_overmap();     // Draws the overmap, allows note-taking etc.
        void disp_kills();       // Display the player's kill counts
        void disp_NPCs();        // Currently UNUSED.  Lists global NPCs.
        void list_missions();    // Listed current, completed and failed missions.

        // Debug functions
        void debug();           // All-encompassing debug screen.  TODO: This.
        void display_scent();   // Displays the scent map
        void mondebug();        // Debug monster behavior directly
        void groupdebug();      // Get into on monster groups

        // ########################## DATA ################################

        Creature_tracker critter_tracker;

        int last_target; // The last monster targeted
        bool last_target_was_npc;
        safe_mode_type safe_mode;
        std::vector<int> new_seen_mon;
        int mostseen;  // # of mons seen last turn; if this increases, set safe_mode to SAFE_MODE_STOP
        bool autosafemode; // is autosafemode enabled?
        bool safemodeveh; // safemode while driving?
        int turnssincelastmon; // needed for auto run mode
        //  quit_status uquit;    // Set to true if the player quits ('Q')

        calendar nextspawn; // The turn on which monsters will spawn next.
        calendar nextweather; // The turn on which weather will shift next.
        int next_npc_id, next_faction_id, next_mission_id; // Keep track of UIDs
        int grscent[SEEX *MAPSIZE][SEEY *MAPSIZE];   // The scent map
        //int monmap[SEEX * MAPSIZE][SEEY * MAPSIZE]; // Temp monster map, for mon_at()
        int nulscent;    // Returned for OOB scent checks
        std::list<event> events;         // Game events to be processed
        std::map<std::string, int> kills;         // Player's kill count
        int moves_since_last_save;
        time_t last_save_timestamp;
        unsigned char latest_lightlevel;
        calendar latest_lightlevel_turn;


        special_game *gamemode;

        int moveCount; //Times the player has moved (not pause, sleep, etc)
        const int lookHeight; // Look Around window height

        /** How far the tileset should be zoomed out, 16 is default. 32 is zoomed in by x2, 8 is zoomed out by x0.5 */
        int tileset_zoom;

        // Preview for auto move route
        std::vector<point> destination_preview;

        Creature *is_hostile_within(int distance);
        void activity_on_turn();
        void activity_on_turn_game();
        void activity_on_turn_drop();
        void activity_on_turn_stash();
        void activity_on_turn_pickup();
        void activity_on_turn_move_items();
        void activity_on_turn_vibe();
        void activity_on_turn_fill_liquid();
        void activity_on_turn_refill_vehicle();
        void activity_on_turn_pulp();
        void activity_on_turn_start_fire_lens();
        void activity_on_finish();
        void activity_on_finish_reload();
        void activity_on_finish_train();
        void activity_on_finish_firstaid();
        void activity_on_finish_fish();
        void activity_on_finish_vehicle();
        void activity_on_finish_make_zlave();
        void activity_on_finish_start_fire();
<<<<<<< HEAD
        void activity_on_finish_hotwire();
=======
        void longsalvage(); // Salvage everything activity
>>>>>>> ee751637
        void move_save_to_graveyard();
        bool save_player_data();
};

#endif<|MERGE_RESOLUTION|>--- conflicted
+++ resolved
@@ -788,11 +788,8 @@
         void activity_on_finish_vehicle();
         void activity_on_finish_make_zlave();
         void activity_on_finish_start_fire();
-<<<<<<< HEAD
         void activity_on_finish_hotwire();
-=======
         void longsalvage(); // Salvage everything activity
->>>>>>> ee751637
         void move_save_to_graveyard();
         bool save_player_data();
 };
