--- conflicted
+++ resolved
@@ -709,35 +709,11 @@
         /** Check for dangerous stuff at dest_loc, return false if the player decides
         not to step there */
         bool prompt_dangerous_tile( const tripoint &dest_loc ) const;
-<<<<<<< HEAD
-        /** Returns true if the menu handled stuff and player shouldn't do anything else */
-        bool npc_menu( npc &who );
-        // Standard movement; handles attacks, traps, &c. Returns false if auto move
-        // should be canceled
-        bool plmove( int dx, int dy, int dz = 0 );
-        inline bool plmove( tripoint d ) {
-            return plmove( d.x, d.y, d.z );
-        }
-        inline bool plmove( point d ) {
-            return plmove( d.x, d.y );
-        }
-=======
->>>>>>> c33633ca
         // Handle pushing during move, returns true if it handled the move
         bool grabbed_move( const tripoint &dp );
         bool grabbed_veh_move( const tripoint &dp );
         bool grabbed_furn_move( const tripoint &dp );
-<<<<<<< HEAD
-        // Handle moving from a ramp
-        bool ramp_move( const tripoint &dest );
-        // Handle phasing through walls, returns true if it handled the move
-        bool phasing_move( const tripoint &dest );
-        // Regular movement. Returns false if it failed for any reason
-        bool walk_move( const tripoint &dest );
-        void on_move_effects();
-=======
-
->>>>>>> c33633ca
+
 
         void control_vehicle(); // Use vehicle controls  '^'
         void examine( const tripoint &p ); // Examine nearby terrain  'e'
@@ -959,18 +935,10 @@
         bool auto_travel_mode = false;
         safe_mode_type safe_mode;
         int turnssincelastmon; // needed for auto run mode
-<<<<<<< HEAD
-        cata::optional<int> wind_direction_override;
-        cata::optional<int> windspeed_override;
-        weather_type weather_override;
-        // not only sets nextweather, but updates weather as well
-        void set_nextweather( time_point t );
-=======
 
         weather_manager weather;
 
         int mostseen;  // # of mons seen last turn; if this increases, set safe_mode to SAFE_MODE_STOP
->>>>>>> c33633ca
     private:
         std::shared_ptr<player> u_shared_ptr;
         std::vector<std::shared_ptr<npc>> active_npc;
