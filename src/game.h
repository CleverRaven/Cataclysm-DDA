--- conflicted
+++ resolved
@@ -904,11 +904,8 @@
         void display_scent();   // Displays the scent map
         void display_temperature();    // Displays temperature map
         void display_visibility(); // Displays visibility map
-<<<<<<< HEAD
         void display_lighting(); // Displays lighting conditions heat map
-=======
         void display_radiation(); // Displays radiation map
->>>>>>> 67b8b4ff
 
         Creature *is_hostile_within( int distance );
 
@@ -979,12 +976,9 @@
         bool display_overlay_state( action_id ); // Get the state of an overlay (on/off).
         /** Creature for which to display the visibility map */
         Creature *displaying_visibility_creature;
-<<<<<<< HEAD
         /** Type of lighting condition overlay to display */
         int displaying_lighting_condition = 0;
-=======
         bool displaying_radiation;
->>>>>>> 67b8b4ff
 
         bool show_panel_adm;
         bool right_sidebar;
