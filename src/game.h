#pragma once
#ifndef CATA_SRC_GAME_H
#define CATA_SRC_GAME_H

#include <array>
#include <chrono>
#include <ctime>
#include <functional>
#include <iosfwd>
#include <map>
#include <memory>
#include <optional>
#include <set>
#include <string>
#include <unordered_map>
#include <unordered_set>
#include <utility>
#include <vector>

#include "calendar.h"
#include "character.h"
#include "character_id.h"
#include "color.h"
#include "coordinates.h"
#include "creature.h"
#include "cursesdef.h"
#include "enums.h"
#include "global_vars.h"
#include "item_location.h"
#include "map_scale_constants.h"
#include "memory_fast.h"
#include "overmap_ui.h"
#include "pimpl.h"
#include "type_id.h"
#include "units_fwd.h"
#include "weather.h"

constexpr int DEFAULT_TILESET_ZOOM = 16;

// The reference to the one and only game instance.
class game;

extern std::unique_ptr<game> g;

extern const int savegame_version;
extern int savegame_loading_version;

class input_context;

input_context get_default_mode_input_context();

enum quit_status {
    QUIT_NO = 0,    // Still playing
    QUIT_SUICIDE,   // Quit with 'Q'
    QUIT_SAVED,     // Saved and quit
    QUIT_NOSAVED,   // Quit without saving
    QUIT_DIED,      // Actual death
    QUIT_WATCH,     // Died, and watching aftermath
};

enum safe_mode_type {
    SAFE_MODE_OFF = 0, // Moving always allowed
    SAFE_MODE_ON = 1, // Moving allowed, but if a new monsters spawns, go to SAFE_MODE_STOP
    SAFE_MODE_STOP = 2, // New monsters spotted, no movement allowed
};

class JsonValue;
class achievements_tracker;
class avatar;
class cata_path;
class creature_tracker;
class current_map;
class eoc_events;
class event_bus;
class faction_manager;
class field_entry;
class item;
class kill_tracker;
class live_view;
class map;
class map_item_stack;
class memorial_logger;
class monster;
class npc;
class npc_template;
class overmap;
class save_t;
class scenario;
class scent_map;
class spell_events;
class static_popup;
class stats_tracker;
class swap_map;
class timed_event_manager;
class ui_adaptor;
class uilist;
class vehicle;
class viewer;
enum action_id : int;
struct special_game;
struct mtype;
struct visibility_variables;
template <typename Tripoint> class tripoint_range;

using item_filter = std::function<bool ( const item & )>;
using item_location_filter = std::function<bool ( const item_location & )>;

enum peek_act : int {
    PA_BLIND_THROW,
    PA_BLIND_THROW_WIELDED,
    // obvious future additional value is PA_BLIND_FIRE
};

struct look_around_result {
    std::optional<tripoint_bub_ms> position;
    std::optional<peek_act> peek_action;
};
struct look_around_params {
    const bool show_window;
    tripoint_bub_ms &center;
    const tripoint_bub_ms &start_point;
    bool has_first_point;
    bool select_zone;
    bool peeking;
    bool change_lv;
};

struct w_map {
    int id;
    std::string name;
    bool toggle;
    catacurses::window win;
};

struct pulp_data {
    // how far the splatter goes
    int mess_radius = 1;
    // how much damage you deal to corpse every second, average of multiple values
    float nominal_pulp_power;
    // The actual power produced, adjusted based on time adjustments.
    float pulp_power;
    // how much stamina is consumed after each punch
    float pulp_effort;
    // time to pulp the corpse
    int time_to_pulp;
    // potential prof we can learn by pulping
    std::optional<proficiency_id> unknown_prof;
    // if monster has PULP_PRYING flag, can you pry armor faster using tool
    bool can_pry_armor = false;
    // do we have a good tool to cut specific parts faster
    bool can_cut_precisely = false;
    // all used in ending messages
    bool stomps_only = false;
    bool weapon_only = false;
    bool used_pry = false;
    bool couldnt_use_pry = false;
    std::string bash_tool;
    std::string cut_tool;
    std::string pry_tool;
};

bool is_valid_in_w_terrain( const point_rel_ms &p );
namespace turn_handler
{
bool cleanup_at_end();
} // namespace turn_handler

// There is only one game instance, so losing a few bytes of memory
// due to padding is not much of a concern.
// NOLINTNEXTLINE(clang-analyzer-optin.performance.Padding)
class game
{
    friend class editmap;
        friend class main_menu;
        friend class exosuit_interact;
        friend class swap_map;
        friend achievements_tracker &get_achievements();
        friend event_bus &get_event_bus();
        friend map &get_map();
        friend map &reality_bubble();
        friend creature_tracker &get_creature_tracker();
        friend Character &get_player_character();
        friend avatar &get_avatar();
        friend viewer &get_player_view();
        friend weather_manager &get_weather();
        friend const scenario *get_scenario();
        friend void set_scenario( const scenario *new_scenario );
        friend stats_tracker &get_stats();
        friend scent_map &get_scent();
        friend timed_event_manager &get_timed_events();
        friend memorial_logger &get_memorial();
        friend bool do_turn();
        friend bool turn_handler::cleanup_at_end();
        friend global_variables &get_globals();
    public:
        game();
        ~game();

        /** Loads static data that does not depend on mods or similar. */
        void load_static_data();

        /** Loads core dynamic data. May throw. */
        void load_core_data();

        /** Returns whether the core data is currently loaded. */
        bool is_core_data_loaded() const;

        /**
         *  Check if mods can be successfully loaded
         *  @param opts check specific mods (or all if unspecified)
         *  @return whether all mods were successfully loaded
         */
        bool check_mod_data( const std::vector<mod_id> &opts );

        /** Loads core data and mods from the active world. May throw. */
        void load_world_modfiles();
        /**
         *  Load content packs
         *  @param msg string to display whilst loading prompt
         *  @param packs content packs to load in correct dependent order
         *  @param ui structure for load progress display
         */
        void load_packs( const std::string &msg, const std::vector<mod_id> &packs );

        /**
         * @brief Should be invoked whenever options change.
         */
        void on_options_changed();

    protected:
        /** Loads dynamic data from the given directory. May throw. */
        void load_data_from_dir( const cata_path &path, const std::string &src );
        /** Loads dynamic data from the given directory. Excludes files from 'mod_interactions' sub-directory.  May throw. */
        void load_mod_data_from_dir( const cata_path &path, const std::string &src );
        /** Loads dynamic data from the folder if it is part of a subdirectory that is named after a currently loaded mod_id.  May throw. */
        void load_mod_interaction_data_from_dir( const cata_path &path, const std::string &src );
    public:
        void setup();
        /** Saving and loading functions. */
        void serialize( std::ostream &fout ); // for save
        void unserialize( std::istream &fin, const cata_path &path ); // for load
        void unserialize_master( const cata_path &file_name, std::istream &fin ); // for load
        void unserialize_master( const JsonValue &jv ); // for load

        /** Returns false if saving failed. */
        bool save();

        /** Returns a list of currently active character saves. */
        std::vector<std::string> list_active_saves();
        void write_memorial_file( std::string sLastWords );
        void start_calendar();
        shared_ptr_fast<ui_adaptor> create_or_get_main_ui_adaptor();
        void invalidate_main_ui_adaptor() const;
        void mark_main_ui_adaptor_resize() const;
        void draw( ui_adaptor &ui );
        void draw_ter( bool draw_sounds = true );
        void draw_ter( const tripoint_bub_ms &center, bool looking = false, bool draw_sounds = true );

        class draw_callback_t
        {
            public:
                explicit draw_callback_t( const std::function<void()> &cb );
                ~draw_callback_t();
                void operator()();
                friend class game;
            private:
                std::function<void()> cb;
                bool added = false;
        };
        /* Add callback that would be called in `game::draw`. This can be used to
         * implement map overlays in game menus. If parameters of the callback changes
         * during its lifetime, `invalidate_main_ui_adaptor` has to be called for
         * the changes to take effect immediately on the next call to `ui_manager::redraw`.
         * Otherwise the callback may not take effect until the main ui is invalidated
         * due to resizing or other menus closing. The callback is disabled once all
         * shared pointers to the callback are deconstructed, and is removed afterwards. */
        void add_draw_callback( const shared_ptr_fast<draw_callback_t> &cb );
    private:
        bool is_looking = false; // NOLINT(cata-serialize)
        std::vector<weak_ptr_fast<draw_callback_t>> draw_callbacks; // NOLINT(cata-serialize)

    public:
        // Curses counterpart of the async_anim functions in cata_tiles
        void init_draw_async_anim_curses( const tripoint_bub_ms &p, const std::string &ncstr,
                                          const nc_color &nccol );
        void draw_async_anim_curses();
        void void_async_anim_curses();
    protected:
        std::map<tripoint_bub_ms, std::pair <std::string, nc_color>>
                async_anim_layer_curses; // NOLINT(cata-serialize)

    public:
        void init_draw_blink_curses( const tripoint_bub_ms &p, const std::string &ncstr,
                                     const nc_color &nccol );
        void draw_blink_curses();
        void void_blink_curses();
        bool has_blink_curses();
        bool blink_active_phase = true; // NOLINT(cata-serialize)
    protected:
        std::map<tripoint_bub_ms, std::pair <std::string, nc_color>>
                blink_layer_curses; // NOLINT(cata-serialize)

    public:
        // when force_redraw is true, redraw all panel instead of just animated panels
        // mostly used after UI updates
        void draw_panels( bool force_draw = false );
        /**
         * Returns the location where the indicator should go relative to the reality bubble,
         * or nothing to indicate no indicator should be drawn.
         * Based on the vehicle the player is driving, if any.
         * @param next If true, bases it on the vehicle the vehicle will turn to next turn,
         * instead of the one it is currently facing.
         */
        std::optional<tripoint_rel_ms> get_veh_dir_indicator_location( bool next ) const;
        void draw_veh_dir_indicator( bool next );

        /**
         * Moves the player vertically.
         * If force == true then they are falling.
         * If peeking == true, forbids some exotic movement options
         */
        void vertical_move( int z, bool force, bool peeking = false );
        void start_hauling( const tripoint_bub_ms &pos );
        /** Returns the other end of the stairs (if any). May query, affect u etc.
        * @param pos Disable queries and msgs if not the same position as player.
        */
        std::optional<tripoint_bub_ms> find_stairs( const map &mp, int z_after,
                const tripoint_bub_ms &pos );
        std::optional<tripoint_bub_ms> find_or_make_stairs( map &mp, int z_after, bool &rope_ladder,
                bool peeking, const tripoint_bub_ms &pos );
        /*
        * Prompt player on direction they want to climb up or down.
        */
        std::optional<tripoint_bub_ms> point_selection_menu( const std::vector<tripoint_bub_ms> &pts,
                bool up = true );
        /** Actual z-level movement part of vertical_move. Doesn't include stair finding, traps etc.
         *  Returns true if the z-level changed.
         */
        bool vertical_shift( int z_after );
        /** Add goes up/down auto_notes (if turned on) */
        void vertical_notes( int z_before, int z_after );
        /** Checks to see if a player can use a computer (not illiterate, etc.) and uses if able. */
        void use_computer( const tripoint_bub_ms &p );
        /**
         * @return The living creature with the given id. Returns null if no living
         * creature with such an id exists. Never returns a dead creature.
         * Currently only the player character and npcs have ids.
         */
        template<typename T = Creature>
        T * critter_by_id( const character_id &id );
        /**
        * Returns a shared pointer to the given critter (which can be of any of the subclasses of
        * @ref Creature). The function may return an empty pointer if the given critter
        * is not stored anywhere (e.g. it was allocated on the stack, not stored in
        * the @ref critter_tracker nor in @ref active_npc nor is it @ref u).
        */
        template<typename T = Creature>
        shared_ptr_fast<T> shared_from( const T &critter );

        /**
         * Adds critters to the reality bubble, creating them if necessary.
         * Functions taking a @p id parameter will construct a monster based on that id,
         * (with default properties).
         * Functions taking a @p mon parameter will use the supplied monster instance instead
         * (which must not be null).
         * Note: the monster will not be upgraded by these functions, it is placed as is.
         *
         * @ref place_critter_at will place the creature exactly at the given point.
         *
         * @ref place_critter_around will place the creature around
         * the center @p p within the given @p radius (radius 0 means only the center point is used).
         * The chosen point will be as close to the center as possible.
         *
         * @ref place_critter_within will place the creature at a random point within
         * that given range. (All points within have equal probability.)
         *
         * @return All functions return null if the creature could not be placed (usually because
         * the target is not suitable for it: may be a solid wall, or air, or already occupied
         * by some creature).
         * If the creature has been placed, it returns a pointer to it (which is the same as
         * the one contained in @p mon).
         */
        /** @{ */
        monster *place_critter_at( const mtype_id &id, const tripoint_bub_ms &p );
        monster *place_critter_at( const shared_ptr_fast<monster> &mon, const tripoint_bub_ms &p );
        monster *place_critter_around( const mtype_id &id, const tripoint_bub_ms &center, int radius );
        monster *place_critter_around( const shared_ptr_fast<monster> &mon, const tripoint_bub_ms &center,
                                       int radius, bool forced = false );
        monster *place_critter_within( const mtype_id &id, const tripoint_range<tripoint_bub_ms> &range );
        monster *place_critter_within( const shared_ptr_fast<monster> &mon,
                                       const tripoint_range<tripoint_bub_ms> &range );
        // Differs from the operations above in that it refers to a map that isn't necessarily the main one.
        // Also, it places the critter at the center position if possible, and any available location with equal weight if not.
        monster *place_critter_at_or_within( const shared_ptr_fast<monster> &mon, map *here,
                                             const tripoint_bub_ms &center, const tripoint_range<tripoint_bub_ms> &range );
        /** @} */
        /**
         * Returns the approximate number of creatures in the reality bubble.
         * Because of performance restrictions it may return a slightly incorrect
         * values (as it includes dead, but not yet cleaned up creatures).
         */
        size_t num_creatures() const;
        /** Redirects to the creature_tracker update_pos() function. */
        bool update_zombie_pos( const monster &critter, const tripoint_abs_ms &old_pos,
                                const tripoint_abs_ms &new_pos );
        void remove_zombie( const monster &critter );
        /** Redirects to the creature_tracker clear() function. */
        void clear_zombies();
        /** Spawns a hallucination at a determined position. */
        bool spawn_hallucination( const tripoint_bub_ms &p );
        /** Spawns a hallucination at a determined position of a given monster. */
        bool spawn_hallucination( const tripoint_bub_ms &p, const mtype_id &mt,
                                  std::optional<time_duration> lifespan );
        /** Spawns a npc at a determined position. */
        bool spawn_npc( const tripoint_bub_ms &p, const string_id<npc_template> &npc_class,
                        std::string &unique_id,
                        std::vector<trait_id> &traits, std::optional<time_duration> lifespan );
        /** Finds somewhere to spawn a monster or npc. */
        bool find_nearby_spawn_point( const tripoint_bub_ms &target, const mtype_id &mt, int min_radius,
                                      int max_radius, tripoint_bub_ms &point, bool outdoor_only, bool indoor_only,
                                      bool open_air_allowed = false );
        bool find_nearby_spawn_point( const tripoint_bub_ms &target, int min_radius,
                                      int max_radius, tripoint_bub_ms &point, bool outdoor_only, bool indoor_only,
                                      bool open_air_allowed = false );
        /** Swaps positions of two creatures */
        bool swap_critters( Creature &, Creature & );

    private:
        friend class monster_range;
        friend class Creature_range;

        template<typename T>
        class non_dead_range
        {
            public:
                std::vector<weak_ptr_fast<T>> items;

                class iterator
                {
                    private:
                        bool valid();
                    public:
                        std::vector<weak_ptr_fast<T>> &items;
                        typename std::vector<weak_ptr_fast<T>>::iterator iter;
                        shared_ptr_fast<T> current;

                        iterator( std::vector<weak_ptr_fast<T>> &i,
                                  const typename std::vector<weak_ptr_fast<T>>::iterator t ) : items( i ), iter( t ) {
                            while( iter != items.end() && !valid() ) {
                                ++iter;
                            }
                        }
                        iterator( const iterator & ) = default;
                        iterator &operator=( const iterator & ) = default;

                        bool operator==( const iterator &rhs ) const {
                            return iter == rhs.iter;
                        }
                        bool operator!=( const iterator &rhs ) const {
                            return !operator==( rhs );
                        }
                        iterator &operator++() {
                            do {
                                ++iter;
                            } while( iter != items.end() && !valid() );
                            return *this;
                        }
                        T &operator*() const {
                            return *current;
                        }
                };
                iterator begin() {
                    return iterator( items, items.begin() );
                }
                iterator end() {
                    return iterator( items, items.end() );
                }
                void push_back( T &new_item ) {
                    items.push_back( new_item );
                }
        };

        class monster_range : public non_dead_range<monster>
        {
            public:
                explicit monster_range( game &game_ref );
        };

        class npc_range : public non_dead_range<npc>
        {
            public:
                explicit npc_range( game &game_ref );
        };

        class Creature_range : public non_dead_range<Creature>
        {
            private:
                shared_ptr_fast<Character> u;

            public:
                explicit Creature_range( game &game_ref );
        };

    public:
        /**
         * Returns an anonymous range that contains all creatures. The range allows iteration
         * via a range-based for loop, e.g. `for( Creature &critter : all_creatures() ) { ... }`.
         * One shall not store the returned range nor the iterators.
         * One can freely remove and add creatures to the game during the iteration. Added
         * creatures will not be iterated over.
         */
        Creature_range all_creatures();
        /// Same as @ref all_creatures but iterators only over monsters.
        monster_range all_monsters();
        /// Same as @ref all_creatures but iterators only over npcs.
        npc_range all_npcs();

        /**
         * Returns all creatures matching a predicate. Only living ( not dead ) creatures
         * are checked ( and returned ). Returned pointers are never null.
         */
        std::vector<Creature *> get_creatures_if( const std::function<bool( const Creature & )> &pred );
        std::vector<Character *> get_characters_if( const std::function<bool( const Character & )> &pred );
        std::vector<npc *> get_npcs_if( const std::function<bool( const npc & )> &pred );
        std::vector<vehicle *> get_vehicles_if( const std::function<bool( const vehicle & )> &pred );
        /**
         * Returns a creature matching a predicate. Only living (not dead) creatures
         * are checked. Returns `nullptr` if no creature matches the predicate.
         * There is no guarantee which creature is returned when several creatures match.
         */
        Creature *get_creature_if( const std::function<bool( const Creature & )> &pred );

        /** Returns true if there is no player, NPC, or monster on the tile and move_cost > 0. */
        bool is_empty( const tripoint_bub_ms &p );
        bool is_empty( map *here, const tripoint_abs_ms &p );
        /** Returns true if p is outdoors and it is sunny. */
        bool is_in_sunlight( const tripoint_bub_ms &p );
        bool is_in_sunlight( map *here, const tripoint_bub_ms &p );
        /** Returns true if p is indoors, underground, or in a car. */
        bool is_sheltered( const tripoint_bub_ms &p );
        bool is_sheltered( map *here, const tripoint_bub_ms &p );
        /**
         * Revives a corpse at given location. The monster type and some of its properties are
         * deducted from the corpse. If reviving succeeds, the location is guaranteed to have a
         * new monster there (see @ref creature_at).
         * @param p The place where to put the revived monster.
         * @param it The corpse item, it must be a valid corpse (see @ref item::is_corpse).
         * @return Whether the corpse has actually been redivided. Reviving may fail for many
         * reasons, including no space to put the monster, corpse being to much damaged etc.
         * If the monster was revived, the caller should remove the corpse item.
         * If reviving failed, the item is unchanged, as is the environment (no new monsters).
         */
        bool revive_corpse( const tripoint_bub_ms &p, item &it );
        // same as above, but with relaxed placement radius.
        bool revive_corpse( const tripoint_bub_ms &p, item &it, int radius );
        // evaluate what monster it should be, if necessary
        void assing_revive_form( item &it, tripoint_bub_ms p );
        /**Turns Broken Cyborg monster into Cyborg NPC via surgery*/
        void save_cyborg( item *cyborg, const tripoint_bub_ms &couch_pos, Character &installer );
        /** Asks if the player wants to cancel their activity, and if so cancels it. */
        bool cancel_activity_query( const std::string &text );
        /** Asks if the player wants to cancel their activity and if so cancels it. Additionally checks
         *  if the player wants to ignore further distractions. */
        bool cancel_activity_or_ignore_query( distraction_type type, const std::string &text );
        bool portal_storm_query( distraction_type type, const std::string &text );
        /** Handles players exiting from moving vehicles. */
        void moving_vehicle_dismount( const tripoint_bub_ms &dest_loc );

        /** Returns the current remotely controlled vehicle. */
        vehicle *remoteveh();
        /** Sets the current remotely controlled vehicle. */
        void setremoteveh( vehicle *veh );

        /** Returns the next available mission id. */
        int assign_mission_id();
        /** Find the npc with the given ID. Returns NULL if the npc could not be found. Searches all loaded overmaps. */
        npc *find_npc( character_id id );
        /** Find the npc with the given unique ID. Returns NULL if the npc could not be found. Searches all loaded overmaps. */
        npc *find_npc_by_unique_id( const std::string &unique_id );
        /** Makes any nearby NPCs on the overmap active. */
        void load_npcs();
        void load_npcs( map *here );

        /** NPCs who saw player interacting with their stuff (disassembling, cutting etc)
        * will notify the player that thievery was witnessed and make angry at the player. */
        void on_witness_theft( const item &target );
    private:
        /** Unloads all NPCs.
         *
         * If you call this you must later call load_npcs, lest caches get
         * rather confused.  The tests used to call this a lot when they
         * shouldn't. It is now private to reduce the chance of similar
         * problems in the future.
         */
        void unload_npcs();
    public:
        /** Unloads, then loads the NPCs */
        void reload_npcs();
        void remove_npc( character_id const &id );
        const kill_tracker &get_kill_tracker() const;
        stats_tracker &stats();
        achievements_tracker &achievements();
        /** Add follower id to set of followers. */
        void add_npc_follower( const character_id &id );
        /** Remove follower id from follower set. */
        void remove_npc_follower( const character_id &id );
        /** Get set of followers. */
        std::set<character_id> get_follower_list();
        /** validate list of followers to account for overmap buffers */
        void validate_npc_followers();
        void validate_mounted_npcs();
        /** validate towed vehicles so they get linked up again after a load */
        void validate_linked_vehicles();
        /** validate camps to ensure they are on the overmap list */
        void validate_camps();
        /** Picks and spawns a random fish from the remaining fish list when a fish is caught. */
        void catch_a_monster( monster *fish, const tripoint_bub_ms &pos, Character *p,
                              const time_duration &catch_duration );
        /**
         * Get the contiguous fishable locations starting at fish_pos, out to the specified distance.
         * @param distance Distance around the fish_pos to examine for contiguous fishable locations.
         * @param fish_pos The location being fished.
         * @return A set of locations representing the valid contiguous fishable locations.
         */
        std::unordered_set<tripoint_abs_ms> get_fishable_locations_abs( int distance,
                const tripoint_bub_ms &fish_pos );
        std::unordered_set<tripoint_bub_ms> get_fishable_locations_bub( int distance,
                const tripoint_bub_ms &fish_pos );
        /**
         * Get the fishable monsters within the provided fishable locations.
         * @param fishable_locations A set of locations which are valid fishable terrain. Any fishable monsters
         * are filtered by this collection to determine those which can actually be caught.
         * @return Fishable monsters within the specified fishable terrain.
         */
        // TODO: Get rid of untyped overload.
        std::vector<monster *> get_fishable_monsters( std::unordered_set<tripoint_abs_ms>
                &fishable_locations );
        std::vector<monster *> get_fishable_monsters( std::unordered_set<tripoint_bub_ms>
                &fishable_locations );

        /** Destroy / dissolve character items when in water. */
        void water_affect_items( Character &ch ) const;

        /** Flings the input creature in the given direction.
         *  intentional is true for activities you wouldn't consider immunity for
         */
        bool fling_creature( Creature *c, const units::angle &dir, float flvel,
                             bool controlled = false, bool intentional = false );
        float natural_light_level( int zlev ) const;
        /** Returns coarse number-of-squares of visibility at the current light level.
         * Used by monster and NPC AI.
         */
        unsigned char light_level( int zlev ) const;
        void reset_light_level();
        character_id assign_npc_id();
        Creature *is_hostile_nearby();
        Creature *is_hostile_very_close( bool dangerous = false );
        field_entry *is_in_dangerous_field();
        // Handles shifting coordinates transparently when moving between submaps.
        // Helper to make calling with a player pointer less verbose.
        point_rel_sm update_map( Character &p, bool z_level_changed = false );
        point_rel_sm update_map( int &x, int &y, bool z_level_changed = false );
        void update_overmap_seen(); // Update which overmap tiles we can see

        void peek();
        void peek( const tripoint_bub_ms &p );
        std::optional<tripoint_bub_ms> look_debug();

        bool check_zone( const zone_type_id &type, const tripoint_bub_ms &where ) const;
        /** Checks whether or not there is a zone of particular type nearby */
        bool check_near_zone( const zone_type_id &type, const tripoint_bub_ms &where ) const;
        bool is_zones_manager_open() const;
        void zones_manager();

        /// @brief attempt to find a safe route (avoids tiles dangerous to '@ref who').
        /// @param who character to use for evaluating danger tiles and pathfinding start position
        /// @param target pathfinding destination tile
        /// @param threshold distance in tiles from target that is considered "arrived" at destination
        /// @param report when pathfinding fails triggers this function with a translated error string as parameter
        /// @return safe route if one was found, or std::nullopt
        std::optional<std::vector<tripoint_bub_ms>> safe_route_to( Character &who,
                const tripoint_bub_ms &target, int threshold,
                const std::function<void( const std::string &msg )> &report ) const;

        // Look at nearby terrain ';', or select zone points
        std::optional<tripoint_bub_ms> look_around();
        /**
        * @brief
        *
        * @param show_window display the info window that holds the tile information in the position.
        * @param center used to calculate the u.view_offset, could center the screen to the position it represents
        * @param start_point  the start point of the targeting zone, also the initial local position of the cursor
        * @param has_first_point should be true if the first point has been selected when editing the zone
        * @param select_zone true if the zone is being edited
        * @param peeking determines if the player is peeking
        * @param is_moving_zone true if the zone is being moved, false by default
        * @param end_point the end point of the targeting zone, only used if is_moving_zone is true, default is tripoint::zero
        * @param change_lv determines allow if change z-level
        * @return look_around_result
        */
        look_around_result look_around( bool show_window, tripoint_bub_ms &center,
                                        const tripoint_bub_ms &start_point, bool has_first_point, bool select_zone, bool peeking,
                                        bool is_moving_zone = false, const tripoint_bub_ms &end_point = tripoint_bub_ms::zero,
                                        bool change_lv = true );
        look_around_result look_around( look_around_params );

        // Shared method to print "look around" info
        void pre_print_all_tile_info( const tripoint_bub_ms &lp, const catacurses::window &w_info,
                                      int &line, int last_line, const visibility_variables &cache );

        // Shared method to print "look around" info
        void print_all_tile_info( const tripoint_bub_ms &lp, const catacurses::window &w_look,
                                  const std::string &area_name, int column,
                                  int &line, int last_line, const visibility_variables &cache );

        void draw_look_around_cursor( const tripoint_bub_ms &lp, const visibility_variables &cache );

        /** Long description of (visible) things at tile. */
        // void extended_description( const tripoint &p ); // Has no implementation, so assuming it's a stub for future expansion.

        void draw_trail_to_square( const tripoint_rel_ms &t, bool bDrawX );

        enum inventory_item_menu_position {
            RIGHT_TERMINAL_EDGE,
            LEFT_OF_INFO,
            RIGHT_OF_INFO,
            LEFT_TERMINAL_EDGE,
        };
        int inventory_item_menu( item_location locThisItem,
        const std::function<int()> &startx = []() {
            return 0;
        },
        const std::function<int()> &width = []() {
            return 50;
        },
        inventory_item_menu_position position = RIGHT_OF_INFO );

        /** Custom-filtered menu for inventory and nearby items and those that within specified radius */
        item_location inv_map_splice( const item_filter &filter, const std::string &title, int radius = 0,
                                      const std::string &none_message = "" );
        item_location inv_map_splice( const item_location_filter &filter, const std::string &title,
                                      int radius = 0, const std::string &none_message = "" );

        bool has_gametype() const;
        special_game_type gametype() const;

        void toggle_fullscreen();
        void toggle_pixel_minimap() const;
        void toggle_language_to_en();
        bool is_tileset_isometric() const;
        void reload_tileset();
        void temp_exit_fullscreen();
        void reenter_fullscreen();
        void zoom_in_overmap();
        void zoom_out_overmap();
        void zoom_in();
        void zoom_out();
        void reset_zoom();
        void set_zoom( int level );
        int get_zoom() const;
        int get_moves_since_last_save() const;
        int get_user_action_counter() const;

        /** Saves a screenshot of the current viewport, as a PNG file, to the given location.
        * @param file_path: A full path to the file where the screenshot should be saved.
        * @note: Only works for SDL/TILES (otherwise the function returns `false`). A window (more precisely, a viewport) must already exist and the SDL renderer must be valid.
        * @returns `true` if the screenshot generation was successful, `false` otherwise.
        */
        bool take_screenshot( const std::string &file_path ) const;
        /** Saves a screenshot of the current viewport, as a PNG file. Filesystem location is derived from the current world and character.
        * @note: Only works for SDL/TILES (otherwise the function returns `false`). A window (more precisely, a viewport) must already exist and the SDL renderer must be valid.
        * @returns `true` if the screenshot generation was successful, `false` otherwise.
        */
        bool take_screenshot() const;

        /**
         * Load the main map at given location, see @ref map::load, in global, absolute submap
         * coordinates.
         * @param pump_events If true, handle window events during loading. If
         * you set this to true, do ensure that the map is not accessed before
         * this function returns (for example, UIs that draw the map should be
         * disabled).
         */
        void load_map( const tripoint_abs_sm &pos_sm, bool pump_events = false );
        // Removes legacy npctalk_var_ prefix from older versions of the game. Should be removed after 0.J
        static void legacy_migrate_npctalk_var_prefix( global_variables::impl_t &map_of_vars );
        /**
         * The overmap which contains the center submap of the reality bubble.
         */
        overmap &get_cur_om() const;

        /** Get all living player allies */
        std::vector<npc *> allies();
        // Setter for driving_view_offset
        void set_driving_view_offset( const point_rel_ms &p );
        // Calculates the driving_view_offset for the given vehicle
        // and sets it (view set_driving_view_offset), if
        // the options for this feature is deactivated or if veh is NULL,
        // the function set the driving offset to (0,0)
        void calc_driving_offset( vehicle *veh = nullptr );

        /**@}*/

        void open_gate( const tripoint_bub_ms &p );

        // Knockback functions: knock target at t along a line, either calculated
        // from source position s using force parameter or passed as an argument;
        // force determines how far target is knocked, if trajectory is calculated
        // force also determines damage along with dam_mult;
        // stun determines base number of turns target is stunned regardless of impact
        // stun == 0 means no stun, stun == -1 indicates only impact stun (wall or npc/monster)
        void knockback( const tripoint_bub_ms &s, const tripoint_bub_ms &t, int force, int stun,
                        int dam_mult );
        void knockback( std::vector<tripoint_bub_ms> &traj, int stun, int dam_mult );

        // Animation related functions
        void draw_bullet( const tripoint_bub_ms &t, int i, const std::vector<tripoint_bub_ms> &trajectory,
                          char bullet );
        void draw_hit_mon( const tripoint_bub_ms &p, const monster &m, bool dead = false );
        void draw_hit_player( const Character &p, int dam );
        void draw_line( const tripoint_bub_ms &p, const tripoint_bub_ms &center_point,
                        const std::vector<tripoint_bub_ms> &points, bool noreveal = false );
        void draw_line( const tripoint_bub_ms &p, const std::vector<tripoint_bub_ms> &points );
        void draw_weather( const weather_printable &wPrint ) const;
        void draw_sct() const;
        void draw_zones( const tripoint_bub_ms &start, const tripoint_bub_ms &end,
                         const tripoint_rel_ms &offset ) const;
        // Draw critter (if visible!) on its current position into w_terrain.
        // @param center the center of view, same as when calling map::draw
        void draw_critter( const Creature &critter, const tripoint_bub_ms &center );
        void draw_cursor( const tripoint_bub_ms &p ) const;
        // Tiles: equivalent to draw_cusor
        // Curses: draws diagonal arrows pointing at the tile so the target tile isn't obscured
        void draw_cursor_unobscuring( const tripoint_bub_ms &p ) const;
        // Draw a highlight graphic at p, for example when examining something.
        // TILES only, in curses this does nothing
        void draw_highlight( const tripoint_bub_ms &p );
        // Draws an asynchronous animation at p with tile_id as its sprite. If ncstr is specified, it will also be displayed in curses.
        void draw_async_anim( const tripoint_bub_ms &p, const std::string &tile_id,
                              const std::string &ncstr = "",
                              const nc_color &nccol = c_black );
        void draw_radiation_override( const tripoint_bub_ms &p, int rad );
        void draw_terrain_override( const tripoint_bub_ms &p, const ter_id &id );
        void draw_furniture_override( const tripoint_bub_ms &p, const furn_id &id );
        void draw_graffiti_override( const tripoint_bub_ms &p, bool has );
        void draw_trap_override( const tripoint_bub_ms &p, const trap_id &id );
        void draw_field_override( const tripoint_bub_ms &p, const field_type_id &id );
        void draw_item_override( const tripoint_bub_ms &p, const itype_id &id, const mtype_id &mid,
                                 bool hilite );
        void draw_vpart_override( const tripoint_bub_ms &p, const vpart_id &id, int part_mod,
                                  const units::angle &veh_dir, bool hilite, const point_rel_ms &mount );
        void draw_below_override( const tripoint_bub_ms &p, bool draw );
        void draw_monster_override( const tripoint_bub_ms &p, const mtype_id &id, int count,
                                    bool more, Creature::Attitude att );

        bool is_in_viewport( const tripoint_bub_ms &p, int margin = 0 ) const;
        /**
         * Check whether movement is allowed according to safe mode settings.
         * @return true if the movement is allowed, otherwise false.
         */
        bool check_safe_mode_allowed( bool repeat_safe_mode_warnings = true );
        void set_safe_mode( safe_mode_type mode );

        /** open appliance interaction screen */
        void exam_appliance( vehicle &veh, const point_rel_ms &cp = point_rel_ms::zero );

        /** open vehicle interaction screen */
        void exam_vehicle( vehicle &veh, const point_rel_ms &cp = point_rel_ms::zero );

        /** Attempt to load first valid save (if any) in world */
        bool load( const std::string &world );

        /** Returns true if the menu handled stuff and player shouldn't do anything else */
        bool npc_menu( npc &who );

        // Handle phasing through walls, returns true if it handled the move
        bool phasing_move( const tripoint_bub_ms &dest, bool via_ramp = false );
        // Handle shifting through terrain and walls, with distance defined by enchantment.
        bool phasing_move_enchant( const tripoint_bub_ms &dest, int phase_distance = 0 );
        bool can_move_furniture( tripoint_bub_ms fdest, const tripoint_rel_ms &dp );
        // Regular movement. Returns false if it failed for any reason
        bool walk_move( const tripoint_bub_ms &dest, bool via_ramp = false, bool furniture_move = false );
        void on_move_effects();
    private:
        // Game-start procedures
        bool load( const save_t &name ); // Load a player-specific save file
        void load_master(); // Load the master data file, with factions &c
#if defined(__ANDROID__)
        void load_shortcuts( const cata_path &path );
#endif
        bool start_game(); // Starts a new game in the active world

        //private save functions.
        // returns false if saving failed for whatever reason
        bool save_factions_missions_npcs();
        void reset_npc_dispositions();
        void serialize_master( std::ostream &fout );
        // returns false if saving failed for whatever reason
        bool save_maps();
#if defined(__ANDROID__)
        void save_shortcuts( std::ostream &fout );
#endif
        // Data Initialization
        void init_autosave();     // Initializes autosave parameters
        void create_starting_npcs(); // Creates NPCs that start near you
        // create vehicle nearby, for example; for a profession vehicle.
        vehicle *place_vehicle_nearby(
            const vproto_id &id, const point_abs_omt &origin, int min_distance,
            int max_distance, const std::vector<std::string> &omt_search_types = {} );
        // V Menu Functions and helpers:
        void list_items_monsters(); // Called when you invoke the `V`-menu

        enum class vmenu_ret : int {
            CHANGE_TAB,
            QUIT,
            FIRE, // Who knew, apparently you can do that in list_monsters
        };

        game::vmenu_ret list_items( const std::vector<map_item_stack> &item_list );
        std::vector<map_item_stack> find_nearby_items( int iRadius );
        void reset_item_list_state( const catacurses::window &window, int height,
                                    list_item_sort_mode sortMode );

        game::vmenu_ret list_monsters( const std::vector<Creature *> &monster_list );

        /** Check for dangerous stuff at dest_loc, return false if the player decides
        not to step there */
        // Handle pushing during move, returns true if it handled the move
        bool grabbed_move( const tripoint_rel_ms &dp, bool via_ramp );
        bool grabbed_veh_move( const tripoint_rel_ms &dp );

        void control_vehicle(); // Use vehicle controls  '^'
        // Examine nearby terrain 'e', with or without picking up items
        void examine( const tripoint_bub_ms &p, bool with_pickup = false );
        void examine( bool with_pickup = true );

        // Pick up items from a single nearby tile (prompting first)
        void pickup();
        // Pick up items from all nearby tiles
        void pickup_all();

        void unload_container(); // Unload a container w/ direction  'd'
        void drop_in_direction( const tripoint_bub_ms &pnt ); // Drop w/ direction  'D'

        void butcher(); // Butcher a corpse  'B'

        void reload( item_location &loc, bool prompt = false, bool empty = true );
    public:
        /* Returns true if there's nobody to anger, player is already allowed to do this, or player answered yes to warning query
        * This function also handles changing the faction opinion if player proceeds despite warning
        * Returns false only if player declined query
        * Second boolean asking_for_public_goods should be used for cases where the action isn't necessarily detrimental
        * to the faction, like merely using the examine_action of furniture.
        */
        bool warn_player_maybe_anger_local_faction( bool really_bad_offense = false,
                bool asking_for_public_goods = false );
        int grabbed_furn_move_time( const tripoint_rel_ms &dp );
        bool grabbed_furn_move( const tripoint_rel_ms &dp );

        void reload_item(); // Reload an item
        void reload_wielded( bool prompt = false );
        void reload_weapon( bool try_everything = true ); // Reload a wielded gun/tool  'r'
        void insert_item(); // Insert items to container  'v'
        void insert_item( drop_locations &targets );
        // Places the player at the specified point; hurts feet, lists items etc.
        point_rel_sm place_player( const tripoint_bub_ms &dest, bool quick = false );
        void place_player_overmap( const tripoint_abs_omt &om_dest, bool move_player = true );
        void perhaps_add_random_npc( bool ignore_spawn_timers_and_rates );
        static void display_om_pathfinding_progress( size_t open_set, size_t known_size );

        unsigned int get_seed() const;

        /** If invoked, NPCs will be reloaded before next turn. */
        void set_npcs_dirty();
        /** If invoked, dead will be cleaned this turn. */
        void set_critter_died();
        void mon_info_update( );    //Update seen monsters information
        void cleanup_dead();     // Delete any dead NPCs/monsters
        bool is_dangerous_tile( const tripoint_bub_ms &dest_loc ) const;
        std::vector<std::string> get_dangerous_tile( const tripoint_bub_ms &dest_loc,
                size_t max = 0 ) const;
        bool prompt_dangerous_tile( const tripoint_bub_ms &dest_loc,
                                    std::vector<std::string> *harmful_stuff = nullptr ) const;
        // Pick up items from the given point
        void pickup( const tripoint_bub_ms &p );
    private:

        void chat(); // Talk to a nearby NPC  'C'

        // Internal methods to show "look around" info
        void print_fields_info( const tripoint_bub_ms &lp, const catacurses::window &w_look, int column,
                                int &line );
        void print_terrain_info( const tripoint_bub_ms &lp, const catacurses::window &w_look,
                                 const std::string &area_name, int column,
                                 int &line );
        void print_furniture_info( const tripoint_bub_ms &lp, const catacurses::window &w_look, int column,
                                   int &line );
        void print_trap_info( const tripoint_bub_ms &lp, const catacurses::window &w_look, int column,
                              int &line );
        void print_part_con_info( const tripoint_bub_ms &lp, const catacurses::window &w_look, int column,
                                  int &line );
        void print_creature_info( const Creature *creature, const catacurses::window &w_look, int column,
                                  int &line, int last_line );
        void print_vehicle_info( const vehicle *veh, int veh_part, const catacurses::window &w_look,
                                 int column, int &line, int last_line );
        void print_visibility_info( const catacurses::window &w_look, int column, int &line,
                                    visibility_type visibility );
        void print_items_info( const tripoint_bub_ms &lp, const catacurses::window &w_look, int column,
                               int &line,
                               int last_line );
        void print_graffiti_info( const tripoint_bub_ms &lp, const catacurses::window &w_look, int column,
                                  int &line, int last_line );

        void print_debug_info( const tripoint_bub_ms &lp, const catacurses::window &w_look,
                               int column, int &line );

        input_context get_player_input( std::string &action );

        /**
         * Shift all active monsters, the shift coordinate is the number of
         * shifted submaps. Monsters that are outside of the reality bubble after
         * shifting are despawned.
         * Note on z-levels: this works with vertical shifts, but currently all
         * monsters are despawned upon a vertical shift.
         */
        void shift_monsters( const tripoint_rel_sm &shift );
    public:
        /**
         * Despawn a specific monster, it's stored on the overmap. Also removes
         * it from the creature tracker. Keep in mind that any monster index may
         * point to a different monster after calling this (or to no monster at all).
         */
        void despawn_monster( monster &critter );
        // Despawn all monsters not in the reality bubble
        void despawn_nonlocal_monsters();
    private:
        // Routine loop functions, approximately in order of execution
        void open_consume_item_menu(); // Custom menu for consuming specific group of items
        bool do_regular_action( action_id &act, avatar &player_character,
                                const std::optional<tripoint_bub_ms> &mouse_target );
        bool handle_action();
        bool try_get_right_click_action( action_id &act, const tripoint_bub_ms &mouse_target );
        bool try_get_left_click_action( action_id &act, const tripoint_bub_ms &mouse_target );
        // If loc is empty then use all the items in character inventory including bionics.
        void item_action_menu( item_location loc = item_location() ); // Displays item action menu

        bool is_game_over();     // Returns true if the player quit or died
        void bury_screen() const;// Bury a dead character (record their last words)
        void death_screen();     // Display our stats, "GAME OVER BOO HOO"
    public:
        /**
         * If there is a robot (that can be disabled), query the player
         * and try to disable it.
         * @return true if the robot has been disabled or a similar action has
         * been done. false if the player did not choose any action and the function
         * has effectively done nothing.
         */
        bool disable_robot( const tripoint_bub_ms &p );
        // Draws the pixel minimap based on the player's current location
        void draw_pixel_minimap( const catacurses::window &w );
    private:

        //  int autosave_timeout();  // If autosave enabled, how long we should wait for user inaction before saving.
        void autosave();         // automatic quicksaves - Performs some checks before calling quicksave()
    public:
        void quicksave();        // Saves the game without quitting
        void quickload();        // Loads the previously saved game if it exists
        void disp_NPCs();        // Currently for debug use.  Lists global NPCs.

        void list_missions();       // Listed current, completed and failed missions (mission_ui.cpp)
    private:
        // Input related
        // Handles box showing items under mouse
        bool handle_mouseview( input_context &ctxt, std::string &action );

        // On-request draw functions
        void display_faction_epilogues();
        void disp_NPC_epilogues();  // Display NPC endings

        /* Debug functions */
        // currently displayed overlay (none is displayed if empty)
        std::optional<action_id> displaying_overlays; // NOLINT(cata-serialize)
        void display_scent();   // Displays the scent map
        void display_temperature();    // Displays temperature map
        void display_vehicle_ai(); // Displays vehicle autopilot AI overlay
        void display_visibility(); // Displays visibility map
        void display_lighting(); // Displays lighting conditions heat map
        void display_radiation(); // Displays radiation map
        void display_transparency(); // Displays transparency map

        // prints the IRL time in ms of the last full in-game hour
        class debug_hour_timer
        {
            public:
                using IRLTimeMs = std::chrono::time_point<std::chrono::steady_clock, std::chrono::milliseconds>;
                void toggle();
                void print_time();
            private:
                bool enabled = false;
                std::optional<IRLTimeMs> start_time = std::nullopt;
        } debug_hour_timer; // NOLINT(cata-serialize)

        /**
         * Checks if there's a hostile creature within given distance.
         * @param dangerous If true, makes additional checks for monsters with ranged attack capabilities within distance OR
         * if there's a route from monster to player, and returns this particular monster.
         * @return Hostile creature within given distance.
         */
        Creature *is_hostile_within( int distance, bool dangerous = false );

        void move_save_to_graveyard();
        bool save_player_data();
        bool save_achievements();
        // ########################## DATA ################################
        // May be a bit hacky, but it's probably better than the header spaghetti
        pimpl<map> map_ptr; // NOLINT(cata-serialize)
        pimpl<current_map> current_map_ptr; // NOLINT(cata-serialize)
        pimpl<avatar> u_ptr; // NOLINT(cata-serialize)
        pimpl<live_view> liveview_ptr; // NOLINT(cata-serialize)
        live_view &liveview; // NOLINT(cata-serialize)
        pimpl<scent_map> scent_ptr; // NOLINT(cata-serialize)
        pimpl<timed_event_manager> timed_event_manager_ptr; // NOLINT(cata-serialize)
        pimpl<event_bus> event_bus_ptr; // NOLINT(cata-serialize)
        pimpl<stats_tracker> stats_tracker_ptr;
        pimpl<achievements_tracker> achievements_tracker_ptr;
        pimpl<kill_tracker> kill_tracker_ptr;
        pimpl<memorial_logger> memorial_logger_ptr; // NOLINT(cata-serialize)
        pimpl<spell_events> spell_events_ptr; // NOLINT(cata-serialize)
        pimpl<eoc_events> eoc_events_ptr; // NOLINT(cata-serialize)

<<<<<<< HEAD
        map &m;
        current_map& current_map;
=======
        map &m; // NOLINT(cata-serialize)
>>>>>>> 2bd18e2a
        avatar &u;
        scent_map &scent;
        // scenario is saved in avatar::store
        const scenario *scen = nullptr; // NOLINT(cata-serialize)

        event_bus &events();
        timed_event_manager &timed_events; // NOLINT(cata-serialize)
        memorial_logger &memorial();

        global_variables global_variables_instance;
        std::unordered_map<std::string, point_abs_om> unique_npcs;
    public:
        void update_unique_npc_location( const std::string &id, point_abs_om loc );
        point_abs_om get_unique_npc_location( const std::string &id );
        bool unique_npc_exists( const std::string &id );
        void unique_npc_despawn( const std::string &id );
        std::vector<effect_on_condition_id> inactive_global_effect_on_condition_vector;
        queued_eocs queued_global_effect_on_conditions;

        spell_events &spell_events_subscriber();

        pimpl<creature_tracker> critter_tracker;
        pimpl<faction_manager> faction_manager_ptr; // NOLINT(cata-serialize)

        /** Used in main.cpp to determine what type of quit is being performed. */
        quit_status uquit; // NOLINT(cata-serialize)
        /** True if the game has just started or loaded, else false. */
        bool new_game = false; // NOLINT(cata-serialize)

        tripoint_bub_ms ter_view_p; // NOLINT(cata-serialize)
        catacurses::window w_terrain; // NOLINT(cata-serialize)
        catacurses::window w_overmap; // NOLINT(cata-serialize)
        catacurses::window w_omlegend; // NOLINT(cata-serialize)
        catacurses::window w_minimap; // NOLINT(cata-serialize)
        catacurses::window w_pixel_minimap; // NOLINT(cata-serialize)
        //only a pointer, can refer to w_messages_short or w_messages_long

        //overmap UI singleton
        overmap_ui::overmap_draw_data_t overmap_data; // NOLINT(cata-serialize)

        // View offset based on the driving speed (if any)
        // that has been added to u.view_offset,
        // Don't write to this directly, always use set_driving_view_offset
        point_rel_ms driving_view_offset;

        // show NPC pathfinding on overmap ui
        bool debug_pathfinding = false; // NOLINT(cata-serialize)

        //Ugly kludge to pass info to tile overmaps
        npc *follower_path_to_show = nullptr; // NOLINT(cata-serialize)

        /* tile overlays */
        // Toggle all other overlays off and flip the given overlay on/off.
        void display_toggle_overlay( action_id );
        // Get the state of an overlay (on/off).
        bool display_overlay_state( action_id );
        // toggles the timing of in-game hours
        void toggle_debug_hour_timer();
        /** Creature for which to display the visibility map */
        Creature *displaying_visibility_creature; // NOLINT(cata-serialize)
        /** Type of lighting condition overlay to display */
        int displaying_lighting_condition = 0; // NOLINT(cata-serialize)

        bool show_panel_adm = false; // NOLINT(cata-serialize)
        bool fullscreen = false; // NOLINT(cata-serialize)
        bool was_fullscreen = false; // NOLINT(cata-serialize)
        bool auto_travel_mode = false;
        bool queue_screenshot = false; // NOLINT(cata-serialize)
        safe_mode_type safe_mode;

        // tracks time since last monster seen to allow automatically
        // reactivating safe mode.
        time_duration turnssincelastmon = 0_turns;
    private:
        weather_manager weather; // NOLINT(cata-serialize)

    public:
        // # of mons seen last turn; if this increases, set safe_mode to SAFE_MODE_STOP
        // Please note that this does not count ignored monsters, so this value might
        // be 0 even if the player currently sees some monsters.
        int mostseen = 0;
    private:
        shared_ptr_fast<Character> u_shared_ptr; // NOLINT(cata-serialize)

        catacurses::window w_terrain_ptr; // NOLINT(cata-serialize)
        catacurses::window w_minimap_ptr; // NOLINT(cata-serialize)

        // a member so that it's remembered over time
        std::string sFilter; // NOLINT(cata-serialize)
        std::string list_item_upvote; // NOLINT(cata-serialize)
        std::string list_item_downvote; // NOLINT(cata-serialize)

        bool safe_mode_warning_logged = false; // NOLINT(cata-serialize)
        bool bVMonsterLookFire = false;
        character_id next_npc_id; // NOLINT(cata-serialize)
        int next_mission_id = 0; // NOLINT(cata-serialize)
        // Keep track of follower NPC IDs
        std::set<character_id> follower_ids; // NOLINT(cata-serialize)

        std::chrono::seconds time_played_at_last_load; // NOLINT(cata-serialize)
        // NOLINTNEXTLINE(cata-serialize)
        std::chrono::time_point<std::chrono::steady_clock> time_of_last_load;
        int moves_since_last_save = 0; // NOLINT(cata-serialize)
        std::time_t last_save_timestamp = 0; // NOLINT(cata-serialize)

        mutable std::array<float, OVERMAP_LAYERS> latest_lightlevels; // NOLINT(cata-serialize)
        // remoteveh() cache
        time_point remoteveh_cache_time; // NOLINT(cata-serialize)
        vehicle *remoteveh_cache; // NOLINT(cata-serialize)
        /** Has a NPC been spawned since last load? */
        bool npcs_dirty = false; // NOLINT(cata-serialize)
        /** Has anything died in this turn and needs to be cleaned up? */
        bool critter_died = false; // NOLINT(cata-serialize)
        /** Is this the first redraw since waiting (sleeping or activity) started */
        bool first_redraw_since_waiting_started = true; // NOLINT(cata-serialize)
        /** Is Zone manager open or not - changes graphics of some zone tiles */
        bool zones_manager_open = false; // NOLINT(cata-serialize)

        std::unique_ptr<special_game> gamemode; // NOLINT(cata-serialize)

        // Times the user has input an action
        int user_action_counter = 0; // NOLINT(cata-serialize)

        /** How far the tileset should be zoomed out, 16 is default. 32 is zoomed in by x2, 8 is zoomed out by x0.5 */
        int tileset_zoom = 0; // NOLINT(cata-serialize)
        int overmap_tileset_zoom = DEFAULT_TILESET_ZOOM; // NOLINT(cata-serialize)

        /** Seed for all the random numbers that should have consistent randomness (weather). */
        unsigned int seed = 0; // NOLINT(cata-serialize)

        // Preview for auto move route
        std::vector<tripoint_bub_ms> destination_preview; // NOLINT(cata-serialize)

        // NOLINTNEXTLINE(cata-serialize)
        std::chrono::time_point<std::chrono::steady_clock> last_mouse_edge_scroll;
        tripoint_rel_ms last_mouse_edge_scroll_vector_terrain; // NOLINT(cata-serialize)
        tripoint_rel_omt last_mouse_edge_scroll_vector_overmap; // NOLINT(cata-serialize)
        std::pair<tripoint_rel_ms, tripoint_rel_ms> mouse_edge_scrolling( input_context &ctxt, int speed,
                const tripoint_rel_ms &last, bool iso );
        std::pair<tripoint_rel_omt, tripoint_rel_omt> mouse_edge_scrolling( input_context &ctxt, int speed,
                const tripoint_rel_omt &last, bool iso );

        weak_ptr_fast<ui_adaptor> main_ui_adaptor; // NOLINT(cata-serialize)

        std::unique_ptr<static_popup> wait_popup; // NOLINT(cata-serialize)
    public:
        void wait_popup_reset();

        /** Used to implement mouse "edge scrolling". Returns a
         *  tripoint which is a vector of the resulting "move", i.e.
         *  (0, 0, 0) if the mouse is not at the edge of the screen,
         *  otherwise some (x, y, 0) depending on which edges are
         *  hit.
         *  This variant adjust scrolling speed according to zoom
         *  level, making it suitable when viewing the "terrain".
         */
        tripoint_rel_ms mouse_edge_scrolling_terrain( input_context &ctxt );
        /** This variant is suitable for the overmap. */
        tripoint_rel_omt mouse_edge_scrolling_overmap( input_context &ctxt );

        // called on map shifting
        void shift_destination_preview( const point_rel_ms &delta );

        /** Passed to climbing-related functions (slip_down) to
        *   indicate the climbing action being attempted.
        */
        enum class climb_maneuver {
            down,          // climb up one Z-level
            up,            // climb down one Z-level
            over_obstacle, // climb over an obstacle (horizontal move)
        };

        /**
        Checks if player is able to successfully climb to/from some terrain and not slip down
        @param maneuver Type & direction of climbing maneuver.  Affects chance and whether traps trigger.
        @param aid Identifies the object, terrain or ability being used to climb.  See climbing.h.
        @param show_chance_messages If true, adds explanatory messages to the log when calculating fall chance.
        @return whether player has slipped down
        */
        bool slip_down(
            climb_maneuver maneuver,
            climbing_aid_id aid = climbing_aid_id::NULL_ID(),
            bool show_chance_messages = true );

        /**
        Calculates the chance that slip_down will return true.
        @param maneuver Type & direction of climbing maneuver.  Affects chance and whether traps trigger.
        @param affordance Identifies the object, terrain or ability being used to climb.  See climbing.h.
        @param show_messages If true, outputs climbing chance factors to the message log as if attempting.
        @return Probability, as a percentage, that player will slip down while climbing some terrain.
        */
        float slip_down_chance(
            climb_maneuver maneuver,
            climbing_aid_id aid = climbing_aid_id::NULL_ID(),
            bool show_chance_messages = true );

        /**
        * Climb down from a ledge.
        * Player is prompted to deploy grappling hook, webs or detach vines if applicable.
        * Otherwise the safest available affordance (see above) is detected and used.
        * The player is shown a confirmation query with an assessment of falling risk and damage.
        */
        void climb_down( const tripoint_bub_ms &examp );

        void climb_down_menu_gen( const tripoint_bub_ms &examp, uilist &cmenu );
        bool climb_down_menu_pick( const tripoint_bub_ms &examp, int retval );
        void climb_down_using(
            const tripoint_bub_ms &examp,
            climbing_aid_id aid,
            bool deploy_affordance = false );

        pulp_data calculate_character_ability_to_pulp( const Character &you );
        pulp_data calculate_pulpability( const Character &you, const mtype &corpse_mtype );
        pulp_data calculate_pulpability( const Character &you, const mtype &corpse_mtype, pulp_data pd );
        bool can_pulp_corpse( const Character &you, const mtype &corpse_mtype );
        bool can_pulp_corpse( const pulp_data &pd );
        bool can_pulp_acid_corpse( const Character &you, const mtype &corpse_mtype );
};

// Returns temperature modifier from direct heat radiation of nearby sources
// @param location Location affected by heat sources
units::temperature_delta get_heat_radiation( const tripoint_bub_ms &location );

// Returns heat intensity of adjecent fires
int get_best_fire( const tripoint_bub_ms &location );
// Returns temperature modifier from hot air fields of given location
units::temperature_delta get_convection_temperature( const tripoint_bub_ms &location );

namespace cata_event_dispatch
{
// Constructs and dispatches an avatar movement event with the necessary parameters
// @param p The point the avatar moved from in absolute coordinates
// @param u The avatar (should have already moved to the new pos)
// @param m The map the avatar is moving on
void avatar_moves( const tripoint_abs_ms &old_abs_pos, const avatar &u, const map &m );
} // namespace cata_event_dispatch

#endif // CATA_SRC_GAME_H<|MERGE_RESOLUTION|>--- conflicted
+++ resolved
@@ -1128,12 +1128,8 @@
         pimpl<spell_events> spell_events_ptr; // NOLINT(cata-serialize)
         pimpl<eoc_events> eoc_events_ptr; // NOLINT(cata-serialize)
 
-<<<<<<< HEAD
-        map &m;
+        map &m; // NOLINT(cata-serialize)
         current_map& current_map;
-=======
-        map &m; // NOLINT(cata-serialize)
->>>>>>> 2bd18e2a
         avatar &u;
         scent_map &scent;
         // scenario is saved in avatar::store
