--- conflicted
+++ resolved
@@ -790,16 +790,9 @@
     void spawn_item(const int x, const int y, const std::string &itype_id,
                     const unsigned quantity=1, const long charges=0,
                     const unsigned birthday=0, const int damlevel=0);
-<<<<<<< HEAD
-    units::volume max_volume(const int x, const int y);
-    units::volume free_volume(const int x, const int y);
-    units::volume stored_volume(const int x, const int y);
 
     item &add_item_or_charges( const int x, const int y, const item &obj, bool overflow = true );
 
-=======
-    bool add_item_or_charges(const int x, const int y, item new_item, int overflow_radius = 2);
->>>>>>> 04bf6637
     void add_item(const int x, const int y, item new_item);
     void spawn_an_item( const int x, const int y, item new_item,
                         const long charges, const int damlevel );
@@ -826,7 +819,6 @@
     units::volume max_volume( const tripoint &p );
     units::volume free_volume( const tripoint &p );
     units::volume stored_volume( const tripoint &p );
-<<<<<<< HEAD
 
     /**
      *  Adds an item to map tile or stacks charges
@@ -836,17 +828,7 @@
      */
     item &add_item_or_charges( const tripoint &pos, const item &obj, bool overflow = true );
 
-=======
-    /** Adds an item to map point, or stacks charges.
-     * @warning: This function is expensive, and meant for user initiated actions, not mapgen!
-     *
-     * @param overflow_radius: if p is full, attempt to drop item up to overflow_radius squares away
-     * @ret The item that was added, or nulitem. Items counted by charges might be dropped on different
-     * squares due to the volume limit; in that case the most recently added/merged item is returned.
-     */
-    item &add_item_or_charges( const tripoint &p, item new_item, int overflow_radius = 2 );
     /** Helper for map::add_item */
->>>>>>> 04bf6637
     item &add_item_at( const tripoint &p, std::list<item>::iterator index, item new_item );
     /**
      * Place an item on the map, despite the parameter name, this is not necessaraly a new item.
