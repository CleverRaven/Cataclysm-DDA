#pragma once
#ifndef MAP_H
#define MAP_H

#include <cstddef>
#include <cstdint>
#include <array>
#include <bitset>
#include <list>
#include <map>
#include <memory>
#include <set>
#include <utility>
#include <vector>
#include <functional>
#include <string>
#include <tuple>

#include "calendar.h"
#include "colony.h"
#include "enums.h"
#include "game_constants.h"
#include "item.h"
#include "item_stack.h"
#include "lightmap.h"
#include "shadowcasting.h"
#include "type_id.h"
#include "units.h"
#include "cata_utility.h"
#include "faction.h"
#include "point.h"

struct furn_t;
struct ter_t;
struct scent_block;

template <typename T> class string_id;
template <typename T> class safe_reference;

namespace catacurses
{
class window;
} // namespace catacurses
class optional_vpart_position;
class player;
class monster;
class Creature;
class tripoint_range;

class field;
class field_entry;
class vehicle;
struct fragment_cloud;
struct partial_con;
class submap;
class item_location;
class map_cursor;
struct maptile;
struct mapgendata;
class basecamp;
class computer;
class Character;
class zone_data;
struct trap;

enum direction : unsigned;
enum class special_item_type : int;
using itype_id = std::string;
template<typename T>
class visitable;
struct regional_settings;
struct mongroup;
struct projectile;
struct veh_collision;
class tileray;
class npc_template;
class vpart_reference;

struct wrapped_vehicle {
    tripoint pos;
    vehicle *v;
};

using VehicleList = std::vector<wrapped_vehicle>;
using items_location = std::string;
class map;

enum ter_bitflags : int;
struct pathfinding_cache;
struct pathfinding_settings;
template<typename T>
struct weighted_int_list;

class map_stack : public item_stack
{
    private:
        tripoint location;
        map *myorigin;
    public:
        map_stack( cata::colony<item> *newstack, tripoint newloc, map *neworigin ) :
            item_stack( newstack ), location( newloc ), myorigin( neworigin ) {}
        void insert( const item &newitem ) override;
        iterator erase( const_iterator it ) override;
        int count_limit() const override {
            return MAX_ITEM_IN_SQUARE;
        }
        units::volume max_volume() const override;
};

struct visibility_variables {
    bool variables_set; // Is this struct initialized for current z-level
    bool u_sight_impaired;
    bool u_is_boomered;
    // cached values for map visibility calculations
    int g_light_level;
    int u_clairvoyance;
    float vision_threshold;
};

struct bash_params {
    int strength; // Initial strength

    bool silent; // Make a sound?
    bool destroy; // Essentially infinite bash strength + some
    bool bash_floor; // Do we want to bash floor if no furn/wall exists?
    /**
     * Value from 0.0 to 1.0 that affects interpolation between str_min and str_max
     * At 0.0, the bash is against str_min of targeted objects
     * This is required for proper "piercing" bashing, so that one strong hit
     * can destroy a wall and a floor under it rather than only one at a time.
     */
    float roll;

    bool did_bash; // Was anything hit?
    bool success; // Was anything destroyed?

    bool bashed_solid; // Did we bash furniture, terrain or vehicle

    // Are we bashing this location from above?
    // Used in determining what sort of terrain the location will turn into,
    // since if we bashed from above and destroyed it, it probably shouldn't
    // have a roof either.
    bool bashing_from_above;
};

struct level_cache {
    level_cache(); // Zeros all relevant values
    level_cache( const level_cache &other ) = default;

    bool transparency_cache_dirty;
    bool outside_cache_dirty;
    bool floor_cache_dirty;

    four_quadrants lm[MAPSIZE_X][MAPSIZE_Y];
    float sm[MAPSIZE_X][MAPSIZE_Y];
    // To prevent redundant ray casting into neighbors: precalculate bulk light source positions.
    // This is only valid for the duration of generate_lightmap
    float light_source_buffer[MAPSIZE_X][MAPSIZE_Y];
    bool outside_cache[MAPSIZE_X][MAPSIZE_Y];
    bool floor_cache[MAPSIZE_X][MAPSIZE_Y];
    float transparency_cache[MAPSIZE_X][MAPSIZE_Y];
    float seen_cache[MAPSIZE_X][MAPSIZE_Y];
    float camera_cache[MAPSIZE_X][MAPSIZE_Y];
    lit_level visibility_cache[MAPSIZE_X][MAPSIZE_Y];
    std::bitset<MAPSIZE_X *MAPSIZE_Y> map_memory_seen_cache;
    std::bitset<MAPSIZE *MAPSIZE> field_cache;

    bool veh_in_active_range;
    bool veh_exists_at[MAPSIZE_X][MAPSIZE_Y];
    std::map< tripoint, std::pair<vehicle *, int> > veh_cached_parts;
    std::set<vehicle *> vehicle_list;
    std::set<vehicle *> zone_vehicles;
};

/**
 * Manage and cache data about a part of the map.
 *
 * Despite the name, this class isn't actually responsible for managing the map as a whole. For that function,
 * see \ref mapbuffer. Instead, this class loads a part of the mapbuffer into a cache, and adds certain temporary
 * information such as lighting calculations to it.
 *
 * To understand the following descriptions better, you should also read \ref map_management
 *
 * The map coordinates always start at (0, 0) for the top-left and end at (map_width-1, map_height-1) for the bottom-right.
 *
 * The actual map data is stored in `submap` instances. These instances are managed by `mapbuffer`.
 * References to the currently active submaps are stored in `map::grid`:
 *     0 1 2
 *     3 4 5
 *     6 7 8
 * In this example, the top-right submap would be at `grid[2]`.
 *
 * When the player moves between submaps, the whole map is shifted, so that if the player moves one submap to the right,
 * (0, 0) now points to a tile one submap to the right from before
 */
class map
{
        friend class editmap;
        friend class visitable<map_cursor>;

    public:
        // Constructors & Initialization
        map( int mapsize = MAPSIZE, bool zlev = false );
        map( bool zlev ) : map( MAPSIZE, zlev ) { }
        virtual ~map();

        map &operator=( map && ) = default;

        /**
         * Sets a dirty flag on the a given cache.
         *
         * If this isn't set, it's just assumed that
         * the cache hasn't changed and
         * doesn't need to be updated.
         */
        /*@{*/
        void set_transparency_cache_dirty( const int zlev ) {
            if( inbounds_z( zlev ) ) {
                get_cache( zlev ).transparency_cache_dirty = true;
            }
        }

        void set_outside_cache_dirty( const int zlev ) {
            if( inbounds_z( zlev ) ) {
                get_cache( zlev ).outside_cache_dirty = true;
            }
        }

        void set_floor_cache_dirty( const int zlev ) {
            if( inbounds_z( zlev ) ) {
                get_cache( zlev ).floor_cache_dirty = true;
            }
        }

        void set_pathfinding_cache_dirty( int zlev );
        /*@}*/

        void set_memory_seen_cache_dirty( const tripoint &p ) {
            const int offset = p.x + p.y * MAPSIZE_Y;
            if( offset >= 0 && offset < MAPSIZE_X * MAPSIZE_Y ) {
                get_cache( p.z ).map_memory_seen_cache.reset( offset );
            }
        }

        void invalidate_map_cache( const int zlev ) {
            if( inbounds_z( zlev ) ) {
                level_cache &ch = get_cache( zlev );
                ch.floor_cache_dirty = true;
                ch.transparency_cache_dirty = true;
                ch.outside_cache_dirty = true;
            }
        }

        bool check_and_set_seen_cache( const tripoint &p ) const {
            std::bitset<MAPSIZE_X *MAPSIZE_Y> &memory_seen_cache =
                get_cache( p.z ).map_memory_seen_cache;
            if( !memory_seen_cache[ static_cast<size_t>( p.x + p.y * MAPSIZE_Y ) ] ) {
                memory_seen_cache.set( static_cast<size_t>( p.x + p.y * MAPSIZE_Y ) );
                return true;
            }
            return false;
        }

        /**
         * Callback invoked when a vehicle has moved.
         */
        void on_vehicle_moved( int zlev );

        struct apparent_light_info {
            bool obstructed;
            float apparent_light;
        };
        /** Helper function for light claculation; exposed here for map editor
         */
        static apparent_light_info apparent_light_helper( const level_cache &map_cache,
                const tripoint &p );
        /** Determine the visible light level for a tile, based on light_at
         * for the tile, vision distance, etc
         *
         * @param p The tile on this map to draw.
         * @param cache Currently cached visibility parameters
         */
        lit_level apparent_light_at( const tripoint &p, const visibility_variables &cache ) const;
        visibility_type get_visibility( lit_level ll,
                                        const visibility_variables &cache ) const;

        bool apply_vision_effects( const catacurses::window &w, visibility_type vis ) const;

        std::tuple<maptile, maptile, maptile> get_wind_blockers( const int &winddirection,
                const tripoint &pos ); //see field.cpp

        /** Draw a visible part of the map into `w`.
         *
         * This method uses `g->u.posx()/posy()` for visibility calculations, so it can
         * not be used for anything but the player's viewport. Likewise, only
         * `g->m` and maps with equivalent coordinates can be used, as other maps
         * would have coordinate systems incompatible with `g->u.posx()`
         *
         * @param w Window we are drawing in
         * @param center The coordinate of the center of the viewport, this can
         *               be different from the player coordinate.
         */
        void draw( const catacurses::window &w, const tripoint &center );

        /** Draw the map tile at the given coordinate. Called by `map::draw()`.
        *
        * @param w The window we are drawing in
        * @param u The player
        * @param p The tile on this map to draw.
        * @param invert Invert colors if this flag is true
        * @param show_items Draw items in tile if this flag is true
        *        see `center` in `map::draw()`
        */
        void drawsq( const catacurses::window &w, player &u, const tripoint &p,
                     bool invert = false, bool show_items = true ) const;
        void drawsq( const catacurses::window &w, player &u, const tripoint &p,
                     bool invert, bool show_items,
                     const tripoint &view_center,
                     bool low_light = false, bool bright_level = false,
                     bool inorder = false ) const;

        /**
         * Add currently loaded submaps (in @ref grid) to the @ref mapbuffer.
         * They will than be stored by that class and can be loaded from that class.
         * This can be called several times, the mapbuffer takes care of adding
         * the same submap several times. It should only be called after the map has
         * been loaded.
         * Submaps that have been loaded from the mapbuffer (and not generated) are
         * already stored in the mapbuffer.
         * TODO: determine if this is really needed? Submaps are already in the mapbuffer
         * if they have been loaded from disc and the are added by map::generate, too.
         * So when do they not appear in the mapbuffer?
         */
        void save();
        /**
         * Load submaps into @ref grid. This might create new submaps if
         * the @ref mapbuffer can not deliver the requested submap (as it does
         * not exist on disc).
         * This must be called before the map can be used at all!
         * @param wx global coordinates of the submap at grid[0]. This
         * is in submap coordinates.
         * @param wy see wx
         * @param wz see wx, this is the z-level
         * @param update_vehicles If true, add vehicles to the vehicle cache.
         */
        void load( int wx, int wy, int wz, bool update_vehicles );
        void load( const tripoint &p, const bool update_vehicles ) {
            load( p.x, p.y, p.z, update_vehicles );
        }
        /**
         * Shift the map along the vector (sx,sy).
         * This is like loading the map with coordinates derived from the current
         * position of the map (@ref abs_sub) plus the shift vector.
         * Note: the map must have been loaded before this can be called.
         */
        void shift( int sx, int sy );
        /**
         * Moves the map vertically to (not by!) newz.
         * Does not actually shift anything, only forces cache updates.
         * In the future, it will either actually shift the map or it will get removed
         *  after 3D migration is complete.
         */
        void vertical_shift( int newz );

        void clear_spawns();
        void clear_traps();

        maptile maptile_at( const tripoint &p ) const;
        maptile maptile_at( const tripoint &p );
    private:
        // Versions of the above that don't do bounds checks
        maptile maptile_at_internal( const tripoint &p ) const;
        maptile maptile_at_internal( const tripoint &p );
        maptile maptile_has_bounds( const tripoint &p, bool bounds_checked );
        std::array<maptile, 8> get_neighbors( const tripoint &p );
        void spread_gas( field_entry &cur, const tripoint &p, int percent_spread,
                         const time_duration &outdoor_age_speedup, scent_block &sblk );
        void create_hot_air( const tripoint &p, int intensity );
        bool gas_can_spread_to( field_entry &cur, const maptile &dst );
        void gas_spread_to( field_entry &cur, maptile &dst );
        int burn_body_part( player &u, field_entry &cur, body_part bp, int scale );
    public:

        // Movement and LOS

        // Move cost: 2D overloads
        int move_cost( int x, int y, const vehicle *ignored_vehicle = nullptr ) const;
        bool impassable( int x, int y ) const;
        bool passable( int x, int y ) const;
        int move_cost_ter_furn( int x, int y ) const;

        // Move cost: 3D

        /**
        * Calculate the cost to move past the tile at p.
        *
        * The move cost is determined by various obstacles, such
        * as terrain, vehicles and furniture.
        *
        * @note Movement costs for players and zombies both use this function.
        *
        * @return The return value is interpreted as follows:
        * Move Cost | Meaning
        * --------- | -------
        * 0         | Impassable. Use `passable`/`impassable` to check for this.
        * n > 0     | x*n turns to move past this
        */
        int move_cost( const tripoint &p, const vehicle *ignored_vehicle = nullptr ) const;
        bool impassable( const tripoint &p ) const;
        bool passable( const tripoint &p ) const;

        /**
        * Similar behavior to `move_cost()`, but ignores vehicles.
        */
        int move_cost_ter_furn( const tripoint &p ) const;
        bool impassable_ter_furn( const tripoint &p ) const;
        bool passable_ter_furn( const tripoint &p ) const;

        /**
        * Cost to move out of one tile and into the next.
        *
        * @return The cost in turns to move out of tripoint `from` and into `to`
        */
        int combined_movecost( const tripoint &from, const tripoint &to,
                               const vehicle *ignored_vehicle = nullptr,
                               int modifier = 0, bool flying = false ) const;

        /**
         * Returns true if a creature could walk from `from` to `to` in one step.
         * That is, if the tiles are adjacent and either on the same z-level or connected
         * by stairs or (in case of flying monsters) open air with no floors.
         */
        bool valid_move( const tripoint &from, const tripoint &to,
                         bool bash = false, bool flying = false ) const;

        /**
         * Size of map objects at `p` for purposes of ranged combat.
         * Size is in percentage of tile: if 1.0, all attacks going through tile
         * should hit map objects on it, if 0.0 there is nothing to be hit (air/water).
         */
        double ranged_target_size( const tripoint &p ) const;

        // 3D Sees:
        /**
        * Returns whether `F` sees `T` with a view range of `range`.
        */
        bool sees( const tripoint &F, const tripoint &T, int range ) const;
    private:
        /**
         * Don't expose the slope adjust outside map functions.
         *
         * @param F Thing doing the seeing
         * @param T Thing being seen
         * @param range Vision range of F
         * @param bresenham_slope Indicates the start offset of Bresenham line used to connect
         * the two points, and may subsequently be used to form a path between them.
         * Set to zero if the function returns false.
        **/
        bool sees( const tripoint &F, const tripoint &T, int range, int &bresenham_slope ) const;
    public:
        /**
        * Returns coverage of target in relation to the observer. Target is loc2, observer is loc1.
        * First tile from the target is an obstacle, which has the coverage value.
        * If there's no obstacle adjacent to the target - no coverage.
        */
        int obstacle_coverage( const tripoint &loc1, const tripoint &loc2 ) const;
        /**
        * Returns coverage value of the tile.
        */
        int coverage( const tripoint &p ) const;
        /**
         * Check whether there's a direct line of sight between `F` and
         * `T` with the additional movecost restraints.
         *
         * Checks two things:
         * 1. The `sees()` algorithm between `F` and `T`
         * 2. That moving over the line of sight would have a move_cost between
         *    `cost_min` and `cost_max`.
         */
        bool clear_path( const tripoint &f, const tripoint &t, int range,
                         int cost_min, int cost_max ) const;

        /**
         * Populates a vector of points that are reachable within a number of steps from a
         * point. It could be generalized to take advantage of z levels, but would need some
         * additional code to detect whether a valid transition was on a tile.
         *
         * Does the following:
         * 1. Checks if a point is reachable using a flood fill and if it is, adds it to a vector.
         *
         */
        void reachable_flood_steps( std::vector<tripoint> &reachable_pts, const tripoint &f,
                                    int range,
                                    int cost_min, int cost_max ) const;

        /**
         * Iteratively tries Bresenham lines with different biases
         * until it finds a clear line or decides there isn't one.
         * returns the line found, which may be the straight line, but blocked.
         */
        std::vector<tripoint> find_clear_path( const tripoint &source, const tripoint &destination ) const;

        /**
         * Check whether the player can access the items located @p. Certain furniture/terrain
         * may prevent that (e.g. a locked safe).
         */
        bool accessible_items( const tripoint &t ) const;
        /**
         * Calculate next search points surrounding the current position.
         * Points closer to the target come first.
         * This method leads to straighter lines and prevents weird looking movements away from the target.
         */
        std::vector<tripoint> get_dir_circle( const tripoint &f, const tripoint &t ) const;

        /**
         * Calculate the best path using A*
         *
         * @param f The source location from which to path.
         * @param t The destination to which to path.
         * @param settings Structure describing pathfinding parameters.
         * @param pre_closed Never path through those points. They can still be the source or the destination.
         */
        std::vector<tripoint> route( const tripoint &f, const tripoint &t,
                                     const pathfinding_settings &settings,
        const std::set<tripoint> &pre_closed = {{ }} ) const;

        // Vehicles: Common to 2D and 3D
        VehicleList get_vehicles();
        void add_vehicle_to_cache( vehicle * );
        void update_vehicle_cache( vehicle *, int old_zlevel );
        void reset_vehicle_cache( int zlev );
        void clear_vehicle_cache( int zlev );
        void clear_vehicle_list( int zlev );
        void update_vehicle_list( submap *to, int zlev );
        //Returns true if vehicle zones are dirty and need to be recached
        bool check_vehicle_zones( int zlev );
        std::vector<zone_data *> get_vehicle_zones( int zlev );
        void register_vehicle_zone( vehicle *, int zlev );
        bool deregister_vehicle_zone( zone_data &zone );

        // Removes vehicle from map and returns it in unique_ptr
        std::unique_ptr<vehicle> detach_vehicle( vehicle *veh );
        void destroy_vehicle( vehicle *veh );
        // Vehicle movement
        void vehmove();
        // Selects a vehicle to move, returns false if no moving vehicles
        bool vehproceed( VehicleList &vehs );

        // 3D vehicles
        VehicleList get_vehicles( const tripoint &start, const tripoint &end );
        /**
        * Checks if tile is occupied by vehicle and by which part.
        *
        * @param p Tile to check for vehicle
        */
        optional_vpart_position veh_at( const tripoint &p ) const;
        vehicle *veh_at_internal( const tripoint &p, int &part_num );
        const vehicle *veh_at_internal( const tripoint &p, int &part_num ) const;
        // Put player on vehicle at x,y
        void board_vehicle( const tripoint &p, player *pl );
        // Remove given passenger from given vehicle part.
        // If dead_passenger, then null passenger is acceptable.
        void unboard_vehicle( const vpart_reference &, player *passenger,
                              bool dead_passenger = false );
        // Remove passenger from vehicle at p.
        void unboard_vehicle( const tripoint &p, bool dead_passenger = false );
        // Change vehicle coordinates and move vehicle's driver along.
        // WARNING: not checking collisions!
        vehicle *displace_vehicle( tripoint &p, const tripoint &dp );
        // move water under wheels. true if moved
        bool displace_water( const tripoint &dp );

        // Returns the wheel area of the vehicle multiplied by traction of the surface
        // TODO: Remove the ugly sinking vehicle hack
        float vehicle_wheel_traction( const vehicle &veh ) const;

        // Executes vehicle-vehicle collision based on vehicle::collision results
        // Returns impulse of the executed collision
        // If vector contains collisions with vehicles other than veh2, they will be ignored
        float vehicle_vehicle_collision( vehicle &veh, vehicle &veh2,
                                         const std::vector<veh_collision> &collisions );
        // Throws vehicle passengers about the vehicle, possibly out of it
        // Returns change in vehicle orientation due to lost control
        int shake_vehicle( vehicle &veh, int velocity_before, int direction );

        // Actually moves the vehicle
        // Unlike displace_vehicle, this one handles collisions
        vehicle *move_vehicle( vehicle &veh, const tripoint &dp, const tileray &facing );

        // Furniture: 2D overloads
        void set( int x, int y, const ter_id &new_terrain, const furn_id &new_furniture );
        void set( const point &p, const ter_id &new_terrain, const furn_id &new_furniture ) {
            set( p.x, p.y, new_terrain, new_furniture );
        }

        std::string name( int x, int y );
        bool has_furn( int x, int y ) const;

        // Furniture at coordinates (x, y); {x|y}=(0, SEE{X|Y}*3]
        furn_id furn( int x, int y ) const;

        void furn_set( int x, int y, const furn_id &new_furniture );

        void furn_set( const point &p, const furn_id &new_furniture ) {
            furn_set( p.x, p.y, new_furniture );
        }

        std::string furnname( int x, int y );
        // Furniture: 3D
        void set( const tripoint &p, const ter_id &new_terrain, const furn_id &new_furniture );

        std::string name( const tripoint &p );
        std::string disp_name( const tripoint &p );
        /**
        * Returns the name of the obstacle at p that might be blocking movement/projectiles/etc.
        * Note that this only accounts for vehicles, terrain, and furniture.
        */
        std::string obstacle_name( const tripoint &p );
        bool has_furn( const tripoint &p ) const;

        furn_id furn( const tripoint &p ) const;

        void furn_set( const tripoint &p, const furn_id &new_furniture );

        std::string furnname( const tripoint &p );
        bool can_move_furniture( const tripoint &pos, player *p = nullptr );
        // Terrain: 2D overloads
        // Terrain integer id at coordinates (x, y); {x|y}=(0, SEE{X|Y}*3]
        ter_id ter( int x, int y ) const;

        bool ter_set( int x, int y, const ter_id &new_terrain );

        bool ter_set( const point &p, const ter_id &new_terrain ) {
            return ter_set( p.x, p.y, new_terrain );
        }

        std::string tername( int x, int y ) const; // Name of terrain at (x, y)
        // Terrain: 3D
        ter_id ter( const tripoint &p ) const;

        // Return a bitfield of the adjacent tiles which connect to the given
        // connect_group.  From least-significant bit the order is south, east,
        // west, north (because that's what cata_tiles expects).
        // Based on a combination of visibility and memory, not simply the true
        // terrain.
        uint8_t get_known_connections( const tripoint &p, int connect_group ) const;
        /**
         * Returns the full harvest list, for spawning.
         */
        const harvest_id &get_harvest( const tripoint &p ) const;
        /**
         * Returns names of the items that would be dropped.
         */
        const std::set<std::string> &get_harvest_names( const tripoint &p ) const;
        ter_id get_ter_transforms_into( const tripoint &p ) const;

        bool ter_set( const tripoint &p, const ter_id &new_terrain );

        std::string tername( const tripoint &p ) const;

        // Check for terrain/furniture/field that provide a
        // "fire" item to be used for example when crafting or when
        // a iuse function needs fire.
        bool has_nearby_fire( const tripoint &p, int radius = 1 );
        /**
         * Check if creature can see some items at p. Includes:
         * - check for items at this location (has_items(p))
         * - check for SEALED flag (sealed furniture/terrain makes
         * items not visible under any circumstances).
         * - check for CONTAINER flag (makes items only visible when
         * the creature is at p or at an adjacent square).
         */
        bool sees_some_items( const tripoint &p, const Creature &who ) const;
        /**
         * Check if the creature could see items at p if there were
         * any items. This is similar to @ref sees_some_items, but it
         * does not check that there are actually any items.
         */
        bool could_see_items( const tripoint &p, const Creature &who ) const;
        /**
         * Checks for existence of items. Faster than i_at(p).empty
         */
        bool has_items( const tripoint &p ) const;

        /**
         * Calls the examine function of furniture or terrain at given tile, for given character.
         * Will only examine terrain if furniture had @ref iexamine::none as the examine function.
         */
        void examine( Character &p, const tripoint &pos );

        /**
         * Returns true if point at pos is harvestable right now, with no extra tools.
         */
        bool is_harvestable( const tripoint &pos ) const;

        // Flags: 2D overloads
        // Words relevant to terrain (sharp, etc)
        std::string features( int x, int y );
        // checks terrain, furniture and vehicles
        bool has_flag( const std::string &flag, int x, int y ) const;
        // True if items can be placed in this tile
        bool can_put_items_ter_furn( int x, int y ) const;
        // checks terrain
        bool has_flag_ter( const std::string &flag, int x, int y ) const;
        // checks furniture
        bool has_flag_furn( const std::string &flag, int x, int y ) const;
        // checks terrain or furniture
        bool has_flag_ter_or_furn( const std::string &flag, int x, int y ) const;
        // fast "oh hai it's update_scent/lightmap/draw/monmove/self/etc again, what about this one" flag checking
        // checks terrain, furniture and vehicles
        bool has_flag( ter_bitflags flag, int x, int y ) const;
        // checks terrain
        bool has_flag_ter( ter_bitflags flag, int x, int y ) const;
        // checks furniture
        bool has_flag_furn( ter_bitflags flag, int x, int y ) const;
        // checks terrain or furniture
        bool has_flag_ter_or_furn( ter_bitflags flag, int x, int y ) const;
        // Flags: 3D
        // Words relevant to terrain (sharp, etc)
        std::string features( const tripoint &p );
        // checks terrain, furniture and vehicles
        bool has_flag( const std::string &flag, const tripoint &p ) const;
        // True if items can be dropped in this tile
        bool can_put_items( const tripoint &p ) const;
        // True if items can be placed in this tile
        bool can_put_items_ter_furn( const tripoint &p ) const;
        // checks terrain
        bool has_flag_ter( const std::string &flag, const tripoint &p ) const;
        // checks furniture
        bool has_flag_furn( const std::string &flag, const tripoint &p ) const;
        // checks terrain or furniture
        bool has_flag_ter_or_furn( const std::string &flag, const tripoint &p ) const;
        // fast "oh hai it's update_scent/lightmap/draw/monmove/self/etc again, what about this one" flag checking
        // checks terrain, furniture and vehicles
        bool has_flag( ter_bitflags flag, const tripoint &p ) const;
        // checks terrain
        bool has_flag_ter( ter_bitflags flag, const tripoint &p ) const;
        // checks furniture
        bool has_flag_furn( ter_bitflags flag, const tripoint &p ) const;
        // checks terrain or furniture
        bool has_flag_ter_or_furn( ter_bitflags flag, const tripoint &p ) const;

        // Bashable: 2D
        bool is_bashable( int x, int y ) const;
        bool is_bashable_ter( int x, int y ) const;
        bool is_bashable_furn( int x, int y ) const;
        bool is_bashable_ter_furn( int x, int y ) const;
        int bash_strength( int x, int y ) const;
        int bash_resistance( int x, int y ) const;
        int bash_rating( int str, int x, int y ) const;
        // Bashable: 3D
        /** Returns true if there is a bashable vehicle part or the furn/terrain is bashable at p */
        bool is_bashable( const tripoint &p, bool allow_floor = false ) const;
        /** Returns true if the terrain at p is bashable */
        bool is_bashable_ter( const tripoint &p, bool allow_floor = false ) const;
        /** Returns true if the furniture at p is bashable */
        bool is_bashable_furn( const tripoint &p ) const;
        /** Returns true if the furniture or terrain at p is bashable */
        bool is_bashable_ter_furn( const tripoint &p, bool allow_floor = false ) const;
        /** Returns max_str of the furniture or terrain at p */
        int bash_strength( const tripoint &p, bool allow_floor = false ) const;
        /** Returns min_str of the furniture or terrain at p */
        int bash_resistance( const tripoint &p, bool allow_floor = false ) const;
        /** Returns a success rating from -1 to 10 for a given tile based on a set strength, used for AI movement planning
        *  Values roughly correspond to 10% increment chances of success on a given bash, rounded down. -1 means the square is not bashable */
        int bash_rating( int str, const tripoint &p, bool allow_floor = false ) const;

        /** Generates rubble at the given location, if overwrite is true it just writes on top of what currently exists
         *  floor_type is only used if there is a non-bashable wall at the location or with overwrite = true */
        void make_rubble( const tripoint &p, const furn_id &rubble_type, bool items,
                          const ter_id &floor_type, bool overwrite = false );
        void make_rubble( const tripoint &p );
        void make_rubble( const tripoint &p, const furn_id &rubble_type, bool items );

        bool is_divable( int x, int y ) const;
        bool is_water_shallow_current( int x, int y ) const;
        bool is_outside( int x, int y ) const;
        bool is_divable( const tripoint &p ) const;
        bool is_outside( const tripoint &p ) const;
        bool is_water_shallow_current( const tripoint &p ) const;
        /** Check if the last terrain is wall in direction NORTH, SOUTH, WEST or EAST
         *  @param no_furn if true, the function will stop and return false
         *  if it encounters a furniture
         *  @param x starting x coordinate of check
         *  @param y starting y coordinate of check
         *  @param xmax ending x coordinate of check
         *  @param ymax ending y coordinate of check
         *  @param dir Direction of check
         *  @return true if from x to xmax or y to ymax depending on direction
         *  all terrain is floor and the last terrain is a wall */
        bool is_last_ter_wall( bool no_furn, int x, int y,
                               int xmax, int ymax, direction dir ) const;

        /**
         * Checks if there are any tinder flagged items on the tile.
         * @param p tile to check
         */
        bool tinder_at( const tripoint &p );

        /**
         * Checks if there are any flammable items on the tile.
         * @param p tile to check
         * @param threshold Fuel threshold (lower means worse fuels are accepted).
         */
        bool flammable_items_at( const tripoint &p, int threshold = 0 );
        /** Returns true if there is a flammable item or field or the furn/terrain is flammable at p */
        bool is_flammable( const tripoint &p );
        point random_outdoor_tile();
        // mapgen

        void draw_line_ter( ter_id type, int x1, int y1, int x2, int y2 );
        void draw_line_furn( furn_id type, int x1, int y1, int x2, int y2 );
        void draw_fill_background( ter_id type );
        void draw_fill_background( ter_id( *f )() );
        void draw_fill_background( const weighted_int_list<ter_id> &f );

        void draw_square_ter( ter_id type, int x1, int y1, int x2, int y2 );
        void draw_square_furn( furn_id type, int x1, int y1, int x2, int y2 );
        void draw_square_ter( ter_id( *f )(), int x1, int y1, int x2, int y2 );
        void draw_square_ter( const weighted_int_list<ter_id> &f, int x1, int y1, int x2, int y2 );
        void draw_rough_circle_ter( ter_id type, int x, int y, int rad );
        void draw_rough_circle_furn( furn_id type, int x, int y, int rad );
        void draw_circle_ter( ter_id type, double x, double y, double rad );
        void draw_circle_ter( ter_id type, int x, int y, int rad );
        void draw_circle_furn( furn_id type, int x, int y, int rad );

        void add_corpse( const tripoint &p );

        // Terrain changing functions
        // Change all instances of $from->$to
        void translate( const ter_id &from, const ter_id &to );
        // Change all instances $from->$to within this radius, optionally limited to locations in the same submap.
        // Optionally toggles instances $from->$to & $to->$from
        void translate_radius( const ter_id &from, const ter_id &to, float radi, const tripoint &p,
                               bool same_submap = false, bool toggle_between = false );
        bool close_door( const tripoint &p, bool inside, bool check_only );
        bool open_door( const tripoint &p, bool inside, bool check_only = false );
        // Destruction
        /** Keeps bashing a square until it can't be bashed anymore */
        void destroy( const tripoint &p, bool silent = false );
        /** Keeps bashing a square until there is no more furniture */
        void destroy_furn( const tripoint &p, bool silent = false );
        void crush( const tripoint &p );
        void shoot( const tripoint &p, projectile &proj, bool hit_items );
        /** Checks if a square should collapse, returns the X for the one_in(X) collapse chance */
        int collapse_check( const tripoint &p );
        /** Causes a collapse at p, such as from destroying a wall */
        void collapse_at( const tripoint &p, bool silent );
        /** Tries to smash the items at the given tripoint. Used by the explosion code */
        void smash_items( const tripoint &p, int power );
        /**
         * Returns a pair where first is whether anything was smashed and second is if it was destroyed.
         *
         * @param p Where to bash
         * @param str How hard to bash
         * @param silent Don't produce any sound
         * @param destroy Destroys some otherwise unbashable tiles
         * @param bash_floor Allow bashing the floor and the tile that supports it
         * @param bashing_vehicle Vehicle that should NOT be bashed (because it is doing the bashing)
         */
        bash_params bash( const tripoint &p, int str, bool silent = false,
                          bool destroy = false, bool bash_floor = false,
                          const vehicle *bashing_vehicle = nullptr );

        // Effects of attacks/items
        bool hit_with_acid( const tripoint &p );
        bool hit_with_fire( const tripoint &p );

        /**
         * Returns true if there is furniture for which filter returns true in a 1 tile radius of p.
         * Pass return_true<furn_t> to detect all adjacent furniture.
         * @param p the location to check at
         * @param filter what to filter the furniture by.
         */
        bool has_adjacent_furniture_with( const tripoint &p,
                                          const std::function<bool( const furn_t & )> &filter );
        /**
         * Remove moppable fields/items at this location
         *  @param p the location
         *  @return true if anything moppable was there, false otherwise.
         */
        bool mop_spills( const tripoint &p );
        /**
         * Moved here from weather.cpp for speed. Decays fire, washable fields and scent.
         * Washable fields are decayed only by 1/3 of the amount fire is.
         */
        void decay_fields_and_scent( const time_duration &amount );

        // Signs
        std::string get_signage( const tripoint &p ) const;
        void set_signage( const tripoint &p, const std::string &message ) const;
        void delete_signage( const tripoint &p ) const;

        // Radiation
        int get_radiation( const tripoint &p ) const; // Amount of radiation at (x, y);
        void set_radiation( const tripoint &p, int value );
        // Overload for mapgen
        void set_radiation( int x, int y, int value );

        /** Increment the radiation in the given tile by the given delta
        *  (decrement it if delta is negative)
        */
        void adjust_radiation( const tripoint &p, int delta );
        // Overload for mapgen
        void adjust_radiation( int x, int y, int delta );

        // Temperature
        // Temperature for submap
        int get_temperature( const tripoint &p ) const;
        // Set temperature for all four submap quadrants
        void set_temperature( const tripoint &p, int temperature );
        // 2D overload for mapgen
        void set_temperature( int x, int y, int temperature );

        // Items
        void process_active_items();
        void trigger_rc_items( const std::string &signal );

        // Items: 2D
        map_stack i_at( int x, int y );
        void i_clear( int x, int y );
        map_stack::iterator i_rem( const point &location, map_stack::const_iterator it );
        void i_rem( int x, int y, item *it );
        void spawn_item( int x, int y, const std::string &itype_id,
                         unsigned quantity = 1, int charges = 0,
                         const time_point &birthday = calendar::turn_zero, int damlevel = 0 );

        item &add_item_or_charges( int x, int y, item obj, bool overflow = true );

        void add_item( int x, int y, item new_item );
        void spawn_an_item( int x, int y, item new_item,
                            int charges, int damlevel );
        std::vector<item *> place_items( const items_location &loc, int chance, int x1,
                                         int y1,
                                         int x2, int y2, bool ongrass, const time_point &turn,
                                         int magazine = 0, int ammo = 0 );
        void spawn_items( int x, int y, const std::vector<item> &new_items );
        void create_anomaly( int cx, int cy, artifact_natural_property prop );
        // Items: 3D
        // Accessor that returns a wrapped reference to an item stack for safe modification.
        map_stack i_at( const tripoint &p );
        item water_from( const tripoint &p );
        void i_clear( const tripoint &p );
        // i_rem() methods that return values act like container::erase(),
        // returning an iterator to the next item after removal.
        map_stack::iterator i_rem( const tripoint &p, map_stack::const_iterator it );
        void i_rem( const tripoint &p, item *it );
        void spawn_artifact( const tripoint &p );
        void spawn_natural_artifact( const tripoint &p, artifact_natural_property prop );
        void spawn_item( const tripoint &p, const std::string &itype_id,
                         unsigned quantity = 1, int charges = 0,
                         const time_point &birthday = calendar::turn_zero, int damlevel = 0 );
        units::volume max_volume( const tripoint &p );
        units::volume free_volume( const tripoint &p );
        units::volume stored_volume( const tripoint &p );

        /**
         *  Adds an item to map tile or stacks charges
         *  @param pos Where to add item
         *  @param obj Item to add
         *  @param overflow if destination is full attempt to drop on adjacent tiles
         *  @return reference to dropped (and possibly stacked) item or null item on failure
         *  @warning function is relatively expensive and meant for user initiated actions, not mapgen
         */
        item &add_item_or_charges( const tripoint &pos, item obj, bool overflow = true );

        /**
         * Place an item on the map, despite the parameter name, this is not necessarily a new item.
         * WARNING: does -not- check volume or stack charges. player functions (drop etc) should use
         * map::add_item_or_charges
         *
         * @returns The item that got added, or nulitem.
         */
        item &add_item( const tripoint &p, item new_item );
        item &spawn_an_item( const tripoint &p, item new_item,
                             int charges, int damlevel );

        /**
         * Update an item's active status, for example when adding
         * hot or perishable liquid to a container.
         */
        void make_active( item_location &loc );

        /**
         * Update luminosity before and after item's transformation
         */
        void update_lum( item_location &loc, bool add );

        /**
         * @name Consume items on the map
         *
         * The functions here consume accessible items / item charges on the map or in vehicles
         * around the player (whose positions is given as origin).
         * They return a list of copies of the consumed items (with the actually consumed charges
         * in it).
         * The quantity / amount parameter will be reduced by the number of items/charges removed.
         * If all required items could be removed from the map, the quantity/amount will be 0,
         * otherwise it will contain a positive value and the remaining items must be gathered from
         * somewhere else.
         */
        /*@{*/
        std::list<item> use_amount_square( const tripoint &p, const itype_id &type,
                                           int &quantity, const std::function<bool( const item & )> &filter = return_true<item> );
        std::list<item> use_amount( const tripoint &origin, int range, const itype_id &type,
                                    int &amount, const std::function<bool( const item & )> &filter = return_true<item> );
        std::list<item> use_charges( const tripoint &origin, int range, itype_id type,
                                     int &amount, const std::function<bool( const item & )> &filter = return_true<item>,
                                     basecamp *bcp = nullptr );
        /*@}*/
        std::list<std::pair<tripoint, item *> > get_rc_items( int x = -1, int y = -1, int z = -1 );

        /**
        * Place items from item group in the rectangle f - t. Several items may be spawned
        * on different places. Several items may spawn at once (at one place) when the item group says
        * so (uses @ref item_group::items_from which may return several items at once).
        * @param loc Current location of items to be placed
        * @param chance Chance for more items. A chance of 100 creates 1 item all the time, otherwise
        * it's the chance that more items will be created (place items until the random roll with that
        * chance fails). The chance is used for the first item as well, so it may not spawn an item at
        * all. Values <= 0 or > 100 are invalid.
        * @param f One corner of rectangle in which to spawn items
        * @param t Second corner of rectangle in which to spawn items
        * @param ongrass If false the items won't spawn on flat terrain (grass, floor, ...).
        * @param turn The birthday that the created items shall have.
        * @param magazine percentage chance item will contain the default magazine
        * @param ammo percentage chance item will be filled with default ammo
        * @return vector containing all placed items
        */
        std::vector<item *> place_items( const items_location &loc, int chance, const tripoint &f,
                                         const tripoint &t, bool ongrass, const time_point &turn,
                                         int magazine = 0, int ammo = 0 );
        /**
        * Place items from an item group at p. Places as much items as the item group says.
        * (Most item groups are distributions and will only create one item.)
        * @param loc Current location of items
        * @param p Destination of items
        * @param turn The birthday that the created items shall have.
        * @return Vector of pointers to placed items (can be empty, but no nulls).
        */
        std::vector<item *> put_items_from_loc( const items_location &loc, const tripoint &p,
                                                const time_point &turn = calendar::turn_zero );

        // Similar to spawn_an_item, but spawns a list of items, or nothing if the list is empty.
        std::vector<item *> spawn_items( const tripoint &p, const std::vector<item> &new_items );

        void create_anomaly( const tripoint &p, artifact_natural_property prop, bool create_rubble = true );

        // Partial construction functions
        void partial_con_set( const tripoint &p, const partial_con &con );
        void partial_con_remove( const tripoint &p );
        partial_con *partial_con_at( const tripoint &p );
        // Traps: 3D
        void trap_set( const tripoint &p, const trap_id &type );

        const trap &tr_at( const tripoint &p ) const;

        void disarm_trap( const tripoint &p );
        void remove_trap( const tripoint &p );
        const std::vector<tripoint> &get_furn_field_locations() const;
        const std::vector<tripoint> &trap_locations( const trap_id &type ) const;

        //Spawns byproducts from items destroyed in fire.
        void create_burnproducts( const tripoint &p, const item &fuel, const units::mass &burned_mass );
        bool process_fields(); // See fields.cpp
        bool process_fields_in_submap( submap *current_submap,
                                       int submap_x, int submap_y, int submap_z ); // See fields.cpp
        /**
         * Apply field effects to the creature when it's on a square with fields.
         */
        void creature_in_field( Creature &critter );
        /**
         * Apply trap effects to the creature, similar to @ref creature_in_field.
         * If there is no trap at the creatures location, nothing is done.
         * If the creature can avoid the trap, nothing is done as well.
         * Otherwise the trap is triggered.
         * @param critter Creature that just got trapped
         * @param may_avoid If true, the creature tries to avoid the trap
         * (@ref Creature::avoid_trap). If false, the trap is always triggered.
         */
        void creature_on_trap( Creature &critter, bool may_avoid = true );
        // 3D field functions. Eventually all the 2D ones should be replaced with those
        /**
         * Get the fields that are here. This is for querying and looking at it only,
         * one can not change the fields.
         * @param p The local map coordinates, if out of bounds, returns an empty field.
         */
        const field &field_at( const tripoint &p ) const;
        /**
         * Gets fields that are here. Both for querying and edition.
         */
        field &field_at( const tripoint &p );
        /**
         * Get the age of a field entry (@ref field_entry::age), if there is no
         * field of that type, returns `-1_turns`.
         */
        time_duration get_field_age( const tripoint &p, field_type_id type ) const;
        /**
         * Get the intensity of a field entry (@ref field_entry::intensity),
         * if there is no field of that type, returns 0.
         */
        int get_field_intensity( const tripoint &p, field_type_id type ) const;
        /**
         * Increment/decrement age of field entry at point.
         * @return resulting age or `-1_turns` if not present (does *not* create a new field).
         */
        time_duration mod_field_age( const tripoint &p, field_type_id type,
                                     const time_duration &offset );
        /**
         * Increment/decrement intensity of field entry at point, creating if not present,
         * removing if intensity becomes 0.
         * @return resulting intensity, or 0 for not present (either removed or not created at all).
         */
        int mod_field_intensity( const tripoint &p, field_type_id type, int offset );
        /**
         * Set age of field entry at point.
         * @param p Location of field
         * @param type ID of field
         * @param age New age of specified field
         * @param isoffset If true, the given age value is added to the existing value,
         * if false, the existing age is ignored and overridden.
         * @return resulting age or `-1_turns` if not present (does *not* create a new field).
         */
        time_duration set_field_age( const tripoint &p, field_type_id type,
                                     const time_duration &age, bool isoffset = false );
        /**
         * Set intensity of field entry at point, creating if not present,
         * removing if intensity becomes 0.
         * @param p Location of field
         * @param type ID of field
         * @param new_intensity New intensity of field
         * @param isoffset If true, the given new_intensity value is added to the existing value,
         * if false, the existing intensity is ignored and overridden.
         * @return resulting intensity, or 0 for not present (either removed or not created at all).
         */
        int set_field_intensity( const tripoint &p, field_type_id type, int new_intensity,
                                 bool isoffset = false );
        /**
         * Get field of specific type at point.
         * @return NULL if there is no such field entry at that place.
         */
        field_entry *get_field( const tripoint &p, field_type_id type );
        /**
         * Add field entry at point, or set intensity if present
         * @return false if the field could not be created (out of bounds), otherwise true.
         */
        bool add_field( const tripoint &p, field_type_id type, int intensity = INT_MAX,
                        const time_duration &age = 0_turns );
        /**
         * Remove field entry at xy, ignored if the field entry is not present.
         */
        void remove_field( const tripoint &p, field_type_id field_to_remove );

        // Splatters of various kind
        void add_splatter( field_type_id type, const tripoint &where, int intensity = 1 );
        void add_splatter_trail( field_type_id type, const tripoint &from, const tripoint &to );
        void add_splash( field_type_id type, const tripoint &center, int radius, int intensity );

        void propagate_field( const tripoint &center, field_type_id type,
                              int amount, int max_intensity = 0 );

        /**
         * Runs one cycle of emission @ref src which **may** result in propagation of fields
         * @param pos Location of emission
         * @param src Id of object producing the emission
         * @param mul Multiplies the chance and possibly qty (if `chance*mul > 100`) of the emission
         */
        void emit_field( const tripoint &pos, const emit_id &src, float mul = 1.0f );

        // End of 3D field function block

        // Scent propagation helpers
        /**
         * Build the map of scent-resistant tiles.
         * Should be way faster than if done in `game.cpp` using public map functions.
         */
        void scent_blockers( std::array<std::array<bool, MAPSIZE_X>, MAPSIZE_Y> &blocks_scent,
                             std::array<std::array<bool, MAPSIZE_X>, MAPSIZE_Y> &reduces_scent,
                             int minx, int miny, int maxx, int maxy );

        // Computers
        computer *computer_at( const tripoint &p );
        computer *add_computer( const tripoint &p, const std::string &name, int security );

        // Camps
        void add_camp( const tripoint &p, const std::string &name );
        void remove_submap_camp( const tripoint & );
        basecamp hoist_submap_camp( const tripoint &p );
        // Graffiti
        bool has_graffiti_at( const tripoint &p ) const;
        const std::string &graffiti_at( const tripoint &p ) const;
        void set_graffiti( const tripoint &p, const std::string &contents );
        void delete_graffiti( const tripoint &p );

        // Climbing
        /**
         * Checks 3x3 block centered on p for terrain to climb.
         * @return Difficulty of climbing check from point p.
         */
        int climb_difficulty( const tripoint &p ) const;

        // Support (of weight, structures etc.)
    private:
        // Tiles whose ability to support things was removed in the last turn
        std::set<tripoint> support_cache_dirty;
        // Checks if the tile is supported and adds it to support_cache_dirty if it isn't
        void support_dirty( const tripoint &p );
    public:

        // Returns true if terrain at p has NO flag TFLAG_NO_FLOOR,
        // if we're not in z-levels mode or if we're at lowest level
        bool has_floor( const tripoint &p ) const;
        /** Does this tile support vehicles and furniture above it */
        bool supports_above( const tripoint &p ) const;
        bool has_floor_or_support( const tripoint &p ) const;

        /**
         * Handles map objects of given type (not creatures) falling down.
         * Returns true if anything changed.
         */
        /*@{*/
        void drop_everything( const tripoint &p );
        void drop_furniture( const tripoint &p );
        void drop_items( const tripoint &p );
        void drop_vehicle( const tripoint &p );
        void drop_fields( const tripoint &p );
        /*@}*/

        /**
         * Invoked @ref drop_everything on cached dirty tiles.
         */
        void process_falling();

        // mapgen.cpp functions
        void generate( int x, int y, int z, const time_point &when );
        void generate( const tripoint &p, const time_point &when ) {
            generate( p.x, p.y, p.z, when );
        }
<<<<<<< HEAD
        void place_spawns( const mongroup_id &group, const int chance,
                           const int x1, const int y1, const int x2, const int y2, const float intensity,
                           const bool individual = false, const bool friendly = false, const std::string name = "NONE",
                           const int mission_id = -1 );
        void place_gas_pump( const int x, const int y, const int charges );
        void place_gas_pump( const int x, const int y, const int charges, const std::string &fuel_type );
=======
        void place_spawns( const mongroup_id &group, int chance,
                           int x1, int y1, int x2, int y2, float intensity,
                           bool individual = false, bool friendly = false );
        void place_gas_pump( int x, int y, int charges );
        void place_gas_pump( int x, int y, int charges, const std::string &fuel_type );
>>>>>>> 27b909c2
        // 6 liters at 250 ml per charge
        void place_toilet( int x, int y, int charges = 6 * 4 );
        void place_vending( int x, int y, const std::string &type, bool reinforced = false );
        // places an NPC, if static NPCs are enabled or if force is true
        int place_npc( int x, int y, const string_id<npc_template> &type, bool force = false );
        void apply_faction_ownership( int x1, int y1, int x2, int y2,
                                      faction_id id );
        void add_spawn( const mtype_id &type, int count, int x, int y,
                        bool friendly = false,
                        int faction_id = -1, int mission_id = -1,
                        const std::string &name = "NONE" );
        vehicle *add_vehicle( const vgroup_id &type, const point &p, int dir,
                              int init_veh_fuel = -1, int init_veh_status = -1,
                              bool merge_wrecks = true );
        vehicle *add_vehicle( const vproto_id &type, int x, int y, int dir,
                              int init_veh_fuel = -1, int init_veh_status = -1,
                              bool merge_wrecks = true );

        void do_vehicle_caching( int z );
        // Note: in 3D mode, will actually build caches on ALL z-levels
        void build_map_cache( int zlev, bool skip_lightmap = false );
        // Unlike the other caches, this populates a supplied cache instead of an internal cache.
        void build_obstacle_cache( const tripoint &start, const tripoint &end,
                                   fragment_cloud( &obstacle_cache )[MAPSIZE_X][MAPSIZE_Y] );

        vehicle *add_vehicle( const vgroup_id &type, const tripoint &p, int dir,
                              int init_veh_fuel = -1, int init_veh_status = -1,
                              bool merge_wrecks = true );
        vehicle *add_vehicle( const vproto_id &type, const tripoint &p, int dir,
                              int init_veh_fuel = -1, int init_veh_status = -1,
                              bool merge_wrecks = true );

        // Light/transparency: 3D
        float light_transparency( const tripoint &p ) const;
        lit_level light_at( const tripoint &p ) const; // Assumes 0,0 is light map center
        float ambient_light_at( const tripoint &p ) const; // Raw values for tilesets
        /**
         * Returns whether the tile at `p` is transparent(you can look past it).
         */
        bool trans( const tripoint &p ) const; // Transparent?
        // End of light/transparency
        /**
         * Whether the player character (g->u) can see the given square (local map coordinates).
         * This only checks the transparency of the path to the target, the light level is not
         * checked.
         * @param t Target point to look at
         * @param max_range All squares that are further away than this are invisible.
         * Ignored if smaller than 0.
         */
        bool pl_sees( const tripoint &t, int max_range ) const;
        /**
         * Uses the map cache to tell if the player could see the given square.
         * pl_sees implies pl_line_of_sight
         * Used for infrared.
         */
        bool pl_line_of_sight( const tripoint &t, int max_range ) const;
        std::set<vehicle *> dirty_vehicle_list;

        /** return @ref abs_sub */
        tripoint get_abs_sub() const;
        /**
         * Translates local (to this map) coordinates of a square to
         * global absolute coordinates. (x,y) is in the system that
         * is used by the ter/furn/i_at functions.
         * Output is in the same scale, but in global system.
         */
        point getabs( int x, int y ) const;
        point getabs( const point &p ) const {
            return getabs( p.x, p.y );
        }
        /**
         * Translates tripoint in local coordinates (near player) to global,
         * just as the 2D variant of the function.
         * Z-coordinate remains unchanged (it is always global).
         */
        tripoint getabs( const tripoint &p ) const;
        /**
         * Inverse of @ref getabs
         */
        point getlocal( int x, int y ) const;
        point getlocal( const point &p ) const {
            return getlocal( p.x, p.y );
        }
        tripoint getlocal( const tripoint &p ) const;
        virtual bool inbounds( const tripoint &p ) const;
        bool inbounds( const point &p ) const {
            return inbounds( tripoint( p, 0 ) );
        }

        bool inbounds_z( const int z ) const {
            return z >= -OVERMAP_DEPTH && z <= OVERMAP_HEIGHT;
        }

        /** Clips the coordinates of p to fit the map bounds */
        void clip_to_bounds( tripoint &p ) const;
        void clip_to_bounds( int &x, int &y ) const;
        void clip_to_bounds( int &x, int &y, int &z ) const;

        int getmapsize() const {
            return my_MAPSIZE;
        }
        bool has_zlevels() const {
            return zlevels;
        }

        // Not protected/private for mapgen_functions.cpp access
        void rotate( int turns ); // Rotates the current map 90*turns degrees clockwise
        // Useful for houses, shops, etc

        // Monster spawning:
    public:
        /**
         * Spawn monsters from submap spawn points and from the overmap.
         * @param ignore_sight If true, monsters may spawn in the view of the player
         * character (useful when the whole map has been loaded instead, e.g.
         * when starting a new game, or after teleportation or after moving vertically).
         * If false, monsters are not spawned in view of player character.
         */
        void spawn_monsters( bool ignore_sight );
    private:
        // Helper #1 - spawns monsters on one submap
        void spawn_monsters_submap( const tripoint &gp, bool ignore_sight );
        // Helper #2 - spawns monsters on one submap and from one group on this submap
        void spawn_monsters_submap_group( const tripoint &gp, mongroup &group, bool ignore_sight );

    protected:
        void saven( int gridx, int gridy, int gridz );
        void loadn( int gridx, int gridy, bool update_vehicles );
        void loadn( int gridx, int gridy, int gridz, bool update_vehicles );
        /**
         * Fast forward a submap that has just been loading into this map.
         * This is used to rot and remove rotten items, grow plants, fill funnels etc.
         */
        void actualize( int gridx, int gridy, int gridz );
        /**
         * Hacks in missing roofs. Should be removed when 3D mapgen is done.
         */
        void add_roofs( int gridx, int gridy, int gridz );
        /**
         * Whether the item has to be removed as it has rotten away completely.
         * @param itm Item to check for rotting
         * @param pnt The *absolute* position of the item in the world (not just on this map!),
         * used for rot calculation.
         * @return true if the item has rotten away and should be removed, false otherwise.
         */
        bool has_rotten_away( item &itm, const tripoint &pnt ) const;
        /**
         * Go through the list of items, update their rotten status and remove items
         * that have rotten away completely.
         * @param items items to remove
         * @param p The point on this map where the items are, used for rot calculation.
         */
        template <typename Container>
        void remove_rotten_items( Container &items, const tripoint &p );
        /**
         * Checks to see if the item that is rotting away generates a creature when it does.
         * @param item item that is spawning creatures
         * @param p The point on this map where the item is and creature will be
         */
        void rotten_item_spawn( const item &item, const tripoint &p );
        /**
         * Try to fill funnel based items here. Simulates rain from @p since till now.
         * @param p The location in this map where to fill funnels.
         */
        void fill_funnels( const tripoint &p, const time_point &since );
        /**
         * Try to grow a harvestable plant to the next stage(s).
         */
        void grow_plant( const tripoint &p );
        /**
         * Try to grow fruits on static plants (not planted by the player)
         * @param p Place to restock
         * @param time_since_last_actualize Time since this function has been
         * called the last time.
         */
        void restock_fruits( const tripoint &p, const time_duration &time_since_last_actualize );
        /**
         * Produce sap on tapped maple trees
         * @param p Location of tapped tree
         * @param time_since_last_actualize Time since this function has been
         * called the last time.
         */
        void produce_sap( const tripoint &p, const time_duration &time_since_last_actualize );
        /**
         * Radiation-related plant (and fungus?) death.
         */
        void rad_scorch( const tripoint &p, const time_duration &time_since_last_actualize );
        void decay_cosmetic_fields( const tripoint &p, const time_duration &time_since_last_actualize );

        void player_in_field( player &u );
        void monster_in_field( monster &z );
        /**
         * As part of the map shifting, this shifts the trap locations stored in @ref traplocs.
         * @param shift The amount shifting in submap, the same as go into @ref shift.
         */
        void shift_traps( const tripoint &shift );

        void copy_grid( const tripoint &to, const tripoint &from );
        void draw_map( const oter_id &terrain_type, const oter_id &t_north, const oter_id &t_east,
                       const oter_id &t_south, const oter_id &t_west, const oter_id &t_neast,
                       const oter_id &t_seast, const oter_id &t_swest, const oter_id &t_nwest,
                       const oter_id &t_above, const oter_id &t_below, const time_point &when,
                       float density, int zlevel, const regional_settings *rsettings );

        void draw_office_tower( const oter_id &terrain_type, mapgendata &dat, const time_point &when,
                                float density );
        void draw_lab( const oter_id &terrain_type, mapgendata &dat, const time_point &when,
                       float density );
        void draw_silo( const oter_id &terrain_type, mapgendata &dat, const time_point &when,
                        float density );
        void draw_temple( const oter_id &terrain_type, mapgendata &dat, const time_point &when,
                          float density );
        void draw_sewer( const oter_id &terrain_type, mapgendata &dat, const time_point &when,
                         float density );
        void draw_mine( const oter_id &terrain_type, mapgendata &dat, const time_point &when,
                        float density );
        void draw_spiral( const oter_id &terrain_type, mapgendata &dat, const time_point &when,
                          float density );
        void draw_sarcophagus( const oter_id &terrain_type, mapgendata &dat, const time_point &when,
                               float density );
        void draw_megastore( const oter_id &terrain_type, mapgendata &dat, const time_point &when,
                             float density );
        void draw_fema( const oter_id &terrain_type, mapgendata &dat, const time_point &when,
                        float density );
        void draw_anthill( const oter_id &terrain_type, mapgendata &dat, const time_point &when,
                           float density );
        void draw_slimepit( const oter_id &terrain_type, mapgendata &dat, const time_point &when,
                            float density );
        void draw_spider_pit( const oter_id &terrain_type, mapgendata &dat, const time_point &when,
                              float density );
        void draw_triffid( const oter_id &terrain_type, mapgendata &dat, const time_point &when,
                           float density );
        void draw_connections( const oter_id &terrain_type, mapgendata &dat, const time_point &when,
                               float density );

        // Builds a transparency cache and returns true if the cache was invalidated.
        // Used to determine if seen cache should be rebuilt.
        bool build_transparency_cache( int zlev );
        void build_sunlight_cache( int zlev );
    public:
        void build_outside_cache( int zlev );
        // Builds a floor cache and returns true if the cache was invalidated.
        // Used to determine if seen cache should be rebuilt.
        bool build_floor_cache( int zlev );
        // We want this visible in `game`, because we want it built earlier in the turn than the rest
        void build_floor_caches();

    protected:
        void generate_lightmap( int zlev );
        void build_seen_cache( const tripoint &origin, int target_z );
        void apply_character_light( player &p );

        int my_MAPSIZE;
        bool zlevels;

        /**
         * Absolute coordinates of first submap (get_submap_at(0,0))
         * This is in submap coordinates (see overmapbuffer for explanation).
         * It is set upon:
         * - loading submap at grid[0],
         * - generating submaps (@ref generate)
         * - shifting the map with @ref shift
         */
        tripoint abs_sub;
        /**
         * Sets @ref abs_sub, see there. Uses the same coordinate system as @ref abs_sub.
         */
        void set_abs_sub( int x, int y, int z );

    private:
        field &get_field( const tripoint &p );

        /**
         * Get the submap pointer with given index in @ref grid, the index must be valid!
         */
        submap *getsubmap( size_t grididx ) const;
        /**
         * Get the submap pointer containing the specified position within the reality bubble.
         * (p) must be a valid coordinate, check with @ref inbounds.
         */
        submap *get_submap_at( const point &p ) const;
        submap *get_submap_at( const tripoint &p ) const;
        /**
         * Get the submap pointer containing the specified position within the reality bubble.
         * The same as other get_submap_at, (p) must be valid (@ref inbounds).
         * Also writes the position within the submap to offset_p
         */
        submap *get_submap_at( const point &p, point &offset_p ) const;
        submap *get_submap_at( const tripoint &p, point &offset_p ) const;
        /**
         * Get submap pointer in the grid at given grid coordinates. Grid coordinates must
         * be valid: 0 <= x < my_MAPSIZE, same for y.
         * z must be between -OVERMAP_DEPTH and OVERMAP_HEIGHT
         */
        submap *get_submap_at_grid( const point &gridp ) const;
        submap *get_submap_at_grid( const tripoint &gridp ) const;
    protected:
        /**
         * Get the index of a submap pointer in the grid given by grid coordinates. The grid
         * coordinates must be valid: 0 <= x < my_MAPSIZE, same for y.
         * Version with z-levels checks for z between -OVERMAP_DEPTH and OVERMAP_HEIGHT
         */
        size_t get_nonant( const point &gridp ) const;
        size_t get_nonant( const tripoint &gridp ) const;
        /**
         * Set the submap pointer in @ref grid at the give index. This is the inverse of
         * @ref getsubmap, any existing pointer is overwritten. The index must be valid.
         * The given submap pointer must not be null.
         */
        void setsubmap( size_t grididx, submap *smap );
    private:
        /**
         * Internal versions of public functions to avoid checking same variables multiple times.
         * They lack safety checks, because their callers already do those.
         */
        int move_cost_internal( const furn_t &furniture, const ter_t &terrain,
                                const vehicle *veh, int vpart ) const;
        int bash_rating_internal( int str, const furn_t &furniture,
                                  const ter_t &terrain, bool allow_floor,
                                  const vehicle *veh, int part ) const;

        /**
         * Internal version of the drawsq. Keeps a cached maptile for less re-getting.
         * Returns true if it has drawn all it should, false if `draw_from_above` should be called after.
         */
        bool draw_maptile( const catacurses::window &w, const player &u, const tripoint &p,
                           const maptile &tile,
                           bool invert, bool show_items,
                           const tripoint &view_center,
                           bool low_light, bool bright_light, bool inorder ) const;
        bool draw_maptile_from_memory( const catacurses::window &w, const tripoint &p,
                                       const tripoint &view_center,
                                       bool move_cursor = true ) const;
        /**
         * Draws the tile as seen from above.
         */
        void draw_from_above( const catacurses::window &w, const player &u, const tripoint &p,
                              const maptile &tile, bool invert,
                              const tripoint &view_center,
                              bool low_light, bool bright_light, bool inorder ) const;

        int determine_wall_corner( const tripoint &p ) const;
        // apply a circular light pattern immediately, however it's best to use...
        void apply_light_source( const tripoint &p, float luminance );
        // ...this, which will apply the light after at the end of generate_lightmap, and prevent redundant
        // light rays from causing massive slowdowns, if there's a huge amount of light.
        void add_light_source( const tripoint &p, float luminance );
        // Handle just cardinal directions and 45 deg angles.
        void apply_directional_light( const tripoint &p, int direction, float luminance );
        void apply_light_arc( const tripoint &p, int angle, float luminance, int wideangle = 30 );
        void apply_light_ray( bool lit[MAPSIZE_X][MAPSIZE_Y],
                              const tripoint &s, const tripoint &e, float luminance );
        void add_light_from_items( const tripoint &p, item_stack::iterator begin,
                                   item_stack::iterator end );
        std::unique_ptr<vehicle> add_vehicle_to_map( std::unique_ptr<vehicle> veh, bool merge_wrecks );

        // Internal methods used to bash just the selected features
        // Information on what to bash/what was bashed is read from/written to the bash_params struct
        void bash_ter_furn( const tripoint &p, bash_params &params );
        void bash_items( const tripoint &p, bash_params &params );
        void bash_vehicle( const tripoint &p, bash_params &params );
        void bash_field( const tripoint &p, bash_params &params );

        // Gets the roof type of the tile at p
        // Second argument refers to whether we have to get a roof (we're over an unpassable tile)
        // or can just return air because we bashed down an entire floor tile
        ter_id get_roof( const tripoint &p, bool allow_air );

    public:
        /**
         * Processor function pointer used in process_items and brethren.
         *
         * Note, typedefs should be discouraged because they tend to obfuscate
         * code, but due to complexity, a template type makes it worse here.
         * It's a really heinous function pointer so a typedef is the best
         * solution in this instance.
         */
        using map_process_func = bool ( * )( item_stack &, safe_reference<item> &, const tripoint &,
                                             const std::string &, float, temperature_flag );
    private:

        // Iterates over every item on the map, passing each item to the provided function.
        void process_items( bool active, map_process_func processor, const std::string &signal );
        void process_items_in_submap( submap &current_submap, const tripoint &gridp,
                                      map::map_process_func processor, const std::string &signal );
        void process_items_in_vehicles( submap &current_submap, int gridz,
                                        map_process_func processor, const std::string &signal );
        void process_items_in_vehicle( vehicle &cur_veh, submap &current_submap, int gridz,
                                       map::map_process_func processor, const std::string &signal );

        /** Enum used by functors in `function_over` to control execution. */
        enum iteration_state {
            ITER_CONTINUE = 0,  // Keep iterating
            ITER_SKIP_SUBMAP,   // Skip the rest of this submap
            ITER_SKIP_ZLEVEL,   // Skip the rest of this z-level
            ITER_FINISH         // End iteration
        };
        /**
        * Runs a functor over given submaps
        * over submaps in the area, getting next submap only when the current one "runs out" rather than every time.
        * gp in the functor is Grid (like `get_submap_at_grid`) coordinate of the submap,
        * Will silently clip the area to map bounds.
        * @param start Starting point for function
        * @param end End point for function
        * @param fun Function to run
        */
        /*@{*/
        template<typename Functor>
        void function_over( const tripoint &start, const tripoint &end, Functor fun ) const;
        template<typename Functor>
        void function_over( int stx, int sty, int stz, int enx, int eny, int enz, Functor fun ) const;
        /*@}*/

        /**
         * The list of currently loaded submaps. The size of this should not be changed.
         * After calling @ref load or @ref generate, it should only contain non-null pointers.
         * Use @ref getsubmap or @ref setsubmap to access it.
         */
        std::vector<submap *> grid;
        /**
         * This vector contains an entry for each trap type, it has therefor the same size
         * as the traplist vector. Each entry contains a list of all point on the map that
         * contain a trap of that type. The first entry however is always empty as it denotes the
         * tr_null trap.
         */
        std::vector< std::vector<tripoint> > traplocs;
        /**
         * Vector of tripoints containing active field-emitting furniture
         */
        std::vector<tripoint> field_furn_locs;
        /**
         * Holds caches for visibility, light, transparency and vehicles
         */
        std::array< std::unique_ptr<level_cache>, OVERMAP_LAYERS > caches;

        mutable std::array< std::unique_ptr<pathfinding_cache>, OVERMAP_LAYERS > pathfinding_caches;
        /**
         * Set of submaps that contain active items in absolute coordinates.
         */
        std::set<tripoint> submaps_with_active_items;

        // Note: no bounds check
        level_cache &get_cache( int zlev ) const {
            return *caches[zlev + OVERMAP_DEPTH];
        }

        pathfinding_cache &get_pathfinding_cache( int zlev ) const;

        visibility_variables visibility_variables_cache;

    public:
        const level_cache &get_cache_ref( int zlev ) const {
            return *caches[zlev + OVERMAP_DEPTH];
        }

        const pathfinding_cache &get_pathfinding_cache_ref( int zlev ) const;

        void update_pathfinding_cache( int zlev ) const;

        void update_visibility_cache( int zlev );
        const visibility_variables &get_visibility_variables_cache() const;

        void update_submap_active_item_status( const tripoint &p );

        // Clips the area to map bounds
        tripoint_range points_in_rectangle( const tripoint &from, const tripoint &to ) const;
        tripoint_range points_in_radius( const tripoint &center, size_t radius, size_t radiusz = 0 ) const;

        std::list<item_location> get_active_items_in_radius( const tripoint &center, int radius ) const;
        std::list<item_location> get_active_items_in_radius( const tripoint &center, int radius,
                special_item_type type ) const;

        /**returns positions of furnitures matching target in the specified radius*/
        std::list<tripoint> find_furnitures_in_radius( const tripoint &center, size_t radius,
                furn_id target,
                size_t radiusz = 0 );
        /**returns creatures in specified radius*/
        std::list<Creature *> get_creatures_in_radius( const tripoint &center, size_t radius,
                size_t radiusz = 0 );

        level_cache &access_cache( int zlev );
        const level_cache &access_cache( int zlev ) const;
        bool need_draw_lower_floor( const tripoint &p );
};

template<int SIZE, int MULTIPLIER>
void shift_bitset_cache( std::bitset<SIZE *SIZE> &cache, int sx, int sy );

std::vector<point> closest_points_first( int radius, point p );
std::vector<point> closest_points_first( int radius, int x, int y );
// Does not build "piles" - does the same as above functions, except in tripoints
std::vector<tripoint> closest_tripoints_first( int radius, const tripoint &p );
bool ter_furn_has_flag( const ter_t &ter, const furn_t &furn, ter_bitflags flag );
class tinymap : public map
{
        friend class editmap;
    public:
        tinymap( int mapsize = 2, bool zlevels = false );
        bool inbounds( const tripoint &p ) const override;
        bool fake_load( const furn_id &fur_type, const ter_id &ter_type, const trap_id &trap_type );
};

#endif<|MERGE_RESOLUTION|>--- conflicted
+++ resolved
@@ -1235,20 +1235,12 @@
         void generate( const tripoint &p, const time_point &when ) {
             generate( p.x, p.y, p.z, when );
         }
-<<<<<<< HEAD
         void place_spawns( const mongroup_id &group, const int chance,
                            const int x1, const int y1, const int x2, const int y2, const float intensity,
                            const bool individual = false, const bool friendly = false, const std::string name = "NONE",
                            const int mission_id = -1 );
-        void place_gas_pump( const int x, const int y, const int charges );
-        void place_gas_pump( const int x, const int y, const int charges, const std::string &fuel_type );
-=======
-        void place_spawns( const mongroup_id &group, int chance,
-                           int x1, int y1, int x2, int y2, float intensity,
-                           bool individual = false, bool friendly = false );
         void place_gas_pump( int x, int y, int charges );
         void place_gas_pump( int x, int y, int charges, const std::string &fuel_type );
->>>>>>> 27b909c2
         // 6 liters at 250 ml per charge
         void place_toilet( int x, int y, int charges = 6 * 4 );
         void place_vending( int x, int y, const std::string &type, bool reinforced = false );
