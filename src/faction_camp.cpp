#include "faction_camp.h" // IWYU pragma: associated

#include <algorithm>
#include <cstddef>
#include <list>
#include <map>
#include <memory>
#include <optional>
#include <set>
#include <string>
#include <unordered_set>
#include <vector>

#include "activity_actor_definitions.h"
#include "activity_type.h"
#include "avatar.h"
#include "basecamp.h"
#include "calendar.h"
#include "cata_utility.h"
#include "catacharset.h"
#include "character.h"
#include "clzones.h"
#include "colony.h"
#include "color.h"
#include "coordinate_conversions.h"
#include "coordinates.h"
#include "cursesdef.h"
#include "debug.h"
#include "enums.h"
#include "faction.h"
#include "flag.h"
#include "game.h"
#include "game_inventory.h"
#include "iexamine.h"
#include "input_context.h"
#include "inventory.h"
#include "inventory_ui.h"
#include "item.h"
#include "item_group.h"
#include "item_pocket.h"
#include "item_stack.h"
#include "itype.h"
#include "kill_tracker.h"
#include "line.h"
#include "localized_comparator.h"
#include "map.h"
#include "map_iterator.h"
#include "mapdata.h"
#include "mapgen_functions.h"
#include "memory_fast.h"
#include "messages.h"
#include "mission.h"
#include "mission_companion.h"
#include "mongroup.h"
#include "npc.h"
#include "npctalk.h"
#include "omdata.h"
#include "options.h"
#include "output.h"
#include "overmap.h"
#include "overmap_ui.h"
#include "overmapbuffer.h"
#include "player_activity.h"
#include "point.h"
#include "recipe.h"
#include "recipe_groups.h"
#include "requirements.h"
#include "rng.h"
#include "skill.h"
#include "string_formatter.h"
#include "string_input_popup.h"
#include "translations.h"
#include "type_id.h"
#include "ui.h"
#include "ui_manager.h"
#include "units.h"
#include "value_ptr.h"
#include "vehicle.h"
#include "visitable.h"
#include "vpart_position.h"
#include "weather.h"
#include "weighted_list.h"

class character_id;

static const activity_id ACT_MOVE_LOOT( "ACT_MOVE_LOOT" );

static const furn_str_id furn_f_plant_harvest( "f_plant_harvest" );
static const furn_str_id furn_f_plant_seed( "f_plant_seed" );

static const item_group_id
Item_spawn_data_foraging_faction_camp_autumn( "foraging_faction_camp_autumn" );
static const item_group_id
Item_spawn_data_foraging_faction_camp_spring( "foraging_faction_camp_spring" );
static const item_group_id
Item_spawn_data_foraging_faction_camp_summer( "foraging_faction_camp_summer" );
static const item_group_id
Item_spawn_data_foraging_faction_camp_winter( "foraging_faction_camp_winter" );
static const item_group_id Item_spawn_data_forest( "forest" );
static const item_group_id
Item_spawn_data_gathering_faction_camp_firewood( "gathering_faction_camp_firewood" );

static const itype_id itype_duffelbag( "duffelbag" );
static const itype_id itype_fungal_seeds( "fungal_seeds" );
static const itype_id itype_log( "log" );
static const itype_id itype_marloss_seed( "marloss_seed" );

static const mongroup_id GROUP_CAMP_HUNTING( "GROUP_CAMP_HUNTING" );
static const mongroup_id GROUP_CAMP_HUNTING_LARGE( "GROUP_CAMP_HUNTING_LARGE" );
static const mongroup_id GROUP_CAMP_TRAPPING( "GROUP_CAMP_TRAPPING" );

static const oter_str_id oter_dirt_road_3way_forest_east( "dirt_road_3way_forest_east" );
static const oter_str_id oter_dirt_road_3way_forest_north( "dirt_road_3way_forest_north" );
static const oter_str_id oter_dirt_road_3way_forest_south( "dirt_road_3way_forest_south" );
static const oter_str_id oter_dirt_road_3way_forest_west( "dirt_road_3way_forest_west" );
static const oter_str_id oter_dirt_road_forest_east( "dirt_road_forest_east" );
static const oter_str_id oter_dirt_road_forest_north( "dirt_road_forest_north" );
static const oter_str_id oter_dirt_road_forest_south( "dirt_road_forest_south" );
static const oter_str_id oter_dirt_road_forest_west( "dirt_road_forest_west" );
static const oter_str_id oter_dirt_road_turn_forest_east( "dirt_road_turn_forest_east" );
static const oter_str_id oter_dirt_road_turn_forest_north( "dirt_road_turn_forest_north" );
static const oter_str_id oter_dirt_road_turn_forest_south( "dirt_road_turn_forest_south" );
static const oter_str_id oter_dirt_road_turn_forest_west( "dirt_road_turn_forest_west" );
static const oter_str_id oter_forest( "forest" );
static const oter_str_id oter_forest_thick( "forest_thick" );
static const oter_str_id oter_rural_road_3way_forest_east( "rural_road_3way_forest_east" );
static const oter_str_id oter_rural_road_3way_forest_north( "rural_road_3way_forest_north" );
static const oter_str_id oter_rural_road_3way_forest_south( "rural_road_3way_forest_south" );
static const oter_str_id oter_rural_road_3way_forest_west( "rural_road_3way_forest_west" );
static const oter_str_id oter_rural_road_forest_east( "rural_road_forest_east" );
static const oter_str_id oter_rural_road_forest_north( "rural_road_forest_north" );
static const oter_str_id oter_rural_road_forest_south( "rural_road_forest_south" );
static const oter_str_id oter_rural_road_forest_west( "rural_road_forest_west" );
static const oter_str_id oter_rural_road_turn1_forest_east( "rural_road_turn1_forest_east" );
static const oter_str_id oter_rural_road_turn1_forest_north( "rural_road_turn1_forest_north" );
static const oter_str_id oter_rural_road_turn1_forest_south( "rural_road_turn1_forest_south" );
static const oter_str_id oter_rural_road_turn1_forest_west( "rural_road_turn1_forest_west" );
static const oter_str_id oter_rural_road_turn_forest_east( "rural_road_turn_forest_east" );
static const oter_str_id oter_rural_road_turn_forest_north( "rural_road_turn_forest_north" );
static const oter_str_id oter_rural_road_turn_forest_south( "rural_road_turn_forest_south" );
static const oter_str_id oter_rural_road_turn_forest_west( "rural_road_turn_forest_west" );
static const oter_str_id oter_special_forest( "special_forest" );
static const oter_str_id oter_special_forest_thick( "special_forest_thick" );

static const oter_type_str_id oter_type_forest_trail( "forest_trail" );

static const skill_id skill_bashing( "bashing" );
static const skill_id skill_combat( "combat" );
static const skill_id skill_construction( "construction" );
static const skill_id skill_cutting( "cutting" );
static const skill_id skill_dodge( "dodge" );
static const skill_id skill_fabrication( "fabrication" );
static const skill_id skill_gun( "gun" );
static const skill_id skill_melee( "melee" );
static const skill_id skill_menial( "menial" );
static const skill_id skill_recruiting( "recruiting" );
static const skill_id skill_speech( "speech" );
static const skill_id skill_stabbing( "stabbing" );
static const skill_id skill_survival( "survival" );
static const skill_id skill_swimming( "swimming" );
static const skill_id skill_traps( "traps" );
static const skill_id skill_unarmed( "unarmed" );

static const ter_str_id ter_t_clay( "t_clay" );
static const ter_str_id ter_t_dirt( "t_dirt" );
static const ter_str_id ter_t_dirtmound( "t_dirtmound" );
static const ter_str_id ter_t_grass( "t_grass" );
static const ter_str_id ter_t_grass_dead( "t_grass_dead" );
static const ter_str_id ter_t_grass_golf( "t_grass_golf" );
static const ter_str_id ter_t_grass_long( "t_grass_long" );
static const ter_str_id ter_t_grass_tall( "t_grass_tall" );
static const ter_str_id ter_t_improvised_shelter( "t_improvised_shelter" );
static const ter_str_id ter_t_moss( "t_moss" );
static const ter_str_id ter_t_sand( "t_sand" );
static const ter_str_id ter_t_stump( "t_stump" );
static const ter_str_id ter_t_tree_young( "t_tree_young" );
static const ter_str_id ter_t_trunk( "t_trunk" );

static const trait_id trait_DEBUG_HS( "DEBUG_HS" );

static const update_mapgen_id update_mapgen_faction_wall_level_E_1( "faction_wall_level_E_1" );
//static const update_mapgen_id update_mapgen_faction_wall_level_N_1(
//    faction_wall_level_n_1_string.c_str() );
static const update_mapgen_id update_mapgen_faction_wall_level_S_1( "faction_wall_level_S_1" );
static const update_mapgen_id update_mapgen_faction_wall_level_W_1( "faction_wall_level_W_1" );

static const zone_type_id zone_type_CAMP_FOOD( "CAMP_FOOD" );
static const zone_type_id zone_type_CAMP_STORAGE( "CAMP_STORAGE" );

//  Moved the constant compound "string" declaration into a jumble here rather than where they belong
//  because placing them together with their context is rejected by 'cata-static-string_id-constants, -warnings-as-errors'
static const std::string faction_wall_level_n_0_string = "faction_wall_level_N_0";
static const std::string faction_wall_level_n_1_string = "faction_wall_level_N_1";
static const std::string faction_hide_site_0_string = "faction_hide_site_0";
static const oter_str_id oter_faction_hide_site_0( faction_hide_site_0_string );
static const update_mapgen_id update_mapgen_faction_wall_level_N_1(
    faction_wall_level_n_1_string.c_str() );

static const std::string camp_om_fortifications_trench_parameter = faction_wall_level_n_0_string;
static const std::string camp_om_fortifications_spiked_trench_parameter =
    faction_wall_level_n_1_string;

static const std::string var_time_between_succession =
    "npctalk_var_time_between_succession";

static const std::string var_timer_time_of_last_succession =
    "npctalk_var_timer_time_of_last_succession";

//  These strings are matched against recipe group 'building_type'. Definite candidates for JSON definitions of
//  the various UI strings corresponding to these groups.
static const std::string base_recipe_group_string = "BASE";
static const std::string cook_recipe_group_string = "COOK";
static const std::string farm_recipe_group_string = "FARM";
static const std::string smith_recipe_group_string = "SMITH";

struct mass_volume {
    units::mass wgt = 0_gram;
    units::volume vol = 0_ml;
    int count = 0;
};

namespace base_camps
{
static const translation recover_ally_string = to_translation( "Recover Ally, " );
static const translation expansion_string = to_translation( " Expansion" );

static recipe_id select_camp_option( const std::map<recipe_id, translation> &pos_options,
                                     const std::string &option );
} // namespace base_camps

/**** Forward declaration of utility functions */
/**
 * Counts or destroys and drops the bash items of all terrain that matches @ref t in the map tile
 * @param comp NPC companion
 * @param omt_tgt the targeted OM tile
 * @param t terrain you are looking for
 * @param chance chance of destruction, 0 to 100
 * @param estimate if true, non-destructive count of the furniture
 * @param bring_back force the destruction of the furniture and bring back the drop items
 */
static int om_harvest_ter( npc &comp, const tripoint_abs_omt &omt_tgt, const ter_id &t,
                           int chance = 100,
                           bool estimate = false, bool bring_back = true );
// om_harvest_ter helper function that counts the furniture instances
static int om_harvest_ter_est( npc &comp, const tripoint_abs_omt &omt_tgt, const ter_id &t,
                               int chance = 100 );
static int om_harvest_ter_break( npc &comp, const tripoint_abs_omt &omt_tgt, const ter_id &t,
                                 int chance = 100 );
/// Collects all items in @ref omt_tgt with a @ref chance between 0 - 1.0, returns total
/// mass and volume
/// @ref take, whether you take the item or count it
static mass_volume om_harvest_itm( const npc_ptr &comp, const tripoint_abs_omt &omt_tgt,
                                   int chance = 100,
                                   bool take = true );
static void apply_camp_ownership( map &here, const tripoint &camp_pos, int radius );
/*
 * Counts or cuts trees into trunks and trunks into logs
 * @param omt_tgt the targeted OM tile
 * @param chance chance of destruction, 0 to 100
 * @param estimate if true, non-destructive count of trees
 * @force_cut_trunk if true and estimate is false, chop tree trunks into logs
 */
static int om_cutdown_trees( const tripoint_abs_omt &omt_tgt, int chance = 100,
                             bool estimate = false,
                             bool force_cut_trunk = true );
static int om_cutdown_trees_est( const tripoint_abs_omt &omt_tgt, int chance = 100 );
static int om_cutdown_trees_logs( const tripoint_abs_omt &omt_tgt, int chance = 100 );
static int om_cutdown_trees_trunks( const tripoint_abs_omt &omt_tgt, int chance = 100 );

/// Creates an improvised shelter at @ref omt_tgt and dumps the @ref itms into the building
static bool om_set_hide_site( npc &comp, const tripoint_abs_omt &omt_tgt,
                              const drop_locations &itms,
                              const drop_locations &itms_rem = {} );
/**
 * Opens the overmap so that you can select points for missions or constructions.
 * @param omt_pos where your camp is, used for calculating travel distances
 * @param min_range
 * @param range max number of OM tiles the user can select
 * @param possible_om_types requires the user to reselect if the OM picked isn't in the list
 * @param must_see whether the user can select points in the unknown/fog of war
 * @param popup_notice toggles if the user should be shown ranges before being allowed to pick
 * @param source if you are selecting multiple points this is where the OM is centered to start
 * @param bounce
 */
static tripoint_abs_omt om_target_tile(
    const tripoint_abs_omt &omt_pos, int min_range = 1, int range = 1,
    const std::vector<std::string> &possible_om_types = {}, ot_match_type match_type =
        ot_match_type::exact, bool must_see = true,
    bool popup_notice = true,
    const tripoint_abs_omt &source = tripoint_abs_omt( -999, -999, -999 ),
    bool bounce = false );
static void om_range_mark( const tripoint_abs_omt &origin, int range, bool add_notes = true,
                           const std::string &message = "Y;X: MAX RANGE" );
static void om_line_mark(
    const tripoint_abs_omt &origin, const tripoint_abs_omt &dest, bool add_notes = true,
    const std::string &message = "R;X: PATH" );
static std::vector<tripoint_abs_omt> om_companion_path(
    const tripoint_abs_omt &start, int range_start = 90, bool bounce = true );
/**
 * Can be used to calculate total trip time for an NPC mission or just the traveling portion.
 * Doesn't use the pathingalgorithms yet.
 * @param omt_pos start point
 * @param omt_tgt target point
 * @param work how much time the NPC will stay at the target
 * @param trips how many trips back and forth the NPC will make
 */
static time_duration companion_travel_time_calc( const tripoint_abs_omt &pos,
        const tripoint_abs_omt &tgt,
        time_duration work, int trips = 1, int haulage = 0 );
static time_duration companion_travel_time_calc(
    const std::vector<tripoint_abs_omt> &journey, time_duration work, int trips = 1,
    int haulage = 0 );
/// Determines how many trips it takes to move @ref mass and @ref volume of items
/// with @ref carry_mass and @ref carry_volume moved per trip
static int om_carry_weight_to_trips( const units::mass &total_mass,
                                     const units::volume &total_volume, const npc_ptr &comp = nullptr );
static int om_carry_weight_to_trips( const units::mass &mass, const units::volume &volume,
                                     const units::mass &carry_mass, const units::volume &carry_volume );
/// Formats the variables into a standard looking description to be displayed in a ynquery window
static std::string camp_trip_description( const time_duration &total_time,
        const time_duration &working_time,
        const time_duration &travel_time,
        int distance, int trips, int need_food );

/*
 * check if a companion survives a random encounter
 * @param comp the companion
 * @param situation what the survivor is doing
 * @param favor a number added to the survivor's skills to see if he can avoid the encounter
 * @param threat a number indicating how dangerous the encounter is
 * TODO: Convert to JSON basic on dynamic line type structure
 */
static bool survive_random_encounter( npc &comp, std::string &situation, int favor, int threat );

//  Hard coded blueprint names used to route the code to the salt water pipe code.
static const std::string faction_expansion_salt_water_pipe_swamp_base =
    "faction_expansion_salt_water_pipe_swamp_";
static const std::string faction_expansion_salt_water_pipe_swamp_N =
    faction_expansion_salt_water_pipe_swamp_base + "N";
static const std::string faction_expansion_salt_water_pipe_swamp_NE =
    faction_expansion_salt_water_pipe_swamp_base + "NE";
static const std::string faction_expansion_salt_water_pipe_base =
    "faction_expansion_salt_water_pipe_";
static const std::string faction_expansion_salt_water_pipe_N =
    faction_expansion_salt_water_pipe_base +
    "N";
static const std::string faction_expansion_salt_water_pipe_NE =
    faction_expansion_salt_water_pipe_base +
    "NE";

static std::string mission_ui_activity_of( const mission_id &miss_id )
{
    const std::string dir_abbr = base_camps::all_directions.at(
                                     miss_id.dir.value() ).bracket_abbr.translated();

    switch( miss_id.id ) {
        case No_Mission:
            //  Should only happen for the unhiding functionality
            return _( "Obsolete mission" );

        case Camp_Distribute_Food:
            return _( "Distribute Food" );

        case Camp_Determine_Leadership:
            return _( "Choose New Leader" );

        case Camp_Have_Meal:
            return _( "Have A Meal" );

        case Camp_Hide_Mission:
            return _( "Hide Mission(s)" );

        case Camp_Reveal_Mission:
            return _( "Reveal Hidden Mission(s)" );

        case Camp_Assign_Jobs:
            return _( "Assign Jobs" );

        case Camp_Assign_Workers:
            return _( "Assign Workers" );

        case Camp_Abandon:
            return _( "Abandon Camp" );

        case Camp_Upgrade:
            return dir_abbr + _( " Upgrade Camp " );

        case Camp_Crafting:
            return dir_abbr + _( " Crafting" );

        case Camp_Gather_Materials:
            return dir_abbr + _( " Gather Materials" );

        case Camp_Collect_Firewood:
            return dir_abbr + _( " Collect Firewood" );

        case Camp_Menial:
            return dir_abbr + _( " Menial Labor" );

        case Camp_Survey_Field:
            return _( "Survey terrain and try to convert it to Field" );

        case Camp_Survey_Expansion:
            return _( "Expand Base" );

        case Camp_Cut_Logs:
            return dir_abbr + _( " Cut Logs" );

        case Camp_Clearcut:
            return dir_abbr + _( " Clear a forest" );

        case Camp_Setup_Hide_Site:
            return dir_abbr + _( " Setup Hide Site" );

        case Camp_Relay_Hide_Site:
            return dir_abbr + _( " Relay Hide Site" );

        case Camp_Foraging:
            return dir_abbr + _( " Forage for plants" );

        case Camp_Trapping:
            return dir_abbr + _( " Trap Small Game" );

        case Camp_Hunting:
            return dir_abbr + _( " Hunt Large Animals" );

        case Camp_OM_Fortifications:
            if( miss_id.parameters == camp_om_fortifications_trench_parameter ) {
                return dir_abbr + _( " Construct Map Fortifications" );
            } else {
                return dir_abbr + _( " Construct Spiked Trench" );
            }

        case Camp_Recruiting:
            return dir_abbr + _( " Recruit Companions" );

        case Camp_Scouting:
            return dir_abbr + _( " Scout Mission" );

        case Camp_Combat_Patrol:
            return dir_abbr + _( " Combat Patrol" );

        case Camp_Plow:
            return dir_abbr + _( " Plow Fields" );

        case Camp_Plant:
            return dir_abbr + _( " Plant Fields" );

        case Camp_Harvest:
            return dir_abbr + _( " Harvest Fields" );

        case Camp_Chop_Shop:  //  Obsolete removed during 0.E
            return _( " Chop Shop.  Obsolete.  Can only be recalled" );

        //  Actions that won't be used here
        case Scavenging_Patrol_Job:
        case Scavenging_Raid_Job:
        case Menial_Job:
        case Carpentry_Job:
        case Forage_Job:
        case Caravan_Commune_Center_Job:
        case Camp_Emergency_Recall:
        default:
            return "";

    }
}

static std::map<std::string, comp_list> companion_per_recipe_building_type( comp_list &npc_list )
{
    std::map<std::string, comp_list> result;

    for( const npc_ptr &comp : npc_list ) {
        const mission_id miss_id = comp->get_companion_mission().miss_id;
        const std::string bldg = recipe_group::get_building_of_recipe( miss_id.parameters );

        if( result[bldg].empty() ) {
            comp_list temp;
            result.insert( std::pair<std::string, comp_list>( bldg, temp ) );
        }
        result[bldg].emplace_back( comp );
    }
    return result;
}

static bool update_time_left( std::string &entry, const comp_list &npc_list )
{
    bool avail = false;
    Character &player_character = get_player_character();
    for( const auto &comp : npc_list ) {
        entry += comp->get_name();
        if( comp->companion_mission_time_ret < calendar::turn ) {
            entry +=  _( " [DONE]\n" );
            avail = true;
        } else {
            entry += " [" +
                     to_string( comp->companion_mission_time_ret - calendar::turn ) +
                     _( " left]\n" );
            avail = player_character.has_trait( trait_DEBUG_HS );
        }
    }
    if( avail ) {
        entry += _( "\n\nDo you wish to bring your allies back into your party?" );
    }
    return avail;
}

static bool update_time_fixed( std::string &entry, const comp_list &npc_list,
                               const time_duration &duration )
{
    bool avail = false;
    for( const auto &comp : npc_list ) {
        const time_duration elapsed = calendar::turn - comp->companion_mission_time;
        entry += "\n  " +  comp->get_name() + " [" + to_string( elapsed ) + " / " +
                 to_string( duration ) + "]";
        avail |= elapsed >= duration;
    }
    if( avail ) {
        entry += _( "\n\nDo you wish to bring your allies back into your party?" );
    }
    return avail;
}

static bool update_emergency_recall( std::string &entry, const comp_list &npc_list,
                                     const time_duration &duration )
{
    bool avail = false;
    for( const auto &comp : npc_list ) {
        const time_duration elapsed = calendar::turn - comp->companion_mission_time;
        const mission_id miss_id = comp->get_companion_mission().miss_id;

        entry += "\n  " + comp->get_name() + " [" + to_string( elapsed ) + " / " +
                 to_string( duration ) + "] " + mission_ui_activity_of( miss_id );
        avail |= elapsed >= duration;
    }
    if( avail ) {
        entry += _( "\n\nDo you wish to bring your allies back into your party?" );
    }
    return avail;
}

static bool extract_and_check_orientation_flags( const recipe_id &recipe,
        const point &dir,
        bool &mirror_horizontal,
        bool &mirror_vertical,
        int &rotation,
        const std::string_view base_error_message,
        const std::string &actor )
{
    mirror_horizontal = recipe->has_flag( "MAP_MIRROR_HORIZONTAL" );
    mirror_vertical = recipe->has_flag( "MAP_MIRROR_VERTICAL" );
    rotation = 0;
    std::string dir_string;

    const auto check_rotation = [&]( const std::string & flag, int rotation_value ) {
        if( recipe->has_flag( flag ) ) {
            if( rotation != 0 ) {
                debugmsg(
                    "%s, the blueprint specifies multiple concurrent rotations, which is not "
                    "supported",
                    string_format( base_error_message, actor, recipe->get_blueprint().str() ) );
                return false;
            }
            rotation = rotation_value;
        }
        return true;
    };

    if( !check_rotation( "MAP_ROTATE_90", 1 ) ) {
        return false;
    }

    if( !check_rotation( "MAP_ROTATE_180", 2 ) ) {
        return false;
    }

    if( !check_rotation( "MAP_ROTATE_270", 3 ) ) {
        return false;
    }

    if( dir == point_north_west ) {
        dir_string = "NW";
    } else if( dir == point_north ) {
        dir_string = "N";
    } else if( dir == point_north_east ) {
        dir_string = "NE";
    } else if( dir == point_west ) {
        dir_string = "W";
    } else if( dir == point_zero ) {
        dir_string.clear();  //  Will result in "hidden" flags that can actually affect the core.
    } else if( dir == point_east ) {
        dir_string = "E";
    } else if( dir == point_south_west ) {
        dir_string = "SW";
    } else if( dir == point_south ) {
        dir_string = "S";
    } else if( dir == point_south_east ) {
        dir_string = "SE";
    }

    if( recipe->has_flag( "MAP_MIRROR_HORIZONTAL_IF_" + dir_string ) ) {
        if( mirror_horizontal ) {
            debugmsg(
                "%s, the blueprint specifies multiple concurrent horizontal mirroring, which is "
                "not supported",
                string_format( base_error_message, actor, recipe->get_blueprint().str() ) );
            return false;
        }
        mirror_horizontal = true;
    }

    if( recipe->has_flag( "MAP_MIRROR_VERTICAL_IF_" + dir_string ) ) {
        if( mirror_vertical ) {
            debugmsg(
                "%s, the blueprint specifies multiple concurrent vertical mirroring, which is not "
                "supported",
                string_format( base_error_message, actor, recipe->get_blueprint().str() ) );
            return false;
        }
        mirror_vertical = true;
    }

    if( !check_rotation( "MAP_ROTATE_90_IF_" + dir_string, 1 ) ) {
        return false;
    }

    if( !check_rotation( "MAP_ROTATE_180_IF_" + dir_string, 2 ) ) {
        return false;
    }

    if( !check_rotation( "MAP_ROTATE_270_IF_" + dir_string, 3 ) ) {
        return false;
    }

    return true;
}

static std::optional<basecamp *> get_basecamp( npc &p,
        const std::string_view camp_type = "default" )
{
    tripoint_abs_omt omt_pos = p.global_omt_location();
    std::optional<basecamp *> bcp = overmap_buffer.find_camp( omt_pos.xy() );
    if( bcp ) {
        return bcp;
    }
    get_map().add_camp( omt_pos, "faction_camp" );
    bcp = overmap_buffer.find_camp( omt_pos.xy() );
    if( !bcp ) {
        return std::nullopt;
    }
    basecamp *temp_camp = *bcp;
    temp_camp->set_owner( p.get_fac_id() );
    temp_camp->define_camp( omt_pos, camp_type );
    return temp_camp;
}

/** @relates string_id */
template<>
const faction &string_id<faction>::obj() const
{
    return *g->faction_manager_ptr->get( *this );
}

faction *basecamp::fac() const
{
    return g->faction_manager_ptr->get( owner );
}

recipe_id base_camps::select_camp_option( const std::map<recipe_id, translation> &pos_options,
        const std::string &option )
{
    std::vector<std::string> pos_names;
    int choice = 0;

    pos_names.reserve( pos_options.size() );
    for( const auto &it : pos_options ) {
        pos_names.push_back( it.second.translated() );
    }

    std::sort( pos_names.begin(), pos_names.end(), localized_compare );

    choice = uilist( option, pos_names );

    if( choice < 0 || static_cast<size_t>( choice ) >= pos_names.size() ) {
        popup( _( "You choose to wait…" ) );
        return recipe_id::NULL_ID();
    }

    std::string selected_name = pos_names[choice];

    std::map<recipe_id, translation>::const_iterator iter = find_if( pos_options.begin(),
    pos_options.end(), [selected_name]( const std::pair<const recipe_id, translation> &node ) {
        return node.second.translated() == selected_name;
    } );
    return iter->first;
}

void talk_function::start_camp( npc &p )
{
    const tripoint_abs_omt omt_pos = p.global_omt_location();
    const oter_id &omt_ref = overmap_buffer.ter( omt_pos );
    const std::optional<mapgen_arguments> *maybe_args = overmap_buffer.mapgen_args( omt_pos );
    const auto &pos_camps = recipe_group::get_recipes_by_id( "all_faction_base_types", omt_ref,
                            maybe_args );
    if( pos_camps.empty() ) {
        popup( _( "You cannot build a camp here." ) );
        return;
    }
    const recipe_id camp_type = base_camps::select_camp_option( pos_camps,
                                _( "Select a camp type:" ) );
    if( !camp_type ) {
        return;
    }

    for( const auto &om_near : om_building_region( omt_pos, 3 ) ) {
        const oter_id &om_type = oter_id( om_near.first );
        if( is_ot_match( "faction_base", om_type, ot_match_type::contains ) ) {
            tripoint_abs_omt const &building_omt_pos = om_near.second;
            std::vector<basecamp> const &camps = overmap_buffer.get_om_global( building_omt_pos ).om->camps;
            if( std::any_of( camps.cbegin(), camps.cend(), [&building_omt_pos]( const basecamp & camp ) {
            return camp.camp_omt_pos() == building_omt_pos;
            } ) ) {
                popup( _( "You are too close to another camp!" ) );
                return;
            }
        }
    }
    const recipe &making = camp_type.obj();
    if( !run_mapgen_update_func( making.get_blueprint(), omt_pos, {} ) ) {
        popup( _( "%s failed to start the %s basecamp, perhaps there is a vehicle in the way." ),
               p.disp_name(), making.get_blueprint().str() );
        return;
    }
    std::optional<basecamp *> camp = get_basecamp( p, camp_type.str() );
    if( camp.has_value() ) {
        for( int tab_num = base_camps::TAB_MAIN; tab_num <= base_camps::TAB_NW; tab_num++ ) {
            std::vector<ui_mission_id> temp;
            camp.value()->hidden_missions.push_back( temp );
        }
    }
}

void talk_function::basecamp_mission( npc &p )
{
    const std::string title = _( "Base Missions" );
    const tripoint_abs_omt omt_pos = p.global_omt_location();
    mission_data mission_key;

    std::optional<basecamp *> temp_camp = get_basecamp( p );
    if( !temp_camp ) {
        return;
    }
    basecamp *bcp = *temp_camp;
    bcp->set_by_radio( get_avatar().dialogue_by_radio );
    map &here = bcp->get_camp_map();
    bcp->form_storage_zones( here, p.get_location() );
    bcp->get_available_missions( mission_key, here );
    if( display_and_choose_opts( mission_key, omt_pos, base_camps::id, title ) ) {
        bcp->handle_mission( mission_key.cur_key.id );
    }
    here.save();
    // This is to make sure the basecamp::camp_map is always usable and valid.
    // Otherwise when quick saving unloads submaps, basecamp::camp_map is still valid but becomes unusable.
    bcp->unload_camp_map();
}

void basecamp::add_available_recipes( mission_data &mission_key, mission_kind kind,
                                      const point &dir,
                                      const std::map<recipe_id, translation> &craft_recipes )
{
    const std::string dir_abbr = base_camps::all_directions.at( dir ).bracket_abbr.translated();
    for( const auto &recipe_data : craft_recipes ) {
        const mission_id miss_id = {kind, recipe_data.first.str(), {}, dir};
        const std::string &title_e = dir_abbr + recipe_data.second;
        const std::string &entry = craft_description( recipe_data.first );
        const recipe &recp = recipe_data.first.obj();
        bool craftable = recp.deduped_requirements().can_make_with_inventory(
                             _inv, recp.get_component_filter() );
        mission_key.add_start( miss_id, title_e, entry, craftable );
    }
}

void basecamp::get_available_missions_by_dir( mission_data &mission_key, const point &dir )
{
    std::string entry;

    const std::string dir_id = base_camps::all_directions.at( dir ).id;
    const std::string dir_abbr = base_camps::all_directions.at( dir ).bracket_abbr.translated();
    const tripoint_abs_omt omt_trg = omt_pos + dir;

    {
        // return legacy workers. How old is this legacy?...
        mission_id miss_id = { Camp_Upgrade, "", {}, dir };
        comp_list npc_list = get_mission_workers( miss_id ); // Don't match any blueprints

        if( !npc_list.empty() ) {
            entry = action_of( miss_id.id );
            bool avail = update_time_left( entry, npc_list );
            mission_key.add_return( miss_id, base_camps::recover_ally_string.translated()
                                    + dir_abbr + base_camps::expansion_string.translated(),
                                    entry, avail );
        }
        // Generate upgrade missions for expansions
        std::vector<basecamp_upgrade> upgrades = available_upgrades( dir );

        std::sort( upgrades.begin(), upgrades.end(), []( const basecamp_upgrade & p,
                   const basecamp_upgrade & q )->bool {return p.name.translated_lt( q.name ); } );

        for( const basecamp_upgrade &upgrade : upgrades ) {
            miss_id.parameters = upgrade.bldg;
            miss_id.mapgen_args = upgrade.args;

            comp_list npc_list = get_mission_workers( miss_id );

            if( npc_list.empty() ) {
                std::string display_name = name_display_of( miss_id );
                const recipe &making = *recipe_id( miss_id.parameters );
                const int foodcost = time_to_food( base_camps::to_workdays( time_duration::from_moves(
                                                       making.blueprint_build_reqs().reqs_by_parameters.find( miss_id.mapgen_args )->second.time ) ),
                                                   making.exertion_level() );
                const int available_calories = fac()->food_supply.kcal();
                bool can_upgrade = upgrade.avail;
                entry = om_upgrade_description( upgrade.bldg, upgrade.args );
                if( foodcost > available_calories ) {
                    can_upgrade = false;
                    entry += string_format( _( "Total calorie cost: %s (have %d)" ),
                                            colorize( std::to_string( foodcost ), c_red ),
                                            available_calories );
                } else {
                    entry += string_format( _( "Total calorie cost: %s (have %d)" ),
                                            colorize( std::to_string( foodcost ), c_green ),
                                            available_calories );
                }
                mission_key.add_start( miss_id, display_name, entry, can_upgrade );
            } else {
                entry = action_of( miss_id.id );
                bool avail = update_time_left( entry, npc_list );
                mission_key.add_return( miss_id,
                                        base_camps::recover_ally_string.translated() + dir_abbr +
                                        " " + upgrade.name, entry, avail );
            }
        }
    }

    if( has_provides( "gathering", dir ) ) {
        const mission_id miss_id = { Camp_Gather_Materials, "", {}, dir };
        std::string gather_bldg = "null";
        comp_list npc_list = get_mission_workers( miss_id );
        entry = string_format( _( "Notes:\n"
                                  "Send a companion to gather materials for the next camp "
                                  "upgrade.\n\n"
                                  "Skill used: survival\n"
                                  "Difficulty: N/A\n"
                                  "Gathering Possibilities:\n"
                                  "%s\n"
                                  "Risk: Very Low\n"
                                  "Intensity: Light\n"
                                  "Time: 3 Hours, Repeated\n"
                                  "Positions: %d/3\n" ), gathering_description(),
                               npc_list.size() );
        mission_key.add_start( miss_id, name_display_of( miss_id ),
                               entry, npc_list.size() < 3 );
        if( !npc_list.empty() ) {
            entry = action_of( miss_id.id );
            bool avail = update_time_fixed( entry, npc_list, 3_hours );
            mission_key.add_return( miss_id, dir_abbr + _( " Recover Ally from Gathering" ),
                                    entry, avail );
        }
    }
    if( has_provides( "firewood", dir ) ) {
        const mission_id miss_id = { Camp_Collect_Firewood, "", {}, dir };
        comp_list npc_list = get_mission_workers( miss_id );
        entry = string_format( _( "Notes:\n"
                                  "Send a companion to gather light brush and stout branches.\n\n"
                                  "Skill used: survival\n"
                                  "Difficulty: N/A\n"
                                  "Gathering Possibilities:\n"
                                  "> stout branches\n"
                                  "> withered plants\n"
                                  "> splintered wood\n\n"
                                  "Risk: Very Low\n"
                                  "Intensity: Light\n"
                                  "Time: 3 Hours, Repeated\n"
                                  "Positions: %d/3\n" ), npc_list.size() );
        mission_key.add_start( miss_id, name_display_of( miss_id ),
                               entry, npc_list.size() < 3 );
        if( !npc_list.empty() ) {
            entry = action_of( miss_id.id );
            bool avail = update_time_fixed( entry, npc_list, 3_hours );
            mission_key.add_return( miss_id, dir_abbr + _( " Recover Firewood Gatherers" ),
                                    entry, avail );
        }
    }
    if( has_provides( "sorting", dir ) ) {
        const mission_id miss_id = { Camp_Menial, "", {}, dir };
        comp_list npc_list = get_mission_workers( miss_id );
        entry = string_format( _( "Notes:\n"
                                  "Send a companion to do low level chores and sort "
                                  "supplies.\n\n"
                                  "Skill used: fabrication\n"
                                  "Difficulty: N/A\n"
                                  "Effects:\n"
                                  "> Material left in the unsorted loot zone will be sorted "
                                  "into a defined loot zone."
                                  "\n\nRisk: None\n"
                                  "Time: 3 Hours\n"
                                  "Positions: %d/1\n" ), npc_list.size() );
        mission_key.add_start( miss_id, name_display_of( miss_id ),
                               entry, npc_list.empty() );
        if( !npc_list.empty() ) {
            entry = action_of( miss_id.id );
            bool avail = update_time_left( entry, npc_list );
            mission_key.add_return( miss_id, dir_abbr + _( " Recover Menial Laborer" ),
                                    entry, avail );
        }
    }

    if( has_provides( "logging", dir ) ) {
        const mission_id miss_id = { Camp_Cut_Logs, "", {}, dir };
        comp_list npc_list = get_mission_workers( miss_id );
        entry = string_format( _( "Notes:\n"
                                  "Send a companion to a nearby forest to cut logs.\n\n"
                                  "Skill used: fabrication\n"
                                  "Difficulty: 2\n"
                                  "Effects:\n"
                                  "> 50%% of trees/trunks at the forest position will be "
                                  "cut down.\n"
                                  "> 100%% of total material will be brought back.\n"
                                  "> Repeatable with diminishing returns.\n"
                                  "> Will eventually turn forests into fields.\n"
                                  "Risk: None\n"
                                  "Intensity: Active\n"
                                  "Time: 6 Hour Base + Travel Time + Cutting Time\n"
                                  "Positions: %d/1\n" ), npc_list.size() );
        mission_key.add_start( miss_id, name_display_of( miss_id ),
                               entry, npc_list.empty() );
        if( !npc_list.empty() ) {
            entry = action_of( miss_id.id );
            bool avail = update_time_left( entry, npc_list );
            mission_key.add_return( miss_id, dir_abbr + _( " Recover Log Cutter" ),
                                    entry, avail );
        }
    }

    if( has_provides( "logging", dir ) ) {
        const mission_id miss_id = { Camp_Clearcut, "", {}, dir };
        comp_list npc_list = get_mission_workers( miss_id );
        entry = string_format( _( "Notes:\n"
                                  "Send a companion to clear a nearby forest.\n\n"
                                  "Skill used: fabrication\n"
                                  "Difficulty: 1\n"
                                  "Effects:\n"
                                  "> 95%% of trees/trunks at the forest position"
                                  " will be cut down.\n"
                                  "> 0%% of total material will be brought back.\n"
                                  "> Forest should become a field tile.\n"
                                  "> Useful for clearing land for another faction camp.\n\n"
                                  "Risk: None\n"
                                  "Intensity: Active\n"
                                  "Time: 6 Hour Base + Travel Time + Cutting Time\n"
                                  "Positions: %d/1\n" ), npc_list.size() );
        mission_key.add_start( miss_id, name_display_of( miss_id ),
                               entry, npc_list.empty() );
        if( !npc_list.empty() ) {
            entry = action_of( miss_id.id );
            bool avail = update_time_left( entry, npc_list );
            mission_key.add_return( miss_id, dir_abbr + _( " Recover Clearcutter" ),
                                    entry, avail );
        }
    }

    if( has_provides( "relaying", dir ) ) {
        const mission_id miss_id = { Camp_Setup_Hide_Site, "", {}, dir };
        comp_list npc_list = get_mission_workers( miss_id );
        entry = string_format( _( "Notes:\n"
                                  "Send a companion to build an improvised shelter and stock it "
                                  "with equipment at a distant map location.\n\n"
                                  "Skill used: survival\n"
                                  "Difficulty: 3\n"
                                  "Effects:\n"
                                  "> Good for setting up resupply or contingency points.\n"
                                  "> Gear is left unattended and could be stolen.\n"
                                  "> Time dependent on weight of equipment being sent forward.\n\n"
                                  "Risk: Medium\n"
                                  "Intensity: Light\n"
                                  "Time: 6 Hour Construction + Travel\n"
                                  "Positions: %d/1\n" ), npc_list.size() );
        mission_key.add_start( miss_id, name_display_of( miss_id ),
                               entry, npc_list.empty() );
        if( !npc_list.empty() ) {
            entry = action_of( miss_id.id );
            bool avail = update_time_left( entry, npc_list );
            mission_key.add_return( miss_id, dir_abbr + _( " Recover Hide Setup" ),
                                    entry, avail );
        }
    }

    if( has_provides( "relaying", dir ) ) {
        const mission_id miss_id = { Camp_Relay_Hide_Site, "", {}, dir };
        comp_list npc_list = get_mission_workers( miss_id );
        entry = string_format( _( "Notes:\n"
                                  "Push gear out to a hide site or bring gear back from one.\n\n"
                                  "Skill used: survival\n"
                                  "Difficulty: 1\n"
                                  "Effects:\n"
                                  "> Good for returning equipment you left in the hide site "
                                  "shelter.\n"
                                  "> Gear is left unattended and could be stolen.\n"
                                  "> Time dependent on weight of equipment being sent forward or "
                                  "back.\n\n"
                                  "Risk: Medium\n"
                                  "Intensity: Light\n"
                                  "Time: 1 Hour Base + Travel\n"
                                  "Positions: %d/1\n" ), npc_list.size() );
        mission_key.add_start( miss_id, name_display_of( miss_id ), entry,
                               npc_list.empty() );
        if( !npc_list.empty() ) {
            entry = action_of( miss_id.id );
            bool avail = update_time_left( entry, npc_list );
            mission_key.add_return( miss_id, dir_abbr + _( " Recover Hide Relay" ),
                                    entry, avail );
        }
    }

    if( has_provides( "foraging", dir ) ) {
        const mission_id miss_id = { Camp_Foraging, "", {}, dir };
        comp_list npc_list = get_mission_workers( miss_id );
        entry = string_format( _( "Notes:\n"
                                  "Send a companion to forage for edible plants.\n\n"
                                  "Skill used: survival\n"
                                  "Difficulty: N/A\n"
                                  "Foraging Possibilities:\n"
                                  "> wild vegetables\n"
                                  "> fruits and nuts depending on season\n"
                                  "May produce less food than consumed!\n"
                                  "Risk: Very Low\n"
                                  "Intensity: Light\n"
                                  "Time: 4 Hours, Repeated\n"
                                  "Positions: %d/3\n" ), npc_list.size() );
        mission_key.add_start( miss_id, name_display_of( miss_id ),
                               entry, npc_list.size() < 3 );
        if( !npc_list.empty() ) {
            entry = action_of( miss_id.id );
            bool avail = update_time_fixed( entry, npc_list, 4_hours );
            mission_key.add_return( miss_id, dir_abbr + _( " Recover Foragers" ),
                                    entry, avail );
        }
    }

    if( has_provides( "trapping", dir ) ) {
        const mission_id miss_id = { Camp_Trapping, "", {}, dir };
        comp_list npc_list = get_mission_workers( miss_id );
        entry = string_format( _( "Notes:\n"
                                  "Send a companion to set traps for small game.\n\n"
                                  "Skill used: devices\n"
                                  "Difficulty: N/A\n"
                                  "Trapping Possibilities:\n"
                                  "> small and tiny animal corpses\n"
                                  "May produce less food than consumed!\n"
                                  "Risk: Low\n"
                                  "Intensity: Light\n"
                                  "Time: 6 Hours, Repeated\n"
                                  "Positions: %d/2\n" ), npc_list.size() );
        mission_key.add_start( miss_id, name_display_of( miss_id ),
                               entry, npc_list.size() < 2 );
        if( !npc_list.empty() ) {
            entry = action_of( miss_id.id );
            bool avail = update_time_fixed( entry, npc_list, 6_hours );
            mission_key.add_return( miss_id, dir_abbr + _( " Recover Trappers" ),
                                    entry, avail );
        }
    }

    if( has_provides( "hunting", dir ) ) {
        const mission_id miss_id = { Camp_Hunting, "", {}, dir };
        comp_list npc_list = get_mission_workers( miss_id );
        entry = string_format( _( "Notes:\n"
                                  "Send a companion to hunt large animals.\n\n"
                                  "Skill used: marksmanship\n"
                                  "Difficulty: N/A\n"
                                  "Hunting Possibilities:\n"
                                  "> small, medium, or large animal corpses\n"
                                  "May produce less food than consumed!\n"
                                  "Risk: Medium\n"
                                  "Intensity: Moderate\n"
                                  "Time: 6 Hours, Repeated\n"
                                  "Positions: %d/1\n" ), npc_list.size() );
        mission_key.add_start( miss_id, name_display_of( miss_id ),
                               entry, npc_list.empty() );
        if( !npc_list.empty() ) {
            entry = action_of( miss_id.id );
            bool avail = update_time_fixed( entry, npc_list, 6_hours );
            mission_key.add_return( miss_id, dir_abbr + _( " Recover Hunter" ),
                                    entry, avail );
        }
    }

    if( has_provides( "walls", dir ) ) {
        mission_id miss_id = {
            Camp_OM_Fortifications, camp_om_fortifications_trench_parameter, {}, dir
        };
        comp_list npc_list = get_mission_workers( miss_id );
        entry = om_upgrade_description( faction_wall_level_n_0_string, {} );
        //  Should add check for materials as well as active mission.
        mission_key.add_start( miss_id, name_display_of( miss_id ),
                               entry, npc_list.empty() );
        if( !npc_list.empty() ) {
            entry = action_of( miss_id.id );
            bool avail = update_time_left( entry, npc_list );
            mission_key.add_return( miss_id, dir_abbr + _( " Finish Map Fortifications" ),
                                    entry, avail );
        }

        entry = om_upgrade_description( faction_wall_level_n_1_string, {} );
        miss_id.parameters = camp_om_fortifications_spiked_trench_parameter;
        npc_list = get_mission_workers( miss_id );
        //  Should add check for materials as well as active mission.
        //  Should also check if there are any trenches to improve.
        mission_key.add_start( miss_id, name_display_of( miss_id ),
                               entry,
                               npc_list.empty() );
        if( !npc_list.empty() ) {
            entry = action_of( miss_id.id );
            bool avail = update_time_left( entry, npc_list );
            mission_key.add_return( miss_id, dir_abbr + _( " Finish Map Fortification Update" ),
                                    entry, avail );
        }

        //  Code to deal with legacy construction (Changed during 0.F)
        miss_id.parameters.clear();
        npc_list = get_mission_workers( miss_id );

        if( !npc_list.empty() ) {
            entry = action_of( miss_id.id );
            bool avail = update_time_left( entry, npc_list );
            mission_key.add_return( miss_id, dir_abbr + _( " Finish Map Fortifications" ),
                                    entry, avail );
        }

    }

    if( has_provides( "recruiting", dir ) ) {
        const mission_id miss_id = { Camp_Recruiting, "", {}, dir };
        comp_list npc_list = get_mission_workers( miss_id );
        entry = recruit_description( npc_list.size() );
        mission_key.add_start( miss_id, name_display_of( miss_id ), entry,
                               npc_list.empty() );
        if( !npc_list.empty() ) {
            entry = action_of( miss_id.id );
            bool avail = update_time_left( entry, npc_list );
            mission_key.add_return( miss_id, dir_abbr + _( " Recover Recruiter" ),
                                    entry, avail );
        }
    }

    if( has_provides( "scouting", dir ) ) {
        const mission_id miss_id = { Camp_Scouting, "", {}, dir };
        comp_list npc_list = get_mission_workers( miss_id );
        entry = string_format( _( "Notes:\n"
                                  "Send a companion out into the great unknown.  High survival "
                                  "skills are needed to avoid combat but you should expect an "
                                  "encounter or two.\n\n"
                                  "Skill used: survival\n"
                                  "Difficulty: 3\n"
                                  "Effects:\n"
                                  "> Select checkpoints to customize path.\n"
                                  "> Reveals terrain around the path.\n"
                                  "> Can bounce off hide sites to extend range.\n\n"
                                  "Risk: High\n"
                                  "Intensity: Brisk\n"
                                  "Time: Travel\n"
                                  "Positions: %d/3\n" ), npc_list.size() );
        mission_key.add_start( miss_id, name_display_of( miss_id ),
                               entry, npc_list.size() < 3 );
        if( !npc_list.empty() ) {
            entry = action_of( miss_id.id );
            bool avail = update_time_left( entry, npc_list );
            mission_key.add_return( miss_id, dir_abbr + _( " Recover Scout" ),
                                    entry, avail );
        }
    }

    if( has_provides( "patrolling", dir ) ) {
        const mission_id miss_id = { Camp_Combat_Patrol, "", {}, dir };
        comp_list npc_list = get_mission_workers( miss_id );
        entry = string_format( _( "Notes:\n"
                                  "Send a companion to purge the wasteland.  Their goal is to "
                                  "kill anything hostile they encounter and return when "
                                  "their wounds are too great or the odds are stacked against "
                                  "them.\n\n"
                                  "Skill used: survival\n"
                                  "Difficulty: 4\n"
                                  "Effects:\n"
                                  "> Pulls creatures encountered into combat instead of "
                                  "fleeing.\n"
                                  "> Select checkpoints to customize path.\n"
                                  "> Can bounce off hide sites to extend range.\n\n"
                                  "Risk: Very High\n"
                                  "Intensity: Brisk\n"
                                  "Time: Travel\n"
                                  "Positions: %d/3\n" ), npc_list.size() );
        mission_key.add_start( miss_id, name_display_of( miss_id ),
                               entry, npc_list.size() < 3 );
        if( !npc_list.empty() ) {
            entry = action_of( miss_id.id );
            bool avail = update_time_left( entry, npc_list );
            mission_key.add_return( miss_id, dir_abbr + _( " Recover Combat Patrol" ),
                                    entry, avail );
        }
    }

    if( has_provides( "dismantling",
                      dir ) ) {  //  Obsolete (during 0.E), but we still have to be able to process existing missions.
        const mission_id miss_id = { Camp_Chop_Shop, "", {}, dir };
        comp_list npc_list = get_mission_workers( miss_id );
        if( !npc_list.empty() ) {
            entry = action_of( miss_id.id );
            bool avail = update_time_left( entry, npc_list );
            mission_key.add_return( miss_id,
                                    dir_abbr + _( " (Finish) Chop Shop" ), entry, avail );
        }
    }
    std::map<recipe_id, translation> craft_recipes = recipe_deck( dir );
    {
        mission_id miss_id = { Camp_Crafting, "", {}, dir };
        comp_list npc_list = get_mission_workers( miss_id, true );
        if( npc_list.size() < 3 ) {
            add_available_recipes( mission_key, Camp_Crafting, dir, craft_recipes );
        }

        if( !npc_list.empty() ) {
            std::map<std::string, comp_list> lists = companion_per_recipe_building_type( npc_list );

            for( std::pair<std::string, comp_list> npcs : lists ) {
                const std::string bldg = npcs.first;
                miss_id.parameters = npcs.second.at( 0 )->get_companion_mission().miss_id.parameters;
                bool avail = false;
                entry.clear();

                //  Room for moving the match of recipe group 'building_type' to return string into JSON
                std::string return_craft;

                if( bldg == base_recipe_group_string ) {
                    return_craft = _( " (Finish) Crafting" );

                } else if( bldg == cook_recipe_group_string ) {
                    return_craft = _( " (Finish) Cooking" );

                } else if( bldg == farm_recipe_group_string ) {
                    return_craft = _( " (Finish) Crafting" );

                } else if( bldg == smith_recipe_group_string ) {
                    return_craft = _( " (Finish) Smithing" );
                }

                else {  //  No matching recipe group
                    return_craft = _( " (Finish) Crafting" );
                }

                for( npc_ptr &comp : npcs.second ) {
                    const bool done = comp->companion_mission_time_ret < calendar::turn;
                    avail |= done;
                    entry += comp->get_name() + " ";
                    if( done ) {
                        entry += _( "[DONE]\n" );
                    } else {
                        entry += " [" +
                                 to_string( comp->companion_mission_time_ret - calendar::turn ) +
                                 _( " left] " ) + action_of( miss_id.id );
                    }
                }

                mission_key.add_return( miss_id,
                                        dir_abbr + return_craft, entry, avail );
            }
        }

        if( !mission_key.entries[size_t( base_camps::all_directions.at( dir ).tab_order ) + 1].empty() ||
            ( !hidden_missions.empty() &&
              !hidden_missions[size_t( base_camps::all_directions.at( dir ).tab_order )].empty() ) ) {
            {
                const mission_id miss_id = { Camp_Hide_Mission, "", {}, dir };
                entry = string_format( _( "Hide one or more missions to clean up the UI." ) );
                mission_key.add( { miss_id, false }, name_display_of( miss_id ),
                                 entry );
            }
            {
                int count = 0;
                if( !hidden_missions.empty() ) {
                    count = hidden_missions[base_camps::all_directions.at( dir ).tab_order].size();
                }

                const mission_id miss_id = { Camp_Reveal_Mission, "", {}, dir };
                entry = string_format( _( "Reveal one or more missions previously hidden.\n"
                                          "Current number of hidden missions: %d" ),
                                       count );
                mission_key.add( { miss_id, false }, name_display_of( miss_id ),
                                 entry, false, count != 0 );
            }
        }
    }

    if( has_provides( "farming", dir ) ) {
        size_t plots = 0;
        const mission_id miss_id = { Camp_Plow, "", {}, dir };
        comp_list npc_list = get_mission_workers( miss_id );
        if( npc_list.empty() ) {
            entry = _( "Notes:\n"
                       "Plow any spaces that have reverted to dirt or grass.\n\n" ) +
                    farm_description( omt_trg, plots, farm_ops::plow ) +
                    _( "\n\n"
                       "Skill used: fabrication\n"
                       "Difficulty: N/A\n"
                       "Effects:\n"
                       "> Restores only the plots created in the last expansion upgrade.\n"
                       "> Does not damage existing crops.\n\n"
                       "Risk: None\n"
                       "Intensity: Moderate\n"
                       "Time: 5 Min / Plot\n"
                       "Positions: 0/1\n" );
            mission_key.add_start( miss_id, name_display_of( miss_id ),
                                   entry, plots > 0 );
        } else {
            entry = action_of( miss_id.id );
            bool avail = update_time_left( entry, npc_list );
            mission_key.add_return( miss_id,
                                    dir_abbr + _( " (Finish) Plow fields" ), entry, avail );
        }
    }
    if( has_provides( "farming", dir ) ) {
        size_t plots = 0;
        const mission_id miss_id = { Camp_Plant, "", {}, dir };
        comp_list npc_list = get_mission_workers( miss_id );
        if( npc_list.empty() ) {
            entry = _( "Notes:\n"
                       "Plant designated seeds in the spaces that have already been "
                       "tilled.\n\n" ) +
                    farm_description( omt_trg, plots, farm_ops::plant ) +
                    _( "\n\n"
                       "Skill used: survival\n"
                       "Difficulty: N/A\n"
                       "Effects:\n"
                       "> Choose which seed type or all of your seeds.\n"
                       "> Stops when out of seeds or planting locations.\n"
                       "> Will plant in ALL dirt mounds in the expansion.\n\n"
                       "Risk: None\n"
                       "Intensity: Moderate\n"
                       "Time: 1 Min / Plot\n"
                       "Positions: 0/1\n" );
            mission_key.add_start( miss_id,
                                   name_display_of( miss_id ), entry,
                                   plots > 0 && warm_enough_to_plant( omt_trg ) );
        } else {
            entry = action_of( miss_id.id );
            bool avail = update_time_left( entry, npc_list );
            mission_key.add_return( miss_id,
                                    dir_abbr + _( " (Finish) Plant Fields" ), entry, avail );
        }
    }
    if( has_provides( "farming", dir ) ) {
        size_t plots = 0;
        const mission_id miss_id = { Camp_Harvest, "", {}, dir };
        comp_list npc_list = get_mission_workers( miss_id );
        if( npc_list.empty() ) {
            entry = _( "Notes:\n"
                       "Harvest any plants that are ripe and bring the produce back.\n\n" ) +
                    farm_description( omt_trg, plots, farm_ops::harvest ) +
                    _( "\n\n"
                       "Skill used: survival\n"
                       "Difficulty: N/A\n"
                       "Effects:\n"
                       "> Will dump all harvesting products onto your location.\n\n"
                       "Risk: None\n"
                       "Intensity: Moderate\n"
                       "Time: 3 Min / Plot\n"
                       "Positions: 0/1\n" );
            mission_key.add_start( miss_id,
                                   name_display_of( miss_id ), entry,
                                   plots > 0 );
        } else {
            entry = action_of( miss_id.id );
            bool avail = update_time_left( entry, npc_list );
            mission_key.add_return( miss_id,
                                    dir_abbr + _( " (Finish) Harvest Fields" ), entry, avail );
        }
    }
}

void basecamp::get_available_missions( mission_data &mission_key, map &here )
{
    std::string entry;

    const point &base_dir = base_camps::base_dir;
    const base_camps::direction_data &base_data = base_camps::all_directions.at( base_dir );
    const std::string base_dir_id = base_data.id;
    reset_camp_resources( here );

    // Missions that belong exclusively to the central tile
    {
        if( directions.size() < 8 ) {
            bool free_non_field_found = false;

            for( const auto &dir : base_camps::all_directions ) {
                if( dir.first != base_camps::base_dir && expansions.find( dir.first ) == expansions.end() &&
                    overmap_buffer.ter_existing( omt_pos + dir.first ) != oter_id( "field" ) ) {
                    free_non_field_found = true;
                    break;
                }
            }

            if( free_non_field_found ) {
                const mission_id miss_id = { Camp_Survey_Field, "", {}, base_dir };
                comp_list npc_list = get_mission_workers( miss_id );
                entry = string_format( _( "Notes:\n"
                                          "Nearby terrain can be turned into fields if it is completely "
                                          "cleared of terrain that isn't grass or dirt.  Doing so makes that "
                                          "terrain eligible for usage for standard base camp expansion.  Note "
                                          "that log cutting does this conversion automatically when the trees "
                                          "are depleted, but not all terrain can be logged.\n\n"
                                          "Skill used: N/A\n"
                                          "Effects:\n"
                                          "> If the expansion direction selected is eligible for conversion into "
                                          "a field this mission will perform that conversion.  If it is not eligible "
                                          "you are told as much, and would have to make it suitable for conversion "
                                          "by removing everything that isn't grass or soil.  Mining zones are useful to "
                                          "remove pavement, for instance.  Note that removal of buildings is dangerous, "
                                          "laborious, and may still fail to get rid of everything if e.g. a basement or "
                                          "an opening to underground areas (such as a manhole) remains.\n\n"
                                          "Risk: None\n"
                                          "Intensity: Moderate\n"
                                          "Time: 0 Hours\n"
                                          "Positions: %d/1\n" ), npc_list.size() );
                mission_key.add_start( miss_id, name_display_of( miss_id ),
                                       entry, npc_list.empty() );
                if( !npc_list.empty() ) {
                    entry = action_of( miss_id.id );
                    bool avail = update_time_left( entry, npc_list );
                    mission_key.add_return( miss_id, _( "Recover Field Surveyor" ),
                                            entry, avail );
                }
            }

            bool possible_expansion_found = false;

            for( const auto &dir : base_camps::all_directions ) {
                if( dir.first != base_camps::base_dir && expansions.find( dir.first ) == expansions.end() ) {
                    const oter_id &omt_ref = overmap_buffer.ter( omt_pos + dir.first );
                    const std::optional<mapgen_arguments> *maybe_args = overmap_buffer.mapgen_args(
                                omt_pos + dir.first );
                    const auto &pos_expansions = recipe_group::get_recipes_by_id( "all_faction_base_expansions",
                                                 omt_ref, maybe_args );
                    if( !pos_expansions.empty() ) {
                        possible_expansion_found = true;
                        break;
                    }
                }
            }

            const mission_id miss_id = { Camp_Survey_Expansion, "", {}, base_dir };
            comp_list npc_list = get_mission_workers( miss_id );
            entry = string_format( _( "Notes:\n"
                                      "Expansions open up new opportunities but can be expensive and "
                                      "time-consuming.  Pick them carefully, at most 8 can be built "
                                      "at each camp.\n\n"
                                      "Skill used: N/A\n"
                                      "Effects:\n"
                                      "> Choose any one of the available expansions.  Starting with "
                                      "a farm is always a solid choice since food is used to support "
                                      "companion missions and minimal investment is needed to get it going.  "
                                      "A forge is also a great idea, allowing you to refine resources for "
                                      "subsequent expansions, craft better gear and make charcoal.\n\n"
                                      "NOTE: Actions available through expansions are located in "
                                      "separate tabs of the Camp Manager window.\n\n"
                                      "Risk: None\n"
                                      "Intensity: Moderate\n"
                                      "Time: 3 Hours\n"
                                      "Positions: %d/1\n" ), npc_list.size() );
            mission_key.add_start( miss_id, name_display_of( miss_id ),
                                   entry, npc_list.empty() && possible_expansion_found );
            if( !npc_list.empty() ) {
                entry = action_of( miss_id.id );
                bool avail = update_time_left( entry, npc_list );
                mission_key.add_return( miss_id, _( "Recover Surveyor" ),
                                        entry, avail );
            }
        }
    }

    if( !by_radio ) {
        {
            const mission_id miss_id = { Camp_Distribute_Food, "", {}, base_dir };
            entry = string_format( _( "Notes:\n"
                                      "Distribute food to your follower and fill your larders.  "
                                      "Place the food you wish to distribute in the camp food zone.  "
                                      "You must have a camp food zone, and a camp storage zone, "
                                      "or you will be prompted to create them using the zone manager.\n"
                                      "Effects:\n"
                                      "> Increases your faction's food supply value which in "
                                      "turn is used to pay laborers for their time\n\n"
                                      "Must have enjoyability >= -6\n"
                                      "Perishable food liquidated at penalty depending on "
                                      "upgrades and rot time:\n"
                                      "> Rotten: 0%%\n"
                                      "> Rots in < 2 days: 60%%\n"
                                      "> Rots in < 5 days: 80%%\n\n"
                                      "Total faction food stock: %d kcal\nor %d / %d / %d day's rations\n"
                                      "where the days is measured for Extra / Moderate / No exercise levels" ),
                                   fac()->food_supply.kcal(), camp_food_supply_days( EXTRA_EXERCISE ),
                                   camp_food_supply_days( MODERATE_EXERCISE ), camp_food_supply_days( NO_EXERCISE ) );
            mission_key.add( { miss_id, false }, name_display_of( miss_id ),
                             entry );
        }
        {
            const mission_id miss_id = { Camp_Determine_Leadership, "", {}, base_dir };
            entry = string_format( _( "Notes:\n"
                                      "Choose a new leader for your faction.\n"
                                      "<color_yellow>You will switch to playing as the new leader.</color>\n"
                                      "Difficulty: N/A\n"
                                      "Risk: None\n" ) );
            mission_key.add( { miss_id, false }, name_display_of( miss_id ),
                             entry );
        }
        {
            const mission_id miss_id = { Camp_Have_Meal, "", {}, base_dir };
            entry = string_format( _( "Notes:\n"
                                      "Eat some food from the larder.\n"
                                      "Nutritional value depends on food stored in the larder.\n"
                                      "Difficulty: N/A\n"
                                      "Risk: None\n" ) );
            mission_key.add( { miss_id, false }, name_display_of( miss_id ),
                             entry );
        }
        {
            validate_assignees();
            const mission_id miss_id = { Camp_Assign_Jobs, "", {}, base_dir };
            entry = string_format( _( "Notes:\n"
                                      "Assign repeating job duties to NPCs stationed here.\n"
                                      "Difficulty: N/A\n"
                                      "Effects:\n"
                                      "\n\nRisk: None\n"
                                      "Time: Ongoing" ) );
            mission_key.add( {miss_id, false}, name_display_of( miss_id ), entry );
        }
        {
            const mission_id miss_id = { Camp_Assign_Workers, "", {}, base_dir };
            entry = string_format( _( "Notes:\n"
                                      "Assign followers to work at this camp." ) );
            mission_key.add( {miss_id, false}, name_display_of( miss_id ), entry );
        }
        {
            const mission_id miss_id = { Camp_Abandon, "", {}, base_dir };
            entry = _( "Notes:\nAbandon this camp" );
            mission_key.add( {miss_id, false}, name_display_of( miss_id ), entry );
        }
    }
    // Missions assigned to the central tile that could be done by an expansion
    get_available_missions_by_dir( mission_key, base_camps::base_dir );

    // Loop over expansions
    for( const point &dir : directions ) {
        get_available_missions_by_dir( mission_key, dir );
    }

    if( !camp_workers.empty() ) {
        const mission_id miss_id = { Camp_Emergency_Recall, "", {}, base_dir };
        entry = string_format( _( "Notes:\n"
                                  "Cancel a current mission and force the immediate return of a "
                                  "companion.  No work will be done on the mission and all "
                                  "resources used on the mission will be lost.\n\n"
                                  "WARNING: All resources used on the mission will be lost and "
                                  "no work will be done.  Only use this mission to recover a "
                                  "companion who cannot otherwise be recovered.\n\n"
                                  "Companions must be on missions for at least 24 hours before "
                                  "emergency recall becomes available." ) );
        bool avail = update_emergency_recall( entry, camp_workers, 24_hours );
        mission_key.add_return( miss_id, _( "Emergency Recall" ),
                                entry, avail );
    }

    std::vector<ui_mission_id> k;
    for( int tab_num = base_camps::TAB_MAIN; tab_num <= base_camps::TAB_NW; tab_num++ ) {
        if( temp_ui_mission_keys.size() < size_t( tab_num ) + 1 ) {
            temp_ui_mission_keys.push_back( k );
        } else {
            temp_ui_mission_keys[tab_num].clear();
        }

        //  mission_key offsets its entries by 1, reserving 0 for high prio entries.
        for( mission_entry &entry : mission_key.entries[size_t( tab_num ) + 1] ) {
            if( !entry.id.ret && entry.id.id.id != Camp_Reveal_Mission ) {
                temp_ui_mission_keys[tab_num].push_back( entry.id );
            }
        }
    }
}

void basecamp::choose_new_leader()
{
    // This is ugly, but dialogue vars are stored as strings, even if they hold data for times.
    time_point last_succession_time = time_point::from_turn( std::stof(
                                          get_player_character().get_value( var_timer_time_of_last_succession ) ) );
    time_duration succession_cooldown = time_duration::from_turns( std::stof(
                                            get_globals().get_global_value(
                                                    var_time_between_succession ) ) );
    time_point next_succession_chance = last_succession_time + succession_cooldown;
    int current_time_int = to_seconds<int>( calendar::turn - calendar::turn_zero );
    if( next_succession_chance >= calendar::turn ) {
        popup( _( "It's too early for that.  A new leader can be chosen in %s." ),
               to_string( next_succession_chance - calendar::turn ) );
        return;
    }
    std::vector<std::string> choices;
    int choice = 0;
    choices.emplace_back _( "autocratic" );
    choices.emplace_back _( "sortition" );
    choices.emplace_back _( "democratic" );

    choice = uilist( _( "Choose how the new leader will be determined." ), choices );

    if( choice < 0 || static_cast<size_t>( choice ) >= choices.size() ) {
        popup( _( "You choose to wait…" ) );
        return;
    }

    // Autocratic
    if( choice == 0 ) {
        if( !query_yn(
                _( "As an experienced leader, only you know what will be required of future leaders.  You will choose.\n\nIs this acceptable?" ) ) ) {
            return;
        }
        get_avatar().control_npc_menu( false );
        // Possible to exit menu and not choose a *new* leader. However this doesn't reset global timer. 100% on purpose, since you are "choosing" yourself.
        get_player_character().set_value( var_timer_time_of_last_succession,
                                          std::to_string( current_time_int ) );
    }

    // Vector of pairs containing a pointer to an NPC and their modified social score
    std::vector<std::pair<shared_ptr_fast<npc>, int>> followers;
    // You is still a nullptr! We never want to actually call the first value, this will crash.
    shared_ptr_fast<npc> you;
    followers.emplace_back( you, rng( 0, 5 ) +
                            rng( 0, get_avatar().get_skill_level( skill_speech ) * 2 ) );
    int charnum = 0;
    for( const character_id &elem : g->get_follower_list() ) {
        shared_ptr_fast<npc> follower = overmap_buffer.find_npc( elem );
        if( follower ) {
            // Yes this is a very barren representation of who gets elected in a democracy. Too bad!
            int popularity = rng( 0, 5 ) + rng( 0, follower->get_skill_level( skill_speech ) * 2 );
            followers.emplace_back( follower, popularity );
            charnum++;
        }
    }
    // Sortition
    if( choice == 1 ) {
        if( !query_yn(
                _( "You will allow fate to choose the next leader.  Whether it's by dice, drawing straws, or picking names out of a hat, it will be purely random.\n\nIs this acceptable?" ) ) ) {
            return;
        }
        int selected = rng( 0, charnum );
        // Vector starts at 0, we inserted 'you' first, 0 will always be 'you' pre-sort (that's why we don't sort unless democracy is called)
        if( selected == 0 ) {
            popup( _( "Fate calls for you to remain in your role as leader… for now." ) );
            get_player_character().set_value( var_timer_time_of_last_succession,
                                              std::to_string( current_time_int ) );
            return;
        }
        npc_ptr chosen = followers.at( selected ).first;
        popup( _( "Fate chooses %s to lead your faction." ), chosen->get_name() );
        get_avatar().control_npc( *chosen, false );
        return;
    }

    // Democratic
    if( choice == 2 ) {
        if( !query_yn(
                _( "A leader can only lead those willing to follow.  Everyone must get a say in choosing the new leader.\n\nIs this acceptable?" ) ) ) {
            return;
        }
        std::sort( followers.begin(), followers.end(), []( const auto & x, const auto & y ) {
            return x.second > y.second;
        } );
        npc_ptr elected = followers.at( 0 ).first;
        // you == nullptr
        if( elected == nullptr ) {
            popup( _( "You win the election!" ) );
            get_player_character().set_value( var_timer_time_of_last_succession,
                                              std::to_string( current_time_int ) );
            return;
        }
        popup( _( "%1$s wins the election with a popularity of %2$s!  The runner-up had a popularity of %3$s." ),
               elected->get_name(), followers.at( 0 ).second, followers.at( 1 ).second );
        get_avatar().control_npc( *elected, false );
    }
}

void basecamp::player_eats_meal()
{
    int kcal_to_eat = 3000;
    Character &you = get_player_character();
    const int &food_available = fac()->food_supply.kcal();
    if( food_available <= 0 ) {
        popup( _( "You check storage for some food, but there is nothing but dust and cobwebs…" ) );
        return;
    } else if( food_available <= kcal_to_eat ) {
        add_msg( _( "There's only one meal left.  Guess that's dinner!" ) );
        kcal_to_eat = food_available;
    }
    nutrients dinner = camp_food_supply( -kcal_to_eat );
    feed_workers( you, dinner, true );
}

bool basecamp::handle_mission( const ui_mission_id &miss_id )
{
    if( miss_id.id.id == No_Mission ) {
        return true;
    }

    const point &miss_dir = miss_id.id.dir.value();
    //  All missions should supply dir. Bug if they don't, so blow up during testing.

    const tripoint_abs_omt omt_trg = omt_pos + miss_dir;

    switch( miss_id.id.id ) {
        case Camp_Distribute_Food:
            distribute_food();
            break;

        case Camp_Determine_Leadership:
            choose_new_leader();
            break;

        case Camp_Have_Meal:
            player_eats_meal();
            break;

        case Camp_Hide_Mission:
            handle_hide_mission( miss_id.id.dir.value() );
            break;

        case Camp_Reveal_Mission:
            handle_reveal_mission( miss_id.id.dir.value() );
            break;

        case Camp_Assign_Jobs:
            job_assignment_ui();
            break;

        case Camp_Assign_Workers:
            worker_assignment_ui();
            break;

        case Camp_Abandon:
            abandon_camp();
            break;

        case Camp_Upgrade:
            if( miss_id.ret ) {
                upgrade_return( miss_id.id );
            } else {
                start_upgrade( miss_id.id );
            }
            break;

        case Camp_Emergency_Recall:
            emergency_recall( miss_id.id );
            break;

        case Camp_Crafting:
            if( miss_id.ret ) {
                const std::string bldg = recipe_group::get_building_of_recipe( miss_id.id.parameters );

                std::string msg;

                if( bldg == base_recipe_group_string ) {
                    msg = _( "returns to you with something…" );

                } else if( bldg == cook_recipe_group_string ) {
                    msg = _( "returns from your kitchen with something…" );

                } else if( bldg == farm_recipe_group_string ) {
                    msg = _( "returns from your farm with something…" );

                } else if( bldg == smith_recipe_group_string ) {
                    msg = _( "returns from your blacksmith shop with something…" );
                }

                else {
                    msg = _( "returns to you with something…" );
                }

                crafting_mission_return( miss_id.id,
                                         msg,
                                         skill_construction.str(), 2 );
            } else {
                const std::string bldg = recipe_group::get_building_of_recipe( miss_id.id.parameters );
                start_crafting( recipe_group::get_building_of_recipe( miss_id.id.parameters ), miss_id.id );
            }
            break;

        case Camp_Gather_Materials:
            if( miss_id.ret ) {
                gathering_return( miss_id.id, 3_hours );
            } else {
                start_mission( miss_id.id, 3_hours, true,
                               _( "departs to search for materials…" ), false, {}, skill_survival, 0, LIGHT_EXERCISE );
            }
            break;

        case Camp_Collect_Firewood:
            if( miss_id.ret ) {
                gathering_return( miss_id.id, 3_hours );
            } else {
                start_mission( miss_id.id, 3_hours, true,
                               _( "departs to search for firewood…" ), false, {}, skill_survival, 0, LIGHT_EXERCISE );
            }
            break;

        case Camp_Menial:
            if( miss_id.ret ) {
                menial_return( miss_id.id );
            } else {
                start_menial_labor();
            }
            break;

        case Camp_Survey_Field:
            if( miss_id.ret ) {
                survey_field_return( miss_id.id );
            } else {
                start_mission( miss_id.id, 0_hours, true,
                               _( "departs to look for suitable fields…" ), false, {}, skill_gun, 0, MODERATE_EXERCISE );
            }
            break;

        case Camp_Survey_Expansion:
            if( miss_id.ret ) {
                survey_return( miss_id.id );
            } else {
                start_mission( miss_id.id, 3_hours, true,
                               _( "departs to survey land…" ), false, {}, skill_gun, 0, MODERATE_EXERCISE );
            }
            break;

        case Camp_Cut_Logs:
            if( miss_id.ret ) {
                mission_return( miss_id.id, 6_hours, true,
                                _( "returns from working in the woods…" ),
                                skill_construction.str(), 2 );
            } else {
                start_cut_logs( miss_id.id, ACTIVE_EXERCISE );
            }
            break;

        case Camp_Clearcut:
            if( miss_id.ret ) {
                mission_return( miss_id.id, 6_hours, true,
                                _( "returns from working in the woods…" ),
                                skill_construction.str(), 1 );
            } else {
                start_clearcut( miss_id.id, ACTIVE_EXERCISE );
            }
            break;

        case Camp_Setup_Hide_Site:
            if( miss_id.ret ) {
                mission_return( miss_id.id, 3_hours, true,
                                _( "returns from working on the hide site…" ), skill_survival.str(), 3 );
            } else {
                start_setup_hide_site( miss_id.id, LIGHT_EXERCISE );
            }
            break;

        case Camp_Relay_Hide_Site:
            if( miss_id.ret ) {
                const std::string msg = _( "returns from shuttling gear between the hide site…" );
                mission_return( miss_id.id, 3_hours, true,
                                msg, skill_survival.str(), 3 );
            } else {
                start_relay_hide_site( miss_id.id, LIGHT_EXERCISE );
            }
            break;

        case Camp_Foraging:
            if( miss_id.ret ) {
                gathering_return( miss_id.id, 4_hours );
            } else {
                start_mission( miss_id.id, 4_hours, true,
                               _( "departs to search for edible plants…" ), false, {}, skill_survival, 0, LIGHT_EXERCISE );
            }
            break;

        case Camp_Trapping:
            if( miss_id.ret ) {
                gathering_return( miss_id.id, 6_hours );
            } else {
                start_mission( miss_id.id, 6_hours, true,
                               _( "departs to set traps for small animals…" ), false, {}, skill_traps, 0, LIGHT_EXERCISE );
            }
            break;

        case Camp_Hunting:
            if( miss_id.ret ) {
                gathering_return( miss_id.id, 6_hours );
            } else {
                start_mission( miss_id.id, 6_hours, true,
                               _( "departs to hunt for meat…" ), false, {}, skill_gun, 0, MODERATE_EXERCISE );
            }
            break;

        case Camp_OM_Fortifications:
            if( miss_id.ret ) {
                fortifications_return( miss_id.id );
            } else {
                std::string bldg_exp = miss_id.id.parameters;
                start_fortifications( miss_id.id, ACTIVE_EXERCISE );
            }
            break;

        case Camp_Recruiting:
            if( miss_id.ret ) {
                recruit_return( miss_id.id,
                                recruit_evaluation() );
            } else {
                start_mission( miss_id.id, 4_days, true,
                               _( "departs to search for recruits…" ), false, {}, skill_gun, 0, MODERATE_EXERCISE );
            }
            break;

        case Camp_Scouting:
        case Camp_Combat_Patrol:
            if( miss_id.ret ) {
                combat_mission_return( miss_id.id );
            } else {
                start_combat_mission( miss_id.id, BRISK_EXERCISE );
            }
            break;

        case Camp_Chop_Shop:  //  Removed during 0.E
            debugmsg( "Obsolete Function.  Use Vehicle Deconstruct zone instead.  Recover your companion with Emergency Recall." );
            break;

        case Camp_Plow:
        case Camp_Plant:
        case Camp_Harvest:
            if( miss_id.ret ) {
                farm_return( miss_id.id, omt_trg );
            } else {
                start_farm_op( omt_trg, miss_id.id, MODERATE_EXERCISE );
            }
            break;

        default:
            break;
    }

    return true;
}

// camp faction companion mission start functions
npc_ptr basecamp::start_mission( const mission_id &miss_id, time_duration duration,
                                 bool must_feed, const std::string &desc, bool /*group*/,
                                 const std::vector<item *> &equipment,
                                 const skill_id &skill_tested, int skill_level, float exertion_level )
{
    std::map<skill_id, int> required_skills;
    required_skills[ skill_tested ] = skill_level;
    return start_mission( miss_id, duration, must_feed, desc, false, equipment, exertion_level,
                          required_skills );
}

npc_ptr basecamp::start_mission( const mission_id &miss_id, time_duration duration,
                                 bool must_feed, const std::string &desc, bool /*group*/,
                                 const std::vector<item *> &equipment, float exertion_level,
                                 const std::map<skill_id, int> &required_skills )
{
    if( must_feed && fac()->food_supply.kcal() < time_to_food( duration, exertion_level ) ) {
        popup( _( "You don't have enough food stored to feed your companion." ) );
        return nullptr;
    }
    npc_ptr comp = talk_function::individual_mission( omt_pos, base_camps::id, desc, miss_id,
                   false, equipment, required_skills );
    if( comp != nullptr ) {
        comp->companion_mission_time_ret = calendar::turn + duration;
        if( must_feed ) {
            feed_workers( *comp.get()->as_character(), camp_food_supply( duration, exertion_level ) );
        }
        if( !equipment.empty() ) {
            map &target_map = get_camp_map();
            std::vector<tripoint> src_set_pt;
            src_set_pt.resize( src_set.size() );
            for( const tripoint_abs_ms &p : src_set ) {
                src_set_pt.emplace_back( target_map.getlocal( p ) );
            }
            for( item *i : equipment ) {
                int count = i->count();
                if( i->count_by_charges() ) {
                    target_map.use_charges( src_set_pt, i->typeId(), count );
                } else {
                    target_map.use_amount( src_set_pt, i->typeId(), count );
                }
            }
            target_map.save();
        }
    }
    return comp;
}

comp_list basecamp::start_multi_mission( const mission_id &miss_id,
        bool must_feed, const std::string &desc,
        // const std::vector<item*>& equipment, //  No support for extracting equipment from recipes currently..
        const skill_id &skill_tested, int skill_level )
{
    std::map<skill_id, int> required_skills;
    required_skills[skill_tested] = skill_level;
    return start_multi_mission( miss_id, must_feed, desc, required_skills );
}

comp_list basecamp::start_multi_mission( const mission_id &miss_id,
        bool must_feed, const std::string &desc,
        // const std::vector<item*>& equipment, //  No support for extracting equipment from recipes currently..
        const std::map<skill_id, int> &required_skills )
{
    const recipe &making = *recipe_id( miss_id.parameters );
    auto req_it = making.blueprint_build_reqs().reqs_by_parameters.find( miss_id.mapgen_args );
    cata_assert( req_it != making.blueprint_build_reqs().reqs_by_parameters.end() );
    const build_reqs &bld_reqs = req_it->second;
    time_duration base_time = time_duration::from_moves( bld_reqs.time );

    comp_list result;

    time_duration work_days;

    while( true ) { //  We'll break out of the loop when all the workers have been assigned
        work_days = base_camps::to_workdays( base_time / ( result.size() + 1 ) );

        if( must_feed &&
            fac()->food_supply.kcal() < time_to_food( work_days * ( result.size() + 1 ),
                    making.exertion_level() ) ) {
            if( result.empty() ) {
                popup( _( "You don't have enough food stored to feed your companion for this task." ) );
                return result;
            } else {
                popup( _( "You don't have enough food stored to feed a larger work crew." ) );
                break;
            }
        }

        //  We should allocate the full set of tools to each companion sent off on a mission,
        //  but currently recipes only provides a function to check for the full set of requirement,
        //  with no access to the tool subset, so no tools are actually assigned.
        npc_ptr comp = talk_function::individual_mission( omt_pos, base_camps::id, desc, miss_id,
                       false, {}, required_skills, !result.empty() );

        if( comp == nullptr ) {
            break;
        } else {
            result.push_back( comp );
        }
    }

    if( result.empty() ) {
        return result;
    } else {
        work_days = base_camps::to_workdays( base_time / result.size() );

        for( npc_ptr &comp : result ) {
            comp->companion_mission_time_ret = calendar::turn + work_days;
        }
        if( must_feed ) {
            std::vector<std::reference_wrapper <Character>> work_party;
            for( npc_ptr &comp : result ) {
                work_party.emplace_back( *comp.get()->as_character() );
            }
            feed_workers( work_party, camp_food_supply( work_days * result.size(), making.exertion_level() ) );
        }
        return result;
    }
}

void basecamp::start_upgrade( const mission_id &miss_id )
{
    const recipe &making = *recipe_id( miss_id.parameters );
    if( making.get_blueprint().str() == faction_expansion_salt_water_pipe_swamp_N ) {
        start_salt_water_pipe( miss_id );
        return;
    } else if( making.get_blueprint().str() == faction_expansion_salt_water_pipe_N ) {
        continue_salt_water_pipe( miss_id );
        return;
    }

    auto req_it = making.blueprint_build_reqs().reqs_by_parameters.find( miss_id.mapgen_args );
    cata_assert( req_it != making.blueprint_build_reqs().reqs_by_parameters.end() );
    const build_reqs &bld_reqs = req_it->second;
    const requirement_data &reqs = bld_reqs.consolidated_reqs;

    //Stop upgrade if you don't have materials
    if( reqs.can_make_with_inventory( _inv, making.get_component_filter() ) ) {
        bool must_feed = !making.has_flag( "NO_FOOD_REQ" );

        basecamp_action_components components( making, miss_id.mapgen_args, 1, *this );
        if( !components.choose_components() ) {
            return;
        }

        comp_list comp;
        if( bld_reqs.skills.empty() ) {
            if( making.skill_used.is_valid() ) {
                comp = start_multi_mission( miss_id, must_feed,
                                            _( "begins to upgrade the camp…" ),
                                            making.skill_used, making.difficulty );
            } else {
                comp = start_multi_mission( miss_id, must_feed,
                                            _( "begins to upgrade the camp…" ) );
            }
        } else {
            comp = start_multi_mission( miss_id, must_feed, _( "begins to upgrade the camp…" ),
                                        bld_reqs.skills );
        }
        if( comp.empty() ) {
            return;
        }
        components.consume_components();
        const point dir = miss_id.dir.value();  //  Will always have a value

        update_in_progress( miss_id.parameters,
                            dir );

        bool mirror_horizontal;
        bool mirror_vertical;
        int rotation;

        auto e = expansions.find( dir );
        if( e == expansions.end() ) {
            return;
        }
        const tripoint_abs_omt upos = e->second.pos;

        extract_and_check_orientation_flags( making.ident(),
                                             dir,
                                             mirror_horizontal,
                                             mirror_vertical,
                                             rotation,
                                             "%s failed to build the %s upgrade",
                                             "" );

        apply_construction_marker( making.get_blueprint(), upos,
                                   miss_id.mapgen_args, mirror_horizontal,
                                   mirror_vertical, rotation, true );
    } else {
        popup( _( "You don't have the materials for the upgrade." ) );
    }
}

void basecamp::abandon_camp()
{
    validate_assignees();
    for( npc_ptr &guy : overmap_buffer.get_companion_mission_npcs( 10 ) ) {
        npc_companion_mission c_mission = guy->get_companion_mission();
        if( c_mission.role_id != base_camps::id ) {
            continue;
        }
        const std::string return_msg = _( "responds to the emergency recall…" );
        finish_return( *guy, false, return_msg, skill_menial.str(), 0, true );
    }
    for( npc_ptr &guy : get_npcs_assigned() ) {
        talk_function::stop_guard( *guy );
    }
    // We must send this message early, before the name is erased.
    add_msg( m_info, _( "You abandon %s." ), name );
    std::set<tripoint_abs_omt> &known_camps = get_player_character().camps;
    known_camps.erase( omt_pos );
    overmap_buffer.remove_camp( *this );
    map &here = get_map();
    const tripoint sm_pos = omt_to_sm_copy( omt_pos.raw() );
    const tripoint ms_pos = sm_to_ms_copy( sm_pos );
    // We cannot use bb_pos here, because bb_pos may be {0,0,0} if you haven't examined the bulletin board on camp ever.
    // here.remove_submap_camp( here.getlocal( bb_pos ) );
<<<<<<< HEAD
    here.remove_submap_camp( here.getlocal( ms_pos ) );
=======
    here.remove_submap_camp( here.bub_from_abs( ms_pos ) );
    add_msg( m_info, _( "You abandon %s." ), name );
>>>>>>> 903ade8c
}

void basecamp::scan_pseudo_items()
{
    for( auto &expansion : expansions ) {
        expansion.second.available_pseudo_items.clear();
        tripoint_abs_omt tile = tripoint_abs_omt( omt_pos.x() + expansion.first.x,
                                omt_pos.y() + expansion.first.y, omt_pos.z() );
        tinymap expansion_map;
        expansion_map.load( tile, false );

        tripoint mapmin = tripoint( 0, 0, omt_pos.z() );
        tripoint mapmax = tripoint( 2 * SEEX - 1, 2 * SEEY - 1, omt_pos.z() );
        for( const tripoint &pos : expansion_map.points_in_rectangle( mapmin, mapmax ) ) {
            if( expansion_map.furn( pos ) != furn_str_id::NULL_ID() &&
                expansion_map.furn( pos ).obj().crafting_pseudo_item.is_valid() &&
                expansion_map.furn( pos ).obj().crafting_pseudo_item.obj().has_flag( flag_ALLOWS_REMOTE_USE ) ) {
                bool found = false;
                for( itype_id &element : expansion.second.available_pseudo_items ) {
                    if( element == expansion_map.furn( pos ).obj().crafting_pseudo_item ) {
                        found = true;
                        break;
                    }
                }
                if( !found ) {
                    expansion.second.available_pseudo_items.push_back( expansion_map.furn(
                                pos ).obj().crafting_pseudo_item );
                }
            }

            if( expansion_map.veh_at( pos ).has_value() &&
                expansion_map.veh_at( pos )->vehicle().is_appliance() ) {
                for( const auto &[tool, discard_] : expansion_map.veh_at( pos )->get_tools() ) {
                    if( tool.has_flag( flag_PSEUDO ) &&
                        tool.has_flag( flag_ALLOWS_REMOTE_USE ) ) {
                        bool found = false;
                        for( itype_id &element : expansion.second.available_pseudo_items ) {
                            if( element == tool.typeId() ) {
                                found = true;
                                break;
                            }
                        }
                        if( !found ) {
                            expansion.second.available_pseudo_items.push_back( tool.typeId() );
                        }
                    }
                }
            }
        }
    }
}

void basecamp::worker_assignment_ui()
{
    int entries_per_page = 0;
    catacurses::window w_followers;

    ui_adaptor ui;
    ui.on_screen_resize( [&]( ui_adaptor & ui ) {
        const point term( TERMY > FULL_SCREEN_HEIGHT ? ( TERMY - FULL_SCREEN_HEIGHT ) / 2 : 0,
                          TERMX > FULL_SCREEN_WIDTH ? ( TERMX - FULL_SCREEN_WIDTH ) / 2 : 0 );

        w_followers = catacurses::newwin( FULL_SCREEN_HEIGHT, FULL_SCREEN_WIDTH,
                                          point( term.y, term.x ) );
        entries_per_page = FULL_SCREEN_HEIGHT - 5;

        ui.position_from_window( w_followers );
    } );
    ui.mark_resize();

    size_t selection = 0;
    input_context ctxt( "FACTION_MANAGER" );
    ctxt.register_action( "INSPECT_NPC" );
    ctxt.register_navigate_ui_list();
    ctxt.register_action( "CONFIRM" );
    ctxt.register_action( "QUIT" );
    ctxt.register_action( "HELP_KEYBINDINGS" );
    validate_assignees();
    g->validate_npc_followers();

    std::vector<npc *> followers;
    npc *cur_npc = nullptr;

    ui.on_redraw( [&]( const ui_adaptor & ) {
        werase( w_followers );

        // entries_per_page * page number
        const size_t top_of_page = entries_per_page * ( selection / entries_per_page );

        for( int i = 0; i < FULL_SCREEN_HEIGHT - 2; i++ ) {
            mvwputch( w_followers, point( 45, i ), BORDER_COLOR, LINE_XOXO );
        }
        draw_border( w_followers );
        const nc_color col = c_white;
        const std::string no_npcs = _( "You have no companions following you." );
        if( !followers.empty() ) {
            draw_scrollbar( w_followers, selection, entries_per_page, followers.size(),
                            point( 0, 3 ) );
            for( size_t i = top_of_page; i < followers.size(); i++ ) {
                const int y = i - top_of_page + 3;
                trim_and_print( w_followers, point( 1, y ), 43, selection == i ? hilite( col ) : col,
                                followers[i]->disp_name() );
            }
        } else {
            mvwprintz( w_followers, point( 1, 4 ), c_light_red, no_npcs );
        }
        mvwprintz( w_followers, point( 1, FULL_SCREEN_HEIGHT - 2 ), c_light_gray,
                   _( "Press %s to inspect this follower." ), ctxt.get_desc( "INSPECT_NPC" ) );
        mvwprintz( w_followers, point( 1, FULL_SCREEN_HEIGHT - 1 ), c_light_gray,
                   _( "Press %s to assign this follower to this camp." ), ctxt.get_desc( "CONFIRM" ) );
        wnoutrefresh( w_followers );
    } );

    while( true ) {
        // create a list of npcs stationed at this camp
        followers.clear();
        for( const character_id &elem : g->get_follower_list() ) {
            shared_ptr_fast<npc> npc_to_get = overmap_buffer.find_npc( elem );
            if( !npc_to_get || !npc_to_get->is_following() || npc_to_get->is_hallucination() ) {
                continue;
            }
            npc *npc_to_add = npc_to_get.get();
            followers.push_back( npc_to_add );
        }
        cur_npc = nullptr;
        if( !followers.empty() ) {
            cur_npc = followers[selection];
        }

        ui_manager::redraw();
        const std::string action = ctxt.handle_input();
        if( action == "INSPECT_NPC" ) {
            if( cur_npc ) {
                cur_npc->disp_info();
            }
        } else if( navigate_ui_list( action, selection, 5, followers.size(), true ) ) {
        } else if( action == "CONFIRM" ) {
            if( !followers.empty() && cur_npc ) {
                talk_function::assign_camp( *cur_npc );
            }
        } else if( action == "QUIT" ) {
            break;
        }
    }
}

void basecamp::job_assignment_ui()
{
    int entries_per_page = 0;
    catacurses::window w_jobs;

    ui_adaptor ui;
    ui.on_screen_resize( [&]( ui_adaptor & ui ) {
        const point term( TERMY > FULL_SCREEN_HEIGHT ? ( TERMY - FULL_SCREEN_HEIGHT ) / 2 : 0,
                          TERMX > FULL_SCREEN_WIDTH ? ( TERMX - FULL_SCREEN_WIDTH ) / 2 : 0 );

        w_jobs = catacurses::newwin( FULL_SCREEN_HEIGHT, FULL_SCREEN_WIDTH,
                                     point( term.y, term.x ) );

        entries_per_page = FULL_SCREEN_HEIGHT - 5;

        ui.position_from_window( w_jobs );
    } );
    ui.mark_resize();

    size_t selection = 0;
    input_context ctxt( "FACTION_MANAGER" );
    ctxt.register_action( "INSPECT_NPC" );
    ctxt.register_navigate_ui_list();
    ctxt.register_action( "CONFIRM" );
    ctxt.register_action( "QUIT" );
    ctxt.register_action( "HELP_KEYBINDINGS" );
    validate_assignees();

    std::vector<npc *> stationed_npcs;
    npc *cur_npc = nullptr;

    ui.on_redraw( [&]( const ui_adaptor & ) {
        werase( w_jobs );
        const size_t top_of_page = entries_per_page * ( selection / entries_per_page );
        for( int i = 0; i < FULL_SCREEN_HEIGHT - 2; i++ ) {
            mvwputch( w_jobs, point( 45, i ), BORDER_COLOR, LINE_XOXO );
        }
        draw_border( w_jobs );
        mvwprintz( w_jobs, point( 46, 1 ), c_white, _( "Job/Priority" ) );
        const nc_color col = c_white;
        const std::string no_npcs = _( "There are no NPCs stationed here" );
        if( !stationed_npcs.empty() ) {
            draw_scrollbar( w_jobs, selection, entries_per_page, stationed_npcs.size(),
                            point( 0, 3 ) );
            for( size_t i = top_of_page; i < stationed_npcs.size(); i++ ) {
                const int y = i - top_of_page + 3;
                trim_and_print( w_jobs, point( 1, y ), 43, selection == i ? hilite( col ) : col,
                                stationed_npcs[i]->disp_name() );
            }
            if( selection < stationed_npcs.size() ) {
                int start_y = 3;
                if( cur_npc ) {
                    if( cur_npc->has_job() ) {
                        for( activity_id &elem : cur_npc->job.get_prioritised_vector() ) {
                            const int priority = cur_npc->job.get_priority_of_job( elem );
                            player_activity test_act = player_activity( elem );
                            mvwprintz( w_jobs, point( 46, start_y ), c_light_gray, string_format( _( "%s : %s" ),
                                       test_act.get_verb(), std::to_string( priority ) ) );
                            start_y++;
                        }
                    } else {
                        mvwprintz( w_jobs, point( 46, start_y ), c_light_red, _( "No current job." ) );
                    }
                }
            } else {
                mvwprintz( w_jobs, point( 46, 4 ), c_light_red, no_npcs );
            }
        } else {
            mvwprintz( w_jobs, point( 46, 4 ), c_light_red, no_npcs );
        }
        mvwprintz( w_jobs, point( 1, FULL_SCREEN_HEIGHT - 2 ), c_light_gray,
                   _( "Press %s to inspect this follower." ), ctxt.get_desc( "INSPECT_NPC" ) );
        mvwprintz( w_jobs, point( 1, FULL_SCREEN_HEIGHT - 1 ), c_light_gray,
                   _( "Press %s to change this workers job priorities." ), ctxt.get_desc( "CONFIRM" ) );
        wnoutrefresh( w_jobs );
    } );

    while( true ) {
        // create a list of npcs stationed at this camp
        stationed_npcs.clear();
        for( const auto &elem : get_npcs_assigned() ) {
            if( elem ) {
                stationed_npcs.push_back( elem.get() );
            }
        }
        cur_npc = nullptr;
        // entries_per_page * page number
        if( !stationed_npcs.empty() ) {
            cur_npc = stationed_npcs[selection];
        }

        ui_manager::redraw();

        const std::string action = ctxt.handle_input();
        if( action == "INSPECT_NPC" ) {
            if( cur_npc ) {
                cur_npc->disp_info();
            }
        } else if( navigate_ui_list( action, selection, 5, stationed_npcs.size(), true ) ) {
        } else if( action == "CONFIRM" ) {
            if( cur_npc ) {
                while( true ) {
                    uilist smenu;
                    smenu.text = _( "Assign job priority (0 to disable)" );
                    int count = 0;
                    std::vector<activity_id> job_vec = cur_npc->job.get_prioritised_vector();
                    smenu.addentry( count, true, 'C', _( "Clear all priorities" ) );
                    count++;
                    for( const activity_id &elem : job_vec ) {
                        player_activity test_act = player_activity( elem );
                        const int priority = cur_npc->job.get_priority_of_job( elem );
                        smenu.addentry( count, true, MENU_AUTOASSIGN, string_format( _( "%s : %s" ), test_act.get_verb(),
                                        std::to_string( priority ) ) );
                        count++;
                    }
                    smenu.query();
                    if( smenu.ret == UILIST_CANCEL ) {
                        break;
                    }
                    if( smenu.ret == 0 ) {
                        cur_npc->job.clear_all_priorities();
                    } else if( smenu.ret > 0 && smenu.ret <= static_cast<int>( job_vec.size() ) ) {
                        activity_id sel_job = job_vec[size_t( smenu.ret - 1 )];
                        player_activity test_act = player_activity( sel_job );
                        const std::string formatted = string_format( _( "Priority for %s " ), test_act.get_verb() );
                        const int amount = string_input_popup()
                                           .title( formatted )
                                           .width( 20 )
                                           .only_digits( true )
                                           .query_int();
                        cur_npc->job.set_task_priority( sel_job, amount );
                    } else {
                        break;
                    }
                }
            }
        } else if( action == "QUIT" ) {
            break;
        }
    }
}

void basecamp::start_menial_labor()
{
    if( fac()->food_supply.kcal() < time_to_food( 3_hours ) ) {
        popup( _( "You don't have enough food stored to feed your companion." ) );
        return;
    }
    shared_ptr_fast<npc> comp = talk_function::companion_choose();
    if( comp == nullptr ) {
        return;
    }
    validate_sort_points();

    comp->assign_activity( ACT_MOVE_LOOT );
    popup( _( "%s goes off to clean toilets and sort loot." ), comp->disp_name() );
}

static void change_cleared_terrain( tripoint_abs_omt forest )
{
    if( om_cutdown_trees_est( forest ) < 5 ) {
        const oter_id &omt_trees = overmap_buffer.ter( forest );
        const std::string omt_trees_string = static_cast<std::string>( omt_trees.id() );

        if( omt_trees_string.find( "dirt_road" ) != std::string::npos ) {}

        if( omt_trees.id() == oter_dirt_road_forest_north ) {
            overmap_buffer.ter_set( forest, oter_id( "dirt_road_north" ) );
        } else if( omt_trees.id() == oter_dirt_road_forest_east ) {
            overmap_buffer.ter_set( forest, oter_id( "dirt_road_east" ) );
        } else if( omt_trees.id() == oter_dirt_road_forest_south ) {
            overmap_buffer.ter_set( forest, oter_id( "dirt_road_south" ) );
        } else if( omt_trees.id() == oter_dirt_road_forest_west ) {
            overmap_buffer.ter_set( forest, oter_id( "dirt_road_west" ) );
        } else if( omt_trees.id() == oter_dirt_road_3way_forest_north ) {
            overmap_buffer.ter_set( forest, oter_id( "dirt_road_3way_north" ) );
        } else if( omt_trees.id() == oter_dirt_road_3way_forest_east ) {
            overmap_buffer.ter_set( forest, oter_id( "dirt_road_3way_east" ) );
        } else if( omt_trees.id() == oter_dirt_road_3way_forest_south ) {
            overmap_buffer.ter_set( forest, oter_id( "dirt_road_3way_south" ) );
        } else if( omt_trees.id() == oter_dirt_road_3way_forest_west ) {
            overmap_buffer.ter_set( forest, oter_id( "dirt_road_3way_west" ) );
        } else if( omt_trees.id() == oter_dirt_road_turn_forest_north ) {
            overmap_buffer.ter_set( forest, oter_id( "dirt_road_turn_north" ) );
        } else if( omt_trees.id() == oter_dirt_road_turn_forest_east ) {
            overmap_buffer.ter_set( forest, oter_id( "dirt_road_turn_east" ) );
        } else if( omt_trees.id() == oter_dirt_road_turn_forest_south ) {
            overmap_buffer.ter_set( forest, oter_id( "dirt_road_turn_south" ) );
        } else if( omt_trees.id() == oter_dirt_road_turn_forest_west ) {
            overmap_buffer.ter_set( forest, oter_id( "dirt_road_turn_west" ) );
        }

        else if( omt_trees.id() == oter_forest || omt_trees.id() == oter_forest_thick ||
                 omt_trees.id() == oter_special_forest || omt_trees.id() == oter_special_forest_thick ||
                 omt_trees_string.find( "forest_trail" ) != std::string::npos ) {
            overmap_buffer.ter_set( forest, oter_id( "field" ) );
        } else if( omt_trees.id() == oter_rural_road_forest_north ) {
            overmap_buffer.ter_set( forest, oter_id( "rural_road_north" ) );
        } else if( omt_trees.id() == oter_rural_road_forest_east ) {
            overmap_buffer.ter_set( forest, oter_id( "rural_road_east" ) );
        } else if( omt_trees.id() == oter_rural_road_forest_south ) {
            overmap_buffer.ter_set( forest, oter_id( "rural_road_south" ) );
        } else if( omt_trees.id() == oter_rural_road_forest_west ) {
            overmap_buffer.ter_set( forest, oter_id( "rural_road_west" ) );
        } else if( omt_trees.id() == oter_rural_road_3way_forest_north ) {
            overmap_buffer.ter_set( forest, oter_id( "rural_road_3way_north" ) );
        } else if( omt_trees.id() == oter_rural_road_3way_forest_east ) {
            overmap_buffer.ter_set( forest, oter_id( "rural_road_3way_east" ) );
        } else if( omt_trees.id() == oter_rural_road_3way_forest_south ) {
            overmap_buffer.ter_set( forest, oter_id( "rural_road_3way_south" ) );
        } else if( omt_trees.id() == oter_rural_road_3way_forest_west ) {
            overmap_buffer.ter_set( forest, oter_id( "rural_road_3way_west" ) );
        } else if( omt_trees.id() == oter_rural_road_turn_forest_north ) {
            overmap_buffer.ter_set( forest, oter_id( "rural_road_turn_north" ) );
        } else if( omt_trees.id() == oter_rural_road_turn_forest_east ) {
            overmap_buffer.ter_set( forest, oter_id( "rural_road_turn_east" ) );
        } else if( omt_trees.id() == oter_rural_road_turn_forest_south ) {
            overmap_buffer.ter_set( forest, oter_id( "rural_road_turn_south" ) );
        } else if( omt_trees.id() == oter_rural_road_turn_forest_west ) {
            overmap_buffer.ter_set( forest, oter_id( "rural_road_turn_west" ) );
        } else if( omt_trees.id() == oter_rural_road_turn1_forest_north ) {
            overmap_buffer.ter_set( forest, oter_id( "rural_road_turn1_north" ) );
        } else if( omt_trees.id() == oter_rural_road_turn1_forest_east ) {
            overmap_buffer.ter_set( forest, oter_id( "rural_road_turn1_east" ) );
        } else if( omt_trees.id() == oter_rural_road_turn1_forest_south ) {
            overmap_buffer.ter_set( forest, oter_id( "rural_road_turn1_south" ) );
        } else if( omt_trees.id() == oter_rural_road_turn1_forest_west ) {
            overmap_buffer.ter_set( forest, oter_id( "rural_road_turn1_west" ) );
        } else {
            popup( _( "%s isn't a recognized terrain.  Please file a bug report." ), omt_trees.id().c_str() );
            return;
        }
        popup( _( "The logged tile has been cleared and cannot be logged further after this mission." ),
               omt_trees.id().c_str() );
    }
}

void basecamp::start_cut_logs( const mission_id &miss_id, float exertion_level )
{
    std::vector<std::string> log_sources = { "forest", "forest_thick", "forest_trail", "rural_road_forest", "rural_road_turn_forest", "rural_road_turn1_forest", "rural_road_3way_forest",
                                             "dirt_road_forest", "dirt_road_3way_forest", "dirt_road_turn_forest", "forest_trail_intersection", "special_forest", "special_forest_thick", "forest_trail_isolated", "forest_trail_end"
                                           };
    popup( _( "Forests are the only valid cutting locations, with forest dirt roads, forest rural roads, and trails being valid as well.  Note that it's likely both forest and field roads look exactly the same after having been cleared." ) );
    tripoint_abs_omt forest = om_target_tile( omt_pos, 1, 50, log_sources, ot_match_type::type );
    if( forest != tripoint_abs_omt( -999, -999, -999 ) ) {
        standard_npc sample_npc( "Temp" );
        sample_npc.set_fake( true );
        int tree_est = om_cutdown_trees_est( forest, 50 );
        int tree_young_est = om_harvest_ter_est( sample_npc, forest,
                             ter_t_tree_young, 50 );
        int dist = rl_dist( forest.xy(), omt_pos.xy() );
        //Very roughly what the player does + 6 hours for prep, clean up, breaks
        time_duration chop_time = 6_hours + 1_hours * tree_est + 7_minutes * tree_young_est;
        int haul_items = 2 * tree_est + 3 * tree_young_est;
        time_duration travel_time = companion_travel_time_calc( forest, omt_pos, 0_minutes,
                                    2, haul_items );
        time_duration work_time = travel_time + chop_time;
        if( !query_yn( _( "Trip Estimate:\n%s" ), camp_trip_description( work_time,
                       chop_time, travel_time, dist, 2, time_to_food( work_time, exertion_level ) ) ) ) {
            return;
        }

        npc_ptr comp = start_mission( miss_id,
                                      work_time, true,
                                      _( "departs to cut logs…" ), false, {},
                                      skill_fabrication, 2, exertion_level );
        if( comp != nullptr ) {
            om_cutdown_trees_logs( forest, 50 );
            om_harvest_ter( *comp, forest, ter_t_tree_young, 50 );
            om_harvest_itm( comp, forest, 95 );
            comp->companion_mission_time_ret = calendar::turn + work_time;
            change_cleared_terrain( forest );
        }
    }
}

void basecamp::start_clearcut( const mission_id &miss_id, float exertion_level )
{
    std::vector<std::string> log_sources = { "forest", "forest_thick", "forest_trail", "rural_road_forest", "rural_road_turn_forest", "rural_road_turn1_forest", "rural_road_3way_forest",
                                             "dirt_road_forest", "dirt_road_3way_forest", "dirt_road_turn_forest", "forest_trail_intersection", "special_forest", "special_forest_thick", "forest_trail_isolated", "forest_trail_end"
                                           };
    popup( _( "Forests are the only valid cutting locations, with forest dirt roads, forest rural roads, and trails being valid as well.  Note that it's likely both forest and field roads look exactly the same after having been cleared." ) );
    tripoint_abs_omt forest = om_target_tile( omt_pos, 1, 50, log_sources, ot_match_type::type );
    if( forest != tripoint_abs_omt( -999, -999, -999 ) ) {
        standard_npc sample_npc( "Temp" );
        sample_npc.set_fake( true );
        int tree_est = om_cutdown_trees_est( forest, 95 );
        int tree_young_est = om_harvest_ter_est( sample_npc, forest,
                             ter_t_tree_young, 95 );
        int dist = rl_dist( forest.xy(), omt_pos.xy() );
        //Very roughly what the player does + 6 hours for prep, clean up, breaks
        time_duration chop_time = 6_hours + 1_hours * tree_est + 7_minutes * tree_young_est;
        time_duration travel_time = companion_travel_time_calc( forest, omt_pos, 0_minutes, 2 );
        time_duration work_time = travel_time + chop_time;
        if( !query_yn( _( "Trip Estimate:\n%s" ), camp_trip_description( work_time,
                       chop_time, travel_time, dist, 2, time_to_food( work_time, exertion_level ) ) ) ) {
            return;
        }

        npc_ptr comp = start_mission( miss_id,
                                      work_time,
                                      true, _( "departs to clear a forest…" ), false, {},
                                      skill_fabrication, 1, exertion_level );
        if( comp != nullptr ) {
            om_cutdown_trees_trunks( forest, 95 );
            om_harvest_ter_break( *comp, forest, ter_t_tree_young, 95 );
            change_cleared_terrain( forest );
        }
    }
}

void basecamp::start_setup_hide_site( const mission_id &miss_id, float exertion_level )
{
    std::vector<std::string> hide_locations = { "forest", "forest_thick", "forest_water", "forest_trail"
                                                "field"
                                              };
    popup( _( "Forests, swamps, and fields are valid hide site locations." ) );
    tripoint_abs_omt forest = om_target_tile( omt_pos, 10, 90, hide_locations, ot_match_type::type,
                              true, true, omt_pos, true );
    if( forest != tripoint_abs_omt( -999, -999, -999 ) ) {
        int dist = rl_dist( forest.xy(), omt_pos.xy() );
        Character *pc = &get_player_character();
        const inventory_filter_preset preset( []( const item_location & location ) {
            return !location->can_revive() && !location->will_spill();
        } );

        units::volume total_volume;
        units::mass total_mass;

        drop_locations losing_equipment = give_equipment( pc, preset,
                                          _( "These are the items you've selected so far." ), _( "Select items to send" ), total_volume,
                                          total_mass );

        int trips = om_carry_weight_to_trips( total_mass, total_volume, nullptr );
        int haulage = trips <= 2 ? 0 : losing_equipment.size();
        time_duration build_time = 6_hours;
        time_duration travel_time = companion_travel_time_calc( forest, omt_pos, 0_minutes,
                                    2, haulage );
        time_duration work_time = travel_time + build_time;
        if( !query_yn( _( "Trip Estimate:\n%s" ), camp_trip_description( work_time,
                       build_time, travel_time, dist, trips, time_to_food( work_time, exertion_level ) ) ) ) {
            return;
        }
        npc_ptr comp = start_mission( miss_id,
                                      work_time, true,
                                      _( "departs to build a hide site…" ), false, {},
                                      skill_survival, 3, exertion_level );
        if( comp != nullptr ) {
            trips = om_carry_weight_to_trips( total_mass, total_volume, comp );
            haulage = trips <= 2 ? 0 : losing_equipment.size();
            work_time = companion_travel_time_calc( forest, omt_pos, 0_minutes, 2, haulage ) +
                        build_time;
            comp->companion_mission_time_ret = calendar::turn + work_time;
            om_set_hide_site( *comp, forest, losing_equipment );
        }
    }
}

static const tripoint relay_site_stash = tripoint( 11, 10, 0 );

void basecamp::start_relay_hide_site( const mission_id &miss_id, float exertion_level )
{
    std::vector<std::string> hide_locations = { faction_hide_site_0_string };
    popup( _( "You must select an existing hide site." ) );
    tripoint_abs_omt forest = om_target_tile( omt_pos, 10, 90, hide_locations, ot_match_type::exact,
                              true, true, omt_pos, true );
    if( forest != tripoint_abs_omt( -999, -999, -999 ) ) {
        int dist = rl_dist( forest.xy(), omt_pos.xy() );
        Character *pc = &get_player_character();
        const inventory_filter_preset preset( []( const item_location & location ) {
            return !location->can_revive() && !location->will_spill();
        } );

        units::volume total_export_volume;
        units::mass total_export_mass;

        drop_locations losing_equipment = give_equipment( pc, preset,
                                          _( "These are the items you've selected so far." ), _( "Select items to send" ),
                                          total_export_volume, total_export_mass );

        //Check items in improvised shelters at hide site
        tinymap target_bay;
        target_bay.load( forest, false );

        units::volume total_import_volume;
        units::mass total_import_mass;

        drop_locations gaining_equipment = get_equipment( &target_bay, relay_site_stash, pc, preset,
                                           _( "These are the items you've selected so far." ), _( "Select items to bring back" ),
                                           total_import_volume, total_import_mass );

        if( !losing_equipment.empty() || !gaining_equipment.empty() ) {
            //Only get charged the greater trips since return is free for both
            int trips = std::max( om_carry_weight_to_trips( total_import_mass, total_import_volume, nullptr ),
                                  om_carry_weight_to_trips( total_export_mass, total_export_volume, nullptr ) );
            int haulage = trips <= 2 ? 0 : std::max( gaining_equipment.size(),
                          losing_equipment.size() );
            time_duration build_time =
                5_minutes;  //  We're not actually constructing anything, just loading/unloading/performing very light maintenance
            time_duration travel_time = companion_travel_time_calc( forest, omt_pos, 0_minutes,
                                        trips, haulage );
            time_duration work_time = travel_time + build_time;
            if( !query_yn( _( "Trip Estimate:\n%s" ), camp_trip_description( work_time, build_time,
                           travel_time, dist, trips, time_to_food( work_time, exertion_level ) ) ) ) {
                return;
            }

            npc_ptr comp = start_mission( miss_id,
                                          work_time, true,
                                          _( "departs for the hide site…" ), false, {},
                                          skill_survival, 3, exertion_level );
            if( comp != nullptr ) {
                // recalculate trips based on actual load
                trips = std::max( om_carry_weight_to_trips( total_import_mass, total_import_volume, comp ),
                                  om_carry_weight_to_trips( total_export_mass, total_export_volume, comp ) );
                int haulage = trips <= 2 ? 0 : std::max( gaining_equipment.size(),
                              losing_equipment.size() );
                work_time = companion_travel_time_calc( forest, omt_pos, 0_minutes, trips,
                                                        haulage ) + build_time;
                comp->companion_mission_time_ret = calendar::turn + work_time;
                om_set_hide_site( *comp, forest, losing_equipment, gaining_equipment );
            }
        } else {
            popup( _( "You need equipment to transport between the hide site…" ) );
        }
    }
}

// Stupid "the const qualified parameter 'comp' is copied for each invocation; consider making it a reference [performance-unnecessary-value-param,-warnings-as-errors]" demands the pointer to be referenced...
static void apply_fortifications( const mission_id &miss_id, const npc_ptr *comp, bool start )
{
    update_mapgen_id build_n{ faction_wall_level_n_0_string };
    update_mapgen_id build_e{ "faction_wall_level_E_0" };
    update_mapgen_id build_s{ "faction_wall_level_S_0" };
    update_mapgen_id build_w{ "faction_wall_level_W_0" };
    if( miss_id.parameters == faction_wall_level_n_1_string ||
        //  Handling of old format (changed mid 0.F) below
        ( miss_id.parameters.empty() &&
          comp[0]->companion_mission_role_id == faction_wall_level_n_1_string ) ) {
        build_n = update_mapgen_faction_wall_level_N_1;
        build_e = update_mapgen_faction_wall_level_E_1;
        build_s = update_mapgen_faction_wall_level_S_1;
        build_w = update_mapgen_faction_wall_level_W_1;
    }
    update_mapgen_id build_first = build_e;
    update_mapgen_id build_second = build_w;
    bool build_dir_NS = comp[0]->companion_mission_points[0].y() !=
                        comp[0]->companion_mission_points[1].y();
    if( build_dir_NS ) {
        build_first = build_s;
        build_second = build_n;
    }
    //Add fences
    auto &build_point = comp[0]->companion_mission_points;
    for( size_t pt = 0; pt < build_point.size(); pt++ ) {
        //First point is always at top or west since they are built in a line and sorted
        if( pt == 0 ) {
            if( !start ) {
                run_mapgen_update_func( build_first, build_point[pt], {} );
            }
            apply_construction_marker( build_first, build_point[pt],
                                       miss_id.mapgen_args, false,
                                       false, false, start );
        } else if( pt == build_point.size() - 1 ) {
            if( !start ) {
                run_mapgen_update_func( build_second, build_point[pt], {} );
            }
            apply_construction_marker( build_second, build_point[pt],
                                       miss_id.mapgen_args, false,
                                       false, false, start );
        } else {
            if( !start ) {
                run_mapgen_update_func( build_first, build_point[pt], {} );
                run_mapgen_update_func( build_second, build_point[pt], {} );
            }
            apply_construction_marker( build_first, build_point[pt],
                                       miss_id.mapgen_args, false,
                                       false, false, start );
            apply_construction_marker( build_second, build_point[pt],
                                       miss_id.mapgen_args, false,
                                       false, false, start );
        }
    }
}

void basecamp::start_fortifications( const mission_id &miss_id, float exertion_level )
{
    std::vector<std::string> allowed_locations = {
        "forest", "forest_thick", "forest_water", "forest_trail", "field"
    };
    popup( _( "Select a start and end point.  Line must be straight.  Fields, forests, and "
              "swamps are valid fortification locations.  In addition to existing fortification "
              "constructions." ) );
    tripoint_abs_omt start = om_target_tile( omt_pos, 2, 90, allowed_locations, ot_match_type::type );
    popup( _( "Select an end point." ) );
    tripoint_abs_omt stop = om_target_tile( omt_pos, 2, 90, allowed_locations, ot_match_type::type,
                                            true, false, start );
    if( start != tripoint_abs_omt( -999, -999, -999 ) &&
        stop != tripoint_abs_omt( -999, -999, -999 ) ) {
        const recipe &making = recipe_id( miss_id.parameters ).obj();
        bool change_x = start.x() != stop.x();
        bool change_y = start.y() != stop.y();
        if( change_x && change_y ) {
            popup( _( "Construction line must be straight!" ) );
            return;
        }
        if( miss_id.parameters == faction_wall_level_n_1_string ) {
            std::vector<tripoint_abs_omt> tmp_line = line_to( stop, start );
            int line_count = tmp_line.size();
            int yes_count = 0;
            for( tripoint_abs_omt &elem : tmp_line ) {
                if( std::find( fortifications.begin(), fortifications.end(), elem ) != fortifications.end() ) {
                    yes_count += 1;
                }
            }
            if( yes_count < line_count ) {
                popup( _( "Spiked pits must be built over existing trenches!" ) );
                return;
            }
        }
        std::vector<tripoint_abs_omt> fortify_om;
        if( ( change_x && stop.x() < start.x() ) || ( change_y && stop.y() < start.y() ) ) {
            //line_to doesn't include the origin point
            fortify_om.push_back( stop );
            std::vector<tripoint_abs_omt> tmp_line = line_to( stop, start );
            fortify_om.insert( fortify_om.end(), tmp_line.begin(), tmp_line.end() );
        } else {
            fortify_om.push_back( start );
            std::vector<tripoint_abs_omt> tmp_line = line_to( start, stop );
            fortify_om.insert( fortify_om.end(), tmp_line.begin(), tmp_line.end() );
        }
        int trips = 0;
        time_duration build_time = 0_hours;
        time_duration travel_time = 0_hours;
        int dist = 0;
        for( tripoint_abs_omt &fort_om : fortify_om ) {
            bool valid = false;
            const oter_id &omt_ref = overmap_buffer.ter( fort_om );
            for( const std::string &pos_om : allowed_locations ) {
                if( omt_ref.id().c_str() == pos_om ) {
                    valid = true;
                    break;
                }
            }

            if( !valid ) {
                popup( _( "Invalid terrain in construction path." ) );
                return;
            }
            trips += 2;
            build_time += making.batch_duration( get_player_character() );
            dist += rl_dist( fort_om.xy(), omt_pos.xy() );
            travel_time += companion_travel_time_calc( fort_om, omt_pos, 0_minutes, 2 );
        }
        time_duration total_time = base_camps::to_workdays( travel_time + build_time );
        int need_food = time_to_food( total_time, exertion_level );
        if( !query_yn( _( "Trip Estimate:\n%s" ), camp_trip_description( total_time, build_time,
                       travel_time, dist, trips, need_food ) ) ) {
            return;
        } else if( !making.deduped_requirements().can_make_with_inventory( _inv,
                   making.get_component_filter(), ( fortify_om.size() * 2 ) - 2 ) ) {
            popup( _( "You don't have the material to build the fortification." ) );
            return;
        }

        const int batch_size = fortify_om.size() * 2 - 2;
        mapgen_arguments arg;  //  Created with a default value.
        basecamp_action_components components( making, arg, batch_size, *this );
        if( !components.choose_components() ) {
            return;
        }

        npc_ptr comp = start_mission(
                           miss_id, total_time, true,
                           _( "begins constructing fortifications…" ), false, {},
                           exertion_level, making.required_skills );
        if( comp != nullptr ) {
            components.consume_components();
            for( tripoint_abs_omt &pt : fortify_om ) {
                comp->companion_mission_points.push_back( pt );
            }

            apply_fortifications( miss_id, &comp, true );
        }
    }
}

static const int max_salt_water_pipe_distance = 10;
static const int max_salt_water_pipe_length =
    20;  //  It has to be able to wind around terrain it can't pass through, like the rest of the camp.

//  Hard coded strings used to construct expansion "provides" needed by recipes to coordinate salt water pipe construction
static const std::string salt_water_pipe_string_base = "salt_water_pipe_";
static const std::string salt_water_pipe_string_suffix = "_scheduled";
static const double diagonal_salt_pipe_cost = std::sqrt( 2.0 );
static const double salt_pipe_legal = 0.0;
static const double salt_pipe_illegal = -0.1;
static const double salt_pipe_swamp = -0.2;
static constexpr size_t path_map_size = 2 * max_salt_water_pipe_distance + 1;
using PathMap = cata::mdarray<double, point, path_map_size, path_map_size>;

//  The logic discourages diagonal connections when there are horizontal ones
//  of the same number of tiles, as the original approach resulted in rather
//  odd paths. At the time of this writing there is no corresponding
//  construction cost difference, though, as that doesn't match with the fixed
//  recipe approach taken.
static point check_salt_pipe_neighbors( PathMap &path_map, point pt )
{
    point found = { -999, -999 };
    double lowest_found = -10000.0;
    double cost;

    for( int i = -1; i <= 1; i++ ) {
        for( int k = -1; k <= 1; k++ ) {
            if( pt.x + i > -max_salt_water_pipe_distance &&
                pt.x + i < max_salt_water_pipe_distance &&
                pt.y + k > -max_salt_water_pipe_distance &&
                pt.y + k < max_salt_water_pipe_distance ) {
                if( i != 0 && k != 0 ) {
                    cost = diagonal_salt_pipe_cost;
                } else {
                    cost = 1.0;
                }

                if( path_map[max_salt_water_pipe_distance + pt.x + i][max_salt_water_pipe_distance + pt.y + k] ==
                    salt_pipe_legal ||
                    ( path_map[max_salt_water_pipe_distance + pt.x + i][max_salt_water_pipe_distance + pt.y + k] >
                      0.0 &&
                      path_map[max_salt_water_pipe_distance + pt.x + i][max_salt_water_pipe_distance + pt.y + k] >
                      path_map[max_salt_water_pipe_distance + pt.x][max_salt_water_pipe_distance + pt.y] + cost ) ) {
                    path_map[max_salt_water_pipe_distance + pt.x + i][max_salt_water_pipe_distance + pt.y + k] =
                        path_map[max_salt_water_pipe_distance + pt.x][max_salt_water_pipe_distance + pt.y] + cost;

                } else if( path_map[max_salt_water_pipe_distance + pt.x + i][max_salt_water_pipe_distance + pt.y +
                           k] <=
                           salt_pipe_swamp ) {
                    if( path_map[max_salt_water_pipe_distance + pt.x + i][max_salt_water_pipe_distance + pt.y + k] ==
                        salt_pipe_swamp ||
                        path_map[max_salt_water_pipe_distance + pt.x + i][max_salt_water_pipe_distance + pt.y + k] < -
                        ( path_map[max_salt_water_pipe_distance + pt.x][max_salt_water_pipe_distance + pt.y] + cost ) ) {
                        path_map[max_salt_water_pipe_distance + pt.x + i][max_salt_water_pipe_distance + pt.y + k] = -
                                ( path_map[max_salt_water_pipe_distance + pt.x][max_salt_water_pipe_distance + pt.y] + cost );

                        if( path_map[max_salt_water_pipe_distance + pt.x + i][max_salt_water_pipe_distance + pt.y + k] >
                            lowest_found ) {
                            lowest_found = path_map[max_salt_water_pipe_distance + pt.x + i][max_salt_water_pipe_distance + pt.y
                                           + k];
                            found = pt + point( i, k );
                        }
                    }
                }
            }
        }
    }
    return found;
}

static int salt_water_pipe_segment_of( const recipe &making );

int salt_water_pipe_segment_of( const recipe &making )
{
    int segment_number = -1;
    const auto &requirements = making.blueprint_requires();
    for( auto const &element : requirements ) {
        if( element.first.substr( 0, salt_water_pipe_string_base.length() ) == salt_water_pipe_string_base
            &&
            element.first.substr( element.first.length() - salt_water_pipe_string_suffix.length(),
                                  salt_water_pipe_string_suffix.length() ) == salt_water_pipe_string_suffix ) {
            try {
                segment_number = stoi( element.first.substr( salt_water_pipe_string_base.length(),
                                       element.first.length() - salt_water_pipe_string_suffix.length() - 1 ) );
            } catch( ... ) {
                std::string msg = "Recipe 'blueprint_requires' that matches the hard coded '";
                msg += salt_water_pipe_string_base;
                msg += "#";
                msg += salt_water_pipe_string_suffix;
                msg += "' pattern without having a number in the # position";
                debugmsg( msg );
                return -1;
            }
            if( segment_number < 1 || segment_number >= max_salt_water_pipe_length ) {
                std::string msg = "Recipe 'blueprint_requires' that matches the hard coded '";
                msg += salt_water_pipe_string_base;
                msg += "#";
                msg += salt_water_pipe_string_suffix;
                msg += "' pattern with a number outside the ones supported and generated by the code";
                debugmsg( msg );
                return -1;
            }
        }
    }
    if( segment_number == -1 ) {
        debugmsg( "Failed to find recipe 'blueprint_requires' that matches the hard coded '" +
                  salt_water_pipe_string_base + "#" + salt_water_pipe_string_suffix + "' pattern" );
    }

    return segment_number;
}

//  Defines the direction of a tile adjacent to an expansion to which the expansion should make a connection.
//  Support operation for the salt water pipe functionality, but might be used if some other functionality
//  has a use for it.
//  The operation (ab)uses the conditional rotation/mirror flags of a recipe that uses a blueprint that isn't
//  actually going to be used as a blueprint for something constructed in the expansion itself to determine
//  the direction of the tile to connect to.
static point connection_direction_of( const point &dir, const recipe &making );

point connection_direction_of( const point &dir, const recipe &making )
{
    point connection_dir = point_north;
    const std::string suffix = base_camps::all_directions.at( dir ).id.substr( 1,
                               base_camps::all_directions.at( dir ).id.length() - 2 );
    int count = 0;

    if( making.has_flag( "MAP_ROTATE_90_IF_" + suffix ) ) {
        connection_dir = point_east;
        count++;
    }
    if( making.has_flag( "MAP_ROTATE_180_IF_" + suffix ) ) {
        connection_dir = point_south;
        count++;
    }
    if( making.has_flag( "MAP_ROTATE_270_IF_" + suffix ) ) {
        connection_dir = point_west;
        count++;
    }
    if( count > 1 ) {
        popup( _( "Bug, Incorrect recipe: More than one rotation per orientation isn't valid" ) );
        return {-999, -999};
    }

    if( making.has_flag( "MAP_MIRROR_HORIZONTAL_IF_" + suffix ) ) {
        connection_dir.x = -connection_dir.x;
    }
    if( making.has_flag( "MAP_MIRROR_VERTICALL_IF_" + suffix ) ) {
        connection_dir.y = -connection_dir.y;
    }

    return connection_dir;
}

static void salt_water_pipe_orientation_adjustment( const point &dir, bool &orthogonal,
        bool &mirror_vertical, bool &mirror_horizontal, int &rotation )
{
    orthogonal = true;
    mirror_horizontal = false;
    mirror_vertical = false;
    rotation = 0;

    switch( base_camps::all_directions.at( dir ).tab_order ) {
        case base_camps::tab_mode::TAB_MAIN: //  Should not happen. We would have had to define the same point twice.
        case base_camps::tab_mode::TAB_N:    //  This is the reference direction for orthogonal orientations.
            break;

        case base_camps::tab_mode::TAB_NE:
            orthogonal = false;
            break;  //  This is the reference direction for diagonal orientations.

        case base_camps::tab_mode::TAB_E:
            rotation = 1;
            break;

        case base_camps::tab_mode::TAB_SE:
            orthogonal = false;
            rotation = 1;
            break;

        case base_camps::tab_mode::TAB_S:
            mirror_vertical = true;
            break;

        case base_camps::tab_mode::TAB_SW:
            orthogonal = false;
            rotation = 2;
            break;

        case base_camps::tab_mode::TAB_W:
            rotation = 1;
            mirror_vertical = true;
            break;

        case base_camps::tab_mode::TAB_NW:
            orthogonal = false;
            rotation = 3;
            break;
    }
}

bool basecamp::common_salt_water_pipe_construction(
    const mission_id &miss_id, expansion_salt_water_pipe *pipe, int segment_number )
{
    const recipe &making = recipe_id(
                               miss_id.parameters ).obj(); //  Actually a template recipe that we'll rotate and mirror as required.
    int remaining_segments = pipe->segments.size() - 1;

    if( segment_number == 0 ) {
        if( !query_yn( _( "Number of additional sessions required: %i" ), remaining_segments ) ) {
            return false;
        }
    }

    mapgen_arguments arg;  //  Created with a default value.
    basecamp_action_components components( making, arg, 1, *this );
    if( !components.choose_components() ) {
        return false;
    }

    comp_list comp;

    if( segment_number == 0 ) {
        comp = start_multi_mission( miss_id, true,
                                    _( "Start constructing salt water pipes…" ),
                                    making.required_skills );

        point connection_dir = pipe->connection_direction;
        const int segment_number = 0;

        point next_construction_direction;

        if( segment_number == pipe->segments.size() - 1 ) {
            next_construction_direction = { -connection_dir.x, -connection_dir.y };
        } else {
            next_construction_direction = { pipe->segments[segment_number + 1].point.x() - pipe->segments[segment_number].point.x(),
                                            pipe->segments[segment_number + 1].point.y() - pipe->segments[segment_number].point.y()
                                          };
        }

        bool orthogonal = true;
        bool mirror_horizontal = false;
        bool mirror_vertical = false;
        int rotation = 0;

        salt_water_pipe_orientation_adjustment( next_construction_direction, orthogonal, mirror_vertical,
                                                mirror_horizontal, rotation );

        if( orthogonal ) {
            const update_mapgen_id id{ faction_expansion_salt_water_pipe_swamp_N };
            apply_construction_marker( id, pipe->segments[segment_number].point,
                                       miss_id.mapgen_args, mirror_horizontal,
                                       mirror_vertical, rotation, true );
        } else {
            const update_mapgen_id id{ faction_expansion_salt_water_pipe_swamp_NE };
            apply_construction_marker( id, pipe->segments[segment_number].point,
                                       miss_id.mapgen_args, mirror_horizontal,
                                       mirror_vertical, rotation, true );
        }

    } else {
        comp = start_multi_mission( miss_id, true,
                                    _( "Continue constructing salt water pipes…" ),
                                    making.required_skills );

        point connection_dir = pipe->connection_direction;

        const point previous_construction_direction = { pipe->segments[segment_number - 1].point.x() - pipe->segments[segment_number].point.x(),
                                                        pipe->segments[segment_number - 1].point.y() - pipe->segments[segment_number].point.y()
                                                      };

        point next_construction_direction;

        if( segment_number == static_cast<int>( pipe->segments.size() - 1 ) ) {
            next_construction_direction = { -connection_dir.x, -connection_dir.y };
        } else {
            next_construction_direction = { pipe->segments[segment_number + 1].point.x() - pipe->segments[segment_number].point.x(),
                                            pipe->segments[segment_number + 1].point.y() - pipe->segments[segment_number].point.y()
                                          };
        }

        bool orthogonal = true;
        bool mirror_horizontal = false;
        bool mirror_vertical = false;
        int rotation = 0;

        salt_water_pipe_orientation_adjustment( previous_construction_direction, orthogonal,
                                                mirror_vertical, mirror_horizontal, rotation );

        if( orthogonal ) {
            const update_mapgen_id id{ faction_expansion_salt_water_pipe_N };
            apply_construction_marker( id, pipe->segments[segment_number].point,
                                       miss_id.mapgen_args, mirror_horizontal,
                                       mirror_vertical, rotation, true );
        } else {
            const update_mapgen_id id{ faction_expansion_salt_water_pipe_NE };
            apply_construction_marker( id, pipe->segments[segment_number].point,
                                       miss_id.mapgen_args, mirror_horizontal,
                                       mirror_vertical, rotation, true );
        }

        salt_water_pipe_orientation_adjustment( next_construction_direction, orthogonal, mirror_vertical,
                                                mirror_horizontal, rotation );

        if( orthogonal ) {
            const update_mapgen_id id{ faction_expansion_salt_water_pipe_N };
            apply_construction_marker( id, pipe->segments[segment_number].point,
                                       miss_id.mapgen_args, mirror_horizontal,
                                       mirror_vertical, rotation, true );
        } else {
            const update_mapgen_id id{ faction_expansion_salt_water_pipe_NE };
            apply_construction_marker( id, pipe->segments[segment_number].point,
                                       miss_id.mapgen_args, mirror_horizontal,
                                       mirror_vertical, rotation, true );
        }
    }

    if( !comp.empty() ) {
        components.consume_components();
        update_in_progress( miss_id.parameters, miss_id.dir.value() );  // Dir will always have a value
        pipe->segments[segment_number].started = true;
    }

    return !comp.empty();
}

void basecamp::start_salt_water_pipe( const mission_id &miss_id )
{
    const point dir = miss_id.dir.value();  //  Will always have a value
    const recipe &making = recipe_id( miss_id.parameters ).obj();
    point connection_dir = connection_direction_of( dir, making );

    if( connection_dir.x == -999 && connection_dir.y == -999 ) {
        return;
    }

    expansion_salt_water_pipe *pipe = nullptr;
    bool pipe_is_new = true;

    for( expansion_salt_water_pipe *element : salt_water_pipes ) {
        if( element->expansion == dir ) {
            if( element->segments[0].finished ) {
                debugmsg( "Trying to start construction of a salt water pipe that's already been constructed" );
                return;
            }
            //  Assume we've started the construction but it has been cancelled.
            pipe = element;
            pipe_is_new = false;
            break;
        }
    }

    if( pipe_is_new ) {
        pipe = new expansion_salt_water_pipe;
        pipe->expansion = dir;
        pipe->connection_direction = connection_dir;

        std::string allowed_start_location =
            "forest_water";  //  That's what a swamp is called, for some reason.
        std::vector<std::string> allowed_locations = {
            "forest", "forest_thick", "forest_trail", "field", "road"
        };
        PathMap path_map;

        for( int i = -max_salt_water_pipe_distance; i <= max_salt_water_pipe_distance; i++ ) {
            for( int k = -max_salt_water_pipe_distance; k <= max_salt_water_pipe_distance; k++ ) {
                tripoint_abs_omt tile = tripoint_abs_omt( omt_pos.x() + dir.x + connection_dir.x + i,
                                        omt_pos.y() + dir.y + connection_dir.y + k, omt_pos.z() );
                const oter_id &omt_ref = overmap_buffer.ter( tile );
                bool match = false;
                for( const std::string &pos_om : allowed_locations ) {
                    if( omt_ref->get_type_id() == oter_type_str_id( pos_om ) ) {
                        match = true;
                        break;
                    }
                }
                if( match ) {
                    path_map[max_salt_water_pipe_distance + i][max_salt_water_pipe_distance + k] = salt_pipe_legal;
                } else if( omt_ref->get_type_id() == oter_type_str_id( allowed_start_location ) ) {
                    path_map[max_salt_water_pipe_distance + i][max_salt_water_pipe_distance + k] = salt_pipe_swamp;
                } else {
                    path_map[max_salt_water_pipe_distance + i][max_salt_water_pipe_distance + k] = salt_pipe_illegal;
                }
                //  if this is an expansion tile, forbid it. Only allocated ones have their type changed.
                if( i >= -dir.x - connection_dir.x - 1 && i <= -dir.x - connection_dir.x + 1 &&
                    k >= -dir.y - connection_dir.y - 1 && k <= -dir.y - connection_dir.y + 1 ) {
                    path_map[max_salt_water_pipe_distance + i][max_salt_water_pipe_distance + k] = salt_pipe_illegal;
                }
            }
        }

        if( path_map[max_salt_water_pipe_distance][max_salt_water_pipe_distance] == salt_pipe_illegal ) {
            auto e = expansions.find( dir );
            basecamp::update_provides( miss_id.parameters, e->second );

            popup( _( "This functionality cannot be constructed as the tile directly adjacent to "
                      "this expansion is not of a type a pipe can be constructed through.  Supported "
                      "terrain is forest, field, road, and swamp.  This recipe will now be "
                      "removed from the set of available recipes and won't show up again." ) );
            return;
        }

        point destination;
        double destination_cost = -10000.0;
        bool path_found = false;

        if( path_map[max_salt_water_pipe_distance][max_salt_water_pipe_distance] ==
            salt_pipe_swamp ) { //  The connection_dir tile is a swamp tile
            destination = point_zero;
            path_found = true;
        } else {
            path_map[max_salt_water_pipe_distance][max_salt_water_pipe_distance] =
                1.0;  //  Always an orthogonal connection to the connection tile.

            for( int distance = 1; distance <= max_salt_water_pipe_length; distance++ ) {
                int dist = distance > max_salt_water_pipe_distance ? max_salt_water_pipe_distance : distance;
                for( int i = -dist; i <= dist; i++ ) { //  No path that can be extended can reach further than dist.
                    for( int k = -dist; k <= dist; k++ ) {
                        if( path_map[max_salt_water_pipe_distance + i][max_salt_water_pipe_distance + k] >
                            0.0 ) { // Tile has been assigned a distance and isn't a swamp
                            point temp = check_salt_pipe_neighbors( path_map, { i, k } );
                            if( temp != point( -999, -999 ) ) {
                                if( path_map[max_salt_water_pipe_distance + temp.x][max_salt_water_pipe_distance + temp.y] >
                                    destination_cost ) {
                                    destination_cost = path_map[max_salt_water_pipe_distance + temp.x][max_salt_water_pipe_distance +
                                                       temp.y];
                                    destination = temp;
                                    path_found = true;
                                }
                            }
                        }
                    }
                }
            }
        }

        if( !path_found ) {
            auto e = expansions.find( dir );
            basecamp::update_provides( miss_id.parameters, e->second );

            popup( _( "This functionality cannot be constructed as no valid path to a swamp has "
                      "been found with a maximum length (20 tiles) at a maximum range of 10 tiles.  "
                      "Supported terrain is forest, field, and road.  This recipe will now be "
                      "removed from the set of available recipes and won't show up again." ) );
            return;
        };

        point candidate;
        //  Flip the sign of the starting swamp tile to fit the logic expecting positive values rather than check that it isn't the first one every time.
        path_map[max_salt_water_pipe_distance + destination.x][max_salt_water_pipe_distance + destination.y]
            = -path_map[max_salt_water_pipe_distance + destination.x][max_salt_water_pipe_distance +
                    destination.y];

        while( destination != point_zero ) {
            pipe->segments.push_back( { tripoint_abs_omt( omt_pos.x() + dir.x + connection_dir.x + destination.x, omt_pos.y() + dir.y + connection_dir.y + destination.y, omt_pos.z() ), false, false } );
            path_found = false;  //  Reuse of existing variable after its original usability has been passed.
            for( int i = -1; i <= 1; i++ ) {
                for( int k = -1; k <= 1; k++ ) {
                    if( destination.x + i > -max_salt_water_pipe_distance &&
                        destination.x + i < max_salt_water_pipe_distance &&
                        destination.y + k > -max_salt_water_pipe_distance &&
                        destination.y + k < max_salt_water_pipe_distance ) {
                        if( path_map[max_salt_water_pipe_distance + destination.x + i][max_salt_water_pipe_distance +
                                destination.y + k] > 0.0 &&
                            path_map[max_salt_water_pipe_distance + destination.x + i][max_salt_water_pipe_distance +
                                    destination.y + k] < path_map[max_salt_water_pipe_distance +
                                            destination.x][max_salt_water_pipe_distance + destination.y] ) {
                            if( path_found ) {
                                if( path_map [max_salt_water_pipe_distance + candidate.x][max_salt_water_pipe_distance +
                                        candidate.y] >
                                    path_map[max_salt_water_pipe_distance + destination.x + i][max_salt_water_pipe_distance +
                                            destination.y + k] ) {
                                    candidate = destination + point( i, k );
                                }
                            } else {
                                candidate = destination +  point( i, k );
                                path_found = true;
                            }
                        }
                    }
                }
            }
            destination = candidate;
        }

        pipe->segments.push_back( { tripoint_abs_omt( omt_pos.x() + dir.x + connection_dir.x, omt_pos.y() + dir.y + connection_dir.y, omt_pos.z() ), false, false } );
    }

    if( common_salt_water_pipe_construction( miss_id, pipe, 0 ) ) {
        if( pipe_is_new ) {
            pipe->segments[0].started = true;
            salt_water_pipes.push_back( pipe );

            //  Provide "salt_water_pipe_*_scheduled" for all the segments needed.
            //  The guts of basecamp::update_provides modified to feed it generated tokens rather than
            //  those actually in the recipe, as the tokens needed can't be determined by the recipe.
            //  Shouldn't need to check that the tokens don't exist previously, so could just set them to 1.
            auto e = expansions.find( dir );
            for( size_t i = 1; i < pipe->segments.size(); i++ ) {
                std::string token = salt_water_pipe_string_base;
                token += std::to_string( i );
                token += salt_water_pipe_string_suffix;
                if( e->second.provides.find( token ) == e->second.provides.end() ) {
                    e->second.provides[token] = 0;
                }
                e->second.provides[token]++;
            }
        }
    } else if( pipe_is_new ) {
        delete pipe;
    }
}

void basecamp::continue_salt_water_pipe( const mission_id &miss_id )
{
    const point dir = miss_id.dir.value();  //  Dir will always have a value
    const recipe &making = recipe_id( miss_id.parameters ).obj();

    expansion_salt_water_pipe *pipe = nullptr;

    bool pipe_is_new = true;
    for( expansion_salt_water_pipe *element : salt_water_pipes ) {
        if( element->expansion == dir ) {
            pipe = element;
            pipe_is_new = false;
            break;
        }
    }

    if( pipe_is_new ) {
        debugmsg( "Trying to continue construction of a salt water pipe that isn't in progress" );
        return;
    }

    const int segment_number = salt_water_pipe_segment_of( making );

    if( segment_number == -1 ) {
        return;
    }

    if( pipe->segments[segment_number].finished ) {
        debugmsg( "Trying to construct a segment that's already constructed" );
        return;
    }

    common_salt_water_pipe_construction( miss_id, pipe, segment_number );
}

void basecamp::start_combat_mission( const mission_id &miss_id, float exertion_level )
{
    popup( _( "Select checkpoints until you reach maximum range or select the last point again "
              "to end." ) );
    tripoint_abs_omt start = omt_pos;
    std::vector<tripoint_abs_omt> scout_points = om_companion_path( start, 90, true );
    if( scout_points.empty() ) {
        return;
    }
    int dist = scout_points.size();
    int trips = 2;
    time_duration travel_time = companion_travel_time_calc( scout_points, 0_minutes, trips );
    if( !query_yn( _( "Trip Estimate:\n%s" ), camp_trip_description( 0_hours, 0_hours,
                   travel_time, dist, trips, time_to_food( travel_time, exertion_level ) ) ) ) {
        return;
    }
    npc_ptr comp = start_mission( miss_id, travel_time, true, _( "departs on patrol…" ),
                                  false, {}, skill_survival, 3, exertion_level );
    if( comp != nullptr ) {
        comp->companion_mission_points = scout_points;
    }
}

// the structure of this function has driven (at least) two devs insane
// recipe_deck returns a map of recipe ids to descriptions
// it first checks whether the mission id starts with the correct direction prefix,
// and then search for the mission id without direction prefix in the recipes
// if there's a match, the player has selected a crafting mission

void basecamp::start_crafting( const std::string &type, const mission_id &miss_id )
{
    const std::map<recipe_id, translation> &recipes = recipe_deck( type );
    const auto it = recipes.find( recipe_id( miss_id.parameters ) );
    if( it != recipes.end() ) {
        const recipe &making = it->first.obj();

        if( !making.deduped_requirements().can_make_with_inventory(
                _inv, making.get_component_filter() ) ) {
            popup( _( "You don't have the materials to craft that" ) );
            return;
        }

        int batch_size = 1;
        string_input_popup popup_input;
        int batch_max = recipe_batch_max( making );
        const std::string title = string_format( _( "Batch crafting %s [MAX: %d]: " ),
                                  making.result_name( /*decorated=*/true ), batch_max );
        popup_input.title( title ).edit( batch_size );

        if( popup_input.canceled() || batch_size <= 0 ) {
            return;
        }
        if( batch_size > recipe_batch_max( making ) ) {
            popup( _( "Your batch is too large!" ) );
            return;
        }

        mapgen_arguments arg;  //  Created with a default value.
        basecamp_action_components components( making, arg, batch_size, *this );
        if( !components.choose_components() ) {
            return;
        }

        time_duration work_days = base_camps::to_workdays( making.batch_duration( get_player_character(),
                                  batch_size ) );
        npc_ptr comp = start_mission( miss_id, work_days, true,
                                      _( "begins to work…" ), false, {}, making.exertion_level(),
                                      making.required_skills );
        if( comp != nullptr ) {
            components.consume_components();
            for( const item &results : making.create_results( batch_size ) ) {
                comp->companion_mission_inv.add_item( results );
            }
            for( const item &byproducts : making.create_byproducts( batch_size ) ) {
                comp->companion_mission_inv.add_item( byproducts );
            }
        }
        return;
    }
}

static bool farm_valid_seed( const item &itm )
{
    return itm.is_seed() && itm.typeId() != itype_marloss_seed && itm.typeId() != itype_fungal_seeds;
}

static std::pair<size_t, std::string> farm_action( const tripoint_abs_omt &omt_tgt, farm_ops op,
        const npc_ptr &comp = nullptr )
{
    size_t plots_cnt = 0;
    std::string crops;

    const auto is_dirtmound = []( const tripoint & pos, tinymap & bay1, tinymap & bay2 ) {
        return ( bay1.ter( pos ) == ter_t_dirtmound ) && ( !bay2.has_furn( pos ) );
    };
    const auto is_unplowed = []( const tripoint & pos, tinymap & farm_map ) {
        const ter_id &farm_ter = farm_map.ter( pos );
        return farm_ter->has_flag( ter_furn_flag::TFLAG_PLOWABLE );
    };

    std::set<std::string> plant_names;
    std::vector<item *> seed_inv;
    if( comp ) {
        seed_inv = comp->companion_mission_inv.items_with( farm_valid_seed );
    }

    // farm_map is what the area actually looks like
    tinymap farm_map;
    farm_map.load( omt_tgt, false );
    // farm_json is what the area should look like according to jsons (loaded on demand)
    std::unique_ptr<fake_map> farm_json;
    tripoint mapmin = tripoint( 0, 0, omt_tgt.z() );
    tripoint mapmax = tripoint( 2 * SEEX - 1, 2 * SEEY - 1, omt_tgt.z() );
    bool done_planting = false;
    Character &player_character = get_player_character();
    map &here = get_map();
    for( const tripoint &pos : farm_map.points_in_rectangle( mapmin, mapmax ) ) {
        if( done_planting ) {
            break;
        }
        switch( op ) {
            case farm_ops::plow: {
                if( !farm_json ) {
                    farm_json = std::make_unique<fake_map>();
                    mapgendata dat( omt_tgt, *farm_json->cast_to_map(), 0, calendar::turn, nullptr );
                    if( !run_mapgen_func( dat.terrain_type()->get_mapgen_id(), dat ) ) {
                        debugmsg( "Failed to run mapgen for farm map" );
                        break;
                    }
                }
                // Needs to be plowed to match json
                if( is_dirtmound( pos, *farm_json, farm_map ) && is_unplowed( pos, farm_map ) ) {
                    plots_cnt += 1;
                    if( comp ) {
                        farm_map.ter_set( pos, ter_t_dirtmound );
                    }
                }
                break;
            }
            case farm_ops::plant:
                if( is_dirtmound( pos, farm_map, farm_map ) ) {
                    plots_cnt += 1;
                    if( comp ) {
                        if( seed_inv.empty() ) {
                            done_planting = true;
                            break;
                        }
                        item *tmp_seed = seed_inv.back();
                        seed_inv.pop_back();
                        std::list<item> used_seed;
                        used_seed.push_back( *tmp_seed );
                        if( tmp_seed->count_by_charges() ) {
                            tmp_seed->charges -= 1;
                            if( tmp_seed->charges > 0 ) {
                                seed_inv.push_back( tmp_seed );
                            }
                        }
                        used_seed.front().set_age( 0_turns );
                        farm_map.add_item_or_charges( pos, used_seed.front() );
                        farm_map.set( pos, ter_t_dirt, furn_f_plant_seed );
                        if( !tmp_seed->count_by_charges() ) {
                            comp->companion_mission_inv.remove_item( tmp_seed );
                        }
                    }
                }
                break;
            case farm_ops::harvest:
                if( farm_map.furn( pos ) == furn_f_plant_harvest ) {
                    // Can't use item_stack::only_item() since there might be fertilizer
                    map_stack items = farm_map.i_at( pos );
                    const map_stack::iterator seed = std::find_if( items.begin(), items.end(), []( const item & it ) {
                        return it.is_seed();
                    } );
                    if( seed != items.end() && farm_valid_seed( *seed ) ) {
                        plots_cnt += 1;
                        if( comp ) {
                            int skillLevel = round( comp->get_skill_level( skill_survival ) );
                            ///\EFFECT_SURVIVAL increases number of plants harvested from a seed
                            int plant_count = rng( skillLevel / 2, skillLevel );
                            plant_count *= farm_map.furn( pos )->plant->harvest_multiplier;
                            plant_count = std::min( std::max( plant_count, 1 ), 12 );
                            int seed_cnt = std::max( 1, rng( plant_count / 4, plant_count / 2 ) );
                            for( item &i : iexamine::get_harvest_items( *seed->type, plant_count,
                                    seed_cnt, true ) ) {
                                here.add_item_or_charges( player_character.pos(), i );
                            }
                            farm_map.i_clear( pos );
                            farm_map.furn_set( pos, furn_str_id::NULL_ID() );
                            farm_map.ter_set( pos, ter_t_dirt );
                        } else {
                            plant_names.insert( item::nname( itype_id( seed->type->seed->fruit_id ) ) );
                        }
                    }
                }
                break;
            default:
                // let the callers handle no op argument
                break;
        }
    }
    if( comp ) {
        farm_map.save();
    }

    int total_c = 0;
    for( const std::string &i : plant_names ) {
        if( total_c < 5 ) {
            crops += "    " + i + "\n";
            total_c++;
        } else if( total_c == 5 ) {
            crops += _( "+ more\n" );
            break;
        }
    }

    return std::make_pair( plots_cnt, crops );
}

void basecamp::start_farm_op( const tripoint_abs_omt &omt_tgt, const mission_id &miss_id,
                              float exertion_level )
{
    farm_ops op = farm_ops::plow;
    if( miss_id.id == Camp_Plow ) {
        op = farm_ops::plow;
    } else if( miss_id.id == Camp_Plant ) {
        op = farm_ops::plant;
    } else if( miss_id.id == Camp_Harvest ) {
        op = farm_ops::harvest;
    } else {
        debugmsg( "Farm operations called with no matching operation" );
        return;
    }

    std::pair<size_t, std::string> farm_data = farm_action( omt_tgt, op );
    size_t plots_cnt = farm_data.first;
    if( !plots_cnt ) {
        return;
    }

    time_duration work = 0_minutes;
    switch( op ) {
        case farm_ops::harvest:
            work += 3_minutes * plots_cnt;
            start_mission( miss_id, work, true,
                           _( "begins to harvest the field…" ), false, {}, skill_survival, 1, exertion_level );
            break;
        case farm_ops::plant: {
            inventory_filter_preset seed_filter( []( const item_location & loc ) {
                return loc->is_seed() && loc->typeId() != itype_marloss_seed && loc->typeId() != itype_fungal_seeds;
            } );
            drop_locations seed_selection = give_basecamp_equipment( seed_filter,
                                            _( "Which seeds do you wish to have planted?" ), _( "Selected seeds" ),
                                            _( "You have no additional seeds to give your companions…" ) );
            if( seed_selection.empty() ) {
                return;
            }
            size_t seed_cnt = 0;
            std::vector<item *> to_plant;
            for( std::pair<item_location, int> &seeds : seed_selection ) {
                size_t num_seeds = seeds.second;
                item_location seed = seeds.first;
                seed.overflow();
                if( seed->count_by_charges() ) {
                    seed->charges = num_seeds;
                }
                to_plant.push_back( &*seed );
                seed_cnt += num_seeds;
            }

            if( !seed_cnt ) {
                return;
            }
            work += 1_minutes * seed_cnt;
            start_mission( miss_id, work, true,
                           _( "begins planting the field…" ), false, to_plant,
                           skill_survival, 1, exertion_level );
            break;
        }
        case farm_ops::plow:
            work += 5_minutes * plots_cnt;
            start_mission( miss_id, work, true, _( "begins plowing the field…" ), false, {}, exertion_level );
            break;
        default:
            debugmsg( "Farm operations called with no operation" );
    }
}
// camp faction companion mission recovery functions
npc_ptr basecamp::companion_choose_return( const mission_id &miss_id,
        time_duration min_duration )
{
    return talk_function::companion_choose_return( omt_pos, base_camps::id, miss_id,
            calendar::turn - min_duration );
}

npc_ptr basecamp::companion_crafting_choose_return( const mission_id &miss_id )
{
    comp_list preliminary_npc_list = get_mission_workers( miss_id, true );
    comp_list npc_list;
    std::map<std::string, comp_list> lists = companion_per_recipe_building_type( preliminary_npc_list );
    const std::string bldg = recipe_group::get_building_of_recipe( miss_id.parameters );

    for( const npc_ptr &comp : lists[bldg] ) {
        if( comp->companion_mission_time_ret < calendar::turn ) {
            npc_list.emplace_back( comp );
        }
    }

    return talk_function::companion_choose_return( npc_list );
}

void basecamp::finish_return( npc &comp, const bool fixed_time, const std::string &return_msg,
                              const std::string &skill, int difficulty, const bool cancel )
{
    popup( "%s %s", comp.get_name(), return_msg );
    // this is the time the mission was expected to take, or did take for fixed time missions
    time_duration reserve_time = comp.companion_mission_time_ret - comp.companion_mission_time;
    time_duration mission_time = reserve_time;
    if( !fixed_time ) {
        mission_time = calendar::turn - comp.companion_mission_time;
    }
    if( !cancel ) {
        talk_function::companion_skill_trainer( comp, skill, mission_time, difficulty );
    }

    // Missions that are not fixed_time pay their food costs at the end, instead of up-front.
    int need_food = time_to_food( mission_time - reserve_time );
    if( fac()->food_supply.kcal() < need_food ) {
        popup( _( "Your companion seems disappointed that your pantry is empty…" ) );
    }
    // movng all the logic from talk_function::companion return here instead of polluting
    // mission_companion
    comp.reset_companion_mission();
    comp.companion_mission_time = calendar::before_time_starts;
    comp.companion_mission_time_ret = calendar::before_time_starts;
    if( !cancel ) {
        for( size_t i = 0; i < comp.companion_mission_inv.size(); i++ ) {
            for( const item &it : comp.companion_mission_inv.const_stack( i ) ) {
                if( !it.count_by_charges() || it.charges > 0 ) {
                    place_results( it );
                }
            }
        }
    }
    comp.companion_mission_inv.clear();
    comp.companion_mission_points.clear();
    // npc *may* be active, or not if outside the reality bubble
    g->reload_npcs();
    validate_assignees();

    // Missions that are not fixed_time can try to draw more food than is in the food supply
    feed_workers( comp, camp_food_supply( -need_food ) );
    if( has_water() ) {
        comp.set_thirst( 0 );
    }
    comp.set_sleepiness( 0 );
    comp.set_sleep_deprivation( 0 );
}

npc_ptr basecamp::mission_return( const mission_id &miss_id, time_duration min_duration,
                                  bool fixed_time, const std::string &return_msg,
                                  const std::string &skill, int difficulty )
{
    npc_ptr comp = companion_choose_return( miss_id, min_duration );
    if( comp != nullptr ) {
        finish_return( *comp, fixed_time, return_msg, skill, difficulty );
    }
    return comp;
}

npc_ptr basecamp::crafting_mission_return( const mission_id &miss_id, const std::string &return_msg,
        const std::string &skill, int difficulty )
{
    npc_ptr comp = companion_crafting_choose_return( miss_id );
    if( comp != nullptr ) {
        finish_return( *comp, false, return_msg, skill, difficulty );
    }
    return comp;
}

npc_ptr basecamp::emergency_recall( const mission_id &miss_id )
{
    npc_ptr comp = talk_function::companion_choose_return( omt_pos, base_camps::id, miss_id,
                   calendar::turn - 24_hours, false );
    if( comp != nullptr ) {

        //  Special handing for camp upgrades. If multiple companions are assigned, the remaining time
        //  is divided between the remaining workers. Note that this logic relies on there being only
        //  a single instance of each construction active, and thus all workers assigned to that
        //  blueprint are on the same mission. Won't work with e.g. crafting, as different instances of
        //  the same crafting mission may be in various stages of completion concurrently.
        if( comp->get_companion_mission().miss_id.id == Camp_Upgrade ) {
            comp_list npc_list = get_mission_workers( comp->get_companion_mission().miss_id );

            if( npc_list.size() > 1 ) {
                time_duration remaining_time = comp->companion_mission_time_ret - calendar::turn;
                if( remaining_time > time_duration::from_turns( 0 ) ) {
                    remaining_time = remaining_time * npc_list.size() / ( npc_list.size() - 1 );
                }

                for( npc_ptr &worker : npc_list ) {
                    if( worker != comp ) {
                        worker->companion_mission_time_ret = calendar::turn + remaining_time;
                    }
                }
            }
        }

        const std::string return_msg = _( "responds to the emergency recall…" );
        finish_return( *comp, false, return_msg, skill_menial.str(), 0, true );
    }
    return comp;

}

bool basecamp::upgrade_return( const mission_id &miss_id )
{
    const point dir = miss_id.dir.value();  //  Will always have a value
    const std::string bldg = miss_id.parameters.empty() ? next_upgrade( dir, 1 ) : miss_id.parameters;
    if( bldg == "null" ) {
        return false;
    }

    auto e = expansions.find( dir );
    if( e == expansions.end() ) {
        return false;
    }
    const tripoint_abs_omt upos = e->second.pos;
    const recipe &making = *recipe_id( bldg );

    comp_list npc_list = get_mission_workers( miss_id );
    if( npc_list.empty() ) {
        return false;
    }

    std::string companion_list;
    for( const npc_ptr &comp : npc_list ) {
        if( comp != npc_list[0] ) {
            companion_list += ", ";
        }
        companion_list += comp->disp_name();
    }

    bool mirror_horizontal;
    bool mirror_vertical;
    int rotation;

    if( !extract_and_check_orientation_flags( making.ident(),
            dir,
            mirror_horizontal,
            mirror_vertical,
            rotation,
            "%s failed to build the %s upgrade",
            companion_list ) ) {
        return false;
    }

    if( making.get_blueprint().str() == faction_expansion_salt_water_pipe_swamp_N ) {
        return salt_water_pipe_swamp_return( miss_id, npc_list );
    } else if( making.get_blueprint().str() == faction_expansion_salt_water_pipe_N ) {
        return salt_water_pipe_return( miss_id, npc_list );
    }

    if( !run_mapgen_update_func( making.get_blueprint(), upos, miss_id.mapgen_args, nullptr, true,
                                 mirror_horizontal, mirror_vertical, rotation ) ) {
        popup( _( "%s failed to build the %s upgrade, perhaps there is a vehicle in the way." ),
               companion_list,
               making.get_blueprint().str() );
        return false;
    }

    apply_construction_marker( making.get_blueprint(), upos,
                               miss_id.mapgen_args, mirror_horizontal,
                               mirror_vertical, rotation, false );

    update_provides( bldg, e->second );
    update_resources( bldg );
    if( oter_str_id( bldg ).is_valid() ) {
        overmap_buffer.ter_set( upos, oter_id( bldg ) );
    }
    const std::string msg = _( "returns from upgrading the camp having earned a bit of "
                               "experience…" );

    for( const npc_ptr &comp : npc_list ) {
        finish_return( *comp, false, msg, "construction", making.difficulty );
    }

    return true;
}

bool basecamp::menial_return( const mission_id &miss_id )
{
    const std::string msg = _( "returns from doing the dirty work to keep the camp running…" );
    npc_ptr comp = mission_return( miss_id,
                                   3_hours, true, msg, skill_menial.str(), 2 );
    if( comp == nullptr ) {
        return false;
    }
    comp->revert_after_activity();
    return true;
}

bool basecamp::gathering_return( const mission_id &miss_id, time_duration min_time )
{
    npc_ptr comp = companion_choose_return( miss_id, min_time );
    if( comp == nullptr ) {
        return false;
    }

    std::string task_description = _( "gathering materials" );
    int danger = 20;
    int favor = 2;
    int threat = 10;
    std::string skill_group = "gathering";
    float skill = 2 * comp->get_skill_level( skill_survival ) + comp->per_cur;
    int checks_per_cycle = 6;
    if( miss_id.id == Camp_Foraging ) {
        task_description = _( "foraging for edible plants" );
        danger = 15;
        checks_per_cycle = 12;
    } else if( miss_id.id == Camp_Trapping ) {
        task_description = _( "trapping small animals" );
        favor = 1;
        danger = 15;
        skill_group = "trapping";
        skill = 2 * comp->get_skill_level( skill_traps ) + comp->per_cur;
        checks_per_cycle = 4;
    } else if( miss_id.id == Camp_Hunting ) {
        task_description = _( "hunting for meat" );
        danger = 10;
        favor = 0;
        skill_group = "hunting";
        skill = 1.5 * comp->get_skill_level( skill_gun ) + comp->per_cur / 2.0;
        threat = 12;
        checks_per_cycle = 2;
    }

    time_duration mission_time = calendar::turn - comp->companion_mission_time;
    if( one_in( danger ) && !survive_random_encounter( *comp, task_description, favor, threat ) ) {
        return false;
    }
    const std::string msg = string_format( _( "returns from %s carrying supplies and has a bit "
                                           "more experience…" ), task_description );
    finish_return( *comp, false, msg, skill_group, 1 );

    item_group_id itemlist( "forest" );
    if( miss_id.id == Camp_Collect_Firewood ) {
        itemlist = Item_spawn_data_gathering_faction_camp_firewood;
    } else if( miss_id.id == Camp_Gather_Materials ) {
        itemlist = Item_spawn_data_forest;
    } else if( miss_id.id == Camp_Foraging ) {
        switch( season_of_year( calendar::turn ) ) {
            case SPRING:
                itemlist = Item_spawn_data_foraging_faction_camp_spring;
                break;
            case SUMMER:
                itemlist = Item_spawn_data_foraging_faction_camp_summer;
                break;
            case AUTUMN:
                itemlist = Item_spawn_data_foraging_faction_camp_autumn;
                break;
            case WINTER:
                itemlist = Item_spawn_data_foraging_faction_camp_winter;
                break;
            default:
                debugmsg( "Invalid season" );
        }
    }
    if( miss_id.id == Camp_Trapping ||
        miss_id.id == Camp_Hunting ) {
        hunting_results( round( skill ), miss_id, checks_per_cycle * mission_time / min_time, 30 );
    } else {
        search_results( round( skill ), itemlist, checks_per_cycle * mission_time / min_time, 15 );
    }

    return true;
}

void basecamp::fortifications_return( const mission_id &miss_id )
{
    npc_ptr comp = companion_choose_return( miss_id, 3_hours );
    if( comp != nullptr ) {
        auto &build_point = comp->companion_mission_points;
        for( std::vector<tripoint_abs_omt>::iterator::value_type point : build_point ) {
            if( miss_id.parameters == faction_wall_level_n_0_string ||
                //  Handling of old format (changed mid 0.F) below
                ( miss_id.parameters.empty() &&
                  comp->companion_mission_role_id == faction_wall_level_n_0_string ) ) {
                tripoint_abs_omt fort_point = point;
                fortifications.push_back( fort_point );
            }
        }

        apply_fortifications( miss_id, &comp, false );

        const std::string msg = _( "returns from constructing fortifications…" );
        finish_return( *comp, true, msg, skill_construction.str(), 2 );
    }
}

bool basecamp::salt_water_pipe_swamp_return( const mission_id &miss_id,
        const comp_list &npc_list )
{
    const point dir = miss_id.dir.value();  //  Will always have a value

    expansion_salt_water_pipe *pipe = nullptr;

    bool found = false;
    for( expansion_salt_water_pipe *element : salt_water_pipes ) {
        if( element->expansion == dir ) {
            pipe = element;
            found = true;
            break;
        }
    }

    if( !found ) {
        popup( _( "Error: Failed to find the pipe task that was to be constructed" ) );
        return false;
    }

    point connection_dir = pipe->connection_direction;
    const int segment_number = 0;

    point next_construction_direction;

    if( segment_number == pipe->segments.size() - 1 ) {
        next_construction_direction = { -connection_dir.x, -connection_dir.y };
    } else {
        next_construction_direction = { pipe->segments[segment_number + 1].point.x() - pipe->segments[segment_number].point.x(),
                                        pipe->segments[segment_number + 1].point.y() - pipe->segments[segment_number].point.y()
                                      };
    }

    bool orthogonal = true;
    bool mirror_horizontal = false;
    bool mirror_vertical = false;
    int rotation = 0;

    salt_water_pipe_orientation_adjustment( next_construction_direction, orthogonal, mirror_vertical,
                                            mirror_horizontal, rotation );

    if( orthogonal ) {
        const update_mapgen_id id{ faction_expansion_salt_water_pipe_swamp_N };
        run_mapgen_update_func( id, pipe->segments[segment_number].point, {}, nullptr, true,
                                mirror_horizontal, mirror_vertical, rotation );
        apply_construction_marker( id, pipe->segments[segment_number].point,
                                   miss_id.mapgen_args, mirror_horizontal,
                                   mirror_vertical, rotation, false );
    } else {
        const update_mapgen_id id{ faction_expansion_salt_water_pipe_swamp_NE };
        run_mapgen_update_func( id, pipe->segments[segment_number].point, {}, nullptr, true,
                                mirror_horizontal, mirror_vertical, rotation );
        apply_construction_marker( id, pipe->segments[segment_number].point,
                                   miss_id.mapgen_args, mirror_horizontal,
                                   mirror_vertical, rotation, false );
    }

    pipe->segments[segment_number].finished = true;

    auto e = expansions.find( dir );
    //  Should be safe as the caller has already checked the result. Repeating rather than adding an additional parameter to the function.

    size_t finished_segments = 0;
    for( std::vector<expansion_salt_water_pipe_segment>::iterator::value_type element :
         pipe->segments ) {
        if( element.finished ) {
            finished_segments++;
        }
    }

    //  This is the last segment, so we can now allow the salt water pump to be constructed.
    if( finished_segments == pipe->segments.size() ) {
        const std::string token = salt_water_pipe_string_base + "0" + salt_water_pipe_string_suffix;
        if( e->second.provides.find( token ) == e->second.provides.end() ) {
            e->second.provides[token] = 0;
        }
        e->second.provides[token]++;
    }

    update_provides( miss_id.parameters, e->second );
    update_resources( miss_id.parameters );

    for( const npc_ptr &comp : npc_list ) {
        finish_return( *comp, true,
                       _( "returns from construction of the salt water pipe swamp segment…" ), "construction", 2 );
    }

    return true;
}

bool basecamp::salt_water_pipe_return( const mission_id &miss_id,
                                       const comp_list &npc_list )
{
    const recipe &making = recipe_id( miss_id.parameters ).obj();
    const point dir = miss_id.dir.value();  //  Will always have a value

    expansion_salt_water_pipe *pipe = nullptr;

    bool found = false;
    for( expansion_salt_water_pipe *element : salt_water_pipes ) {
        if( element->expansion == dir ) {
            pipe = element;
            found = true;
            break;
        }
    }

    if( !found ) {
        popup( _( "Error: Failed to find the pipe task that was to be constructed" ) );
        return false;
    }

    point connection_dir = pipe->connection_direction;
    const int segment_number = salt_water_pipe_segment_of( making );

    if( segment_number == -1 ) {
        return false;
    }

    const point previous_construction_direction = { pipe->segments[segment_number - 1].point.x() - pipe->segments[segment_number].point.x(),
                                                    pipe->segments[segment_number - 1].point.y() - pipe->segments[segment_number].point.y()
                                                  };

    point next_construction_direction;

    if( segment_number == static_cast<int>( pipe->segments.size() - 1 ) ) {
        next_construction_direction = { -connection_dir.x, -connection_dir.y };
    } else {
        next_construction_direction = { pipe->segments[segment_number + 1].point.x() - pipe->segments[segment_number].point.x(),
                                        pipe->segments[segment_number + 1].point.y() - pipe->segments[segment_number].point.y()
                                      };
    }

    bool orthogonal = true;
    bool mirror_horizontal = false;
    bool mirror_vertical = false;
    int rotation = 0;

    salt_water_pipe_orientation_adjustment( previous_construction_direction, orthogonal,
                                            mirror_vertical, mirror_horizontal, rotation );

    if( orthogonal ) {
        const update_mapgen_id id{ faction_expansion_salt_water_pipe_N };
        run_mapgen_update_func( id, pipe->segments[segment_number].point, {}, nullptr, true,
                                mirror_horizontal, mirror_vertical, rotation );
        apply_construction_marker( id, pipe->segments[segment_number].point,
                                   miss_id.mapgen_args, mirror_horizontal,
                                   mirror_vertical, rotation, false );
    } else {
        const update_mapgen_id id{ faction_expansion_salt_water_pipe_NE };
        run_mapgen_update_func( id, pipe->segments[segment_number].point, {}, nullptr, true,
                                mirror_horizontal, mirror_vertical, rotation );
        apply_construction_marker( id, pipe->segments[segment_number].point,
                                   miss_id.mapgen_args, mirror_horizontal,
                                   mirror_vertical, rotation, false );
    }

    salt_water_pipe_orientation_adjustment( next_construction_direction, orthogonal, mirror_vertical,
                                            mirror_horizontal, rotation );

    if( orthogonal ) {
        const update_mapgen_id id{ faction_expansion_salt_water_pipe_N };
        run_mapgen_update_func( id, pipe->segments[segment_number].point, {}, nullptr, true,
                                mirror_horizontal, mirror_vertical, rotation );
        apply_construction_marker( id, pipe->segments[segment_number].point,
                                   miss_id.mapgen_args, mirror_horizontal,
                                   mirror_vertical, rotation, false );
    } else {
        const update_mapgen_id id{ faction_expansion_salt_water_pipe_NE };
        run_mapgen_update_func( id, pipe->segments[segment_number].point, {}, nullptr, true,
                                mirror_horizontal, mirror_vertical, rotation );
        apply_construction_marker( id, pipe->segments[segment_number].point,
                                   miss_id.mapgen_args, mirror_horizontal,
                                   mirror_vertical, rotation, false );
    }

    pipe->segments[segment_number].finished = true;

    auto e = expansions.find( dir );
    //  Should be safe as the caller has already checked the result. Repeating rather than adding an additional parameter to the function.

    size_t finished_segments = 0;
    for( std::vector<expansion_salt_water_pipe_segment>::iterator::value_type element :
         pipe->segments ) {
        if( element.finished ) {
            finished_segments++;
        }
    }

    //  This is the last segment, so we can now allow the salt water pump to be constructed.
    if( finished_segments == pipe->segments.size() ) {
        const std::string token = salt_water_pipe_string_base + "0" + salt_water_pipe_string_suffix;
        if( e->second.provides.find( token ) == e->second.provides.end() ) {
            e->second.provides[token] = 0;
        }
        e->second.provides[token]++;
    }

    update_provides( miss_id.parameters, e->second );
    update_resources( miss_id.parameters );

    for( const npc_ptr &comp : npc_list ) {
        finish_return( *comp, true, _( "returns from construction of a salt water pipe segment…" ),
                       "construction", 2 );
    }

    return true;
}

void basecamp::recruit_return( const mission_id &miss_id, int score )
{
    const std::string msg = _( "returns from searching for recruits with "
                               "a bit more experience…" );
    npc_ptr comp = mission_return( miss_id, 4_days, true, msg, skill_recruiting.str(), 2 );
    if( comp == nullptr ) {
        return;
    }

    npc_ptr recruit;
    //Success of finding an NPC to recruit, based on survival/tracking
    float skill = comp->get_skill_level( skill_survival );
    if( rng( 1, 20 ) + skill > 17 ) {
        recruit = make_shared_fast<npc>();
        recruit->normalize();
        recruit->randomize();
        popup( _( "%s encountered %s…" ), comp->get_name(), recruit->get_name() );
    } else {
        popup( _( "%s didn't find anyone to recruit…" ), comp->get_name() );
        return;
    }
    //Chance of convincing them to come back
    skill = ( 100 * comp->get_skill_level( skill_speech ) + score ) / 100;
    if( rng( 1, 20 ) + skill  > 19 ) {
        popup( _( "%s convinced %s to hear a recruitment offer from you…" ), comp->get_name(),
               recruit->get_name() );
    } else {
        popup( _( "%s wasn't interested in anything %s had to offer…" ), recruit->get_name(),
               comp->get_name() );
        return;
    }
    //Stat window
    int rec_m = 0;
    int appeal = rng( -5, 3 ) + std::min( skill / 3, 3.0f );
    int food_desire = rng( 0, 5 );
    while( true ) {
        std::string description = _( "NPC Overview:\n\n" );
        description += string_format( _( "Name:  %s\n\n" ), right_justify( recruit->get_name(), 20 ) );
        description += string_format( _( "Strength:        %10d\n" ), recruit->str_max );
        description += string_format( _( "Dexterity:       %10d\n" ), recruit->dex_max );
        description += string_format( _( "Intelligence:    %10d\n" ), recruit->int_max );
        description += string_format( _( "Perception:      %10d\n\n" ), recruit->per_max );
        description += _( "Top 3 Skills:\n" );

        const auto skillslist = Skill::get_skills_sorted_by(
        [&]( const Skill & a, const Skill & b ) {
            const int level_a = recruit->get_skill_level( a.ident() );
            const int level_b = recruit->get_skill_level( b.ident() );
            return localized_compare( std::make_pair( -level_a, a.name() ),
                                      std::make_pair( -level_b, b.name() ) );
        } );

        description += string_format( "%s:          %4d\n", right_justify( skillslist[0]->name(), 12 ),
                                      static_cast<int>( recruit->get_skill_level( skillslist[0]->ident() ) ) );
        description += string_format( "%s:          %4d\n", right_justify( skillslist[1]->name(), 12 ),
                                      static_cast<int>( recruit->get_skill_level( skillslist[1]->ident() ) ) );
        description += string_format( "%s:          %4d\n\n", right_justify( skillslist[2]->name(), 12 ),
                                      static_cast<int>( recruit->get_skill_level( skillslist[2]->ident() ) ) );

        description += _( "Asking for:\n" );
        description += string_format( _( "> Food:     %10d days\n\n" ), food_desire );
        description += string_format( _( "Faction Food:%9d days\n\n" ),
                                      camp_food_supply_days( NO_EXERCISE ) );
        description += string_format( _( "Recruit Chance: %10d%%\n\n" ),
                                      std::min( 100 * ( 10 + appeal ) / 20, 100 ) );
        description += _( "Select an option:" );

        std::vector<std::string> rec_options;
        rec_options.emplace_back( _( "Increase Food" ) );
        rec_options.emplace_back( _( "Decrease Food" ) );
        rec_options.emplace_back( _( "Make Offer" ) );
        rec_options.emplace_back( _( "Not Interested" ) );

        rec_m = uilist( description, rec_options );
        if( rec_m < 0 || rec_m == 3 || static_cast<size_t>( rec_m ) >= rec_options.size() ) {
            popup( _( "You decide you aren't interested…" ) );
            return;
        }

        if( rec_m == 0 && food_desire + 1 <= camp_food_supply_days( NO_EXERCISE ) ) {
            food_desire++;
            appeal++;
        }
        if( rec_m == 1 ) {
            if( food_desire > 0 ) {
                food_desire--;
                appeal--;
            }
        }
        if( rec_m == 2 ) {
            break;
        }
    }
    // Roll for recruitment
    if( rng( 1, 20 ) + appeal >= 10 ) {
        popup( _( "%s has been convinced to join!" ), recruit->get_name() );
    } else {
        popup( _( "%s wasn't interested…" ), recruit->get_name() );
        // nullptr;
        return;
    }
    // Time durations always subtract from camp food supply
    camp_food_supply( 1_days * food_desire );
    avatar &player_character = get_avatar();
    recruit->spawn_at_precise( player_character.get_location() + point( -4, -4 ) );
    overmap_buffer.insert_npc( recruit );
    recruit->form_opinion( player_character );
    recruit->mission = NPC_MISSION_NULL;
    recruit->add_new_mission( mission::reserve_random( ORIGIN_ANY_NPC,
                              recruit->global_omt_location(),
                              recruit->getID() ) );
    talk_function::follow( *recruit );
    g->load_npcs();
}

void basecamp::combat_mission_return( const mission_id &miss_id )
{
    npc_ptr comp = companion_choose_return( miss_id, 3_hours );
    if( comp != nullptr ) {
        bool patrolling = miss_id.id == Camp_Combat_Patrol;
        comp_list patrol;
        npc_ptr guy = overmap_buffer.find_npc( comp->getID() );
        if( guy ) {
            patrol.push_back( guy );
        }
        for( tripoint_abs_omt &pt : comp->companion_mission_points ) {
            const oter_id &omt_ref = overmap_buffer.ter( pt );
            int swim = comp->get_skill_level( skill_swimming );
            if( is_river( omt_ref ) && swim < 2 ) {
                if( swim == 0 ) {
                    popup( _( "Your companion hit a river and didn't know how to swim…" ) );
                } else {
                    popup( _( "Your companion hit a river and didn't know how to swim well "
                              "enough to cross…" ) );
                }
                break;
            }
            comp->death_drops = false;
            bool outcome = talk_function::companion_om_combat_check( patrol, pt, patrolling );
            comp->death_drops = true;
            if( outcome ) {
                overmap_buffer.reveal( pt, 2 );
            } else if( comp->is_dead() ) {
                popup( _( "%s didn't return from patrol…" ), comp->get_name() );
                comp->place_corpse( pt );
                overmap_buffer.add_note( pt, "DEAD NPC" );
                overmap_buffer.remove_npc( comp->getID() );
                return;
            }
        }
        const std::string msg = _( "returns from patrol…" );
        finish_return( *comp, true, msg, skill_combat.str(), 4 );
    }
}

bool basecamp::survey_field_return( const mission_id &miss_id )
{
    const std::string abort_msg = _( "stops looking for terrain to turn into fields…" );
    npc_ptr comp = companion_choose_return( miss_id, 0_hours );
    if( comp == nullptr ) {
        return false;
    }

    popup( _( "Select a tile up to %d tiles away." ), 1 );
    const tripoint_abs_omt where( ui::omap::choose_point() );
    if( where == overmap::invalid_tripoint ) {
        return false;
    }

    int dist = rl_dist( where.xy(), omt_pos.xy() );
    if( dist != 1 ) {
        popup( _( "You must select a tile within %d range of the camp" ), 1 );
        return false;
    }
    if( omt_pos.z() != where.z() ) {
        popup( _( "Expansions must be on the same level as the camp" ) );
        return false;
    }
    const point dir = talk_function::om_simple_dir( omt_pos, where );
    if( expansions.find( dir ) != expansions.end() ) {
        if( query_yn(
                _( "You already have an expansion at that location.  Do you want to finish this mission?  If not, the mission remains active and another tile can be checked." ) ) ) {
            finish_return( *comp, true, abort_msg, skill_construction.str(), 0 );
            return true;
        } else {
            return false;
        }
    }

    if( overmap_buffer.ter_existing( where ) == oter_id( "field" ) ) {
        if( query_yn(
                _( "This location is already a field.  Do you want to finish this mission?  If not, the mission remains active and another tile can be checked." ) ) ) {
            finish_return( *comp, true, abort_msg, skill_construction.str(), 0 );
            return true;
        } else {
            return false;
        }
    }

    tinymap target;
    target.load( where, false );
    int mismatch_tiles = 0;
    tripoint mapmin = tripoint( 0, 0, where.z() );
    tripoint mapmax = tripoint( 2 * SEEX - 1, 2 * SEEY - 1, where.z() );
    const std::unordered_set<ter_str_id> match_terrains = { ter_t_clay, ter_t_dirt, ter_t_dirtmound, ter_t_grass, ter_t_grass_dead, ter_t_grass_golf, ter_t_grass_long, ter_t_grass_tall, ter_t_moss, ter_t_sand };
    for( const tripoint &p : target.points_in_rectangle( mapmin, mapmax ) ) {
        if( match_terrains.find( target.ter( p ).id() ) == match_terrains.end() ) {
            mismatch_tiles++;
        }
    }

    if( mismatch_tiles > 0 ) {
        if( query_yn(
                _( "This location has %d tiles blocking it from being converted.  Do you want to finish this mission?  If not, the mission remains active and another tile can be checked." ),
                mismatch_tiles ) ) {
            finish_return( *comp, true, abort_msg, skill_construction.str(), 0 );
            return true;
        } else {
            return false;
        }
    }

    overmap_buffer.ter_set( where, oter_id( "field" ) );
    if( query_yn(
            _( "This location has now been converted into a field!  Do you want to finish the mission?  If not, the mission remains active and another tile can be checked." ) ) ) {
        finish_return( *comp, true, abort_msg, skill_construction.str(), 0 );
        return true;
    } else {
        return false;
    }
}

bool basecamp::survey_return( const mission_id &miss_id )
{
    const std::string abort_msg = _( "gives up trying to create an expansion…" );
    npc_ptr comp = companion_choose_return( miss_id, 3_hours );
    if( comp == nullptr ) {
        return false;
    }

    popup( _( "Select a tile up to %d tiles away." ), 1 );
    const tripoint_abs_omt where( ui::omap::choose_point() );
    if( where == overmap::invalid_tripoint ) {
        return false;
    }

    int dist = rl_dist( where.xy(), omt_pos.xy() );
    if( dist != 1 ) {
        popup( _( "You must select a tile within %d range of the camp" ), 1 );
        return false;
    }
    if( omt_pos.z() != where.z() ) {
        popup( _( "Expansions must be on the same level as the camp" ) );
        return false;
    }
    const point dir = talk_function::om_simple_dir( omt_pos, where );
    if( expansions.find( dir ) != expansions.end() ) {
        if( query_yn(
                _( "You already have an expansion at that location.  Do you want to finish this mission?  If not, the mission remains active and another tile can be checked." ) ) ) {
            finish_return( *comp, true, abort_msg, skill_construction.str(), 0 );
            return true;
        } else {
            return false;
        }
    }

    const oter_id &omt_ref = overmap_buffer.ter( where );
    const std::optional<mapgen_arguments> *maybe_args = overmap_buffer.mapgen_args( where );
    const auto &pos_expansions = recipe_group::get_recipes_by_id( "all_faction_base_expansions",
                                 omt_ref, maybe_args );
    if( pos_expansions.empty() ) {
        popup( _( "You can't build any expansions in a %s." ), omt_ref.id().c_str() );
        if( query_yn(
                _( "You can't build any expansion in a %s.  Do you want to finish this mission?  If not, the mission remains active and another tile can be checked." ),
                omt_ref.id().c_str() ) ) {
            finish_return( *comp, true, abort_msg, skill_construction.str(), 0 );
            return true;
        } else {
            return false;
        }
    }

    const recipe_id expansion_type = base_camps::select_camp_option( pos_expansions,
                                     _( "Select an expansion:" ) );

    bool mirror_horizontal;
    bool mirror_vertical;
    int rotation;

    if( !extract_and_check_orientation_flags( expansion_type,
            dir,
            mirror_horizontal,
            mirror_vertical,
            rotation,
            "%s failed to build the %s expansion",
            comp->disp_name() ) ) {
        if( query_yn(
                _( "Do you want to finish this mission?  If not, the mission remains active and another tile can be checked." ) ) ) {
            finish_return( *comp, true, abort_msg, skill_construction.str(), 0 );
            return true;
        } else {
            return false;
        }
    }

    if( !run_mapgen_update_func( update_mapgen_id( expansion_type.str() ), where, {}, nullptr, true,
                                 mirror_horizontal, mirror_vertical, rotation ) ) {
        popup( _( "%s failed to add the %s expansion, perhaps there is a vehicle in the way." ),
               comp->disp_name(),
               expansion_type->blueprint_name() );
        if( query_yn(
                _( "Do you want to finish this mission?  If not, the mission remains active and another tile can be checked (e.g. after clearing away the obstacle)." ) ) ) {
            finish_return( *comp, true, abort_msg, skill_construction.str(), 0 );
            return true;
        } else {
            return false;
        }
    }
    overmap_buffer.ter_set( where, oter_id( expansion_type.str() ) );
    add_expansion( expansion_type.str(), where, dir );
    const std::string msg = _( "returns from surveying for the expansion." );
    finish_return( *comp, true, msg, skill_construction.str(), 2 );
    return true;
}

bool basecamp::farm_return( const mission_id &miss_id, const tripoint_abs_omt &omt_tgt )
{
    farm_ops op;
    if( miss_id.id == Camp_Plow ) {
        op = farm_ops::plow;
    } else if( miss_id.id == Camp_Plant ) {
        op = farm_ops::plant;
    } else if( miss_id.id == Camp_Harvest ) {
        op = farm_ops::harvest;
    } else {
        debugmsg( "Farm operations called with no matching operation" );
        return false;
    }

    const std::string msg = _( "returns from working your fields…" );
    npc_ptr comp = talk_function::companion_choose_return( omt_pos, base_camps::id, miss_id,
                   calendar::before_time_starts );
    if( comp == nullptr ) {
        return false;
    }

    farm_action( omt_tgt, op, comp );

    Character &player_character = get_player_character();
    //Give any seeds the NPC didn't use back to you.
    for( size_t i = 0; i < comp->companion_mission_inv.size(); i++ ) {
        for( const item &it : comp->companion_mission_inv.const_stack( i ) ) {
            if( it.charges > 0 ) {
                player_character.i_add( it );
            }
        }
    }
    finish_return( *comp, true, msg, skill_survival.str(), 2 );
    return true;
}

// window manipulation
void talk_function::draw_camp_tabs( const catacurses::window &win,
                                    const base_camps::tab_mode cur_tab,
                                    const std::vector<std::vector<mission_entry>> &entries )
{
    werase( win );
    const int width = getmaxx( win );
    mvwhline( win, point( 0, 2 ), LINE_OXOX, width );

    std::vector<std::string> tabs( base_camps::all_directions.size() );
    for( const auto &direction : base_camps::all_directions ) {
        tabs.at( direction.second.tab_order ) = direction.second.tab_title.translated();
    }
    const int tab_step = 3;
    int tab_space = 1;
    int tab_x = 0;
    for( auto &t : tabs ) {
        bool tab_empty = entries[tab_x + 1].empty();
        draw_subtab( win, tab_space, t, tab_x == cur_tab, false, tab_empty );
        tab_space += tab_step + utf8_width( t );
        tab_x++;
    }
    wnoutrefresh( win );
}

std::string talk_function::name_mission_tabs(
    const tripoint_abs_omt &omt_pos, const std::string &role_id,
    const std::string &cur_title, base_camps::tab_mode cur_tab )
{
    if( role_id != base_camps::id ) {
        return cur_title;
    }
    std::optional<basecamp *> temp_camp = overmap_buffer.find_camp( omt_pos.xy() );
    if( !temp_camp ) {
        return cur_title;
    }
    basecamp *bcp = *temp_camp;
    for( const auto &direction : base_camps::all_directions ) {
        if( cur_tab == direction.second.tab_order ) {
            return bcp->expansion_tab( direction.first );
        }
    }
    return bcp->expansion_tab( base_camps::base_dir );
}

// recipes and craft support functions
int basecamp::recipe_batch_max( const recipe &making ) const
{
    int max_batch = 0;
    const int max_checks = 9;
    for( size_t batch_size = 1000; batch_size > 0; batch_size /= 10 ) {
        for( int iter = 0; iter < max_checks; iter++ ) {
            time_duration work_days = base_camps::to_workdays( making.batch_duration(
                                          get_player_character(), max_batch + batch_size ) );
            int food_req = time_to_food( work_days );
            bool can_make = making.deduped_requirements().can_make_with_inventory(
                                _inv, making.get_component_filter(), max_batch + batch_size );
            if( can_make && fac()->food_supply.kcal() > food_req ) {
                max_batch += batch_size;
            } else {
                break;
            }
        }
    }
    return max_batch;
}

void basecamp::search_results( int skill, const item_group_id &group_id, int attempts,
                               int difficulty )
{
    for( int i = 0; i < attempts; i++ ) {
        if( skill > rng( 0, difficulty ) ) {
            item result = item_group::item_from( group_id, calendar::turn );
            if( !result.is_null() ) {
                place_results( result );
            }
        }
    }
}

void basecamp::hunting_results( int skill, const mission_id &miss_id, int attempts, int difficulty )
{
    // corpses do not exist as discrete items, so we use monster groups instead
    int base_group_chance = GROUP_CAMP_HUNTING->freq_total;
    int mission_specific_chance = 0;
    mongroup_id mission_specific_group;
    if( miss_id.id == Camp_Trapping ) {
        mission_specific_group = GROUP_CAMP_TRAPPING;
        mission_specific_chance += GROUP_CAMP_TRAPPING->freq_total;
    } else if( miss_id.id == Camp_Hunting ) {
        mission_specific_group = GROUP_CAMP_HUNTING_LARGE;
        mission_specific_chance += GROUP_CAMP_HUNTING_LARGE->freq_total;
    }
    const int total_chance = base_group_chance + mission_specific_chance;
    int successful_hunts = 0;
    for( int i = 0; i < attempts; i++ ) {
        if( skill > rng( 0, difficulty ) ) {
            successful_hunts++;
        }
    }

    if( successful_hunts <= 0 ) {
        return;
    }

    int results_from_base_group = 0;
    int results_from_mission_group = 0;
    for( ; successful_hunts > 0; successful_hunts-- ) {
        if( x_in_y( base_group_chance, total_chance ) ) {
            results_from_base_group++;
        } else {
            results_from_mission_group++;
        }
    }

    make_corpse_from_group( MonsterGroupManager::GetResultFromGroup( GROUP_CAMP_HUNTING,
                            &results_from_base_group ) );
    make_corpse_from_group( MonsterGroupManager::GetResultFromGroup( mission_specific_group,
                            &results_from_mission_group ) );
}

void basecamp::make_corpse_from_group( const std::vector<MonsterGroupResult> &group )
{
    for( const MonsterGroupResult &monster : group ) {
        const mtype_id target = monster.name;
        item result = item::make_corpse( target, calendar::turn, "" );
        if( !result.is_null() ) {
            int num_to_spawn = monster.pack_size;
            do {
                place_results( result );
                num_to_spawn--;
            } while( num_to_spawn > 0 );
        }
    }
}

int om_harvest_ter_est( npc &comp, const tripoint_abs_omt &omt_tgt, const ter_id &t, int chance )
{
    return om_harvest_ter( comp, omt_tgt, t, chance, true, false );
}
int om_harvest_ter_break( npc &comp, const tripoint_abs_omt &omt_tgt, const ter_id &t, int chance )
{
    return om_harvest_ter( comp, omt_tgt, t, chance, false, false );
}
int om_harvest_ter( npc &comp, const tripoint_abs_omt &omt_tgt, const ter_id &t, int chance,
                    bool estimate, bool bring_back )
{
    const ter_t &ter_tgt = t.obj();
    tinymap target_bay;
    target_bay.load( omt_tgt, false );
    int harvested = 0;
    int total = 0;
    tripoint mapmin = tripoint( 0, 0, omt_tgt.z() );
    tripoint mapmax = tripoint( 2 * SEEX - 1, 2 * SEEY - 1, omt_tgt.z() );
    for( const tripoint &p : target_bay.points_in_rectangle( mapmin, mapmax ) ) {
        if( target_bay.ter( p ) == t && x_in_y( chance, 100 ) ) {
            total++;
            if( estimate ) {
                continue;
            }
            if( bring_back ) {
                for( const item &itm : item_group::items_from( ter_tgt.bash.drop_group,
                        calendar::turn ) ) {
                    comp.companion_mission_inv.push_back( itm );
                }
                harvested++;
                target_bay.ter_set( p, ter_tgt.bash.ter_set );
            }
        }
    }
    target_bay.save();
    if( bring_back ) {
        return harvested;
    }
    return total;
}

int om_cutdown_trees_est( const tripoint_abs_omt &omt_tgt, int chance )
{
    return om_cutdown_trees( omt_tgt, chance, true, false );
}
int om_cutdown_trees_logs( const tripoint_abs_omt &omt_tgt, int chance )
{
    return om_cutdown_trees( omt_tgt, chance, false, true );
}
int om_cutdown_trees_trunks( const tripoint_abs_omt &omt_tgt, int chance )
{
    return om_cutdown_trees( omt_tgt, chance, false, false );
}
int om_cutdown_trees( const tripoint_abs_omt &omt_tgt, int chance, bool estimate,
                      bool force_cut_trunk )
{
    smallmap target_bay;
    target_bay.load( omt_tgt, false );
    int harvested = 0;
    int total = 0;
    tripoint mapmin = tripoint( 0, 0, omt_tgt.z() );
    tripoint mapmax = tripoint( 2 * SEEX - 1, 2 * SEEY - 1, omt_tgt.z() + 1 );
    for( const tripoint &p : target_bay.points_in_rectangle( mapmin, mapmax ) ) {
        if( target_bay.ter( p ).obj().has_flag( ter_furn_flag::TFLAG_TREE ) && rng( 0, 100 ) < chance ) {
            total++;
            if( estimate ) {
                continue;
            }
            // get a random number that is either 1 or -1
            point dir( 3 * ( 2 * rng( 0, 1 ) - 1 ) + rng( -1, 1 ), 3 * rng( -1, 1 ) + rng( -1, 1 ) );

            target_bay.cut_down_tree( tripoint_omt_ms( p ), dir );
            target_bay.collapse_at( p, true, true, false );
            harvested++;
        }
    }
    if( estimate ) {
        return total;
    }
    if( !force_cut_trunk ) {
        target_bay.save();
        return harvested;
    }
    // having cut down the trees, cut the trunks into logs
    for( const tripoint &p : target_bay.points_in_rectangle( mapmin, mapmax ) ) {
        if( target_bay.ter( p ) == ter_t_trunk || target_bay.ter( p ) == ter_t_stump ) {
            target_bay.ter_set( p, ter_t_dirt );
            target_bay.spawn_item( p, itype_log, rng( 2, 3 ), 0, calendar::turn );
            harvested++;
        }
    }
    target_bay.save();
    return harvested;
}

mass_volume om_harvest_itm( const npc_ptr &comp, const tripoint_abs_omt &omt_tgt, int chance,
                            bool take )
{
    tinymap target_bay;
    target_bay.load( omt_tgt, false );
    units::mass harvested_m = 0_gram;
    units::volume harvested_v = 0_ml;
    units::mass total_m = 0_gram;
    units::volume total_v = 0_ml;
    int total_num = 0;
    int harvested_num = 0;
    tripoint mapmin = tripoint( 0, 0, omt_tgt.z() );
    tripoint mapmax = tripoint( 2 * SEEX - 1, 2 * SEEY - 1, omt_tgt.z() );
    for( const tripoint &p : target_bay.points_in_rectangle( mapmin, mapmax ) ) {
        for( const item &i : target_bay.i_at( p ) ) {
            if( !i.made_of_from_type( phase_id::LIQUID ) ) {
                total_m += i.weight( true );
                total_v += i.volume( true );
                total_num += 1;
                if( take && x_in_y( chance, 100 ) ) {
                    if( comp ) {
                        comp->companion_mission_inv.push_back( i );
                    }
                    harvested_m += i.weight( true );
                    harvested_v += i.volume( true );
                    harvested_num += 1;
                }
            }
        }
        if( take ) {
            target_bay.i_clear( p );
        }
    }
    target_bay.save();
    mass_volume results;
    if( take ) {
        results.wgt = harvested_m;
        results.vol = harvested_v;
        results.count = harvested_num;
    } else {
        results.wgt = total_m;
        results.vol = total_v;
        results.count = total_num;
    }
    return results;
}

tripoint_abs_omt om_target_tile( const tripoint_abs_omt &omt_pos, int min_range, int range,
                                 const std::vector<std::string> &possible_om_types, ot_match_type match_type, bool must_see,
                                 bool popup_notice, const tripoint_abs_omt &source, bool bounce )
{
    bool errors = false;
    if( popup_notice ) {
        popup( _( "Select a location between  %d and  %d tiles away." ), min_range, range );
    }

    std::vector<std::string> bounce_locations = { faction_hide_site_0_string };

    tripoint_abs_omt where;
    om_range_mark( omt_pos, range );
    om_range_mark( omt_pos, min_range, true, "Y;X: MIN RANGE" );
    if( source == tripoint_abs_omt( -999, -999, -999 ) ) {
        where = ui::omap::choose_point();
    } else {
        where = ui::omap::choose_point( source );
    }
    om_range_mark( omt_pos, range, false );
    om_range_mark( omt_pos, min_range, false, "Y;X: MIN RANGE" );

    if( where == overmap::invalid_tripoint ) {
        return tripoint_abs_omt( -999, -999, -999 );
    }
    int dist = rl_dist( where.xy(), omt_pos.xy() );
    if( dist > range || dist < min_range ) {
        popup( _( "You must select a target between %d and %d range from the base.  Range: %d" ),
               min_range, range, dist );
        errors = true;
    }

    tripoint_abs_omt omt_tgt = where;

    const oter_id &omt_ref = overmap_buffer.ter( omt_tgt );

    if( must_see && !overmap_buffer.seen( omt_tgt ) ) {
        errors = true;
        popup( _( "You must be able to see the target that you select." ) );
    }

    if( !errors ) {
        for( const std::string &pos_om : bounce_locations ) {
            if( bounce && omt_ref.id().c_str() == pos_om && range > 5 ) {
                if( query_yn( _( "Do you want to bounce off this location to extend range?" ) ) ) {
                    om_line_mark( omt_pos, omt_tgt );
                    tripoint_abs_omt dest =
                        om_target_tile( omt_tgt, 2, range * .75, possible_om_types, match_type, true, false,
                                        omt_tgt, true );
                    om_line_mark( omt_pos, omt_tgt, false );
                    return dest;
                }
            }
        }

        if( possible_om_types.empty() ) {
            return omt_tgt;
        }

        for( const std::string &pos_om : possible_om_types ) {
            if( is_ot_match( pos_om, omt_ref, match_type ) ) {
                return omt_tgt;
            }
        }
    }

    return om_target_tile( omt_pos, min_range, range, possible_om_types, match_type );
}

void om_range_mark( const tripoint_abs_omt &origin, int range, bool add_notes,
                    const std::string &message )
{
    std::vector<tripoint_abs_omt> note_pts;

    if( trigdist ) {
        for( const tripoint_abs_omt &pos : points_on_radius_circ( origin, range ) ) {
            note_pts.emplace_back( pos );
        }
    } else {
        //North Limit
        for( int x = origin.x() - range; x < origin.x() + range + 1; x++ ) {
            note_pts.emplace_back( x, origin.y() - range, origin.z() );
        }
        //South
        for( int x = origin.x() - range; x < origin.x() + range + 1; x++ ) {
            note_pts.emplace_back( x, origin.y() + range, origin.z() );
        }
        //West
        for( int y = origin.y() - range; y < origin.y() + range + 1; y++ ) {
            note_pts.emplace_back( origin.x() - range, y, origin.z() );
        }
        //East
        for( int y = origin.y() - range; y < origin.y() + range + 1; y++ ) {
            note_pts.emplace_back( origin.x() + range, y, origin.z() );
        }
    }

    for( tripoint_abs_omt &pt : note_pts ) {
        if( add_notes ) {
            if( !overmap_buffer.has_note( pt ) ) {
                overmap_buffer.add_note( pt, message );
            }
        } else {
            if( overmap_buffer.has_note( pt ) && overmap_buffer.note( pt ) == message ) {
                overmap_buffer.delete_note( pt );
            }
        }
    }
}

void om_line_mark( const tripoint_abs_omt &origin, const tripoint_abs_omt &dest, bool add_notes,
                   const std::string &message )
{
    std::vector<tripoint_abs_omt> note_pts = line_to( origin, dest );

    for( tripoint_abs_omt &pt : note_pts ) {
        if( add_notes ) {
            if( !overmap_buffer.has_note( pt ) ) {
                overmap_buffer.add_note( pt, message );
            }
        } else {
            if( overmap_buffer.has_note( pt ) && overmap_buffer.note( pt ) == message ) {
                overmap_buffer.delete_note( pt );
            }
        }
    }
}

bool om_set_hide_site( npc &comp, const tripoint_abs_omt &omt_tgt,
                       const drop_locations &itms,
                       const drop_locations &itms_rem )
{
    tinymap target_bay;
    target_bay.load( omt_tgt, false );
    target_bay.ter_set( relay_site_stash, ter_t_improvised_shelter );
    for( drop_location it : itms_rem ) {
        item *i = it.first.get_item();
        item split_item;

        if( i->count() != it.second ) { //  We're not moving the whole stack, and so have to split it.
            split_item = i->split( it.second );
        }

        if( split_item.is_null() ) {
            comp.companion_mission_inv.add_item( *i );
            target_bay.i_rem( relay_site_stash, i );
        } else {
            comp.companion_mission_inv.add_item( split_item );
        }
    }

    for( drop_location it : itms ) {
        item *i = it.first.get_item();
        item split_item;

        if( i->count() != it.second ) { //  We're not moving the whole stack, and so have to split it.
            split_item = i->split( it.second );
        }

        if( split_item.is_null() ) {
            split_item = *i;  // create a copy of the original item, move that, and then destroy the original,
            // as drop_location knows how to do that so we don't have to search the ground and inventory for it.
            target_bay.add_item_or_charges( relay_site_stash, split_item );
            it.first.remove_item();
        } else {
            target_bay.add_item_or_charges( relay_site_stash, split_item );
        }
    }

    target_bay.save();

    overmap_buffer.ter_set( omt_tgt, oter_id( faction_hide_site_0_string ) );

    overmap_buffer.reveal( omt_tgt.xy(), 3, 0 );
    return true;
}

// path and travel time
time_duration companion_travel_time_calc( const tripoint_abs_omt &omt_pos,
        const tripoint_abs_omt &omt_tgt, time_duration work, int trips, int haulage )
{
    std::vector<tripoint_abs_omt> journey = line_to( omt_pos, omt_tgt );
    return companion_travel_time_calc( journey, work, trips, haulage );
}

time_duration companion_travel_time_calc( const std::vector<tripoint_abs_omt> &journey,
        time_duration work, int trips, int haulage )
{
    int one_way = 0;
    for( const tripoint_abs_omt &om : journey ) {
        const oter_id &omt_ref = overmap_buffer.ter( om );
        std::string om_id = omt_ref.id().c_str();
        // Player walks 1 om in roughly 30 seconds
        if( om_id == "field" ) {
            one_way += 30 + ( 30 + haulage );
        } else if( omt_ref->get_type_id() == oter_type_forest_trail ) {
            one_way += 35 + ( 30 + haulage );
        } else if( om_id == "forest_thick" ) {
            one_way += 50 + ( 30 + haulage );
        } else if( om_id == "forest_water" ) {
            one_way += 60 + ( 30 + haulage );
        } else if( is_river( omt_ref ) ) {
            // hauling stuff over a river is slow, because you have to portage most items
            one_way += 200 + ( 40 + haulage );
        } else {
            one_way += 40 + ( 30 + haulage );
        }
    }
    return work + one_way * trips * 1_seconds;
}

int om_carry_weight_to_trips( const units::mass &mass, const units::volume &volume,
                              const units::mass &carry_mass, const units::volume &carry_volume )
{
    int trips_m = 1 + mass / carry_mass;
    int trips_v = 1 + volume / carry_volume;
    // return the number of round trips
    return 2 * std::max( trips_m, trips_v );
}

int om_carry_weight_to_trips( const units::mass &total_mass, const units::volume &total_volume,
                              const npc_ptr &comp )
{
    units::mass max_m = comp ? comp->weight_capacity() - comp->weight_carried() : 60_kilogram;
    //Assume an additional pack will be carried in addition to normal gear
    units::volume sack_v = item( itype_duffelbag ).get_total_capacity();
    units::volume max_v = comp ? comp->free_space() : sack_v;
    max_v += sack_v;
    return om_carry_weight_to_trips( total_mass, total_volume, max_m, max_v );
}

std::vector<tripoint_abs_omt> om_companion_path( const tripoint_abs_omt &start, int range_start,
        bool bounce )
{
    std::vector<tripoint_abs_omt> scout_points;
    tripoint_abs_omt last = start;
    int range = range_start;
    int def_range = range_start;
    while( range > 3 ) {
        tripoint_abs_omt spt = om_target_tile( last, 0, range, {}, ot_match_type::exact, false, true, last,
                                               false );
        if( spt == tripoint_abs_omt( -999, -999, -999 ) ) {
            scout_points.clear();
            return scout_points;
        }
        if( last == spt ) {
            break;
        }
        std::vector<tripoint_abs_omt> note_pts = line_to( last, spt );
        scout_points.insert( scout_points.end(), note_pts.begin(), note_pts.end() );
        om_line_mark( last, spt );
        range -= rl_dist( spt.xy(), last.xy() );
        last = spt;

        const oter_id &omt_ref = overmap_buffer.ter( last );

        if( bounce && omt_ref.id() == oter_faction_hide_site_0 ) {
            range = def_range * .75;
            def_range = range;
        }
    }
    for( tripoint_abs_omt &pt : scout_points ) {
        om_line_mark( pt, pt, false );
    }
    return scout_points;
}

// camp utility functions
// mission support functions
drop_locations basecamp::give_basecamp_equipment( inventory_filter_preset &preset,
        const std::string &title, const std::string &column_title, const std::string &msg_empty ) const
{
    inventory_multiselector inv_s( get_player_character(), preset, column_title );

    inv_s.add_basecamp_items( *this );
    inv_s.set_title( title );

    if( inv_s.empty() ) {
        popup( std::string( msg_empty ), PF_GET_KEY );
        return {};
    }
    drop_locations selected = inv_s.execute();
    return selected;
}

drop_locations basecamp::give_equipment( Character *pc, const inventory_filter_preset &preset,
        const std::string &msg, const std::string &title, units::volume &total_volume,
        units::mass &total_mass )
{
    auto make_raw_stats = [&total_volume,
                           &total_mass]( const std::vector<std::pair<item_location, int>> &locs
    ) {
        total_volume = 0_ml;
        for( const auto &pair : locs ) {
            total_volume += pair.first->volume( false, true, pair.second );
        }

        total_mass = 0_gram;
        for( const auto &pair : locs ) {
            total_mass += pair.first->weight();
        }

        auto to_string = []( int val ) -> std::string {
            if( val == INT_MAX )
            {
                return pgettext( "short for infinity", "inf" );
            }
            return string_format( "%3d", val );
        };
        using stats = inventory_selector::stats;
        return stats{ {
                display_stat( _( "Volume (L)" ), total_volume.value() / 1000, INT_MAX, to_string ),
                display_stat( _( "Weight (kg)" ), total_mass.value() / 1000000, INT_MAX, to_string )
            } };
    };

    inventory_multiselector inv_s( *pc, preset, msg,
                                   make_raw_stats, /*allow_select_contained =*/ true );

    inv_s.add_character_items( *pc );
    inv_s.add_nearby_items( PICKUP_RANGE );
    inv_s.set_title( title );
    inv_s.set_hint( _( "To select items, type a number before selecting." ) );

    if( inv_s.empty() ) {
        popup( std::string( _( "You have nothing to send." ) ), PF_GET_KEY );
        return {};
    }
    drop_locations selected = inv_s.execute();
    return selected;
}

drop_locations basecamp::get_equipment( tinymap *target_bay, const tripoint &target, Character *pc,
                                        const inventory_filter_preset &preset,
                                        const std::string &msg, const std::string &title, units::volume &total_volume,
                                        units::mass &total_mass )
{
    auto make_raw_stats = [&total_volume,
                           &total_mass]( const std::vector<std::pair<item_location, int>> &locs
    ) {
        total_volume = 0_ml;
        for( const auto &pair : locs ) {
            total_volume += pair.first->volume( false, true, pair.second );
        }

        total_mass = 0_gram;
        for( const auto &pair : locs ) {
            total_mass += pair.first->weight();
        }

        auto to_string = []( int val ) -> std::string {
            if( val == INT_MAX )
            {
                return pgettext( "short for infinity", "inf" );
            }
            return string_format( "%3d", val );
        };
        using stats = inventory_selector::stats;
        return stats{ {
                display_stat( _( "Volume (L)" ), total_volume.value() / 1000, INT_MAX, to_string ),
                display_stat( _( "Weight (kg)" ), total_mass.value() / 1000000, INT_MAX, to_string )
            } };
    };

    inventory_multiselector inv_s( *pc, preset, msg,
                                   make_raw_stats, /*allow_select_contained =*/ true );

    inv_s.add_remote_map_items( target_bay, target );
    inv_s.set_title( title );
    inv_s.set_hint( _( "To select items, type a number before selecting." ) );

    if( inv_s.empty() ) {
        popup( std::string( _( "You have nothing to retrieve." ) ), PF_GET_KEY );
        return {};
    }
    drop_locations selected = inv_s.execute();
    return selected;
}

bool basecamp::validate_sort_points()
{
    zone_manager &mgr = zone_manager::get_manager();
    map *here = &get_map();
    const tripoint_abs_ms abspos = get_player_character().get_location();
    if( !mgr.has_near( zone_type_CAMP_STORAGE, abspos, 60 ) ||
        !mgr.has_near( zone_type_CAMP_FOOD, abspos, 60 ) ) {
        if( query_yn( _( "You do not have sufficient sort zones.  Do you want to add them?" ) ) ) {
            return set_sort_points();
        } else {
            return false;
        }
    } else {
        form_storage_zones( *here, abspos );
    }
    return true;
}

bool basecamp::set_sort_points()
{
    popup( _( "Sorting zones have changed.  Please create some sorting zones.  "
              "You must create a camp food zone, and a camp storage zone." ) );
    g->zones_manager();
    return validate_sort_points();
}

// camp analysis functions
std::vector<std::pair<std::string, tripoint_abs_omt>> talk_function::om_building_region(
            const tripoint_abs_omt &omt_pos, int range, bool purge )
{
    std::vector<std::pair<std::string, tripoint_abs_omt>> om_camp_region;
    for( const tripoint_abs_omt &omt_near_pos : points_in_radius( omt_pos, range ) ) {
        const oter_id &omt_rnear = overmap_buffer.ter( omt_near_pos );
        std::string om_rnear_id = omt_rnear.id().c_str();
        if( !purge || ( om_rnear_id.find( "faction_base_" ) != std::string::npos &&
                        // TODO: this exclusion check can be removed once primitive field camp OMTs have been purged
                        om_rnear_id.find( "faction_base_camp" ) == std::string::npos ) ) {
            om_camp_region.emplace_back( om_rnear_id, omt_near_pos );
        }
    }
    return om_camp_region;
}

point talk_function::om_simple_dir( const tripoint_abs_omt &omt_pos,
                                    const tripoint_abs_omt &omt_tar )
{
    point_rel_omt diff = omt_tar.xy() - omt_pos.xy();
    return { clamp( diff.x(), -1, 1 ), clamp( diff.y(), -1, 1 ) };
}

// mission descriptions
std::string camp_trip_description( const time_duration &total_time,
                                   const time_duration &working_time,
                                   const time_duration &travel_time, int distance, int trips,
                                   int need_food )
{
    std::string entry = "\n";
    //A square is roughly 3 m
    int dist_m = distance * SEEX * 2 * 3;
    if( dist_m > 1000 ) {
        entry += string_format( _( ">Distance:%15.2f (km)\n" ), dist_m / 1000.0 );
        entry += string_format( _( ">One Way: %15d (trips)\n" ), trips );
        entry += string_format( _( ">Covered: %15.2f (km)\n" ), dist_m / 1000.0 * trips );
    } else {
        entry += string_format( _( ">Distance:%15d (m)\n" ), dist_m );
        entry += string_format( _( ">One Way: %15d (trips)\n" ), trips );
        entry += string_format( _( ">Covered: %15d (m)\n" ), dist_m * trips );
    }
    entry += string_format( _( ">Travel:  %s\n" ), right_justify( to_string( travel_time ), 23 ) );
    entry += string_format( _( ">Working: %s\n" ), right_justify( to_string( working_time ), 23 ) );
    entry += "----                   ----\n";
    entry += string_format( _( "Total:    %s\n" ), right_justify( to_string( total_time ), 23 ) );
    entry += string_format( _( "Food:     %15d (kcal)\n\n" ), need_food );
    return entry;
}

std::string basecamp::craft_description( const recipe_id &itm )
{
    const recipe &making = itm.obj();

    std::vector<std::string> component_print_buffer;
    int pane = FULL_SCREEN_WIDTH;
    const requirement_data &req = making.simple_requirements();
    auto tools = req.get_folded_tools_list( pane, c_white, _inv, 1 );
    auto comps = req.get_folded_components_list( pane, c_white, _inv,
                 making.get_component_filter(), 1 );

    component_print_buffer.insert( component_print_buffer.end(), tools.begin(), tools.end() );
    component_print_buffer.insert( component_print_buffer.end(), comps.begin(), comps.end() );

    std::string comp;
    for( auto &elem : component_print_buffer ) {
        str_append( comp, elem, "\n" );
    }
    comp = string_format( _( "Skill used: %s\nDifficulty: %d\n%s\nTime: %s\nCalories per craft: %s\n" ),
                          making.skill_used.obj().name(), making.difficulty, comp,
                          to_string( base_camps::to_workdays( making.batch_duration( get_player_character() ) ) ),
                          time_to_food( base_camps::to_workdays( making.batch_duration( get_player_character() ) ),
                                        itm.obj().exertion_level() ) );
    return comp;
}

int basecamp::recruit_evaluation( int &sbase, int &sexpansions, int &sfaction, int &sbonus ) const
{
    auto e = expansions.find( base_camps::base_dir );
    if( e == expansions.end() ) {
        sbase = 0;
        sexpansions = 0;
        sfaction = 0;
        sbonus = 0;
        return 0;
    }
    sbase = e->second.cur_level * 5;
    sexpansions = expansions.size() * 2;

    //How could we ever starve?
    //More than 5 farms at recruiting base
    int farm = 0;
    for( const point &dir : directions ) {
        if( has_provides( "farming", dir ) ) {
            farm++;
        }
    }
    sfaction = std::min( fac()->food_supply.kcal() / 10000, 10 );
    sfaction += std::min( camp_discipline() / 10, 5 );
    sfaction += std::min( camp_morale() / 10, 5 );

    //Secret or Hidden Bonus
    //Please avoid openly discussing so that there is some mystery to the system
    sbonus = 0;
    if( farm >= 5 ) {
        sbonus += 10;
    }
    //More machine than man
    //Bionics count > 10, respect > 75
    if( get_player_character().get_bionics().size() > 10 && camp_discipline() > 75 ) {
        sbonus += 10;
    }
    //Survival of the fittest
    if( g->get_kill_tracker().npc_kill_count() > 10 ) {
        sbonus += 10;
    }
    return sbase + sexpansions + sfaction + sbonus;
}
int basecamp::recruit_evaluation() const
{
    int sbase;
    int sexpansions;
    int sfaction;
    int sbonus;
    return recruit_evaluation( sbase, sexpansions, sfaction, sbonus );
}

std::string basecamp::recruit_description( int npc_count ) const
{
    int sbase;
    int sexpansions;
    int sfaction;
    int sbonus;
    int total = recruit_evaluation( sbase, sexpansions, sfaction, sbonus );
    std::string desc = string_format( _( "Notes:\n"
                                         "Recruiting additional followers is very dangerous and "
                                         "expensive.  The outcome is heavily dependent on the "
                                         "skill of the companion you send and the appeal of "
                                         "your base.\n\n"
                                         "Skill used: social\n"
                                         "Difficulty: 2\n"
                                         "Base Score:                   +%3d%%\n"
                                         "> Expansion Bonus:            +%3d%%\n"
                                         "> Faction Bonus:              +%3d%%\n"
                                         "> Special Bonus:              +%3d%%\n\n"
                                         "Total: Skill                  +%3d%%\n\n"
                                         "Risk: High\n"
                                         "Time: 4 Days\n"
                                         "Positions: %d/1\n" ), sbase, sexpansions, sfaction,
                                      sbonus, total, npc_count );
    return desc;
}

std::string basecamp::gathering_description()
{
    item_group_id itemlist = Item_spawn_data_forest;
    std::string output;

    // Functions like the debug item group tester but only rolls 6 times so the player
    // doesn't have perfect knowledge
    std::map<std::string, int> itemnames;
    for( size_t a = 0; a < 6; a++ ) {
        const std::vector<item> items = item_group::items_from( itemlist, calendar::turn );
        for( const item &it : items ) {
            itemnames[it.display_name()]++;
        }
    }
    // Invert the map to get sorting!
    std::multimap<int, std::string> itemnames2;
    for( const auto &e : itemnames ) {
        itemnames2.insert( std::pair<int, std::string>( e.second, e.first ) );
    }
    for( const auto &e : itemnames2 ) {
        str_append( output, "> ", e.second, "\n" );
    }
    return output;
}

std::string basecamp::farm_description( const tripoint_abs_omt &farm_pos, size_t &plots_count,
                                        farm_ops operation )
{
    std::pair<size_t, std::string> farm_data = farm_action( farm_pos, operation );
    std::string entry;
    plots_count = farm_data.first;
    switch( operation ) {
        case farm_ops::harvest:
            entry += _( "Harvestable: " ) + std::to_string( plots_count ) + "\n" + farm_data.second;
            break;
        case farm_ops::plant:
            entry += _( "Ready for Planting: " ) + std::to_string( plots_count ) + "\n";
            break;
        case farm_ops::plow:
            entry += _( "Needs Plowing: " ) + std::to_string( plots_count ) + "\n";
            break;
        default:
            debugmsg( "Farm operations called with no operation" );
            break;
    }
    return entry;
}

// food supply

int basecamp::camp_food_supply_days( float exertion_level ) const
{
    return fac()->food_supply.kcal() / time_to_food( 24_hours, exertion_level );
}

nutrients basecamp::camp_food_supply( nutrients &change )
{
    nutrients consumed;
    if( change.calories < 0 && change.vitamins().empty() && fac()->food_supply.calories > 0 ) {
        // We've been passed a raw kcal value, we should also consume a proportional amount of vitamins
        // Kcals are used as a proxy to consume vitamins.
        // e.g. if you have a larder with 10k kcal, 100 vitamin A, 200 vitamin B then consuming 1000 kcal will
        // consume 10 vitamin A and *20* vitamin B. In other words, we assume the vitamins are uniformly distributed with the kcals
        // This isn't a perfect assumption but it's a necessary one to abstract away the food items themselves
        double percent_consumed = std::abs( static_cast<double>( change.calories ) ) /
                                  fac()->food_supply.calories;
        consumed = fac()->food_supply;
        if( std::abs( change.calories ) > fac()->food_supply.calories && fac()->consumes_food ) {
            //Whoops, we don't have enough food. Empty the larder! No crumb shall go un-eaten!
            fac()->food_supply += change;
            faction *yours = get_player_character().get_faction();
            if( fac()->id == yours->id ) {
                yours->likes_u += fac()->food_supply.kcal() / 1250;
                yours->respects_u += fac()->food_supply.kcal() / 625;
                yours->trusts_u += fac()->food_supply.kcal() / 625;
            }
            fac()->food_supply *= 0;
            return consumed;
        }
        consumed *= percent_consumed;
        if( fac()->consumes_food ) {
            // Subtraction since we use the absolute value of change's calories to get the percent
            fac()->food_supply -= consumed;
        }
        return consumed;
    }
    fac()->food_supply += change;
    consumed = change;
    return consumed;
}

nutrients basecamp::camp_food_supply( int change )
{
    nutrients added;
    // Kcal to calories
    added.calories = ( change * 1000 );
    return camp_food_supply( added );
}

nutrients basecamp::camp_food_supply( time_duration work, float exertion_level )
{
    return camp_food_supply( -time_to_food( work, exertion_level ) );
}

void basecamp::feed_workers( const std::vector<std::reference_wrapper <Character>> &workers,
                             nutrients food, bool is_player_meal )
{
    const int num_workers = workers.size();
    if( num_workers == 0 ) {
        debugmsg( "feed_workers called without any workers to feed!" );
        return;
    }
    if( !is_player_meal && get_option<bool>( "NO_NPC_FOOD" ) ) {
        return;
    }

    // Split the food into equal sized portions.
    food /= num_workers;
    for( const auto &worker_reference : workers ) {
        Character &worker = worker_reference.get();
        if( !allowed_access_by( worker ) ) {
            debugmsg( "Character %s improperly tried to access food stores at camp %s, please report this error.",
                      worker.disp_name(), name );
        }
        item food_item = make_fake_food( food );
        // Handle allergies and other stuff
        bool query_player = !worker.is_npc();
        const ret_val<edible_rating> rating = worker.will_eat( food_item, query_player );
        switch( rating.value() ) {
            case EDIBLE:
                // I'd like to use consume_activity_actor here, but our little trick with make_fake_food() requires that the
                // item be consumed immediately.
                worker.consume( food_item );
                worker.update_stomach( calendar::turn, calendar::turn ); //Handles setting hunger appropriately
                break;
            case TOO_FULL:
                worker.add_msg_player_or_npc( m_neutral,
                                              _( "You are too full to eat right now, and put the meal back into storage." ),
                                              _( "<npcname> is too full to eat right now, and puts the meal back into storage." ) );
                camp_food_supply( food );
                break;
            case INEDIBLE:
            case INEDIBLE_MUTATION:
                debugmsg( "Always-edible food somehow inedible, please report this error." );
                camp_food_supply( food );
                break;
            case ALLERGY:
                worker.add_msg_if_npc( m_bad,
                                       _( "%s takes one look at the food and declines, explaining they're allergic." ),
                                       worker.get_name() );
                camp_food_supply( food );
                break;
            case ALLERGY_WEAK:
                worker.add_msg_if_npc( m_bad,
                                       _( "%s takes a bite but spits it out.  It seems something in the food disagrees with them." ),
                                       worker.get_name() );
                camp_food_supply( food );
                break;
            case CANNIBALISM:
                worker.add_msg_if_npc( m_bad,
                                       _( "%s thanks you for the meal, but when they see what's in the meal their attitude suddenly changes!" ),
                                       worker.get_name() );
                if( worker.is_npc() ) {
                    worker.as_npc()->mutiny();
                }
                // Food specifically does not go back in the larder.
                break;
            case PARASITES:
            // None of these should ever happen.
            case ROTTEN:
            case NAUSEA:
            case NO_TOOL:
                break;
        }
    }
}

void basecamp::feed_workers( Character &worker, nutrients food, bool is_player_meal )
{
    std::vector<std::reference_wrapper <Character>> work_party;
    work_party.emplace_back( worker );
    feed_workers( work_party, std::move( food ), is_player_meal );
}

int basecamp::time_to_food( time_duration work, float exertion_level ) const
{
    const int days = to_hours<int>( work ) / 24;
    const int work_time = days * work_day_hours + to_hours<int>( work ) - days * 24;

    return base_metabolic_rate * ( work_time * exertion_level + days * work_day_rest_hours * NO_EXERCISE
                                   + days * work_day_idle_hours * SLEEP_EXERCISE ) / 24;
}

item basecamp::make_fake_food( const nutrients &to_use ) const
{
    // This is dumb, but effective.
    std::string food_id = "camp_meal_small";
    if( to_use.kcal() > 3000 ) {
        food_id = "camp_meal_large";
    } else if( to_use.kcal() > 1000 ) {
        food_id = "camp_meal_medium";
    }
    item food_item( food_id );
    // Set the default nutritional of the item.
    // This doesn't persist through save/load, but that's ok, we will be eating it immediately.
    food_item.get_comestible()->default_nutrition = to_use;
    return food_item;
}

static const npc &getAverageJoe()
{
    static npc averageJoe;
    return averageJoe;
}

// mission support
bool basecamp::distribute_food()
{
    if( !validate_sort_points() ) {
        popup( _( "You do not have a camp food zone.  Aborting…" ) );
        return false;
    }

    map &here = get_map();
    zone_manager &mgr = zone_manager::get_manager();
    if( here.check_vehicle_zones( here.get_abs_sub().z() ) ) {
        mgr.cache_vzones();
    }
    const tripoint_abs_ms &abspos = get_dumping_spot();
    const std::unordered_set<tripoint_abs_ms> &z_food =
        mgr.get_near( zone_type_CAMP_FOOD, abspos, 60 );

    double quick_rot = 0.6 + ( has_provides( "pantry" ) ? 0.1 : 0 );
    double slow_rot = 0.8 + ( has_provides( "pantry" ) ? 0.05 : 0 );
    nutrients nutrients_to_add;

    const auto rot_multip = [&]( const item & it, item * const container ) {
        if( !it.goes_bad() ) {
            return 1.;
        }
        float spoil_mod = 1.0f;
        if( container ) {
            if( item_pocket *const pocket = container->contained_where( it ) ) {
                spoil_mod = pocket->spoil_multiplier();
            }
        }
        // Container seals and prevents any spoilage.
        if( spoil_mod == 0 ) {
            return 1.;
        }
        // @TODO: this does not handle fridges or things like root cellar, but maybe it shouldn't.
        const time_duration rots_in = ( it.get_shelf_life() - it.get_rot() ) / spoil_mod;
        if( rots_in >= 5_days ) {
            return 1.;
        } else if( rots_in >= 2_days ) {
            return slow_rot;
        } else {
            return quick_rot;
        }
    };
    const auto consume_non_recursive = [&]( item & it, item * const container ) {
        if( !it.is_comestible() ) {
            return false;
        }
        // Always reject in-progress craft item
        if( it.is_craft() ) {
            return false;
        }
        // Stuff like butchery refuse and other disgusting stuff
        if( it.get_comestible_fun() < -6 ) {
            return false;
        }
        if( it.has_flag( flag_INEDIBLE ) ) {
            return false;
        }
        if( it.rotten() ) {
            return false;
        }
        nutrients from_it = getAverageJoe().compute_effective_nutrients( it ) * it.count();
        // Do this multiplication separately to make sure we're using the *= operator with double argument..
        from_it *= rot_multip( it, container );
        nutrients_to_add += from_it;
        if( from_it.kcal() <= 0 ) {
            // can happen if calories is low and rot is high.
            return false;
        }
        return true;
    };

    // Returns whether the item should be removed from the map.
    const auto consume = [&]( item & it, item * const container ) {
        if( it.is_food_container() ) {
            std::vector<item *> to_remove;
            it.visit_items( [&]( item * content, item * parent ) {
                if( consume_non_recursive( *content, parent ) ) {
                    to_remove.push_back( content );
                    return VisitResponse::SKIP;
                }
                return VisitResponse::NEXT;
            } );
            if( to_remove.empty() ) {
                return false;
            }
            for( item *const food : to_remove ) {
                it.remove_item( *food );
            }
            it.on_contents_changed();
            return false;
        }
        return consume_non_recursive( it, container );
    };
    for( const tripoint_abs_ms &p_food_stock_abs : z_food ) {
        // @FIXME: this will not handle zones in vehicle
        const tripoint p_food_stock = here.getlocal( p_food_stock_abs );
        map_stack items = here.i_at( p_food_stock );
        for( auto iter = items.begin(); iter != items.end(); ) {
            if( consume( *iter, nullptr ) ) {
                iter = items.erase( iter );
            } else {
                ++iter;
            }
        }
    }

    if( nutrients_to_add.kcal() <= 0 ) {
        popup( _( "No suitable items are located at the drop points…" ) );
        return false;
    }

    popup( _( "You distribute %d kcal worth of food to your companions." ), nutrients_to_add.kcal() );
    camp_food_supply( nutrients_to_add );
    return true;
}

std::string basecamp::name_display_of( const mission_id &miss_id )
{
    const std::string dir_abbr = base_camps::all_directions.at(
                                     miss_id.dir.value() ).bracket_abbr.translated();
    std::vector<basecamp_upgrade> upgrades;
    std::vector<std::string> pos_names;

    switch( miss_id.id ) {
        case No_Mission:
        case Scavenging_Patrol_Job:
        case Scavenging_Raid_Job:
        case Menial_Job:
        case Carpentry_Job:
        case Forage_Job:
        case Caravan_Commune_Center_Job:

        //  Faction camp tasks
        case Camp_Distribute_Food:
        case Camp_Determine_Leadership:
        case Camp_Have_Meal:
        case Camp_Hide_Mission:
        case Camp_Reveal_Mission:
        case Camp_Assign_Jobs:
        case Camp_Assign_Workers:
        case Camp_Abandon:
        case Camp_Emergency_Recall:
        case Camp_Gather_Materials:
        case Camp_Collect_Firewood:
        case Camp_Menial:
        case Camp_Survey_Field:
        case Camp_Survey_Expansion:
        case Camp_Cut_Logs:
        case Camp_Clearcut:
        case Camp_Setup_Hide_Site:
        case Camp_Relay_Hide_Site:
        case Camp_Foraging:
        case Camp_Trapping:
        case Camp_Hunting:
        case Camp_OM_Fortifications:
        case Camp_Recruiting:
        case Camp_Scouting:
        case Camp_Combat_Patrol:
        case Camp_Chop_Shop:
        case Camp_Plow:
        case Camp_Plant:
        case Camp_Harvest:
            return mission_ui_activity_of( miss_id );

        case Camp_Upgrade: {
            upgrades = available_upgrades( miss_id.dir.value() );

            auto upgrade_it = std::find_if(
                                  upgrades.begin(), upgrades.end(),
            [&]( const basecamp_upgrade & upgrade ) {
                return upgrade.bldg == miss_id.parameters;
            } );
            if( upgrade_it == upgrades.end() ) {
                return mission_ui_activity_of( miss_id ) + _( "<No longer valid construction>" );
            }
            std::string result = mission_ui_activity_of( miss_id ) + upgrade_it->name;
            const recipe &rec = *recipe_id( upgrade_it->bldg );
            for( const std::pair<const std::string, cata_variant> &arg : miss_id.mapgen_args.map ) {
                result +=
                    string_format(
                        " (%s)", rec.blueprint_parameter_ui_string( arg.first, arg.second ) );
            }
            return result;
        }
        case Camp_Crafting: {
            const std::string dir_id = base_camps::all_directions.at( miss_id.dir.value() ).id;
            const std::string dir_abbr = base_camps::all_directions.at(
                                             miss_id.dir.value() ).bracket_abbr.translated();

            const std::map<recipe_id, translation> &recipes = recipe_deck( miss_id.dir.value() );
            const auto it = recipes.find( recipe_id( miss_id.parameters ) );
            if( it != recipes.end() ) {
                return dir_abbr + it->second;
            } else {
                return dir_abbr + _( " <Unsupported recipe>" );
            }
        }
        default:
            return "";
    }
}

void basecamp::handle_reveal_mission( const point &dir )
{
    if( hidden_missions.empty() ) { //  Should never happen
        return;
    }
    const base_camps::direction_data &base_data = base_camps::all_directions.at( dir );

    while( true ) {
        std::vector<std::string> pos_names;
        int choice = 0;
        pos_names.reserve( hidden_missions[size_t( base_data.tab_order )].size() );

        for( ui_mission_id &id : hidden_missions[size_t( base_data.tab_order )] ) {
            pos_names.push_back( name_display_of( id.id ) );
        }

        choice = uilist( _( "Select mission(s) to reveal, escape when done" ), pos_names );

        if( choice < 0 || static_cast<size_t>( choice ) >= pos_names.size() ) {
            popup( _( "You're done for now…" ) );
            return;
        }

        hidden_missions[size_t( base_data.tab_order )].erase( hidden_missions[size_t(
                    base_data.tab_order )].begin() + choice );
    }
}

void basecamp::handle_hide_mission( const point &dir )
{
    const base_camps::direction_data &base_data = base_camps::all_directions.at( dir );
    const size_t previously_hidden_count = hidden_missions[size_t( base_data.tab_order )].size();

    while( true ) {
        std::vector<std::string> pos_names;
        std::vector<ui_mission_id> reference;
        int choice = 0;
        pos_names.reserve( hidden_missions[size_t( base_data.tab_order )].size() );
        reference.reserve( hidden_missions[size_t( base_data.tab_order )].size() );

        for( ui_mission_id &miss_id : temp_ui_mission_keys[size_t( base_data.tab_order )] ) {
            if( !miss_id.ret &&
                miss_id.id.id != Camp_Reveal_Mission ) {

                // Filter out the onces we're hiding in this loop, as temp_ui_mission_keys isn't refreshed
                bool hidden = false;
                for( size_t i = previously_hidden_count; i < hidden_missions[size_t( base_data.tab_order )].size();
                     i++ ) {
                    if( is_equal( hidden_missions[size_t( base_data.tab_order )].at( i ), miss_id ) ) {
                        hidden = true;
                        break;
                    }
                }
                if( !hidden ) {
                    pos_names.push_back( name_display_of( miss_id.id ) );
                    reference.push_back( miss_id );
                }
            }
        }

        choice = uilist( _( "Select mission(s) to hide, escape when done" ), pos_names );

        if( choice < 0 || static_cast<size_t>( choice ) >= pos_names.size() ) {
            popup( _( "You're done for now…" ) );
            return;
        }

        hidden_missions[size_t( base_data.tab_order )].push_back( reference[choice] );
    }
}

// morale
int basecamp::camp_discipline( int change ) const
{
    fac()->respects_u += change;
    return fac()->respects_u;
}

int basecamp::camp_morale( int change ) const
{
    fac()->likes_u += change;
    return fac()->likes_u;
}

void basecamp::place_results( const item &result )
{
    map &target_bay = get_camp_map();
    form_storage_zones( target_bay, bb_pos );
    tripoint new_spot = target_bay.getlocal( get_dumping_spot() );
    // Special handling for liquids
    // find any storage-zoned LIQUIDCONT we can dump them in, set that as the item's destination instead
    if( result.made_of( phase_id::LIQUID ) ) {
        for( tripoint_abs_ms potential_spot : get_liquid_dumping_spot() ) {
            // No items at a potential spot? Set the destination there and stop checking.
            // We could check if the item at the tile are the same as the item we're placing, but liquids of the same typeid
            // don't always mix depending on their components...
            if( target_bay.i_at( target_bay.getlocal( potential_spot ) ).empty() ) {
                new_spot = target_bay.getlocal( potential_spot );
                break;
            }
            // We've processed the last spot and haven't found anywhere to put it, we'll end up using dumping_spot.
            // Throw a warning to let players know what's going on. Unfortunately we can't back out of finishing the mission this deep in the process.
            if( potential_spot == get_liquid_dumping_spot().back() ) {
                popup( _( "No eligible locations found to place resulting liquids, placing them at random.\n\nEligible locations must be a terrain OR furniture (not item) that can contain liquid, and does not already have any items on its tile." ) );
            }
        }
    }
    target_bay.add_item_or_charges( new_spot, result, true );
    apply_camp_ownership( target_bay, new_spot, 10 );
    target_bay.save();
}

void apply_camp_ownership( map &here, const tripoint &camp_pos, int radius )
{
    for( const tripoint &p : here.points_in_rectangle( camp_pos + point( -radius, -radius ),
            camp_pos + point( radius, radius ) ) ) {
        map_stack items = here.i_at( p.xy() );
        for( item &elem : items ) {
            elem.set_owner( get_player_character() );
        }
    }
}

// combat and danger
// this entire system is stupid
bool survive_random_encounter( npc &comp, std::string &situation, int favor, int threat )
{
    popup( _( "While %s, a silent specter approaches %s…" ), situation, comp.get_name() );
    float skill_1 = comp.get_skill_level( skill_survival );
    float skill_2 = comp.get_skill_level( skill_speech );
    if( skill_1 + favor > rng( 0, 10 ) ) {
        popup( _( "%s notices the antlered horror and slips away before it gets too close." ),
               comp.get_name() );
        talk_function::companion_skill_trainer( comp, "gathering", 10_minutes, 10 - favor );
    } else if( skill_2 + favor > rng( 0, 10 ) ) {
        popup( _( "Another survivor approaches %s asking for directions." ), comp.get_name() );
        popup( _( "Fearful that he may be an agent of some hostile faction, "
                  "%s doesn't mention the camp." ), comp.get_name() );
        popup( _( "The two part on friendly terms and the survivor isn't seen again." ) );
        talk_function::companion_skill_trainer( comp, skill_recruiting, 10_minutes, 10 - favor );
    } else {
        popup( _( "%s didn't detect the ambush until it was too late!" ), comp.get_name() );
        float skill = comp.get_skill_level( skill_melee ) +
                      0.5 * comp.get_skill_level( skill_survival ) +
                      comp.get_skill_level( skill_bashing ) +
                      comp.get_skill_level( skill_cutting ) +
                      comp.get_skill_level( skill_stabbing ) +
                      comp.get_skill_level( skill_unarmed ) + comp.get_skill_level( skill_dodge );
        int monsters = rng( 0, threat );
        if( skill * rng( 8, 12 ) > ( monsters * rng( 8, 12 ) ) ) {
            if( one_in( 2 ) ) {
                popup( _( "The bull moose charged %s from the tree line…" ), comp.get_name() );
                popup( _( "Despite being caught off guard %s was able to run away until the "
                          "moose gave up pursuit." ), comp.get_name() );
            } else {
                popup( _( "The jabberwock grabbed %s by the arm from behind and "
                          "began to scream." ), comp.get_name() );
                popup( _( "Terrified, %s spun around and delivered a massive kick "
                          "to the creature's torso…" ), comp.get_name() );
                popup( _( "Collapsing into a pile of gore, %s walked away unscathed…" ),
                       comp.get_name() );
                popup( _( "(Sounds like bullshit, you wonder what really happened.)" ) );
            }
            talk_function::companion_skill_trainer( comp, skill_combat, 10_minutes, 10 - favor );
        } else {
            if( one_in( 2 ) ) {
                popup( _( "%s turned to find the hideous black eyes of a giant wasp "
                          "staring back from only a few feet away…" ), comp.get_name() );
                popup( _( "The screams were terrifying, there was nothing anyone could do." ) );
            } else {
                popup( _( "Pieces of %s were found strewn across a few bushes." ), comp.get_name() );
                popup( _( "(You wonder if your companions are fit to work on their own…)" ) );
            }
            overmap_buffer.remove_npc( comp.getID() );
            return false;
        }
    }
    return true;
}<|MERGE_RESOLUTION|>--- conflicted
+++ resolved
@@ -2175,12 +2175,7 @@
     const tripoint ms_pos = sm_to_ms_copy( sm_pos );
     // We cannot use bb_pos here, because bb_pos may be {0,0,0} if you haven't examined the bulletin board on camp ever.
     // here.remove_submap_camp( here.getlocal( bb_pos ) );
-<<<<<<< HEAD
-    here.remove_submap_camp( here.getlocal( ms_pos ) );
-=======
     here.remove_submap_camp( here.bub_from_abs( ms_pos ) );
-    add_msg( m_info, _( "You abandon %s." ), name );
->>>>>>> 903ade8c
 }
 
 void basecamp::scan_pseudo_items()
