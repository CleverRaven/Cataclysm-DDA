--- conflicted
+++ resolved
@@ -4408,10 +4408,6 @@
         }
     }
 
-<<<<<<< HEAD
-    Character &player_character = get_player_character();
-=======
->>>>>>> 6a76396a
     for( drop_location it : itms ) {
         item *i = it.first.get_item();
         item split_item;
@@ -4483,19 +4479,6 @@
 
 int om_carry_weight_to_trips( const units::mass &total_mass, const units::volume &total_volume,
                               const npc_ptr &comp )
-<<<<<<< HEAD
-{
-    units::mass max_m = comp ? comp->weight_capacity() - comp->weight_carried() : 30_kilogram;
-    //Assume an additional pack will be carried in addition to normal gear
-    units::volume sack_v = item( itype_makeshift_sling ).get_total_capacity();
-    units::volume max_v = comp ? comp->free_space() : sack_v;
-    max_v += sack_v;
-    return om_carry_weight_to_trips( total_mass, total_volume, max_m, max_v );
-}
-
-int om_carry_weight_to_trips( const std::vector<item *> &itms, const npc_ptr &comp )
-=======
->>>>>>> 6a76396a
 {
     units::mass max_m = comp ? comp->weight_capacity() - comp->weight_carried() : 30_kilogram;
     //Assume an additional pack will be carried in addition to normal gear
