#include "faction_camp.h" // IWYU pragma: associated

#include <cstddef>
#include <algorithm>
#include <string>
#include <vector>
#include <list>
#include <map>
#include <memory>
#include <set>
#include <unordered_set>

#include "activity_handlers.h"
#include "bionics.h"
#include "catacharset.h"
#include "clzones.h"
#include "compatibility.h" // needed for the workaround for the std::to_string bug in some compilers
#include "coordinate_conversions.h"
#include "debug.h"
#include "editmap.h"
#include "game.h"
#include "iexamine.h"
#include "item_group.h"
#include "itype.h"
#include "line.h"
#include "map.h"
#include "map_iterator.h"
#include "mapdata.h"
#include "mapgen_functions.h"
#include "messages.h"
#include "mission.h"
#include "mission_companion.h"
#include "npc.h"
#include "npctalk.h"
#include "output.h"
#include "overmap.h"
#include "overmap_ui.h"
#include "overmapbuffer.h"
#include "recipe.h"
#include "recipe_groups.h"
#include "requirements.h"
#include "rng.h"
#include "skill.h"
#include "string_input_popup.h"
#include "translations.h"
#include "veh_type.h"
#include "vehicle.h"
#include "vpart_range.h"
#include "vpart_reference.h"
#include "basecamp.h"
#include "calendar.h"
#include "color.h"
#include "cursesdef.h"
#include "enums.h"
#include "faction.h"
#include "game_constants.h"
#include "int_id.h"
#include "inventory.h"
#include "item.h"
#include "omdata.h"
#include "optional.h"
#include "pimpl.h"
#include "player.h"
#include "player_activity.h"
#include "string_formatter.h"
#include "string_id.h"
#include "ui.h"
#include "units.h"
#include "weighted_list.h"
#include "type_id.h"

const skill_id skill_dodge( "dodge" );
const skill_id skill_gun( "gun" );
const skill_id skill_unarmed( "unarmed" );
const skill_id skill_cutting( "cutting" );
const skill_id skill_stabbing( "stabbing" );
const skill_id skill_bashing( "bashing" );
const skill_id skill_melee( "melee" );
const skill_id skill_fabrication( "fabrication" );
const skill_id skill_survival( "survival" );
const skill_id skill_mechanics( "mechanics" );
const skill_id skill_electronics( "electronics" );
const skill_id skill_firstaid( "firstaid" );
const skill_id skill_speech( "speech" );
const skill_id skill_tailor( "tailor" );
const skill_id skill_cooking( "cooking" );
const skill_id skill_traps( "traps" );
const skill_id skill_archery( "archery" );
const skill_id skill_swimming( "swimming" );

const zone_type_id z_loot_unsorted( "LOOT_UNSORTED" );
const zone_type_id z_loot_ignore( "LOOT_IGNORE" );
const zone_type_id z_camp_food( "CAMP_FOOD" );

using mass_volume = std::pair<units::mass, units::volume>;

static const std::string basecamp_id = "FACTION_CAMP";

// eventually this will include the start and return functions
struct bcp_miss_data {
    std::string miss_id;
    std::string desc;
    std::string action;
    std::string ret_miss_id;
    std::string ret_desc;
};

// enventually this will move to JSON
std::map<std::string, bcp_miss_data> basecamp_missions_info = {{
        {
            "_faction_upgrade_camp", {
                "Upgrade Camp", _( "Upgrade camp" ), _( "Working to expand your camp!\n" ),
                "Recover Ally from Upgrading", _( "Recover Ally from Upgrading" )
            }
        },
        {
            "_faction_camp_crafting_", {
                "Craft Item", _( "Craft Item" ), _( "Busy crafting!\n" ),
                " (Finish) Crafting", _( " (Finish) Crafting" )
            }
        },
        {
            "travelling", {
                "Travelling", _( "Travelling" ), _( "Busy travelling!\n" ),
                "Recall ally from travelling", _( "Recall ally from travelling" )
            }
        },
        {
            "_faction_camp_gathering", {
                "Gather Materials", _( "Gather Materials" ),
                _( "Searching for materials to upgrade the camp.\n" ),
                "Recover Ally from Gathering", _( "Recover Ally from Gathering" )
            }
        },
        {
            "_faction_camp_firewood", {
                "Collect Firewood", _( "Collect Firewood" ), _( "Searching for firewood.\n" ),
                "Recover Firewood Gatherers", _( "Recover Firewood Gatherers" )
            }
        },
        {
            "_faction_camp_menial", {
                "Menial Labor", _( "Menial Labor" ), _( "Performing menial labor...\n" ),
                "Recover Menial Laborer", _( "Recover Menial Laborer" )
            }
        },
        {
            "_faction_camp_expansion", {
                "Expand Base", _( "Expand Base" ), _( "Surveying for expansion...\n" ),
                "Recover Surveyor", _( "Recover Surveyor" )
            }
        },
        {
            "_faction_camp_cut_log", {
                "Cut Logs", _( "Cut Logs" ), _( "Cutting logs in the woods...\n" ),
                "Recover Log Cutter", _( "Recover Log Cutter" )
            }
        },
        {
            "_faction_camp_clearcut", {
                "Clearcut", _( "Clear a forest" ), _( "Clearing a forest...\n" ),
                "Recover Clearcutter", _( "Recover Clearcutter" )
            }
        },
        {
            "_faction_camp_hide_site", {
                "Setup Hide Site", _( "Setup Hide Site" ), _( "Setting up a hide site...\n" ),
                "Recover Hide Setup", _( "Recover Hide Setup" )
            }
        },
        {
            "_faction_camp_hide_trans", {
                "Relay Hide Site", _( "Relay Hide Site" ),
                _( "Transferring gear to a hide site...\n" ),
                "Recover Hide Relay", _( "Recover Hide Relay" )
            }
        },
        {
            "_faction_camp_foraging", {
                "Camp Forage", _( "Forage for plants" ), _( "Foraging for edible plants.\n" ),
                "Recover Foragers", _( "Recover Foragers" )
            }
        },
        {
            "_faction_camp_trapping", {
                "Trap Small Game", _( "Trap Small Game" ), _( "Trapping Small Game.\n" ),
                "Recover Trappers", _( "Recover Trappers" )
            }
        },
        {
            "_faction_camp_hunting", {
                "Hunt Large Animals", _( "Hunt Large Animals" ), _( "Hunting large animals.\n" ),
                "Recover Hunter", _( "Recover Hunter" )
            }
        },
        {
            "_faction_camp_om_fortifications", {
                "Construct Map Fort", _( "Construct Map Fortifications" ),
                _( "Constructing fortifications...\n" ),
                "Finish Map Fort", _( "Finish Map Fortifications" )
            }
        },
        {
            "_faction_camp_recruit_0", {
                "Recruit Companions", _( "Recruit Companions" ), _( "Searching for recruits.\n" ),
                "Recover Recruiter", _( "Recover Recruiter" )
            }
        },
        {
            "_faction_camp_scout_0", {
                "Scout Mission", _( "Scout Mission" ), _( "Scouting the region.\n" ),
                "Recover Scout", _( "Recover Scout" )
            }
        },
        {
            "_faction_camp_combat_0", {
                "Combat Patrol", _( "Combat Patrol" ), _( "Patrolling the region.\n" ),
                "Recover Combat Patrol", _( "Recover Combat Patrol" )
            }
        },
        {
            "_faction_upgrade_exp_", {
                " Expansion Upgrade", _( " Expansion Upgrade" ),
                _( "Working to upgrade your expansions!\n" ),
                "Recover Ally", _( "Recover Ally" )
            }
        },
        {
            "_faction_exp_chop_shop_", {
                " Chop Shop", _( " Chop Shop" ), _( "Working at the chop shop...\n" ),
                " (Finish) Chop Shop", _( " (Finish) Chop Shop" )
            }
        },
        {
            "_faction_exp_kitchen_cooking_", {
                " Kitchen Cooking", _( " Kitchen Cooking" ), _( "Working in your kitchen!\n" ),
                " (Finish) Cooking", _( " (Finish) Cooking" )
            }
        },
        {
            "_faction_exp_blacksmith_crafting_", {
                " Blacksmithing", _( " Blacksmithing" ),
                _( "Working in your blacksmith shop!\n" ),
                " (Finish) Smithing", _( " (Finish) Smithing" )
            }
        },
        {
            "_faction_exp_plow_", {
                " Plow Fields", _( " Plow Fields" ), _( "Working to plow your fields!\n" ),
                " (Finish) Plow Fields", _( " (Finish) Plow fields" )
            }
        },
        {
            "_faction_exp_plant_", {
                " Plant Fields", _( " Plant Fields" ), _( "Working to plant your fields!\n" ),
                " (Finish) Plant Fields", _( " (Finish) Plant Fields" )
            }
        },
        {
            "_faction_exp_harvest_", {
                " Harvest Fields", _( " Harvest Fields" ),
                _( "Working to harvest your fields!\n" ),
                " (Finish) Harvest Fields", _( " (Finish) Harvest Fields" )
            }
        },
        {
            "_faction_exp_farm_crafting_", {
                " Farm Crafting", _( " Farm Crafting" ), _( "Working on your farm!\n" ),
                " (Finish) Crafting", _( " (Finish) Crafting" )
            }
        }
    }
};

/**** Forward declaration of utility functions */
/**
 * Counts or destroys and drops the bash items of all furniture that matches @ref f in the map tile
 * @param comp NPC companion
 * @param omt_tgt the targeted OM tile
 * @param f furniture you are looking for
 * @param chance chance of destruction, 0 to 100
 * @param estimate if true, non-destructive count of the furniture
 * @param bring_back force the destruction of the furniture and bring back the drop items
 */
int om_harvest_furn( npc &comp, const tripoint &omt_tgt, const furn_id &f, int chance = 100,
                     bool estimate = false, bool bring_back = true );
// om_harvest_furn helper function that counts the furniture instances
int om_harvest_furn_est( npc &comp, const tripoint &omt_tgt, const furn_id &f, int chance = 100 );
int om_harvest_furn_break( npc &comp, const tripoint &omt_tgt, const furn_id &f,
                           int chance = 100 );
/// Exact same as om_harvest_furn but functions on terrain
int om_harvest_ter( npc &comp, const tripoint &omt_tgt, const ter_id &t, int chance = 100,
                    bool estimate = false, bool bring_back = true );
// om_harvest_furn helper function that counts the furniture instances
int om_harvest_ter_est( npc &comp, const tripoint &omt_tgt, const ter_id &t, int chance = 100 );
int om_harvest_ter_break( npc &comp, const tripoint &omt_tgt, const ter_id &t, int chance = 100 );
/// Collects all items in @ref omt_tgt with a @ref chance between 0 - 1.0, returns total
/// mass and volume
/// @ref take, whether you take the item or count it
mass_volume om_harvest_itm( npc_ptr comp, const tripoint &omt_tgt, int chance = 100,
                            bool take = true );
void apply_camp_ownership( const tripoint camp_pos, int radius );
/*
 * Counts or cuts trees into trunks and trunks into logs
 * @param omt_tgt the targeted OM tile
 * @param chance chance of destruction, 0 to 100
 * @param estimate if true, non-destructive count of trees
 * @force_cut_trunk if true and estimate is false, chop tree trunks into logs
 */
int om_cutdown_trees( const tripoint &omt_tgt, int chance = 100, bool estimate = false,
                      bool force_cut_trunk = true );
int om_cutdown_trees_est( const tripoint &omt_tgt, int chance = 100 );
int om_cutdown_trees_logs( const tripoint &omt_tgt, int chance = 100 );
int om_cutdown_trees_trunks( const tripoint &omt_tgt, int chance = 100 );

/// Creates an improvised shelter at @ref omt_tgt and dumps the @ref itms into the building
bool om_set_hide_site( npc &comp, const tripoint &omt_tgt, const std::vector<item *> &itms,
                       const std::vector<item *> &itms_rem = {} );
/**
 * Opens the overmap so that you can select points for missions or constructions.
 * @param omt_pos where your camp is, used for calculating travel distances
 * @param min_range
 * @param range max number of OM tiles the user can select
 * @param possible_om_types requires the user to reselect if the OM picked isn't in the list
 * @param must_see whether the user can select points in the unknown/fog of war
 * @param popup_notice toggles if the user should be shown ranges before being allowed to pick
 * @param source if you are selecting multiple points this is where the OM is centered to start
 * @param bounce
 */
tripoint om_target_tile( const tripoint &omt_pos, int min_range = 1, int range = 1,
                         const std::vector<std::string> &possible_om_types = {},
                         bool must_see = true, bool popup_notice = true,
                         const tripoint &source = tripoint( -999, -999, -999 ),
                         bool bounce = false );
void om_range_mark( const tripoint &origin, int range, bool add_notes = true,
                    const std::string &message = "Y;X: MAX RANGE" );
void om_line_mark( const tripoint &origin, const tripoint &dest, bool add_notes = true,
                   const std::string &message = "R;X: PATH" );
std::vector<tripoint> om_companion_path( const tripoint &start, int range_start = 90,
        bool bounce = true );
/**
 * Can be used to calculate total trip time for an NPC mission or just the traveling portion.
 * Doesn't use the pathingalgorithms yet.
 * @param omt_pos start point
 * @param omt_tgt target point
 * @param work how much time the NPC will stay at the target
 * @param trips how many trips back and forth the NPC will make
 */
time_duration companion_travel_time_calc( const tripoint &omt_pos, const tripoint &omt_tgt,
        time_duration work, int trips = 1 );
time_duration companion_travel_time_calc( const std::vector<tripoint> &journey, time_duration work,
        int trips = 1 );
/// Determines how many round trips a given NPC @ref comp will take to move all of the
/// items @ref itms
int om_carry_weight_to_trips( const std::vector<item *> &itms, npc_ptr comp = nullptr );
/// Determines how many trips it takes to move @ref mass and @ref volume of items
/// with @ref carry_mass and @ref carry_volume moved per trip
int om_carry_weight_to_trips( units::mass mass, units::volume volume, units::mass carry_mass,
                              units::volume carry_volume );
/// Formats the variables into a standard looking description to be displayed in a ynquery window
std::string camp_trip_description( time_duration total_time, time_duration working_time,
                                   time_duration travel_time, int distance, int trips,
                                   int need_food );

/// Returns a string for display of the selected car so you don't chop shop the wrong one
std::string camp_car_description( vehicle *car );
std::string camp_farm_act( const tripoint &omt_pos, size_t &plots_count, farm_ops operation );

/// Changes the faction food supply by @ref change, 0 returns total food supply, a negative
/// total food supply hurts morale
int camp_food_supply( int change = 0, bool return_days = false );
/// Same as above but takes a time_duration and consumes from faction food supply for that
/// duration of work
int camp_food_supply( time_duration work );
/// Returns the total charges of food time_duration @ref work costs
int time_to_food( time_duration work );
/// Changes the faction respect for you by @ref change, returns repect
int camp_discipline( int change = 0 );
/// Changes the faction opinion for you by @ref change, returns opinion
int camp_morale( int change = 0 );
/*
 * check if a companion survives a random encounter
 * @param comp the companion
 * @param situation what the survivor is doing
 * @param favor a number added to the survivor's skills to see if he can avoid the encounter
 * @param threat a number indicating how dangerous the encounter is
 * TODO: Convert to JSON basic on dynamic line type structure
 */
bool survive_random_encounter( npc &comp, std::string &situation, int favor, int threat );

static bool update_time_left( std::string &entry, const comp_list &npc_list )
{
    bool avail = false;
    for( auto &comp : npc_list ) {
        if( comp->companion_mission_time_ret < calendar:: turn ) {
            entry = entry +  _( " [DONE]\n" );
            avail = true;
        } else {
            entry = entry + " [" +
                    to_string( comp->companion_mission_time_ret - calendar::turn ) +
                    _( " left]\n" );
        }
    }
    entry = entry + _( "\n \nDo you wish to bring your allies back into your party?" );
    return avail;
}

static bool update_time_fixed( std::string &entry, const comp_list &npc_list,
                               const time_duration &duration )
{
    bool avail = false;
    for( auto &comp : npc_list ) {
        time_duration elapsed = calendar::turn - comp->companion_mission_time;
        entry = entry + " " +  comp->name + " [" + to_string( elapsed ) + "/" +
                to_string( duration ) + "]\n";
        avail |= elapsed >= duration;
    }
    entry = entry + _( "\n \nDo you wish to bring your allies back into your party?" );
    return avail;
}

static cata::optional<basecamp *> get_basecamp( npc &p )
{

    tripoint omt_pos = p.global_omt_location();
    cata::optional<basecamp *> bcp = overmap_buffer.find_camp( omt_pos.x, omt_pos.y );
    if( bcp ) {
        return bcp;
    }
    g->m.add_camp( p.pos(), "faction_camp" );
    bcp = overmap_buffer.find_camp( omt_pos.x, omt_pos.y );
    if( !bcp ) {
        return cata::nullopt;
    }
    basecamp *temp_camp = *bcp;
    temp_camp->define_camp( p );
    return temp_camp;
}

void talk_function::start_camp( npc &p )
{
    const tripoint omt_pos = p.global_omt_location();
    oter_id &omt_ref = overmap_buffer.ter( omt_pos );

    if( omt_ref.id() != "field" ) {
        popup( _( "You must build your camp in an empty field." ) );
        return;
    }

    std::vector<std::pair<std::string, tripoint>> om_region = om_building_region( omt_pos, 1 );
    for( const auto &om_near : om_region ) {
        if( om_near.first != "field" && om_near.first != "forest" &&
            om_near.first != "forest_thick" && om_near.first != "forest_water" &&
            om_near.first.find( "river_" ) == std::string::npos ) {
            popup( _( "You need more room for camp expansions!" ) );
            return;
        }
    }
    std::vector<std::pair<std::string, tripoint>> om_region_ext = om_building_region( omt_pos, 3 );
    int forests = 0;
    int waters = 0;
    int swamps = 0;
    int fields = 0;
    for( const auto &om_near : om_region_ext ) {
        if( om_near.first.find( "faction_base_camp" ) != std::string::npos ) {
            popup( _( "You are too close to another camp!" ) );
            return;
        }
        if( om_near.first == "forest" || om_near.first == "forest_thick" ) {
            forests++;
        } else if( om_near.first.find( "river_" ) != std::string::npos ) {
            waters++;
        } else if( om_near.first == "forest_water" ) {
            swamps++;
        } else if( om_near.first == "field" ) {
            fields++;
        }
    }
    bool display = false;
    std::string buffer = _( "Warning, you have selected a region with the following issues:\n \n" );
    if( forests < 3 ) {
        display = true;
        buffer += _( "There are few forests.  Wood is your primary construction material.\n" );
    }
    if( waters == 0 ) {
        display = true;
        buffer += _( "There are few large clean-ish water sources.\n" );
    }
    if( swamps == 0 ) {
        display = true;
        buffer += _( "There are no swamps.  Swamps provide access to a few late game industries.\n" );
    }
    if( fields < 4 ) {
        display = true;
        buffer += _( "There are few fields.  Farming may be difficult.\n" );
    }
    if( display && !query_yn( _( "%s \nAre you sure you wish to continue? " ), buffer ) ) {
        return;
    }
    if( !run_mapgen_update_func( "faction_base_field_camp_0", omt_pos ) ) {
        return;
    }
    get_basecamp( p );
}

void talk_function::recover_camp( npc &p )
{
    const tripoint omt_pos = p.global_omt_location();
    const std::string &omt_ref = overmap_buffer.ter( omt_pos ).id().c_str();
    if( omt_ref.find( "faction_base_camp" ) == std::string::npos ) {
        popup( _( "There is no faction camp here to recover!" ) );
        return;
    }
    get_basecamp( p );
}

void talk_function::remove_overseer( npc &p )
{
    size_t suffix = p.name.find( _( ", Camp Manager" ) );
    if( suffix != std::string::npos ) {
        p.name = p.name.substr( 0, suffix );
    }

    add_msg( _( "%s has abandoned the camp." ), p.name );
    p.companion_mission_role_id.clear();
    stop_guard( p );
}

void talk_function::basecamp_mission( npc &p )
{
    const std::string title = _( "Base Missions" );
    const tripoint omt_pos = p.global_omt_location();
    mission_data mission_key;

    cata::optional<basecamp *> temp_camp = get_basecamp( p );
    if( !temp_camp ) {
        return;
    }
    basecamp *bcp = *temp_camp;
    bool by_radio = false;
    if( rl_dist( g->u.global_omt_location(), omt_pos ) > 2 ) {
        by_radio = true;
    }
    if( bcp->get_dumping_spot() == tripoint_zero ) {
        auto &mgr = zone_manager::get_manager();
        if( g->m.check_vehicle_zones( g->get_levz() ) ) {
            mgr.cache_vzones();
        }
        tripoint src_loc;
        const auto abspos = p.global_square_location();
        if( mgr.has_near( z_loot_unsorted, abspos ) ) {
            const auto &src_set = mgr.get_near( z_loot_unsorted, abspos );
            const auto &src_sorted = get_sorted_tiles_by_distance( abspos, src_set );
            // Find the nearest unsorted zone to dump objects at
            for( auto &src : src_sorted ) {
                src_loc = g->m.getlocal( src );
                break;
            }
        }
        bcp->set_dumping_spot( g->m.getabs( src_loc ) );
    }
    bcp->get_available_missions( mission_key, by_radio );
    if( display_and_choose_opts( mission_key, omt_pos, basecamp_id, title ) ) {
        bcp->handle_mission( mission_key.cur_key.id, mission_key.cur_key.dir, by_radio );
    }
}

void basecamp::get_available_missions( mission_data &mission_key, bool by_radio )
{
    std::string entry;

    const std::string base_dir = "[B]";
<<<<<<< HEAD
    std::string bldg = next_upgrade( base_dir, 1 );
    reset_camp_workers();
=======
    reset_camp_resources( by_radio );
    std::string gather_bldg = "null";
>>>>>>> c33633ca

    // return legacy workers
    comp_list npc_list = get_mission_workers( "_faction_upgrade_camp" );
    if( !npc_list.empty() ) {
        const bcp_miss_data &miss_info = basecamp_missions_info[ "_faction_upgrade_camp" ];
<<<<<<< HEAD
        entry = upgrade_description( bldg, by_radio );
        mission_key.add_start( miss_info.miss_id, miss_info.desc, "", entry, npc_list.empty() );
        if( !npc_list.empty() ) {
=======
        entry = miss_info.action;
        bool avail = update_time_left( entry, npc_list );
        mission_key.add_return( miss_info.ret_miss_id, miss_info.ret_desc, "", entry, avail );
    }

    for( const basecamp_upgrade &upgrade : available_upgrades( base_dir ) ) {
        gather_bldg = upgrade.bldg;
        const bcp_miss_data &miss_info = basecamp_missions_info[ "_faction_upgrade_camp" ];
        comp_list npc_list = get_mission_workers( upgrade.bldg + "_faction_upgrade_camp" );
        if( npc_list.empty() ) {
            entry = upgrade_description( upgrade.bldg );
            mission_key.add_start( miss_info.miss_id + upgrade.bldg,
                                   miss_info.desc + " " + upgrade.name, "", entry, upgrade.avail );
        } else {
>>>>>>> c33633ca
            entry = miss_info.action;
            bool avail = update_time_left( entry, npc_list );
            mission_key.add_return( miss_info.ret_miss_id + upgrade.bldg,
                                    miss_info.ret_desc + " " + upgrade.name, "", entry, avail );
        }
    }

    // this used to be optional, but now it isn't.  Keep it at the same scope
    {
        comp_list npc_list = get_mission_workers( "_faction_camp_crafting_" + base_dir );
        const bcp_miss_data &miss_info = basecamp_missions_info[ "_faction_camp_crafting_" ];
        //This handles all crafting by the base, regardless of level
        std::map<std::string, std::string> craft_r = recipe_deck( base_dir );
        inventory found_inv = crafting_inventory( by_radio );
        if( npc_list.empty() ) {
            for( std::map<std::string, std::string>::const_iterator it = craft_r.begin();
                 it != craft_r.end(); ++it ) {
                std::string title_e = base_dir + it->first;
                entry = craft_description( it->second, by_radio );
                const recipe &recp = recipe_id( it->second ).obj();
                bool craftable = recp.requirements().can_make_with_inventory( found_inv,
                                 recp.get_component_filter() );
                mission_key.add_start( title_e, "", base_dir, entry, craftable );
            }
        } else {
            entry = miss_info.action;
            bool avail = update_time_left( entry, npc_list );
            mission_key.add_return( base_dir + miss_info.ret_miss_id,
                                    base_dir + miss_info.ret_desc, base_dir, entry, avail );
        }
    }

    if( has_provides( "gathering" ) ) {
        comp_list npc_list = get_mission_workers( "_faction_camp_gathering" );
        const bcp_miss_data &miss_info = basecamp_missions_info[ "_faction_camp_gathering" ];
        entry = string_format( _( "Notes: \n"
                                  "Send a companion to gather materials for the next camp "
                                  "upgrade.\n \n"
                                  "Skill used: survival\n"
                                  "Difficulty: N/A \n"
                                  "Gathering Possibilities:\n"
                                  "%s\n"
                                  "Risk: Very Low\n"
                                  "Time: 3 Hours, Repeated\n"
                                  "Positions: %d/3\n" ), gathering_description( gather_bldg ),
                               npc_list.size() );
        mission_key.add_start( miss_info.miss_id, miss_info.desc, "", entry, npc_list.size() < 3 );
        if( !npc_list.empty() ) {
            entry = miss_info.action;
            bool avail = update_time_fixed( entry, npc_list, 3_hours );
            mission_key.add_return( miss_info.ret_miss_id, miss_info.ret_desc, "", entry, avail );
        }
        if( !by_radio ) {
            entry = string_format( _( "Notes:\n"
                                      "Distribute food to your follower and fill you larders.  Place "
                                      "the food you wish to distribute in the camp food zone.  You "
                                      "must have a camp food zone, an unsorted loot zone, and at "
                                      "least one loot destination zone or you will be prompted to "
                                      "create them using the zone manager.\n"
                                      "Effects:\n"
                                      "> Increases your faction's food supply value which in turn is "
                                      "used to pay laborers for their time\n \n"
                                      "Must have enjoyability >= -6\n"
                                      "Perishable food liquidated at penalty depending on upgrades "
                                      "and rot time:\n"
                                      "> Rotten: 0%%\n"
                                      "> Rots in < 2 days: 60%%\n"
                                      "> Rots in < 5 days: 80%%\n \n"
                                      "Total faction food stock: %d kcal\nor %d day's rations" ),
                                   camp_food_supply(), camp_food_supply( 0, true ) );
            mission_key.add( "Distribute Food", _( "Distribute Food" ), entry );

            entry = string_format( _( "Notes:\n"
                                      "Reset the zones that items are sorted to using the [ Menial "
                                      "Labor ] mission.\n \n"
                                      "Effects:\n"
                                      "> Assign sort zones using the zone manager.  You must have a "
                                      "camp food zone, an unsorted loot zone, and at least one loot "
                                      "destination zone.\n"
                                      "> Only items that are in the unsorted loot zone and not in "
                                      "any other zone will be sorted.\n"
                                      "Items that do not have a loot destination zone will be sorted "
                                      "using the normal rules for automatic zone sorting." ) );
            mission_key.add( "Reset Sort Points", _( "Reset Sort Points" ), entry );
        }
    }

    if( has_provides( "firewood" ) ) {
        comp_list npc_list = get_mission_workers( "_faction_camp_firewood" );
        const bcp_miss_data &miss_info = basecamp_missions_info[ "_faction_camp_firewood" ];
        entry = string_format( _( "Notes:\n"
                                  "Send a companion to gather light brush and heavy sticks.\n \n"
                                  "Skill used: survival\n"
                                  "Difficulty: N/A \n"
                                  "Gathering Possibilities:\n"
                                  "> heavy sticks\n"
                                  "> withered plants\n"
                                  "> splintered wood\n \n"
                                  "Risk: Very Low\n"
                                  "Time: 3 Hours, Repeated\n"
                                  "Positions: %d/3\n" ), npc_list.size() );
        mission_key.add_start( miss_info.miss_id, miss_info.desc, "", entry, npc_list.size() < 3 );
        if( !npc_list.empty() ) {
            entry = miss_info.action;
            bool avail = update_time_fixed( entry, npc_list, 3_hours );
            mission_key.add_return( miss_info.ret_miss_id, miss_info.ret_desc, "", entry, avail );
        }
    }

    if( has_provides( "sorting" ) ) {
        if( !by_radio ) {
            comp_list npc_list = get_mission_workers( "_faction_camp_menial" );
            const bcp_miss_data &miss_info = basecamp_missions_info[ "_faction_camp_menial" ];
            entry = string_format( _( "Notes:\n"
                                      "Send a companion to do low level chores and sort "
                                      "supplies.\n \n"
                                      "Skill used: fabrication\n"
                                      "Difficulty: N/A \n"
                                      "Effects:\n"
                                      "> Material left in the unsorted loot zone will be sorted "
                                      "into a defined loot zone."
                                      "\n\nRisk: None\n"
                                      "Time: 3 Hours\n"
                                      "Positions: %d/1\n" ), npc_list.size() );
            mission_key.add_start( miss_info.miss_id, miss_info.desc, "", entry, npc_list.empty() );
            if( !npc_list.empty() ) {
                entry = miss_info.action;
                bool avail = update_time_left( entry, npc_list );
                mission_key.add_return( miss_info.ret_miss_id, miss_info.ret_desc, "", entry,
                                        avail );
            }
        }
    }

    if( can_expand() ) {
        comp_list npc_list = get_mission_workers( "_faction_camp_expansion" );
        const bcp_miss_data &miss_info = basecamp_missions_info[ "_faction_camp_expansion" ];
        entry = string_format( _( "Notes:\n"
                                  "Your base has become large enough to support an expansion. "
                                  "Expansions open up new opportunities but can be expensive and "
                                  "time consuming.  Pick them carefully, only 8 can be built at "
                                  "each camp.\n \n"
                                  "Skill used: N/A \n"
                                  "Effects:\n"
                                  "> Choose any one of the available expansions.  Starting with a "
                                  "farm is always a solid choice since food is used to support "
                                  "companion missions and little is needed to get it going.  "
                                  "With minimal investment, a mechanic can be useful as a "
                                  "chop-shop to rapidly dismantle large vehicles, and a forge "
                                  "provides the resources to make charcoal.  \n \n"
                                  "NOTE: Actions available through expansions are located in "
                                  "separate tabs of the Camp Manager window.  \n \n"
                                  "Risk: None\n"
                                  "Time: 3 Hours \n"
                                  "Positions: %d/1\n" ), npc_list.size() );
        mission_key.add_start( miss_info.miss_id, miss_info.desc, "", entry, npc_list.empty() );
        if( !npc_list.empty() ) {
            entry = miss_info.action;
            bool avail = update_time_left( entry, npc_list );
            mission_key.add_return( miss_info.ret_miss_id, miss_info.ret_desc, "", entry, avail );
        }
    }

    if( has_provides( "logging" ) ) {
        comp_list npc_list = get_mission_workers( "_faction_camp_cut_log" );
        const bcp_miss_data &miss_info = basecamp_missions_info[ "_faction_camp_cut_log" ];
        entry = string_format( _( "Notes:\n"
                                  "Send a companion to a nearby forest to cut logs.\n \n"
                                  "Skill used: fabrication\n"
                                  "Difficulty: 1 \n"
                                  "Effects:\n"
                                  "> 50%% of trees/trunks at the forest position will be cut down.\n"
                                  "> 100%% of total material will be brought back.\n"
                                  "> Repeatable with diminishing returns.\n"
                                  "> Will eventually turn forests into fields.\n"
                                  "Risk: None\n"
                                  "Time: 6 Hour Base + Travel Time + Cutting Time\n"
                                  "Positions: %d/1\n" ), npc_list.size() );
        mission_key.add_start( miss_info.miss_id, miss_info.desc, "", entry, npc_list.empty() );
        if( !npc_list.empty() ) {
            entry = miss_info.action;
            bool avail = update_time_left( entry, npc_list );
            mission_key.add_return( miss_info.ret_miss_id, miss_info.ret_desc, "", entry, avail );
        }
    }

    if( has_provides( "logging" ) ) {
        comp_list npc_list = get_mission_workers( "_faction_camp_clearcut" );
        const bcp_miss_data &miss_info = basecamp_missions_info[ "_faction_camp_clearcut" ];
        entry = string_format( _( "Notes:\n"
                                  "Send a companion to a clear a nearby forest.\n \n"
                                  "Skill used: fabrication\n"
                                  "Difficulty: 1 \n"
                                  "Effects:\n"
                                  "> 95%% of trees/trunks at the forest position"
                                  " will be cut down.\n"
                                  "> 0%% of total material will be brought back.\n"
                                  "> Forest should become a field tile.\n"
                                  "> Useful for clearing land for another faction camp.\n \n"
                                  "Risk: None\n"
                                  "Time: 6 Hour Base + Travel Time + Cutting Time\n"
                                  "Positions: %d/1\n" ), npc_list.size() );
        mission_key.add_start( miss_info.miss_id, miss_info.desc, "", entry, npc_list.empty() );
        if( !npc_list.empty() ) {
            entry = miss_info.action;
            bool avail = update_time_left( entry, npc_list );
            mission_key.add_return( miss_info.ret_miss_id, miss_info.ret_desc, "", entry, avail );
        }
    }

    if( has_provides( "relaying" ) ) {
        comp_list npc_list = get_mission_workers( "_faction_camp_hide_site" );
        const bcp_miss_data &miss_info = basecamp_missions_info[ "_faction_camp_hide_site" ];
        entry = string_format( _( "Notes:\n"
                                  "Send a companion to build an improvised shelter and stock it "
                                  "with equipment at a distant map location.\n \n"
                                  "Skill used: survival\n"
                                  "Difficulty: 3\n"
                                  "Effects:\n"
                                  "> Good for setting up resupply or contingency points.\n"
                                  "> Gear is left unattended and could be stolen.\n"
                                  "> Time dependent on weight of equipment being sent forward.\n \n"
                                  "Risk: Medium\n"
                                  "Time: 6 Hour Construction + Travel\n"
                                  "Positions: %d/1\n" ), npc_list.size() );
        mission_key.add_start( miss_info.miss_id, miss_info.desc, "", entry, npc_list.empty() );
        if( !npc_list.empty() ) {
            entry = miss_info.action;
            bool avail = update_time_left( entry, npc_list );
            mission_key.add_return( miss_info.ret_miss_id, miss_info.ret_desc, "", entry, avail );
        }
    }

    if( has_provides( "relaying" ) ) {
        comp_list npc_list = get_mission_workers( "_faction_camp_hide_trans" );
        const bcp_miss_data &miss_info = basecamp_missions_info[ "_faction_camp_hide_trans" ];
        entry = string_format( _( "Notes:\n"
                                  "Push gear out to a hide site or bring gear back from one.\n \n"
                                  "Skill used: survival\n"
                                  "Difficulty: 1\n"
                                  "Effects:\n"
                                  "> Good for returning equipment you left in the hide site "
                                  "shelter.\n"
                                  "> Gear is left unattended and could be stolen.\n"
                                  "> Time dependent on weight of equipment being sent forward or "
                                  "back.\n \n"
                                  "Risk: Medium\n"
                                  "Time: 1 Hour Base + Travel\n"
                                  "Positions: %d/1\n" ), npc_list.size() );
        mission_key.add_start( miss_info.miss_id, miss_info.desc, "", entry, npc_list.empty() );
        if( !npc_list.empty() ) {
            entry = miss_info.action;
            bool avail = update_time_left( entry, npc_list );
            mission_key.add_return( miss_info.ret_miss_id, miss_info.ret_desc, "", entry, avail );
        }
    }

    if( has_provides( "foraging" ) ) {
        comp_list npc_list = get_mission_workers( "_faction_camp_foraging" );
        const bcp_miss_data &miss_info = basecamp_missions_info[ "_faction_camp_foraging" ];
        entry = string_format( _( "Notes:\n"
                                  "Send a companion to forage for edible plants.\n \n"
                                  "Skill used: survival\n"
                                  "Difficulty: N/A \n"
                                  "Foraging Possibilities:\n"
                                  "> wild vegetables\n"
                                  "> fruits and nuts depending on season\n"
                                  "May produce less food than consumed!\n"
                                  "Risk: Very Low\n"
                                  "Time: 4 Hours, Repeated\n"
                                  "Positions: %d/3\n" ), npc_list.size() );
        mission_key.add_start( miss_info.miss_id, miss_info.desc, "", entry, npc_list.size() < 3 );
        if( !npc_list.empty() ) {
            entry = miss_info.action;
            bool avail = update_time_fixed( entry, npc_list, 4_hours );
            mission_key.add_return( miss_info.ret_miss_id, miss_info.ret_desc, "", entry, avail );
        }
    }

    if( has_provides( "trapping" ) ) {
        comp_list npc_list = get_mission_workers( "_faction_camp_trapping" );
        const bcp_miss_data &miss_info = basecamp_missions_info[ "_faction_camp_trapping" ];
        entry = string_format( _( "Notes:\n"
                                  "Send a companion to set traps for small game.\n \n"
                                  "Skill used: trapping\n"
                                  "Difficulty: N/A \n"
                                  "Trapping Possibilities:\n"
                                  "> small and tiny animal corpses\n"
                                  "May produce less food than consumed!\n"
                                  "Risk: Low\n"
                                  "Time: 6 Hours, Repeated\n"
                                  "Positions: %d/2\n" ), npc_list.size() );
        mission_key.add_start( miss_info.miss_id, miss_info.desc, "", entry, npc_list.size() < 2 );
        if( !npc_list.empty() ) {
            entry = miss_info.action;
            bool avail = update_time_fixed( entry, npc_list, 6_hours );
            mission_key.add_return( miss_info.ret_miss_id, miss_info.ret_desc, "", entry, avail );
        }
    }

    if( has_provides( "hunting" ) ) {
        comp_list npc_list = get_mission_workers( "_faction_camp_hunting" );
        const bcp_miss_data &miss_info = basecamp_missions_info[ "_faction_camp_hunting" ];
        entry = string_format( _( "Notes:\n"
                                  "Send a companion to hunt large animals.\n \n"
                                  "Skill used: marksmanship\n"
                                  "Difficulty: N/A \n"
                                  "Hunting Possibilities:\n"
                                  "> small, medium, or large animal corpses\n"
                                  "May produce less food than consumed!\n"
                                  "Risk: Medium\n"
                                  "Time: 6 Hours, Repeated\n"
                                  "Positions: %d/1\n" ), npc_list.size() );
        mission_key.add_start( miss_info.miss_id, miss_info.desc, "", entry, npc_list.empty() );
        if( !npc_list.empty() ) {
            entry = miss_info.action;
            bool avail = update_time_fixed( entry, npc_list, 6_hours );
            mission_key.add_return( miss_info.ret_miss_id, miss_info.ret_desc, "", entry, avail );
        }
    }

    if( has_provides( "walls" ) ) {
        comp_list npc_list = get_mission_workers( "_faction_camp_om_fortifications" );
        const bcp_miss_data &miss_info = basecamp_missions_info[ "_faction_camp_om_fortifications" ];
        entry = upgrade_description( "faction_wall_level_N_0", by_radio );
        mission_key.add_start( "Construct Map Fort", _( "Construct Map Fortifications" ), "",
                               entry, npc_list.empty() );
        entry = upgrade_description( "faction_wall_level_N_1", by_radio );
        mission_key.add_start( "Construct Trench", _( "Construct Spiked Trench" ), "", entry,
                               npc_list.empty() );
        if( !npc_list.empty() ) {
            entry = miss_info.action;
            bool avail = update_time_left( entry, npc_list );
            mission_key.add_return( miss_info.ret_miss_id, miss_info.ret_desc, "", entry, avail );
        }
    }

    if( has_provides( "recruiting" ) ) {
        comp_list npc_list = get_mission_workers( "_faction_camp_recruit_0" );
        const bcp_miss_data &miss_info = basecamp_missions_info[ "_faction_camp_recruit_0" ];
        entry = recruit_description( npc_list.size() );
        mission_key.add_start( miss_info.miss_id, miss_info.desc, "", entry, npc_list.empty() );
        if( !npc_list.empty() ) {
            entry = miss_info.action;
            bool avail = update_time_left( entry, npc_list );
            mission_key.add_return( miss_info.ret_miss_id, miss_info.ret_desc, "", entry, avail );
        }
    }

    if( has_provides( "scouting" ) ) {
        comp_list npc_list = get_mission_workers( "_faction_camp_scout_0" );
        const bcp_miss_data &miss_info = basecamp_missions_info[ "_faction_camp_scout_0" ];
        entry =  string_format( _( "Notes:\n"
                                   "Send a companion out into the great unknown.  High survival "
                                   "skills are needed to avoid combat but you should expect an "
                                   "encounter or two.\n \n"
                                   "Skill used: survival\n"
                                   "Difficulty: 3\n"
                                   "Effects:\n"
                                   "> Select checkpoints to customize path.\n"
                                   "> Reveals terrain around the path.\n"
                                   "> Can bounce off hide sites to extend range.\n \n"
                                   "Risk: High\n"
                                   "Time: Travel\n"
                                   "Positions: %d/3\n" ), npc_list.size() );
        mission_key.add_start( miss_info.miss_id, miss_info.desc, "", entry, npc_list.size() < 3 );
        if( !npc_list.empty() ) {
            entry = miss_info.action;
            bool avail = update_time_left( entry, npc_list );
            mission_key.add_return( miss_info.ret_miss_id, miss_info.ret_desc, "", entry, avail );
        }
    }

    if( has_provides( "patrolling" ) ) {
        comp_list npc_list = get_mission_workers( "_faction_camp_combat_0" );
        const bcp_miss_data &miss_info = basecamp_missions_info[ "_faction_camp_combat_0" ];
        entry =  string_format( _( "Notes:\n"
                                   "Send a companion to purge the wasteland.  Their goal is to "
                                   "kill anything hostile they encounter and return when "
                                   "their wounds are too great or the odds are stacked against "
                                   "them.\n \n"
                                   "Skill used: survival\n"
                                   "Difficulty: 4\n"
                                   "Effects:\n"
                                   "> Pulls creatures encountered into combat instead of "
                                   "fleeing.\n"
                                   "> Select checkpoints to customize path.\n"
                                   "> Can bounce off hide sites to extend range.\n \n"
                                   "Risk: Very High\n"
                                   "Time: Travel\n"
                                   "Positions: %d/3\n" ), npc_list.size() );
        mission_key.add_start( miss_info.miss_id, miss_info.desc, "", entry, npc_list.size() < 3 );
        if( !npc_list.empty() ) {
            entry = miss_info.action;
            bool avail = update_time_left( entry, npc_list );
            mission_key.add_return( miss_info.ret_miss_id, miss_info.ret_desc, "", entry, avail );
        }
    }

    //This starts all of the expansion missions
    for( const std::string &dir : directions ) {
        const tripoint omt_trg = omt_pos + talk_function::om_dir_to_offset( dir );

        // return legacy workers
        comp_list npc_list = get_mission_workers( "_faction_upgrade_exp_" + dir );
        if( !npc_list.empty() ) {
            const bcp_miss_data &miss_info = basecamp_missions_info[ "_faction_upgrade_exp_" ];
<<<<<<< HEAD
            entry = upgrade_description( bldg_exp, by_radio );
            mission_key.add_start( dir + miss_info.miss_id, dir + miss_info.desc, dir, entry,
                                   npc_list.empty() );
            if( !npc_list.empty() ) {
=======
            entry = miss_info.action;
            bool avail = update_time_left( entry, npc_list );
            mission_key.add_return( "Recover Ally, " + dir + " Expansion",
                                    _( "Recover Ally, " ) + dir + _( " Expansion" ), dir,
                                    entry, avail );
        }

        for( const basecamp_upgrade &upgrade : available_upgrades( dir ) ) {
            const bcp_miss_data &miss_info = basecamp_missions_info[ "_faction_upgrade_exp_" ];
            comp_list npc_list = get_mission_workers( upgrade.bldg + "_faction_upgrade_exp" + dir );
            if( npc_list.empty() ) {
                entry = upgrade_description( upgrade.bldg );
                mission_key.add_start( dir + miss_info.miss_id + upgrade.bldg,
                                       dir + miss_info.desc + " " + upgrade.name, dir, entry,
                                       upgrade.avail );
            } else {
>>>>>>> c33633ca
                entry = miss_info.action;
                bool avail = update_time_left( entry, npc_list );
                mission_key.add_return( "Recover Ally, " + dir + " Expansion" + upgrade.bldg,
                                        _( "Recover Ally, " ) + dir + _( " Expansion" ) + " " +
                                        upgrade.name, dir, entry, avail );
            }
        }

        if( has_provides( "dismantling", dir ) ) {
            comp_list npc_list = get_mission_workers( "_faction_exp_chop_shop_" + dir );
            const bcp_miss_data &miss_info = basecamp_missions_info[ "_faction_exp_chop_shop_" ];
            entry = _( "Notes:\n"
                       "Have a companion attempt to completely dissemble a vehicle into "
                       "components.\n \n"
                       "Skill used: mechanics\n"
                       "Difficulty: 2 \n"
                       "Effects:\n"
                       "> Removed parts placed on the furniture in the garage.\n"
                       "> Skill plays a huge role to determine what is salvaged.\n \n"
                       "Risk: None\n"
                       "Time: 5 days \n" );
            mission_key.add_start( dir + miss_info.miss_id, dir + miss_info.desc, dir, entry,
                                   npc_list.empty() );
            if( !npc_list.empty() ) {
                entry = miss_info.action;
                bool avail = update_time_left( entry, npc_list );
                mission_key.add_return( dir + miss_info.ret_miss_id, dir + miss_info.ret_desc, dir,
                                        entry, avail );
            }
        }

<<<<<<< HEAD
        std::map<std::string, std::string> cooking_recipes = recipe_deck( dir );
        if( has_level( "kitchen", 1, dir ) ) {
            inventory found_inv = crafting_inventory( by_radio );
=======
        std::map<std::string, std::string> craft_recipes = recipe_deck( dir );
        if( has_provides( "kitchen", dir ) ) {
>>>>>>> c33633ca
            comp_list npc_list = get_mission_workers( "_faction_exp_kitchen_cooking_" + dir );
            const bcp_miss_data &miss_info = basecamp_missions_info[ "_faction_exp_kitchen_cooking_" ];
            if( npc_list.empty() ) {
                for( std::map<std::string, std::string>::const_iterator it = cooking_recipes.begin();
                     it != cooking_recipes.end(); ++it ) {
                    std::string title_e = dir + it->first;
                    entry = craft_description( it->second, by_radio );
                    const recipe &recp = recipe_id( it->second ).obj();
                    bool craftable = recp.requirements().can_make_with_inventory( found_inv,
                                     recp.get_component_filter() );
                    mission_key.add_start( title_e, "", dir, entry, craftable );
                }
            } else {
                entry = miss_info.action;
                bool avail = update_time_left( entry, npc_list );
                mission_key.add_return( dir + miss_info.ret_miss_id, dir + miss_info.ret_desc, dir,
                                        entry, avail );
            }
        }

<<<<<<< HEAD
        if( has_level( "blacksmith", 1, dir ) ) {
            inventory found_inv = crafting_inventory( by_radio );
=======
        if( has_provides( "blacksmith", dir ) ) {
>>>>>>> c33633ca
            comp_list npc_list = get_mission_workers( "_faction_exp_blacksmith_crafting_" + dir );
            const bcp_miss_data &miss_info = basecamp_missions_info[ "_faction_exp_blacksmith_crafting_" ];
            if( npc_list.empty() ) {
                for( std::map<std::string, std::string>::const_iterator it = cooking_recipes.begin();
                     it != cooking_recipes.end(); ++it ) {
                    std::string title_e = dir + it->first;
                    entry = craft_description( it->second, by_radio );
                    const recipe &recp = recipe_id( it->second ).obj();
                    bool craftable = recp.requirements().can_make_with_inventory( found_inv,
                                     recp.get_component_filter() );
                    mission_key.add_start( title_e, "", dir, entry, craftable );
                }
            } else {
                entry = miss_info.action;
                bool avail = update_time_left( entry, npc_list );
                mission_key.add_return( dir + miss_info.ret_miss_id, dir + miss_info.ret_desc, dir,
                                        entry, avail );
            }
        }

        if( has_provides( "farming", dir ) ) {
            size_t plots = 0;
            comp_list npc_list = get_mission_workers( "_faction_exp_plow_" + dir );
            const bcp_miss_data &miss_info = basecamp_missions_info[ "_faction_exp_plow_" ];
            if( npc_list.empty() ) {
                entry = _( "Notes:\n"
                           "Plow any spaces that have reverted to dirt or grass.\n \n" ) +
                        farm_description( omt_trg, plots, farm_ops::plow ) +
                        _( "\n \n"
                           "Skill used: fabrication\n"
                           "Difficulty: N/A \n"
                           "Effects:\n"
                           "> Restores only the plots created in the last expansion upgrade.\n"
                           "> Does not damage existing crops.\n \n"
                           "Risk: None\n"
                           "Time: 5 Min / Plot \n"
                           "Positions: 0/1 \n" );
                mission_key.add_start( dir + miss_info.miss_id, dir + miss_info.desc, dir, entry,
                                       plots > 0 );
            } else {
                entry = miss_info.action;
                bool avail = update_time_left( entry, npc_list );
                mission_key.add_return( dir + miss_info.ret_miss_id, dir + miss_info.ret_desc, dir,
                                        entry, avail );
            }
        }
        if( has_provides( "farming", dir ) ) {
            size_t plots = 0;
            comp_list npc_list = get_mission_workers( "_faction_exp_plant_" + dir );
            const bcp_miss_data &miss_info = basecamp_missions_info[ "_faction_exp_plant_" ];
            if( npc_list.empty() ) {
                entry = _( "Notes:\n"
                           "Plant designated seeds in the spaces that have already been "
                           "tilled.\n \n" ) +
                        farm_description( omt_trg, plots, farm_ops::plant ) +
                        _( "\n \n"
                           "Skill used: survival\n"
                           "Difficulty: N/A \n"
                           "Effects:\n"
                           "> Choose which seed type or all of your seeds.\n"
                           "> Stops when out of seeds or planting locations.\n"
                           "> Will plant in ALL dirt mounds in the expansion.\n \n"
                           "Risk: None\n"
                           "Time: 1 Min / Plot \n"
                           "Positions: 0/1 \n" );
                mission_key.add_start( dir + miss_info.miss_id, dir + miss_info.desc, dir, entry,
                                       plots > 0 && g->get_temperature( omt_trg ) > 50 );
            } else {
                entry = miss_info.action;
                bool avail = update_time_left( entry, npc_list );
                mission_key.add_return( dir + miss_info.ret_miss_id, dir + miss_info.ret_desc, dir,
                                        entry, avail );
            }
        }
        if( has_provides( "farming", dir ) ) {
            size_t plots = 0;
            comp_list npc_list = get_mission_workers( "_faction_exp_harvest_" + dir );
            const bcp_miss_data &miss_info = basecamp_missions_info[ "_faction_exp_harvest_" ];
            if( npc_list.empty() ) {
                entry = _( "Notes:\n"
                           "Harvest any plants that are ripe and bring the produce back.\n \n" ) +
                        farm_description( omt_trg, plots, farm_ops::harvest ) +
                        _( "\n \n"
                           "Skill used: survival\n"
                           "Difficulty: N/A \n"
                           "Effects:\n"
                           "> Will dump all harvesting products onto your location.\n \n"
                           "Risk: None\n"
                           "Time: 3 Min / Plot \n"
                           "Positions: 0/1 \n" );
                mission_key.add_start( dir + miss_info.miss_id, dir + miss_info.desc, dir, entry,
                                       plots > 0 );
            } else {
                entry = miss_info.action;
                bool avail = update_time_left( entry, npc_list );
                mission_key.add_return( dir + miss_info.ret_miss_id, dir + miss_info.ret_desc, dir,
                                        entry, avail );
            }
        }

<<<<<<< HEAD
        if( has_level( "farm", 4, dir ) ) {
            inventory found_inv = crafting_inventory( by_radio );
=======
        if( has_provides( "reseeding", dir ) ) {
>>>>>>> c33633ca
            comp_list npc_list = get_mission_workers( "_faction_exp_farm_crafting_" + dir );
            const bcp_miss_data &miss_info = basecamp_missions_info[ "_faction_exp_farm_crafting_" ];
            if( npc_list.empty() ) {
                for( std::map<std::string, std::string>::const_iterator it = cooking_recipes.begin();
                     it != cooking_recipes.end(); ++it ) {
                    std::string title_e = dir + it->first;
                    entry = craft_description( it->second, by_radio );
                    const recipe &recp = recipe_id( it->second ).obj();
                    bool craftable = recp.requirements().can_make_with_inventory( found_inv,
                                     recp.get_component_filter() );
                    mission_key.add_start( title_e, "", dir, entry, craftable );
                }
            } else {
                entry = miss_info.action;
                bool avail = update_time_left( entry, npc_list );
                mission_key.add_return( dir + miss_info.ret_miss_id, dir + miss_info.ret_desc, dir,
                                        entry, avail );
            }
        }
    }
}

bool basecamp::handle_mission( const std::string &miss_id, const std::string &miss_dir,
                               bool by_radio )
{
    const std::string base_dir = "[B]";
    npc_ptr comp = nullptr;

    if( miss_id == "Distribute Food" ) {
        distribute_food();
    }

    if( miss_id == "Reset Sort Points" ) {
        set_sort_points();
    }

    if( miss_id.size() > 12 && miss_id.substr( 0, 12 ) == "Upgrade Camp" ) {
        const std::string bldg = miss_id.substr( 12 );
        start_upgrade( bldg, bldg + "_faction_upgrade_camp", by_radio );
    } else if( miss_id == "Recover Ally from Upgrading" ) {
        upgrade_return( base_dir, "_faction_upgrade_camp" );
    } else if( miss_id.size() > 27 && miss_id.substr( 0, 27 ) == "Recover Ally from Upgrading" ) {
        const std::string bldg = miss_id.substr( 27 );
        upgrade_return( base_dir, bldg + "_faction_upgrade_camp", bldg );
    }

    if( miss_id == "Gather Materials" ) {
        start_mission( "_faction_camp_gathering", 3_hours, true,
                       _( "departs to search for materials..." ), false, {}, "survival", 0 );
    } else if( miss_id == "Recover Ally from Gathering" ) {
        gathering_return( "_faction_camp_gathering", 3_hours, by_radio );
    }

    if( miss_id == "Collect Firewood" ) {
        start_mission( "_faction_camp_firewood", 3_hours, true,
                       _( "departs to search for firewood..." ), false, {}, "survival", 0 );
    } else if( miss_id == "Recover Firewood Gatherers" ) {
        gathering_return( "_faction_camp_firewood", 3_hours, by_radio );
    }

    if( miss_id == "Menial Labor" ) {
        start_menial_labor();
    } else if( miss_id == "Recover Menial Laborer" ) {
        menial_return();
    }

    if( miss_id == "Cut Logs" ) {
        start_cut_logs();
    } else if( miss_id == "Recover Log Cutter" ) {
        const std::string msg = _( "returns from working in the woods..." );
        mission_return( "_faction_camp_cut_log", 6_hours, true, msg, "construction", 2 );
    }

    if( miss_id == "Clearcut" ) {
        start_clearcut();
    } else if( miss_id == "Recover Clearcutter" ) {
        const std::string msg = _( "returns from working in the woods..." );
        mission_return( "_faction_camp_clearcut", 6_hours, true, msg, "construction", 1 );
    }

    if( miss_id == "Setup Hide Site" ) {
        start_setup_hide_site();
    } else if( miss_id == "Recover Hide Setup" ) {
        const std::string msg = _( "returns from working on the hide site..." );
        mission_return( "_faction_camp_hide_site", 3_hours, true, msg, "survival", 3 );
    }

    if( miss_id == "Relay Hide Site" ) {
        start_relay_hide_site();
    } else if( miss_id == "Recover Hide Transport" ) {
        const std::string msg = _( "returns from shuttling gear between the hide site..." );
        mission_return( "_faction_camp_hide_trans", 3_hours, true, msg, "survival", 3 );
    }

    if( miss_id == "Camp Forage" ) {
        start_mission( "_faction_camp_foraging", 4_hours, true,
                       _( "departs to search for edible plants..." ), false, {}, "survival", 0 );
    } else if( miss_id == "Recover Foragers" ) {
        gathering_return( "_faction_camp_foraging", 4_hours, by_radio );
    }
    if( miss_id == "Trap Small Game" ) {
        start_mission( "_faction_camp_trapping", 6_hours, true,
                       _( "departs to set traps for small animals..." ), false, {}, "traps", 0 );
    } else if( miss_id == "Recover Trappers" ) {
        gathering_return( "_faction_camp_trapping", 6_hours, by_radio );
    }

    if( miss_id == "Hunt Large Animals" ) {
        start_mission( "_faction_camp_hunting", 6_hours, true,
                       _( "departs to hunt for meat..." ), false, {}, "gun", 0 );
    } else if( miss_id == "Recover Hunter" ) {
        gathering_return( "_faction_camp_hunting", 6_hours, by_radio );
    }

    if( miss_id == "Construct Map Fort" || miss_id == "Construct Trench" ) {
        std::string bldg_exp = "faction_wall_level_N_0";
        if( miss_id == "Construct Trench" ) {
            bldg_exp = "faction_wall_level_N_1";
        }
        start_fortifications( bldg_exp, by_radio );
    } else if( miss_id == "Finish Map Fort" ) {
        fortifications_return();
    }

    if( miss_id == "Recruit Companions" ) {
        start_mission( "_faction_camp_recruit_0", 4_days, true,
                       _( "departs to search for recruits..." ), false, {}, "gun", 0 );
    } else if( miss_id == "Recover Recruiter" ) {
        recruit_return( "_faction_camp_recruit_0", recruit_evaluation() );
    }

    if( miss_id == "Scout Mission" ) {
        start_combat_mission( "_faction_camp_scout_0" );
    } else if( miss_id == "Combat Patrol" ) {
        start_combat_mission( "_faction_camp_combat_0" );
    } else if( miss_id == "Recover Scout" ) {
        combat_mission_return( "_faction_camp_scout_0" );
    } else if( miss_id == "Recover Combat Patrol" ) {
        combat_mission_return( "_faction_camp_combat_0" );
    }

    if( miss_id == "Expand Base" ) {
        start_mission( "_faction_camp_expansion", 3_hours, true,
                       _( "departs to survey land..." ), false, {}, "gun", 0 );
    } else if( miss_id == "Recover Surveyor" ) {
        survey_return();
    }

    start_crafting( miss_id, miss_dir, "BASE", "_faction_camp_crafting_", by_radio );
    if( miss_id == base_dir + " (Finish) Crafting" ) {
        const std::string msg = _( "returns to you with something..." );
        mission_return( "_faction_camp_crafting_" + miss_dir, 1_minutes, true, msg,
                        "construction", 2 );
    }

    for( const std::string &dir : directions ) {
        if( dir == miss_dir ) {
            const tripoint omt_trg = expansions[ dir ].pos;
            if( miss_id.size() > 19 &&
                miss_id.substr( 0, 19 ) == ( miss_dir + " Expansion Upgrade" ) ) {
                const std::string bldg = miss_id.substr( 19 );
                start_upgrade( bldg, bldg + "_faction_upgrade_exp_" + miss_dir, by_radio );
            } else if( miss_id == "Recover Ally, " + miss_dir + " Expansion" ) {
                upgrade_return( dir, "_faction_upgrade_exp_" + miss_dir );
            } else {
                const std::string search_str = "Recover Ally, " + miss_dir + " Expansion";
                size_t search_len = search_str.size();
                if( miss_id.size() > search_len && miss_id.substr( search_len ) == search_str ) {
                    const std::string bldg = miss_id.substr( search_len );
                    upgrade_return( dir, bldg + "_faction_upgrade_exp_" + miss_dir, bldg );
                }
            }

            start_crafting( miss_id, miss_dir, "FARM", "_faction_exp_farm_crafting_",
                            by_radio );
            if( miss_id == miss_dir + " (Finish) Crafting" && miss_dir != base_dir ) {
                const std::string msg = _( "returns from your farm with something..." );
                mission_return( "_faction_exp_farm_crafting_" + miss_dir, 1_minutes, true, msg,
                                "construction", 2 );
            }

            start_crafting( miss_id, miss_dir, "COOK", "_faction_exp_kitchen_cooking_",
                            by_radio );
            if( miss_id == miss_dir + " (Finish) Cooking" ) {
                const std::string msg = _( "returns from your kitchen with something..." );
                mission_return( "_faction_exp_kitchen_cooking_" + miss_dir, 1_minutes,
                                true, msg, "cooking", 2 );
            }

            start_crafting( miss_id, miss_dir, "SMITH", "_faction_exp_blacksmith_crafting_",
                            by_radio );
            if( miss_id == miss_dir + " (Finish) Smithing" ) {
                const std::string msg = _( "returns from your blacksmith shop with something..." );
                mission_return( "_faction_exp_blacksmith_crafting_" + miss_dir, 1_minutes,
                                true, msg, "fabrication", 2 );
            }
            if( miss_id == miss_dir + " Plow Fields" ) {
                start_farm_op( miss_dir, omt_trg, farm_ops::plow, by_radio );
            } else if( miss_id == miss_dir + " (Finish) Plow Fields" ) {
                farm_return( "_faction_exp_plow_" + miss_dir, omt_trg, farm_ops::plow );
            }

            if( miss_id == miss_dir + " Plant Fields" ) {
                start_farm_op( miss_dir, omt_trg, farm_ops::plant, by_radio );
            } else if( miss_id == miss_dir + " (Finish) Plant Fields" ) {
                farm_return( "_faction_exp_plant_" + miss_dir, omt_trg, farm_ops::plant );
            }

            if( miss_id == miss_dir + " Harvest Fields" ) {
                start_farm_op( miss_dir, omt_trg, farm_ops::harvest, by_radio );
            }  else if( miss_id == miss_dir + " (Finish) Harvest Fields" ) {
                farm_return( "_faction_exp_harvest_" + miss_dir, omt_trg,
                             farm_ops::harvest );
            }

            if( miss_id == miss_dir + " Chop Shop" ) {
                start_garage_chop( miss_dir, omt_trg );
            } else if( miss_id == miss_dir + " (Finish) Chop Shop" ) {
                const std::string msg = _( "returns from your garage..." );
                mission_return( "_faction_exp_chop_shop_" + miss_dir, 5_days, true, msg,
                                "mechanics", 2 );
            }
            break;
        }
    }

    g->draw_ter();
    wrefresh( g->w_terrain );
    g->draw_panels( true );

    return true;
}

// camp faction companion mission start functions
npc_ptr basecamp::start_mission( const std::string &miss_id, time_duration duration,
                                 bool must_feed, const std::string &desc, bool /*group*/,
                                 const std::vector<item *> &equipment,
                                 const std::string &skill_tested, int skill_level )
{
    if( must_feed && camp_food_supply() < time_to_food( duration ) ) {
        popup( _( "You don't have enough food stored to feed your companion." ) );
        return nullptr;
    }
    npc_ptr comp = talk_function::individual_mission( omt_pos, basecamp_id, desc, miss_id, false,
                   equipment, skill_tested, skill_level );
    if( comp != nullptr ) {
        comp->companion_mission_time_ret = calendar::turn + duration;
        if( must_feed ) {
            camp_food_supply( duration );
        }
    }
    return comp;
}

void basecamp::start_upgrade( const std::string &bldg, const std::string &key, bool by_radio )
{
    const recipe &making = recipe_id( bldg ).obj();
    //Stop upgrade if you don't have materials
<<<<<<< HEAD
    inventory total_inv = crafting_inventory( by_radio );
    if( making.requirements().can_make_with_inventory( total_inv, making.get_component_filter(), 1 ) ) {
        time_duration making_time = time_duration::from_turns( making.time / 100 );
=======
    if( making.requirements().can_make_with_inventory( _inv, making.get_component_filter(), 1 ) ) {
>>>>>>> c33633ca
        bool must_feed = bldg != "faction_base_camp_1";

        npc_ptr comp = start_mission( key, making.batch_duration(), must_feed,
                                      _( "begins to upgrade the camp..." ), false, {},
                                      making.skill_used.str(), making.difficulty );
        if( comp != nullptr ) {
            consume_components( total_inv, making, 1, by_radio );
        }
    } else {
        popup( _( "You don't have the materials for the upgrade." ) );
    }
}

void basecamp::start_menial_labor()
{
    if( camp_food_supply() < time_to_food( 3_hours ) ) {
        popup( _( "You don't have enough food stored to feed your companion." ) );
        return;
    }
    std::shared_ptr<npc> comp = talk_function::companion_choose( "", 0 );
    if( comp == nullptr ) {
        return;
    }
    validate_sort_points();

    comp->set_attitude( NPCATT_ACTIVITY );
    comp->assign_activity( activity_id( "ACT_MOVE_LOOT" ) );
    comp->mission = NPC_MISSION_ACTIVITY;
    popup( _( "%s goes off to clean toilets and sort loot." ), comp->disp_name() );
}

void basecamp::start_cut_logs()
{
    std::vector<std::string> log_sources = { "forest", "forest_thick", "forest_water" };
    popup( _( "Forests and swamps are the only valid cutting locations." ) );
    tripoint forest = om_target_tile( omt_pos, 1, 50, log_sources );
    if( forest != tripoint( -999, -999, -999 ) ) {
        standard_npc sample_npc( "Temp" );
        sample_npc.set_fake( true );
        int tree_est = om_cutdown_trees_est( forest, 50 );
        int tree_young_est = om_harvest_ter_est( sample_npc, forest, ter_id( "t_tree_young" ), 50 );
        int dist = rl_dist( forest.x, forest.y, omt_pos.x, omt_pos.y );
        //Very roughly what the player does + 6 hours for prep, clean up, breaks
        time_duration chop_time = 6_hours + 1_hours * tree_est + 7_minutes * tree_young_est;
        //Generous to believe the NPC can move ~ 2 logs or ~8 heavy sticks (3 per young tree?)
        //per trip, each way is 1 trip
        //20 young trees => ~60 sticks which can be carried 8 at a time, so 8 round trips or
        //16 trips total
        //This all needs to be in an om_carry_weight_over_distance function eventually...
        int trips = tree_est + tree_young_est * 3  / 4;
        //Always have to come back so no odd number of trips
        trips += trips & 1 ? 1 : 0;
        time_duration travel_time = companion_travel_time_calc( forest, omt_pos, 0_minutes,
                                    trips );
        time_duration work_time = travel_time + chop_time;
        if( !query_yn( _( "Trip Estimate:\n%s" ), camp_trip_description( work_time,
                       chop_time, travel_time, dist, trips, time_to_food( work_time ) ) ) ) {
            return;
        }
        g->draw_ter();

        npc_ptr comp = start_mission( "_faction_camp_cut_log", work_time, true,
                                      _( "departs to cut logs..." ), false, {}, "fabrication", 2 );
        if( comp != nullptr ) {
            units::mass carry_m = comp->weight_capacity() - comp->weight_carried();
            // everyone gets at least a makeshift sling of storage
            units::volume carry_v = comp->volume_capacity() - comp->volume_carried() +
                                    item( itype_id( "makeshift_sling" ) ).get_storage();
            om_cutdown_trees_logs( forest, 50 );
            om_harvest_ter( *comp, forest, ter_id( "t_tree_young" ), 50 );
            mass_volume harvest = om_harvest_itm( comp, forest, 95 );
            // recalculate trips based on actual load and capacity
            trips = om_carry_weight_to_trips( harvest.first, harvest.second, carry_m, carry_v );
            travel_time = companion_travel_time_calc( forest, omt_pos, 0_minutes, trips );
            work_time = travel_time + chop_time;
            comp->companion_mission_time_ret = calendar::turn + work_time;
            //If we cleared a forest...
            if( om_cutdown_trees_est( forest ) < 5 ) {
                oter_id &omt_trees = overmap_buffer.ter( forest );
                //Do this for swamps "forest_wet" if we have a swamp without trees...
                if( omt_trees.id() == "forest" || omt_trees.id() == "forest_thick" ) {
                    omt_trees = oter_id( "field" );
                }
            }
        }
    }
}

void basecamp::start_clearcut()
{
    std::vector<std::string> log_sources = { "forest", "forest_thick" };
    popup( _( "Forests are the only valid cutting locations." ) );
    tripoint forest = om_target_tile( omt_pos, 1, 50, log_sources );
    if( forest != tripoint( -999, -999, -999 ) ) {
        standard_npc sample_npc( "Temp" );
        sample_npc.set_fake( true );
        int tree_est = om_cutdown_trees_est( forest, 95 );
        int tree_young_est = om_harvest_ter_est( sample_npc, forest, ter_id( "t_tree_young" ), 95 );
        int dist = rl_dist( forest.x, forest.y, omt_pos.x, omt_pos.y );
        //Very roughly what the player does + 6 hours for prep, clean up, breaks
        time_duration chop_time = 6_hours + 1_hours * tree_est + 7_minutes * tree_young_est;
        time_duration travel_time = companion_travel_time_calc( forest, omt_pos, 0_minutes, 2 );
        time_duration work_time = travel_time + chop_time;
        if( !query_yn( _( "Trip Estimate:\n%s" ), camp_trip_description( work_time,
                       chop_time, travel_time, dist, 2, time_to_food( work_time ) ) ) ) {
            return;
        }
        g->draw_ter();

        npc_ptr comp = start_mission( "_faction_camp_clearcut", work_time,
                                      true, _( "departs to clear a forest..." ), false, {},
                                      "fabrication", 1 );
        if( comp != nullptr ) {
            om_cutdown_trees_trunks( forest, 95 );
            om_harvest_ter_break( *comp, forest, ter_id( "t_tree_young" ), 95 );
            //If we cleared a forest...
            if( om_cutdown_trees_est( forest ) < 5 ) {
                oter_id &omt_trees = overmap_buffer.ter( forest );
                omt_trees = oter_id( "field" );
            }
        }
    }
}

void basecamp::start_setup_hide_site()
{
    std::vector<std::string> hide_locations = { "forest", "forest_thick", "forest_water",
                                                "field"
                                              };
    popup( _( "Forests, swamps, and fields are valid hide site locations." ) );
    tripoint forest = om_target_tile( omt_pos, 10, 90, hide_locations, true, true, omt_pos, true );
    if( forest != tripoint( -999, -999, -999 ) ) {
        int dist = rl_dist( forest.x, forest.y, omt_pos.x, omt_pos.y );
        inventory tgt_inv = g->u.inv;
        std::vector<item *> pos_inv = tgt_inv.items_with( []( const item & itm ) {
            return !itm.can_revive();
        } );
        if( !pos_inv.empty() ) {
            std::vector<item *> losing_equipment = give_equipment( pos_inv,
                                                   _( "Do you wish to give your companion additional items?" ) );
            int trips = om_carry_weight_to_trips( losing_equipment );
            time_duration build_time = 6_hours;
            time_duration travel_time = companion_travel_time_calc( forest, omt_pos, 0_minutes,
                                        trips );
            time_duration work_time = travel_time + build_time;
            if( !query_yn( _( "Trip Estimate:\n%s" ), camp_trip_description( work_time,
                           build_time, travel_time, dist, trips, time_to_food( work_time ) ) ) ) {
                return;
            }
            npc_ptr comp = start_mission( "_faction_camp_hide_site", work_time, true,
                                          _( "departs to build a hide site..." ), false, {},
                                          "survival", 3 );
            if( comp != nullptr ) {
                trips = om_carry_weight_to_trips( losing_equipment, comp );
                work_time = companion_travel_time_calc( forest, omt_pos, 0_minutes, trips ) +
                            build_time;
                comp->companion_mission_time_ret = calendar::turn + work_time;
                om_set_hide_site( *comp, forest, losing_equipment );
            }
        } else {
            popup( _( "You need equipment to setup a hide site..." ) );
        }
    }
}

void basecamp::start_relay_hide_site()
{
    std::vector<std::string> hide_locations = { "faction_hide_site_0" };
    popup( _( "You must select an existing hide site." ) );
    tripoint forest = om_target_tile( omt_pos, 10, 90, hide_locations, true, true, omt_pos, true );
    if( forest != tripoint( -999, -999, -999 ) ) {
        int dist = rl_dist( forest.x, forest.y, omt_pos.x, omt_pos.y );
        inventory tgt_inv = g->u.inv;
        std::vector<item *> pos_inv = tgt_inv.items_with( []( const item & itm ) {
            return !itm.can_revive();
        } );
        std::vector<item *> losing_equipment;
        if( !pos_inv.empty() ) {
            losing_equipment = give_equipment( pos_inv,
                                               _( "Do you wish to give your companion additional items?" ) );
        }
        //Check items in improvised shelters at hide site
        tinymap target_bay;
        target_bay.load( forest.x * 2, forest.y * 2, forest.z, false );
        std::vector<item *> hide_inv;
        for( item &i : target_bay.i_at( 11, 10 ) ) {
            hide_inv.push_back( &i );
        }
        std::vector<item *> gaining_equipment;
        if( !hide_inv.empty() ) {
            gaining_equipment = give_equipment( hide_inv, _( "Bring gear back?" ) );
        }
        if( !losing_equipment.empty() || !gaining_equipment.empty() ) {
            //Only get charged the greater trips since return is free for both
            int trips = std::max( om_carry_weight_to_trips( gaining_equipment ),
                                  om_carry_weight_to_trips( losing_equipment ) );
            time_duration build_time = 6_hours;
            time_duration travel_time = companion_travel_time_calc( forest, omt_pos, 0_minutes,
                                        trips );
            time_duration work_time = travel_time + build_time;
            if( !query_yn( _( "Trip Estimate:\n%s" ), camp_trip_description( work_time, build_time,
                           travel_time, dist, trips, time_to_food( work_time ) ) ) ) {
                return;
            }

            npc_ptr comp = start_mission( "_faction_camp_hide_trans", work_time, true,
                                          _( "departs for the hide site..." ), false, {},
                                          "survival", 3 );
            if( comp != nullptr ) {
                // recalculate trips based on actual load
                trips = std::max( om_carry_weight_to_trips( gaining_equipment, comp ),
                                  om_carry_weight_to_trips( losing_equipment, comp ) );
                work_time = companion_travel_time_calc( forest, omt_pos, 0_minutes, trips ) +
                            build_time;
                comp->companion_mission_time_ret = calendar::turn + work_time;
                om_set_hide_site( *comp, forest, losing_equipment, gaining_equipment );
            }
        } else {
            popup( _( "You need equipment to transport between the hide site..." ) );
        }
    }
}

void basecamp::start_fortifications( std::string &bldg_exp, bool by_radio )
{
    std::vector<std::string> allowed_locations = {
        "forest", "forest_thick", "forest_water", "field"
    };
    popup( _( "Select a start and end point.  Line must be straight.  Fields, forests, and "
              "swamps are valid fortification locations.  In addition to existing fortification "
              "constructions." ) );
    tripoint start = om_target_tile( omt_pos, 2, 90, allowed_locations );
    popup( _( "Select an end point." ) );
    tripoint stop = om_target_tile( omt_pos, 2, 90, allowed_locations, true, false, start );
    if( start != tripoint( -999, -999, -999 ) && stop != tripoint( -999, -999, -999 ) ) {
        const recipe &making = recipe_id( bldg_exp ).obj();
        bool change_x = ( start.x != stop.x );
        bool change_y = ( start.y != stop.y );
        if( change_x && change_y ) {
            popup( "Construction line must be straight!" );
            return;
        }
        if( bldg_exp == "faction_wall_level_N_1" ) {
            std::vector<tripoint> tmp_line = line_to( stop, start, 0 );
            int line_count = tmp_line.size();
            int yes_count = 0;
            for( auto elem : tmp_line ) {
                if( std::find( fortifications.begin(), fortifications.end(), elem ) != fortifications.end() ) {
                    yes_count += 1;
                }
            }
            if( yes_count < line_count ) {
                popup( _( "Spiked pits must be built over existing trenches!" ) );
                return;
            }
        }
        std::vector<tripoint> fortify_om;
        if( ( change_x && stop.x < start.x ) || ( change_y && stop.y < start.y ) ) {
            //line_to doesn't include the origin point
            fortify_om.push_back( stop );
            std::vector<tripoint> tmp_line = line_to( stop, start, 0 );
            fortify_om.insert( fortify_om.end(), tmp_line.begin(), tmp_line.end() );
        } else {
            fortify_om.push_back( start );
            std::vector<tripoint> tmp_line = line_to( start, stop, 0 );
            fortify_om.insert( fortify_om.end(), tmp_line.begin(), tmp_line.end() );
        }
        int trips = 0;
        time_duration build_time = 0_hours;
        time_duration travel_time = 0_hours;
        int dist = 0;
        for( auto fort_om : fortify_om ) {
            bool valid = false;
            oter_id &omt_ref = overmap_buffer.ter( fort_om );
            for( const std::string &pos_om : allowed_locations ) {
                if( omt_ref.id().c_str() == pos_om ) {
                    valid = true;
                    break;
                }
            }

            if( !valid ) {
                popup( _( "Invalid terrain in construction path." ) );
                return;
            }
            trips += 2;
            build_time += making.batch_duration();
            dist += rl_dist( fort_om.x, fort_om.y, omt_pos.x, omt_pos.y );
            travel_time += companion_travel_time_calc( fort_om, omt_pos, 0_minutes, 2 );
        }
        time_duration total_time = travel_time + build_time;
        inventory total_inv = crafting_inventory( by_radio );
        int need_food = time_to_food( total_time );
        if( !query_yn( _( "Trip Estimate:\n%s" ), camp_trip_description( total_time, build_time,
                       travel_time, dist, trips, need_food ) ) ) {
            return;
        } else if( !making.requirements().can_make_with_inventory( total_inv,
                   making.get_component_filter(), ( fortify_om.size() * 2 ) - 2 ) ) {
            popup( _( "You don't have the material to build the fortification." ) );
            return;
        }

        npc_ptr comp = start_mission( "_faction_camp_om_fortifications", total_time, true,
                                      _( "begins constructing fortifications..." ), false, {},
                                      making.skill_used.str(), making.difficulty );
        if( comp != nullptr ) {
            consume_components( total_inv, making, fortify_om.size() * 2 - 2, by_radio );
            comp->companion_mission_role_id = bldg_exp;
            for( auto pt : fortify_om ) {
                comp->companion_mission_points.push_back( pt );
            }
        }
    }
}

void basecamp::start_combat_mission( const std::string &miss )
{
    popup( _( "Select checkpoints until you reach maximum range or select the last point again "
              "to end." ) );
    tripoint start = omt_pos;
    std::vector<tripoint> scout_points = om_companion_path( start, 90, true );
    if( scout_points.empty() ) {
        return;
    }
    int dist = scout_points.size();
    int trips = 2;
    time_duration travel_time = companion_travel_time_calc( scout_points, 0_minutes, trips );
    if( !query_yn( _( "Trip Estimate:\n%s" ), camp_trip_description( 0_hours, 0_hours,
                   travel_time, dist, trips, time_to_food( travel_time ) ) ) ) {
        return;
    }
    npc_ptr comp = start_mission( miss, travel_time, true, _( "departs on patrol..." ),
                                  false, {}, "survival", 3 );
    if( comp != nullptr ) {
        comp->companion_mission_points = scout_points;
    }
}

// FIXME: Refactor to check the companion list first
void basecamp::start_crafting( const std::string &cur_id, const std::string &cur_dir,
                               const std::string &type, const std::string &miss_id, bool by_radio )
{
    std::map<std::string, std::string> recipes = recipe_deck( type );
    inventory total_inv = crafting_inventory( by_radio );
    for( auto &r : recipes ) {
        if( cur_id != cur_dir + r.first ) {
            continue;
        }
        const recipe &making = recipe_id( r.second ).obj();

        if( !making.requirements().can_make_with_inventory( total_inv,
                making.get_component_filter(), 1 ) ) {
            popup( _( "You don't have the materials to craft that" ) );
            continue;
        }

        int batch_size = 1;
        string_input_popup popup_input;
        int batch_max = recipe_batch_max( making, total_inv );
        const std::string title = string_format( _( "Batch crafting %s [MAX: %d]: " ),
                                  making.result_name(), batch_max );
        popup_input.title( title ).edit( batch_size );

        if( popup_input.canceled() || batch_size <= 0 ) {
            continue;
        }
        if( batch_size > recipe_batch_max( making, total_inv ) ) {
            popup( _( "Your batch is too large!" ) );
            continue;
        }
        npc_ptr comp = start_mission( miss_id + cur_dir, making.batch_duration(), true,
                                      _( "begins to work..." ), false, {},
                                      making.skill_used.str(), making.difficulty );
        if( comp != nullptr ) {
            consume_components( total_inv, making, batch_size, by_radio );
            for( const item &results : making.create_results( batch_size ) ) {
                comp->companion_mission_inv.add_item( results );
            }
        }
    }
}

static bool farm_valid_seed( const item &itm )
{
    return itm.is_seed() && itm.typeId() != "marloss_seed" && itm.typeId() != "fungal_seeds";
}

static std::pair<size_t, std::string> farm_action( const tripoint &omt_tgt, farm_ops op,
        npc_ptr comp = nullptr )
{
    size_t plots_cnt = 0;
    std::string crops;

    const auto is_dirtmound = []( const tripoint & pos, tinymap & bay1, tinymap & bay2 ) {
        return ( bay1.ter( pos ) == t_dirtmound ) && ( !bay2.has_furn( pos ) );
    };
    const auto is_unplowed = []( const tripoint & pos, tinymap & farm_map ) {
        const ter_id &farm_ter = farm_map.ter( pos );
        return farm_ter->has_flag( "PLOWABLE" );
    };

    std::set<std::string> plant_names;
    std::vector<item *> seed_inv;
    if( comp ) {
        seed_inv = comp->companion_mission_inv.items_with( farm_valid_seed );
    }

    //farm_json is what the area should look like according to jsons
    tinymap farm_json;
    farm_json.generate( omt_tgt.x * 2, omt_tgt.y * 2, omt_tgt.z, calendar::turn );
    //farm_map is what the area actually looks like
    tinymap farm_map;
    farm_map.load( omt_tgt.x * 2, omt_tgt.y * 2, omt_tgt.z, false );
    tripoint mapmin = tripoint( 0, 0, omt_tgt.z );
    tripoint mapmax = tripoint( 2 * SEEX - 1, 2 * SEEY - 1, omt_tgt.z );
    bool done_planting = false;
    for( const tripoint &pos : farm_map.points_in_rectangle( mapmin, mapmax ) ) {
        if( done_planting ) {
            break;
        }
        switch( op ) {
            case farm_ops::plow:
                //Needs to be plowed to match json
                if( is_dirtmound( pos, farm_json, farm_map ) && is_unplowed( pos, farm_map ) ) {
                    plots_cnt += 1;
                    if( comp ) {
                        farm_map.ter_set( pos, t_dirtmound );
                    }
                }
                break;
            case farm_ops::plant:
                if( is_dirtmound( pos, farm_map, farm_map ) ) {
                    plots_cnt += 1;
                    if( comp ) {
                        if( seed_inv.empty() ) {
                            done_planting = true;
                            break;
                        }
                        item *tmp_seed = seed_inv.back();
                        seed_inv.pop_back();
                        std::list<item> used_seed;
                        if( tmp_seed->count_by_charges() ) {
                            used_seed.push_back( *tmp_seed );
                            tmp_seed->charges -= 1;
                            if( tmp_seed->charges > 0 ) {
                                seed_inv.push_back( tmp_seed );
                            }
                        }
                        used_seed.front().set_age( 0_turns );
                        farm_map.add_item_or_charges( pos, used_seed.front() );
                        farm_map.set( pos, t_dirt, f_plant_seed );
                    }
                }
                break;
            case farm_ops::harvest:
                if( farm_map.furn( pos ) == f_plant_harvest && !farm_map.i_at( pos ).empty() ) {
                    const item &seed = farm_map.i_at( pos ).front();
                    if( farm_valid_seed( seed ) ) {
                        plots_cnt += 1;
                        if( comp ) {
                            int skillLevel = comp->get_skill_level( skill_survival );
                            ///\EFFECT_SURVIVAL increases number of plants harvested from a seed
                            int plant_cnt = rng( skillLevel / 2, skillLevel );
                            plant_cnt = std::min( std::max( plant_cnt, 1 ), 9 );
                            int seed_cnt = std::max( 1, rng( plant_cnt / 4, plant_cnt / 2 ) );
                            for( auto &i : iexamine::get_harvest_items( *seed.type, plant_cnt,
                                    seed_cnt, true ) ) {
                                g->m.add_item_or_charges( g->u.pos(), i );
                            }
                            farm_map.i_clear( pos );
                            farm_map.furn_set( pos, f_null );
                            farm_map.ter_set( pos, t_dirt );
                        } else {
                            plant_names.insert( item::nname( itype_id( seed.type->seed->fruit_id ) ) );
                        }
                    }
                }
                break;
            default:
                // let the callers handle no op argument
                break;
        }
    }
    if( comp ) {
        farm_map.save();
    }

    int total_c = 0;
    for( const std::string &i : plant_names ) {
        if( total_c < 5 ) {
            crops += "\t" + i + " \n";
            total_c++;
        } else if( total_c == 5 ) {
            crops += _( "+ more \n" );
            break;
        }
    }

    return std::make_pair( plots_cnt, crops );
}

void basecamp::start_farm_op( const std::string &dir, const tripoint &omt_tgt, farm_ops op,
                              bool by_radio )
{
    std::pair<size_t, std::string> farm_data = farm_action( omt_tgt, op );
    size_t plots_cnt = farm_data.first;
    if( !plots_cnt ) {
        return;
    }

    time_duration work = 0_minutes;
    switch( op ) {
        case farm_ops::harvest:
            work += 3_minutes * plots_cnt;
            start_mission( "_faction_exp_harvest_" + dir, work, true,
                           _( "begins to harvest the field..." ), false, {}, "survival", 0 );
            break;
        case farm_ops::plant: {
            inventory total_inv = crafting_inventory( by_radio );
            std::vector<item *> seed_inv = total_inv.items_with( farm_valid_seed );
            if( seed_inv.empty() ) {
                popup( _( "You have no additional seeds to give your companions..." ) );
                return;
            }
            std::vector<item *> plant_these = give_equipment( seed_inv,
                                              _( "Which seeds do you wish to have planted?" ) );
            size_t seed_cnt = 0;
            for( item *seeds : plant_these ) {
                seed_cnt += seeds->count();
            }
            size_t plots_seeded = std::min( seed_cnt, plots_cnt );
            if( !seed_cnt ) {
                return;
            }
            work += 1_minutes * plots_seeded;
            start_mission( "_faction_exp_plant_" + dir, work, true,
                           _( "begins planting the field..." ), false, plant_these, "", 0 );
            break;
        }
        case farm_ops::plow:
            work += 5_minutes * plots_cnt;
            start_mission( "_faction_exp_plow_" + dir, work, true,
                           _( "begins plowing the field..." ), false, {}, "", 0 );
            break;
        default:
            debugmsg( "Farm operations called with no operation" );
    }
}

bool basecamp::start_garage_chop( const std::string &dir, const tripoint &omt_tgt )
{
    editmap edit;
    vehicle *car = edit.mapgen_veh_query( omt_tgt );
    if( car == nullptr ) {
        return false;
    }

    if( !query_yn( _( "       Chopping this vehicle:\n%s" ), camp_car_description( car ) ) ) {
        return false;
    }

    npc_ptr comp = start_mission( "_faction_exp_chop_shop_" + dir, 5_days, true,
                                  _( "begins working in the garage..." ), false, {},
                                  "mechanics", 2 );
    if( comp == nullptr ) {
        return false;
    }
    // FIXME: use ranges, do this sensibly
    //Chopping up the car!
    std::vector<vehicle_part> p_all = car->parts;
    int prt = 0;
    int skillLevel = comp->get_skill_level( skill_mechanics );
    while( !p_all.empty() ) {
        vehicle_stack contents = car->get_items( prt );
        for( auto iter = contents.begin(); iter != contents.end(); ) {
            comp->companion_mission_inv.add_item( *iter );
            iter = contents.erase( iter );
        }
        bool broken = p_all[ prt ].is_broken();
        bool skill_break = false;
        bool skill_destroy = false;

        int dice = rng( 1, 20 );
        dice += skillLevel - p_all[ prt].info().difficulty;

        if( dice >= 20 ) {
            skill_break = false;
            skill_destroy = false;
            talk_function::companion_skill_trainer( *comp, skill_mechanics, 1_hours,
                                                    p_all[ prt].info().difficulty );
        } else if( dice > 15 ) {
            skill_break = false;
        } else if( dice > 9 ) {
            skill_break = true;
            skill_destroy = false;
        } else {
            skill_break = true;
            skill_destroy = true;
        }

        if( !broken && !skill_break ) {
            //Higher level garages will salvage liquids from tanks
            if( !p_all[prt].is_battery() ) {
                p_all[prt].ammo_consume( p_all[prt].ammo_capacity(),
                                         car->global_part_pos3( p_all[prt] ) );
            }
            comp->companion_mission_inv.add_item( p_all[prt].properties_to_item() );
        } else if( !skill_destroy ) {
            for( const item &itm : p_all[prt].pieces_for_broken_part() ) {
                comp->companion_mission_inv.add_item( itm );
            }
        }
        p_all.erase( p_all.begin() + 0 );
    }
    talk_function::companion_skill_trainer( *comp, skill_mechanics, 5_days, 2 );
    edit.mapgen_veh_destroy( omt_tgt, car );
    return true;
}

// camp faction companion mission recovery functions
npc_ptr basecamp::companion_choose_return( const std::string &miss_id, time_duration min_duration )
{
    return talk_function::companion_choose_return( omt_pos, basecamp_id, miss_id,
            calendar::turn - min_duration );
}
void basecamp::finish_return( npc &comp, bool fixed_time, const std::string &return_msg,
                              const std::string &skill, int difficulty )
{
    popup( "%s %s", comp.name, return_msg );
    // this is the time the mission was expected to take, or did take for fixed time missions
    time_duration reserve_time = comp.companion_mission_time_ret - comp.companion_mission_time;
    time_duration mission_time = reserve_time;
    if( !fixed_time ) {
        mission_time = calendar::turn - comp.companion_mission_time;
    }
    talk_function::companion_skill_trainer( comp, skill, mission_time, difficulty );

    // companions subtracted food when they started the mission, but didn't mod their hunger for
    // that food.  so add it back in.
    int need_food = time_to_food( mission_time - reserve_time );
    if( camp_food_supply() < need_food ) {
        popup( _( "Your companion seems disappointed that your pantry is empty..." ) );
    }
    int avail_food = std::min( need_food, camp_food_supply() ) + time_to_food( reserve_time );
    // movng all the logic from talk_function::companion return here instead of polluting
    // mission_companion
    comp.reset_companion_mission();
    comp.companion_mission_time = calendar::before_time_starts;
    comp.companion_mission_time_ret = calendar::before_time_starts;
    bool by_radio = g->u.global_omt_location() != comp.global_omt_location();
    for( size_t i = 0; i < comp.companion_mission_inv.size(); i++ ) {
        for( const auto &it : comp.companion_mission_inv.const_stack( i ) ) {
            if( !it.count_by_charges() || it.charges > 0 ) {
                place_results( it, by_radio );
            }
        }
    }
    comp.companion_mission_inv.clear();
    comp.companion_mission_points.clear();
    // npc *may* be active, or not if outside the reality bubble
    g->reload_npcs();
    validate_assignees();

    camp_food_supply( -need_food );
    comp.mod_hunger( -avail_food );
    // TODO: more complicated calculation?
    comp.set_thirst( 0 );
    comp.set_fatigue( 0 );
    comp.set_sleep_deprivation( 0 );
}

npc_ptr basecamp::mission_return( const std::string &miss_id, time_duration min_duration,
                                  bool fixed_time, const std::string &return_msg,
                                  const std::string &skill, int difficulty )
{
    npc_ptr comp = companion_choose_return( miss_id, min_duration );
    if( comp != nullptr ) {
        finish_return( *comp, fixed_time, return_msg, skill, difficulty );
    }
    return comp;
}

bool basecamp::upgrade_return( const std::string &dir, const std::string &miss )
{
    const std::string bldg = next_upgrade( dir, 1 );
    if( bldg == "null" ) {
        return false;
    }
    return upgrade_return( dir, miss, bldg );
}

bool basecamp::upgrade_return( const std::string &dir, const std::string &miss,
                               const std::string &bldg )
{
    auto e = expansions.find( dir );
    if( e == expansions.end() ) {
        return false;
    }
    const tripoint upos = e->second.pos;
    const recipe &making = recipe_id( bldg ).obj();

    npc_ptr comp = companion_choose_return( miss, making.batch_duration() );

    if( comp == nullptr ) {
        return false;
    }
    if( !run_mapgen_update_func( making.get_blueprint(), upos ) ) {
        return false;
    }
<<<<<<< HEAD
    e->second.cur_level += 1;
=======
    update_provides( bldg, e->second );
    update_resources( bldg );

    const std::string msg = _( "returns from upgrading the camp having earned a bit of "
                               "experience..." );
    finish_return( *comp, false, msg, "construction", making.difficulty );

>>>>>>> c33633ca
    return true;
}

bool basecamp::menial_return()
{
    const std::string msg = _( "returns from doing the dirty work to keep the camp running..." );
    npc_ptr comp = mission_return( "_faction_camp_menial", 3_hours, true, msg, "menial", 2 );
    if( comp == nullptr ) {
        return false;
    }
    return true;
}

bool basecamp::gathering_return( const std::string &task, time_duration min_time, bool by_radio )
{
    npc_ptr comp = companion_choose_return( task, min_time );
    if( comp == nullptr ) {
        return false;
    }

    std::string task_description = _( "gathering materials" );
    int danger = 20;
    int favor = 2;
    int threat = 10;
    std::string skill_group = "gathering";
    int skill = 2 * comp->get_skill_level( skill_survival ) + comp->per_cur;
    int checks_per_cycle = 6;
    if( task == "_faction_camp_foraging" ) {
        task_description = _( "foraging for edible plants" );
        danger = 15;
        checks_per_cycle = 12;
    } else if( task == "_faction_camp_trapping" ) {
        task_description = _( "trapping small animals" );
        favor = 1;
        danger = 15;
        skill_group = "trapping";
        skill = 2 * comp->get_skill_level( skill_traps ) + comp->per_cur;
        checks_per_cycle = 4;
    } else if( task == "_faction_camp_hunting" ) {
        task_description = _( "hunting for meat" );
        danger = 10;
        favor = 0;
        skill_group = "hunting";
        skill = 1.5 * comp->get_skill_level( skill_gun ) + comp->per_cur / 2;
        threat = 12;
        checks_per_cycle = 2;
    }

    time_duration mission_time = calendar::turn - comp->companion_mission_time;
    if( one_in( danger ) && !survive_random_encounter( *comp, task_description, favor, threat ) ) {
        return false;
    }
    const std::string msg = string_format( _( "returns from %s carrying supplies and has a bit "
                                           "more experience..." ), task_description );
    finish_return( *comp, false, msg, skill_group, 1 );

    std::string itemlist = "forest";
    if( task == "_faction_camp_firewood" ) {
        itemlist = "gathering_faction_base_camp_firewood";
    } else if( task == "_faction_camp_gathering" ) {
        itemlist = get_gatherlist();
    } else if( task == "_faction_camp_foraging" ) {
        switch( season_of_year( calendar::turn ) ) {
            case SPRING:
                itemlist = "foraging_faction_camp_spring";
                break;
            case SUMMER:
                itemlist = "foraging_faction_camp_summer";
                break;
            case AUTUMN:
                itemlist = "foraging_faction_camp_autumn";
                break;
            case WINTER:
                itemlist = "foraging_faction_camp_winter";
                break;
        }
    }
    if( task == "_faction_camp_trapping" || task == "_faction_camp_hunting" ) {
        hunting_results( skill, task, checks_per_cycle * mission_time / min_time, 30, by_radio );
    } else {
        search_results( skill, itemlist, checks_per_cycle * mission_time / min_time, 15, by_radio );
    }

    return true;
}

void basecamp::fortifications_return()
{
    const std::string msg = _( "returns from constructing fortifications..." );
    npc_ptr comp = companion_choose_return( "_faction_camp_om_fortifications", 3_hours );
    if( comp != nullptr ) {
        std::string build_n = "faction_wall_level_N_0";
        std::string build_e = "faction_wall_level_E_0";
        std::string build_s = "faction_wall_level_S_0";
        std::string build_w = "faction_wall_level_W_0";
        if( comp->companion_mission_role_id == "faction_wall_level_N_1" ) {
            build_n = "faction_wall_level_N_1";
            build_e = "faction_wall_level_E_1";
            build_s = "faction_wall_level_S_1";
            build_w = "faction_wall_level_W_1";
        }
        std::string build_first = build_e;
        std::string build_second = build_w;
        bool build_dir_NS = comp->companion_mission_points[0].y !=
                            comp->companion_mission_points[1].y;
        if( build_dir_NS ) {
            build_first = build_s;
            build_second = build_n;
        }
        //Add fences
        auto build_point = comp->companion_mission_points;
        for( size_t pt = 0; pt < build_point.size(); pt++ ) {
            //First point is always at top or west since they are built in a line and sorted
            if( pt == 0 ) {
                run_mapgen_update_func( build_first, build_point[pt] );
            } else if( pt == build_point.size() - 1 ) {
                run_mapgen_update_func( build_second, build_point[pt] );
            } else {
                run_mapgen_update_func( build_first, build_point[pt] );
                run_mapgen_update_func( build_second, build_point[pt] );
            }
            if( comp->companion_mission_role_id == "faction_wall_level_N_0" ) {
                tripoint fort_point = build_point[pt];
                fortifications.push_back( fort_point );
            }
        }
        finish_return( *comp, true, msg, "construction", 2 );
    }
}

void basecamp::recruit_return( const std::string &task, int score )
{
    const std::string msg = _( "returns from searching for recruits with a bit more experience..." );
    npc_ptr comp = mission_return( task, 4_days, true, msg, "recruiting", 2 );
    if( comp == nullptr ) {
        return;
    }

    npc_ptr recruit;
    //Success of finding an NPC to recruit, based on survival/tracking
    int skill = comp->get_skill_level( skill_survival );
    if( rng( 1, 20 ) + skill > 17 ) {
        recruit = std::make_shared<npc>();
        recruit->normalize();
        recruit->randomize();
        popup( _( "%s encountered %s..." ), comp->name, recruit->name );
    } else {
        popup( _( "%s didn't find anyone to recruit..." ), comp->name );
        return;
    }
    //Chance of convincing them to come back
    skill = ( 100 * comp->get_skill_level( skill_speech ) + score ) / 100;
    if( rng( 1, 20 ) + skill  > 19 ) {
        popup( _( "%s convinced %s to hear a recruitment offer from you..." ), comp->name,
               recruit->name );
    } else {
        popup( _( "%s wasn't interested in anything %s had to offer..." ), recruit->name,
               comp->name );
        return;
    }
    //Stat window
    int rec_m = 0;
    int appeal = rng( -5, 3 ) + std::min( skill / 3, 3 );
    int food_desire = rng( 0, 5 );
    while( rec_m >= 0 ) {
        std::string description = string_format( _( "NPC Overview:\n \n" ) );
        description += string_format( _( "Name:  %20s\n \n" ), recruit->name );
        description += string_format( _( "Strength:        %10d\n" ), recruit->str_max );
        description += string_format( _( "Dexterity:       %10d\n" ), recruit->dex_max );
        description += string_format( _( "Intelligence:    %10d\n" ), recruit->int_max );
        description += string_format( _( "Perception:      %10d\n \n" ), recruit->per_max );
        description += string_format( _( "Top 3 Skills:\n" ) );

        const auto skillslist = Skill::get_skills_sorted_by( [&]( const Skill & a,
        const Skill & b ) {
            const int level_a = recruit->get_skill_level( a.ident() );
            const int level_b = recruit->get_skill_level( b.ident() );
            return level_a > level_b || ( level_a == level_b && a.name() < b.name() );
        } );

        description += string_format( "%12s:          %4d\n", skillslist[0]->name(),
                                      recruit->get_skill_level( skillslist[0]->ident() ) );
        description += string_format( "%12s:          %4d\n", skillslist[1]->name(),
                                      recruit->get_skill_level( skillslist[1]->ident() ) );
        description += string_format( "%12s:          %4d\n \n", skillslist[2]->name(),
                                      recruit->get_skill_level( skillslist[2]->ident() ) );

        description += string_format( _( "Asking for:\n" ) );
        description += string_format( _( "> Food:     %10d days\n \n" ), food_desire );
        description += string_format( _( "Faction Food:%9d days\n \n" ),
                                      camp_food_supply( 0, true ) );
        description += string_format( _( "Recruit Chance: %10d%%\n \n" ),
                                      std::min( 100 * ( 10 + appeal ) / 20, 100 ) );
        description += _( "Select an option:" );

        std::vector<std::string> rec_options;
        rec_options.push_back( _( "Increase Food" ) );
        rec_options.push_back( _( "Decrease Food" ) );
        rec_options.push_back( _( "Make Offer" ) );
        rec_options.push_back( _( "Not Interested" ) );

        rec_m = uilist( description, rec_options );
        if( rec_m < 0 || rec_m == 3 || static_cast<size_t>( rec_m ) >= rec_options.size() ) {
            popup( _( "You decide you aren't interested..." ) );
            return;
        }

        if( rec_m == 0 && food_desire + 1 <= camp_food_supply( 0, true ) ) {
            food_desire++;
            appeal++;
        }
        if( rec_m == 1 ) {
            if( food_desire > 0 ) {
                food_desire--;
                appeal--;
            }
        }
        if( rec_m == 2 ) {
            break;
        }
    }
    // Roll for recruitment
    if( rng( 1, 20 ) + appeal >= 10 ) {
        popup( _( "%s has been convinced to join!" ), recruit->name );
    } else {
        popup( _( "%s wasn't interested..." ), recruit->name );
        // nullptr;
        return;
    }
    // Time durations always subtract from camp food supply
    camp_food_supply( 1_days * food_desire );
    recruit->spawn_at_precise( { g->get_levx(), g->get_levy() }, g->u.pos() + point( -4, -4 ) );
    overmap_buffer.insert_npc( recruit );
    recruit->form_opinion( g->u );
    recruit->mission = NPC_MISSION_NULL;
    recruit->add_new_mission( mission::reserve_random( ORIGIN_ANY_NPC,
                              recruit->global_omt_location(),
                              recruit->getID() ) );
    recruit->set_attitude( NPCATT_FOLLOW );
    g->load_npcs();
}

void basecamp::combat_mission_return( const std::string &miss )
{
    npc_ptr comp = companion_choose_return( miss, 3_hours );
    if( comp != nullptr ) {
        bool patrolling = miss == "_faction_camp_combat_0";
        comp_list patrol;
        npc_ptr guy = overmap_buffer.find_npc( comp->getID() );
        if( guy ) {
            patrol.push_back( guy );
        }
        for( auto pt : comp->companion_mission_points ) {
            oter_id &omt_ref = overmap_buffer.ter( pt );
            int swim = comp->get_skill_level( skill_swimming );
            if( is_river( omt_ref ) && swim < 2 ) {
                if( swim == 0 ) {
                    popup( _( "Your companion hit a river and didn't know how to swim..." ) );
                } else {
                    popup( _( "Your companion hit a river and didn't know how to swim well "
                              "enough to cross..." ) );
                }
                break;
            }
            comp->death_drops = false;
            bool outcome = talk_function::companion_om_combat_check( patrol, pt, patrolling );
            comp->death_drops = true;
            if( outcome ) {
                overmap_buffer.reveal( pt, 2 );
            } else if( comp->is_dead() ) {
                popup( _( "%s didn't return from patrol..." ), comp->name );
                comp->place_corpse( pt );
                overmap_buffer.add_note( pt, "DEAD NPC" );
                overmap_buffer.remove_npc( comp->getID() );
                return;
            }
        }
        const std::string msg = _( "returns from patrol..." );
        finish_return( *comp, true, msg, "combat", 4 );
    }
}

bool basecamp::survey_return()
{
    npc_ptr comp = companion_choose_return( "_faction_camp_expansion", 3_hours );
    if( comp == nullptr ) {
        return false;
    }
    std::vector<std::string> pos_expansion_name_id;
    std::vector<std::string> pos_expansion_name;
    std::map<std::string, std::string> pos_expansions =
        recipe_group::get_recipes( "all_faction_base_expansions" );
    for( std::map<std::string, std::string>::const_iterator it = pos_expansions.begin();
         it != pos_expansions.end(); ++it ) {
        pos_expansion_name.push_back( it->first );
        pos_expansion_name_id.push_back( it->second );
    }

    const int expan = uilist( _( "Select an expansion:" ), pos_expansion_name );
    if( expan < 0 || static_cast<size_t>( expan ) >= pos_expansion_name_id.size() ) {
        popup( _( "You choose to wait..." ) );
        return false;
    }

    popup( _( "Select a tile up to %d tiles away." ), 1 );
    const tripoint where( ui::omap::choose_point() );
    if( where == overmap::invalid_tripoint ) {
        return false;
    }
    int dist = rl_dist( where.x, where.y, omt_pos.x, omt_pos.y );
    if( dist != 1 ) {
        popup( _( "You must select a tile within %d range of the camp" ), 1 );
        return false;
    }
    if( omt_pos.z != where.z ) {
        popup( _( "Expansions must be on the same level as the camp" ) );
        return false;
    }

    oter_id &omt_ref = overmap_buffer.ter( where );
    if( omt_ref.id() != "field" ) {
        popup( _( "You must construct expansions in fields." ) );
        return false;
    }

    if( !run_mapgen_update_func( pos_expansion_name_id[expan], where ) ) {
        return false;
    }
    omt_ref = oter_id( pos_expansion_name_id[expan] );
    add_expansion( pos_expansion_name_id[expan], where );
    const std::string msg = _( "returns from surveying for the expansion." );
    finish_return( *comp, true, msg, "construction", 2 );
    return true;
}

bool basecamp::farm_return( const std::string &task, const tripoint &omt_tgt, farm_ops op )
{
    const std::string msg = _( "returns from working your fields... " );
    npc_ptr comp = companion_choose_return( task, 15_minutes );
    if( comp == nullptr ) {
        return false;
    }

    farm_action( omt_tgt, op, comp );

    //Give any seeds the NPC didn't use back to you.
    for( size_t i = 0; i < comp->companion_mission_inv.size(); i++ ) {
        for( const auto &it : comp->companion_mission_inv.const_stack( i ) ) {
            if( it.charges > 0 ) {
                g->u.i_add( it );
            }
        }
    }
    finish_return( *comp, true, msg, "survival", 2 );
    return true;
}

// window manipulation
void talk_function::draw_camp_tabs( const catacurses::window &win, const camp_tab_mode cur_tab,
                                    const std::vector<std::vector<mission_entry>> &entries )
{
    werase( win );
    const int width = getmaxx( win );
    mvwhline( win, 2, 0, LINE_OXOX, width );

    std::vector<std::string> tabs;
    tabs.push_back( _( "MAIN" ) );
    tabs.push_back( _( "  [N] " ) );
    tabs.push_back( _( " [NE] " ) );
    tabs.push_back( _( "  [E] " ) );
    tabs.push_back( _( " [SE] " ) );
    tabs.push_back( _( "  [S] " ) );
    tabs.push_back( _( " [SW] " ) );
    tabs.push_back( _( "  [W] " ) );
    tabs.push_back( _( " [NW] " ) );
    const int tab_step = 3;
    int tab_space = 1;
    int tab_x = 0;
    for( auto &t : tabs ) {
        bool tab_empty = entries[tab_x + 1].empty();
        draw_subtab( win, tab_space, t, tab_x == cur_tab, false, tab_empty );
        tab_space += tab_step + utf8_width( t );
        tab_x++;
    }
    wrefresh( win );
}

std::string talk_function::name_mission_tabs( const tripoint &omt_pos, const std::string &role_id,
        const std::string &cur_title, camp_tab_mode cur_tab )
{
    if( role_id != basecamp_id ) {
        return cur_title;
    }
    cata::optional<basecamp *> temp_camp = overmap_buffer.find_camp( omt_pos.x, omt_pos.y );
    if( !temp_camp ) {
        return cur_title;
    }
    basecamp *bcp = *temp_camp;
    std::string dir;
    switch( cur_tab ) {
        case TAB_MAIN:
            dir = "[B]";
            break;
        case TAB_N:
            dir = "[N]";
            break;
        case TAB_NE:
            dir = "[NE]";
            break;
        case TAB_E:
            dir = "[E]";
            break;
        case TAB_SE:
            dir = "[SE]";
            break;
        case TAB_S:
            dir = "[S]";
            break;
        case TAB_SW:
            dir = "[SW]";
            break;
        case TAB_W:
            dir = "[W]";
            break;
        case TAB_NW:
            dir = "[NW]";
            break;
    }
    return bcp->expansion_tab( dir );
}

// recipes and craft support functions
int basecamp::recipe_batch_max( const recipe &making, const inventory &total_inv ) const
{
    int max_batch = 0;
    const int max_checks = 9;
    for( size_t batch_size = 1000; batch_size > 0; batch_size /= 10 ) {
        for( int iter = 0; iter < max_checks; iter++ ) {
<<<<<<< HEAD
            int batch_turns = making.batch_time( max_batch + batch_size, 1.0, 0 ) / 100;
            int food_req = time_to_food( time_duration::from_turns( batch_turns ) );
            bool can_make = making.requirements().can_make_with_inventory( total_inv,
=======
            int food_req = time_to_food( making.batch_duration( max_batch + batch_size, 1.0, 0 ) );
            bool can_make = making.requirements().can_make_with_inventory( _inv,
>>>>>>> c33633ca
                            making.get_component_filter(), max_batch + batch_size );
            if( can_make && camp_food_supply() > food_req ) {
                max_batch += batch_size;
            } else {
                break;
            }
        }
    }
    return max_batch;
}

void basecamp::search_results( int skill, const Group_tag &group_id, int attempts, int difficulty,
                               bool by_radio )
{
    for( int i = 0; i < attempts; i++ ) {
        if( skill > rng( 0, difficulty ) ) {
            auto result = item_group::item_from( group_id, calendar::turn );
            if( ! result.is_null() ) {
                place_results( result, by_radio );
            }
        }
    }
}

void basecamp::hunting_results( int skill, const std::string &task, int attempts, int difficulty,
                                bool by_radio )
{
    // no item groups for corpses, so we'll have to improvise
    weighted_int_list<mtype_id> hunting_targets;
    hunting_targets.add( mtype_id( "mon_beaver" ), 10 );
    hunting_targets.add( mtype_id( "mon_fox_red" ), 10 );
    hunting_targets.add( mtype_id( "mon_fox_gray" ), 10 );
    hunting_targets.add( mtype_id( "mon_mink" ), 5 );
    hunting_targets.add( mtype_id( "mon_muskrat" ), 10 );
    hunting_targets.add( mtype_id( "mon_otter" ), 10 );
    hunting_targets.add( mtype_id( "mon_duck" ), 10 );
    hunting_targets.add( mtype_id( "mon_cockatrice" ), 1 );
    if( task == "_faction_camp_trapping" ) {
        hunting_targets.add( mtype_id( "mon_black_rat" ), 40 );
        hunting_targets.add( mtype_id( "mon_chipmunk" ), 30 );
        hunting_targets.add( mtype_id( "mon_groundhog" ), 30 );
        hunting_targets.add( mtype_id( "mon_hare" ), 20 );
        hunting_targets.add( mtype_id( "mon_lemming" ), 40 );
        hunting_targets.add( mtype_id( "mon_opossum" ), 10 );
        hunting_targets.add( mtype_id( "mon_rabbit" ), 20 );
        hunting_targets.add( mtype_id( "mon_squirrel" ), 20 );
        hunting_targets.add( mtype_id( "mon_weasel" ), 20 );
        hunting_targets.add( mtype_id( "mon_chicken" ), 10 );
        hunting_targets.add( mtype_id( "mon_grouse" ), 10 );
        hunting_targets.add( mtype_id( "mon_pheasant" ), 10 );
        hunting_targets.add( mtype_id( "mon_turkey" ), 20 );
    } else if( task == "_faction_camp_hunting" ) {
        hunting_targets.add( mtype_id( "mon_chicken" ), 20 );
        // good luck hunting upland game birds without dogs
        hunting_targets.add( mtype_id( "mon_grouse" ), 2 );
        hunting_targets.add( mtype_id( "mon_pheasant" ), 2 );
        hunting_targets.add( mtype_id( "mon_turkey" ), 10 );
        hunting_targets.add( mtype_id( "mon_bear" ), 1 );
        hunting_targets.add( mtype_id( "mon_cougar" ), 5 );
        hunting_targets.add( mtype_id( "mon_cow" ), 1 );
        hunting_targets.add( mtype_id( "mon_coyote" ), 15 );
        hunting_targets.add( mtype_id( "mon_deer" ), 2 );
        hunting_targets.add( mtype_id( "mon_moose" ), 1 );
        hunting_targets.add( mtype_id( "mon_pig" ), 1 );
        hunting_targets.add( mtype_id( "mon_wolf" ), 10 );
    }
    for( int i = 0; i < attempts; i++ ) {
        if( skill > rng( 0, difficulty ) ) {
            const mtype_id *target = hunting_targets.pick();
            auto result = item::make_corpse( *target, calendar::turn, "" );
            if( ! result.is_null() ) {
                place_results( result, by_radio );
            }
        }
    }
}

int om_harvest_furn_est( npc &comp, const tripoint &omt_tgt, const furn_id &f, int chance )
{
    return om_harvest_furn( comp, omt_tgt, f, chance, true, false );
}
int om_harvest_furn_break( npc &comp, const tripoint &omt_tgt, const furn_id &f, int chance )
{
    return om_harvest_furn( comp, omt_tgt, f, chance, false, false );
}
int om_harvest_furn( npc &comp, const tripoint &omt_tgt, const furn_id &f, int chance,
                     bool estimate, bool bring_back )
{
    const furn_t &furn_tgt = f.obj();
    tinymap target_bay;
    target_bay.load( omt_tgt.x * 2, omt_tgt.y * 2, omt_tgt.z, false );
    int harvested = 0;
    int total = 0;
    tripoint mapmin = tripoint( 0, 0, omt_tgt.z );
    tripoint mapmax = tripoint( 2 * SEEX - 1, 2 * SEEY - 1, omt_tgt.z );
    for( const tripoint &p : target_bay.points_in_rectangle( mapmin, mapmax ) ) {
        if( target_bay.furn( p ) == f && x_in_y( chance, 100 ) ) {
            total++;
            if( estimate ) {
                continue;
            }
            if( bring_back ) {
                for( const item &itm : item_group::items_from( furn_tgt.bash.drop_group,
                        calendar::turn ) ) {
                    comp.companion_mission_inv.push_back( itm );
                }
                harvested++;
            }
            if( bring_back || comp.str_cur > furn_tgt.bash.str_min + rng( -2, 2 ) ) {
                target_bay.furn_set( p, furn_tgt.bash.furn_set );
            }
        }
    }
    target_bay.save();
    if( bring_back ) {
        return harvested;
    }
    return total;
}

int om_harvest_ter_est( npc &comp, const tripoint &omt_tgt, const ter_id &t, int chance )
{
    return om_harvest_ter( comp, omt_tgt, t, chance, true, false );
}
int om_harvest_ter_break( npc &comp, const tripoint &omt_tgt, const ter_id &t, int chance )
{
    return om_harvest_ter( comp, omt_tgt, t, chance, false, false );
}
int om_harvest_ter( npc &comp, const tripoint &omt_tgt, const ter_id &t, int chance,
                    bool estimate, bool bring_back )
{
    const ter_t &ter_tgt = t.obj();
    tinymap target_bay;
    target_bay.load( omt_tgt.x * 2, omt_tgt.y * 2, omt_tgt.z, false );
    int harvested = 0;
    int total = 0;
    tripoint mapmin = tripoint( 0, 0, omt_tgt.z );
    tripoint mapmax = tripoint( 2 * SEEX - 1, 2 * SEEY - 1, omt_tgt.z );
    for( const tripoint &p : target_bay.points_in_rectangle( mapmin, mapmax ) ) {
        if( target_bay.ter( p ) == t && x_in_y( chance, 100 ) ) {
            total++;
            if( estimate ) {
                continue;
            }
            if( bring_back ) {
                for( const item &itm : item_group::items_from( ter_tgt.bash.drop_group,
                        calendar::turn ) ) {
                    comp.companion_mission_inv.push_back( itm );
                }
                harvested++;
                target_bay.ter_set( p, ter_tgt.bash.ter_set );
            }
        }
    }
    target_bay.save();
    if( bring_back ) {
        return harvested;
    }
    return total;
}

int om_cutdown_trees_est( const tripoint &omt_tgt, int chance )
{
    return om_cutdown_trees( omt_tgt, chance, true, false );
}
int om_cutdown_trees_logs( const tripoint &omt_tgt, int chance )
{
    return om_cutdown_trees( omt_tgt, chance, false, true );
}
int om_cutdown_trees_trunks( const tripoint &omt_tgt, int chance )
{
    return om_cutdown_trees( omt_tgt, chance, false, false );
}
int om_cutdown_trees( const tripoint &omt_tgt, int chance, bool estimate, bool force_cut_trunk )
{
    tinymap target_bay;
    target_bay.load( omt_tgt.x * 2, omt_tgt.y * 2, omt_tgt.z, false );
    int harvested = 0;
    int total = 0;
    tripoint mapmin = tripoint( 0, 0, omt_tgt.z );
    tripoint mapmax = tripoint( 2 * SEEX - 1, 2 * SEEY - 1, omt_tgt.z );
    for( const tripoint &p : target_bay.points_in_rectangle( mapmin, mapmax ) ) {
        if( target_bay.ter( p ).obj().has_flag( "TREE" ) && rng( 0, 100 ) < chance ) {
            total++;
            if( estimate ) {
                continue;
            }
            // get a random number that is either 1 or -1
            int dir_x = 3 * ( 2 * rng( 0, 1 ) - 1 ) + rng( -1, 1 );
            int dir_y = 3 * rng( -1, 1 ) + rng( -1, 1 );
            tripoint to = p + tripoint( dir_x, dir_y, omt_tgt.z );
            std::vector<tripoint> tree = line_to( p, to, rng( 1, 8 ) );
            for( auto &elem : tree ) {
                target_bay.destroy( elem );
                target_bay.ter_set( elem, t_trunk );
            }
            target_bay.ter_set( p, t_dirt );
            harvested++;
        }
    }
    if( estimate ) {
        return total;
    }
    if( !force_cut_trunk ) {
        target_bay.save();
        return harvested;
    }
    // having cut down the trees, cut the trunks into logs
    for( const tripoint &p : target_bay.points_in_rectangle( mapmin, mapmax ) ) {
        if( target_bay.ter( p ) == ter_id( "t_trunk" ) ) {
            target_bay.ter_set( p, t_dirt );
            target_bay.spawn_item( p, "log", rng( 2, 3 ), 0, calendar::turn );
            harvested++;
        }
    }
    target_bay.save();
    return harvested;
}

mass_volume om_harvest_itm( npc_ptr comp, const tripoint &omt_tgt, int chance, bool take )
{
    tinymap target_bay;
    target_bay.load( omt_tgt.x * 2, omt_tgt.y * 2, omt_tgt.z, false );
    units::mass harvested_m = 0_gram;
    units::volume harvested_v = 0_ml;
    units::mass total_m = 0_gram;
    units::volume total_v = 0_ml;
    tripoint mapmin = tripoint( 0, 0, omt_tgt.z );
    tripoint mapmax = tripoint( 2 * SEEX - 1, 2 * SEEY - 1, omt_tgt.z );
    for( const tripoint &p : target_bay.points_in_rectangle( mapmin, mapmax ) ) {
        for( const item &i : target_bay.i_at( p ) ) {
            total_m += i.weight( true );
            total_v += i.volume( true );
            if( take && x_in_y( chance, 100 ) ) {
                if( comp ) {
                    comp->companion_mission_inv.push_back( i );
                }
                harvested_m += i.weight( true );
                harvested_v += i.volume( true );
            }
        }
        if( take ) {
            target_bay.i_clear( p );
        }
    }
    target_bay.save();
    mass_volume results = { total_m, total_v };
    if( take ) {
        results = { harvested_m, harvested_v };
    }
    return results;
}

tripoint om_target_tile( const tripoint &omt_pos, int min_range, int range,
                         const std::vector<std::string> &possible_om_types, bool must_see,
                         bool popup_notice, const tripoint &source, bool bounce )
{
    bool errors = false;
    if( popup_notice ) {
        popup( _( "Select a location between  %d and  %d tiles away." ), min_range, range );
    }

    std::vector<std::string> bounce_locations = { "faction_hide_site_0" };

    tripoint where;
    om_range_mark( omt_pos, range );
    om_range_mark( omt_pos, min_range, true, "Y;X: MIN RANGE" );
    if( source == tripoint( -999, -999, -999 ) ) {
        where = ui::omap::choose_point();
    } else {
        where = ui::omap::choose_point( source );
    }
    om_range_mark( omt_pos, range, false );
    om_range_mark( omt_pos, min_range, false, "Y;X: MIN RANGE" );

    if( where == overmap::invalid_tripoint ) {
        return tripoint( -999, -999, -999 );
    }
    int dist = rl_dist( where.x, where.y, omt_pos.x, omt_pos.y );
    if( dist > range || dist < min_range ) {
        popup( _( "You must select a target between %d and %d range from the base.  Range: %d" ),
               min_range, range, dist );
        errors = true;
    }

    tripoint omt_tgt = tripoint( where );

    oter_id &omt_ref = overmap_buffer.ter( omt_tgt );

    if( must_see && !overmap_buffer.seen( omt_tgt.x, omt_tgt.y, omt_tgt.z ) ) {
        errors = true;
        popup( _( "You must be able to see the target that you select." ) );
    }

    if( !errors ) {
        for( const std::string &pos_om : bounce_locations ) {
            if( bounce && omt_ref.id().c_str() == pos_om && range > 5 ) {
                if( query_yn( _( "Do you want to bounce off this location to extend range?" ) ) ) {
                    om_line_mark( omt_pos, omt_tgt );
                    tripoint dest = om_target_tile( omt_tgt, 2, range * .75, possible_om_types,
                                                    true, false, omt_tgt, true );
                    om_line_mark( omt_pos, omt_tgt, false );
                    return dest;
                }
            }
        }

        if( possible_om_types.empty() ) {
            return omt_tgt;
        }

        for( const std::string &pos_om : possible_om_types ) {
            if( omt_ref.id().c_str() == pos_om ) {
                return omt_tgt;
            }
        }
    }

    return om_target_tile( omt_pos, min_range, range, possible_om_types );
}

void om_range_mark( const tripoint &origin, int range, bool add_notes,
                    const std::string &message )
{
    std::vector<tripoint> note_pts;
    //North Limit
    for( int x = origin.x - range; x < origin.x + range + 1; x++ ) {
        note_pts.push_back( tripoint( x, origin.y - range, origin.z ) );
    }
    //South
    for( int x = origin.x - range; x < origin.x + range + 1; x++ ) {
        note_pts.push_back( tripoint( x, origin.y + range, origin.z ) );
    }
    //West
    for( int y = origin.y - range; y < origin.y + range + 1; y++ ) {
        note_pts.push_back( tripoint( origin.x - range, y, origin.z ) );
    }
    //East
    for( int y = origin.y - range; y < origin.y + range + 1; y++ ) {
        note_pts.push_back( tripoint( origin.x + range, y, origin.z ) );
    }

    for( auto pt : note_pts ) {
        if( add_notes ) {
            if( !overmap_buffer.has_note( pt ) ) {
                overmap_buffer.add_note( pt, message );
            }
        } else {
            if( overmap_buffer.has_note( pt ) && overmap_buffer.note( pt ) == message ) {
                overmap_buffer.delete_note( pt );
            }
        }
    }
}

void om_line_mark( const tripoint &origin, const tripoint &dest, bool add_notes,
                   const std::string &message )
{
    std::vector<tripoint> note_pts = line_to( origin, dest );

    for( auto pt : note_pts ) {
        if( add_notes ) {
            if( !overmap_buffer.has_note( pt ) ) {
                overmap_buffer.add_note( pt, message );
            }
        } else {
            if( overmap_buffer.has_note( pt ) && overmap_buffer.note( pt ) == message ) {
                overmap_buffer.delete_note( pt );
            }
        }
    }
}

std::string get_mission_action_string( const std::string &input_mission )
{
    const bcp_miss_data &miss_info = basecamp_missions_info[ input_mission ];
    return miss_info.action;

}

bool om_set_hide_site( npc &comp, const tripoint &omt_tgt,
                       const std::vector<item *> &itms,
                       const std::vector<item *> &itms_rem )
{
    oter_id &omt_ref = overmap_buffer.ter( omt_tgt );
    omt_ref = oter_id( omt_ref.id().c_str() );
    tinymap target_bay;
    target_bay.load( omt_tgt.x * 2, omt_tgt.y * 2, omt_tgt.z, false );
    target_bay.ter_set( 11, 10, t_improvised_shelter );
    for( auto i : itms_rem ) {
        comp.companion_mission_inv.add_item( *i );
        target_bay.i_rem( 11, 10, i );
    }
    for( auto i : itms ) {
        target_bay.add_item_or_charges( 11, 10, *i );
        g->u.use_amount( i->typeId(), 1 );
    }
    target_bay.save();

    omt_ref = oter_id( "faction_hide_site_0" );

    overmap_buffer.reveal( point( omt_tgt.x, omt_tgt.y ), 3, 0 );
    return true;
}

// path and travel time
time_duration companion_travel_time_calc( const tripoint &omt_pos,
        const tripoint &omt_tgt, time_duration work,
        int trips )
{
    std::vector<tripoint> journey = line_to( omt_pos, omt_tgt );
    return companion_travel_time_calc( journey, work, trips );
}

time_duration companion_travel_time_calc( const std::vector<tripoint> &journey,
        time_duration work, int trips )
{
    int one_way = 0;
    for( auto &om : journey ) {
        oter_id &omt_ref = overmap_buffer.ter( om );
        std::string om_id = omt_ref.id().c_str();
        //Player walks 1 om is roughly 2.5 min
        if( om_id == "field" ) {
            one_way += 3;
        } else if( om_id == "forest" ) {
            one_way += 4;
        } else if( om_id == "forest_thick" ) {
            one_way += 5;
        } else if( om_id == "forest_water" ) {
            one_way += 6;
        } else if( is_river( omt_ref ) ) {
            one_way += 20;
        } else {
            one_way += 4;
        }
    }
    return work + one_way * trips * 1_minutes;
}

int om_carry_weight_to_trips( units::mass mass, units::volume volume,
                              units::mass carry_mass, units::volume carry_volume )
{
    int trips_m = 1 + mass / carry_mass;
    int trips_v = 1 + volume / carry_volume;
    // return the number of round trips
    return 2 * std::max( trips_m, trips_v );
}

int om_carry_weight_to_trips( const std::vector<item *> &itms, npc_ptr comp )
{
    units::mass total_m = 0_gram;
    units::volume total_v = 0_ml;
    for( auto &i : itms ) {
        total_m += i->weight( true );
        total_v += i->volume( true );
    }
    units::mass max_m = comp ? comp->weight_capacity() - comp->weight_carried() : 30_kilogram;
    //Assume an additional pack will be carried in addition to normal gear
    units::volume sack_v = item( itype_id( "makeshift_sling" ) ).get_storage();
    units::volume max_v =  comp ? comp->volume_capacity() - comp->volume_carried() : sack_v;
    max_v += sack_v;
    return om_carry_weight_to_trips( total_m, total_v, max_m, max_v );
}

std::vector<tripoint> om_companion_path( const tripoint &start, int range_start,
        bool bounce )
{
    std::vector<tripoint> scout_points;
    tripoint last = start;
    int range = range_start;
    int def_range = range_start;
    while( range > 3 ) {
        tripoint spt = om_target_tile( last, 0, range, {}, false, true, last, false );
        if( spt == tripoint( -999, -999, -999 ) ) {
            scout_points.clear();
            return scout_points;
        }
        if( last == spt ) {
            break;
        }
        std::vector<tripoint> note_pts = line_to( last, spt );
        scout_points.insert( scout_points.end(), note_pts.begin(), note_pts.end() );
        om_line_mark( last, spt );
        range -= rl_dist( spt.x, spt.y, last.x, last.y );
        last = spt;

        oter_id &omt_ref = overmap_buffer.ter( last );

        if( bounce && omt_ref.id() == "faction_hide_site_0" ) {
            range = def_range * .75;
            def_range = range;
        }
    }
    for( auto pt : scout_points ) {
        om_line_mark( pt, pt, false );
    }
    return scout_points;
}

// camp utility functions
// mission support functions
std::vector<item *> basecamp::give_equipment( std::vector<item *> equipment,
        const std::string &msg )
{
    std::vector<item *> equipment_lost;
    do {
        g->draw_ter();
        wrefresh( g->w_terrain );

        std::vector<std::string> names;
        names.reserve( equipment.size() );
        for( auto &i : equipment ) {
            names.push_back( i->tname() + " [" + to_string( i->charges ) + "]" );
        }

        // Choose item if applicable
        const int i_index = uilist( msg, names );
        if( i_index < 0 || static_cast<size_t>( i_index ) >= equipment.size() ) {
            return equipment_lost;
        }
        equipment_lost.push_back( equipment[i_index] );
        equipment.erase( equipment.begin() + i_index );
    } while( !equipment.empty() );
    return equipment_lost;
}

bool basecamp::validate_sort_points()
{
    auto &mgr = zone_manager::get_manager();
    if( g->m.check_vehicle_zones( g->get_levz() ) ) {
        mgr.cache_vzones();
    }
    tripoint src_loc = bb_pos + point( 0, -1 );
    const auto abspos = g->m.getabs( g->u.pos() );
    if( !mgr.has_near( z_loot_unsorted, abspos ) ||
        !mgr.has_near( z_camp_food, abspos ) || !mgr.has_loot_dest_near( abspos ) ) {
        if( query_yn( _( "You do not have sufficient sort zones.  Do you want to add them?" ) ) ) {
            return set_sort_points();
        } else {
            return false;
        }
    } else {
        const auto &src_set = mgr.get_near( z_loot_unsorted, abspos );
        const auto &src_sorted = get_sorted_tiles_by_distance( abspos, src_set );
        // Find the nearest unsorted zone to dump objects at
        for( auto &src : src_sorted ) {
            src_loc = g->m.getlocal( src );
            break;
        }
    }
    set_dumping_spot( g->m.getabs( src_loc ) );
    return true;
}

bool basecamp::set_sort_points()
{
    popup( _( "Sorting zones have changed.  Please create some sorting zones.  "
              "You must create a camp food zone for your camp, an unsorted loot zone, "
              "and at least one destination loot zone." ) );
    g->zones_manager();
    return validate_sort_points();
}

// camp analysis functions
std::vector<std::pair<std::string, tripoint>> talk_function::om_building_region(
            const tripoint &omt_pos, int range, bool purge )
{
    std::vector<std::pair<std::string, tripoint>> om_camp_region;
    for( int x = -range; x <= range; x++ ) {
        for( int y = -range; y <= range; y++ ) {
            const tripoint omt_near_pos = omt_pos + point( x, y );
            oter_id &omt_rnear = overmap_buffer.ter( omt_near_pos );
            std::string om_rnear_id = omt_rnear.id().c_str();
            if( !purge || ( om_rnear_id.find( "faction_base_" ) != std::string::npos &&
                            om_rnear_id.find( "faction_base_camp" ) == std::string::npos ) ) {
                om_camp_region.push_back( std::make_pair( om_rnear_id, omt_near_pos ) );
            }
        }
    }
    return om_camp_region;
}

point talk_function::om_dir_to_offset( const std::string &dir )
{
    std::map<const std::string, point> dir2pt = { {
            { "[B]", point_zero },
            { "[N]", point( 0, -1 ) }, { "[S]", point( 0, 1 ) },
            { "[E]", point( 1, 0 ) }, { "[W]", point( -1, 0 ) },
            { "[NE]", point( 1, -1 ) }, { "[SE]", point( 1, 1 ) },
            { "[NW]", point( -1, -1 ) }, { "[SW]", point( -1, 1 ) }
        }
    };
    return dir2pt[ dir ];
}

std::string talk_function::om_simple_dir( const tripoint &omt_pos, const tripoint &omt_tar )
{
    std::string dir = "[";
    if( omt_tar.y < omt_pos.y ) {
        dir += "N";
    }
    if( omt_tar.y > omt_pos.y ) {
        dir += "S";
    }
    if( omt_tar.x < omt_pos.x ) {
        dir += "W";
    }
    if( omt_tar.x > omt_pos.x ) {
        dir += "E";
    }
    dir += "]";
    if( omt_tar.x == omt_pos.x && omt_tar.y == omt_pos.y ) {
        return "[B]";
    }
    return dir;
}

// mission descriptions
std::string camp_trip_description( time_duration total_time, time_duration working_time,
                                   time_duration travel_time, int distance, int trips,
                                   int need_food )
{
    std::string entry = " \n";
    //A square is roughly 3 m
    int dist_m = distance * SEEX * 2 * 3;
    if( dist_m > 1000 ) {
        entry += string_format( _( ">Distance:%15.2f (km)\n" ), dist_m / 1000.0 );
        entry += string_format( _( ">One Way: %15d (trips)\n" ), trips );
        entry += string_format( _( ">Covered: %15.2f (km)\n" ), dist_m / 1000.0 * trips );
    } else {
        entry += string_format( _( ">Distance:%15d (m)\n" ), dist_m );
        entry += string_format( _( ">One Way: %15d (trips)\n" ), trips );
        entry += string_format( _( ">Covered: %15d (m)\n" ), dist_m * trips );
    }
    entry += string_format( _( ">Travel:  %23s\n" ), to_string( travel_time ) );
    entry += string_format( _( ">Working: %23s\n" ), to_string( working_time ) );
    entry += "----                   ----\n";
    entry += string_format( _( "Total:    %23s\n" ), to_string( total_time ) );
    entry += string_format( _( "Food:     %15d (kcal)\n \n" ), need_food );
    return entry;
}

std::string basecamp::upgrade_description( const std::string &bldg, bool by_radio )
{
    const recipe &making = recipe_id( bldg ).obj();
    const inventory &total_inv = crafting_inventory( by_radio );

    std::vector<std::string> component_print_buffer;
    int pane = FULL_SCREEN_WIDTH;
    auto tools = making.requirements().get_folded_tools_list( pane, c_white, total_inv, 1 );
    auto comps = making.requirements().get_folded_components_list( pane, c_white, total_inv,
                 making.get_component_filter(), 1 );
    component_print_buffer.insert( component_print_buffer.end(), tools.begin(), tools.end() );
    component_print_buffer.insert( component_print_buffer.end(), comps.begin(), comps.end() );

    std::string comp;
    for( auto &elem : component_print_buffer ) {
        comp = comp + elem + "\n";
    }
    comp = string_format( _( "Notes:\n%s\n \nSkill used: %s\n"
                             "Difficulty: %d\n%s \nRisk: None\nTime: %s\n" ),
                          making.description, making.skill_used.obj().name(),
                          making.difficulty, comp, to_string( making.batch_duration() ) );
    return comp;
}

std::string basecamp::craft_description( const std::string &itm, bool by_radio )
{
    const recipe &making = recipe_id( itm ).obj();
    const inventory &total_inv = crafting_inventory( by_radio );

    std::vector<std::string> component_print_buffer;
    int pane = FULL_SCREEN_WIDTH;
    auto tools = making.requirements().get_folded_tools_list( pane, c_white, total_inv, 1 );
    auto comps = making.requirements().get_folded_components_list( pane, c_white, total_inv,
                 making.get_component_filter(), 1 );

    component_print_buffer.insert( component_print_buffer.end(), tools.begin(), tools.end() );
    component_print_buffer.insert( component_print_buffer.end(), comps.begin(), comps.end() );

    std::string comp;
    for( auto &elem : component_print_buffer ) {
        comp = comp + elem + "\n";
    }
    comp = string_format( _( "Skill used: %s\nDifficulty: %d\n%s\nTime: %s\n" ),
                          making.skill_used.obj().name(), making.difficulty, comp,
                          to_string( making.batch_duration() ) );
    return comp;
}

int basecamp::recruit_evaluation( int &sbase, int &sexpansions, int &sfaction, int &sbonus ) const
{
    auto e = expansions.find( "[B]" );
    if( e == expansions.end() ) {
        sbase = 0;
        sexpansions = 0;
        sfaction = 0;
        sbonus = 0;
        return 0;
    }
    sbase = e->second.cur_level * 5;
    sexpansions = expansions.size() * 2;

    //How could we ever starve?
    //More than 5 farms at recruiting base
    int farm = 0;
    for( const std::string &dir : directions ) {
        if( has_provides( "farming", dir ) ) {
            farm++;
        }
    }
    sfaction = std::min( camp_food_supply() / 10000, 10 );
    sfaction += std::min( camp_discipline() / 10, 5 );
    sfaction += std::min( camp_morale() / 10, 5 );

    //Secret or Hidden Bonus
    //Please avoid openly discussing so that there is some mystery to the system
    sbonus = 0;
    if( farm >= 5 ) {
        sbonus += 10;
    }
    //More machine than man
    //Bionics count > 10, respect > 75
    if( g->u.my_bionics->size() > 10 && camp_discipline() > 75 ) {
        sbonus += 10;
    }
    //Survival of the fittest
    if( g->get_npc_kill().size() > 10 ) {
        sbonus += 10;
    }
    return sbase + sexpansions + sfaction + sbonus;
}
int basecamp::recruit_evaluation() const
{
    int sbase;
    int sexpansions;
    int sfaction;
    int sbonus;
    return recruit_evaluation( sbase, sexpansions, sfaction, sbonus );
}

std::string basecamp::recruit_description( int npc_count )
{
    int sbase;
    int sexpansions;
    int sfaction;
    int sbonus;
    int total = recruit_evaluation( sbase, sexpansions, sfaction, sbonus );
    std::string desc = string_format( _( "Notes:\n"
                                         "Recruiting additional followers is very dangerous and "
                                         "expensive.  The outcome is heavily dependent on the "
                                         "skill of the  companion you send and the appeal of your "
                                         "base.\n \n"
                                         "Skill used: speech\n"
                                         "Difficulty: 2 \n"
                                         "Base Score:                   +%3d%%\n"
                                         "> Expansion Bonus:            +%3d%%\n"
                                         "> Faction Bonus:              +%3d%%\n"
                                         "> Special Bonus:              +%3d%%\n \n"
                                         "Total: Skill                  +%3d%%\n \n"
                                         "Risk: High\n"
                                         "Time: 4 Days\n"
                                         "Positions: %d/1\n" ), sbase, sexpansions, sfaction,
                                      sbonus, total, npc_count );
    return desc;
}

std::string basecamp::gathering_description( const std::string &bldg )
{
    std::string itemlist;
    if( item_group::group_is_defined( "gathering_" + bldg ) ) {
        itemlist = "gathering_" + bldg;
    } else {
        itemlist = "forest" ;
    }
    std::string output;

    // Functions like the debug item group tester but only rolls 6 times so the player
    // doesn't have perfect knowledge
    std::map<std::string, int> itemnames;
    for( size_t a = 0; a < 6; a++ ) {
        const auto items = item_group::items_from( itemlist, calendar::turn );
        for( auto &it : items ) {
            itemnames[it.display_name()]++;
        }
    }
    // Invert the map to get sorting!
    std::multimap<int, std::string> itemnames2;
    for( const auto &e : itemnames ) {
        itemnames2.insert( std::pair<int, std::string>( e.second, e.first ) );
    }
    for( const auto &e : itemnames2 ) {
        output = output + "> " + e.second + "\n";
    }
    return output;
}

std::string basecamp::farm_description( const tripoint &farm_pos, size_t &plots_count,
                                        farm_ops operation )
{
    std::pair<size_t, std::string> farm_data = farm_action( farm_pos, operation );
    std::string entry;
    plots_count = farm_data.first;
    switch( operation ) {
        case farm_ops::harvest:
            entry += _( "Harvestable: " ) + to_string( plots_count ) + " \n" + farm_data.second;
            break;
        case farm_ops::plant:
            entry += _( "Ready for Planting: " ) + to_string( plots_count ) + " \n";
            break;
        case farm_ops::plow:
            entry += _( "Needs Plowing: " ) + to_string( plots_count ) + " \n";
            break;
        default:
            debugmsg( "Farm operations called with no operation" );
            break;
    }
    return entry;
}

std::string camp_car_description( vehicle *car )
{
    std::string entry = string_format( _( "Name:     %25s\n" ), car->name );
    entry += _( "----          Engines          ----\n" );
    for( const vpart_reference &vpr : car->get_any_parts( "ENGINE" ) ) {
        const vehicle_part &pt = vpr.part();
        const vpart_info &vp = pt.info();
        entry += string_format( _( "Engine:  %25s\n" ), vp.name() );
        entry += string_format( _( ">Status:  %24d%%\n" ),
                                static_cast<int>( 100 * pt.health_percent() ) );
        entry += string_format( _( ">Fuel:    %25s\n" ), vp.fuel_type );
    }
    std::map<itype_id, long> fuels = car->fuels_left();
    entry += _( "----  Fuel Storage & Battery   ----\n" );
    for( auto &fuel : fuels ) {
        std::string fuel_entry = string_format( "%d/%d", car->fuel_left( fuel.first ),
                                                car->fuel_capacity( fuel.first ) );
        entry += string_format( ">%s:%*s\n", item( fuel.first ).tname(),
                                33 - item( fuel.first ).tname().length(), fuel_entry );
    }
    for( auto &pt : car->parts ) {
        if( pt.is_battery() ) {
            const vpart_info &vp = pt.info();
            entry += string_format( ">%s:%*d%%\n", vp.name(), 32 - vp.name().length(),
                                    static_cast<int>( 100.0 * pt.ammo_remaining() /
                                            pt.ammo_capacity() ) );
        }
    }
    entry += " \n";
    entry += _( "Estimated Chop Time:         5 Days\n" );
    return entry;
}

// food supply
int camp_food_supply( int change, bool return_days )
{
    faction *yours = g->faction_manager_ptr->get( faction_id( "your_followers" ) );
    yours->food_supply += change;
    if( yours->food_supply < 0 ) {
        yours->likes_u += yours->food_supply / 500;
        yours->respects_u += yours->food_supply / 100;
        yours->food_supply = 0;
    }
    if( return_days ) {
        return yours->food_supply / 2500;
    }

    return yours->food_supply;
}

int camp_food_supply( time_duration work )
{
    return camp_food_supply( -time_to_food( work ) );
}

int time_to_food( time_duration work )
{
    return 2500 * to_hours<int>( work ) / 24;
}

// mission support
bool basecamp::distribute_food()
{
    if( !validate_sort_points() ) {
        popup( _( "You do not have a camp food zone.  Aborting..." ) );
        return false;
    }

    auto &mgr = zone_manager::get_manager();
    if( g->m.check_vehicle_zones( g->get_levz() ) ) {
        mgr.cache_vzones();
    }
    const tripoint &abspos = g->m.getabs( g->u.pos() );
    const std::unordered_set<tripoint> &z_food = mgr.get_near( z_camp_food, abspos );

    tripoint p_litter = omt_to_sm_copy( omt_pos ) + point( -7, 0 );

    bool has_food = false;
    for( const tripoint &p_food_stock_abs : z_food ) {
        const tripoint p_food_stock = g->m.getlocal( p_food_stock_abs );
        if( !g->m.i_at( p_food_stock ).empty() ) {
            has_food = true;
            break;
        }
    }
    if( !has_food ) {
        popup( _( "No items are located at the drop point..." ) );
        return false;
    }
    double quick_rot = 0.6 + ( has_provides( "pantry" ) ? 0.1 : 0 );
    double slow_rot = 0.8 + ( has_provides( "pantry" ) ? 0.05 : 0 );
    int total = 0;
    std::vector<item> keep_me;
    for( const tripoint &p_food_stock_abs : z_food ) {
        const tripoint p_food_stock = g->m.getlocal( p_food_stock_abs );
        map_stack initial_items = g->m.i_at( p_food_stock );
        for( item &i : initial_items ) {
            if( i.is_container() && i.get_contained().is_food() ) {
                auto comest = i.get_contained();
                i.contents.clear();
                //NPCs are lazy bastards who leave empties all around the camp fire
                tripoint litter_spread = p_litter;
                litter_spread.x += rng( -3, 3 );
                litter_spread.y += rng( -3, 3 );
                i.on_contents_changed();
                g->m.add_item_or_charges( litter_spread, i, false );
                i = comest;
            }
            if( i.is_comestible() && ( i.rotten() || i.get_comestible()->fun < -6 ) ) {
                keep_me.push_back( i );
            } else if( i.is_food() ) {
                double rot_multip;
                int rots_in = to_days<int>( time_duration::from_turns( i.spoilage_sort_order() ) );
                if( rots_in >= 5 ) {
                    rot_multip = 1.00;
                } else if( rots_in >= 2 ) {
                    rot_multip = slow_rot;
                } else {
                    rot_multip = quick_rot;
                }
                total += i.get_comestible()->get_calories() * rot_multip * i.count();
            } else {
                keep_me.push_back( i );
            }
        }
        g->m.i_clear( p_food_stock );
        for( item &i : keep_me ) {
            g->m.add_item_or_charges( p_food_stock, i, false );
        }
        keep_me.clear();
    }

    popup( _( "You distribute %d kcal worth of food to your companions." ), total );
    camp_food_supply( total );
    return true;
}

// morale
int camp_discipline( int change )
{
    faction *yours = g->faction_manager_ptr->get( faction_id( "your_followers" ) );
    yours->respects_u += change;
    return yours->respects_u;
}

int camp_morale( int change )
{
    faction *yours = g->faction_manager_ptr->get( faction_id( "your_followers" ) );
    yours->likes_u += change;
    return yours->likes_u;
}

void basecamp::place_results( item result, bool by_radio )
{
    if( by_radio ) {
        tinymap target_bay;
        target_bay.load( omt_pos.x * 2, omt_pos.y * 2, omt_pos.z, false );
        const tripoint &new_spot = target_bay.getlocal( get_dumping_spot() );
        target_bay.add_item_or_charges( new_spot, result, true );
        apply_camp_ownership( new_spot, 10 );
        target_bay.save();
    } else {
        auto &mgr = zone_manager::get_manager();
        if( g->m.check_vehicle_zones( g->get_levz() ) ) {
            mgr.cache_vzones();
        }
        const auto abspos = g->m.getabs( g->u.pos() );
        if( mgr.has_near( z_loot_unsorted, abspos ) ) {
            const auto &src_set = mgr.get_near( z_loot_unsorted, abspos );
            const auto &src_sorted = get_sorted_tiles_by_distance( abspos, src_set );
            // Find the nearest unsorted zone to dump objects at
            for( auto &src : src_sorted ) {
                const auto &src_loc = g->m.getlocal( src );
                g->m.add_item_or_charges( src_loc, result, true );
                apply_camp_ownership( src_loc, 10 );
                break;
            }
            //or dump them at players feet
        } else {
            g->m.add_item_or_charges( g->u.pos(), result, true );
            apply_camp_ownership( g->u.pos(), 0 );
        }
    }
}

void apply_camp_ownership( const tripoint camp_pos, int radius )
{
    for( const tripoint &p : g->m.points_in_rectangle( tripoint( camp_pos.x - radius,
            camp_pos.y - radius, camp_pos.z ), tripoint( camp_pos.x + radius, camp_pos.y + radius,
                    camp_pos.z ) ) ) {
        auto items = g->m.i_at( p.x, p.y );
        for( item &elem : items ) {
            elem.set_owner( g->faction_manager_ptr->get( faction_id( "your_followers" ) ) );
        }
    }
}

// combat and danger
// this entire system is stupid
bool survive_random_encounter( npc &comp, std::string &situation, int favor, int threat )
{
    popup( _( "While %s, a silent specter approaches %s..." ), situation, comp.name );
    int skill_1 = comp.get_skill_level( skill_survival );
    int skill_2 = comp.get_skill_level( skill_speech );
    if( skill_1 + favor > rng( 0, 10 ) ) {
        popup( _( "%s notices the antlered horror and slips away before it gets too close." ),
               comp.name );
        talk_function::companion_skill_trainer( comp, "gathering", 10_minutes, 10 - favor );
    } else if( skill_2 + favor > rng( 0, 10 ) ) {
        popup( _( "Another survivor approaches %s asking for directions." ), comp.name );
        popup( _( "Fearful that he may be an agent of some hostile faction, %s doesn't mention the camp." ),
               comp.name );
        popup( _( "The two part on friendly terms and the survivor isn't seen again." ) );
        talk_function::companion_skill_trainer( comp, "recruiting", 10_minutes, 10 - favor );
    } else {
        popup( _( "%s didn't detect the ambush until it was too late!" ), comp.name );
        int skill = comp.get_skill_level( skill_melee ) +
                    0.5 * comp.get_skill_level( skill_survival ) +
                    comp.get_skill_level( skill_bashing ) +
                    comp.get_skill_level( skill_cutting ) +
                    comp.get_skill_level( skill_stabbing ) +
                    comp.get_skill_level( skill_unarmed ) + comp.get_skill_level( skill_dodge );
        int monsters = rng( 0, threat );
        if( skill * rng( 8, 12 ) > ( monsters * rng( 8, 12 ) ) ) {
            if( one_in( 2 ) ) {
                popup( _( "The bull moose charged %s from the tree line..." ), comp.name );
                popup( _( "Despite being caught off guard %s was able to run away until the moose gave up pursuit." ),
                       comp.name );
            } else {
                popup( _( "The jabberwock grabbed %s by the arm from behind and began to scream." ),
                       comp.name );
                popup( _( "Terrified, %s spun around and delivered a massive kick to the creature's torso..." ),
                       comp.name );
                popup( _( "Collapsing into a pile of gore, %s walked away unscathed..." ),
                       comp.name );
                popup( _( "(Sounds like bullshit, you wonder what really happened.)" ) );
            }
            talk_function::companion_skill_trainer( comp, "combat", 10_minutes, 10 - favor );
        } else {
            if( one_in( 2 ) ) {
                popup( _( "%s turned to find the hideous black eyes of a giant wasp staring back from only a few feet away..." ),
                       comp.name );
                popup( _( "The screams were terrifying, there was nothing anyone could do." ) );
            } else {
                popup( _( "Pieces of %s were found strewn across a few bushes." ), comp.name );
                popup( _( "(You wonder if your companions are fit to work on their own...)" ) );
            }
            overmap_buffer.remove_npc( comp.getID() );
            return false;
        }
    }
    return true;
}<|MERGE_RESOLUTION|>--- conflicted
+++ resolved
@@ -570,23 +570,13 @@
     std::string entry;
 
     const std::string base_dir = "[B]";
-<<<<<<< HEAD
-    std::string bldg = next_upgrade( base_dir, 1 );
-    reset_camp_workers();
-=======
     reset_camp_resources( by_radio );
     std::string gather_bldg = "null";
->>>>>>> c33633ca
 
     // return legacy workers
     comp_list npc_list = get_mission_workers( "_faction_upgrade_camp" );
     if( !npc_list.empty() ) {
         const bcp_miss_data &miss_info = basecamp_missions_info[ "_faction_upgrade_camp" ];
-<<<<<<< HEAD
-        entry = upgrade_description( bldg, by_radio );
-        mission_key.add_start( miss_info.miss_id, miss_info.desc, "", entry, npc_list.empty() );
-        if( !npc_list.empty() ) {
-=======
         entry = miss_info.action;
         bool avail = update_time_left( entry, npc_list );
         mission_key.add_return( miss_info.ret_miss_id, miss_info.ret_desc, "", entry, avail );
@@ -601,7 +591,6 @@
             mission_key.add_start( miss_info.miss_id + upgrade.bldg,
                                    miss_info.desc + " " + upgrade.name, "", entry, upgrade.avail );
         } else {
->>>>>>> c33633ca
             entry = miss_info.action;
             bool avail = update_time_left( entry, npc_list );
             mission_key.add_return( miss_info.ret_miss_id + upgrade.bldg,
@@ -1009,12 +998,6 @@
         comp_list npc_list = get_mission_workers( "_faction_upgrade_exp_" + dir );
         if( !npc_list.empty() ) {
             const bcp_miss_data &miss_info = basecamp_missions_info[ "_faction_upgrade_exp_" ];
-<<<<<<< HEAD
-            entry = upgrade_description( bldg_exp, by_radio );
-            mission_key.add_start( dir + miss_info.miss_id, dir + miss_info.desc, dir, entry,
-                                   npc_list.empty() );
-            if( !npc_list.empty() ) {
-=======
             entry = miss_info.action;
             bool avail = update_time_left( entry, npc_list );
             mission_key.add_return( "Recover Ally, " + dir + " Expansion",
@@ -1031,7 +1014,6 @@
                                        dir + miss_info.desc + " " + upgrade.name, dir, entry,
                                        upgrade.avail );
             } else {
->>>>>>> c33633ca
                 entry = miss_info.action;
                 bool avail = update_time_left( entry, npc_list );
                 mission_key.add_return( "Recover Ally, " + dir + " Expansion" + upgrade.bldg,
@@ -1063,14 +1045,8 @@
             }
         }
 
-<<<<<<< HEAD
-        std::map<std::string, std::string> cooking_recipes = recipe_deck( dir );
-        if( has_level( "kitchen", 1, dir ) ) {
-            inventory found_inv = crafting_inventory( by_radio );
-=======
         std::map<std::string, std::string> craft_recipes = recipe_deck( dir );
         if( has_provides( "kitchen", dir ) ) {
->>>>>>> c33633ca
             comp_list npc_list = get_mission_workers( "_faction_exp_kitchen_cooking_" + dir );
             const bcp_miss_data &miss_info = basecamp_missions_info[ "_faction_exp_kitchen_cooking_" ];
             if( npc_list.empty() ) {
@@ -1091,12 +1067,7 @@
             }
         }
 
-<<<<<<< HEAD
-        if( has_level( "blacksmith", 1, dir ) ) {
-            inventory found_inv = crafting_inventory( by_radio );
-=======
         if( has_provides( "blacksmith", dir ) ) {
->>>>>>> c33633ca
             comp_list npc_list = get_mission_workers( "_faction_exp_blacksmith_crafting_" + dir );
             const bcp_miss_data &miss_info = basecamp_missions_info[ "_faction_exp_blacksmith_crafting_" ];
             if( npc_list.empty() ) {
@@ -1197,12 +1168,7 @@
             }
         }
 
-<<<<<<< HEAD
-        if( has_level( "farm", 4, dir ) ) {
-            inventory found_inv = crafting_inventory( by_radio );
-=======
         if( has_provides( "reseeding", dir ) ) {
->>>>>>> c33633ca
             comp_list npc_list = get_mission_workers( "_faction_exp_farm_crafting_" + dir );
             const bcp_miss_data &miss_info = basecamp_missions_info[ "_faction_exp_farm_crafting_" ];
             if( npc_list.empty() ) {
@@ -1461,13 +1427,7 @@
 {
     const recipe &making = recipe_id( bldg ).obj();
     //Stop upgrade if you don't have materials
-<<<<<<< HEAD
-    inventory total_inv = crafting_inventory( by_radio );
-    if( making.requirements().can_make_with_inventory( total_inv, making.get_component_filter(), 1 ) ) {
-        time_duration making_time = time_duration::from_turns( making.time / 100 );
-=======
     if( making.requirements().can_make_with_inventory( _inv, making.get_component_filter(), 1 ) ) {
->>>>>>> c33633ca
         bool must_feed = bldg != "faction_base_camp_1";
 
         npc_ptr comp = start_mission( key, making.batch_duration(), must_feed,
@@ -2177,9 +2137,6 @@
     if( !run_mapgen_update_func( making.get_blueprint(), upos ) ) {
         return false;
     }
-<<<<<<< HEAD
-    e->second.cur_level += 1;
-=======
     update_provides( bldg, e->second );
     update_resources( bldg );
 
@@ -2187,7 +2144,6 @@
                                "experience..." );
     finish_return( *comp, false, msg, "construction", making.difficulty );
 
->>>>>>> c33633ca
     return true;
 }
 
@@ -2626,14 +2582,8 @@
     const int max_checks = 9;
     for( size_t batch_size = 1000; batch_size > 0; batch_size /= 10 ) {
         for( int iter = 0; iter < max_checks; iter++ ) {
-<<<<<<< HEAD
-            int batch_turns = making.batch_time( max_batch + batch_size, 1.0, 0 ) / 100;
-            int food_req = time_to_food( time_duration::from_turns( batch_turns ) );
-            bool can_make = making.requirements().can_make_with_inventory( total_inv,
-=======
             int food_req = time_to_food( making.batch_duration( max_batch + batch_size, 1.0, 0 ) );
             bool can_make = making.requirements().can_make_with_inventory( _inv,
->>>>>>> c33633ca
                             making.get_component_filter(), max_batch + batch_size );
             if( can_make && camp_food_supply() > food_req ) {
                 max_batch += batch_size;
