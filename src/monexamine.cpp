#include "monexamine.h"

#include <climits>
#include <string>
#include <utility>
#include <list>
#include <map>
#include <memory>
#include <vector>

#include "avatar.h"
#include "calendar.h"
#include "creature_tracker.h"
#include "game.h"
#include "game_inventory.h"
#include "handle_liquid.h"
#include "item.h"
#include "itype.h"
#include "iuse.h"
#include "map.h"
#include "messages.h"
#include "monster.h"
#include "mtype.h"
#include "npc.h"
#include "output.h"
#include "string_input_popup.h"
#include "translations.h"
#include "ui.h"
#include "units.h"
#include "bodypart.h"
#include "debug.h"
#include "enums.h"
#include "player_activity.h"
#include "rng.h"
#include "string_formatter.h"
#include "type_id.h"
#include "pimpl.h"
#include "point.h"
#include "cata_string_consts.h"

<<<<<<< HEAD
static const quality_id qual_shear( "SHEAR" );
static const efftype_id effect_sheared( "sheared" );
=======
static const activity_id ACT_MILK( "ACT_MILK" );
static const activity_id ACT_PLAY_WITH_PET( "ACT_PLAY_WITH_PET" );

>>>>>>> d1516332
static const skill_id skill_survival( "survival" );
static const species_id ZOMBIE( "ZOMBIE" );

bool monexamine::pet_menu( monster &z )
{
    enum choices {
        swap_pos = 0,
        push_zlave,
        rename,
        attach_bag,
        remove_bag,
        drop_all,
        give_items,
        mon_armor_add,
        mon_harness_remove,
        mon_armor_remove,
        play_with_pet,
        pheromone,
        milk,
        shear,
        pay,
        attach_saddle,
        remove_saddle,
        mount,
        rope,
        remove_bat,
        insert_bat,
        check_bat,
    };

    uilist amenu;
    std::string pet_name = z.get_name();
    bool is_zombie = z.type->in_species( ZOMBIE );
    if( is_zombie ) {
        pet_name = _( "zombie slave" );
    }

    amenu.text = string_format( _( "What to do with your %s?" ), pet_name );

    amenu.addentry( swap_pos, true, 's', _( "Swap positions" ) );
    amenu.addentry( push_zlave, true, 'p', _( "Push %s" ), pet_name );
    amenu.addentry( rename, true, 'e', _( "Rename" ) );
    if( z.has_effect( effect_has_bag ) ) {
        amenu.addentry( give_items, true, 'g', _( "Place items into bag" ) );
        amenu.addentry( remove_bag, true, 'b', _( "Remove bag from %s" ), pet_name );
        if( !z.inv.empty() ) {
            amenu.addentry( drop_all, true, 'd', _( "Remove all items from bag" ) );
        }
    } else if( !z.has_flag( MF_RIDEABLE_MECH ) ) {
        amenu.addentry( attach_bag, true, 'b', _( "Attach bag to %s" ), pet_name );
    }
    if( z.has_effect( effect_harnessed ) ) {
        amenu.addentry( mon_harness_remove, true, 'H', _( "Remove vehicle harness from %s" ), pet_name );
    }
    if( z.has_effect( effect_monster_armor ) ) {
        amenu.addentry( mon_armor_remove, true, 'a', _( "Remove armor from %s" ), pet_name );
    } else if( !z.has_flag( MF_RIDEABLE_MECH ) ) {
        amenu.addentry( mon_armor_add, true, 'a', _( "Equip %s with armor" ), pet_name );
    }
    if( z.has_flag( MF_BIRDFOOD ) || z.has_flag( MF_CATFOOD ) || z.has_flag( MF_DOGFOOD ) ||
        z.has_flag( MF_CANPLAY ) ) {
        amenu.addentry( play_with_pet, true, 'y', _( "Play with %s" ), pet_name );
    }
    if( z.has_effect( effect_tied ) ) {
        amenu.addentry( rope, true, 't', _( "Untie" ) );
    } else if( !z.has_flag( MF_RIDEABLE_MECH ) ) {
        std::vector<item *> rope_inv = g->u.items_with( []( const item & itm ) {
            return itm.has_flag( "TIE_UP" );
        } );
        if( !rope_inv.empty() ) {
            amenu.addentry( rope, true, 't', _( "Tie" ) );
        } else {
            amenu.addentry( rope, false, 't', _( "You need any type of rope to tie %s in place" ),
                            pet_name );
        }
    }
    if( is_zombie ) {
        amenu.addentry( pheromone, true, 'z', _( "Tear out pheromone ball" ) );
    }

    if( z.has_flag( MF_MILKABLE ) ) {
        amenu.addentry( milk, true, 'm', _( "Milk %s" ), pet_name );
    }
    if( z.has_flag( MF_SHEARABLE ) ) {
        bool available = true;
        if( season_of_year( calendar::turn ) == WINTER ) {
            amenu.addentry( shear, false, 'S',
                            _( "This animal would freeze if you sheared it during Winter." ) );
            available = false;
        } else if( z.has_effect( effect_sheared ) ) {
            amenu.addentry( shear, false, 'S', _( "This animal is not ready to be sheared again yet." ) );
            available = false;
        }
        if( available ) {
            if( g->u.has_quality( qual_shear, 1 ) ) {
                amenu.addentry( shear, true, 'S', _( "Shear %s." ), pet_name );
            } else {
                amenu.addentry( shear, false, 'S', _( "You cannot shear this animal without shears." ) );
            }
        }
    }
    if( z.has_flag( MF_PET_MOUNTABLE ) && !z.has_effect( effect_saddled ) &&
        g->u.has_item_with_flag( "TACK" ) && g->u.get_skill_level( skill_survival ) >= 1 ) {
        amenu.addentry( attach_saddle, true, 'h', _( "Tack up %s" ), pet_name );
    } else if( z.has_flag( MF_PET_MOUNTABLE ) && z.has_effect( effect_saddled ) ) {
        amenu.addentry( remove_saddle, true, 'h', _( "Remove tack from %s" ), pet_name );
    } else if( z.has_flag( MF_PET_MOUNTABLE ) && !z.has_effect( effect_saddled ) &&
               g->u.has_item_with_flag( "TACK" ) && g->u.get_skill_level( skill_survival ) < 1 ) {
        amenu.addentry( remove_saddle, false, 'h', _( "You don't know how to saddle %s" ), pet_name );
    }
    if( z.has_flag( MF_PAY_BOT ) ) {
        amenu.addentry( pay, true, 'f', _( "Manage your friendship with %s" ), pet_name );
    }
    if( !z.has_flag( MF_RIDEABLE_MECH ) ) {
        if( z.has_flag( MF_PET_MOUNTABLE ) && g->u.can_mount( z ) ) {
            amenu.addentry( mount, true, 'r', _( "Mount %s" ), pet_name );
        } else if( !z.has_flag( MF_PET_MOUNTABLE ) ) {
            amenu.addentry( mount, false, 'r', _( "%s cannot be mounted" ), pet_name );
        } else if( z.get_size() <= g->u.get_size() ) {
            amenu.addentry( mount, false, 'r', _( "%s is too small to carry your weight" ), pet_name );
        } else if( g->u.get_skill_level( skill_survival ) < 1 ) {
            amenu.addentry( mount, false, 'r', _( "You have no knowledge of riding at all" ) );
        } else if( g->u.get_weight() >= z.get_weight() * z.get_mountable_weight_ratio() ) {
            amenu.addentry( mount, false, 'r', _( "You are too heavy to mount %s" ), pet_name );
        } else if( !z.has_effect( effect_saddled ) && g->u.get_skill_level( skill_survival ) < 4 ) {
            amenu.addentry( mount, false, 'r', _( "You are not skilled enough to ride without a saddle" ) );
        }
    } else {
        const itype &type = *item::find_type( z.type->mech_battery );
        int max_charge = type.magazine->capacity;
        float charge_percent;
        if( z.battery_item ) {
            charge_percent = static_cast<float>( z.battery_item->ammo_remaining() ) / max_charge * 100;
        } else {
            charge_percent = 0.0;
        }
        amenu.addentry( check_bat, false, 'c', _( "%s battery level is %d%%" ), z.get_name(),
                        static_cast<int>( charge_percent ) );
        if( g->u.weapon.is_null() && z.battery_item ) {
            amenu.addentry( mount, true, 'r', _( "Climb into the mech and take control" ) );
        } else if( !g->u.weapon.is_null() ) {
            amenu.addentry( mount, false, 'r', _( "You cannot pilot the mech whilst wielding something" ) );
        } else if( !z.battery_item ) {
            amenu.addentry( mount, false, 'r', _( "This mech has a dead battery and won't turn on" ) );
        }
        if( z.battery_item ) {
            amenu.addentry( remove_bat, true, 'x', _( "Remove the mech's battery pack" ) );
        } else if( g->u.has_amount( z.type->mech_battery, 1 ) ) {
            amenu.addentry( insert_bat, true, 'x', _( "Insert a new battery pack" ) );
        } else {
            amenu.addentry( insert_bat, false, 'x', _( "You need a %s to power this mech" ), type.nname( 1 ) );
        }
    }
    amenu.query();
    int choice = amenu.ret;

    switch( choice ) {
        case swap_pos:
            swap( z );
            break;
        case push_zlave:
            push( z );
            break;
        case rename:
            rename_pet( z );
            break;
        case attach_bag:
            attach_bag_to( z );
            break;
        case remove_bag:
            remove_bag_from( z );
            break;
        case drop_all:
            dump_items( z );
            break;
        case give_items:
            return give_items_to( z );
        case mon_armor_add:
            return add_armor( z );
        case mon_harness_remove:
            remove_harness( z );
            break;
        case mon_armor_remove:
            remove_armor( z );
            break;
        case play_with_pet:
            if( query_yn( _( "Spend a few minutes to play with your %s?" ), pet_name ) ) {
                play_with( z );
            }
            break;
        case pheromone:
            if( query_yn( _( "Really kill the zombie slave?" ) ) ) {
                kill_zslave( z );
            }
            break;
        case rope:
            tie_or_untie( z );
            break;
        case attach_saddle:
        case remove_saddle:
            attach_or_remove_saddle( z );
            break;
        case mount:
            mount_pet( z );
            break;
        case milk:
            milk_source( z );
            break;
        case shear:
            shear_animal( z );
            break;
        case pay:
            pay_bot( z );
            break;
        case remove_bat:
            remove_battery( z );
            break;
        case insert_bat:
            insert_battery( z );
            break;
        case check_bat:
        default:
            break;
    }
    return true;
}

void monexamine::shear_animal( monster &z )
{
    const int moves = to_moves<int>( time_duration::from_minutes( 30 / g->u.max_quality(
                                         qual_shear ) ) );

    g->u.assign_activity( activity_id( "ACT_SHEAR" ), moves, -1 );
    g->u.activity.coords.push_back( g->m.getabs( z.pos() ) );
    // pin the sheep in place if it isn't already
    if( !z.has_effect( effect_tied ) ) {
        z.add_effect( effect_tied, 1_turns, num_bp, true );
        g->u.activity.str_values.push_back( "temp_tie" );
    }
    g->u.activity.targets.push_back( item_location( g->u, g->u.best_quality_item( qual_shear ) ) );
    add_msg( _( "You start shearing the %s." ), z.get_name() );
}

static item_location pet_armor_loc( monster &z )
{
    auto filter = [z]( const item & it ) {
        return z.type->bodytype == it.get_pet_armor_bodytype() &&
               z.get_volume() >= it.get_pet_armor_min_vol() &&
               z.get_volume() <= it.get_pet_armor_max_vol();
    };

    return game_menus::inv::titled_filter_menu( filter, g->u, _( "Pet armor" ) );
}

static item_location tack_loc()
{
    auto filter = []( const item & it ) {
        return it.has_flag( "TACK" );
    };

    return game_menus::inv::titled_filter_menu( filter, g->u, _( "Tack" ) );
}

void monexamine::remove_battery( monster &z )
{
    g->m.add_item_or_charges( g->u.pos(), *z.battery_item );
    z.battery_item.reset();
}

void monexamine::insert_battery( monster &z )
{
    if( z.battery_item ) {
        // already has a battery, shouldnt be called with one, but just incase.
        return;
    }
    std::vector<item *> bat_inv = g->u.items_with( []( const item & itm ) {
        return itm.has_flag( "MECH_BAT" );
    } );
    if( bat_inv.empty() ) {
        return;
    }
    int i = 0;
    uilist selection_menu;
    selection_menu.text = string_format( _( "Select an battery to insert into your %s." ),
                                         z.get_name() );
    selection_menu.addentry( i++, true, MENU_AUTOASSIGN, _( "Cancel" ) );
    for( auto iter : bat_inv ) {
        selection_menu.addentry( i++, true, MENU_AUTOASSIGN, _( "Use %s" ), iter->tname() );
    }
    selection_menu.selected = 1;
    selection_menu.query();
    auto index = selection_menu.ret;
    if( index == 0 || index == UILIST_CANCEL || index < 0 ||
        index > static_cast<int>( bat_inv.size() ) ) {
        return;
    }
    item *bat_item = bat_inv[index - 1];
    int item_pos = g->u.get_item_position( bat_item );
    if( item_pos != INT_MIN ) {
        z.battery_item = cata::make_value<item>( *bat_item );
        g->u.i_rem( item_pos );
    }
}

bool monexamine::mech_hack( monster &z )
{
    itype_id card_type = "id_military";
    if( g->u.has_amount( card_type, 1 ) ) {
        if( query_yn( _( "Swipe your ID card into the mech's security port?" ) ) ) {
            g->u.mod_moves( -100 );
            z.add_effect( effect_pet, 1_turns, num_bp, true );
            z.friendly = -1;
            add_msg( m_good, _( "The %s whirs into life and opens its restraints to accept a pilot." ),
                     z.get_name() );
            g->u.use_amount( card_type, 1 );
            return true;
        }
    } else {
        add_msg( m_info, _( "You do not have the required ID card to activate this mech." ) );
    }
    return false;
}

static int prompt_for_amount( const char *const msg, const int max )
{
    const std::string formatted = string_format( msg, max );
    const int amount = string_input_popup()
                       .title( formatted )
                       .width( 20 )
                       .text( to_string( max ) )
                       .only_digits( true )
                       .query_int();

    return clamp( amount, 0, max );
}

bool monexamine::pay_bot( monster &z )
{
    time_duration friend_time = z.get_effect_dur( effect_pet );
    const int charge_count = g->u.charges_of( "cash_card" );

    int amount = 0;
    uilist bot_menu;
    bot_menu.text = string_format(
                        _( "Welcome to the %s Friendship Interface.  What would you like to do?\n"
                           "Your current friendship will last: %s" ), z.get_name(), to_string( friend_time ) );
    if( charge_count > 0 ) {
        bot_menu.addentry( 1, true, 'b', _( "Get more friendship.  10 cents/min" ) );
    } else {
        bot_menu.addentry( 2, true, 'q',
                           _( "Sadly you're not currently able to extend your friendship.  - Quit menu" ) );
    }
    bot_menu.query();
    switch( bot_menu.ret ) {
        case 1:
            amount = prompt_for_amount(
                         ngettext( "How much friendship do you get?  Max: %d minute.  (0 to cancel)",
                                   "How much friendship do you get?  Max: %d minutes.", charge_count / 10 ), charge_count / 10 );
            if( amount > 0 ) {
                time_duration time_bought = time_duration::from_minutes( amount );
                g->u.use_charges( "cash_card", amount * 10 );
                z.add_effect( effect_pet, time_bought );
                z.add_effect( effect_paid, time_bought, num_bp, true );
                z.friendly = -1;
                popup( _( "Your friendship grows stronger!\n This %s will follow you for %s." ), z.get_name(),
                       to_string( z.get_effect_dur( effect_pet ) ) );
                return true;
            }
            break;
        case 2:
            break;
    }

    return false;
}

void monexamine::attach_or_remove_saddle( monster &z )
{
    if( z.has_effect( effect_saddled ) ) {
        z.remove_effect( effect_saddled );
        g->u.i_add( *z.tack_item );
        z.tack_item.reset();
    } else {
        item_location loc = tack_loc();

        if( !loc ) {
            add_msg( _( "Never mind." ) );
            return;
        }
        z.add_effect( effect_saddled, 1_turns, num_bp, true );
        z.tack_item = cata::make_value<item>( *loc.get_item() );
        loc.remove_item();
    }
}

bool Character::can_mount( const monster &critter ) const
{
    const auto &avoid = get_path_avoid();
    auto route = g->m.route( pos(), critter.pos(), get_pathfinding_settings(), avoid );

    if( route.empty() ) {
        return false;
    }
    return ( critter.has_flag( MF_PET_MOUNTABLE ) && critter.friendly == -1 &&
             !critter.has_effect( effect_controlled ) && !critter.has_effect( effect_ridden ) ) &&
           ( ( critter.has_effect( effect_saddled ) && get_skill_level( skill_survival ) >= 1 ) ||
             get_skill_level( skill_survival ) >= 4 ) && ( critter.get_size() >= ( get_size() + 1 ) &&
                     get_weight() <= critter.get_weight() * critter.get_mountable_weight_ratio() );
}

void monexamine::mount_pet( monster &z )
{
    g->u.mount_creature( z );
}

void monexamine::swap( monster &z )
{
    std::string pet_name = z.get_name();
    g->u.moves -= 150;

    ///\EFFECT_STR increases chance to successfully swap positions with your pet
    ///\EFFECT_DEX increases chance to successfully swap positions with your pet
    if( !one_in( ( g->u.str_cur + g->u.dex_cur ) / 6 ) ) {
        bool t = z.has_effect( effect_tied );
        if( t ) {
            z.remove_effect( effect_tied );
        }

        g->swap_critters( g->u, z );

        if( t ) {
            z.add_effect( effect_tied, 1_turns, num_bp, true );
        }
        add_msg( _( "You swap positions with your %s." ), pet_name );
    } else {
        add_msg( _( "You fail to budge your %s!" ), pet_name );
    }
}

void monexamine::push( monster &z )
{
    std::string pet_name = z.get_name();
    g->u.moves -= 30;

    ///\EFFECT_STR increases chance to successfully push your pet
    if( !one_in( g->u.str_cur ) ) {
        add_msg( _( "You pushed the %s." ), pet_name );
    } else {
        add_msg( _( "You pushed the %s, but it resisted." ), pet_name );
        return;
    }

    int deltax = z.posx() - g->u.posx(), deltay = z.posy() - g->u.posy();
    z.move_to( tripoint( z.posx() + deltax, z.posy() + deltay, z.posz() ) );
}

void monexamine::rename_pet( monster &z )
{
    std::string unique_name = string_input_popup()
                              .title( _( "Enter new pet name:" ) )
                              .width( 20 )
                              .query_string();
    if( !unique_name.empty() ) {
        z.unique_name = unique_name;
    }
}

void monexamine::attach_bag_to( monster &z )
{
    std::string pet_name = z.get_name();

    auto filter = []( const item & it ) {
        return it.is_armor() && it.get_storage() > 0_ml;
    };

    item_location loc = game_menus::inv::titled_filter_menu( filter, g->u, _( "Bag item" ) );

    if( !loc ) {
        add_msg( _( "Never mind." ) );
        return;
    }

    item &it = *loc;
    z.storage_item = cata::make_value<item>( it );
    add_msg( _( "You mount the %1$s on your %2$s." ), it.display_name(), pet_name );
    g->u.i_rem( &it );
    z.add_effect( effect_has_bag, 1_turns, num_bp, true );
    // Update encumbrance in case we were wearing it
    g->u.flag_encumbrance();
    g->u.moves -= 200;
}

void monexamine::remove_bag_from( monster &z )
{
    std::string pet_name = z.get_name();
    if( z.storage_item ) {
        if( !z.inv.empty() ) {
            dump_items( z );
        }
        g->m.add_item_or_charges( g->u.pos(), *z.storage_item );
        add_msg( _( "You remove the %1$s from %2$s." ), z.storage_item->display_name(), pet_name );
        z.storage_item.reset();
        g->u.moves -= 200;
    } else {
        add_msg( m_bad, _( "Your %1$s doesn't have a bag!" ), pet_name );
    }
    z.remove_effect( effect_has_bag );
}

void monexamine::dump_items( monster &z )
{
    std::string pet_name = z.get_name();
    for( auto &it : z.inv ) {
        g->m.add_item_or_charges( g->u.pos(), it );
    }
    z.inv.clear();
    add_msg( _( "You dump the contents of the %s's bag on the ground." ), pet_name );
    g->u.moves -= 200;
}

bool monexamine::give_items_to( monster &z )
{
    std::string pet_name = z.get_name();
    if( !z.storage_item ) {
        add_msg( _( "There is no container on your %s to put things in!" ), pet_name );
        return true;
    }

    item &storage = *z.storage_item;
    units::mass max_weight = z.weight_capacity() - z.get_carried_weight();
    units::volume max_volume = storage.get_storage() - z.get_carried_volume();

    drop_locations items = game_menus::inv::multidrop( g->u );
    drop_locations to_move;
    for( const drop_location &itq : items ) {
        const item &it = *itq.first;
        units::volume item_volume = it.volume() * itq.second;
        units::mass item_weight = it.weight() * itq.second;
        if( max_weight < item_weight ) {
            add_msg( _( "The %1$s is too heavy for the %2$s to carry." ), it.tname(), pet_name );
            continue;
        } else if( max_volume < item_volume ) {
            add_msg( _( "The %1$s is too big to fit in the %2$s." ), it.tname(), storage.tname() );
            continue;
        } else {
            max_weight -= item_weight;
            max_volume -= item_volume;
            to_move.insert( to_move.end(), itq );
        }
    }
    z.add_effect( effect_controlled, 5_turns );
    g->u.drop( to_move, z.pos(), true );

    return false;
}

bool monexamine::add_armor( monster &z )
{
    std::string pet_name = z.get_name();
    item_location loc = pet_armor_loc( z );

    if( !loc ) {
        add_msg( _( "Never mind." ) );
        return true;
    }

    item &armor = *loc;
    units::mass max_weight = z.weight_capacity() - z.get_carried_weight();
    if( max_weight <= armor.weight() ) {
        add_msg( pgettext( "pet armor", "Your %1$s is too heavy for your %2$s." ), armor.tname( 1 ),
                 pet_name );
        return true;
    }

    armor.set_var( "pet_armor", "true" );
    z.armor_item = cata::make_value<item>( armor );
    add_msg( pgettext( "pet armor", "You put the %1$s on your %2$s." ), armor.display_name(),
             pet_name );
    loc.remove_item();
    z.add_effect( effect_monster_armor, 1_turns, num_bp, true );
    // TODO: armoring a horse takes a lot longer than 2 seconds. This should be a long action.
    g->u.moves -= 200;
    return true;
}

void monexamine::remove_harness( monster &z )
{
    z.remove_effect( effect_harnessed );
    add_msg( m_info, _( "You unhitch %s from the vehicle." ), z.get_name() );
}

void monexamine::remove_armor( monster &z )
{
    std::string pet_name = z.get_name();
    if( z.armor_item ) {
        z.armor_item->erase_var( "pet_armor" );
        g->m.add_item_or_charges( z.pos(), *z.armor_item );
        add_msg( pgettext( "pet armor", "You remove the %1$s from %2$s." ), z.armor_item->display_name(),
                 pet_name );
        z.armor_item.reset();
        // TODO: removing armor from a horse takes a lot longer than 2 seconds. This should be a long action.
        g->u.moves -= 200;
    } else {
        add_msg( m_bad, _( "Your %1$s isn't wearing armor!" ), pet_name );
    }
    z.remove_effect( effect_monster_armor );
}

void monexamine::play_with( monster &z )
{
    std::string pet_name = z.get_name();
    g->u.assign_activity( ACT_PLAY_WITH_PET, rng( 50, 125 ) * 100 );
    g->u.activity.str_values.push_back( pet_name );
}

void monexamine::kill_zslave( monster &z )
{
    z.apply_damage( &g->u, bp_torso, 100 ); // damage the monster (and its corpse)
    z.die( &g->u ); // and make sure it's really dead

    g->u.moves -= 150;

    if( !one_in( 3 ) ) {
        g->u.add_msg_if_player( _( "You tear out the pheromone ball from the zombie slave." ) );
        item ball( "pheromone", 0 );
        iuse pheromone;
        pheromone.pheromone( &g->u, &ball, true, g->u.pos() );
    }
}

void monexamine::tie_or_untie( monster &z )
{
    if( z.has_effect( effect_tied ) ) {
        z.remove_effect( effect_tied );
        if( z.tied_item ) {
            g->u.i_add( *z.tied_item );
            z.tied_item.reset();
        }
    } else {
        std::vector<item *> rope_inv = g->u.items_with( []( const item & itm ) {
            return itm.has_flag( "TIE_UP" );
        } );
        if( rope_inv.empty() ) {
            return;
        }
        int i = 0;
        uilist selection_menu;
        selection_menu.text = string_format( _( "Select an item to tie your %s with." ), z.get_name() );
        selection_menu.addentry( i++, true, MENU_AUTOASSIGN, _( "Cancel" ) );
        for( auto iter : rope_inv ) {
            selection_menu.addentry( i++, true, MENU_AUTOASSIGN, _( "Use %s" ), iter->tname() );
        }
        selection_menu.selected = 1;
        selection_menu.query();
        auto index = selection_menu.ret;
        if( index == 0 || index == UILIST_CANCEL || index < 0 ||
            index > static_cast<int>( rope_inv.size() ) ) {
            return;
        }
        item *rope_item = rope_inv[index - 1];
        int item_pos = g->u.get_item_position( rope_item );
        if( item_pos != INT_MIN ) {
            z.tied_item = cata::make_value<item>( *rope_item );
            g->u.i_rem( item_pos );
            z.add_effect( effect_tied, 1_turns, num_bp, true );
        }
    }
}

void monexamine::milk_source( monster &source_mon )
{
    std::string milked_item = source_mon.type->starting_ammo.begin()->first;
    auto milkable_ammo = source_mon.ammo.find( milked_item );
    if( milkable_ammo == source_mon.ammo.end() ) {
        debugmsg( "The %s has no milkable %s.", source_mon.get_name(), milked_item );
        return;
    }
    if( milkable_ammo->second > 0 ) {
        const int moves = to_moves<int>( time_duration::from_minutes( milkable_ammo->second / 2 ) );
        g->u.assign_activity( ACT_MILK, moves, -1 );
        g->u.activity.coords.push_back( g->m.getabs( source_mon.pos() ) );
        // pin the cow in place if it isn't already
        bool temp_tie = !source_mon.has_effect( effect_tied );
        if( temp_tie ) {
            source_mon.add_effect( effect_tied, 1_turns, num_bp, true );
            g->u.activity.str_values.push_back( "temp_tie" );
        }
        add_msg( _( "You milk the %s." ), source_mon.get_name() );
    } else {
        add_msg( _( "The %s has no more milk." ), source_mon.get_name() );
    }
}<|MERGE_RESOLUTION|>--- conflicted
+++ resolved
@@ -38,14 +38,13 @@
 #include "point.h"
 #include "cata_string_consts.h"
 
-<<<<<<< HEAD
 static const quality_id qual_shear( "SHEAR" );
+
 static const efftype_id effect_sheared( "sheared" );
-=======
+
 static const activity_id ACT_MILK( "ACT_MILK" );
 static const activity_id ACT_PLAY_WITH_PET( "ACT_PLAY_WITH_PET" );
 
->>>>>>> d1516332
 static const skill_id skill_survival( "survival" );
 static const species_id ZOMBIE( "ZOMBIE" );
 
