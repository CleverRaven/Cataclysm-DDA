#pragma once
#ifndef CATA_SRC_VPART_POSITION_H
#define CATA_SRC_VPART_POSITION_H

#include <cstddef>
#include <functional>
#include <map>
#include <optional>
#include <string>
#include <vector>

#include "coords_fwd.h"
#include "type_id.h"

class Character;
<<<<<<< HEAD
=======
class inventory;
>>>>>>> 723f7d2b
class map;
class vehicle;
class vehicle_stack;
class vpart_info;
class vpart_reference;
enum vpart_bitflags : int;
struct vehicle_part;

/**
 * Reference to a position (a point) of the @ref vehicle.
 * It does not refer to a specific vehicle part, but to a mount point of a
 * vehicle that contains one or more vehicle parts.
 *
 * It's supposed to be the basic vehicle interface for the @ref map.
 * Another class shall be used to get a reference to a specific part of the
 * vehicle.
 *
 * Note that it must be created with a valid vehicle reference and a valid
 * part index. An instance can become invalid when the referenced vehicle is
 * changed (parts added / removed or whole vehicle removed). There is no way
 * to detect this (it behaves like C++ references).
 */
class vpart_position
{
    private:
        std::reference_wrapper<::vehicle> vehicle_;
        size_t part_index_;

    public:
        vpart_position( ::vehicle &v, const size_t part ) : vehicle_( v ), part_index_( part ) { }

        ::vehicle &vehicle() const {
            return vehicle_.get();
        }
        // TODO: remove this, add a vpart_reference class instead
        size_t part_index() const {
            return part_index_;
        }

        bool is_inside() const;

        /**
         * Sets the label at this part of the vehicle. Removes the label if @p text is empty.
         */
        void set_label( const std::string &text ) const;
        /**
         * @returns The label at this part of the vehicle, if there is any.
         */
        std::optional<std::string> get_label() const;
        // @return reference to unbroken CARGO part at this position or std::nullopt
        std::optional<vpart_reference> cargo() const;
        /// @see vehicle::part_with_feature
        std::optional<vpart_reference> part_with_feature( const std::string &f, bool unbroken,
                bool include_fake = false ) const;
        /// @see vehicle::part_with_feature
        std::optional<vpart_reference> part_with_feature( vpart_bitflags f, bool unbroken,
                bool include_fake = false ) const;
        /// @see vehicle::part_with_feature
        std::optional<vpart_reference> avail_part_with_feature( const std::string &f ) const;
        /// @see vehicle::part_with_feature
        std::optional<vpart_reference> avail_part_with_feature( vpart_bitflags f ) const;
        /**
         * Returns the obstacle that exists at this point of the vehicle (if any).
         * Open doors don't count as obstacles, but closed one do.
         * Broken parts are also never obstacles.
         */
        std::optional<vpart_reference> obstacle_at_part() const;
        /**
         * Returns the part displayed at this point of the vehicle.
         */
        std::optional<vpart_reference> part_displayed() const;

        // Finds vpart_reference to inner part with specified tool
        std::optional<vpart_reference> part_with_tool( map &here, const itype_id &tool_type ) const;
        // Returns a list of all tools provided by vehicle and their hotkey
        std::map<item, int> get_tools( map &here ) const;
        // Forms inventory for inventory::form_from_map
        void form_inventory( map &here, inventory &inv ) const;

        tripoint_bub_ms pos_bub( const map &here ) const;
        tripoint_abs_ms pos_abs() const;
        /**
         * Returns the mount point: the point in the vehicles own coordinate system.
         * This system is independent of movement / rotation.
         */
        // TODO: change to return tripoint.
        point_rel_ms mount_pos() const;

        // implementation required for using as std::map key
        bool operator<( const vpart_position &other ) const;
};

/**
 * Simple wrapper to forward functions that may return a @ref std::optional
 * to @ref vpart_position. They generally return an empty `optional`, or
 * forward to the same function in `vpart_position`.
 */
class optional_vpart_position : public std::optional<vpart_position>
{
    public:
        explicit optional_vpart_position( std::optional<vpart_position> p ) :
            std::optional<vpart_position>( p ) { }

        std::optional<std::string> get_label() const {
            return has_value() ? value().get_label() : std::nullopt;
        }
        // @return reference to unbroken CARGO part at this position or std::nullopt
        std::optional<vpart_reference> cargo() const;
        std::optional<vpart_reference> part_with_feature( const std::string &f, bool unbroken ) const;
        std::optional<vpart_reference> part_with_feature( vpart_bitflags f, bool unbroken ) const;
        std::optional<vpart_reference> avail_part_with_feature( const std::string &f ) const;
        std::optional<vpart_reference> avail_part_with_feature( vpart_bitflags f ) const;
        std::optional<vpart_reference> obstacle_at_part() const;
        std::optional<vpart_reference> part_displayed() const;
        std::optional<vpart_reference> part_with_tool( map &here, const itype_id &tool_type ) const;
        std::vector<std::string> extended_description() const;
};

/**
 * This is a wrapper over a vehicle pointer and a reference to a part of it.
 *
 * The class does not support an "invalid" state, it is created from a
 * valid reference and the user must ensure it's still valid when used.
 * Most functions just forward to the equally named functions in the @ref vehicle
 * class, so see there for documentation.
 */
class vpart_reference : public vpart_position
{
    public:
        vpart_reference( ::vehicle &v, const size_t part ) : vpart_position( v, part ) { }
        vpart_reference( const vpart_reference & ) = default;
        vpart_reference &operator=( const vpart_reference & ) = default;

        using vpart_position::vehicle;

        /// Yields the \ref vehicle_part object referenced by this. @see vehicle::parts
        vehicle_part &part() const;
        /// See @ref vehicle_part::info
        const vpart_info &info() const;
        // @return vehicle_stack constructed from the part's cargo items
        vehicle_stack items() const;
        /**
         * Returns whether the part *type* has the given feature.
         * Note that this is different from part flags (which apply to part
         * instances).
         * For example a feature is "CARGO" (the part can store items).
         */
        /**@{*/
        bool has_feature( const std::string &f ) const;
        bool has_feature( vpart_bitflags f ) const;
        /**@}*/

        /// Returns the passenger in this part, or nullptr if no passenger.
        Character *get_passenger() const;
};

// For legacy code, phase out, don't use in new code.
// TODO: remove this
inline vehicle *veh_pointer_or_null( const optional_vpart_position &p )
{
    return p ? &p->vehicle() : nullptr;
}

#endif // CATA_SRC_VPART_POSITION_H<|MERGE_RESOLUTION|>--- conflicted
+++ resolved
@@ -13,10 +13,7 @@
 #include "type_id.h"
 
 class Character;
-<<<<<<< HEAD
-=======
 class inventory;
->>>>>>> 723f7d2b
 class map;
 class vehicle;
 class vehicle_stack;
