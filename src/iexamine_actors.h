--- conflicted
+++ resolved
@@ -2,12 +2,6 @@
 #ifndef CATA_SRC_IEXAMINE_ACTORS_H
 #define CATA_SRC_IEXAMINE_ACTORS_H
 
-<<<<<<< HEAD
-#include "iexamine.h"
-#include "dialogue.h"
-
-=======
->>>>>>> b117062b
 #include <map>
 #include <optional>
 #include <string>
@@ -93,26 +87,4 @@
         std::unique_ptr<iexamine_actor> clone() const override;
 };
 
-class mortar_examine_actor : public iexamine_actor
-{
-    private:
-        std::vector<ammotype> ammo_type;
-        int range;
-        std::function<bool( const_dialogue const & )> condition;
-        bool has_condition = false;
-        translation condition_fail_msg;
-        dbl_or_var aim_deviation;
-        duration_or_var aim_duration;
-        std::vector<effect_on_condition_id> eocs;
-
-    public:
-        explicit mortar_examine_actor( const std::string &type = "mortar" ): iexamine_actor( type ) {}
-
-        void load( const JsonObject &jo, const std::string &src ) override;
-        void call( Character &you, const tripoint_bub_ms &examp ) const override;
-        void finalize() const override;
-
-        std::unique_ptr<iexamine_actor> clone() const override;
-};
-
 #endif // CATA_SRC_IEXAMINE_ACTORS_H