#include "mission.h" // IWYU pragma: associated

#include <algorithm>
#include <cstdlib>
#include <set>

#include "assign.h"
#include "calendar.h"
#include "condition.h"
#include "debug.h"
#include "enum_conversions.h"
#include "generic_factory.h"
#include "init.h"
#include "item.h"
#include "json.h"
#include "npc.h"
#include "rng.h"

static const mission_type_id mission_MISSION_EXPLORE_SARCOPHAGUS( "MISSION_EXPLORE_SARCOPHAGUS" );
static const mission_type_id
mission_MISSION_FREE_MERCHANTS_EVAC_1( "MISSION_FREE_MERCHANTS_EVAC_1" );
static const mission_type_id
mission_MISSION_FREE_MERCHANTS_EVAC_2( "MISSION_FREE_MERCHANTS_EVAC_2" );
static const mission_type_id
mission_MISSION_FREE_MERCHANTS_EVAC_3( "MISSION_FREE_MERCHANTS_EVAC_3" );
static const mission_type_id
mission_MISSION_FREE_MERCHANTS_EVAC_4( "MISSION_FREE_MERCHANTS_EVAC_4" );
static const mission_type_id mission_MISSION_GET_ANTIBIOTICS( "MISSION_GET_ANTIBIOTICS" );
static const mission_type_id mission_MISSION_GET_BLACK_BOX( "MISSION_GET_BLACK_BOX" );
static const mission_type_id
mission_MISSION_GET_BLACK_BOX_TRANSCRIPT( "MISSION_GET_BLACK_BOX_TRANSCRIPT" );
static const mission_type_id mission_MISSION_GET_DEPUTY_BADGE( "MISSION_GET_DEPUTY_BADGE" );
static const mission_type_id mission_MISSION_GET_FLAG( "MISSION_GET_FLAG" );
static const mission_type_id
mission_MISSION_GET_RECORD_ACCOUNTING( "MISSION_GET_RECORD_ACCOUNTING" );
static const mission_type_id mission_MISSION_GET_RECORD_PATIENT( "MISSION_GET_RECORD_PATIENT" );
static const mission_type_id mission_MISSION_GET_RECORD_WEATHER( "MISSION_GET_RECORD_WEATHER" );
static const mission_type_id mission_MISSION_GET_RELIC( "MISSION_GET_RELIC" );
static const mission_type_id mission_MISSION_GET_SAFE_BOX( "MISSION_GET_SAFE_BOX" );
static const mission_type_id mission_MISSION_GET_SOFTWARE( "MISSION_GET_SOFTWARE" );
static const mission_type_id
mission_MISSION_GET_ZOMBIE_BLOOD_ANAL( "MISSION_GET_ZOMBIE_BLOOD_ANAL" );
static const mission_type_id mission_MISSION_INVESTIGATE_CULT( "MISSION_INVESTIGATE_CULT" );
static const mission_type_id
mission_MISSION_INVESTIGATE_PRISON_VISIONARY( "MISSION_INVESTIGATE_PRISON_VISIONARY" );
static const mission_type_id mission_MISSION_JOIN_TRACKER( "MISSION_JOIN_TRACKER" );
static const mission_type_id mission_MISSION_KILL_100_Z( "MISSION_KILL_100_Z" );
static const mission_type_id mission_MISSION_KILL_HORDE_MASTER( "MISSION_KILL_HORDE_MASTER" );
static const mission_type_id mission_MISSION_KILL_JABBERWOCK( "MISSION_KILL_JABBERWOCK" );
static const mission_type_id mission_MISSION_KILL_NEMESIS( "MISSION_KILL_NEMESIS" );
static const mission_type_id mission_MISSION_KILL_ZOMBIE_MOM( "MISSION_KILL_ZOMBIE_MOM" );
static const mission_type_id mission_MISSION_NULL( "MISSION_NULL" );
static const mission_type_id mission_MISSION_OLD_GUARD_NEC_1( "MISSION_OLD_GUARD_NEC_1" );
static const mission_type_id mission_MISSION_OLD_GUARD_NEC_2( "MISSION_OLD_GUARD_NEC_2" );
static const mission_type_id
mission_MISSION_OLD_GUARD_NEC_COMMO_1( "MISSION_OLD_GUARD_NEC_COMMO_1" );
static const mission_type_id
mission_MISSION_OLD_GUARD_NEC_COMMO_2( "MISSION_OLD_GUARD_NEC_COMMO_2" );
static const mission_type_id
mission_MISSION_OLD_GUARD_NEC_COMMO_3( "MISSION_OLD_GUARD_NEC_COMMO_3" );
static const mission_type_id
mission_MISSION_OLD_GUARD_NEC_COMMO_4( "MISSION_OLD_GUARD_NEC_COMMO_4" );
static const mission_type_id mission_MISSION_OLD_GUARD_REP_1( "MISSION_OLD_GUARD_REP_1" );
static const mission_type_id mission_MISSION_OLD_GUARD_REP_2( "MISSION_OLD_GUARD_REP_2" );
static const mission_type_id mission_MISSION_OLD_GUARD_REP_3( "MISSION_OLD_GUARD_REP_3" );
static const mission_type_id mission_MISSION_OLD_GUARD_REP_4( "MISSION_OLD_GUARD_REP_4" );
static const mission_type_id mission_MISSION_RANCH_BARTENDER_1( "MISSION_RANCH_BARTENDER_1" );
static const mission_type_id mission_MISSION_RANCH_BARTENDER_2( "MISSION_RANCH_BARTENDER_2" );
static const mission_type_id mission_MISSION_RANCH_BARTENDER_3( "MISSION_RANCH_BARTENDER_3" );
static const mission_type_id mission_MISSION_RANCH_BARTENDER_4( "MISSION_RANCH_BARTENDER_4" );
static const mission_type_id mission_MISSION_RANCH_BARTENDER_5( "MISSION_RANCH_BARTENDER_5" );
static const mission_type_id mission_MISSION_RANCH_FOREMAN_1( "MISSION_RANCH_FOREMAN_1" );
static const mission_type_id mission_MISSION_RANCH_FOREMAN_10( "MISSION_RANCH_FOREMAN_10" );
static const mission_type_id mission_MISSION_RANCH_FOREMAN_11( "MISSION_RANCH_FOREMAN_11" );
static const mission_type_id mission_MISSION_RANCH_FOREMAN_12( "MISSION_RANCH_FOREMAN_12" );
static const mission_type_id mission_MISSION_RANCH_FOREMAN_13( "MISSION_RANCH_FOREMAN_13" );
static const mission_type_id mission_MISSION_RANCH_FOREMAN_14( "MISSION_RANCH_FOREMAN_14" );
static const mission_type_id mission_MISSION_RANCH_FOREMAN_15( "MISSION_RANCH_FOREMAN_15" );
static const mission_type_id mission_MISSION_RANCH_FOREMAN_16( "MISSION_RANCH_FOREMAN_16" );
static const mission_type_id mission_MISSION_RANCH_FOREMAN_17( "MISSION_RANCH_FOREMAN_17" );
static const mission_type_id mission_MISSION_RANCH_FOREMAN_2( "MISSION_RANCH_FOREMAN_2" );
static const mission_type_id mission_MISSION_RANCH_FOREMAN_3( "MISSION_RANCH_FOREMAN_3" );
static const mission_type_id mission_MISSION_RANCH_FOREMAN_4( "MISSION_RANCH_FOREMAN_4" );
static const mission_type_id mission_MISSION_RANCH_FOREMAN_5( "MISSION_RANCH_FOREMAN_5" );
static const mission_type_id mission_MISSION_RANCH_FOREMAN_6( "MISSION_RANCH_FOREMAN_6" );
static const mission_type_id mission_MISSION_RANCH_FOREMAN_7( "MISSION_RANCH_FOREMAN_7" );
static const mission_type_id mission_MISSION_RANCH_FOREMAN_8( "MISSION_RANCH_FOREMAN_8" );
static const mission_type_id mission_MISSION_RANCH_FOREMAN_9( "MISSION_RANCH_FOREMAN_9" );
static const mission_type_id mission_MISSION_RANCH_NURSE_1( "MISSION_RANCH_NURSE_1" );
static const mission_type_id mission_MISSION_RANCH_NURSE_10( "MISSION_RANCH_NURSE_10" );
static const mission_type_id mission_MISSION_RANCH_NURSE_11( "MISSION_RANCH_NURSE_11" );
static const mission_type_id mission_MISSION_RANCH_NURSE_2( "MISSION_RANCH_NURSE_2" );
static const mission_type_id mission_MISSION_RANCH_NURSE_3( "MISSION_RANCH_NURSE_3" );
static const mission_type_id mission_MISSION_RANCH_NURSE_4( "MISSION_RANCH_NURSE_4" );
static const mission_type_id mission_MISSION_RANCH_NURSE_5( "MISSION_RANCH_NURSE_5" );
static const mission_type_id mission_MISSION_RANCH_NURSE_6( "MISSION_RANCH_NURSE_6" );
static const mission_type_id mission_MISSION_RANCH_NURSE_7( "MISSION_RANCH_NURSE_7" );
static const mission_type_id mission_MISSION_RANCH_NURSE_8( "MISSION_RANCH_NURSE_8" );
static const mission_type_id mission_MISSION_RANCH_NURSE_9( "MISSION_RANCH_NURSE_9" );
static const mission_type_id mission_MISSION_RANCH_SCAVENGER_1( "MISSION_RANCH_SCAVENGER_1" );
static const mission_type_id mission_MISSION_RANCH_SCAVENGER_2( "MISSION_RANCH_SCAVENGER_2" );
static const mission_type_id mission_MISSION_RANCH_SCAVENGER_3( "MISSION_RANCH_SCAVENGER_3" );
static const mission_type_id mission_MISSION_RANCH_SCAVENGER_4( "MISSION_RANCH_SCAVENGER_4" );
static const mission_type_id mission_MISSION_REACH_FARM_HOUSE( "MISSION_REACH_FARM_HOUSE" );
static const mission_type_id mission_MISSION_REACH_FEMA_CAMP( "MISSION_REACH_FEMA_CAMP" );
static const mission_type_id mission_MISSION_REACH_SAFETY( "MISSION_REACH_SAFETY" );
static const mission_type_id mission_MISSION_RECOVER_PRIEST_DIARY( "MISSION_RECOVER_PRIEST_DIARY" );
static const mission_type_id mission_MISSION_RECRUIT_TRACKER( "MISSION_RECRUIT_TRACKER" );
static const mission_type_id mission_MISSION_RESCUE_DOG( "MISSION_RESCUE_DOG" );

enum legacy_mission_type_id {
    MISSION_NULL,
    MISSION_GET_ANTIBIOTICS,
    MISSION_GET_SOFTWARE,
    MISSION_GET_ZOMBIE_BLOOD_ANAL,
    MISSION_RESCUE_DOG,
    MISSION_KILL_ZOMBIE_MOM,
    MISSION_REACH_SAFETY,
    MISSION_GET_FLAG,                      //patriot 1
    MISSION_GET_BLACK_BOX,                 //patriot 2
    MISSION_GET_BLACK_BOX_TRANSCRIPT,      //patriot 3
    MISSION_EXPLORE_SARCOPHAGUS,           //patriot 4
    MISSION_GET_RELIC,                     //martyr 1
    MISSION_RECOVER_PRIEST_DIARY,          //martyr 2
    MISSION_INVESTIGATE_CULT,              //martyr 3
    MISSION_INVESTIGATE_PRISON_VISIONARY,  //martyr 4
    MISSION_GET_RECORD_WEATHER,            //scientist 1
    MISSION_GET_RECORD_PATIENT,            //humanitarian 1
    MISSION_REACH_FEMA_CAMP,               //humanitarian 2
    MISSION_REACH_FARM_HOUSE,              //humanitarian 3
    MISSION_GET_RECORD_ACCOUNTING,         //vigilante 1
    MISSION_GET_SAFE_BOX,                  //vigilante 2
    MISSION_GET_DEPUTY_BADGE,              //vigilante 3
    MISSION_KILL_JABBERWOCK,               //demon slayer 1
    MISSION_KILL_100_Z,                    //demon slayer 2
    MISSION_KILL_HORDE_MASTER,             //demon slayer 3
    MISSION_RECRUIT_TRACKER,               //demon slayer 4
    MISSION_JOIN_TRACKER,                  //demon slayer 4b
    MISSION_FREE_MERCHANTS_EVAC_1,         //Clear Back Bay
    MISSION_FREE_MERCHANTS_EVAC_2,         //Kill Raiders
    MISSION_FREE_MERCHANTS_EVAC_4,         //Acquire Plutonium Cells
    MISSION_OLD_GUARD_REP_1,               //Bandit Pair
    MISSION_OLD_GUARD_REP_2,               //Raider Informant
    MISSION_OLD_GUARD_REP_3,               //Missing without a trace
    MISSION_OLD_GUARD_REP_4,               //Raider Camp
    MISSION_OLD_GUARD_NEC_1,               //Locate Commo team for Necropolis Commander
    MISSION_OLD_GUARD_NEC_2,               //Cull Nightmares
    MISSION_OLD_GUARD_NEC_COMMO_1,         //Build a radio repeater mod
    MISSION_OLD_GUARD_NEC_COMMO_2,         //Disable external power connection
    MISSION_OLD_GUARD_NEC_COMMO_3,         //Install repeater mod in local radio station
    MISSION_OLD_GUARD_NEC_COMMO_4,         //Cyclical mission to install repeater mods
    MISSION_RANCH_FOREMAN_1,               //Rebuild civilization one 2x4 at a time
    MISSION_RANCH_FOREMAN_2,               //Beds need blankets to make
    MISSION_RANCH_FOREMAN_3,               //You can never have enough nails!
    MISSION_RANCH_FOREMAN_4,               //Need salt to trade for seed
    MISSION_RANCH_FOREMAN_5,               //Need liquid fertilizer
    MISSION_RANCH_FOREMAN_6,               //Need stone for well and fireplaces
    MISSION_RANCH_FOREMAN_7,               //Need pipes to finish well and parts for lumberyard
    MISSION_RANCH_FOREMAN_8,               //Need motors to finish sawmill
    MISSION_RANCH_FOREMAN_9,               //Need bleach to sterilize for clinic
    MISSION_RANCH_FOREMAN_10,              //Need first aid kits for clinic
    MISSION_RANCH_FOREMAN_11,              //Need welders for chop-shop
    MISSION_RANCH_FOREMAN_12,              //Need car batteries to power equipment
    MISSION_RANCH_FOREMAN_13,              //Need pair of two-way radios for scavengers
    MISSION_RANCH_FOREMAN_14,              //Need 5 backpacks for scavengers
    MISSION_RANCH_FOREMAN_15,              //Need Homebrewer's Bible for Bar
    MISSION_RANCH_FOREMAN_16,              //Need Sugar for Bar
    MISSION_RANCH_FOREMAN_17,              //Need glass sheets for 1st greenhouse
    MISSION_RANCH_NURSE_1,                 //Need aspirin
    MISSION_RANCH_NURSE_2,                 //Need hotplates
    MISSION_RANCH_NURSE_3,                 //Need multivitamins
    MISSION_RANCH_NURSE_4,                 //Need charcoal water filters
    MISSION_RANCH_NURSE_5,                 //Need chemistry set
    MISSION_RANCH_NURSE_6,                 //Need filter masks
    MISSION_RANCH_NURSE_7,                 //Need rubber gloves
    MISSION_RANCH_NURSE_8,                 //Need X-Acto
    MISSION_RANCH_NURSE_9,                 //Need Guide to Advanced Emergency Care
    MISSION_RANCH_NURSE_10,                //Need flu shot
    MISSION_RANCH_NURSE_11,                //Need empty syringes
    MISSION_RANCH_SCAVENGER_1,             //Need knife spears
    MISSION_RANCH_SCAVENGER_2,             //Need wearable flashlights
    MISSION_RANCH_SCAVENGER_3,             //Need leather body armor
    MISSION_RANCH_SCAVENGER_4,             //Need Molotov cocktails
    MISSION_RANCH_BARTENDER_1,             //Need Stills
    MISSION_RANCH_BARTENDER_2,             //Need Yeast
    MISSION_RANCH_BARTENDER_3,             //Need Sugar Beet Seeds
    MISSION_RANCH_BARTENDER_4,             //Need Metal Tanks
    MISSION_RANCH_BARTENDER_5,             //Need 55-Gallon Drums
    MISSION_FREE_MERCHANTS_EVAC_3,         //Info from Commune
    NUM_MISSION_IDS
};

static const std::map<std::string, std::function<void( mission * )>> mission_function_map = {{
        // Starts
        { "standard", { } },
<<<<<<< HEAD
=======
        { "place_zombie_mom", mission_start::place_zombie_mom },
>>>>>>> 4c6e8b06
        { "kill_nemesis", mission_start::kill_nemesis },
        { "place_npc_software", mission_start::place_npc_software },
        { "place_deposit_box", mission_start::place_deposit_box },
        { "find_safety", mission_start::find_safety },
        { "place_book", mission_start::place_book },
        { "reveal_refugee_center", mission_start::reveal_refugee_center },
        { "create_lab_console", mission_start::create_lab_console },
        { "create_hidden_lab_console", mission_start::create_hidden_lab_console },
        { "create_ice_lab_console", mission_start::create_ice_lab_console },
        // Endings
        { "deposit_box", mission_end::deposit_box }
        // Failures
    }
};

static const std::map<std::string, std::function<bool( const tripoint_abs_omt & )>>
tripoint_function_map = {{
        { "never", mission_place::never },
        { "always", mission_place::always },
        { "near_town", mission_place::near_town }
    }
};

namespace io
{
template<>
std::string enum_to_string<mission_origin>( mission_origin data )
{
    switch( data ) {
        // *INDENT-OFF*
        case ORIGIN_NULL: return "ORIGIN_NULL";
        case ORIGIN_GAME_START: return "ORIGIN_GAME_START";
        case ORIGIN_OPENER_NPC: return "ORIGIN_OPENER_NPC";
        case ORIGIN_ANY_NPC: return "ORIGIN_ANY_NPC";
        case ORIGIN_SECONDARY: return "ORIGIN_SECONDARY";
        case ORIGIN_COMPUTER: return "ORIGIN_COMPUTER";
        // *INDENT-ON*
        case mission_origin::NUM_ORIGIN:
            break;
    }
    cata_fatal( "Invalid mission_origin" );
}

template<>
std::string enum_to_string<mission_goal>( mission_goal data )
{
    switch( data ) {
        // *INDENT-OFF*
        case MGOAL_NULL: return "MGOAL_NULL";
        case MGOAL_GO_TO: return "MGOAL_GO_TO";
        case MGOAL_GO_TO_TYPE: return "MGOAL_GO_TO_TYPE";
        case MGOAL_FIND_ITEM: return "MGOAL_FIND_ITEM";
        case MGOAL_FIND_ANY_ITEM: return "MGOAL_FIND_ANY_ITEM";
        case MGOAL_FIND_ITEM_GROUP: return "MGOAL_FIND_ITEM_GROUP";
        case MGOAL_FIND_MONSTER: return "MGOAL_FIND_MONSTER";
        case MGOAL_FIND_NPC: return "MGOAL_FIND_NPC";
        case MGOAL_ASSASSINATE: return "MGOAL_ASSASSINATE";
        case MGOAL_KILL_MONSTER: return "MGOAL_KILL_MONSTER";
        case MGOAL_KILL_MONSTER_TYPE: return "MGOAL_KILL_MONSTER_TYPE";
        case MGOAL_KILL_MONSTER_SPEC: return "MGOAL_KILL_MONSTER_SPEC";
        case MGOAL_KILL_NEMESIS: return "MGOAL_KILL_NEMESIS";
        case MGOAL_RECRUIT_NPC: return "MGOAL_RECRUIT_NPC";
        case MGOAL_RECRUIT_NPC_CLASS: return "MGOAL_RECRUIT_NPC_CLASS";
        case MGOAL_COMPUTER_TOGGLE: return "MGOAL_COMPUTER_TOGGLE";
        case MGOAL_TALK_TO_NPC: return "MGOAL_TALK_TO_NPC";
        case MGOAL_CONDITION: return "MGOAL_CONDITION";
        // *INDENT-ON*
        case mission_goal::NUM_MGOAL:
            break;
    }
    cata_fatal( "Invalid mission_goal" );
}
} // namespace io

static generic_factory<mission_type> mission_type_factory( "mission_type" );

/** @relates string_id */
template<>
const mission_type &string_id<mission_type>::obj() const
{
    return mission_type_factory.obj( *this );
}

/** @relates string_id */
template<>
bool string_id<mission_type>::is_valid() const
{
    return mission_type_factory.is_valid( *this );
}

void mission_type::load_mission_type( const JsonObject &jo, const std::string &src )
{
    mission_type_factory.load( jo, src );
}

void mission_type::reset()
{
    mission_type_factory.reset();
}

template <typename Fun>
void assign_function( const JsonObject &jo, const std::string &id, Fun &target,
                      const std::map<std::string, Fun> &cont )
{
    if( jo.has_string( id ) ) {
        const auto iter = cont.find( jo.get_string( id ) );
        if( iter != cont.end() ) {
            target = iter->second;
        } else {
            jo.throw_error_at( id, "Invalid mission function" );
        }
    }
}

static DynamicDataLoader::deferred_json deferred;

void mission_type::load( const JsonObject &jo, const std::string &src )
{
    const bool strict = src == "dda";

    mandatory( jo, was_loaded, "name", name );

    mandatory( jo, was_loaded, "difficulty", difficulty );
    mandatory( jo, was_loaded, "value", value );

    if( jo.has_member( "origins" ) ) {
        origins.clear();
        for( const std::string &m : jo.get_tags( "origins" ) ) {
            origins.emplace_back( io::string_to_enum<mission_origin>( m ) );
        }
    }

    if( std::any_of( origins.begin(), origins.end(), []( mission_origin origin ) {
    return origin == ORIGIN_ANY_NPC || origin == ORIGIN_OPENER_NPC || origin == ORIGIN_SECONDARY;
} ) ) {
        JsonObject djo = jo.get_object( "dialogue" );
        // TODO: There should be a cleaner way to do it
        mandatory( djo, was_loaded, "describe", dialogue[ "describe" ] );
        mandatory( djo, was_loaded, "offer", dialogue[ "offer" ] );
        mandatory( djo, was_loaded, "accepted", dialogue[ "accepted" ] );
        mandatory( djo, was_loaded, "rejected", dialogue[ "rejected" ] );
        mandatory( djo, was_loaded, "advice", dialogue[ "advice" ] );
        mandatory( djo, was_loaded, "inquire", dialogue[ "inquire" ] );
        mandatory( djo, was_loaded, "success", dialogue[ "success" ] );
        mandatory( djo, was_loaded, "success_lie", dialogue[ "success_lie" ] );
        mandatory( djo, was_loaded, "failure", dialogue[ "failure" ] );
    }

    optional( jo, was_loaded, "description", description );
    optional( jo, was_loaded, "urgent", urgent );
    optional( jo, was_loaded, "item", item_id );
    optional( jo, was_loaded, "item_group", group_id );
    optional( jo, was_loaded, "count", item_count, 1 );
    optional( jo, was_loaded, "required_container", container_id );
    optional( jo, was_loaded, "remove_container", remove_container );
    //intended for situations where closed and open container are different
    optional( jo, was_loaded, "empty_container", empty_container );
    optional( jo, was_loaded, "has_generic_rewards", has_generic_rewards, true );

    goal = jo.get_enum_value<decltype( goal )>( "goal" );

    assign_function( jo, "place", place, tripoint_function_map );
    const auto parse_phase = [&]( const std::string & phase,
    std::function<void( mission * )> &phase_func ) {
        if( jo.has_string( phase ) ) {
            assign_function( jo, phase, phase_func, mission_function_map );
        } else if( jo.has_member( phase ) ) {
            JsonObject j_start = jo.get_object( phase );
            if( !parse_funcs( j_start, phase_func ) ) {
                deferred.emplace_back( jo, src );
                jo.allow_omitted_members();
                j_start.allow_omitted_members();
                return false;
            }
        }
        return true;
    };
    if( !parse_phase( "start", start ) ) {
        return;
    }
    if( !parse_phase( "end", end ) ) {
        return;
    }
    if( !parse_phase( "fail", fail ) ) {
        return;
    }

    assign( jo, "deadline_low", deadline_low, false, 1_days );
    assign( jo, "deadline_high", deadline_high, false, 1_days );

    if( jo.has_member( "followup" ) ) {
        follow_up = mission_type_id( jo.get_string( "followup" ) );
    }

    if( jo.has_member( "monster_species" ) ) {
        monster_species = species_id( jo.get_string( "monster_species" ) );
    }
    if( jo.has_member( "monster_type" ) ) {
        monster_type = mtype_id( jo.get_string( "monster_type" ) );
    }

    if( jo.has_member( "monster_kill_goal" ) ) {
        monster_kill_goal = jo.get_int( "monster_kill_goal" );
    }

    assign( jo, "destination", target_id, strict );

    if( jo.has_member( "goal_condition" ) ) {
        read_condition<mission_goal_condition_context>( jo, "goal_condition", goal_condition, true );
    }
}

bool mission_type::test_goal_condition( const mission_goal_condition_context &d ) const
{
    if( goal_condition ) {
        return goal_condition( d );
    }
    return true;
}

void mission_type::finalize()
{
    DynamicDataLoader::get_instance().load_deferred( deferred );
}

void mission_type::check_consistency()
{
    for( const mission_type &m : get_all() ) {
        if( !m.item_id.is_empty() && !item::type_is_defined( m.item_id ) ) {
            debugmsg( "Mission %s has undefined item id %s", m.id.c_str(), m.item_id.c_str() );
        }
    }
}

mission_type_id mission_type::from_legacy( int old_id )
{
    static const std::vector<mission_type_id> old_id_vec = {{
            mission_MISSION_NULL,
            mission_MISSION_GET_ANTIBIOTICS,
            mission_MISSION_GET_SOFTWARE,
            mission_MISSION_GET_ZOMBIE_BLOOD_ANAL,
            mission_MISSION_RESCUE_DOG,
            mission_MISSION_KILL_ZOMBIE_MOM,
            mission_MISSION_REACH_SAFETY,
            mission_MISSION_GET_FLAG,
            mission_MISSION_GET_BLACK_BOX,
            mission_MISSION_GET_BLACK_BOX_TRANSCRIPT,
            mission_MISSION_EXPLORE_SARCOPHAGUS,
            mission_MISSION_GET_RELIC,
            mission_MISSION_RECOVER_PRIEST_DIARY,
            mission_MISSION_INVESTIGATE_CULT,
            mission_MISSION_INVESTIGATE_PRISON_VISIONARY,
            mission_MISSION_GET_RECORD_WEATHER,
            mission_MISSION_GET_RECORD_PATIENT,
            mission_MISSION_REACH_FEMA_CAMP,
            mission_MISSION_REACH_FARM_HOUSE,
            mission_MISSION_GET_RECORD_ACCOUNTING,
            mission_MISSION_GET_SAFE_BOX,
            mission_MISSION_GET_DEPUTY_BADGE,
            mission_MISSION_KILL_JABBERWOCK,
            mission_MISSION_KILL_100_Z,
            mission_MISSION_KILL_HORDE_MASTER,
            mission_MISSION_KILL_NEMESIS,
            mission_MISSION_RECRUIT_TRACKER,
            mission_MISSION_JOIN_TRACKER,
            mission_MISSION_FREE_MERCHANTS_EVAC_1,
            mission_MISSION_FREE_MERCHANTS_EVAC_2,
            mission_MISSION_FREE_MERCHANTS_EVAC_4,
            mission_MISSION_OLD_GUARD_REP_1,
            mission_MISSION_OLD_GUARD_REP_2,
            mission_MISSION_OLD_GUARD_REP_3,
            mission_MISSION_OLD_GUARD_REP_4,
            mission_MISSION_OLD_GUARD_NEC_1,
            mission_MISSION_OLD_GUARD_NEC_2,
            mission_MISSION_OLD_GUARD_NEC_COMMO_1,
            mission_MISSION_OLD_GUARD_NEC_COMMO_2,
            mission_MISSION_OLD_GUARD_NEC_COMMO_3,
            mission_MISSION_OLD_GUARD_NEC_COMMO_4,
            mission_MISSION_RANCH_FOREMAN_1,
            mission_MISSION_RANCH_FOREMAN_2,
            mission_MISSION_RANCH_FOREMAN_3,
            mission_MISSION_RANCH_FOREMAN_4,
            mission_MISSION_RANCH_FOREMAN_5,
            mission_MISSION_RANCH_FOREMAN_6,
            mission_MISSION_RANCH_FOREMAN_7,
            mission_MISSION_RANCH_FOREMAN_8,
            mission_MISSION_RANCH_FOREMAN_9,
            mission_MISSION_RANCH_FOREMAN_10,
            mission_MISSION_RANCH_FOREMAN_11,
            mission_MISSION_RANCH_FOREMAN_12,
            mission_MISSION_RANCH_FOREMAN_13,
            mission_MISSION_RANCH_FOREMAN_14,
            mission_MISSION_RANCH_FOREMAN_15,
            mission_MISSION_RANCH_FOREMAN_16,
            mission_MISSION_RANCH_FOREMAN_17,
            mission_MISSION_RANCH_NURSE_1,
            mission_MISSION_RANCH_NURSE_2,
            mission_MISSION_RANCH_NURSE_3,
            mission_MISSION_RANCH_NURSE_4,
            mission_MISSION_RANCH_NURSE_5,
            mission_MISSION_RANCH_NURSE_6,
            mission_MISSION_RANCH_NURSE_7,
            mission_MISSION_RANCH_NURSE_8,
            mission_MISSION_RANCH_NURSE_9,
            mission_MISSION_RANCH_NURSE_10,
            mission_MISSION_RANCH_NURSE_11,
            mission_MISSION_RANCH_SCAVENGER_1,
            mission_MISSION_RANCH_SCAVENGER_2,
            mission_MISSION_RANCH_SCAVENGER_3,
            mission_MISSION_RANCH_SCAVENGER_4,
            mission_MISSION_RANCH_BARTENDER_1,
            mission_MISSION_RANCH_BARTENDER_2,
            mission_MISSION_RANCH_BARTENDER_3,
            mission_MISSION_RANCH_BARTENDER_4,
            mission_MISSION_RANCH_BARTENDER_5,
            mission_MISSION_FREE_MERCHANTS_EVAC_3,
            // This is to help with the bugged find book mission
            mission_MISSION_NULL
        }
    };

    if( old_id >= 0 && old_id < static_cast<int>( old_id_vec.size() ) ) {
        return old_id_vec[ old_id ];
    }

    debugmsg( "Invalid legacy mission id: %d", old_id );
    return mission_MISSION_NULL;
}

const mission_type *mission_type::get( const mission_type_id &id )
{
    if( id.is_null() ) {
        return nullptr;
    }

    return &id.obj();
}

const std::vector<mission_type> &mission_type::get_all()
{
    return mission_type_factory.get_all();
}

mission_type_id mission_type::get_random_id( const mission_origin origin,
        const tripoint_abs_omt &p )
{
    std::vector<mission_type_id> valid;
    for( const mission_type &t : get_all() ) {
        if( std::find( t.origins.begin(), t.origins.end(), origin ) == t.origins.end() ) {
            continue;
        }
        if( t.place( p ) ) {
            valid.push_back( t.id );
        }
    }
    return random_entry( valid, mission_type_id::NULL_ID() );
}<|MERGE_RESOLUTION|>--- conflicted
+++ resolved
@@ -193,10 +193,6 @@
 static const std::map<std::string, std::function<void( mission * )>> mission_function_map = {{
         // Starts
         { "standard", { } },
-<<<<<<< HEAD
-=======
-        { "place_zombie_mom", mission_start::place_zombie_mom },
->>>>>>> 4c6e8b06
         { "kill_nemesis", mission_start::kill_nemesis },
         { "place_npc_software", mission_start::place_npc_software },
         { "place_deposit_box", mission_start::place_deposit_box },
