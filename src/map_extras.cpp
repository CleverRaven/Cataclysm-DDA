--- conflicted
+++ resolved
@@ -754,13 +754,8 @@
             std::vector<point_omt_ms> sandbag_positions = squares_in_direction( point_omt_ms( 10, 7 ),
                     point_omt_ms( 11, 8 ) );
             for( point_omt_ms &i : sandbag_positions ) {
-<<<<<<< HEAD
-                m.spawn_item( tripoint_omt_ms( i, abs_sub.z ), itype_bag_canvas, rng( 5, 13 ) );
-                m.spawn_item( tripoint_omt_ms( i, abs_sub.z ), itype_material_sand, rng( 3, 8 ) );
-=======
                 m.spawn_item( { i, abs_sub.z()}, itype_bag_canvas, rng( 5, 13 ) );
                 m.spawn_item( { i, abs_sub.z()}, itype_material_sand, rng( 3, 8 ) );
->>>>>>> 0d4cea30
             }
         } else {
             m.put_items_from_loc( Item_spawn_data_army_bed, { 1, 6, abs_sub.z()} );
