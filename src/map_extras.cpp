--- conflicted
+++ resolved
@@ -2117,11 +2117,6 @@
 static FunctionMap builtin_functions = {
     { map_extra_mx_null, mx_null },
     { map_extra_mx_roadworks, mx_roadworks },
-<<<<<<< HEAD
-    { map_extra_mx_bandits_block, mx_bandits_block },
-=======
-    { map_extra_mx_mayhem, mx_mayhem },
->>>>>>> 8c554597
     { map_extra_mx_minefield, mx_minefield },
     { map_extra_mx_helicopter, mx_helicopter },
     { map_extra_mx_portal_in, mx_portal_in },
