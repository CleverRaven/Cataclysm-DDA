--- conflicted
+++ resolved
@@ -1161,7 +1161,7 @@
     }
 }
 
-void dead_vegetation_parser( map &m, const tripoint loc )
+static void dead_vegetation_parser( map &m, const tripoint loc )
 {
     // furniture plants die to withered plants
     const furn_t &fid = m.furn( loc ).obj();
@@ -1213,7 +1213,7 @@
     }
 }
 
-void mx_dead_vegetation( map &m, const tripoint &abs_sub )
+static void mx_dead_vegetation( map &m, const tripoint &abs_sub )
 {
     // This map extra kills all plant life, creating area of desolation.
     // Possible result of acid rain / radiation / etc.,
@@ -1228,7 +1228,7 @@
     }
 }
 
-void mx_point_dead_vegetation( map &m, const tripoint &abs_sub )
+static void mx_point_dead_vegetation( map &m, const tripoint &abs_sub )
 {
     // This map extra creates patch of dead vegetation using a simple cellular automaton.
     // Lesser version of mx_dead_vegetation
@@ -1250,7 +1250,7 @@
     }
 }
 
-void burned_ground_parser( map &m, const tripoint &loc )
+static void burned_ground_parser( map &m, const tripoint &loc )
 {
     const furn_t &fid = m.furn( loc ).obj();
     const ter_id tid = m.ter( loc );
@@ -1355,7 +1355,7 @@
     }
 }
 
-void mx_point_burned_ground( map &m, const tripoint &abs_sub )
+static void mx_point_burned_ground( map &m, const tripoint &abs_sub )
 {
     // This map extra creates patch of burned ground using a simple cellular automaton.
     // Lesser version of mx_burned_ground
@@ -1377,7 +1377,7 @@
     }
 }
 
-void mx_burned_ground( map &m, const tripoint &abs_sub )
+static void mx_burned_ground( map &m, const tripoint &abs_sub )
 {
     // This map extra simulates effects of extensive past fire event; it destroys most vegetation,
     // and flamable objects, swaps vehicles with wreckage, levels houses, scatters ash etc.
@@ -1407,7 +1407,7 @@
     }
 }
 
-void mx_roadworks( map &m, const tripoint &abs_sub )
+static void mx_roadworks( map &m, const tripoint &abs_sub )
 {
     // This map extra creates road works on NS & EW roads, including barricades (as barrier poles), 
     // holes in the road, scattered soil, chance for heavy utility vehicles and some working
@@ -1744,11 +1744,8 @@
     { "mx_burned_ground", mx_burned_ground },
     { "mx_point_burned_ground", mx_point_burned_ground },
     { "mx_bandits_block", mx_bandits_block },
-<<<<<<< HEAD
     { "mx_roadworks", mx_roadworks },
-=======
     { "mx_marloss_pilgrimage", mx_marloss_pilgrimage },
->>>>>>> f3049e5e
 };
 
 map_special_pointer get_function( const std::string &name )
