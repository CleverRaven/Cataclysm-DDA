#include "game.h"

#include <cstdio>
#include <wctype.h>
#include <algorithm>
#include <chrono>
#include <cmath>
#include <csignal>
#include <ctime>
#include <iterator>
#include <locale>
#include <map>
#include <queue>
#include <set>
#include <sstream>
#include <string>
#include <vector>
#include <cstdlib>
#include <exception>
#include <iostream>
#include <limits>
#include <tuple>
#include <type_traits>
#include <unordered_set>
#include <utility>

#include "action.h"
#include "activity_handlers.h"
#include "artifact.h"
#include "auto_pickup.h"
#include "bionics.h"
#include "bodypart.h"
#include "cata_utility.h"
#include "catacharset.h"
#include "clzones.h"
#include "compatibility.h"
#include "computer.h"
#include "coordinate_conversions.h"
#include "coordinates.h"
#include "creature_tracker.h"
#include "cursesport.h"
#include "debug.h"
#include "dependency_tree.h"
#include "editmap.h"
#include "enums.h"
#include "event.h"
#include "faction.h"
#include "filesystem.h"
#include "game_constants.h"
#include "game_inventory.h"
#include "game_ui.h"
#include "gamemode.h"
#include "gates.h"
#include "gun_mode.h"
#include "help.h"
#include "iexamine.h"
#include "init.h"
#include "input.h"
#include "item_category.h"
#include "item_group.h"
#include "item_location.h"
#include "iuse_actor.h"
#include "json.h"
#include "lightmap.h"
#include "line.h"
#include "live_view.h"
#include "loading_ui.h"
#include "map.h"
#include "map_item_stack.h"
#include "map_iterator.h"
#include "mapbuffer.h"
#include "mapdata.h"
#include "map_extras.h"
#include "mapsharing.h"
#include "martialarts.h"
#include "messages.h"
#include "mission.h"
#include "mod_manager.h"
#include "monattack.h"
#include "monexamine.h"
#include "mongroup.h"
#include "monstergenerator.h"
#include "morale_types.h"
#include "mtype.h"
#include "npc.h"
#include "npc_class.h"
#include "omdata.h"
#include "options.h"
#include "output.h"
#include "overmap.h"
#include "overmap_ui.h"
#include "overmapbuffer.h"
#include "panels.h"
#include "path_info.h"
#include "pickup.h"
#include "popup.h"
#include "projectile.h"
#include "ranged.h"
#include "recipe_dictionary.h"
#include "rng.h"
#include "safemode_ui.h"
#include "scenario.h"
#include "scent_map.h"
#include "sounds.h"
#include "start_location.h"
#include "string_formatter.h"
#include "string_input_popup.h"
#include "submap.h"
#include "trait_group.h"
#include "translations.h"
#include "trap.h"
#include "uistate.h"
#include "veh_interact.h"
#include "veh_type.h"
#include "vehicle.h"
#include "vpart_position.h"
#include "vpart_range.h"
#include "vpart_reference.h"
#include "weather.h"
#include "weather_gen.h"
#include "worldfactory.h"
#include "map_selector.h"
#include "basecamp.h"
#include "character.h"
#include "color.h"
#include "damage.h"
#include "field.h"
#include "inventory.h"
#include "item_stack.h"
#include "itype.h"
#include "iuse.h"
#include "player.h"
#include "player_activity.h"
#include "pldata.h"
#include "recipe.h"
#include "regional_settings.h"
#include "ret_val.h"
#include "stomach.h"
#include "tileray.h"
#include "ui.h"
#include "units.h"
#include "weighted_list.h"
#include "int_id.h"
#include "string_id.h"

#if defined(TILES)
#include "cata_tiles.h"
#endif // TILES

#if !(defined(_WIN32) || defined(TILES))
#include <langinfo.h>
#include <cstring>
#endif

#if defined(_WIN32)
#if 1 // Hack to prevent reordering of #include "platform_win.h" by IWYU
#   include "platform_win.h"
#endif
#   include <tchar.h>
#endif

#define dbg(x) DebugLog((DebugLevel)(x),D_GAME) << __FILE__ << ":" << __LINE__ << ": "

const int core_version = 6;
static constexpr int DANGEROUS_PROXIMITY = 5;

/** Will be set to true when running unit tests */
bool test_mode = false;

const mtype_id mon_manhack( "mon_manhack" );

const skill_id skill_melee( "melee" );
const skill_id skill_dodge( "dodge" );
const skill_id skill_driving( "driving" );
const skill_id skill_firstaid( "firstaid" );
const skill_id skill_survival( "survival" );
const skill_id skill_electronics( "electronics" );
const skill_id skill_mechanics( "mechanics" );
const skill_id skill_computer( "computer" );

const species_id ZOMBIE( "ZOMBIE" );
const species_id PLANT( "PLANT" );

const efftype_id effect_adrenaline_mycus( "adrenaline_mycus" );
const efftype_id effect_alarm_clock( "alarm_clock" );
const efftype_id effect_amigara( "amigara" );
const efftype_id effect_assisted( "assisted" );
const efftype_id effect_blind( "blind" );
const efftype_id effect_boomered( "boomered" );
const efftype_id effect_bouldering( "bouldering" );
const efftype_id effect_contacts( "contacts" );
const efftype_id effect_controlled( "controlled" );
const efftype_id effect_deaf( "deaf" );
const efftype_id effect_docile( "docile" );
const efftype_id effect_downed( "downed" );
const efftype_id effect_drunk( "drunk" );
const efftype_id effect_emp( "emp" );
const efftype_id effect_evil( "evil" );
const efftype_id effect_flu( "flu" );
const efftype_id effect_glowing( "glowing" );
const efftype_id effect_hot( "hot" );
const efftype_id effect_infected( "infected" );
const efftype_id effect_laserlocked( "laserlocked" );
const efftype_id effect_no_sight( "no_sight" );
const efftype_id effect_onfire( "onfire" );
const efftype_id effect_pacified( "pacified" );
const efftype_id effect_pet( "pet" );
const efftype_id effect_relax_gas( "relax_gas" );
const efftype_id effect_sleep( "sleep" );
const efftype_id effect_stunned( "stunned" );
const efftype_id effect_teleglow( "teleglow" );
const efftype_id effect_tetanus( "tetanus" );
const efftype_id effect_visuals( "visuals" );
const efftype_id effect_winded( "winded" );

static const bionic_id bio_remote( "bio_remote" );

static const trait_id trait_GRAZER( "GRAZER" );
static const trait_id trait_ILLITERATE( "ILLITERATE" );
static const trait_id trait_INFIMMUNE( "INFIMMUNE" );
static const trait_id trait_INFRESIST( "INFRESIST" );
static const trait_id trait_LEG_TENT_BRACE( "LEG_TENT_BRACE" );
static const trait_id trait_M_IMMUNE( "M_IMMUNE" );
static const trait_id trait_PARKOUR( "PARKOUR" );
static const trait_id trait_RUMINANT( "RUMINANT" );
static const trait_id trait_SHELL2( "SHELL2" );
static const trait_id trait_VINES2( "VINES2" );
static const trait_id trait_VINES3( "VINES3" );
static const trait_id trait_BURROW( "BURROW" );

static const faction_id your_followers( "your_followers" );

void intro();

#if defined(__ANDROID__)
extern std::map<std::string, std::list<input_event>> quick_shortcuts_map;
extern bool add_best_key_for_action_to_quick_shortcuts( action_id action,
        const std::string &category, bool back );
extern bool add_key_to_quick_shortcuts( long key, const std::string &category, bool back );
#endif

//The one and only game instance
std::unique_ptr<game> g;
#if defined(TILES)
extern std::unique_ptr<cata_tiles> tilecontext;
extern void toggle_fullscreen_window();
extern bool save_screenshot( const std::string &file_path );
#endif // TILES

uistatedata uistate;

bool is_valid_in_w_terrain( int x, int y )
{
    return x >= 0 && x < TERRAIN_WINDOW_WIDTH && y >= 0 && y < TERRAIN_WINDOW_HEIGHT;
}

// This is the main game set-up process.
game::game() :
    liveview( *liveview_ptr ),
    scent_ptr( *this ),
    m( *map_ptr ),
    u( *u_ptr ),
    scent( *scent_ptr ),
    events( *event_manager_ptr ),
    uquit( QUIT_NO ),
    new_game( false ),
    displaying_scent( false ),
    pixel_minimap_option( 0 ),
    safe_mode( SAFE_MODE_ON ),
    u_shared_ptr( &u, null_deleter{} ),
    mostseen( 0 ),
    safe_mode_warning_logged( false ),
    next_npc_id( 1 ),
    next_mission_id( 1 ),
    remoteveh_cache_time( calendar::before_time_starts ),
    user_action_counter( 0 ),
    tileset_zoom( DEFAULT_TILESET_ZOOM )
{
    player_was_sleeping = false;
    reset_light_level();
    world_generator.reset( new worldfactory() );
    // do nothing, everything that was in here is moved to init_data() which is called immediately after g = new game; in main.cpp
    // The reason for this move is so that g is not uninitialized when it gets to installing the parts into vehicles.
}

// Load everything that will not depend on any mods
void game::load_static_data()
{
    // UI stuff, not mod-specific per definition
    inp_mngr.init();            // Load input config JSON
    // Init mappings for loading the json stuff
    DynamicDataLoader::get_instance();
    fullscreen = false;
    reinitmap = false;
    was_fullscreen = false;
    show_panel_adm = false;
    panel_manager::get_manager().init();

    // These functions do not load stuff from json.
    // The content they load/initialize is hardcoded into the program.
    // Therefore they can be loaded here.
    // If this changes (if they load data from json), they have to
    // be moved to game::load_mod or game::load_core_data

    get_auto_pickup().load_global();
    get_safemode().load_global();
}

bool game::check_mod_data( const std::vector<mod_id> &opts, loading_ui &ui )
{
    auto &tree = world_generator->get_mod_manager().get_tree();

    // deduplicated list of mods to check
    std::set<mod_id> check( opts.begin(), opts.end() );

    // if no specific mods specified check all non-obsolete mods
    if( check.empty() ) {
        for( const mod_id &e : world_generator->get_mod_manager().all_mods() ) {
            if( !e->obsolete ) {
                check.emplace( e );
            }
        }
    }

    if( check.empty() ) {
        // if no loadable mods then test core data only
        try {
            load_core_data( ui );
            DynamicDataLoader::get_instance().finalize_loaded_data( ui );
        } catch( const std::exception &err ) {
            std::cerr << "Error loading data from json: " << err.what() << std::endl;
        }
    }

    for( const auto &e : check ) {
        if( !e.is_valid() ) {
            std::cerr << "Unknown mod: " << e.str() << std::endl;
            return false;
        }

        const MOD_INFORMATION &mod = *e;

        if( !tree.is_available( mod.ident ) ) {
            std::cerr << "Missing dependencies: " << mod.name() << "\n"
                      << tree.get_node( mod.ident )->s_errors() << std::endl;
            return false;
        }

        std::cout << "Checking mod " << mod.name() << " [" << mod.ident.str() << "]" << std::endl;

        try {
            load_core_data( ui );

            // Load any dependencies
            for( auto &dep : tree.get_dependencies_of_X_as_strings( mod.ident ) ) {
                load_data_from_dir( dep->path, dep->ident.str(), ui );
            }

            // Load mod itself
            load_data_from_dir( mod.path, mod.ident.str(), ui );
            DynamicDataLoader::get_instance().finalize_loaded_data( ui );
        } catch( const std::exception &err ) {
            std::cerr << "Error loading data: " << err.what() << std::endl;
        }
    }

    return true;
}

bool game::is_core_data_loaded() const
{
    return DynamicDataLoader::get_instance().is_data_finalized();
}

void game::load_core_data( loading_ui &ui )
{
    // core data can be loaded only once and must be first
    // anyway.
    DynamicDataLoader::get_instance().unload_data();

    load_data_from_dir( FILENAMES[ "jsondir" ], "core", ui );
}

void game::load_data_from_dir( const std::string &path, const std::string &src, loading_ui &ui )
{
    DynamicDataLoader::get_instance().load_data_from_path( path, src, ui );
}

game::~game()
{
    MAPBUFFER.reset();
}

// Fixed window sizes
#define MINIMAP_HEIGHT 7
#define MINIMAP_WIDTH 7

void game::init_ui( const bool resized )
{
    // clear the screen
    static bool first_init = true;

    if( first_init ) {
        catacurses::clear();

        // print an intro screen, making sure the terminal is the correct size

        first_init = false;

#if defined(TILES)
        //class variable to track the option being active
        //only set once, toggle action is used to change during game
        pixel_minimap_option = get_option<bool>( "PIXEL_MINIMAP" );
#endif // TILES
    }

    // First get TERMX, TERMY
#if defined(TILES) || defined(_WIN32)
    TERMX = get_terminal_width();
    TERMY = get_terminal_height();

    if( resized ) {
        get_options().get_option( "TERMINAL_X" ).setValue( TERMX * get_scaling_factor() );
        get_options().get_option( "TERMINAL_Y" ).setValue( TERMY * get_scaling_factor() );
        get_options().save();
    }
#else
    ( void ) resized;
    intro();

    TERMY = getmaxy( catacurses::stdscr );
    TERMX = getmaxx( catacurses::stdscr );

    // try to make FULL_SCREEN_HEIGHT symmetric according to TERMY
    if( TERMY % 2 ) {
        FULL_SCREEN_HEIGHT = 25;
    } else {
        FULL_SCREEN_HEIGHT = 24;
    }

#endif
    // remove some space for the sidebar, this is the maximal space
    // (using standard font) that the terrain window can have
    int sidebar_left = panel_manager::get_manager().get_width_left();
    int sidebar_right = panel_manager::get_manager().get_width_right();

    TERRAIN_WINDOW_HEIGHT = TERMY;
    TERRAIN_WINDOW_WIDTH = TERMX - ( sidebar_left + sidebar_right );
    TERRAIN_WINDOW_TERM_WIDTH = TERRAIN_WINDOW_WIDTH;
    TERRAIN_WINDOW_TERM_HEIGHT = TERRAIN_WINDOW_HEIGHT;

    /**
     * In tiles mode w_terrain can have a different font (with a different
     * tile dimension) or can be drawn by cata_tiles which uses tiles that again
     * might have a different dimension then the normal font used everywhere else.
     *
     * TERRAIN_WINDOW_WIDTH/TERRAIN_WINDOW_HEIGHT defines how many squares can
     * be displayed in w_terrain (using it's specific tile dimension), not
     * including partially drawn squares at the right/bottom. You should
     * use it whenever you want to draw specific squares in that window or to
     * determine whether a specific square is draw on screen (or outside the screen
     * and needs scrolling).
     *
     * TERRAIN_WINDOW_TERM_WIDTH/TERRAIN_WINDOW_TERM_HEIGHT defines the size of
     * w_terrain in the standard font dimension (the font that everything else uses).
     * You usually don't have to use it, expect for positioning of windows,
     * because the window positions use the standard font dimension.
     *
     * VIEW_OFFSET_X/VIEW_OFFSET_Y is the position of w_terrain on screen,
     * it is (as every window position) in standard font dimension.
     * As the sidebar is located right of w_terrain it also controls its position.
     * It was used to move everything into the center of the screen,
     * when the screen was larger than what the game required. They are currently
     * set to zero to prevent the other game windows from being truncated if
     * w_terrain is too small for the current window.
     *
     * The code here calculates size available for w_terrain, caps it at
     * max_view_size (the maximal view range than any character can have at
     * any time).
     * It is stored in TERRAIN_WINDOW_*.
     * If w_terrain does not occupy the whole available area, VIEW_OFFSET_*
     * are set to move everything into the middle of the screen.
     */
    to_map_font_dimension( TERRAIN_WINDOW_WIDTH, TERRAIN_WINDOW_HEIGHT );

    VIEW_OFFSET_X = 0;
    VIEW_OFFSET_Y = 0;

    // VIEW_OFFSET_* are in standard font dimension.
    from_map_font_dimension( VIEW_OFFSET_X, VIEW_OFFSET_Y );

    // Position of the player in the terrain window, it is always in the center
    POSX = TERRAIN_WINDOW_WIDTH / 2;
    POSY = TERRAIN_WINDOW_HEIGHT / 2;

    w_terrain = w_terrain_ptr = catacurses::newwin( TERRAIN_WINDOW_HEIGHT, TERRAIN_WINDOW_WIDTH,
                                VIEW_OFFSET_Y, VIEW_OFFSET_X + sidebar_left );
    werase( w_terrain );

    /**
     * Doing the same thing as above for the overmap
     */
    static const int OVERMAP_LEGEND_WIDTH = 28;
    OVERMAP_WINDOW_HEIGHT = TERMY;
    OVERMAP_WINDOW_WIDTH = TERMX - OVERMAP_LEGEND_WIDTH;
    to_overmap_font_dimension( OVERMAP_WINDOW_WIDTH, OVERMAP_WINDOW_HEIGHT );

    //Bring the framebuffer to the maximum required dimensions
    //Otherwise it segfaults when the overmap needs a bigger buffer size than it provides
    reinitialize_framebuffer();

    // minimap is always MINIMAP_WIDTH x MINIMAP_HEIGHT in size
    int _y = VIEW_OFFSET_Y;
    int _x = VIEW_OFFSET_X;

    w_minimap = w_minimap_ptr = catacurses::newwin( MINIMAP_HEIGHT, MINIMAP_WIDTH, _y, _x );
    werase( w_minimap );

    w_panel_adm = w_panel_adm_ptr = catacurses::newwin( 15, 65, ( TERMY / 2 ) - 8, ( TERMX / 2 ) - 33 );
    werase( w_panel_adm );
    // need to init in order to avoid crash. gets updated by the panel code.
    w_pixel_minimap = catacurses::newwin( 1, 1, 0, 0 );
    liveview.init();

    // Only refresh if we are in-game, otherwise all resources are not initialized
    // and this refresh will crash the game.
    if( resized && u.getID() != -1 ) {
        refresh_all();
    }
}

void game::toggle_fullscreen()
{
#if !defined(TILES)
    fullscreen = !fullscreen;
    init_ui();
    refresh_all();
#else
    toggle_fullscreen_window();
    refresh_all();
#endif
}

void game::toggle_pixel_minimap()
{
#if defined(TILES)
    if( pixel_minimap_option ) {
        clear_window_area( w_pixel_minimap );
    }
    pixel_minimap_option = !pixel_minimap_option;
    init_ui();
    refresh_all();
#endif // TILES
}

void game::toggle_panel_adm()
{
    show_panel_adm = !show_panel_adm;
}

void game::reload_tileset()
{
#if defined(TILES)
    try {
        tilecontext->reinit();
        tilecontext->load_tileset( get_option<std::string>( "TILES" ), false, true );
        tilecontext->do_tile_loading_report();
    } catch( const std::exception &err ) {
        popup( _( "Loading the tileset failed: %s" ), err.what() );
    }
    g->reset_zoom();
    g->refresh_all();
#endif // TILES
}

// temporarily switch out of fullscreen for functions that rely
// on displaying some part of the sidebar
void game::temp_exit_fullscreen()
{
    if( fullscreen ) {
        was_fullscreen = true;
        toggle_fullscreen();
    } else {
        was_fullscreen = false;
    }
}

void game::reenter_fullscreen()
{
    if( was_fullscreen ) {
        if( !fullscreen ) {
            toggle_fullscreen();
        }
    }
}

/*
 * Initialize more stuff after mapbuffer is loaded.
 */
void game::setup()
{
    popup_status( _( "Please wait while the world data loads..." ), _( "Loading core data" ) );
    loading_ui ui( true );
    load_core_data( ui );

    load_world_modfiles( ui );

    m =  map( get_option<bool>( "ZLEVELS" ) );

    next_npc_id = 1;
    next_mission_id = 1;
    new_game = true;
    uquit = QUIT_NO;   // We haven't quit the game
    bVMonsterLookFire = true;

    weather.weather = WEATHER_CLEAR; // Start with some nice weather...
    // Weather shift in 30
    // TODO: shouldn't that use calendar::start instead of INITIAL_TIME?
    weather.nextweather = calendar::time_of_cataclysm + time_duration::from_hours(
                              get_option<int>( "INITIAL_TIME" ) ) + 30_minutes;

    turnssincelastmon = 0; //Auto safe mode init

    sounds::reset_sounds();
    clear_zombies();
    coming_to_stairs.clear();
    active_npc.clear();
    faction_manager_ptr->clear();
    mission::clear_all();
    Messages::clear_messages();
    events = event_manager();

    SCT.vSCT.clear(); //Delete pending messages

    // reset kill counts
    kills.clear();
    npc_kills.clear();
    // reset follower list
    follower_ids.clear();
    scent.reset();

    remoteveh_cache_time = calendar::before_time_starts;
    remoteveh_cache = nullptr;
    // back to menu for save loading, new game etc
}

bool game::has_gametype() const
{
    return gamemode && gamemode->id() != SGAME_NULL;
}

special_game_id game::gametype() const
{
    return gamemode ? gamemode->id() : SGAME_NULL;
}

void game::load_map( const tripoint &pos_sm )
{
    m.load( pos_sm.x, pos_sm.y, pos_sm.z, true );
}

// Set up all default values for a new game
bool game::start_game()
{
    if( !gamemode ) {
        gamemode.reset( new special_game() );
    }

    seed = rng_bits();
    new_game = true;
    start_calendar();
    weather.nextweather = calendar::turn;
    safe_mode = ( get_option<bool>( "SAFEMODE" ) ? SAFE_MODE_ON : SAFE_MODE_OFF );
    mostseen = 0; // ...and mostseen is 0, we haven't seen any monsters yet.
    get_safemode().load_global();

    last_mouse_edge_scroll = std::chrono::steady_clock::now();
    last_mouse_edge_scroll_vector = tripoint_zero;

    init_autosave();

    catacurses::clear();
    catacurses::refresh();
    popup_nowait( _( "Please wait as we build your world" ) );
    load_master();
    u.setID( assign_npc_id() ); // should be as soon as possible, but *after* load_master

    const start_location &start_loc = u.start_location.obj();
    const tripoint omtstart = start_loc.find_player_initial_location();
    if( omtstart == overmap::invalid_tripoint ) {
        return false;
    }
    start_loc.prepare_map( omtstart );

    if( scen->has_map_special() ) {
        // Specials can add monster spawn points and similar and should be done before the main
        // map is loaded.
        start_loc.add_map_special( omtstart, scen->get_map_special() );
    }

    tripoint lev = omt_to_sm_copy( omtstart );
    // The player is centered in the map, but lev[xyz] refers to the top left point of the map
    lev.x -= HALF_MAPSIZE;
    lev.y -= HALF_MAPSIZE;
    load_map( lev );

    m.invalidate_map_cache( get_levz() );
    m.build_map_cache( get_levz() );
    // Do this after the map cache has been built!
    start_loc.place_player( u );
    // ...but then rebuild it, because we want visibility cache to avoid spawning monsters in sight
    m.invalidate_map_cache( get_levz() );
    m.build_map_cache( get_levz() );
    // Start the overmap with out immediate neighborhood visible, this needs to be after place_player
    overmap_buffer.reveal( point( u.global_omt_location().x, u.global_omt_location().y ),
                           get_option<int>( "DISTANCE_INITIAL_VISIBILITY" ), 0 );

    u.moves = 0;
    u.process_turn(); // process_turn adds the initial move points
    u.stamina = u.get_stamina_max();
    weather.temperature = SPRING_TEMPERATURE;
    weather.update_weather();
    u.next_climate_control_check = calendar::before_time_starts; // Force recheck at startup
    u.last_climate_control_ret = false;

    //Reset character safe mode/pickup rules
    get_auto_pickup().clear_character_rules();
    get_safemode().clear_character_rules();

    //Put some NPCs in there!
    if( get_option<std::string>( "STARTING_NPC" ) == "always" ||
        ( get_option<std::string>( "STARTING_NPC" ) == "scenario" &&
          !g->scen->has_flag( "LONE_START" ) ) ) {
        create_starting_npcs();
    }
    //Load NPCs. Set nearby npcs to active.
    load_npcs();
    // Spawn the monsters
    const bool spawn_near =
        get_option<bool>( "BLACK_ROAD" ) || g->scen->has_flag( "SUR_START" );
    // Surrounded start ones
    if( spawn_near ) {
        start_loc.surround_with_monsters( omtstart, mongroup_id( "GROUP_ZOMBIE" ), 70 );
    }

    m.spawn_monsters( !spawn_near ); // Static monsters

    // Make sure that no monsters are near the player
    // This can happen in lab starts
    if( !spawn_near ) {
        for( monster &critter : all_monsters() ) {
            if( rl_dist( critter.pos(), u.pos() ) <= 5 ||
                m.clear_path( critter.pos(), u.pos(), 40, 1, 100 ) ) {
                remove_zombie( critter );
            }
        }
    }

    //Create mutation_category_level
    u.set_highest_cat_level();
    //Calculate mutation drench protection stats
    u.drench_mut_calc();
    if( scen->has_flag( "FIRE_START" ) ) {
        start_loc.burn( omtstart, 3, 3 );
    }
    if( scen->has_flag( "INFECTED" ) ) {
        u.add_effect( effect_infected, 1_turns, random_body_part(), true );
    }
    if( scen->has_flag( "BAD_DAY" ) ) {
        u.add_effect( effect_flu, 1000_minutes );
        u.add_effect( effect_drunk, 270_minutes );
        u.add_morale( MORALE_FEELING_BAD, -100, -100, 50_minutes, 50_minutes );
    }
    if( scen->has_flag( "HELI_CRASH" ) ) {
        start_loc.handle_heli_crash( u );
        bool success = false;
        for( auto v : m.get_vehicles() ) {
            std::string name = v.v->type.str();
            std::string search = std::string( "helicopter" );
            if( name.find( search ) != std::string::npos ) {
                for( const vpart_reference &vp : v.v->get_any_parts( VPFLAG_CONTROLS ) ) {
                    const tripoint pos = vp.pos();
                    u.setpos( pos );

                    // Delete the items that would have spawned here from a "corpse"
                    for( auto sp : v.v->parts_at_relative( vp.mount(), true ) ) {
                        vehicle_stack here = v.v->get_items( sp );

                        for( auto iter = here.begin(); iter != here.end(); ) {
                            iter = here.erase( iter );
                        }
                    }

                    auto mons = critter_tracker->find( pos );
                    if( mons != nullptr ) {
                        critter_tracker->remove( *mons );
                    }

                    success = true;
                    break;
                }
                if( success ) {
                    v.v->name = "Bird Wreckage";
                    break;
                }
            }
        }
    }

    // Now that we're done handling coordinates, ensure the player's submap is in the center of the map
    update_map( u );

    // Assign all of this scenario's missions to the player.
    for( const mission_type_id &m : scen->missions() ) {
        const auto mission = mission::reserve_new( m, -1 );
        mission->assign( u );
    }

    //~ %s is player name
    u.add_memorial_log( pgettext( "memorial_male", "%s began their journey into the Cataclysm." ),
                        pgettext( "memorial_female", "%s began their journey into the Cataclysm." ),
                        u.name );
    return true;
}

//Make any nearby overmap npcs active, and put them in the right location.
void game::load_npcs()
{
    const int radius = HALF_MAPSIZE - 1;
    // uses submap coordinates
    std::vector<std::shared_ptr<npc>> just_added;
    for( const auto &temp : overmap_buffer.get_npcs_near_player( radius ) ) {

        if( temp->is_active() ) {
            continue;
        }
        if( ( temp->has_companion_mission() ) && ( temp->mission != NPC_MISSION_TRAVELLING ) ) {
            continue;
        }

        const tripoint sm_loc = temp->global_sm_location();
        // NPCs who are out of bounds before placement would be pushed into bounds
        // This can cause NPCs to teleport around, so we don't want that
        if( sm_loc.x < get_levx() || sm_loc.x >= get_levx() + MAPSIZE ||
            sm_loc.y < get_levy() || sm_loc.y >= get_levy() + MAPSIZE ||
            ( sm_loc.z != get_levz() && !m.has_zlevels() ) ) {
            continue;
        }

        add_msg( m_debug, "game::load_npcs: Spawning static NPC, %d:%d:%d (%d:%d:%d)",
                 get_levx(), get_levy(), get_levz(), sm_loc.x, sm_loc.y, sm_loc.z );
        temp->place_on_map();
        if( !m.inbounds( temp->pos() ) ) {
            continue;
        }
        // In the rare case the npc was marked for death while
        // it was on the overmap. Kill it.
        if( temp->marked_for_death ) {
            temp->die( nullptr );
        } else {
            if( temp->my_fac != nullptr ) {
                temp->my_fac->known_by_u = true;
            }
            active_npc.push_back( temp );
            just_added.push_back( temp );
        }
    }

    for( const auto &npc : just_added ) {
        npc->on_load();
    }

    npcs_dirty = false;
}

void game::unload_npcs()
{
    for( const auto &npc : active_npc ) {
        npc->on_unload();
    }

    active_npc.clear();
}

void game::reload_npcs()
{
    // TODO: Make it not invoke the "on_unload" command for the NPCs that will be loaded anyway
    // and not invoke "on_load" for those NPCs that avoided unloading this way.
    unload_npcs();
    load_npcs();
}

void game::create_starting_npcs()
{
    if( !get_option<bool>( "STATIC_NPC" ) ||
        get_option<std::string>( "STARTING_NPC" ) == "never" ) {
        return; //Do not generate a starting npc.
    }

    //We don't want more than one starting npc per starting location
    const int radius = 1;
    if( !overmap_buffer.get_npcs_near_player( radius ).empty() ) {
        return; //There is already an NPC in this starting location
    }

    std::shared_ptr<npc> tmp = std::make_shared<npc>();
    tmp->normalize();
    tmp->randomize( one_in( 2 ) ? NC_DOCTOR : NC_NONE );
    tmp->spawn_at_precise( { get_levx(), get_levy() }, u.pos() - point( 1, 1 ) );
    overmap_buffer.insert_npc( tmp );
    tmp->form_opinion( u );
    tmp->set_attitude( NPCATT_NULL );
    //This sets the NPC mission. This NPC remains in the starting location.
    tmp->mission = NPC_MISSION_SHELTER;
    tmp->chatbin.first_topic = "TALK_SHELTER";
    tmp->toggle_trait( trait_id( "NPC_STARTING_NPC" ) );
    //One random starting NPC mission
    tmp->add_new_mission( mission::reserve_random( ORIGIN_OPENER_NPC, tmp->global_omt_location(),
                          tmp->getID() ) );
}

bool game::cleanup_at_end()
{
    if( uquit == QUIT_DIED || uquit == QUIT_SUICIDE ) {
        // Put (non-hallucinations) into the overmap so they are not lost.
        for( monster &critter : all_monsters() ) {
            despawn_monster( critter );
        }
        // Reset NPC factions and disposition
        reset_npc_dispositions();
        // Save the factions', missions and set the NPC's overmap coordinates
        // Npcs are saved in the overmap.
        save_factions_missions_npcs(); //missions need to be saved as they are global for all saves.
        // save artifacts.
        save_artifacts();

        // and the overmap, and the local map.
        save_maps(); //Omap also contains the npcs who need to be saved.
    }

    if( uquit == QUIT_DIED || uquit == QUIT_SUICIDE ) {
        std::vector<std::string> vRip;

        int iMaxWidth = 0;
        int iNameLine = 0;
        int iInfoLine = 0;

        if( u.has_amount( "holybook_bible1", 1 ) || u.has_amount( "holybook_bible2", 1 ) ||
            u.has_amount( "holybook_bible3", 1 ) ) {
            if( !( u.has_trait( trait_id( "CANNIBAL" ) ) || u.has_trait( trait_id( "PSYCHOPATH" ) ) ) ) {
                vRip.emplace_back( "               _______  ___" );
                vRip.emplace_back( "              <       `/   |" );
                vRip.emplace_back( "               >  _     _ (" );
                vRip.emplace_back( "              |  |_) | |_) |" );
                vRip.emplace_back( "              |  | \\ | |   |" );
                vRip.emplace_back( "   ______.__%_|            |_________  __" );
                vRip.emplace_back( " _/                                  \\|  |" );
                iNameLine = vRip.size();
                vRip.emplace_back( "|                                        <" );
                vRip.emplace_back( "|                                        |" );
                iMaxWidth = vRip[vRip.size() - 1].length();
                vRip.emplace_back( "|                                        |" );
                vRip.emplace_back( "|_____.-._____              __/|_________|" );
                vRip.emplace_back( "              |            |" );
                iInfoLine = vRip.size();
                vRip.emplace_back( "              |            |" );
                vRip.emplace_back( "              |           <" );
                vRip.emplace_back( "              |            |" );
                vRip.emplace_back( "              |   _        |" );
                vRip.emplace_back( "              |__/         |" );
                vRip.emplace_back( "             % / `--.      |%" );
                vRip.emplace_back( "         * .%%|          -< @%%%" );
                vRip.emplace_back( "         `\\%`@|            |@@%@%%" );
                vRip.emplace_back( "       .%%%@@@|%     `   % @@@%%@%%%%" );
                vRip.emplace_back( "  _.%%%%%%@@@@@@%%%__/\\%@@%%@@@@@@@%%%%%%" );

            } else {
                vRip.emplace_back( "               _______  ___" );
                vRip.emplace_back( "              |       \\/   |" );
                vRip.emplace_back( "              |            |" );
                vRip.emplace_back( "              |            |" );
                iInfoLine = vRip.size();
                vRip.emplace_back( "              |            |" );
                vRip.emplace_back( "              |            |" );
                vRip.emplace_back( "              |            |" );
                vRip.emplace_back( "              |            |" );
                vRip.emplace_back( "              |           <" );
                vRip.emplace_back( "              |   _        |" );
                vRip.emplace_back( "              |__/         |" );
                vRip.emplace_back( "   ______.__%_|            |__________  _" );
                vRip.emplace_back( " _/                                   \\| \\" );
                iNameLine = vRip.size();
                vRip.emplace_back( "|                                         <" );
                vRip.emplace_back( "|                                         |" );
                iMaxWidth = vRip[vRip.size() - 1].length();
                vRip.emplace_back( "|                                         |" );
                vRip.emplace_back( "|_____.-._______            __/|__________|" );
                vRip.emplace_back( "             % / `_-.   _  |%" );
                vRip.emplace_back( "         * .%%|  |_) | |_)< @%%%" );
                vRip.emplace_back( "         `\\%`@|  | \\ | |   |@@%@%%" );
                vRip.emplace_back( "       .%%%@@@|%     `   % @@@%%@%%%%" );
                vRip.emplace_back( "  _.%%%%%%@@@@@@%%%__/\\%@@%%@@@@@@@%%%%%%" );
            }
        } else {
            vRip.emplace_back( "           _________  ____           " );
            vRip.emplace_back( "         _/         `/    \\_         " );
            vRip.emplace_back( "       _/      _     _      \\_.      " );
            vRip.emplace_back( "     _%\\      |_) | |_)       \\_     " );
            vRip.emplace_back( "   _/ \\/      | \\ | |           \\_   " );
            vRip.emplace_back( " _/                               \\_ " );
            vRip.emplace_back( "|                                   |" );
            iNameLine = vRip.size();
            vRip.emplace_back( " )                                 < " );
            vRip.emplace_back( "|                                   |" );
            vRip.emplace_back( "|                                   |" );
            vRip.emplace_back( "|   _                               |" );
            vRip.emplace_back( "|__/                                |" );
            iMaxWidth = vRip[vRip.size() - 1].length();
            vRip.emplace_back( " / `--.                             |" );
            vRip.emplace_back( "|                                  ( " );
            iInfoLine = vRip.size();
            vRip.emplace_back( "|                                   |" );
            vRip.emplace_back( "|                                   |" );
            vRip.emplace_back( "|     %                         .   |" );
            vRip.emplace_back( "|  @`                            %% |" );
            vRip.emplace_back( "| %@%@%\\                *      %`%@%|" );
            vRip.emplace_back( "%%@@@.%@%\\%%           `\\ %%.%%@@%@" );
            vRip.emplace_back( "@%@@%%%%%@@@@@@%%%%%%%%@@%%@@@%%%@%%@" );
        }

        const int iOffsetX = ( TERMX > FULL_SCREEN_WIDTH ) ? ( TERMX - FULL_SCREEN_WIDTH ) / 2 : 0;
        const int iOffsetY = ( TERMY > FULL_SCREEN_HEIGHT ) ? ( TERMY - FULL_SCREEN_HEIGHT ) / 2 : 0;

        catacurses::window w_rip = catacurses::newwin( FULL_SCREEN_HEIGHT, FULL_SCREEN_WIDTH, iOffsetY,
                                   iOffsetX );
        draw_border( w_rip );

        sfx::do_player_death_hurt( g->u, true );
        sfx::fade_audio_group( 1, 2000 );
        sfx::fade_audio_group( 2, 2000 );
        sfx::fade_audio_group( 3, 2000 );
        sfx::fade_audio_group( 4, 2000 );

        for( unsigned int iY = 0; iY < vRip.size(); ++iY ) {
            for( unsigned int iX = 0; iX < vRip[iY].length(); ++iX ) {
                char cTemp = vRip[iY][iX];
                if( cTemp != ' ' ) {
                    nc_color ncColor = c_light_gray;

                    if( cTemp == '%' ) {
                        ncColor = c_green;

                    } else if( cTemp == '_' || cTemp == '|' ) {
                        ncColor = c_white;

                    } else if( cTemp == '@' ) {
                        ncColor = c_brown;

                    } else if( cTemp == '*' ) {
                        ncColor = c_red;
                    }

                    mvwputch( w_rip, iY + 1, iX + ( FULL_SCREEN_WIDTH / 2 ) - ( iMaxWidth / 2 ), ncColor,
                              vRip[iY][iX] );
                }
            }
        }

        std::string sTemp;
        std::stringstream ssTemp;

        center_print( w_rip, iInfoLine++, c_white, _( "Survived:" ) );

        int turns = calendar::turn - calendar::start;
        int minutes = ( turns / MINUTES( 1 ) ) % 60;
        int hours = ( turns / HOURS( 1 ) ) % 24;
        int days = turns / DAYS( 1 );

        if( days > 0 ) {
            sTemp = string_format( "%dd %dh %dm", days, hours, minutes );
        } else if( hours > 0 ) {
            sTemp = string_format( "%dh %dm", hours, minutes );
        } else {
            sTemp = string_format( "%dm", minutes );
        }

        center_print( w_rip, iInfoLine++, c_white, sTemp );

        int iTotalKills = 0;

        for( const auto &type : MonsterGenerator::generator().get_all_mtypes() ) {
            if( kill_count( type.id ) > 0 ) {
                iTotalKills += kill_count( type.id );
            }
        }

        ssTemp << iTotalKills;

        sTemp = _( "Kills:" );
        mvwprintz( w_rip, 1 + iInfoLine++, ( FULL_SCREEN_WIDTH / 2 ) - 5, c_light_gray,
                   ( sTemp + " " ) );
        wprintz( w_rip, c_magenta, ssTemp.str() );

        sTemp = _( "In memory of:" );
        mvwprintz( w_rip, iNameLine++, ( FULL_SCREEN_WIDTH / 2 ) - ( sTemp.length() / 2 ), c_light_gray,
                   sTemp );

        sTemp = u.name;
        mvwprintz( w_rip, iNameLine++, ( FULL_SCREEN_WIDTH / 2 ) - ( sTemp.length() / 2 ), c_white, sTemp );

        sTemp = _( "Last Words:" );
        mvwprintz( w_rip, iNameLine++, ( FULL_SCREEN_WIDTH / 2 ) - ( sTemp.length() / 2 ), c_light_gray,
                   sTemp );

        int iStartX = ( FULL_SCREEN_WIDTH / 2 ) - ( ( iMaxWidth - 4 ) / 2 );
        std::string sLastWords = string_input_popup()
                                 .window( w_rip, iStartX, iNameLine, iStartX + iMaxWidth - 4 - 1 )
                                 .max_length( iMaxWidth - 4 - 1 )
                                 .query_string();
        death_screen();
        if( uquit == QUIT_SUICIDE ) {
            u.add_memorial_log( pgettext( "memorial_male", "%s committed suicide." ),
                                pgettext( "memorial_female", "%s committed suicide." ),
                                u.name );
        } else {
            u.add_memorial_log( pgettext( "memorial_male", "%s was killed." ),
                                pgettext( "memorial_female", "%s was killed." ),
                                u.name );
        }
        if( !sLastWords.empty() ) {
            u.add_memorial_log( pgettext( "memorial_male", "Last words: %s" ),
                                pgettext( "memorial_female", "Last words: %s" ),
                                sLastWords );
        }
        // Struck the save_player_data here to forestall Weirdness
        move_save_to_graveyard();
        write_memorial_file( sLastWords );
        u.memorial_log.clear();
        std::vector<std::string> characters = list_active_characters();
        // remove current player from the active characters list, as they are dead
        std::vector<std::string>::iterator curchar = std::find( characters.begin(),
                characters.end(), u.name );
        if( curchar != characters.end() ) {
            characters.erase( curchar );
        }

        if( characters.empty() ) {
            bool queryDelete = false;
            bool queryReset = false;

            if( get_option<std::string>( "WORLD_END" ) == "query" ) {
                uilist smenu;
                smenu.allow_cancel = false;
                smenu.addentry( 0, true, 'k', "%s", _( "Keep world" ) );
                smenu.addentry( 1, true, 'r', "%s", _( "Reset world" ) );
                smenu.addentry( 2, true, 'd', "%s", _( "Delete world" ) );
                smenu.query();

                switch( smenu.ret ) {
                    case 0:
                        break;
                    case 1:
                        queryReset = true;
                        break;
                    case 2:
                        queryDelete = true;
                        break;
                }
            }

            if( queryDelete || get_option<std::string>( "WORLD_END" ) == "delete" ) {
                world_generator->delete_world( world_generator->active_world->world_name, true );

            } else if( queryReset || get_option<std::string>( "WORLD_END" ) == "reset" ) {
                world_generator->delete_world( world_generator->active_world->world_name, false );
            }
        } else if( get_option<std::string>( "WORLD_END" ) != "keep" ) {
            std::stringstream message;
            std::string tmpmessage;
            for( auto &character : characters ) {
                tmpmessage += "\n  ";
                tmpmessage += character;
            }
            message << string_format( _( "World retained. Characters remaining:%s" ), tmpmessage );
            popup( message.str(), PF_NONE );
        }
        if( gamemode ) {
            gamemode.reset( new special_game() ); // null gamemode or something..
        }
    }

    //clear all sound channels
    sfx::fade_audio_channel( -1, 300 );
    sfx::fade_audio_group( 1, 300 );
    sfx::fade_audio_group( 2, 300 );
    sfx::fade_audio_group( 3, 300 );
    sfx::fade_audio_group( 4, 300 );

    MAPBUFFER.reset();
    overmap_buffer.clear();

#if defined(__ANDROID__)
    quick_shortcuts_map.clear();
#endif
    return true;
}

static int veh_lumi( vehicle &veh )
{
    float veh_luminance = 0.0;
    float iteration = 1.0;
    auto lights = veh.lights( true );

    for( const auto pt : lights ) {
        const auto &vp = pt->info();
        if( vp.has_flag( VPFLAG_CONE_LIGHT ) ||
            vp.has_flag( VPFLAG_WIDE_CONE_LIGHT ) ) {
            veh_luminance += vp.bonus / iteration;
            iteration = iteration * 1.1;
        }
    }
    // Calculation: see lightmap.cpp
    return LIGHT_RANGE( ( veh_luminance * 3 ) );
}

void game::calc_driving_offset( vehicle *veh )
{
    if( veh == nullptr || !get_option<bool>( "DRIVING_VIEW_OFFSET" ) ) {
        set_driving_view_offset( point_zero );
        return;
    }
    const int g_light_level = static_cast<int>( light_level( u.posz() ) );
    const int light_sight_range = u.sight_range( g_light_level );
    int sight = std::max( veh_lumi( *veh ), light_sight_range );

    // The maximal offset will leave at least this many tiles
    // between the PC and the edge of the main window.
    static const int border_range = 2;
    point max_offset( ( getmaxx( w_terrain ) + 1 ) / 2 - border_range - 1,
                      ( getmaxy( w_terrain ) + 1 ) / 2 - border_range - 1 );

    // velocity at or below this results in no offset at all
    static const float min_offset_vel = 1 * vehicles::vmiph_per_tile;
    // velocity at or above this results in maximal offset
    static const float max_offset_vel = std::min( max_offset.y, max_offset.x ) *
                                        vehicles::vmiph_per_tile;
    float velocity = veh->velocity;
    rl_vec2d offset = veh->move_vec();
    if( !veh->skidding && veh->player_in_control( u ) &&
        std::abs( veh->cruise_velocity - veh->velocity ) < 7 * vehicles::vmiph_per_tile ) {
        // Use the cruise controlled velocity, but only if
        // it is not too different from the actual velocity.
        // The actual velocity changes too often (see above slowdown).
        // Using it makes would make the offset change far too often.
        offset = veh->face_vec();
        velocity = veh->cruise_velocity;
    }
    float rel_offset;
    if( std::fabs( velocity ) < min_offset_vel ) {
        rel_offset = 0;
    } else if( std::fabs( velocity ) > max_offset_vel ) {
        rel_offset = ( velocity > 0 ) ? 1 : -1;
    } else {
        rel_offset = ( velocity - min_offset_vel ) / ( max_offset_vel - min_offset_vel );
    }
    // Squeeze into the corners, by making the offset vector longer,
    // the PC is still in view as long as both offset.x and
    // offset.y are <= 1
    if( std::fabs( offset.x ) > std::fabs( offset.y ) && std::fabs( offset.x ) > 0.2 ) {
        offset.y /= std::fabs( offset.x );
        offset.x = ( offset.x > 0 ) ? +1 : -1;
    } else if( std::fabs( offset.y ) > 0.2 ) {
        offset.x /= std::fabs( offset.y );
        offset.y = offset.y > 0 ? +1 : -1;
    }
    offset.x *= rel_offset;
    offset.y *= rel_offset;
    offset.x *= max_offset.x;
    offset.y *= max_offset.y;
    // [ ----@---- ] sight=6
    // [ --@------ ] offset=2
    // [ -@------# ] offset=3
    // can see sights square in every direction, total visible area is
    // (2*sight+1)x(2*sight+1), but the window is only
    // getmaxx(w_terrain) x getmaxy(w_terrain)
    // The area outside of the window is maxoff (sight-getmax/2).
    // If that value is <= 0, the whole visible area fits the window.
    // don't apply the view offset at all.
    // If the offset is > maxoff, only apply at most maxoff, everything
    // above leads to invisible area in front of the car.
    // It will display (getmax/2+offset) squares in one direction and
    // (getmax/2-offset) in the opposite direction (centered on the PC).
    const point maxoff( ( sight * 2 + 1 - getmaxx( w_terrain ) ) / 2,
                        ( sight * 2 + 1 - getmaxy( w_terrain ) ) / 2 );
    if( maxoff.x <= 0 ) {
        offset.x = 0;
    } else if( offset.x > 0 && offset.x > maxoff.x ) {
        offset.x = maxoff.x;
    } else if( offset.x < 0 && -offset.x > maxoff.x ) {
        offset.x = -maxoff.x;
    }
    if( maxoff.y <= 0 ) {
        offset.y = 0;
    } else if( offset.y > 0 && offset.y > maxoff.y ) {
        offset.y = maxoff.y;
    } else if( offset.y < 0 && -offset.y > maxoff.y ) {
        offset.y = -maxoff.y;
    }

    // Turn the offset into a vector that increments the offset toward the desired position
    // instead of setting it there instantly, should smooth out jerkiness.
    const point offset_difference( offset.x - driving_view_offset.x,
                                   offset.y - driving_view_offset.y );

    const point offset_sign( ( offset_difference.x < 0 ) ? -1 : 1,
                             ( offset_difference.y < 0 ) ? -1 : 1 );
    // Shift the current offset in the direction of the calculated offset by one tile
    // per draw event, but snap to calculated offset if we're close enough to avoid jitter.
    offset.x = ( std::abs( offset_difference.x ) > 1 ) ?
               ( driving_view_offset.x + offset_sign.x ) : offset.x;
    offset.y = ( std::abs( offset_difference.y ) > 1 ) ?
               ( driving_view_offset.y + offset_sign.y ) : offset.y;

    set_driving_view_offset( point( offset.x, offset.y ) );
}

// MAIN GAME LOOP
// Returns true if game is over (death, saved, quit, etc)
bool game::do_turn()
{
    if( is_game_over() ) {
        return cleanup_at_end();
    }
    // Actual stuff
    if( new_game ) {
        new_game = false;
    } else {
        gamemode->per_turn();
        calendar::turn.increment();
    }

    // starting a new turn, clear out temperature cache
    weather.temperature_cache.clear();

    if( npcs_dirty ) {
        load_npcs();
    }

    events.process();
    mission::process_all();

    if( calendar::once_every( 1_days ) ) {
        overmap_buffer.process_mongroups();
    }

    // Move hordes every 2.5 min
    if( calendar::once_every( time_duration::from_minutes( 2.5 ) ) ) {
        overmap_buffer.move_hordes();
        // Hordes that reached the reality bubble need to spawn,
        // make them spawn in invisible areas only.
        m.spawn_monsters( false );
    }

    u.update_body();

    // Auto-save if autosave is enabled
    if( get_option<bool>( "AUTOSAVE" ) &&
        calendar::once_every( 1_turns * get_option<int>( "AUTOSAVE_TURNS" ) ) &&
        !u.is_dead_state() ) {
        autosave();
    }

    weather.update_weather();
    reset_light_level();

    perhaps_add_random_npc();
    process_activity();
    // Process NPC sound events before they move or they hear themselves talking
    for( npc &guy : all_npcs() ) {
        if( rl_dist( guy.pos(), u.pos() ) < MAX_VIEW_DISTANCE ) {
            sounds::process_sound_markers( &guy );
        }
    }

    // Process sound events into sound markers for display to the player.
    sounds::process_sound_markers( &u );

    if( u.is_deaf() ) {
        sfx::do_hearing_loss();
    }

    if( !u.has_effect( efftype_id( "sleep" ) ) ) {
        if( u.moves > 0 || uquit == QUIT_WATCH ) {
            while( u.moves > 0 || uquit == QUIT_WATCH ) {
                cleanup_dead();
                // Process any new sounds the player caused during their turn.
                for( npc &guy : all_npcs() ) {
                    if( rl_dist( guy.pos(), u.pos() ) < MAX_VIEW_DISTANCE ) {
                        sounds::process_sound_markers( &guy );
                    }
                }
                sounds::process_sound_markers( &u );
                if( !u.activity && uquit != QUIT_WATCH ) {
                    draw();
                }

                if( handle_action() ) {
                    ++moves_since_last_save;
                    u.action_taken();
                }

                if( is_game_over() ) {
                    return cleanup_at_end();
                }

                if( uquit == QUIT_WATCH ) {
                    break;
                }
                if( u.activity ) {
                    process_activity();
                }
            }
            // Reset displayed sound markers now that the turn is over.
            // We only want this to happen if the player had a chance to examine the sounds.
            sounds::reset_markers();
        } else {
            handle_key_blocking_activity();
        }
    }

    if( driving_view_offset.x != 0 || driving_view_offset.y != 0 ) {
        // Still have a view offset, but might not be driving anymore,
        // or the option has been deactivated,
        // might also happen when someone dives from a moving car.
        // or when using the handbrake.
        vehicle *veh = veh_pointer_or_null( m.veh_at( u.pos() ) );
        calc_driving_offset( veh );
    }

    // No-scent debug mutation has to be processed here or else it takes time to start working
    if( !u.has_active_bionic( bionic_id( "bio_scent_mask" ) ) &&
        !u.has_trait( trait_id( "DEBUG_NOSCENT" ) ) ) {
        scent.set( u.pos(), u.scent );
        overmap_buffer.set_scent( u.global_omt_location(),  u.scent );
    }
    scent.update( u.pos(), m );

    // We need floor cache before checking falling 'n stuff
    m.build_floor_caches();

    m.process_falling();
    m.vehmove();

    // Process power and fuel consumption for all vehicles, including off-map ones.
    // m.vehmove used to do this, but now it only give them moves instead.
    for( auto &elem : MAPBUFFER ) {
        tripoint sm_loc = elem.first;
        point sm_topleft = sm_to_ms_copy( sm_loc.x, sm_loc.y );
        point in_reality = m.getlocal( sm_topleft );

        submap *sm = elem.second;

        const bool in_bubble_z = m.has_zlevels() || sm_loc.z == get_levz();
        for( auto &veh : sm->vehicles ) {
            veh->idle( in_bubble_z && m.inbounds( in_reality ) );
        }
    }
    m.process_fields();
    m.process_active_items();
    m.creature_in_field( u );

    // Apply sounds from previous turn to monster and NPC AI.
    sounds::process_sounds();
    // Update vision caches for monsters. If this turns out to be expensive,
    // consider a stripped down cache just for monsters.
    m.invalidate_map_cache( get_levz() );
    m.build_map_cache( get_levz(), true );
    monmove();
    if( calendar::once_every( 3_minutes ) ) {
        overmap_npc_move();
    }
    update_stair_monsters();
    u.process_turn();
    if( u.moves < 0 && get_option<bool>( "FORCE_REDRAW" ) ) {
        draw();
        refresh_display();
    }
    u.process_active_items();

    if( get_levz() >= 0 && !u.is_underwater() ) {
        weather_data( weather.weather ).effect();
    }

    const bool player_is_sleeping = u.has_effect( effect_sleep );

    if( player_is_sleeping ) {
        if( calendar::once_every( 30_minutes ) || !player_was_sleeping ) {
            draw();
            //Putting this in here to save on checking
            if( calendar::once_every( 1_hours ) ) {
                add_artifact_dreams( );
            }
        }

        if( calendar::once_every( 1_minutes ) ) {
            query_popup()
            .wait_message( "%s", _( "Wait till you wake up..." ) )
            .on_top( true )
            .show();

            catacurses::refresh();
            refresh_display();
        }
    }

    player_was_sleeping = player_is_sleeping;

    u.update_bodytemp();
    u.update_body_wetness( *weather.weather_precise );
    u.apply_wetness_morale( weather.temperature );
    u.do_skill_rust();

    if( calendar::once_every( 1_minutes ) ) {
        u.update_morale();
    }

    if( calendar::once_every( 9_turns ) ) {
        u.check_and_recover_morale();
    }

    if( !u.is_deaf() ) {
        sfx::remove_hearing_loss();
    }
    sfx::do_danger_music();
    sfx::do_vehicle_engine_sfx();
    sfx::do_vehicle_exterior_engine_sfx();
    sfx::do_fatigue();

    // reset player noise
    u.volume = 0;

    return false;
}

void game::set_driving_view_offset( const point &p )
{
    // remove the previous driving offset,
    // store the new offset and apply the new offset.
    u.view_offset.x -= driving_view_offset.x;
    u.view_offset.y -= driving_view_offset.y;
    driving_view_offset.x = p.x;
    driving_view_offset.y = p.y;
    u.view_offset.x += driving_view_offset.x;
    u.view_offset.y += driving_view_offset.y;
}

void game::process_activity()
{
    if( !u.activity ) {
        return;
    }

    if( calendar::once_every( 5_minutes ) ) {
        draw();
        refresh_display();
    }

    while( u.moves > 0 && u.activity ) {
        u.activity.do_turn( u );
    }
}

void game::catch_a_monster( std::vector<monster *> &catchables, const tripoint &pos, player *p,
                            const time_duration &catch_duration ) // catching function
{
    monster *const fish = random_entry_removed( catchables );
    //spawn the corpse, rotten by a part of the duration
    m.add_item_or_charges( pos, item::make_corpse( fish->type->id, calendar::turn + rng( 0_turns,
                           catch_duration ) ) );
    u.add_msg_if_player( m_good, _( "You caught a %s." ), fish->type->nname() );
    //quietly kill the caught
    fish->no_corpse_quiet = true;
    fish->die( p );
}

void game::cancel_activity()
{
    u.cancel_activity();
}

bool cancel_auto_move( player &p, const std::string &text )
{
    if( p.has_destination() ) {
        add_msg( m_warning, _( "%s. Auto-move canceled" ), text );
        p.clear_destination();
        return true;
    }
    return false;
}

bool game::cancel_activity_or_ignore_query( const distraction_type type, const std::string &text )
{
    if( cancel_auto_move( u, text ) || !u.activity || u.activity.is_distraction_ignored( type ) ) {
        return false;
    }

    bool force_uc = get_option<bool>( "FORCE_CAPITAL_YN" );

    const auto allow_key = [force_uc]( const input_event & evt ) {
        return !force_uc || evt.type != CATA_INPUT_KEYBOARD ||
               // std::lower is undefined outside unsigned char range
               evt.get_first_input() < 'a' || evt.get_first_input() > 'z';
    };

    const auto &action = query_popup()
                         .context( "CANCEL_ACTIVITY_OR_IGNORE_QUERY" )
                         .message( force_uc ?
                                   pgettext( "cancel_activity_or_ignore_query",
                                           "<color_light_red>%s %s (Case Sensitive)</color>" ) :
                                   pgettext( "cancel_activity_or_ignore_query",
                                           "<color_light_red>%s %s</color>" ),
                                   text, u.activity.get_stop_phrase() )
                         .option( "YES", allow_key )
                         .option( "NO", allow_key )
                         .option( "IGNORE", allow_key )
                         .query()
                         .action;

    if( action == "YES" ) {
        u.cancel_activity();
        return true;
    }
    if( action == "IGNORE" ) {
        u.activity.ignore_distraction( type );
        for( auto &activity : u.backlog ) {
            activity.ignore_distraction( type );
        }
    }
    return false;
}

bool game::cancel_activity_query( const std::string &text )
{
    if( cancel_auto_move( u, text ) || !u.activity ) {
        return false;
    }

    if( query_yn( "%s %s", text, u.activity.get_stop_phrase() ) ) {
        u.cancel_activity();
        u.resume_backlog_activity();
        return true;
    }
    return false;
}

unsigned int game::get_seed() const
{
    return seed;
}

void game::set_npcs_dirty()
{
    npcs_dirty = true;
}

void game::set_critter_died()
{
    critter_died = true;
}

int get_heat_radiation( const tripoint &location, bool direct )
{
    // Direct heat from fire sources
    // Cache fires to avoid scanning the map around us bp times
    // Stored as intensity-distance pairs
    int temp_mod = 0;
    std::vector<std::pair<int, int>> fires;
    fires.reserve( 13 * 13 );
    int best_fire = 0;
    for( const tripoint &dest : g->m.points_in_radius( location, 6 ) ) {
        int heat_intensity = 0;

        int ffire = g->m.get_field_strength( dest, fd_fire );
        if( ffire > 0 ) {
            heat_intensity = ffire;
        } else if( g->m.tr_at( dest ).loadid == tr_lava ) {
            heat_intensity = 3;
        }
        if( heat_intensity == 0 || !g->m.sees( location, dest, -1 ) ) {
            // No heat source here
            continue;
        }
        // Ensure fire_dist >= 1 to avoid divide-by-zero errors.
        const int fire_dist = std::max( 1, square_dist( dest, location ) );
        fires.emplace_back( std::make_pair( heat_intensity, fire_dist ) );
        if( fire_dist <= 1 ) {
            // Extend limbs/lean over a single adjacent fire to warm up
            best_fire = std::max( best_fire, heat_intensity );
        }
    }

    for( const auto &intensity_dist : fires ) {
        const int intensity = intensity_dist.first;
        const int distance = intensity_dist.second;
        temp_mod += 6 * intensity * intensity / distance;
    }
    if( direct ) {
        return best_fire;
    }
    return temp_mod;
}

int get_convection_temperature( const tripoint &location )
{
    // Heat from hot air (fields)
    int temp_mod = 0;
    const trap &trap_at_pos = g->m.tr_at( location );
    // directly on fire/lava tiles
    int tile_strength = g->m.get_field_strength( location, fd_fire );
    if( tile_strength > 0 || trap_at_pos.loadid == tr_lava ) {
        temp_mod += 300;
    }
    // hot air of a fire/lava
    auto tile_strength_mod = []( const tripoint & loc, field_id fld, int case_1, int case_2,
    int case_3 ) {
        int strength = g->m.get_field_strength( loc, fld );
        int cases[3] = { case_1, case_2, case_3 };
        return ( strength > 0 && strength < 4 ) ? cases[ strength - 1 ] : 0;
    };

    temp_mod += tile_strength_mod( location, fd_hot_air1,  2,   6,  10 );
    temp_mod += tile_strength_mod( location, fd_hot_air2,  6,  16,  20 );
    temp_mod += tile_strength_mod( location, fd_hot_air3, 16,  40,  70 );
    temp_mod += tile_strength_mod( location, fd_hot_air4, 70, 100, 160 );

    return temp_mod;
}

int game::assign_mission_id()
{
    int ret = next_mission_id;
    next_mission_id++;
    return ret;
}

npc *game::find_npc( int id )
{
    return overmap_buffer.find_npc( id ).get();
}

int game::kill_count( const mtype_id &mon )
{
    if( kills.find( mon ) != kills.end() ) {
        return kills[mon];
    }
    return 0;
}

int game::kill_count( const species_id &spec )
{
    int result = 0;
    for( const auto &pair : kills ) {
        if( pair.first->in_species( spec ) ) {
            result += pair.second;
        }
    }
    return result;
}

void game::increase_kill_count( const mtype_id &id )
{
    kills[id]++;
}

void game::record_npc_kill( const npc &p )
{
    npc_kills.push_back( p.get_name() );
}

void game::add_npc_follower( const int &id )
{
    follower_ids.insert( id );
    u.follower_ids.insert( id );
}

void game::remove_npc_follower( const int &id )
{
    follower_ids.erase( id );
    u.follower_ids.erase( id );
}

void update_faction_api( npc *guy )
{
    if( guy->get_faction_ver() < 2 ) {
        guy->set_fac( your_followers );
        guy->set_faction_ver( 2 );
    }
}

void game::validate_npc_followers()
{
    // Make sure visible followers are in the list.
    const std::vector<npc *> visible_followers = get_npcs_if( [&]( const npc & guy ) {
        return guy.is_player_ally();
    } );
    for( npc *guy : visible_followers ) {
        update_faction_api( guy );
        add_npc_follower( guy->getID() );
    }
    // Make sure overmapbuffered NPC followers are in the list.
    for( const auto &temp_guy : overmap_buffer.get_npcs_near_player( 300 ) ) {
        npc *guy = temp_guy.get();
        if( guy->is_player_ally() ) {
            update_faction_api( guy );
            add_npc_follower( guy->getID() );
        }
    }
    // Make sure that serialized player followers sync up with game list
    for( const auto &temp_id : u.follower_ids ) {
        add_npc_follower( temp_id );
    }
}

void game::validate_camps()
{
    basecamp camp = m.hoist_submap_camp( u.pos() );
    if( camp.is_valid() ) {
        overmap_buffer.add_camp( camp );
        m.remove_submap_camp( u.pos() );
    } else if( camp.camp_omt_pos() != tripoint_zero ) {
        std::string camp_name = _( "Faction Camp" );
        camp.set_name( camp_name );
        overmap_buffer.add_camp( camp );
        m.remove_submap_camp( u.pos() );
    }
}

std::set<int> game::get_follower_list()
{
    return follower_ids;
}

std::list<std::string> game::get_npc_kill()
{
    return npc_kills;
}

void game::handle_key_blocking_activity()
{
    // If player is performing a task and a monster is dangerously close, warn them
    // regardless of previous safemode warnings
    if( u.activity && !u.has_activity( activity_id( "ACT_AIM" ) ) &&
        u.activity.moves_left > 0 &&
        !u.activity.is_distraction_ignored( distraction_type::hostile_spotted ) ) {
        Creature *hostile_critter = is_hostile_very_close();
        if( hostile_critter != nullptr ) {
            if( cancel_activity_or_ignore_query( distraction_type::hostile_spotted,
                                                 string_format( _( "The %s is dangerously close!" ),
                                                         hostile_critter->get_name() ) ) ) {
                return;
            }
        }
    }

    if( u.activity && u.activity.moves_left > 0 ) {
        input_context ctxt = get_default_mode_input_context();
        const std::string action = ctxt.handle_input( 0 );
        if( action == "pause" ) {
            cancel_activity_query( _( "Confirm:" ) );
        } else if( action == "player_data" ) {
            u.disp_info();
        } else if( action == "messages" ) {
            Messages::display_messages();
            refresh_all();
        } else if( action == "help" ) {
            get_help().display_help();
            refresh_all();
        }
    }
}

/* item submenu for 'i' and '/'
* It use draw_item_info to draw item info and action menu
*
* @param pos position of item in inventory
* @param iStartX Left coordinate of the item info window
* @param iWidth width of the item info window (height = height of terminal)
* @return getch
*/
int game::inventory_item_menu( int pos, int iStartX, int iWidth,
                               const inventory_item_menu_positon position )
{
    int cMenu = static_cast<int>( '+' );

    item &oThisItem = u.i_at( pos );
    if( u.has_item( oThisItem ) ) {
#if defined(__ANDROID__)
        if( get_option<bool>( "ANDROID_INVENTORY_AUTOADD" ) ) {
            add_key_to_quick_shortcuts( oThisItem.invlet, "INVENTORY", false );
        }
#endif

        std::vector<iteminfo> vThisItem;
        std::vector<iteminfo> vDummy;

        const bool bHPR = get_auto_pickup().has_rule( &oThisItem );
        const hint_rating rate_drop_item = u.weapon.has_flag( "NO_UNWIELD" ) ? HINT_CANT : HINT_GOOD;

        int max_text_length = 0;
        uilist action_menu;
        action_menu.allow_anykey = true;
        const auto addentry = [&]( const char key, const std::string & text, const hint_rating hint ) {
            // The char is used as retval from the uilist *and* as hotkey.
            action_menu.addentry( key, true, key, text );
            auto &entry = action_menu.entries.back();
            switch( hint ) {
                case HINT_CANT:
                    entry.text_color = c_light_gray;
                    break;
                case HINT_IFFY:
                    entry.text_color = c_light_red;
                    break;
                case HINT_GOOD:
                    entry.text_color = c_light_green;
                    break;
            }
            max_text_length = std::max( max_text_length, utf8_width( text ) );
        };
        addentry( 'a', pgettext( "action", "activate" ), u.rate_action_use( oThisItem ) );
        addentry( 'R', pgettext( "action", "read" ), u.rate_action_read( oThisItem ) );
        addentry( 'E', pgettext( "action", "eat" ), u.rate_action_eat( oThisItem ) );
        addentry( 'W', pgettext( "action", "wear" ), u.rate_action_wear( oThisItem ) );
        addentry( 'w', pgettext( "action", "wield" ), HINT_GOOD );
        addentry( 't', pgettext( "action", "throw" ), HINT_GOOD );
        addentry( 'c', pgettext( "action", "change side" ), u.rate_action_change_side( oThisItem ) );
        addentry( 'T', pgettext( "action", "take off" ), u.rate_action_takeoff( oThisItem ) );
        addentry( 'd', pgettext( "action", "drop" ), rate_drop_item );
        addentry( 'U', pgettext( "action", "unload" ), u.rate_action_unload( oThisItem ) );
        addentry( 'r', pgettext( "action", "reload" ), u.rate_action_reload( oThisItem ) );
        addentry( 'p', pgettext( "action", "part reload" ), u.rate_action_reload( oThisItem ) );
        addentry( 'm', pgettext( "action", "mend" ), u.rate_action_mend( oThisItem ) );
        addentry( 'D', pgettext( "action", "disassemble" ), u.rate_action_disassemble( oThisItem ) );

        if( oThisItem.is_favorite ) {
            addentry( 'f', pgettext( "action", "unfavorite" ), HINT_GOOD );
        } else {
            addentry( 'f', pgettext( "action", "favorite" ), HINT_GOOD );
        }

        addentry( '=', pgettext( "action", "reassign" ), HINT_GOOD );

        if( bHPR ) {
            addentry( '-', _( "Autopickup" ), HINT_IFFY );
        } else {
            addentry( '+', _( "Autopickup" ), HINT_GOOD );
        }

        int iScrollPos = 0;
        oThisItem.info( true, vThisItem );

        // +2+2 for border and adjacent spaces, +2 for '<hotkey><space>'
        int popup_width = max_text_length + 2 + 2 + 2;
        int popup_x = 0;
        switch( position ) {
            case RIGHT_TERMINAL_EDGE:
                popup_x = 0;
                break;
            case LEFT_OF_INFO:
                popup_x = iStartX - popup_width;
                break;
            case RIGHT_OF_INFO:
                popup_x = iStartX + iWidth;
                break;
            case LEFT_TERMINAL_EDGE:
                popup_x = TERMX - popup_width;
                break;
        }

        // TODO: Ideally the setup of uilist would be split into calculate variables (size, width...),
        // and actual window creation. This would allow us to let uilist calculate the width, we can
        // use that to adjust its location afterwards.
        action_menu.w_y = VIEW_OFFSET_Y;
        action_menu.w_x = popup_x + VIEW_OFFSET_X;
        action_menu.w_width = popup_width;
        // Filtering isn't needed, the number of entries is manageable.
        action_menu.filtering = false;
        // Default menu border color is different, this matches the border of the item info window.
        action_menu.border_color = BORDER_COLOR;

        do {
            draw_item_info( iStartX, iWidth, VIEW_OFFSET_X, TERMY - VIEW_OFFSET_Y * 2, oThisItem.tname(),
                            oThisItem.type_name(), vThisItem, vDummy,
                            iScrollPos, true, false, false );
            const int prev_selected = action_menu.selected;
            action_menu.query( false );
            if( action_menu.ret >= 0 ) {
                cMenu = action_menu.ret; /* Remember: hotkey == retval, see addentry above. */
            } else if( action_menu.ret == UILIST_UNBOUND && action_menu.keypress == KEY_RIGHT ) {
                // Simulate KEY_RIGHT == '\n' (confirm currently selected entry) for compatibility with old version.
                // TODO: ideally this should be done in the uilist, maybe via a callback.
                cMenu = action_menu.ret = action_menu.entries[action_menu.selected].retval;
            } else if( action_menu.keypress == KEY_PPAGE || action_menu.keypress == KEY_NPAGE ) {
                cMenu = action_menu.keypress;
                // Prevent the menu from scrolling with this key. TODO: Ideally the menu
                // could be instructed to ignore these two keys instead of scrolling.
                action_menu.selected = prev_selected;
                action_menu.fselected = prev_selected;
                action_menu.vshift = 0;
            } else {
                cMenu = 0;
            }

            switch( cMenu ) {
                case 'a':
                    use_item( pos );
                    break;
                case 'E':
                    eat( pos );
                    break;
                case 'W':
                    u.wear( u.i_at( pos ) );
                    break;
                case 'w':
                    wield( pos );
                    break;
                case 't':
                    plthrow( pos );
                    break;
                case 'c':
                    change_side( pos );
                    break;
                case 'T':
                    u.takeoff( u.i_at( pos ) );
                    break;
                case 'd':
                    u.drop( pos, u.pos() );
                    break;
                case 'U':
                    unload( pos );
                    break;
                case 'r':
                    reload( pos );
                    break;
                case 'p':
                    reload( pos, true );
                    break;
                case 'm':
                    mend( pos );
                    break;
                case 'R':
                    u.read( pos );
                    break;
                case 'D':
                    u.disassemble( pos );
                    break;
                case 'f':
                    oThisItem.is_favorite = !oThisItem.is_favorite;
                    break;
                case '=':
                    game_menus::inv::reassign_letter( u, u.i_at( pos ) );
                    break;
                case KEY_PPAGE:
                    iScrollPos--;
                    break;
                case KEY_NPAGE:
                    iScrollPos++;
                    break;
                case '+':
                    if( !bHPR ) {
                        get_auto_pickup().add_rule( &oThisItem );
                        add_msg( m_info, _( "'%s' added to character pickup rules." ), oThisItem.tname( 1,
                                 false ) );
                    }
                    break;
                case '-':
                    if( bHPR ) {
                        get_auto_pickup().remove_rule( &oThisItem );
                        add_msg( m_info, _( "'%s' removed from character pickup rules." ), oThisItem.tname( 1,
                                 false ) );
                    }
                    break;
                default:
                    break;
            }
        } while( action_menu.ret == UILIST_WAIT_INPUT || action_menu.ret == UILIST_UNBOUND );
    }
    return cMenu;
}

// Checks input to see if mouse was moved and handles the mouse view box accordingly.
// Returns true if input requires breaking out into a game action.
bool game::handle_mouseview( input_context &ctxt, std::string &action )
{
    cata::optional<tripoint> liveview_pos;
    do {
        action = ctxt.handle_input();
        if( action == "MOUSE_MOVE" ) {
            const cata::optional<tripoint> mouse_pos = ctxt.get_coordinates( w_terrain );
            if( mouse_pos && ( !liveview_pos || *mouse_pos != *liveview_pos ) ) {
                liveview_pos = mouse_pos;
                liveview.show( *liveview_pos );
            } else if( !mouse_pos ) {
                liveview_pos.reset();
                liveview.hide();
            }
        }
    } while( action == "MOUSE_MOVE" ); // Freeze animation when moving the mouse

    if( action != "TIMEOUT" ) {
        // Keyboard event, break out of animation loop
        liveview.hide();
        return false;
    }

    // Mouse movement or un-handled key
    return true;
}

tripoint game::mouse_edge_scrolling( input_context ctxt, const int speed )
{
    const int rate = get_option<int>( "EDGE_SCROLL" );
    tripoint ret = tripoint_zero;
    if( rate == -1 ) {
        // Fast return when the option is disabled.
        return ret;
    }
    // Ensure the parameters are used even if the #if below is false
    ( void ) ctxt;
    ( void ) speed;
#if (defined TILES || defined _WIN32 || defined WINDOWS)
    auto now = std::chrono::steady_clock::now();
    if( now < last_mouse_edge_scroll + std::chrono::milliseconds( rate ) ) {
        return ret;
    } else {
        last_mouse_edge_scroll = now;
    }
    const input_event event = ctxt.get_raw_input();
    if( event.type == CATA_INPUT_MOUSE ) {
        const int threshold_x = projected_window_width() / 100;
        const int threshold_y = projected_window_height() / 100;
        if( event.mouse_x <= threshold_x ) {
            ret.x -= speed;
        } else if( event.mouse_x >= projected_window_width() - threshold_x ) {
            ret.x += speed;
        }
        if( event.mouse_y <= threshold_y ) {
            ret.y -= speed;
        } else if( event.mouse_y >= projected_window_height() - threshold_y ) {
            ret.y += speed;
        }
        last_mouse_edge_scroll_vector = ret;
    } else if( event.type == CATA_INPUT_TIMEOUT ) {
        return last_mouse_edge_scroll_vector;
    }
#endif
    return ret;
}

tripoint game::mouse_edge_scrolling_terrain( input_context &ctxt )
{
    return mouse_edge_scrolling( ctxt, std::max( DEFAULT_TILESET_ZOOM / tileset_zoom, 1 ) );
}

tripoint game::mouse_edge_scrolling_overmap( input_context &ctxt )
{
    return mouse_edge_scrolling( ctxt, 1 );
}

#if defined(TILES)
void rescale_tileset( int size );
#endif

input_context get_default_mode_input_context()
{
    input_context ctxt( "DEFAULTMODE" );
    // Because those keys move the character, they don't pan, as their original name says
    ctxt.set_iso( true );
    ctxt.register_action( "UP", _( "Move North" ) );
    ctxt.register_action( "RIGHTUP", _( "Move Northeast" ) );
    ctxt.register_action( "RIGHT", _( "Move East" ) );
    ctxt.register_action( "RIGHTDOWN", _( "Move Southeast" ) );
    ctxt.register_action( "DOWN", _( "Move South" ) );
    ctxt.register_action( "LEFTDOWN", _( "Move Southwest" ) );
    ctxt.register_action( "LEFT", _( "Move West" ) );
    ctxt.register_action( "LEFTUP", _( "Move Northwest" ) );
    ctxt.register_action( "pause" );
    ctxt.register_action( "LEVEL_DOWN", _( "Descend Stairs" ) );
    ctxt.register_action( "LEVEL_UP", _( "Ascend Stairs" ) );
    ctxt.register_action( "toggle_map_memory" );
    ctxt.register_action( "center" );
    ctxt.register_action( "shift_n" );
    ctxt.register_action( "shift_ne" );
    ctxt.register_action( "shift_e" );
    ctxt.register_action( "shift_se" );
    ctxt.register_action( "shift_s" );
    ctxt.register_action( "shift_sw" );
    ctxt.register_action( "shift_w" );
    ctxt.register_action( "shift_nw" );
    ctxt.register_action( "cycle_move" );
    ctxt.register_action( "reset_move" );
    ctxt.register_action( "toggle_run" );
    ctxt.register_action( "toggle_crouch" );
    ctxt.register_action( "open_movement" );
    ctxt.register_action( "open" );
    ctxt.register_action( "close" );
    ctxt.register_action( "smash" );
    ctxt.register_action( "loot" );
    ctxt.register_action( "examine" );
    ctxt.register_action( "advinv" );
    ctxt.register_action( "pickup" );
    ctxt.register_action( "pickup_feet" );
    ctxt.register_action( "grab" );
    ctxt.register_action( "haul" );
    ctxt.register_action( "butcher" );
    ctxt.register_action( "chat" );
    ctxt.register_action( "look" );
    ctxt.register_action( "peek" );
    ctxt.register_action( "listitems" );
    ctxt.register_action( "zones" );
    ctxt.register_action( "inventory" );
    ctxt.register_action( "compare" );
    ctxt.register_action( "organize" );
    ctxt.register_action( "apply" );
    ctxt.register_action( "apply_wielded" );
    ctxt.register_action( "wear" );
    ctxt.register_action( "take_off" );
    ctxt.register_action( "eat" );
    ctxt.register_action( "open_consume" );
    ctxt.register_action( "read" );
    ctxt.register_action( "wield" );
    ctxt.register_action( "pick_style" );
    ctxt.register_action( "reload_item" );
    ctxt.register_action( "reload_weapon" );
    ctxt.register_action( "unload" );
    ctxt.register_action( "throw" );
    ctxt.register_action( "fire" );
    ctxt.register_action( "fire_burst" );
    ctxt.register_action( "select_fire_mode" );
    ctxt.register_action( "drop" );
    ctxt.register_action( "drop_adj" );
    ctxt.register_action( "bionics" );
    ctxt.register_action( "mutations" );
    ctxt.register_action( "sort_armor" );
    ctxt.register_action( "wait" );
    ctxt.register_action( "craft" );
    ctxt.register_action( "recraft" );
    ctxt.register_action( "long_craft" );
    ctxt.register_action( "construct" );
    ctxt.register_action( "disassemble" );
    ctxt.register_action( "sleep" );
    ctxt.register_action( "control_vehicle" );
    ctxt.register_action( "auto_travel_mode" );
    ctxt.register_action( "safemode" );
    ctxt.register_action( "autosafe" );
    ctxt.register_action( "autoattack" );
    ctxt.register_action( "ignore_enemy" );
    ctxt.register_action( "whitelist_enemy" );
    ctxt.register_action( "save" );
    ctxt.register_action( "quicksave" );
#if !defined(RELEASE)
    ctxt.register_action( "quickload" );
#endif
    ctxt.register_action( "quit" );
    ctxt.register_action( "player_data" );
    ctxt.register_action( "map" );
    ctxt.register_action( "sky" );
    ctxt.register_action( "missions" );
    ctxt.register_action( "factions" );
    ctxt.register_action( "kills" );
    ctxt.register_action( "morale" );
    ctxt.register_action( "messages" );
    ctxt.register_action( "help" );
    ctxt.register_action( "open_keybindings" );
    ctxt.register_action( "open_options" );
    ctxt.register_action( "open_autopickup" );
    ctxt.register_action( "open_safemode" );
    ctxt.register_action( "open_color" );
    ctxt.register_action( "open_world_mods" );
    ctxt.register_action( "debug" );
    ctxt.register_action( "debug_scent" );
    ctxt.register_action( "debug_mode" );
    ctxt.register_action( "zoom_out" );
    ctxt.register_action( "zoom_in" );
#if !defined(__ANDROID__)
    ctxt.register_action( "toggle_fullscreen" );
#endif
    ctxt.register_action( "toggle_pixel_minimap" );
    ctxt.register_action( "toggle_panel_adm" );
    ctxt.register_action( "reload_tileset" );
    ctxt.register_action( "toggle_auto_features" );
    ctxt.register_action( "toggle_auto_pulp_butcher" );
    ctxt.register_action( "toggle_auto_mining" );
    ctxt.register_action( "toggle_auto_foraging" );
    ctxt.register_action( "action_menu" );
    ctxt.register_action( "main_menu" );
    ctxt.register_action( "item_action_menu" );
    ctxt.register_action( "ANY_INPUT" );
    ctxt.register_action( "COORDINATE" );
    ctxt.register_action( "MOUSE_MOVE" );
    ctxt.register_action( "SELECT" );
    ctxt.register_action( "SEC_SELECT" );
    return ctxt;
}

vehicle *game::remoteveh()
{
    if( calendar::turn == remoteveh_cache_time ) {
        return remoteveh_cache;
    }
    remoteveh_cache_time = calendar::turn;
    std::stringstream remote_veh_string( u.get_value( "remote_controlling_vehicle" ) );
    if( remote_veh_string.str().empty() ||
        ( !u.has_active_bionic( bio_remote ) && !u.has_active_item( "remotevehcontrol" ) ) ) {
        remoteveh_cache = nullptr;
    } else {
        tripoint vp;
        remote_veh_string >> vp.x >> vp.y >> vp.z;
        vehicle *veh = veh_pointer_or_null( m.veh_at( vp ) );
        if( veh && veh->fuel_left( "battery", true ) > 0 ) {
            remoteveh_cache = veh;
        } else {
            remoteveh_cache = nullptr;
        }
    }
    return remoteveh_cache;
}

void game::setremoteveh( vehicle *veh )
{
    remoteveh_cache_time = calendar::turn;
    remoteveh_cache = veh;
    if( veh != nullptr && !u.has_active_bionic( bio_remote ) &&
        !u.has_active_item( "remotevehcontrol" ) ) {
        debugmsg( "Tried to set remote vehicle without bio_remote or remotevehcontrol" );
        veh = nullptr;
    }

    if( veh == nullptr ) {
        u.remove_value( "remote_controlling_vehicle" );
        return;
    }

    std::stringstream remote_veh_string;
    const tripoint vehpos = veh->global_pos3();
    remote_veh_string << vehpos.x << ' ' << vehpos.y << ' ' << vehpos.z;
    u.set_value( "remote_controlling_vehicle", remote_veh_string.str() );
}

bool game::try_get_left_click_action( action_id &act, const tripoint &mouse_target )
{
    bool new_destination = true;
    if( !destination_preview.empty() ) {
        auto &final_destination = destination_preview.back();
        if( final_destination.x == mouse_target.x && final_destination.y == mouse_target.y ) {
            // Second click
            new_destination = false;
            u.set_destination( destination_preview );
            destination_preview.clear();
            act = u.get_next_auto_move_direction();
            if( act == ACTION_NULL ) {
                // Something went wrong
                u.clear_destination();
                return false;
            }
        }
    }

    if( new_destination ) {
        destination_preview = m.route( u.pos(), mouse_target, u.get_pathfinding_settings(),
                                       u.get_path_avoid() );
        return false;
    }

    return true;
}

bool game::try_get_right_click_action( action_id &act, const tripoint &mouse_target )
{
    const bool cleared_destination = !destination_preview.empty();
    u.clear_destination();
    destination_preview.clear();

    if( cleared_destination ) {
        // Produce no-op if auto-move had just been cleared on this action
        // e.g. from a previous single left mouse click. This has the effect
        // of right-click cancelling an auto-move before it is initiated.
        return false;
    }

    const bool is_adjacent = square_dist( mouse_target.x, mouse_target.y, u.posx(), u.posy() ) <= 1;
    const bool is_self = square_dist( mouse_target.x, mouse_target.y, u.posx(), u.posy() ) <= 0;
    if( const monster *const mon = critter_at<monster>( mouse_target ) ) {
        if( !u.sees( *mon ) ) {
            add_msg( _( "Nothing relevant here." ) );
            return false;
        }

        if( !u.weapon.is_gun() ) {
            add_msg( m_info, _( "You are not wielding a ranged weapon." ) );
            return false;
        }

        // TODO: Add weapon range check. This requires weapon to be reloaded.

        act = ACTION_FIRE;
    } else if( is_adjacent &&
               m.close_door( tripoint( mouse_target.x, mouse_target.y, u.posz() ), !m.is_outside( u.pos() ),
                             true ) ) {
        act = ACTION_CLOSE;
    } else if( is_self ) {
        act = ACTION_PICKUP;
    } else if( is_adjacent ) {
        act = ACTION_EXAMINE;
    } else {
        add_msg( _( "Nothing relevant here." ) );
        return false;
    }

    return true;
}

bool game::is_game_over()
{
    if( uquit == QUIT_WATCH ) {
        // deny player movement and dodging
        u.moves = 0;
        // prevent pain from updating
        u.set_pain( 0 );
        // prevent dodging
        u.dodges_left = 0;
        return false;
    }
    if( uquit == QUIT_DIED ) {
        if( u.in_vehicle ) {
            m.unboard_vehicle( u.pos() );
        }
        u.place_corpse();
        return true;
    }
    if( uquit == QUIT_SUICIDE ) {
        if( u.in_vehicle ) {
            m.unboard_vehicle( u.pos() );
        }
        return true;
    }
    if( uquit != QUIT_NO ) {
        return true;
    }
    // is_dead_state() already checks hp_torso && hp_head, no need to for loop it
    if( u.is_dead_state() ) {
        Messages::deactivate();
        if( get_option<std::string>( "DEATHCAM" ) == "always" ) {
            uquit = QUIT_WATCH;
        } else if( get_option<std::string>( "DEATHCAM" ) == "ask" ) {
            uquit = query_yn( _( "Watch the last moments of your life...?" ) ) ?
                    QUIT_WATCH : QUIT_DIED;
        } else if( get_option<std::string>( "DEATHCAM" ) == "never" ) {
            uquit = QUIT_DIED;
        } else {
            // Something funky happened here, just die.
            dbg( D_ERROR ) << "no deathcam option given to options, defaulting to QUIT_DIED";
            uquit = QUIT_DIED;
        }
        return is_game_over();
    }
    return false;
}

void game::death_screen()
{
    gamemode->game_over();
    Messages::display_messages();
    disp_kills();
    disp_NPC_epilogues();
    follower_ids.clear();
    disp_faction_ends();
}

void game::move_save_to_graveyard()
{
    const std::string &save_dir      = get_world_base_save_path();
    const std::string &graveyard_dir = FILENAMES["graveyarddir"];
    const std::string &prefix        = base64_encode( u.name ) + ".";

    if( !assure_dir_exist( graveyard_dir ) ) {
        debugmsg( "could not create graveyard path '%s'", graveyard_dir );
    }

    const auto save_files = get_files_from_path( prefix, save_dir );
    if( save_files.empty() ) {
        debugmsg( "could not find save files in '%s'", save_dir );
    }

    for( const auto &src_path : save_files ) {
        const std::string dst_path = graveyard_dir +
                                     src_path.substr( src_path.rfind( '/' ), std::string::npos );

        if( rename_file( src_path, dst_path ) ) {
            continue;
        }

        debugmsg( "could not rename file '%s' to '%s'", src_path, dst_path );

        if( remove_file( src_path ) ) {
            continue;
        }

        debugmsg( "could not remove file '%s'", src_path );
    }
}

void game::load_master()
{
    using namespace std::placeholders;
    const auto datafile = get_world_base_save_path() + "/master.gsav";
    read_from_file_optional( datafile, std::bind( &game::unserialize_master, this, _1 ) );
    faction_manager_ptr->create_if_needed();
}

bool game::load( const std::string &world )
{
    world_generator->init();
    const WORLDPTR wptr = world_generator->get_world( world );
    if( !wptr ) {
        return false;
    }
    if( wptr->world_saves.empty() ) {
        debugmsg( "world '%s' contains no saves", world );
        return false;
    }

    try {
        world_generator->set_active_world( wptr );
        g->setup();
        g->load( wptr->world_saves.front() );
    } catch( const std::exception &err ) {
        debugmsg( "cannot load world '%s': %s", world, err.what() );
        return false;
    }

    return true;
}

void game::load( const save_t &name )
{
    using namespace std::placeholders;

    const std::string worldpath = get_world_base_save_path() + "/";
    const std::string playerpath = worldpath + name.base_path();

    // Now load up the master game data; factions (and more?)
    load_master();
    u = player();
    u.name = name.player_name();
    // This should be initialized more globally (in player/Character constructor)
    u.weapon = item( "null", 0 );
    if( !read_from_file( playerpath + ".sav", std::bind( &game::unserialize, this, _1 ) ) ) {
        return;
    }

    read_from_file_optional_json( playerpath + ".mm", [&]( JsonIn & jsin ) {
        u.deserialize_map_memory( jsin );
    } );

    read_from_file_optional( worldpath + name.base_path() + ".weather", std::bind( &game::load_weather,
                             this, _1 ) );
    weather.nextweather = calendar::turn;

    read_from_file_optional( worldpath + name.base_path() + ".log",
                             std::bind( &player::load_memorial_file, &u, _1 ) );

#if defined(__ANDROID__)
    read_from_file_optional( worldpath + name.base_path() + ".shortcuts",
                             std::bind( &game::load_shortcuts, this, _1 ) );
#endif

    // Now that the player's worn items are updated, their sight limits need to be
    // recalculated. (This would be cleaner if u.worn were private.)
    u.recalc_sight_limits();

    if( !gamemode ) {
        gamemode.reset( new special_game() );
    }

    safe_mode = get_option<bool>( "SAFEMODE" ) ? SAFE_MODE_ON : SAFE_MODE_OFF;
    mostseen = 0; // ...and mostseen is 0, we haven't seen any monsters yet.

    init_autosave();
    get_auto_pickup().load_character(); // Load character auto pickup rules
    get_safemode().load_character(); // Load character safemode rules
    zone_manager::get_manager().load_zones(); // Load character world zones
    read_from_file_optional( get_world_base_save_path() + "/uistate.json", []( std::istream & stream ) {
        JsonIn jsin( stream );
        uistate.deserialize( jsin );
    } );

    reload_npcs();
    validate_npc_followers();
    validate_camps();
    update_map( u );

    // legacy, needs to be here as we access the map.
    if( u.getID() == 0 || u.getID() == -1 ) {
        // player does not have a real id, so assign a new one,
        u.setID( assign_npc_id() );
        // The vehicle stores the IDs of the boarded players, so update it, too.
        if( u.in_vehicle ) {
            if( const cata::optional<vpart_reference> vp = m.veh_at(
                        u.pos() ).part_with_feature( "BOARDABLE", true ) ) {
                vp->part().passenger_id = u.getID();
            }
        }
    }

    u.reset();
    draw();
}

void game::load_world_modfiles( loading_ui &ui )
{
    catacurses::erase();
    catacurses::refresh();

    auto &mods = world_generator->active_world->active_mod_order;

    // remove any duplicates whilst preserving order (fixes #19385)
    std::set<mod_id> found;
    mods.erase( std::remove_if( mods.begin(), mods.end(), [&found]( const mod_id & e ) {
        if( found.count( e ) ) {
            return true;
        } else {
            found.insert( e );
            return false;
        }
    } ), mods.end() );

    // require at least one core mod (saves before version 6 may implicitly require dda pack)
    if( std::none_of( mods.begin(), mods.end(), []( const mod_id & e ) {
    return e->core;
} ) ) {
        mods.insert( mods.begin(), mod_id( "dda" ) );
    }

    load_artifacts( get_world_base_save_path() + "/artifacts.gsav" );
    // this code does not care about mod dependencies,
    // it assumes that those dependencies are static and
    // are resolved during the creation of the world.
    // That means world->active_mod_order contains a list
    // of mods in the correct order.
    load_packs( _( "Loading files" ), mods, ui );

    // Load additional mods from that world-specific folder
    load_data_from_dir( get_world_base_save_path() + "/mods", "custom", ui );

    catacurses::erase();
    catacurses::refresh();

    DynamicDataLoader::get_instance().finalize_loaded_data( ui );
}

bool game::load_packs( const std::string &msg, const std::vector<mod_id> &packs, loading_ui &ui )
{
    ui.new_context( msg );
    std::vector<mod_id> missing;
    std::vector<mod_id> available;

    for( const mod_id &e : packs ) {
        if( e.is_valid() ) {
            available.emplace_back( e );
            ui.add_entry( e->name() );
        } else {
            missing.push_back( e );
        }
    }

    ui.show();
    for( const auto &e : available ) {
        const MOD_INFORMATION &mod = *e;
        load_data_from_dir( mod.path, mod.ident.str(), ui );

        // if mod specifies legacy migrations load any that are required
        if( !mod.legacy.empty() ) {
            for( int i = get_option<int>( "CORE_VERSION" ); i < core_version; ++i ) {
                popup_status( msg.c_str(), _( "Applying legacy migration (%s %i/%i)" ),
                              e.c_str(), i, core_version - 1 );
                load_data_from_dir( string_format( "%s/%i", mod.legacy.c_str(), i ), mod.ident.str(), ui );
            }
        }

        ui.proceed();
    }

    for( const auto &e : missing ) {
        debugmsg( "unknown content %s", e.c_str() );
    }

    return missing.empty();
}

void game::reset_npc_dispositions()
{
    for( auto elem : follower_ids ) {
        std::shared_ptr<npc> npc_to_get = overmap_buffer.find_npc( elem );
        if( !npc_to_get )  {
            continue;
        }
        npc *npc_to_add = npc_to_get.get();
        npc_to_add->chatbin.missions.clear();
        npc_to_add->chatbin.missions_assigned.clear();
        npc_to_add->mission = NPC_MISSION_NULL;
        npc_to_add->chatbin.mission_selected = nullptr;
        npc_to_add->set_attitude( NPCATT_NULL );
        npc_to_add->op_of_u.anger = 0;
        npc_to_add->op_of_u.fear = 0;
        npc_to_add->op_of_u.trust = 0;
        npc_to_add->op_of_u.value = 0;
        npc_to_add->op_of_u.owed = 0;
        npc_to_add->set_fac( faction_id( "wasteland_scavengers" ) );
        npc_to_add->add_new_mission( mission::reserve_random( ORIGIN_ANY_NPC,
                                     npc_to_add->global_omt_location(),
                                     npc_to_add->getID() ) );

    }

}

//Saves all factions and missions and npcs.
bool game::save_factions_missions_npcs()
{
    std::string masterfile = get_world_base_save_path() + "/master.gsav";
    return write_to_file_exclusive( masterfile, [&]( std::ostream & fout ) {
        serialize_master( fout );
    }, _( "factions data" ) );
}

bool game::save_artifacts()
{
    std::string artfilename = get_world_base_save_path() + "/artifacts.gsav";
    return ::save_artifacts( artfilename );
}

bool game::save_maps()
{
    try {
        m.save();
        overmap_buffer.save(); // can throw
        MAPBUFFER.save(); // can throw
        return true;
    } catch( const std::exception &err ) {
        popup( _( "Failed to save the maps: %s" ), err.what() );
        return false;
    }
}

bool game::save_player_data()
{
    const std::string playerfile = get_player_base_save_path();

    const bool saved_data = write_to_file( playerfile + ".sav", [&]( std::ostream & fout ) {
        serialize( fout );
    }, _( "player data" ) );
    const bool saved_map_memory = write_to_file( playerfile + ".mm", [&]( std::ostream & fout ) {
        JsonOut jsout( fout );
        u.serialize_map_memory( jsout );
    }, _( "player map memory" ) );
    const bool saved_weather = write_to_file( playerfile + ".weather", [&]( std::ostream & fout ) {
        save_weather( fout );
    }, _( "weather state" ) );
    const bool saved_log = write_to_file( playerfile + ".log", [&]( std::ostream & fout ) {
        fout << u.dump_memorial();
    }, _( "player memorial" ) );
#if defined(__ANDROID__)
    const bool saved_shortcuts = write_to_file( playerfile + ".shortcuts", [&]( std::ostream & fout ) {
        save_shortcuts( fout );
    }, _( "quick shortcuts" ) );
#endif

    return saved_data && saved_map_memory && saved_weather && saved_log
#if defined(__ANDROID__)
           && saved_shortcuts
#endif
           ;
}

bool game::save()
{
    try {
        if( !save_player_data() ||
            !save_factions_missions_npcs() ||
            !save_artifacts() ||
            !save_maps() ||
            !get_auto_pickup().save_character() ||
            !get_safemode().save_character() ||
        !write_to_file_exclusive( get_world_base_save_path() + "/uistate.json", [&]( std::ostream & fout ) {
        JsonOut jsout( fout );
            uistate.serialize( jsout );
        }, _( "uistate data" ) ) ) {
            return false;
        } else {
            world_generator->active_world->add_save( save_t::from_player_name( u.name ) );
            return true;
        }
    } catch( std::ios::failure &err ) {
        popup( _( "Failed to save game data" ) );
        return false;
    }
}

std::vector<std::string> game::list_active_characters()
{
    std::vector<std::string> saves;
    for( auto &worldsave : world_generator->active_world->world_saves ) {
        saves.push_back( worldsave.player_name() );
    }
    return saves;
}

/**
 * Writes information about the character out to a text file timestamped with
 * the time of the file was made. This serves as a record of the character's
 * state at the time the memorial was made (usually upon death) and
 * accomplishments in a human-readable format.
 */
void game::write_memorial_file( std::string sLastWords )
{
    const std::string &memorial_dir = FILENAMES["memorialdir"];
    const std::string &memorial_active_world_dir = memorial_dir + utf8_to_native(
                world_generator->active_world->world_name ) + "/";

    //Check if both dirs exist. Nested assure_dir_exist fails if the first dir of the nested dir does not exist.
    if( !assure_dir_exist( memorial_dir ) ) {
        dbg( D_ERROR ) << "game:write_memorial_file: Unable to make memorial directory.";
        debugmsg( "Could not make '%s' directory", memorial_dir );
        return;
    }

    if( !assure_dir_exist( memorial_active_world_dir ) ) {
        dbg( D_ERROR ) <<
                       "game:write_memorial_file: Unable to make active world directory in memorial directory.";
        debugmsg( "Could not make '%s' directory", memorial_active_world_dir );
        return;
    }

    // <name>-YYYY-MM-DD-HH-MM-SS.txt
    //       123456789012345678901234 ~> 24 chars + a null
    constexpr size_t suffix_len   = 24 + 1;
    constexpr size_t max_name_len = FILENAME_MAX - suffix_len;

    const size_t name_len = u.name.size();
    // Here -1 leaves space for the ~
    const size_t truncated_name_len = ( name_len >= max_name_len ) ? ( max_name_len - 1 ) : name_len;

    std::ostringstream memorial_file_path;
    memorial_file_path << memorial_active_world_dir;

    if( get_options().has_option( "ENCODING_CONV" ) && !get_option<bool>( "ENCODING_CONV" ) ) {
        // Use the default locale to replace non-printable characters with _ in the player name.
        std::locale locale {"C"};
        std::replace_copy_if( std::begin( u.name ), std::begin( u.name ) + truncated_name_len,
                              std::ostream_iterator<char>( memorial_file_path ),
        [&]( const char c ) {
            return !std::isgraph( c, locale );
        }, '_' );
    } else {
        memorial_file_path << utf8_to_native( u.name );
    }

    // Add a ~ if the player name was actually truncated.
    memorial_file_path << ( ( truncated_name_len != name_len ) ? "~-" : "-" );

    // Add a timestamp for uniqueness.
    char buffer[suffix_len] {};
    std::time_t t = std::time( nullptr );
    std::strftime( buffer, suffix_len, "%Y-%m-%d-%H-%M-%S", std::localtime( &t ) );
    memorial_file_path << buffer;

    memorial_file_path << ".txt";

    const std::string path_string = memorial_file_path.str();
    write_to_file( memorial_file_path.str(), [&]( std::ostream & fout ) {
        u.memorial( fout, sLastWords );
    }, _( "player memorial" ) );
}

void game::disp_kills()
{
    catacurses::window w = catacurses::newwin( FULL_SCREEN_HEIGHT, FULL_SCREEN_WIDTH,
                           std::max( 0, ( TERMY - FULL_SCREEN_HEIGHT ) / 2 ),
                           std::max( 0, ( TERMX - FULL_SCREEN_WIDTH ) / 2 ) );

    std::vector<std::string> data;
    int totalkills = 0;
    const int colum_width = ( getmaxx( w ) - 2 ) / 3; // minus border

    std::map<std::tuple<std::string, std::string, std::string>, int> kill_counts;

    // map <name, sym, color> to kill count
    for( auto &elem : kills ) {
        const mtype &m = elem.first.obj();
        kill_counts[std::tuple<std::string, std::string, std::string>(
                                                m.nname(),
                                                m.sym,
                                                string_from_color( m.color )
                                            )] += elem.second;
        totalkills += elem.second;
    }

    for( const auto &entry : kill_counts ) {
        std::ostringstream buffer;
        buffer << "<color_" << std::get<2>( entry.first ) << ">";
        buffer << std::get<1>( entry.first ) << "</color>" << " ";
        buffer << "<color_light_gray>" << std::get<0>( entry.first ) << "</color>";
        const int w = colum_width - utf8_width( std::get<0>( entry.first ) );
        buffer.width( w - 3 ); // gap between cols, monster sym, space
        buffer.fill( ' ' );
        buffer << entry.second;
        buffer.width( 0 );
        data.push_back( buffer.str() );
    }
    for( const auto &npc_name : npc_kills ) {
        totalkills += 1;
        std::ostringstream buffer;
        buffer << "<color_magenta>@ " << npc_name << "</color>";
        const int w = colum_width - utf8_width( npc_name );
        buffer.width( w - 3 ); // gap between cols, monster sym, space
        buffer.fill( ' ' );
        buffer << "1";
        buffer.width( 0 );
        data.push_back( buffer.str() );
    }
    std::ostringstream buffer;
    if( data.empty() ) {
        buffer << _( "You haven't killed any monsters yet!" );
    } else {
        buffer << string_format( _( "KILL COUNT: %d" ), totalkills );
    }
    display_table( w, buffer.str(), 3, data );

    refresh_all();
}

void game::disp_NPC_epilogues()
{
    catacurses::window w = catacurses::newwin( FULL_SCREEN_HEIGHT, FULL_SCREEN_WIDTH,
                           std::max( 0, ( TERMY - FULL_SCREEN_HEIGHT ) / 2 ),
                           std::max( 0, ( TERMX - FULL_SCREEN_WIDTH ) / 2 ) );
    epilogue epi;
    // TODO: This search needs to be expanded to all NPCs
    for( auto elem : follower_ids ) {
        std::shared_ptr<npc> npc_to_get = overmap_buffer.find_npc( elem );
        if( !npc_to_get ) {
            continue;
        }
        npc *guy = npc_to_get.get();
        epi.random_by_group( guy->male ? "male" : "female" );
        std::vector<std::string> txt;
        txt.emplace_back( epi.text );
        draw_border( w, BORDER_COLOR, guy->name, c_black_white );
        multipage( w, txt, "", 2 );
    }

    refresh_all();
}

void game::disp_faction_ends()
{
    catacurses::window w = catacurses::newwin( FULL_SCREEN_HEIGHT, FULL_SCREEN_WIDTH,
                           std::max( 0, ( TERMY - FULL_SCREEN_HEIGHT ) / 2 ),
                           std::max( 0, ( TERMX - FULL_SCREEN_WIDTH ) / 2 ) );
    std::vector<std::string> data;

    for( const faction &elem : faction_manager_ptr->all() ) {
        if( elem.known_by_u ) {
            if( elem.name == "Your Followers" ) {
                data.emplace_back( _( "       You are forgotten among the billions lost in the cataclysm..." ) );
                display_table( w, "", 1, data );
            } else if( elem.name == "The Old Guard" && elem.power != 100 ) {
                if( elem.power < 150 ) {
                    data.emplace_back(
                        _( "    Locked in an endless battle, the Old Guard was forced to consolidate their \
resources in a handful of fortified bases along the coast.  Without the men \
or material to rebuild, the soldiers that remained lost all hope..." ) );
                } else {
                    data.emplace_back( _( "    The steadfastness of individual survivors after the cataclysm impressed \
the tattered remains of the once glorious union.  Spurred on by small \
successes, a number of operations to re-secure facilities met with limited \
success.  Forced to eventually consolidate to large bases, the Old Guard left \
these facilities in the hands of the few survivors that remained.  As the \
years past, little materialized from the hopes of rebuilding civilization..." ) );
                }
                display_table( w, _( "The Old Guard" ), 1, data );
            } else if( elem.name == "The Free Merchants" && elem.power != 100 ) {
                if( elem.power < 150 ) {
                    data.emplace_back( _( "    Life in the refugee shelter deteriorated as food shortages and disease \
destroyed any hope of maintaining a civilized enclave.  The merchants and \
craftsmen dispersed to found new colonies but most became victims of \
marauding bandits.  Those who survived never found a place to call home..." ) );
                } else {
                    data.emplace_back( _( "    The Free Merchants struggled for years to keep themselves fed but their \
once profitable trade routes were plundered by bandits and thugs.  In squalor \
and filth the first generations born after the cataclysm are told stories of \
the old days when food was abundant and the children were allowed to play in \
the sun..." ) );
                }
                display_table( w, _( "The Free Merchants" ), 1, data );
            } else if( elem.name == "The Tacoma Commune" && elem.power != 100 ) {
                if( elem.power < 150 ) {
                    data.emplace_back( _( "    The fledgling outpost was abandoned a few months later.  The external \
threats combined with low crop yields caused the Free Merchants to withdraw \
their support.  When the exhausted migrants returned to the refugee center \
they were turned away to face the world on their own." ) );
                } else {
                    data.emplace_back(
                        _( "    The commune continued to grow rapidly through the years despite constant \
external threat.  While maintaining a reputation as a haven for all law-\
abiding citizens, the commune's leadership remained loyal to the interests of \
the Free Merchants.  Hard labor for little reward remained the price to be \
paid for those who sought the safety of the community." ) );
                }
                display_table( w, _( "The Tacoma Commune" ), 1, data );
            } else if( elem.name == "The Wasteland Scavengers" && elem.power != 100 ) {
                if( elem.power < 150 ) {
                    data.emplace_back(
                        _( "    The lone bands of survivors who wandered the now alien world dwindled in \
number through the years.  Unable to compete with the growing number of \
monstrosities that had adapted to live in their world, those who did survive \
lived in dejected poverty and hopelessness..." ) );
                } else {
                    data.emplace_back(
                        _( "    The scavengers who flourished in the opening days of the cataclysm found \
an ever increasing challenge in finding and maintaining equipment from the \
old world.  Enormous hordes made cities impossible to enter while new \
eldritch horrors appeared mysteriously near old research labs.  But on the \
fringes of where civilization once ended, bands of hunter-gatherers began to \
adopt agrarian lifestyles in fortified enclaves..." ) );
                }
                display_table( w, _( "The Wasteland Scavengers" ), 1, data );
            } else if( elem.name == "Hell's Raiders" && elem.power != 100 ) {
                if( elem.power < 150 ) {
                    data.emplace_back( _( "    The raiders grew more powerful than any other faction as attrition \
destroyed the Old Guard.  The ruthless men and women who banded together to \
rob refugees and pillage settlements soon found themselves without enough \
victims to survive.  The Hell's Raiders were eventually destroyed when \
infighting erupted into civil war but there were few survivors left to \
celebrate their destruction." ) );
                } else {
                    data.emplace_back( _( "    Fueled by drugs and rage, the Hell's Raiders fought tooth and nail to \
overthrow the last strongholds of the Old Guard.  The costly victories \
brought the warlords abundant territory and slaves but little in the way of \
stability.  Within weeks, infighting led to civil war as tribes vied for \
leadership of the faction.  When only one warlord finally secured control, \
there was nothing left to fight for... just endless cities full of the dead." ) );
                }
                display_table( w, _( "Hell's Raiders" ), 1, data );
            }

        }
        data.clear();
    }

    refresh_all();
}

struct npc_dist_to_player {
    const tripoint ppos;
    npc_dist_to_player() : ppos( g->u.global_omt_location() ) { }
    // Operator overload required to leverage sort API.
    bool operator()( const std::shared_ptr<npc> &a, const std::shared_ptr<npc> &b ) const {
        const tripoint apos = a->global_omt_location();
        const tripoint bpos = b->global_omt_location();
        return square_dist( ppos.x, ppos.y, apos.x, apos.y ) <
               square_dist( ppos.x, ppos.y, bpos.x, bpos.y );
    }
};

void game::disp_NPCs()
{
    catacurses::window w = catacurses::newwin( FULL_SCREEN_HEIGHT, FULL_SCREEN_WIDTH,
                           ( TERMY > FULL_SCREEN_HEIGHT ) ? ( TERMY - FULL_SCREEN_HEIGHT ) / 2 : 0,
                           ( TERMX > FULL_SCREEN_WIDTH ) ? ( TERMX - FULL_SCREEN_WIDTH ) / 2 : 0 );

    const tripoint ppos = u.global_omt_location();
    const tripoint &lpos = u.pos();
    mvwprintz( w, 0, 0, c_white, _( "Your overmap position: %d, %d, %d" ), ppos.x, ppos.y, ppos.z );
    mvwprintz( w, 1, 0, c_white, _( "Your local position: %d, %d, %d" ), lpos.x, lpos.y, lpos.z );
    std::vector<std::shared_ptr<npc>> npcs = overmap_buffer.get_npcs_near_player( 100 );
    std::sort( npcs.begin(), npcs.end(), npc_dist_to_player() );
    size_t i;
    for( i = 0; i < 20 && i < npcs.size(); i++ ) {
        const tripoint apos = npcs[i]->global_omt_location();
        mvwprintz( w, i + 3, 0, c_white, "%s: %d, %d, %d", npcs[i]->name,
                   apos.x, apos.y, apos.z );
    }
    for( const monster &m : all_monsters() ) {
        mvwprintz( w, i + 3, 0, c_white, "%s: %d, %d, %d", m.name(),
                   m.posx(), m.posy(), m.posz() );
        ++i;
    }
    wrefresh( w );
    inp_mngr.wait_for_any_key();
}

// A little helper to draw footstep glyphs.
static void draw_footsteps( const catacurses::window &window, const tripoint &offset )
{
    for( const auto &footstep : sounds::get_footstep_markers() ) {
        char glyph = '?';
        if( footstep.z != offset.z ) { // Here z isn't an offset, but a coordinate
            glyph = footstep.z > offset.z ? '^' : 'v';
        }

        mvwputch( window, offset.y + footstep.y, offset.x + footstep.x, c_yellow, glyph );
    }
}

void game::draw()
{
    if( test_mode ) {
        return;
    }

    //temporary fix for updating visibility for minimap
    ter_view_z = ( u.pos() + u.view_offset ).z;
    m.invalidate_map_cache( ter_view_z );
    m.build_map_cache( ter_view_z );
    m.update_visibility_cache( ter_view_z );

    werase( w_terrain );
    draw_ter();
    wrefresh( w_terrain );

    draw_panels();
}

void game::draw_panels()
{
    draw_panels( 0, 1 );
}

void game::draw_panels( size_t column, size_t index )
{
    auto &mgr = panel_manager::get_manager();
    int y = 0;
    const bool sidebar_right = get_option<std::string>( "SIDEBAR_POSITION" ) == "right";
    int spacer = get_option<bool>( "SIDEBAR_SPACERS" ) ? 1 : 0;
    int log_height = 0;
    for( const auto &panel : mgr.get_current_layout() ) {
        if( panel.get_height() != -2 && panel.toggle ) {
            log_height += panel.get_height() + spacer;
        }
    }
    log_height = std::max( TERMY - log_height, 3 );
    for( const auto &panel : mgr.get_current_layout() ) {
        // height clamped to window height.
        int h = std::min( panel.get_height(), TERMY - y );
        if( h == -2 ) {
            h = log_height;
        }
        h += spacer;
        if( panel.toggle && h > 0 ) {
            panel.draw( u, catacurses::newwin( h, panel.get_width(), y,
                                               sidebar_right ? TERMX - panel.get_width() : 0 ) );
            if( show_panel_adm ) {
                auto label = catacurses::newwin( 1, panel.get_name().length(), y, sidebar_right ?
                                                 TERMX - panel.get_width() - panel.get_name().length() - 1 : panel.get_width() + 1 );
                werase( label );
                mvwprintz( label, 0, 0, c_light_red, _( panel.get_name() ) );
                wrefresh( label );
                label = catacurses::newwin( h, 1, y,
                                            sidebar_right ? TERMX - panel.get_width() - 1 : panel.get_width() );
                werase( label );
                if( h == 1 ) {
                    mvwputch( label, 0, 0, c_light_red, LINE_OXOX );
                } else {
                    mvwputch( label, 0, 0, c_light_red, LINE_OXXX );
                    for( int i = 1; i < h - 1; i++ ) {
                        mvwputch( label, i, 0, c_light_red, LINE_XOXO );
                    }
                    mvwputch( label, h - 1, 0, c_light_red, sidebar_right ? LINE_XXOO : LINE_XOOX );
                }
                wrefresh( label );
            }
            y += h;
        }
    }
    if( show_panel_adm ) {
        mgr.draw_adm( w_panel_adm, column, index );
    }
}

void game::draw_pixel_minimap( const catacurses::window &w )
{
    w_pixel_minimap = w;
    // Make no-op if not TILES build
#if defined(TILES)
    // Force a refresh of the pixel minimap.
    // only do so if it is in use
    if( pixel_minimap_option && w_pixel_minimap ) {
        if( reinitmap ) {
            tilecontext->reinit_minimap();
            reinitmap = false;
        }
    }
#endif // TILES
}

void game::draw_critter( const Creature &critter, const tripoint &center )
{
    const int my = POSY + ( critter.posy() - center.y );
    const int mx = POSX + ( critter.posx() - center.x );
    if( !is_valid_in_w_terrain( mx, my ) ) {
        return;
    }
    if( critter.posz() != center.z && m.has_zlevels() ) {
        static constexpr tripoint up_tripoint( 0, 0, 1 );
        if( critter.posz() == center.z - 1 &&
            ( debug_mode || u.sees( critter ) ) &&
            m.valid_move( critter.pos(), critter.pos() + up_tripoint, false, true ) ) {
            // Monster is below
            // TODO: Make this show something more informative than just green 'v'
            // TODO: Allow looking at this mon with look command
            // TODO: Redraw this after weather etc. animations
            mvwputch( w_terrain, my, mx, c_green_cyan, 'v' );
        }
        return;
    }
    if( u.sees( critter ) || &critter == &u ) {
        critter.draw( w_terrain, center.x, center.y, false );
        return;
    }

    if( u.sees_with_infrared( critter ) ) {
        mvwputch( w_terrain, my, mx, c_red, '?' );
    }
}

bool game::is_in_viewport( const tripoint &p, int margin ) const
{
    const tripoint diff( u.pos() + u.view_offset - p );

    return ( std::abs( diff.x ) <= getmaxx( w_terrain ) / 2 - margin ) &&
           ( std::abs( diff.y ) <= getmaxy( w_terrain ) / 2 - margin );
}

void game::draw_ter( const bool draw_sounds )
{
    draw_ter( u.pos() + u.view_offset, false,
              draw_sounds );
}

void game::draw_ter( const tripoint &center, const bool looking, const bool draw_sounds )
{
    ter_view_x = center.x;
    ter_view_y = center.y;
    ter_view_z = center.z;
    const int posx = center.x;
    const int posy = center.y;

    // TODO: Make it not rebuild the cache all the time (cache point+moves?)
    if( !looking ) {
        // If we're looking, the cache is built at start (entering looking mode)
        m.build_map_cache( center.z );
    }

    m.draw( w_terrain, center );

    if( draw_sounds ) {
        draw_footsteps( w_terrain, {POSX - center.x, POSY - center.y, center.z} );
    }

    for( Creature &critter : all_creatures() ) {
        draw_critter( critter, center );
    }

    if( u.has_active_bionic( bionic_id( "bio_scent_vision" ) ) && u.view_offset.z == 0 ) {
        tripoint tmp = center;
        int &realx = tmp.x;
        int &realy = tmp.y;
        for( realx = posx - POSX; realx <= posx + POSX; realx++ ) {
            for( realy = posy - POSY; realy <= posy + POSY; realy++ ) {
                if( scent.get( tmp ) != 0 ) {
                    int tempx = posx - realx;
                    int tempy = posy - realy;
                    if( !( isBetween( tempx, -2, 2 ) &&
                           isBetween( tempy, -2, 2 ) ) ) {
                        if( critter_at( tmp ) ) {
                            mvwputch( w_terrain, realy + POSY - posy,
                                      realx + POSX - posx, c_white, '?' );
                        } else {
                            mvwputch( w_terrain, realy + POSY - posy,
                                      realx + POSX - posx, c_magenta, '#' );
                        }
                    }
                }
            }
        }
    }

    if( !destination_preview.empty() && u.view_offset.z == 0 ) {
        // Draw auto-move preview trail
        const tripoint &final_destination = destination_preview.back();
        tripoint line_center = u.pos() + u.view_offset;
        draw_line( final_destination, line_center, destination_preview );
        mvwputch( w_terrain, POSY + ( final_destination.y - ( u.posy() + u.view_offset.y ) ),
                  POSX + ( final_destination.x - ( u.posx() + u.view_offset.x ) ), c_white, 'X' );
    }

    if( u.controlling_vehicle && !looking ) {
        draw_veh_dir_indicator( false );
        draw_veh_dir_indicator( true );
    }
    // Place the cursor over the player as is expected by screen readers.
    wmove( w_terrain, POSY + g->u.pos().y - center.y, POSX + g->u.pos().x - center.x );
}

cata::optional<tripoint> game::get_veh_dir_indicator_location( bool next ) const
{
    if( !get_option<bool>( "VEHICLE_DIR_INDICATOR" ) ) {
        return cata::nullopt;
    }
    const optional_vpart_position vp = m.veh_at( u.pos() );
    if( !vp ) {
        return cata::nullopt;
    }
    vehicle *const veh = &vp->vehicle();
    rl_vec2d face = next ? veh->dir_vec() : veh->face_vec();
    float r = 10.0;
    return tripoint( static_cast<int>( r * face.x ), static_cast<int>( r * face.y ), u.pos().z );
}

void game::draw_veh_dir_indicator( bool next )
{
    if( const cata::optional<tripoint> indicator_offset = get_veh_dir_indicator_location( next ) ) {
        auto col = next ? c_white : c_dark_gray;
        mvwputch( w_terrain, POSY + indicator_offset->y - u.view_offset.y,
                  POSX + indicator_offset->x - u.view_offset.x, col, 'X' );
    }
}

void game::refresh_all()
{
    const int minz = m.has_zlevels() ? -OVERMAP_DEPTH : get_levz();
    const int maxz = m.has_zlevels() ? OVERMAP_HEIGHT : get_levz();
    for( int z = minz; z <= maxz; z++ ) {
        m.reset_vehicle_cache( z );
    }

    draw();
    catacurses::refresh();
}

void game::draw_minimap()
{

    // Draw the box
    werase( w_minimap );
    draw_border( w_minimap );

    const tripoint curs = u.global_omt_location();
    const int cursx = curs.x;
    const int cursy = curs.y;
    const tripoint targ = u.get_active_mission_target();
    bool drew_mission = targ == overmap::invalid_tripoint;

    for( int i = -2; i <= 2; i++ ) {
        for( int j = -2; j <= 2; j++ ) {
            const int omx = cursx + i;
            const int omy = cursy + j;
            nc_color ter_color;
            std::string ter_sym;
            const bool seen = overmap_buffer.seen( omx, omy, get_levz() );
            const bool vehicle_here = overmap_buffer.has_vehicle( omx, omy, get_levz() );
            if( overmap_buffer.has_note( omx, omy, get_levz() ) ) {

                const std::string &note_text = overmap_buffer.note( omx, omy, get_levz() );

                ter_color = c_yellow;
                ter_sym = "N";

                int symbolIndex = note_text.find( ':' );
                int colorIndex = note_text.find( ';' );

                bool symbolFirst = symbolIndex < colorIndex;

                if( colorIndex > -1 && symbolIndex > -1 ) {
                    if( symbolFirst ) {
                        if( colorIndex > 4 ) {
                            colorIndex = -1;
                        }
                        if( symbolIndex > 1 ) {
                            symbolIndex = -1;
                            colorIndex = -1;
                        }
                    } else {
                        if( symbolIndex > 4 ) {
                            symbolIndex = -1;
                        }
                        if( colorIndex > 2 ) {
                            colorIndex = -1;
                        }
                    }
                } else if( colorIndex > 2 ) {
                    colorIndex = -1;
                } else if( symbolIndex > 1 ) {
                    symbolIndex = -1;
                }

                if( symbolIndex > -1 ) {
                    int symbolStart = 0;
                    if( colorIndex > -1 && !symbolFirst ) {
                        symbolStart = colorIndex + 1;
                    }
                    ter_sym = note_text.substr( symbolStart, symbolIndex - symbolStart ).c_str()[0];
                }

                if( colorIndex > -1 ) {

                    int colorStart = 0;

                    if( symbolIndex > -1 && symbolFirst ) {
                        colorStart = symbolIndex + 1;
                    }

                    std::string sym = note_text.substr( colorStart, colorIndex - colorStart );

                    if( sym.length() == 2 ) {
                        if( sym == "br" ) {
                            ter_color = c_brown;
                        } else if( sym == "lg" ) {
                            ter_color = c_light_gray;
                        } else if( sym == "dg" ) {
                            ter_color = c_dark_gray;
                        }
                    } else {
                        char colorID = sym.c_str()[0];
                        if( colorID == 'r' ) {
                            ter_color = c_light_red;
                        } else if( colorID == 'R' ) {
                            ter_color = c_red;
                        } else if( colorID == 'g' ) {
                            ter_color = c_light_green;
                        } else if( colorID == 'G' ) {
                            ter_color = c_green;
                        } else if( colorID == 'b' ) {
                            ter_color = c_light_blue;
                        } else if( colorID == 'B' ) {
                            ter_color = c_blue;
                        } else if( colorID == 'W' ) {
                            ter_color = c_white;
                        } else if( colorID == 'C' ) {
                            ter_color = c_cyan;
                        } else if( colorID == 'c' ) {
                            ter_color = c_light_cyan;
                        } else if( colorID == 'P' ) {
                            ter_color = c_pink;
                        } else if( colorID == 'm' ) {
                            ter_color = c_magenta;
                        }
                    }
                }
            } else if( !seen ) {
                ter_sym = " ";
                ter_color = c_black;
            } else if( vehicle_here ) {
                ter_color = c_cyan;
                ter_sym = "c";
            } else {
                const oter_id &cur_ter = overmap_buffer.ter( omx, omy, get_levz() );
                ter_sym = cur_ter->get_symbol();
                if( overmap_buffer.is_explored( omx, omy, get_levz() ) ) {
                    ter_color = c_dark_gray;
                } else {
                    ter_color = cur_ter->get_color();
                }
            }
            if( !drew_mission && targ.x == omx && targ.y == omy ) {
                // If there is a mission target, and it's not on the same
                // overmap terrain as the player character, mark it.
                // TODO: Inform player if the mission is above or below
                drew_mission = true;
                if( i != 0 || j != 0 ) {
                    ter_color = red_background( ter_color );
                }
            }
            if( i == 0 && j == 0 ) {
                mvwputch_hi( w_minimap, 3, 3, ter_color, ter_sym );
            } else {
                mvwputch( w_minimap, 3 + j, 3 + i, ter_color, ter_sym );
            }
        }
    }

    // Print arrow to mission if we have one!
    if( !drew_mission ) {
        double slope = ( cursx != targ.x ) ? static_cast<double>( targ.y - cursy ) / static_cast<double>
                       ( targ.x - cursx ) : 4;

        if( cursx == targ.x || fabs( slope ) > 3.5 ) { // Vertical slope
            if( targ.y > cursy ) {
                mvwputch( w_minimap, 6, 3, c_red, "*" );
            } else {
                mvwputch( w_minimap, 0, 3, c_red, "*" );
            }
        } else {
            int arrowx = -1;
            int arrowy = -1;
            if( fabs( slope ) >= 1. ) { // y diff is bigger!
                arrowy = ( targ.y > cursy ? 6 : 0 );
                arrowx = static_cast<int>( 3 + 3 * ( targ.y > cursy ? slope : ( 0 - slope ) ) );
                if( arrowx < 0 ) {
                    arrowx = 0;
                }
                if( arrowx > 6 ) {
                    arrowx = 6;
                }
            } else {
                arrowx = ( targ.x > cursx ? 6 : 0 );
                arrowy = static_cast<int>( 3 + 3 * ( targ.x > cursx ? slope : ( 0 - slope ) ) );
                if( arrowy < 0 ) {
                    arrowy = 0;
                }
                if( arrowy > 6 ) {
                    arrowy = 6;
                }
            }
            char glyph = '*';
            if( targ.z > u.posz() ) {
                glyph = '^';
            } else if( targ.z < u.posz() ) {
                glyph = 'v';
            }

            mvwputch( w_minimap, arrowy, arrowx, c_red, glyph );
        }
    }

    const int sight_points = g->u.overmap_sight_range( g->light_level( g->u.posz() ) );
    for( int i = -3; i <= 3; i++ ) {
        for( int j = -3; j <= 3; j++ ) {
            if( i > -3 && i < 3 && j > -3 && j < 3 ) {
                continue; // only do hordes on the border, skip inner map
            }
            const int omx = cursx + i;
            const int omy = cursy + j;
            if( overmap_buffer.get_horde_size( omx, omy, get_levz() ) >= HORDE_VISIBILITY_SIZE ) {
                const tripoint cur_pos {
                    omx, omy, get_levz()
                };
                if( overmap_buffer.seen( omx, omy, get_levz() )
                    && g->u.overmap_los( cur_pos, sight_points ) ) {
                    mvwputch( w_minimap, j + 3, i + 3, c_green,
                              overmap_buffer.get_horde_size( omx, omy, get_levz() ) > HORDE_VISIBILITY_SIZE * 2 ? 'Z' : 'z' );
                }
            }
        }
    }

    wrefresh( w_minimap );
}

float game::natural_light_level( const int zlev ) const
{
    // ignore while underground or above limits
    if( zlev > OVERMAP_HEIGHT || zlev < 0 ) {
        return LIGHT_AMBIENT_MINIMAL;
    }

    if( latest_lightlevels[zlev] > -std::numeric_limits<float>::max() ) {
        // Already found the light level for now?
        return latest_lightlevels[zlev];
    }

    float ret = LIGHT_AMBIENT_MINIMAL;

    // Sunlight/moonlight related stuff
    if( !weather.lightning_active ) {
        ret = calendar::turn.sunlight();
    } else {
        // Recent lightning strike has lit the area
        ret = DAYLIGHT_LEVEL;
    }

    ret += weather_data( weather.weather ).light_modifier;

    // Artifact light level changes here. Even though some of these only have an effect
    // aboveground it is cheaper performance wise to simply iterate through the entire
    // list once instead of twice.
    float mod_ret = -1;
    // Each artifact change does std::max(mod_ret, new val) since a brighter end value
    // will trump a lower one.
    if( const event *e = events.get( EVENT_DIM ) ) {
        // EVENT_DIM slowly dims the natural sky level, then relights it.
        const time_duration left = e->when - calendar::turn;
        // EVENT_DIM has an occurrence date of turn + 50, so the first 25 dim it,
        if( left > 25_turns ) {
            mod_ret = std::max( static_cast<double>( mod_ret ), ( ret * ( left - 25_turns ) ) / 25_turns );
            // and the last 25 scale back towards normal.
        } else {
            mod_ret = std::max( static_cast<double>( mod_ret ), ( ret * ( 25_turns - left ) ) / 25_turns );
        }
    }
    if( events.queued( EVENT_ARTIFACT_LIGHT ) ) {
        // EVENT_ARTIFACT_LIGHT causes everywhere to become as bright as day.
        mod_ret = std::max<float>( ret, DAYLIGHT_LEVEL );
    }
    // If we had a changed light level due to an artifact event then it overwrites
    // the natural light level.
    if( mod_ret > -1 ) {
        ret = mod_ret;
    }

    // Cap everything to our minimum light level
    ret = std::max<float>( LIGHT_AMBIENT_MINIMAL, ret );

    latest_lightlevels[zlev] = ret;

    return ret;
}

unsigned char game::light_level( const int zlev ) const
{
    const float light = natural_light_level( zlev );
    return LIGHT_RANGE( light );
}

void game::reset_light_level()
{
    for( float &lev : latest_lightlevels ) {
        lev = -std::numeric_limits<float>::max();
    }
}

//Gets the next free ID, also used for player ID's.
int game::assign_npc_id()
{
    int ret = next_npc_id;
    next_npc_id++;
    return ret;
}

Creature *game::is_hostile_nearby()
{
    int distance = ( get_option<int>( "SAFEMODEPROXIMITY" ) <= 0 ) ? MAX_VIEW_DISTANCE :
                   get_option<int>( "SAFEMODEPROXIMITY" );
    return is_hostile_within( distance );
}

Creature *game::is_hostile_very_close()
{
    return is_hostile_within( DANGEROUS_PROXIMITY );
}

Creature *game::is_hostile_within( int distance )
{
    for( auto &critter : u.get_visible_creatures( distance ) ) {
        if( u.attitude_to( *critter ) == Creature::A_HOSTILE ) {
            return critter;
        }
    }

    return nullptr;
}

//get the fishable critters around and return these
std::vector<monster *> game::get_fishable( int distance, const tripoint &fish_pos )
{
    // We're going to get the contiguous fishable terrain starting at
    // the provided fishing location (e.g. where a line was cast or a fish
    // trap was set), and then check whether or not fishable monsters are
    // actually in those locations. This will help us ensure that we're
    // getting our fish from the location that we're ACTUALLY fishing,
    // rather than just somewhere in the vicinity.

    std::unordered_set<tripoint> visited;

    const tripoint fishing_boundary_min( fish_pos.x - distance, fish_pos.y - distance, fish_pos.z );
    const tripoint fishing_boundary_max( fish_pos.x + distance, fish_pos.y + distance, fish_pos.z );

    const box fishing_boundaries( fishing_boundary_min, fishing_boundary_max );

    const auto get_fishable_terrain = [&]( tripoint starting_point,
    std::unordered_set<tripoint> &fishable_terrain ) {
        std::queue<tripoint> to_check;
        to_check.push( starting_point );
        while( !to_check.empty() ) {
            const tripoint current_point = to_check.front();
            to_check.pop();

            // We've been here before, so bail.
            if( visited.find( current_point ) != visited.end() ) {
                continue;
            }

            // This point is out of bounds, so bail.
            if( !generic_inbounds( current_point, fishing_boundaries ) ) {
                continue;
            }

            // Mark this point as visited.
            visited.emplace( current_point );

            if( m.has_flag( "FISHABLE", current_point ) ) {
                fishable_terrain.emplace( current_point );
                to_check.push( tripoint( current_point.x, current_point.y + 1, current_point.z ) );
                to_check.push( tripoint( current_point.x, current_point.y - 1, current_point.z ) );
                to_check.push( tripoint( current_point.x + 1, current_point.y, current_point.z ) );
                to_check.push( tripoint( current_point.x - 1, current_point.y, current_point.z ) );
            }
        }
        return;
    };

    // Starting at the provided location, get our fishable terrain
    // and populate a set with those locations which we'll then use
    // to determine if any fishable monsters are in those locations.
    std::unordered_set<tripoint> fishable_points;
    get_fishable_terrain( fish_pos, fishable_points );

    std::vector<monster *> unique_fish;
    for( monster &critter : all_monsters() ) {
        // If it is fishable...
        if( critter.has_flag( MF_FISHABLE ) ) {
            const tripoint critter_pos = critter.pos();
            // ...and it is in a fishable location.
            if( fishable_points.find( critter_pos ) != fishable_points.end() ) {
                unique_fish.push_back( &critter );
            }
        }
    }

    return unique_fish;
}

// Print monster info to the given window
void game::mon_info( const catacurses::window &w, int hor_padding )
{
    const int width = getmaxx( w ) - 2 * hor_padding;
    const int maxheight = getmaxy( w );

    const int startrow = 0;

    int newseen = 0;
    const int iProxyDist = ( get_option<int>( "SAFEMODEPROXIMITY" ) <= 0 ) ? MAX_VIEW_DISTANCE :
                           get_option<int>( "SAFEMODEPROXIMITY" );
    // 7 0 1    unique_types uses these indices;
    // 6 8 2    0-7 are provide by direction_from()
    // 5 4 3    8 is used for local monsters (for when we explain them below)
    std::vector<npc *> unique_types[9];
    std::vector<const mtype *> unique_mons[9];
    // dangerous_types tracks whether we should print in red to warn the player
    bool dangerous[8];
    for( auto &dangerou : dangerous ) {
        dangerou = false;
    }

    tripoint view = u.pos() + u.view_offset;
    new_seen_mon.clear();

    const int current_turn = calendar::turn;
    const int sm_ignored_turns = get_option<int>( "SAFEMODEIGNORETURNS" );

    for( auto &c : u.get_visible_creatures( MAPSIZE_X ) ) {
        const auto m = dynamic_cast<monster *>( c );
        const auto p = dynamic_cast<npc *>( c );
        const auto dir_to_mon = direction_from( view.x, view.y, c->posx(), c->posy() );
        const int mx = POSX + ( c->posx() - view.x );
        const int my = POSY + ( c->posy() - view.y );
        int index = 8;
        if( !is_valid_in_w_terrain( mx, my ) ) {
            // for compatibility with old code, see diagram below, it explains the values for index,
            // also might need revisiting one z-levels are in.
            switch( dir_to_mon ) {
                case ABOVENORTHWEST:
                case NORTHWEST:
                case BELOWNORTHWEST:
                    index = 7;
                    break;
                case ABOVENORTH:
                case NORTH:
                case BELOWNORTH:
                    index = 0;
                    break;
                case ABOVENORTHEAST:
                case NORTHEAST:
                case BELOWNORTHEAST:
                    index = 1;
                    break;
                case ABOVEWEST:
                case WEST:
                case BELOWWEST:
                    index = 6;
                    break;
                case ABOVECENTER:
                case CENTER:
                case BELOWCENTER:
                    index = 8;
                    break;
                case ABOVEEAST:
                case EAST:
                case BELOWEAST:
                    index = 2;
                    break;
                case ABOVESOUTHWEST:
                case SOUTHWEST:
                case BELOWSOUTHWEST:
                    index = 5;
                    break;
                case ABOVESOUTH:
                case SOUTH:
                case BELOWSOUTH:
                    index = 4;
                    break;
                case ABOVESOUTHEAST:
                case SOUTHEAST:
                case BELOWSOUTHEAST:
                    index = 3;
                    break;
            }
        }

        rule_state safemode_state = RULE_NONE;
        const bool safemode_empty = get_safemode().empty();

        if( m != nullptr ) {
            //Safemode monster check
            auto &critter = *m;

            const monster_attitude matt = critter.attitude( &u );
            const int mon_dist = rl_dist( u.pos(), critter.pos() );
            safemode_state = get_safemode().check_monster( critter.name(), critter.attitude_to( u ), mon_dist );

            if( ( !safemode_empty && safemode_state == RULE_BLACKLISTED ) || ( safemode_empty &&
                    ( MATT_ATTACK == matt || MATT_FOLLOW == matt ) ) ) {
                if( index < 8 && critter.sees( g->u ) ) {
                    dangerous[index] = true;
                }

                if( !safemode_empty || mon_dist <= iProxyDist ) {
                    bool passmon = false;
                    if( critter.ignoring > 0 ) {
                        if( safe_mode != SAFE_MODE_ON ) {
                            critter.ignoring = 0;
                        } else if( ( sm_ignored_turns == 0 || ( critter.lastseen_turn &&
                                                                to_turn<int>( *critter.lastseen_turn ) > current_turn - sm_ignored_turns ) ) &&
                                   ( mon_dist > critter.ignoring / 2 || mon_dist < 6 ) ) {
                            passmon = true;
                        }
                        critter.lastseen_turn = current_turn;
                    }

                    if( !passmon ) {
                        newseen++;
                        new_seen_mon.push_back( shared_from( critter ) );
                    }
                }
            }

            auto &vec = unique_mons[index];
            if( std::find( vec.begin(), vec.end(), critter.type ) == vec.end() ) {
                vec.push_back( critter.type );
            }
        } else if( p != nullptr ) {
            //Safe mode NPC check

            const int npc_dist = rl_dist( u.pos(), p->pos() );
            safemode_state = get_safemode().check_monster( get_safemode().npc_type_name(), p->attitude_to( u ),
                             npc_dist );

            if( ( !safemode_empty && safemode_state == RULE_BLACKLISTED ) || ( safemode_empty &&
                    p->get_attitude() == NPCATT_KILL ) ) {
                if( !safemode_empty || npc_dist <= iProxyDist ) {
                    newseen++;
                }
            }
            unique_types[index].push_back( p );
        }
    }

    if( newseen > mostseen ) {
        if( newseen - mostseen == 1 ) {
            if( !new_seen_mon.empty() ) {
                monster &critter = *new_seen_mon.back();
                cancel_activity_or_ignore_query( distraction_type::hostile_spotted,
                                                 string_format( _( "%s spotted!" ), critter.name() ) );
                if( u.has_trait( trait_id( "M_DEFENDER" ) ) && critter.type->in_species( PLANT ) ) {
                    add_msg( m_warning, _( "We have detected a %s - an enemy of the Mycus!" ), critter.name() );
                    if( !u.has_effect( effect_adrenaline_mycus ) ) {
                        u.add_effect( effect_adrenaline_mycus, 30_minutes );
                    } else if( u.get_effect_int( effect_adrenaline_mycus ) == 1 ) {
                        // Triffids present.  We ain't got TIME to adrenaline comedown!
                        u.add_effect( effect_adrenaline_mycus, 15_minutes );
                        u.mod_pain( 3 ); // Does take it out of you, though
                        add_msg( m_info, _( "Our fibers strain with renewed wrath!" ) );
                    }
                }
            } else {
                //Hostile NPC
                cancel_activity_or_ignore_query( distraction_type::hostile_spotted,
                                                 _( "Hostile survivor spotted!" ) );
            }
        } else {
            cancel_activity_or_ignore_query( distraction_type::hostile_spotted, _( "Monsters spotted!" ) );
        }
        turnssincelastmon = 0;
        if( safe_mode == SAFE_MODE_ON ) {
            set_safe_mode( SAFE_MODE_STOP );
        }
    } else if( get_option<bool>( "AUTOSAFEMODE" ) && newseen == 0 ) { // Auto-safe mode
        turnssincelastmon++;
        if( turnssincelastmon >= get_option<int>( "AUTOSAFEMODETURNS" ) && safe_mode == SAFE_MODE_OFF ) {
            set_safe_mode( SAFE_MODE_ON );
        }
    }

    if( newseen == 0 && safe_mode == SAFE_MODE_STOP ) {
        set_safe_mode( SAFE_MODE_ON );
    }

    mostseen = newseen;

    // Print the direction headings
    // Reminder:
    // 7 0 1    unique_types uses these indices;
    // 6 8 2    0-7 are provide by direction_from()
    // 5 4 3    8 is used for local monsters (for when we explain them below)

    const std::array<std::string, 8> dir_labels = {{
            _( "North:" ), _( "NE:" ), _( "East:" ), _( "SE:" ),
            _( "South:" ), _( "SW:" ), _( "West:" ), _( "NW:" )
        }
    };
    std::array<int, 8> widths;
    for( int i = 0; i < 8; i++ ) {
        widths[i] = utf8_width( dir_labels[i] );
    }
    std::array<int, 8> xcoords;
    const std::array<int, 8> ycoords = {{ 0, 0, 1, 2, 2, 2, 1, 0 }};
    xcoords[0] = xcoords[4] = width / 3;
    xcoords[1] = xcoords[3] = xcoords[2] = ( width / 3 ) * 2;
    xcoords[5] = xcoords[6] = xcoords[7] = 0;
    //for the alignment of the 1,2,3 rows on the right edge
    xcoords[2] -= utf8_width( _( "East:" ) ) - utf8_width( _( "NE:" ) );
    for( int i = 0; i < 8; i++ ) {
        nc_color c = unique_types[i].empty() && unique_mons[i].empty() ? c_dark_gray
                     : ( dangerous[i] ? c_light_red : c_light_gray );
        mvwprintz( w, ycoords[i] + startrow, xcoords[i] + hor_padding, c, dir_labels[i] );
    }

    // Print the symbols of all monsters in all directions.
    for( int i = 0; i < 8; i++ ) {
        point pr( xcoords[i] + widths[i] + 1, ycoords[i] + startrow );

        // The list of symbols needs a space on each end.
        int symroom = ( width / 3 ) - widths[i] - 2;
        const int typeshere_npc = unique_types[i].size();
        const int typeshere_mon = unique_mons[i].size();
        const int typeshere = typeshere_mon + typeshere_npc;
        for( int j = 0; j < typeshere && j < symroom; j++ ) {
            nc_color c;
            std::string sym;
            if( symroom < typeshere && j == symroom - 1 ) {
                // We've run out of room!
                c = c_white;
                sym = "+";
            } else if( j < typeshere_npc ) {
                switch( unique_types[i][j]->get_attitude() ) {
                    case NPCATT_KILL:
                        c = c_red;
                        break;
                    case NPCATT_FOLLOW:
                        c = c_light_green;
                        break;
                    default:
                        c = c_pink;
                        break;
                }
                sym = "@";
            } else {
                const mtype &mt = *unique_mons[i][j - typeshere_npc];
                c = mt.color;
                sym = mt.sym;
            }
            mvwprintz( w, pr.y, pr.x, c, sym );

            pr.x++;
        }
    }

    // Now we print their full names!

    std::set<const mtype *> listed_mons;

    // Start printing monster names on row 4. Rows 0-2 are for labels, and row 3
    // is blank.
    point pr( hor_padding, 4 + startrow );

    // Print monster names, starting with those at location 8 (nearby).
    for( int j = 8; j >= 0 && pr.y < maxheight; j-- ) {
        // Separate names by some number of spaces (more for local monsters).
        int namesep = ( j == 8 ? 2 : 1 );
        for( const mtype *type : unique_mons[j] ) {
            if( pr.y >= maxheight ) {
                // no space to print to anyway
                break;
            }
            if( listed_mons.count( type ) > 0 ) {
                // this type is already printed.
                continue;
            }
            listed_mons.insert( type );

            const mtype &mt = *type;
            const std::string name = mt.nname();

            // Move to the next row if necessary. (The +2 is for the "Z ").
            if( pr.x + 2 + utf8_width( name ) >= width ) {
                pr.y++;
                pr.x = hor_padding;
            }

            if( pr.y < maxheight ) { // Don't print if we've overflowed
                mvwprintz( w, pr.y, pr.x, mt.color, mt.sym );
                pr.x += 2; // symbol and space
                nc_color danger = c_dark_gray;
                if( mt.difficulty >= 30 ) {
                    danger = c_red;
                } else if( mt.difficulty >= 16 ) {
                    danger = c_light_red;
                } else if( mt.difficulty >= 8 ) {
                    danger = c_white;
                } else if( mt.agro > 0 ) {
                    danger = c_light_gray;
                }
                mvwprintz( w, pr.y, pr.x, danger, name );
                pr.x += utf8_width( name ) + namesep;
            }
        }
    }
}

void game::cleanup_dead()
{
    // Dead monsters need to stay in the tracker until everything else that needs to die does so
    // This is because dying monsters can still interact with other dying monsters (@ref Creature::killer)
    bool monster_is_dead = critter_tracker->kill_marked_for_death();

    bool npc_is_dead = false;
    // can't use all_npcs as that does not include dead ones
    for( const auto &n : active_npc ) {
        if( n->is_dead() ) {
            n->die( nullptr ); // make sure this has been called to create corpses etc.
            npc_is_dead = true;
        }
    }

    if( monster_is_dead ) {
        // From here on, pointers to creatures get invalidated as dead creatures get removed.
        critter_tracker->remove_dead();
    }

    if( npc_is_dead ) {
        for( auto it = active_npc.begin(); it != active_npc.end(); ) {
            if( ( *it )->is_dead() ) {
                remove_npc_follower( ( *it )->getID() );
                overmap_buffer.remove_npc( ( *it )->getID() );
                it = active_npc.erase( it );
            } else {
                it++;
            }
        }
    }

    critter_died = false;
}

void game::monmove()
{
    cleanup_dead();

    // Make sure these don't match the first time around.
    tripoint cached_lev = m.get_abs_sub() + tripoint( 1, 0, 0 );

    // used to force update of the monster factions if a monster has changed its z-level.
    bool force_mfactions_update = false;

    mfactions monster_factions;
    const auto &playerfaction = mfaction_str_id( "player" );
    for( monster &critter : all_monsters() ) {
        // The first time through, and any time the map has been shifted, or a monster changed its z-level
        // recalculate monster factions.
        if( cached_lev != m.get_abs_sub() || force_mfactions_update ) {
            force_mfactions_update = false;
            // monster::plan() needs to know about all monsters on the same team as the monster.
            monster_factions.clear();
            for( monster &critter : all_monsters() ) {
                if( critter.friendly == 0 ) {
                    // Only 1 faction per mon at the moment.
                    monster_factions[ critter.faction ].insert( &critter );
                } else {
                    monster_factions[ playerfaction ].insert( &critter );
                }
            }
            cached_lev = m.get_abs_sub();
        }

        // Critters in impassable tiles get pushed away, unless it's not impassable for them
        if( !critter.is_dead() && m.impassable( critter.pos() ) && !critter.can_move_to( critter.pos() ) ) {
            dbg( D_ERROR ) << "game:monmove: " << critter.name()
                           << " can't move to its location! (" << critter.posx()
                           << ":" << critter.posy() << ":" << critter.posz() << "), "
                           << m.tername( critter.pos() );
            add_msg( m_debug, "%s can't move to its location! (%d,%d,%d), %s", critter.name(),
                     critter.posx(), critter.posy(), critter.posz(), m.tername( critter.pos() ) );
            bool okay = false;
            for( const tripoint &dest : m.points_in_radius( critter.pos(), 3 ) ) {
                if( critter.can_move_to( dest ) && is_empty( dest ) ) {
                    critter.setpos( dest );
                    okay = true;
                    break;
                }
            }
            if( !okay ) {
                // die of "natural" cause (overpopulation is natural)
                critter.die( nullptr );
            }
        }

        if( !critter.is_dead() ) {
            critter.process_turn();
        }

        m.creature_in_field( critter );

        while( critter.moves > 0 && !critter.is_dead() ) {
            critter.made_footstep = false;
            // Controlled critters don't make their own plans
            if( !critter.has_effect( effect_controlled ) ) {
                // Formulate a path to follow
                critter.plan( monster_factions );
            }
            critter.move(); // Move one square, possibly hit u
            critter.process_triggers();
            m.creature_in_field( critter );
        }

        // FIX #28679
        // It is possible that a monster has fallen down a z-level during critter.move() above, if it stepped on a trap.
        // In this case the monster is deleted during the iteration of this `for` loop in
        //  game::non_dead_range<monster>::iterator::operator++().
        // We must make sure that we update the monster_factions so we don't pass a deleted monster later in critter.plan().
        // Note that this only applies if z-levels are not active.
        if( !g->m.has_zlevels() && critter.posz() != g->u.posz() ) {
            force_mfactions_update = true;
        }

        if( !critter.is_dead() &&
            u.has_active_bionic( bionic_id( "bio_alarm" ) ) &&
            u.power_level >= 25 &&
            rl_dist( u.pos(), critter.pos() ) <= 5 &&
            !critter.is_hallucination() ) {
            u.charge_power( -25 );
            add_msg( m_warning, _( "Your motion alarm goes off!" ) );
            cancel_activity_or_ignore_query( distraction_type::motion_alarm,
                                             _( "Your motion alarm goes off!" ) );
            if( u.has_effect( efftype_id( "sleep" ) ) ) {
                u.wake_up();
            }
        }
    }

    cleanup_dead();

    // The remaining monsters are all alive, but may be outside of the reality bubble.
    // If so, despawn them. This is not the same as dying, they will be stored for later and the
    // monster::die function is not called.
    for( monster &critter : all_monsters() ) {
        if( critter.posx() < 0 - ( MAPSIZE_X ) / 6 ||
            critter.posy() < 0 - ( MAPSIZE_Y ) / 6 ||
            critter.posx() > ( MAPSIZE_X * 7 ) / 6 ||
            critter.posy() > ( MAPSIZE_Y * 7 ) / 6 ) {
            despawn_monster( critter );
        }
    }

    // Now, do active NPCs.
    for( npc &guy : g->all_npcs() ) {
        int turns = 0;
        m.creature_in_field( guy );
        guy.process_turn();
        while( !guy.is_dead() && !guy.in_sleep_state() && guy.moves > 0 && turns < 10 ) {
            int moves = guy.moves;
            guy.move();
            if( moves == guy.moves ) {
                // Count every time we exit npc::move() without spending any moves.
                turns++;
            }

            // Turn on debug mode when in infinite loop
            // It has to be done before the last turn, otherwise
            // there will be no meaningful debug output.
            if( turns == 9 ) {
                debugmsg( "NPC %s entered infinite loop. Turning on debug mode",
                          guy.name );
                debug_mode = true;
            }
        }

        // If we spun too long trying to decide what to do (without spending moves),
        // Invoke cranial detonation to prevent an infinite loop.
        if( turns == 10 ) {
            add_msg( _( "%s's brain explodes!" ), guy.name );
            guy.die( nullptr );
        }

        if( !guy.is_dead() ) {
            guy.process_active_items();
            guy.update_body();
        }
    }
    cleanup_dead();
}

void game::overmap_npc_move()
{
    std::vector<npc *> travelling_npcs;
    // for now just processing NPC followers on travelling missions
    for( auto &elem : get_follower_list() ) {
        std::shared_ptr<npc> npc_to_get = overmap_buffer.find_npc( elem );
        if( !npc_to_get ) {
            continue;
        }
        npc *npc_to_add = npc_to_get.get();
        if( ( !npc_to_add->is_active() || rl_dist( u.pos(), npc_to_add->pos() ) > SEEX * 2 ) &&
            npc_to_add->mission == NPC_MISSION_TRAVELLING ) {
            travelling_npcs.push_back( npc_to_add );
        }
    }
    for( auto &elem : travelling_npcs ) {
        if( elem->has_omt_destination() ) {
            tripoint sm_tri;
            tripoint next_point;
            std::vector<tripoint> path = overmap_buffer.get_npc_path( elem->global_omt_location(), elem->goal );
            elem->omt_path = path;
            if( path.size() > 1 ) {
                next_point = path[std::max<size_t>( 0, path.size() - 2 )];
                sm_tri = omt_to_sm_copy( next_point );
            } else if( path.size() == 1 ) {
                next_point = path[0];
                sm_tri = omt_to_sm_copy( next_point );
                elem->omt_path.clear();
            } else if( path.empty() ) {
                add_msg( m_info, _( "%s can't reach their destination" ),
                         elem->disp_name() );
            }
            elem->travel_overmap( sm_tri );
            reload_npcs();
        }
    }
    return;
}

/* Knockback target at t by force number of tiles in direction from s to t
   stun > 0 indicates base stun duration, and causes impact stun; stun == -1 indicates only impact stun
   dam_mult multiplies impact damage, bash effect on impact, and sound level on impact */

void game::knockback( const tripoint &s, const tripoint &t, int force, int stun, int dam_mult )
{
    std::vector<tripoint> traj;
    traj.clear();
    traj = line_to( s, t, 0, 0 );
    traj.insert( traj.begin(), s ); // how annoying, line_to() doesn't include the originating point!
    traj = continue_line( traj, force );
    traj.insert( traj.begin(), t ); // how annoying, continue_line() doesn't either!

    knockback( traj, force, stun, dam_mult );
}

/* Knockback target at traj.front() along line traj; traj should already have considered knockback distance.
   stun > 0 indicates base stun duration, and causes impact stun; stun == -1 indicates only impact stun
   dam_mult multiplies impact damage, bash effect on impact, and sound level on impact */

void game::knockback( std::vector<tripoint> &traj, int force, int stun, int dam_mult )
{
    ( void )force; // FIXME: unused but header says it should do something
    // TODO: make the force parameter actually do something.
    // the header file says higher force causes more damage.
    // perhaps that is what it should do?
    tripoint tp = traj.front();
    if( !critter_at( tp ) ) {
        debugmsg( _( "Nothing at (%d,%d,%d) to knockback!" ), tp.x, tp.y, tp.z );
        return;
    }
    int force_remaining = 0;
    if( monster *const targ = critter_at<monster>( tp, true ) ) {
        if( stun > 0 ) {
            targ->add_effect( effect_stunned, 1_turns * stun );
            add_msg( _( "%s was stunned!" ), targ->name() );
        }
        for( size_t i = 1; i < traj.size(); i++ ) {
            if( m.impassable( traj[i].x, traj[i].y ) ) {
                targ->setpos( traj[i - 1] );
                force_remaining = traj.size() - i;
                if( stun != 0 ) {
                    targ->add_effect( effect_stunned, 1_turns * force_remaining );
                    add_msg( _( "%s was stunned!" ), targ->name() );
                    add_msg( _( "%s slammed into an obstacle!" ), targ->name() );
                    targ->apply_damage( nullptr, bp_torso, dam_mult * force_remaining );
                    targ->check_dead_state();
                }
                m.bash( traj[i], 2 * dam_mult * force_remaining );
                break;
            } else if( critter_at( traj[i] ) ) {
                targ->setpos( traj[i - 1] );
                force_remaining = traj.size() - i;
                if( stun != 0 ) {
                    targ->add_effect( effect_stunned, 1_turns * force_remaining );
                    add_msg( _( "%s was stunned!" ), targ->name() );
                }
                traj.erase( traj.begin(), traj.begin() + i );
                if( critter_at<monster>( traj.front() ) ) {
                    add_msg( _( "%s collided with something else and sent it flying!" ),
                             targ->name() );
                } else if( npc *const guy = critter_at<npc>( traj.front() ) ) {
                    if( guy->male ) {
                        add_msg( _( "%s collided with someone else and sent him flying!" ),
                                 targ->name() );
                    } else {
                        add_msg( _( "%s collided with someone else and sent her flying!" ),
                                 targ->name() );
                    }
                } else if( u.pos() == traj.front() ) {
                    add_msg( m_bad, _( "%s collided with you and sent you flying!" ), targ->name() );
                }
                knockback( traj, force_remaining, stun, dam_mult );
                break;
            }
            targ->setpos( traj[i] );
            if( m.has_flag( "LIQUID", targ->pos() ) && !targ->can_drown() && !targ->is_dead() ) {
                targ->die( nullptr );
                if( u.sees( *targ ) ) {
                    add_msg( _( "The %s drowns!" ), targ->name() );
                }
            }
            if( !m.has_flag( "LIQUID", targ->pos() ) && targ->has_flag( MF_AQUATIC ) &&
                !targ->is_dead() ) {
                targ->die( nullptr );
                if( u.sees( *targ ) ) {
                    add_msg( _( "The %s flops around and dies!" ), targ->name() );
                }
            }
        }
    } else if( npc *const targ = critter_at<npc>( tp ) ) {
        if( stun > 0 ) {
            targ->add_effect( effect_stunned, 1_turns * stun );
            add_msg( _( "%s was stunned!" ), targ->name );
        }
        for( size_t i = 1; i < traj.size(); i++ ) {
            if( m.impassable( traj[i].x, traj[i].y ) ) { // oops, we hit a wall!
                targ->setpos( traj[i - 1] );
                force_remaining = traj.size() - i;
                if( stun != 0 ) {
                    targ->add_effect( effect_stunned, 1_turns * force_remaining );
                    if( targ->has_effect( effect_stunned ) ) {
                        add_msg( _( "%s was stunned!" ), targ->name );
                    }

                    std::array<body_part, 8> bps = {{
                            bp_head,
                            bp_arm_l, bp_arm_r,
                            bp_hand_l, bp_hand_r,
                            bp_torso,
                            bp_leg_l, bp_leg_r
                        }
                    };
                    for( auto &bp : bps ) {
                        if( one_in( 2 ) ) {
                            targ->deal_damage( nullptr, bp, damage_instance( DT_BASH, force_remaining * dam_mult ) );
                        }
                    }
                    targ->check_dead_state();
                }
                m.bash( traj[i], 2 * dam_mult * force_remaining );
                break;
            } else if( critter_at( traj[i] ) ) {
                targ->setpos( traj[i - 1] );
                force_remaining = traj.size() - i;
                if( stun != 0 ) {
                    add_msg( _( "%s was stunned!" ), targ->name );
                    targ->add_effect( effect_stunned, 1_turns * force_remaining );
                }
                traj.erase( traj.begin(), traj.begin() + i );
                const tripoint &traj_front = traj.front();
                if( critter_at<monster>( traj_front ) ) {
                    add_msg( _( "%s collided with something else and sent it flying!" ),
                             targ->name );
                } else if( npc *const guy = critter_at<npc>( traj_front ) ) {
                    if( guy->male ) {
                        add_msg( _( "%s collided with someone else and sent him flying!" ),
                                 targ->name );
                    } else {
                        add_msg( _( "%s collided with someone else and sent her flying!" ),
                                 targ->name );
                    }
                } else if( u.posx() == traj_front.x && u.posy() == traj_front.y &&
                           ( u.has_trait( trait_LEG_TENT_BRACE ) && ( !u.footwear_factor() ||
                                   ( u.footwear_factor() == .5 && one_in( 2 ) ) ) ) ) {
                    add_msg( _( "%s collided with you, and barely dislodges your tentacles!" ), targ->name );
                    force_remaining = 1;
                } else if( u.posx() == traj_front.x && u.posy() == traj_front.y ) {
                    add_msg( m_bad, _( "%s collided with you and sent you flying!" ), targ->name );
                }
                knockback( traj, force_remaining, stun, dam_mult );
                break;
            }
            targ->setpos( traj[i] );
        }
    } else if( u.pos() == tp ) {
        if( stun > 0 ) {
            u.add_effect( effect_stunned, 1_turns * stun );
            add_msg( m_bad, ngettext( "You were stunned for %d turn!",
                                      "You were stunned for %d turns!",
                                      stun ),
                     stun );
        }
        for( size_t i = 1; i < traj.size(); i++ ) {
            if( m.impassable( traj[i] ) ) { // oops, we hit a wall!
                u.setpos( traj[i - 1] );
                force_remaining = traj.size() - i;
                if( stun != 0 ) {
                    if( u.has_effect( effect_stunned ) ) {
                        add_msg( m_bad, ngettext( "You were stunned AGAIN for %d turn!",
                                                  "You were stunned AGAIN for %d turns!",
                                                  force_remaining ),
                                 force_remaining );
                    } else {
                        add_msg( m_bad, ngettext( "You were stunned for %d turn!",
                                                  "You were stunned for %d turns!",
                                                  force_remaining ),
                                 force_remaining );
                    }
                    u.add_effect( effect_stunned, 1_turns * force_remaining );
                    std::array<body_part, 8> bps = {{
                            bp_head,
                            bp_arm_l, bp_arm_r,
                            bp_hand_l, bp_hand_r,
                            bp_torso,
                            bp_leg_l, bp_leg_r
                        }
                    };
                    for( auto &bp : bps ) {
                        if( one_in( 2 ) ) {
                            u.deal_damage( nullptr, bp, damage_instance( DT_BASH, force_remaining * dam_mult ) );
                        }
                    }
                    u.check_dead_state();
                }
                m.bash( traj[i], 2 * dam_mult * force_remaining );
                break;
            } else if( critter_at( traj[i] ) ) {
                u.setpos( traj[i - 1] );
                force_remaining = traj.size() - i;
                if( stun != 0 ) {
                    if( u.has_effect( effect_stunned ) ) {
                        add_msg( m_bad, ngettext( "You were stunned AGAIN for %d turn!",
                                                  "You were stunned AGAIN for %d turns!",
                                                  force_remaining ),
                                 force_remaining );
                    } else {
                        add_msg( m_bad, ngettext( "You were stunned for %d turn!",
                                                  "You were stunned for %d turns!",
                                                  force_remaining ),
                                 force_remaining );
                    }
                    u.add_effect( effect_stunned, 1_turns * force_remaining );
                }
                traj.erase( traj.begin(), traj.begin() + i );
                if( critter_at<monster>( traj.front() ) ) {
                    add_msg( _( "You collided with something and sent it flying!" ) );
                } else if( npc *const guy = critter_at<npc>( traj.front() ) ) {
                    if( guy->male ) {
                        add_msg( _( "You collided with someone and sent him flying!" ) );
                    } else {
                        add_msg( _( "You collided with someone and sent her flying!" ) );
                    }
                }
                knockback( traj, force_remaining, stun, dam_mult );
                break;
            }
            if( m.has_flag( "LIQUID", u.pos() ) && force_remaining < 1 ) {
                plswim( u.pos() );
            } else {
                u.setpos( traj[i] );
            }
        }
    }
}

void game::use_computer( const tripoint &p )
{
    if( u.has_trait( trait_id( "ILLITERATE" ) ) ) {
        add_msg( m_info, _( "You can not read a computer screen!" ) );
        return;
    }
    if( u.is_blind() ) {
        // we don't have screen readers in game
        add_msg( m_info, _( "You can not see a computer screen!" ) );
        return;
    }
    if( u.has_trait( trait_id( "HYPEROPIC" ) ) && !u.worn_with_flag( "FIX_FARSIGHT" ) &&
        !u.has_effect( effect_contacts ) ) {
        add_msg( m_info, _( "You'll need to put on reading glasses before you can see the screen." ) );
        return;
    }

    computer *used = m.computer_at( p );

    if( used == nullptr ) {
        if( m.has_flag( "CONSOLE", p ) ) { //Console without map data
            add_msg( m_bad, _( "The console doesn't display anything coherent." ) );
        } else {
            dbg( D_ERROR ) << "game:use_computer: Tried to use computer at (" <<
                           p.x << ", " << p.y << ", " << p.z << ") - none there";
            debugmsg( "Tried to use computer at (%d, %d, %d) - none there", p.x, p.y, p.z );
        }
        return;
    }

    used->use();

    refresh_all();
}

template<typename T>
T *game::critter_at( const tripoint &p, bool allow_hallucination )
{
    if( const std::shared_ptr<monster> mon_ptr = critter_tracker->find( p ) ) {
        if( !allow_hallucination && mon_ptr->is_hallucination() ) {
            return nullptr;
        }
        return dynamic_cast<T *>( mon_ptr.get() );
    }
    if( p == u.pos() ) {
        return dynamic_cast<T *>( &u );
    }
    for( auto &cur_npc : active_npc ) {
        if( cur_npc->pos() == p && !cur_npc->is_dead() ) {
            return dynamic_cast<T *>( cur_npc.get() );
        }
    }
    return nullptr;
}

template<typename T>
const T *game::critter_at( const tripoint &p, bool allow_hallucination ) const
{
    return const_cast<game *>( this )->critter_at<T>( p, allow_hallucination );
}

template const monster *game::critter_at<monster>( const tripoint &, bool ) const;
template const npc *game::critter_at<npc>( const tripoint &, bool ) const;
template const player *game::critter_at<player>( const tripoint &, bool ) const;
template const Character *game::critter_at<Character>( const tripoint &, bool ) const;
template Character *game::critter_at<Character>( const tripoint &, bool );
template const Creature *game::critter_at<Creature>( const tripoint &, bool ) const;

template<typename T>
std::shared_ptr<T> game::shared_from( const T &critter )
{
    if( const std::shared_ptr<monster> mon_ptr = critter_tracker->find( critter.pos() ) ) {
        return std::dynamic_pointer_cast<T>( mon_ptr );
    }
    if( static_cast<const Creature *>( &critter ) == static_cast<const Creature *>( &u ) ) {
        // u is not stored in a shared_ptr, but it won't go out of scope anyway
        return std::dynamic_pointer_cast<T>( u_shared_ptr );
    }
    for( auto &cur_npc : active_npc ) {
        if( static_cast<const Creature *>( cur_npc.get() ) == static_cast<const Creature *>( &critter ) ) {
            return std::dynamic_pointer_cast<T>( cur_npc );
        }
    }
    return nullptr;
}

template std::shared_ptr<Creature> game::shared_from<Creature>( const Creature & );
template std::shared_ptr<Character> game::shared_from<Character>( const Character & );
template std::shared_ptr<player> game::shared_from<player>( const player & );
template std::shared_ptr<monster> game::shared_from<monster>( const monster & );
template std::shared_ptr<npc> game::shared_from<npc>( const npc & );

template<typename T>
T *game::critter_by_id( const int id )
{
    if( id == u.getID() ) {
        // player is always alive, therefore no is-dead check
        return dynamic_cast<T *>( &u );
    }
    return find_npc( id );
}

// monsters don't have ids
template player *game::critter_by_id<player>( int );
template npc *game::critter_by_id<npc>( int );
template Creature *game::critter_by_id<Creature>( int );

monster *game::summon_mon( const mtype_id &id, const tripoint &p )
{
    monster mon( id );
    mon.spawn( p );
    return add_zombie( mon, true ) ? critter_at<monster>( p ) : nullptr;
}

// By default don't pin upgrades to current day
bool game::add_zombie( monster &critter )
{
    return add_zombie( critter, false );
}

bool game::add_zombie( monster &critter, bool pin_upgrade )
{
    if( !m.inbounds( critter.pos() ) ) {
        dbg( D_ERROR ) << "added a critter with out-of-bounds position: "
                       << critter.posx() << "," << critter.posy() << ","  << critter.posz()
                       << " - " << critter.disp_name();
    }

    critter.try_upgrade( pin_upgrade );
    critter.try_reproduce();
    critter.try_biosignature();
    if( !pin_upgrade ) {
        critter.on_load();
    }

    critter.last_updated = calendar::turn;
    critter.last_baby = calendar::turn;
    critter.last_biosig = calendar::turn;
    return critter_tracker->add( critter );
}

size_t game::num_creatures() const
{
    return critter_tracker->size() + active_npc.size() + 1; // 1 == g->u
}

bool game::update_zombie_pos( const monster &critter, const tripoint &pos )
{
    return critter_tracker->update_pos( critter, pos );
}

void game::remove_zombie( const monster &critter )
{
    critter_tracker->remove( critter );
}

void game::clear_zombies()
{
    critter_tracker->clear();
}

/**
 * Attempts to spawn a hallucination at given location.
 * Returns false if the hallucination couldn't be spawned for whatever reason, such as
 * a monster already in the target square.
 * @return Whether or not a hallucination was successfully spawned.
 */
bool game::spawn_hallucination( const tripoint &p )
{
    if( one_in( 100 ) ) {
        std::shared_ptr<npc> tmp = std::make_shared<npc>();
        tmp->normalize();
        tmp->randomize( NC_HALLU );
        tmp->spawn_at_precise( { get_levx(), get_levy() }, p );
        if( !critter_at( p, true ) ) {
            overmap_buffer.insert_npc( tmp );
            load_npcs();
            return true;
        } else {
            return false;
        }
    }

    monster phantasm( MonsterGenerator::generator().get_valid_hallucination() );
    phantasm.hallucination = true;
    phantasm.spawn( p );

    //Don't attempt to place phantasms inside of other creatures
    if( !critter_at( phantasm.pos(), true ) ) {
        return critter_tracker->add( phantasm );
    } else {
        return false;
    }
}

void game::rebuild_mon_at_cache()
{
    critter_tracker->rebuild_cache();
}

bool game::swap_critters( Creature &a, Creature &b )
{
    if( &a == &b ) {
        // No need to do anything, but print a debugmsg anyway
        debugmsg( "Tried to swap %s with itself", a.disp_name() );
        return true;
    }
    if( critter_at( a.pos() ) != &a ) {
        debugmsg( "Tried to swap when it would cause a collision between %s and %s.",
                  b.disp_name(), critter_at( a.pos() )->disp_name() );
        return false;
    }
    if( critter_at( b.pos() ) != &b ) {
        debugmsg( "Tried to swap when it would cause a collision between %s and %s.",
                  a.disp_name(), critter_at( b.pos() )->disp_name() );
        return false;
    }
    // Simplify by "sorting" the arguments
    // Only the first argument can be u
    // If swapping player/npc with a monster, monster is second
    bool a_first = a.is_player() ||
                   ( a.is_npc() && !b.is_player() );
    Creature &first =  a_first ? a : b;
    Creature &second = a_first ? b : a;
    // Possible options:
    // both first and second are monsters
    // second is a monster, first is a player or an npc
    // first is a player, second is an npc
    // both first and second are npcs
    if( first.is_monster() ) {
        monster *m1 = dynamic_cast< monster * >( &first );
        monster *m2 = dynamic_cast< monster * >( &second );
        if( m1 == nullptr || m2 == nullptr || m1 == m2 ) {
            debugmsg( "Couldn't swap two monsters" );
            return false;
        }

        critter_tracker->swap_positions( *m1, *m2 );
        return true;
    }

    player *u_or_npc = dynamic_cast< player * >( &first );
    player *other_npc = dynamic_cast< player * >( &second );

    if( u_or_npc->in_vehicle ) {
        g->m.unboard_vehicle( u_or_npc->pos() );
    }

    if( other_npc->in_vehicle ) {
        g->m.unboard_vehicle( other_npc->pos() );
    }

    tripoint temp = second.pos();
    second.setpos( first.pos() );
    first.setpos( temp );

    if( g->m.veh_at( u_or_npc->pos() ).part_with_feature( VPFLAG_BOARDABLE, true ) ) {
        g->m.board_vehicle( u_or_npc->pos(), u_or_npc );
    }

    if( g->m.veh_at( other_npc->pos() ).part_with_feature( VPFLAG_BOARDABLE, true ) ) {
        g->m.board_vehicle( other_npc->pos(), other_npc );
    }

    if( first.is_player() ) {
        update_map( *u_or_npc );
    }

    return true;
}

bool game::is_empty( const tripoint &p )
{
    return ( m.passable( p ) || m.has_flag( "LIQUID", p ) ) &&
           critter_at( p ) == nullptr;
}

bool game::is_in_sunlight( const tripoint &p )
{
    return ( m.is_outside( p ) && light_level( p.z ) >= 40 &&
             ( weather.weather == WEATHER_CLEAR || weather.weather == WEATHER_SUNNY ) );
}

bool game::is_sheltered( const tripoint &p )
{
    const optional_vpart_position vp = m.veh_at( p );

    return ( !m.is_outside( p ) ||
             p.z < 0 ||
             ( vp && vp->is_inside() ) );
}

bool game::revive_corpse( const tripoint &p, item &it )
{
    if( !it.is_corpse() ) {
        debugmsg( "Tried to revive a non-corpse." );
        return false;
    }
    if( critter_at( p ) != nullptr ) {
        // Someone is in the way, try again later
        return false;
    }
    monster critter( it.get_mtype()->id, p );
    critter.init_from_item( it );
    if( critter.get_hp() < 1 ) {
        // Failed reanimation due to corpse being too burned
        return false;
    }
    if( it.has_flag( "FIELD_DRESS" ) || it.has_flag( "FIELD_DRESS_FAILED" ) ||
        it.has_flag( "QUARTERED" ) ) {
        // Failed reanimation due to corpse being butchered
        return false;
    }

    critter.no_extra_death_drops = true;
    critter.add_effect( effect_downed, 5_turns, num_bp, true );

    if( it.get_var( "zlave" ) == "zlave" ) {
        critter.add_effect( effect_pacified, 1_turns, num_bp, true );
        critter.add_effect( effect_pet, 1_turns, num_bp, true );
    }

    if( it.get_var( "no_ammo" ) == "no_ammo" ) {
        for( auto &ammo : critter.ammo ) {
            ammo.second = 0;
        }
    }

    const bool ret = add_zombie( critter );
    if( !ret ) {
        debugmsg( "Couldn't add a revived monster" );
    }
    if( ret && !critter_at<monster>( p ) ) {
        debugmsg( "Revived monster is not where it's supposed to be. Prepare for crash." );
    }
    return ret;
}

void game::save_cyborg( item *cyborg, const tripoint couch_pos, player &installer )
{
    int assist_bonus = installer.get_effect_int( effect_assisted );

    float adjusted_skill = installer.bionics_adjusted_skill( skill_firstaid,
                           skill_computer,
                           skill_electronics,
                           -1 );

    int damage = cyborg->damage();
    int dmg_lvl = cyborg->damage_level( 4 );
    int difficulty = 12;

    if( damage != 0 ) {

        popup( _( "WARNING: Patient's body is damaged.  Difficulty of the procedure is increased by %s." ),
               dmg_lvl );

        // Damage of the cyborg increases difficulty
        difficulty += dmg_lvl;
    }

    int chance_of_success = bionic_manip_cos( adjusted_skill + assist_bonus, true, difficulty );
    int success = chance_of_success - rng( 1, 100 ) ;

    if( !g->u.query_yn(
            _( "WARNING: %i percent chance of SEVERE damage to all body parts!  Continue anyway?" ),
            100 - static_cast<int>( chance_of_success ) ) ) {
        return;
    }

    if( success > 0 ) {
        add_msg( m_good, _( "Successfully removed Personality override." ) );
        add_msg( m_bad, _( "Autodoc immediately destroys the CBM upon removal." ) );

        m.i_rem( couch_pos, cyborg );

        const string_id<npc_template> npc_cyborg( "cyborg_rescued" );
        std::shared_ptr<npc> tmp = std::make_shared<npc>();
        tmp->normalize();
        tmp->load_npc_template( npc_cyborg );
        tmp->spawn_at_precise( { get_levx(), get_levy() }, couch_pos );
        overmap_buffer.insert_npc( tmp );
        tmp->hurtall( dmg_lvl * 10, nullptr );
        tmp->add_effect( effect_downed, rng( 1_turns, 4_turns ), num_bp, false, 0, true );
        load_npcs();

    } else {
        const int failure_level = static_cast<int>( sqrt( abs( success ) * 4.0 * difficulty /
                                  adjusted_skill ) );
        const int fail_type = std::min( 5, failure_level );
        switch( fail_type ) {
            case 1:
            case 2:
                add_msg( m_info, _( "The removal fails." ) );
                add_msg( m_bad, _( "The body is damaged." ) );
                cyborg->set_damage( damage + 1000 );
                break;
            case 3:
            case 4:
                add_msg( m_info, _( "The removal fails badly." ) );
                add_msg( m_bad, _( "The body is badly damaged!" ) );
                cyborg->set_damage( damage + 2000 );
                break;
            case 5:
                add_msg( m_info, _( "The removal is a catastrophe." ) );
                add_msg( m_bad, _( "The body is destroyed!" ) );
                m.i_rem( couch_pos, cyborg );
                break;
            default:
                break;
        }

    }

}
static void make_active( item_location loc )
{
    switch( loc.where() ) {
        case item_location::type::map:
            g->m.make_active( loc );
            break;
        case item_location::type::vehicle:
            g->m.veh_at( loc.position() )->vehicle().make_active( loc );
            break;
        default:
            break;
    }
}

static void update_lum( item_location loc, bool add )
{
    switch( loc.where() ) {
        case item_location::type::map:
            g->m.update_lum( loc, add );
            break;
        default:
            break;
    }
}

void game::use_item( int pos )
{
    bool use_loc = false;
    item_location loc;

    if( pos == INT_MIN ) {
        loc = game_menus::inv::use( u );

        if( !loc ) {
            add_msg( _( "Never mind." ) );
            return;
        }

        const item &it = *loc.get_item();
        if( it.has_flag( "ALLOWS_REMOTE_USE" ) ) {
            use_loc = true;
        } else {
            int obtain_cost = loc.obtain_cost( u );
            pos = loc.obtain( u );
            // This method only handles items in te inventory, so refund the obtain cost.
            u.moves += obtain_cost;
        }
    }

    refresh_all();

    if( use_loc ) {
        update_lum( loc.clone(), false );
        u.use( loc.clone() );
        update_lum( loc.clone(), true );

        make_active( loc.clone() );
    } else {
        u.use( pos );
    }

    u.invalidate_crafting_inventory();
}

void game::exam_vehicle( vehicle &veh, int cx, int cy )
{
    auto act = veh_interact::run( veh, cx, cy );
    if( act ) {
        u.moves = 0;
        u.assign_activity( act );
    }
}

bool game::forced_door_closing( const tripoint &p, const ter_id &door_type, int bash_dmg )
{
    // TODO: Z
    const int &x = p.x;
    const int &y = p.y;
    const std::string &door_name = door_type.obj().name();
    int kbx = x; // Used when player/monsters are knocked back
    int kby = y; // and when moving items out of the way
    for( int i = 0; i < 20; i++ ) {
        const int x_ = x + rng( -1, +1 );
        const int y_ = y + rng( -1, +1 );
        if( is_empty( {x_, y_, get_levz()} ) ) {
            // invert direction, as game::knockback needs
            // the source of the force that knocks back
            kbx = -x_ + x + x;
            kby = -y_ + y + y;
            break;
        }
    }
    const tripoint kbp( kbx, kby, p.z );
    const bool can_see = u.sees( tripoint( x, y, p.z ) );
    player *npc_or_player = critter_at<player>( tripoint( x, y, p.z ) );
    if( npc_or_player != nullptr ) {
        if( bash_dmg <= 0 ) {
            return false;
        }
        if( npc_or_player->is_npc() && can_see ) {
            add_msg( _( "The %1$s hits the %2$s." ), door_name, npc_or_player->name );
        } else if( npc_or_player->is_player() ) {
            add_msg( m_bad, _( "The %s hits you." ), door_name );
        }
        if( npc_or_player->activity ) {
            npc_or_player->cancel_activity();
        }
        // TODO: make the npc angry?
        npc_or_player->hitall( bash_dmg, 0, nullptr );
        knockback( kbp, p, std::max( 1, bash_dmg / 10 ), -1, 1 );
        // TODO: perhaps damage/destroy the gate
        // if the npc was really big?
    }
    if( monster *const mon_ptr = critter_at<monster>( p ) ) {
        monster &critter = *mon_ptr;
        if( bash_dmg <= 0 ) {
            return false;
        }
        if( can_see ) {
            add_msg( _( "The %1$s hits the %2$s." ), door_name, critter.name() );
        }
        if( critter.type->size <= MS_SMALL ) {
            critter.die_in_explosion( nullptr );
        } else {
            critter.apply_damage( nullptr, bp_torso, bash_dmg );
            critter.check_dead_state();
        }
        if( !critter.is_dead() && critter.type->size >= MS_HUGE ) {
            // big critters simply prevent the gate from closing
            // TODO: perhaps damage/destroy the gate
            // if the critter was really big?
            return false;
        }
        if( !critter.is_dead() ) {
            // Still alive? Move the critter away so the door can close
            knockback( kbp, p, std::max( 1, bash_dmg / 10 ), -1, 1 );
            if( critter_at( p ) ) {
                return false;
            }
        }
    }
    if( const optional_vpart_position vp = m.veh_at( p ) ) {
        if( bash_dmg <= 0 ) {
            return false;
        }
        vp->vehicle().damage( vp->part_index(), bash_dmg );
        if( m.veh_at( p ) ) {
            // Check again in case all parts at the door tile
            // have been destroyed, if there is still a vehicle
            // there, the door can not be closed
            return false;
        }
    }
    if( bash_dmg < 0 && !m.i_at( x, y ).empty() ) {
        return false;
    }
    if( bash_dmg == 0 ) {
        for( auto &elem : m.i_at( x, y ) ) {
            if( elem.made_of( LIQUID ) ) {
                // Liquids are OK, will be destroyed later
                continue;
            } else if( elem.volume() < units::from_milliliter( 250 ) ) {
                // Dito for small items, will be moved away
                continue;
            }
            // Everything else prevents the door from closing
            return false;
        }
    }

    m.ter_set( x, y, door_type );
    if( m.has_flag( "NOITEM", x, y ) ) {
        auto items = m.i_at( x, y );
        while( !items.empty() ) {
            if( items[0].made_of( LIQUID ) ) {
                m.i_rem( x, y, 0 );
                continue;
            }
            if( items[0].made_of( material_id( "glass" ) ) && one_in( 2 ) ) {
                if( can_see ) {
                    add_msg( m_warning, _( "A %s shatters!" ), items[0].tname() );
                } else {
                    add_msg( m_warning, _( "Something shatters!" ) );
                }
                m.i_rem( x, y, 0 );
                continue;
            }
            m.add_item_or_charges( kbx, kby, items[0] );
            m.i_rem( x, y, 0 );
        }
    }
    return true;
}

void game::open_gate( const tripoint &p )
{
    gates::open_gate( p, u );
}

void game::moving_vehicle_dismount( const tripoint &dest_loc )
{
    const optional_vpart_position vp = m.veh_at( u.pos() );
    if( !vp ) {
        debugmsg( "Tried to exit non-existent vehicle." );
        return;
    }
    vehicle *const veh = &vp->vehicle();
    if( u.pos() == dest_loc ) {
        debugmsg( "Need somewhere to dismount towards." );
        return;
    }
    tileray ray( dest_loc.x - u.posx(), dest_loc.y - u.posy() );
    const int d = ray.dir(); // TODO:: make dir() const correct!
    add_msg( _( "You dive from the %s." ), veh->name );
    m.unboard_vehicle( u.pos() );
    u.moves -= 200;
    // Dive three tiles in the direction of tox and toy
    fling_creature( &u, d, 30, true );
    // Hit the ground according to vehicle speed
    if( !m.has_flag( "SWIMMABLE", u.pos() ) ) {
        if( veh->velocity > 0 ) {
            fling_creature( &u, veh->face.dir(), veh->velocity / static_cast<float>( 100 ) );
        } else {
            fling_creature( &u, veh->face.dir() + 180, -( veh->velocity ) / static_cast<float>( 100 ) );
        }
    }
}

void game::control_vehicle()
{
    int veh_part = -1;
    vehicle *veh = remoteveh();
    if( veh == nullptr ) {
        if( const optional_vpart_position vp = m.veh_at( u.pos() ) ) {
            veh = &vp->vehicle();
            veh_part = vp->part_index();
        }
    }

    if( veh != nullptr && veh->player_in_control( u ) ) {
        veh->use_controls( u.pos() );
    } else if( veh && veh->avail_part_with_feature( veh_part, "CONTROLS", true ) >= 0 &&
               u.in_vehicle ) {
        if( !veh->interact_vehicle_locked() ) {
            return;
        }
        if( veh->engine_on ) {
            u.controlling_vehicle = true;
            add_msg( _( "You take control of the %s." ), veh->name );
        } else {
            veh->start_engines( true );
        }
    } else {
        const cata::optional<tripoint> examp_ = choose_adjacent( _( "Control vehicle where?" ) );
        if( !examp_ ) {
            return;
        }
        const optional_vpart_position vp = m.veh_at( *examp_ );
        if( !vp ) {
            add_msg( _( "No vehicle there." ) );
            return;
        }
        veh = &vp->vehicle();
        veh_part = vp->part_index();
        if( veh->avail_part_with_feature( veh_part, "CONTROLS", true ) >= 0 ) {
            veh->use_controls( *examp_ );
        }
    }
    if( veh ) {
        // If we reached here, we gained control of a vehicle.
        // Clear the map memory for the area covered by the vehicle to eliminate ghost vehicles.
        for( const tripoint &target : veh->get_points() ) {
            u.clear_memorized_tile( m.getabs( target ) );
        }
    }
}

bool game::npc_menu( npc &who )
{
    enum choices : int {
        talk = 0,
        swap_pos,
        push,
        examine_wounds,
        use_item,
        sort_armor,
        attack,
        disarm,
        steal
    };

    const bool obeys = debug_mode || ( who.is_player_ally() && !who.in_sleep_state() );

    uilist amenu;

    amenu.text = string_format( _( "What to do with %s?" ), who.disp_name() );
    amenu.addentry( talk, true, 't', _( "Talk" ) );
    amenu.addentry( swap_pos, obeys, 's', _( "Swap positions" ) );
    amenu.addentry( push, obeys, 'p', _( "Push away" ) );
    amenu.addentry( examine_wounds, true, 'w', _( "Examine wounds" ) );
    amenu.addentry( use_item, true, 'i', _( "Use item on" ) );
    amenu.addentry( sort_armor, true, 'r', _( "Sort armor" ) );
    amenu.addentry( attack, true, 'a', _( "Attack" ) );
    if( !who.is_player_ally() ) {
        amenu.addentry( disarm, who.is_armed(), 'd', _( "Disarm" ) );
        amenu.addentry( steal, !who.is_enemy(), 'S', _( "Steal" ) );
    }

    amenu.query();

    const int choice = amenu.ret;
    if( choice == talk ) {
        who.talk_to_u();
    } else if( choice == swap_pos ) {
        if( !prompt_dangerous_tile( who.pos() ) ) {
            return true;
        }
        // TODO: Make NPCs protest when displaced onto dangerous crap
        add_msg( _( "You swap places with %s." ), who.name );
        swap_critters( u, who );
        // TODO: Make that depend on stuff
        u.mod_moves( -200 );
    } else if( choice == push ) {
        // TODO: Make NPCs protest when displaced onto dangerous crap
        tripoint oldpos = who.pos();
        who.move_away_from( u.pos(), true );
        u.mod_moves( -20 );
        if( oldpos != who.pos() ) {
            add_msg( _( "%s moves out of the way." ), who.name );
        } else {
            add_msg( m_warning, _( "%s has nowhere to go!" ), who.name );
        }
    } else if( choice == examine_wounds ) {
        ///\EFFECT_PER slightly increases precision when examining NPCs' wounds

        ///\EFFECT_FIRSTAID increases precision when examining NPCs' wounds
        const bool precise = u.get_skill_level( skill_firstaid ) * 4 + u.per_cur >= 20;
        who.body_window( _( "Limbs of: " ) + who.disp_name(), true, precise, 0, 0, 0, 0.0f, 0.0f, 0.0f,
                         0.0f, 0.0f );
    } else if( choice == use_item ) {
        static const std::string heal_string( "heal" );
        const auto will_accept = []( const item & it ) {
            const auto use_fun = it.get_use( heal_string );
            if( use_fun == nullptr ) {
                return false;
            }

            const auto *actor = dynamic_cast<const heal_actor *>( use_fun->get_actor_ptr() );

            return actor != nullptr &&
                   actor->limb_power >= 0 &&
                   actor->head_power >= 0 &&
                   actor->torso_power >= 0;
        };
        const int pos = inv_for_filter( _( "Use which item?" ), will_accept );

        if( pos == INT_MIN ) {
            add_msg( _( "Never mind" ) );
            return false;
        }
        item &used = u.i_at( pos );
        bool did_use = u.invoke_item( &used, heal_string, who.pos() );
        if( did_use ) {
            // Note: exiting a body part selection menu counts as use here
            u.mod_moves( -300 );
        }
    } else if( choice == sort_armor ) {
        who.sort_armor();
        u.mod_moves( -100 );
    } else if( choice == attack ) {
        if( who.is_enemy() || query_yn( _( "You may be attacked! Proceed?" ) ) ) {
            u.melee_attack( who, true );
            who.on_attacked( u );
        }
    } else if( choice == disarm ) {
        if( who.is_enemy() || query_yn( _( "You may be attacked! Proceed?" ) ) ) {
            u.disarm( who );
        }
    } else if( choice == steal && query_yn( _( "You may be attacked! Proceed?" ) ) ) {
        u.steal( who );
    }

    return true;
}

void game::examine()
{
    // if we are driving a vehicle, examine the
    // current tile without asking.
    const optional_vpart_position vp = m.veh_at( u.pos() );
    if( vp && vp->vehicle().player_in_control( u ) ) {
        examine( u.pos() );
        return;
    }

    const cata::optional<tripoint> examp_ = choose_adjacent_highlight( _( "Examine where?" ),
                                            ACTION_EXAMINE );
    if( !examp_ ) {
        return;
    }
    u.manual_examine = true;
    // redraw terrain to erase 'examine' window
    draw_ter();
    wrefresh( w_terrain );
    draw_panels();
    examine( *examp_ );
    u.manual_examine = false;
}

const std::string get_fire_fuel_string( const tripoint &examp )
{
    if( g->m.has_flag( TFLAG_FIRE_CONTAINER, examp ) ) {
        field_entry *fire = g->m.get_field( examp, fd_fire );
        if( fire ) {
            std::stringstream ss;
            ss << string_format( _( "There is a fire here." ) ) << " ";
            if( fire->getFieldDensity() > 1 ) {
                ss << string_format( _( "It's too big and unpredictable to evaluate how long it will last." ) );
                return ss.str();
            }
            time_duration fire_age = fire->getFieldAge();
            // half-life inclusion
            int mod = 5 - g->u.get_skill_level( skill_survival );
            mod = std::max( mod, 0 );
            if( fire_age >= 0_turns ) {
                if( mod >= 4 ) { // = survival level 0-1
                    ss << string_format( _( "It's going to go out soon without extra fuel." ) );
                    return ss.str();
                } else {
                    fire_age = 30_minutes - fire_age;
                    fire_age = rng( fire_age - fire_age * mod / 5, fire_age + fire_age * mod / 5 );
                    ss << string_format(
                           _( "Without extra fuel it might burn yet for %s, but might also go out sooner." ),
                           to_string_approx( fire_age ) );
                    return ss.str();
                }
            } else {
                fire_age = fire_age * -1 + 30_minutes;
                if( mod >= 4 ) { // = survival level 0-1
                    if( fire_age <= 1_hours ) {
                        ss << string_format(
                               _( "It's quite decent and looks like it'll burn for a bit without extra fuel." ) );
                        return ss.str();
                    } else if( fire_age <= 3_hours ) {
                        ss << string_format( _( "It looks solid, and will burn for a few hours without extra fuel." ) );
                        return ss.str();
                    } else {
                        ss << string_format(
                               _( "It's very well supplied and even without extra fuel might burn for at least a part of a day." ) );
                        return ss.str();
                    }
                } else {
                    fire_age = rng( fire_age - fire_age * mod / 5, fire_age + fire_age * mod / 5 );
                    ss << string_format( _( "Without extra fuel it will burn for %s." ), to_string_approx( fire_age ) );
                    return ss.str();
                }
            }
        }
    }
    static const std::string empty_string;
    return empty_string;
}

void game::examine( const tripoint &examp )
{
    Creature *c = critter_at( examp );
    if( c != nullptr ) {
        monster *mon = dynamic_cast<monster *>( c );
        if( mon != nullptr && mon->has_effect( effect_pet ) ) {
            if( monexamine::pet_menu( *mon ) ) {
                return;
            }
        }

        npc *np = dynamic_cast<npc *>( c );
        if( np != nullptr ) {
            if( npc_menu( *np ) ) {
                return;
            }
        }
    }

    const optional_vpart_position vp = m.veh_at( examp );
    if( vp ) {
        vp->vehicle().interact_with( examp, vp->part_index() );
        return;
    }

    if( m.has_flag( "CONSOLE", examp ) ) {
        use_computer( examp );
        return;
    }
    const furn_t &xfurn_t = m.furn( examp ).obj();
    const ter_t &xter_t = m.ter( examp ).obj();

    const tripoint player_pos = u.pos();

    if( m.has_furn( examp ) ) {
        xfurn_t.examine( u, examp );
    } else {
        xter_t.examine( u, examp );
    }

    // Did the player get moved? Bail out if so; our examp probably
    // isn't valid anymore.
    if( player_pos != u.pos() ) {
        return;
    }

    bool none = true;
    if( xter_t.examine != &iexamine::none || xfurn_t.examine != &iexamine::none ) {
        none = false;
    }

    if( !m.tr_at( examp ).is_null() ) {
        iexamine::trap( u, examp );
        draw_ter();
        wrefresh( w_terrain );
        draw_panels();
    }

    // In case of teleport trap or somesuch
    if( player_pos != u.pos() ) {
        return;
    }

    // Feedback for fire lasting time
    const std::string fire_fuel = get_fire_fuel_string( examp );
    if( !fire_fuel.empty() ) {
        add_msg( fire_fuel );
    }

    if( m.has_flag( "SEALED", examp ) ) {
        if( none ) {
            if( m.has_flag( "UNSTABLE", examp ) ) {
                add_msg( _( "The %s is too unstable to remove anything." ), m.name( examp ) );
            } else {
                add_msg( _( "The %s is firmly sealed." ), m.name( examp ) );
            }
        }
    } else {
        //examp has no traps, is a container and doesn't have a special examination function
        if( m.tr_at( examp ).is_null() && m.i_at( examp ).empty() &&
            m.has_flag( "CONTAINER", examp ) && none ) {
            add_msg( _( "It is empty." ) );
        } else if( ( m.has_flag( TFLAG_FIRE_CONTAINER, examp ) &&
                     xfurn_t.examine == &iexamine::fireplace ) ||
                   xfurn_t.examine == &iexamine::workbench ) {
            return;
        } else {
            sounds::process_sound_markers( &u );
            Pickup::pick_up( examp, 0 );
        }
    }
}

void game::pickup()
{
    // First check if there is no/only one option for pickup
    int num_tiles_with_items = 0;
    tripoint tile_with_items = u.pos();
    for( const tripoint &p : m.points_in_radius( u.pos(), 1 ) ) {
        bool veh_has_items = false;
        const optional_vpart_position vp = m.veh_at( p );
        if( vp ) {
            const int cargo_part = vp->vehicle().part_with_feature( vp->part_index(), "CARGO", false );
            veh_has_items = cargo_part >= 0 && !vp->vehicle().get_items( cargo_part ).empty();
        }
        if( m.has_items( p ) || veh_has_items ) {
            ++num_tiles_with_items;
            tile_with_items = p;
        }
    }
    if( num_tiles_with_items == 0 ) {
        add_msg( _( "There's nothing to pick up there" ) );
        return;
    } else if( num_tiles_with_items == 1 ) {
        pickup( tile_with_items );
        return;
    }

    const cata::optional<tripoint> examp_ = choose_adjacent_highlight( _( "Pickup where?" ),
                                            ACTION_PICKUP );
    if( !examp_ ) {
        return;
    }
    // redraw terrain to erase 'pickup' window
    draw_ter();
    // wrefresh is called in pickup( const tripoint & )
    pickup( *examp_ );
}

void game::pickup( const tripoint &p )
{
    // Highlight target
    g->m.drawsq( w_terrain, u, p, true, true, u.pos() + u.view_offset );
    wrefresh( w_terrain );

    Pickup::pick_up( p, 0 );
}

void game::pickup_feet()
{
    Pickup::pick_up( u.pos(), 1 );
}

//Shift player by one tile, look_around(), then restore previous position.
//represents carefully peeking around a corner, hence the large move cost.
void game::peek()
{
    const cata::optional<tripoint> p = choose_direction( _( "Peek where?" ), true );
    if( !p ) {
        refresh_all();
        return;
    }

    if( p->z != 0 ) {
        const tripoint old_pos = u.pos();
        vertical_move( p->z, false );

        if( old_pos != u.pos() ) {
            look_around();
            vertical_move( p->z * -1, false );
            draw_ter();
        }
        wrefresh( w_terrain );
        draw_panels();
        return;
    }

    if( m.impassable( u.pos() + *p ) ) {
        return;
    }

    peek( u.pos() + *p );
}

void game::peek( const tripoint &p )
{
    u.moves -= 200;
    tripoint prev = u.pos();
    u.setpos( p );
    tripoint center = p;
    const look_around_result result = look_around( catacurses::window(), center, center, false, false,
                                      true );
    u.setpos( prev );

    if( result.peek_action && *result.peek_action == PA_BLIND_THROW ) {
        plthrow( INT_MIN, p );
    }

    draw_ter();
    wrefresh( w_terrain );
    draw_panels();
}
////////////////////////////////////////////////////////////////////////////////////////////
cata::optional<tripoint> game::look_debug()
{
    editmap edit;
    return edit.edit();
}
////////////////////////////////////////////////////////////////////////////////////////////

void game::print_all_tile_info( const tripoint &lp, const catacurses::window &w_look,
                                const std::string &area_name, int column,
                                int &line,
                                const int last_line, bool draw_terrain_indicators,
                                const visibility_variables &cache )
{
    visibility_type visibility = VIS_HIDDEN;
    const bool inbounds = m.inbounds( lp );
    if( inbounds ) {
        visibility = m.get_visibility( m.apparent_light_at( lp, cache ), cache );
    }
    switch( visibility ) {
        case VIS_CLEAR: {
            const optional_vpart_position vp = m.veh_at( lp );
            const Creature *creature = critter_at( lp, true );
            print_terrain_info( lp, w_look, area_name, column, line );
            print_fields_info( lp, w_look, column, line );
            print_trap_info( lp, w_look, column, line );
            print_creature_info( creature, w_look, column, line, last_line );
            print_vehicle_info( veh_pointer_or_null( vp ), vp ? vp->part_index() : -1, w_look, column, line,
                                last_line );
            print_items_info( lp, w_look, column, line, last_line );
            print_graffiti_info( lp, w_look, column, line, last_line );

            if( draw_terrain_indicators ) {
                if( creature != nullptr && u.sees( *creature ) ) {
                    creature->draw( w_terrain, lp, true );
                } else {
                    m.drawsq( w_terrain, u, lp, true, true, lp );
                }
            }
        }
        break;
        case VIS_BOOMER:
        case VIS_BOOMER_DARK:
        case VIS_DARK:
        case VIS_LIT:
        case VIS_HIDDEN:
            print_visibility_info( w_look, column, line, visibility );

            if( draw_terrain_indicators ) {
                print_visibility_indicator( visibility );
            }
            break;
    }
    if( !inbounds ) {
        return;
    }
    auto this_sound = sounds::sound_at( lp );
    if( !this_sound.empty() ) {
        mvwprintw( w_look, ++line, 1, _( "You heard %s from here." ), this_sound );
    } else {
        // Check other z-levels
        tripoint tmp = lp;
        for( tmp.z = -OVERMAP_DEPTH; tmp.z <= OVERMAP_HEIGHT; tmp.z++ ) {
            if( tmp.z == lp.z ) {
                continue;
            }

            auto zlev_sound = sounds::sound_at( tmp );
            if( !zlev_sound.empty() ) {
                mvwprintw( w_look, ++line, 1, tmp.z > lp.z ?
                           _( "You heard %s from above." ) : _( "You heard %s from below." ), zlev_sound );
            }
        }
    }
}

void game::print_visibility_info( const catacurses::window &w_look, int column, int &line,
                                  visibility_type visibility )
{
    const char *visibility_message = nullptr;
    switch( visibility ) {
        case VIS_CLEAR:
            visibility_message = _( "Clearly visible." );
            break;
        case VIS_BOOMER:
            visibility_message = _( "A bright pink blur." );
            break;
        case VIS_BOOMER_DARK:
            visibility_message = _( "A pink blur." );
            break;
        case VIS_DARK:
            visibility_message = _( "Darkness." );
            break;
        case VIS_LIT:
            visibility_message = _( "Bright light." );
            break;
        case VIS_HIDDEN:
            visibility_message = _( "Unseen." );
            break;
    }

    mvwprintw( w_look, column, line, visibility_message );
    line += 2;
}

void game::print_terrain_info( const tripoint &lp, const catacurses::window &w_look,
                               const std::string &area_name, int column,
                               int &line )
{
    const int max_width = getmaxx( w_look ) - column - 1;
    int lines;
    std::string tile = m.tername( lp );
    tile = "(" + area_name + ") " + tile;
    if( m.has_furn( lp ) ) {
        tile += "; " + m.furnname( lp );
    }

    if( m.impassable( lp ) ) {
        lines = fold_and_print( w_look, line, column, max_width, c_light_gray, _( "%s; Impassable" ),
                                tile );
    } else {
        lines = fold_and_print( w_look, line, column, max_width, c_light_gray, _( "%s; Movement cost %d" ),
                                tile, m.move_cost( lp ) * 50 );

        const auto ll = get_light_level( std::max( 1.0,
                                         LIGHT_AMBIENT_LIT - m.ambient_light_at( lp ) + 1.0 ) );
        mvwprintw( w_look, ++lines, column, _( "Lighting: " ) );
        wprintz( w_look, ll.second, ll.first );
    }

    std::string signage = m.get_signage( lp );
    if( !signage.empty() ) {
        trim_and_print( w_look, ++lines, column, max_width, c_dark_gray,
                        u.has_trait( trait_ILLITERATE ) ? _( "Sign: ???" ) : _( "Sign: %s" ), signage );
    }

    if( m.has_zlevels() && lp.z > -OVERMAP_DEPTH && !m.has_floor( lp ) ) {
        // Print info about stuff below
        tripoint below( lp.x, lp.y, lp.z - 1 );
        std::string tile_below = m.tername( below );
        if( m.has_furn( below ) ) {
            tile_below += "; " + m.furnname( below );
        }

        if( !m.has_floor_or_support( lp ) ) {
            fold_and_print( w_look, ++lines, column, max_width, c_dark_gray, _( "Below: %s; No support" ),
                            tile_below );
        } else {
            fold_and_print( w_look, ++lines, column, max_width, c_dark_gray, _( "Below: %s; Walkable" ),
                            tile_below );
        }
    }

    int map_features = fold_and_print( w_look, ++lines, column, max_width, c_dark_gray,
                                       m.features( lp ) );
    fold_and_print( w_look, ++lines, column, max_width, c_light_gray, _( "Coverage: %d%%" ),
                    m.coverage( lp ) );
    if( line < lines ) {
        line = lines + map_features - 1;
    }
}

void game::print_fields_info( const tripoint &lp, const catacurses::window &w_look, int column,
                              int &line )
{
    const field &tmpfield = m.field_at( lp );
    for( auto &fld : tmpfield ) {
        const field_entry &cur = fld.second;
        if( fld.first == fd_fire && ( m.has_flag( TFLAG_FIRE_CONTAINER, lp ) ||
                                      m.ter( lp ) == t_pit_shallow || m.ter( lp ) == t_pit ) ) {
            const int max_width = getmaxx( w_look ) - column - 2;
            int lines = fold_and_print( w_look, ++line, column, max_width, cur.color(),
                                        get_fire_fuel_string( lp ) ) - 1;
            line += lines;
        } else {
            mvwprintz( w_look, ++line, column, cur.color(), cur.name() );
        }
    }
}

void game::print_trap_info( const tripoint &lp, const catacurses::window &w_look, const int column,
                            int &line )
{
    const trap &tr = m.tr_at( lp );
    if( tr.can_see( lp, u ) ) {
        mvwprintz( w_look, ++line, column, tr.color, tr.name() );
    }
}

void game::print_creature_info( const Creature *creature, const catacurses::window &w_look,
                                const int column, int &line, const int last_line )
{
    int vLines = last_line - line;
    if( creature != nullptr && ( u.sees( *creature ) || creature == &u ) ) {
        line = creature->print_info( w_look, ++line, vLines, column );
    }
}

void game::print_vehicle_info( const vehicle *veh, int veh_part, const catacurses::window &w_look,
                               const int column, int &line, const int last_line )
{
    if( veh ) {
        mvwprintw( w_look, ++line, column, _( "There is a %s there. Parts:" ), veh->name );
        line = veh->print_part_list( w_look, ++line, last_line, getmaxx( w_look ), veh_part );
    }
}

void game::print_visibility_indicator( visibility_type visibility )
{
    std::string visibility_indicator;
    nc_color visibility_indicator_color = c_white;
    switch( visibility ) {
        case VIS_CLEAR:
            // Nothing printed when visibility is clear
            return;
        case VIS_BOOMER:
        case VIS_BOOMER_DARK:
            visibility_indicator = '#';
            visibility_indicator_color = c_pink;
            break;
        case VIS_DARK:
            visibility_indicator = '#';
            visibility_indicator_color = c_dark_gray;
            break;
        case VIS_LIT:
            visibility_indicator = '#';
            visibility_indicator_color = c_light_gray;
            break;
        case VIS_HIDDEN:
            visibility_indicator = 'x';
            visibility_indicator_color = c_white;
            break;
    }

    mvwputch( w_terrain, POSY, POSX, visibility_indicator_color, visibility_indicator );
}

void game::print_items_info( const tripoint &lp, const catacurses::window &w_look, const int column,
                             int &line,
                             const int last_line )
{
    if( !m.sees_some_items( lp, u ) ) {
        return;
    } else if( m.has_flag( "CONTAINER", lp ) && !m.could_see_items( lp, u ) ) {
        mvwprintw( w_look, ++line, column, _( "You cannot see what is inside of it." ) );
    } else if( u.has_effect( effect_blind ) || u.worn_with_flag( "BLIND" ) ) {
        mvwprintz( w_look, ++line, column, c_yellow,
                   _( "There's something there, but you can't see what it is." ) );
        return;
    } else {
        std::map<std::string, int> item_names;
        for( auto &item : m.i_at( lp ) ) {
            ++item_names[item.tname()];
        }

        const int max_width = getmaxx( w_look ) - column - 1;
        for( const auto &it : item_names ) {
            if( line >= last_line - 2 ) {
                mvwprintz( w_look, ++line, column, c_yellow, _( "More items here..." ) );
                break;
            }

            if( it.second > 1 ) {
                trim_and_print( w_look, ++line, column, max_width, c_white,
                                pgettext( "%s is the name of the item. %d is the quantity of that item.", "%s [%d]" ),
                                it.first.c_str(), it.second );
            } else {
                trim_and_print( w_look, ++line, column, max_width, c_white, it.first );
            }
        }
    }
}

void game::print_graffiti_info( const tripoint &lp, const catacurses::window &w_look,
                                const int column, int &line,
                                const int last_line )
{
    if( line > last_line ) {
        return;
    }

    const int max_width = getmaxx( w_look ) - column - 2;
    if( m.has_graffiti_at( lp ) ) {
        fold_and_print( w_look, ++line, column, max_width, c_light_gray,
                        m.ter( lp ) == t_grave_new ? _( "Graffiti: %s" ) : _( "Incription: %s" ),
                        m.graffiti_at( lp ) );
    }
}

bool game::check_zone( const zone_type_id &type, const tripoint &where ) const
{
    return zone_manager::get_manager().has( type, m.getabs( where ) );
}

bool game::check_near_zone( const zone_type_id &type, const tripoint &where ) const
{
    return zone_manager::get_manager().has_near( type, m.getabs( where ) );
}

bool game::is_zones_manager_open() const
{
    return zones_manager_open;
}

static void zones_manager_shortcuts( const catacurses::window &w_info )
{
    werase( w_info );

    int tmpx = 1;
    tmpx += shortcut_print( w_info, 1, tmpx, c_white, c_light_green, _( "<A>dd" ) ) + 2;
    tmpx += shortcut_print( w_info, 1, tmpx, c_white, c_light_green, _( "<R>emove" ) ) + 2;
    tmpx += shortcut_print( w_info, 1, tmpx, c_white, c_light_green, _( "<E>nable" ) ) + 2;
    // NOLINTNEXTLINE(clang-analyzer-deadcode.DeadStores)
    tmpx += shortcut_print( w_info, 1, tmpx, c_white, c_light_green, _( "<D>isable" ) ) + 2;

    tmpx = 1;
    tmpx += shortcut_print( w_info, 2, tmpx, c_white, c_light_green, _( "<+-> Move up/down" ) ) + 2;
    // NOLINTNEXTLINE(clang-analyzer-deadcode.DeadStores)
    tmpx += shortcut_print( w_info, 2, tmpx, c_white, c_light_green, _( "<Enter>-Edit" ) ) + 2;

    tmpx = 1;
    tmpx += shortcut_print( w_info, 3, tmpx, c_white, c_light_green,
                            _( "<S>how all / hide distant" ) ) + 2;
    // NOLINTNEXTLINE(clang-analyzer-deadcode.DeadStores)
    tmpx += shortcut_print( w_info, 3, tmpx, c_white, c_light_green, _( "<M>ap" ) ) + 2;

    wrefresh( w_info );
}

static void zones_manager_draw_borders( const catacurses::window &w_border,
                                        const catacurses::window &w_info_border,
                                        const int iInfoHeight, const int width )
{
    for( int i = 1; i < TERMX; ++i ) {
        if( i < width ) {
            mvwputch( w_border, 0, i, c_light_gray, LINE_OXOX ); // -
            mvwputch( w_border, TERMY - iInfoHeight - 1 - VIEW_OFFSET_Y * 2, i, c_light_gray, LINE_OXOX ); // -
        }

        if( i < TERMY - iInfoHeight - VIEW_OFFSET_Y * 2 ) {
            mvwputch( w_border, i, 0, c_light_gray, LINE_XOXO ); // |
            mvwputch( w_border, i, width - 1, c_light_gray, LINE_XOXO ); // |
        }
    }

    mvwputch( w_border, 0, 0, c_light_gray, LINE_OXXO ); // |^
    mvwputch( w_border, 0, width - 1, c_light_gray, LINE_OOXX ); // ^|

    mvwputch( w_border, TERMY - iInfoHeight - 1 - VIEW_OFFSET_Y * 2, 0, c_light_gray,
              LINE_XXXO ); // |-
    mvwputch( w_border, TERMY - iInfoHeight - 1 - VIEW_OFFSET_Y * 2, width - 1, c_light_gray,
              LINE_XOXX ); // -|

    mvwprintz( w_border, 0, 2, c_white, _( "Zones manager" ) );
    wrefresh( w_border );

    for( int j = 0; j < iInfoHeight - 1; ++j ) {
        mvwputch( w_info_border, j, 0, c_light_gray, LINE_XOXO );
        mvwputch( w_info_border, j, width - 1, c_light_gray, LINE_XOXO );
    }

    for( int j = 0; j < width - 1; ++j ) {
        mvwputch( w_info_border, iInfoHeight - 1, j, c_light_gray, LINE_OXOX );
    }

    mvwputch( w_info_border, iInfoHeight - 1, 0, c_light_gray, LINE_XXOO );
    mvwputch( w_info_border, iInfoHeight - 1, width - 1, c_light_gray, LINE_XOOX );
    wrefresh( w_info_border );
}

void game::zones_manager()
{
    const tripoint stored_view_offset = u.view_offset;

    u.view_offset = tripoint_zero;

    const int offset_x = ( u.posx() + u.view_offset.x ) - getmaxx( w_terrain ) / 2;
    const int offset_y = ( u.posy() + u.view_offset.y ) - getmaxy( w_terrain ) / 2;

    draw_ter();

    int stored_pm_opt = pixel_minimap_option;
    pixel_minimap_option = 0;

    int zone_ui_height = 12;
    int zone_options_height = 7;

    const int width = 45;
    const int offsetX = get_option<std::string>( "SIDEBAR_POSITION" ) == "left" ?
                        TERMX + VIEW_OFFSET_X - width : VIEW_OFFSET_X;
    int w_zone_height = TERMY - zone_ui_height - VIEW_OFFSET_Y * 2;
    catacurses::window w_zones = catacurses::newwin( w_zone_height - 2, width - 2,
                                 VIEW_OFFSET_Y + 1, offsetX + 1 );
    catacurses::window w_zones_border = catacurses::newwin( w_zone_height, width,
                                        VIEW_OFFSET_Y, offsetX );
    catacurses::window w_zones_info = catacurses::newwin( zone_ui_height - zone_options_height - 1,
                                      width - 2, w_zone_height + VIEW_OFFSET_Y, offsetX + 1 );
    catacurses::window w_zones_info_border = catacurses::newwin( zone_ui_height, width,
            w_zone_height + VIEW_OFFSET_Y, offsetX );
    catacurses::window w_zones_options = catacurses::newwin( zone_options_height - 1, width - 2,
                                         TERMY - zone_options_height - VIEW_OFFSET_Y, offsetX + 1 );

    zones_manager_draw_borders( w_zones_border, w_zones_info_border, zone_ui_height, width );
    zones_manager_shortcuts( w_zones_info );

    std::string action;
    input_context ctxt( "ZONES_MANAGER" );
    ctxt.register_cardinal();
    ctxt.register_action( "CONFIRM" );
    ctxt.register_action( "QUIT" );
    ctxt.register_action( "ADD_ZONE" );
    ctxt.register_action( "REMOVE_ZONE" );
    ctxt.register_action( "MOVE_ZONE_UP" );
    ctxt.register_action( "MOVE_ZONE_DOWN" );
    ctxt.register_action( "SHOW_ZONE_ON_MAP" );
    ctxt.register_action( "ENABLE_ZONE" );
    ctxt.register_action( "DISABLE_ZONE" );
    ctxt.register_action( "SHOW_ALL_ZONES" );
    ctxt.register_action( "HELP_KEYBINDINGS" );

    auto &mgr = zone_manager::get_manager();
    const int max_rows = w_zone_height - 2;
    int start_index = 0;
    int active_index = 0;
    bool blink = false;
    bool stuff_changed = false;
    bool show_all_zones = false;
    int zone_cnt = 0;

    // get zones on the same z-level, with distance between player and
    // zone center point <= 50 or all zones, if show_all_zones is true
    auto get_zones = [&]() {
        std::vector<zone_manager::ref_zone_data> zones;
        if( show_all_zones ) {
            zones = mgr.get_zones();
        } else {
            const tripoint &u_abs_pos = m.getabs( u.pos() );
            for( zone_manager::ref_zone_data &ref : mgr.get_zones() ) {
                const tripoint &zone_abs_pos = ref.get().get_center_point();
                if( u_abs_pos.z == zone_abs_pos.z && rl_dist( u_abs_pos, zone_abs_pos ) <= 50 ) {
                    zones.emplace_back( ref );
                }
            }
        }
        zone_cnt = static_cast<int>( zones.size() );
        return zones;
    };

    auto zones = get_zones();

    auto zones_manager_options = [&]() {
        werase( w_zones_options );

        if( zone_cnt > 0 ) {
            const auto &zone = zones[active_index].get();

            if( zone.has_options() ) {
                const auto &descriptions = zone.get_options().get_descriptions();

                mvwprintz( w_zones_options, 0, 1, c_white, _( "Options" ) );

                int y = 1;
                for( const auto &desc : descriptions ) {
                    mvwprintz( w_zones_options, y, 3, c_white, desc.first );
                    mvwprintz( w_zones_options, y, 20, c_white, desc.second );
                    y++;
                }
            }
        }

        wrefresh( w_zones_options );
    };

    auto query_position = [this, w_zones_info]() -> cata::optional<std::pair<tripoint, tripoint>> {
        werase( w_zones_info );
        mvwprintz( w_zones_info, 3, 2, c_white, _( "Select first point." ) );
        wrefresh( w_zones_info );

        tripoint center = u.pos() + u.view_offset;

        const look_around_result first = look_around( w_zones_info, center, center, false, true,
                false );
        if( first.position )
        {
            mvwprintz( w_zones_info, 3, 2, c_white, _( "Select second point." ) );
            wrefresh( w_zones_info );

            const look_around_result second = look_around( w_zones_info, center, *first.position,
                    true, true, false );
            if( second.position ) {
                werase( w_zones_info );
                wrefresh( w_zones_info );

                tripoint first_abs = m.getabs( tripoint( std::min( first.position->x,
                                               second.position->x ),
                                               std::min( first.position->y, second.position->y ),
                                               std::min( first.position->z,
                                                       second.position->z ) ) );
                tripoint second_abs = m.getabs( tripoint( std::max( first.position->x,
                                                second.position->x ),
                                                std::max( first.position->y, second.position->y ),
                                                std::max( first.position->z,
                                                        second.position->z ) ) );
                return std::pair<tripoint, tripoint>( first_abs, second_abs );
            }
        }

        return cata::nullopt;
    };

    zones_manager_open = true;
    do {
        if( action == "ADD_ZONE" ) {
            zones_manager_draw_borders( w_zones_border, w_zones_info_border,
                                        zone_ui_height, width );

            do { // not a loop, just for quick bailing out if canceled
                const auto maybe_id = mgr.query_type();
                if( !maybe_id.has_value() ) {
                    break;
                }

                const zone_type_id &id = maybe_id.value();
                auto options = zone_options::create( id );

                if( !options->query_at_creation() ) {
                    break;
                }

                auto default_name = options->get_zone_name_suggestion();
                if( default_name.empty() ) {
                    default_name = mgr.get_name_from_type( id );
                }
                const auto maybe_name = mgr.query_name( default_name );
                if( !maybe_name.has_value() ) {
                    break;
                }
                const itype_id &name = maybe_name.value();

                const auto position = query_position();
                if( !position ) {
                    break;
                }

                mgr.add( name, id, your_followers, false, true, position->first, position->second,
                         options );

                zones = get_zones();
                active_index = zone_cnt - 1;

                stuff_changed = true;
            } while( false );

            draw_ter();
            blink = false;

            zones_manager_draw_borders( w_zones_border, w_zones_info_border,
                                        zone_ui_height, width );
            zones_manager_shortcuts( w_zones_info );

        } else if( action == "SHOW_ALL_ZONES" ) {
            show_all_zones = !show_all_zones;
            zones = get_zones();
            active_index = 0;
            draw_ter();

        } else if( zone_cnt > 0 ) {
            if( action == "UP" ) {
                active_index--;
                if( active_index < 0 ) {
                    active_index = zone_cnt - 1;
                }
                draw_ter();
                blink = false;

            } else if( action == "DOWN" ) {
                active_index++;
                if( active_index >= zone_cnt ) {
                    active_index = 0;
                }
                draw_ter();
                blink = false;

            } else if( action == "REMOVE_ZONE" ) {
                if( active_index < zone_cnt ) {
                    mgr.remove( zones[active_index] );
                    zones = get_zones();
                    active_index--;

                    if( active_index < 0 ) {
                        active_index = 0;
                    }

                    draw_ter();
                    wrefresh( w_terrain );
                    draw_panels();
                }
                blink = false;
                stuff_changed = true;

            } else if( action == "CONFIRM" ) {
                auto &zone = zones[active_index].get();

                uilist as_m;
                as_m.text = _( "What do you want to change:" );
                as_m.entries.emplace_back( 1, true, '1', _( "Edit name" ) );
                as_m.entries.emplace_back( 2, true, '2', _( "Edit type" ) );
                as_m.entries.emplace_back( 3, zone.get_options().has_options(), '3',
                                           _( "Edit options" ) );
                as_m.entries.emplace_back( 4, !zone.get_is_vehicle(), '4', _( "Edit position" ) );
                as_m.query();

                switch( as_m.ret ) {
                    case 1:
                        if( zone.set_name() ) {
                            stuff_changed = true;
                        }
                        break;
                    case 2:
                        if( zone.set_type() ) {
                            stuff_changed = true;
                        }
                        break;
                    case 3:
                        if( zone.get_options().query() ) {
                            stuff_changed = true;
                        }
                        break;
                    case 4: {
                        const auto pos = query_position();
                        if( pos && ( pos->first != zone.get_start_point() ||
                                     pos->second != zone.get_end_point() ) ) {
                            zone.set_position( *pos );
                            stuff_changed = true;
                        }
                    }
                    break;
                    default:
                        break;
                }

                draw_ter();

                blink = false;

                zones_manager_draw_borders( w_zones_border, w_zones_info_border,
                                            zone_ui_height, width );
                zones_manager_shortcuts( w_zones_info );

            } else if( action == "MOVE_ZONE_UP" && zone_cnt > 1 ) {
                if( active_index < zone_cnt - 1 ) {
                    mgr.swap( zones[active_index], zones[active_index + 1] );
                    zones = get_zones();
                    active_index++;
                }
                blink = false;
                stuff_changed = true;

            } else if( action == "MOVE_ZONE_DOWN" && zone_cnt > 1 ) {
                if( active_index > 0 ) {
                    mgr.swap( zones[active_index], zones[active_index - 1] );
                    zones = get_zones();
                    active_index--;
                }
                blink = false;
                stuff_changed = true;

            } else if( action == "SHOW_ZONE_ON_MAP" ) {
                //show zone position on overmap;
                tripoint player_overmap_position = ms_to_omt_copy( m.getabs( u.pos() ) );
                tripoint zone_overmap = ms_to_omt_copy( zones[active_index].get().get_center_point() );

                ui::omap::display_zones( player_overmap_position, zone_overmap, active_index );

                zones_manager_draw_borders( w_zones_border, w_zones_info_border,
                                            zone_ui_height, width );
                zones_manager_shortcuts( w_zones_info );

                draw_ter();

            } else if( action == "ENABLE_ZONE" ) {
                zones[active_index].get().set_enabled( true );

                stuff_changed = true;

            } else if( action == "DISABLE_ZONE" ) {
                zones[active_index].get().set_enabled( false );

                stuff_changed = true;
            }
        }

        if( zone_cnt == 0 ) {
            werase( w_zones );
            wrefresh( w_zones_border );
            mvwprintz( w_zones, 5, 2, c_white, _( "No Zones defined." ) );

        } else {
            werase( w_zones );

            calcStartPos( start_index, active_index, max_rows, zone_cnt );

            draw_scrollbar( w_zones_border, active_index, max_rows, zone_cnt, 1 );
            wrefresh( w_zones_border );

            int iNum = 0;

            tripoint player_absolute_pos = m.getabs( u.pos() );

            //Display saved zones
            for( auto &i : zones ) {
                if( iNum >= start_index &&
                    iNum < start_index + ( ( max_rows > zone_cnt ) ? zone_cnt : max_rows ) ) {
                    const auto &zone = i.get();

                    nc_color colorLine = ( zone.get_enabled() ) ? c_white : c_light_gray;

                    if( iNum == active_index ) {
                        mvwprintz( w_zones, iNum - start_index, 0, c_yellow, "%s", ">>" );
                        colorLine = ( zone.get_enabled() ) ? c_light_green : c_green;
                    }

                    //Draw Zone name
                    mvwprintz( w_zones, iNum - start_index, 3, colorLine,
                               zone.get_name() );

                    //Draw Type name
                    mvwprintz( w_zones, iNum - start_index, 20, colorLine,
                               mgr.get_name_from_type( zone.get_type() ) );

                    tripoint center = zone.get_center_point();

                    //Draw direction + distance
                    mvwprintz( w_zones, iNum - start_index, 32, colorLine, "%*d %s",
                               5, static_cast<int>( trig_dist( player_absolute_pos, center ) ),
                               direction_name_short( direction_from( player_absolute_pos,
                                                     center ) ) );

                    //Draw Vehicle Indicator
                    mvwprintz( w_zones, iNum - start_index, 41, colorLine,
                               zone.get_is_vehicle() ? "*" : "" );
                }
                iNum++;
            }

            // Display zone options
            zones_manager_options();
        }

        if( zone_cnt > 0 ) {
            const auto &zone = zones[active_index].get();

            blink = !blink;

            tripoint start = m.getlocal( zone.get_start_point() );
            tripoint end = m.getlocal( zone.get_end_point() );

            if( blink ) {
                //draw marked area
                tripoint offset = tripoint( offset_x, offset_y, 0 ); //ASCII
#if defined(TILES)
                if( use_tiles ) {
                    offset = tripoint_zero; //TILES
                } else {
                    offset = tripoint( -offset_x, -offset_y, 0 ); //SDL
                }
#endif

                draw_zones( start, end, offset );
            } else {
                //clear marked area
#if defined(TILES)
                if( !use_tiles ) {
#endif
                    for( int iY = start.y; iY <= end.y; ++iY ) {
                        for( int iX = start.x; iX <= end.x; ++iX ) {
                            if( u.sees( tripoint( iX, iY, u.posz() ) ) ) {
                                m.drawsq( w_terrain, u,
                                          tripoint( iX, iY, u.posz() + u.view_offset.z ),
                                          false,
                                          false,
                                          u.pos() + u.view_offset );
                            } else {
                                if( u.has_effect( effect_boomered ) ) {
                                    mvwputch( w_terrain, iY - offset_y, iX - offset_x,
                                              c_magenta, '#' );
                                } else {
                                    mvwputch( w_terrain, iY - offset_y, iX - offset_x,
                                              c_black, ' ' );
                                }
                            }
                        }
                    }
#if defined(TILES)
                }
#endif
            }

            ctxt.set_timeout( BLINK_SPEED );
        } else {
            ctxt.reset_timeout();
        }

        wrefresh( w_terrain );
        zones_manager_draw_borders( w_zones_border, w_zones_info_border, zone_ui_height, width );
        zones_manager_shortcuts( w_zones_info );
        draw_panels();
        wrefresh( w_zones );
        wrefresh( w_zones_border );

        //Wait for input
        action = ctxt.handle_input();
    } while( action != "QUIT" );
    zones_manager_open = false;
    ctxt.reset_timeout();

    if( stuff_changed ) {
        auto &zones = zone_manager::get_manager();
        if( query_yn( _( "Save changes?" ) ) ) {
            zones.save_zones();
        } else {
            zones.load_zones();
        }

        zones.cache_data();
    }

    u.view_offset = stored_view_offset;
    pixel_minimap_option = stored_pm_opt;

    refresh_all();
}

void game::pre_print_all_tile_info( const tripoint &lp, const catacurses::window &w_info,
                                    int &first_line, const int last_line,
                                    const visibility_variables &cache )
{
    // get global area info according to look_around caret position
    const oter_id &cur_ter_m = overmap_buffer.ter( ms_to_omt_copy( g->m.getabs( lp ) ) );
    // we only need the area name and then pass it to print_all_tile_info() function below
    const std::string area_name = cur_ter_m->get_name();
    print_all_tile_info( lp, w_info, area_name, 1, first_line, last_line, !is_draw_tiles_mode(),
                         cache );
}

cata::optional<tripoint> game::look_around()
{
    tripoint center = u.pos() + u.view_offset;
    look_around_result result = look_around( catacurses::window(), center, center, false, false,
                                false );
    return result.position;
}

look_around_result game::look_around( catacurses::window w_info, tripoint &center,
                                      const tripoint &start_point, bool has_first_point, bool select_zone, bool peeking )
{
    bVMonsterLookFire = false;
    // TODO: Make this `true`
    const bool allow_zlev_move = m.has_zlevels() &&
                                 ( debug_mode || fov_3d || u.has_trait( trait_id( "DEBUG_NIGHTVISION" ) ) );

    temp_exit_fullscreen();

    const int offset_x = ( u.posx() + u.view_offset.x ) - getmaxx( w_terrain ) / 2;
    const int offset_y = ( u.posy() + u.view_offset.y ) - getmaxy( w_terrain ) / 2;

    tripoint lp = start_point; // cursor
    if( !has_first_point ) {
        lp = start_point;
    }
    int &lx = lp.x;
    int &ly = lp.y;
    int &lz = lp.z;

    draw_ter( center );
    wrefresh( w_terrain );
    draw_panels();

    int soffset = get_option<int>( "FAST_SCROLL_OFFSET" );
    bool fast_scroll = false;

    bool bNewWindow = false;
    if( !w_info ) {
        int panel_width = panel_manager::get_manager().get_current_layout().begin()->get_width();

        // Set the examine window to a bit smaller than the current minimap size, with a bit less to show some above it.
        // Hopefully the player has the minimap at or close to the bottom.
        int height = TERMY - ( catacurses::getmaxy( w_pixel_minimap ) + 11 );

        // If particularly small, base height on panel width irrespective of other elements.
        // Value here is attempting to get a square-ish result assuming 1x2 proportioned font.
        if( height < panel_width / 2 ) {
            height = panel_width / 2;
        }

        int la_y = 0;
        int la_x = TERMX - panel_width;
        int la_h = height;
        int la_w = panel_width;
        w_info = catacurses::newwin( la_h, la_w, la_y, la_x );
        bNewWindow = true;
    }

    dbg( D_PEDANTIC_INFO ) << ": calling handle_input()";

    std::string action;
    input_context ctxt( "LOOK" );
    ctxt.set_iso( true );
    ctxt.register_directions();
    ctxt.register_action( "COORDINATE" );
    ctxt.register_action( "LEVEL_UP" );
    ctxt.register_action( "LEVEL_DOWN" );
    ctxt.register_action( "TOGGLE_FAST_SCROLL" );
    ctxt.register_action( "EXTENDED_DESCRIPTION" );
    ctxt.register_action( "SELECT" );
    if( peeking ) {
        ctxt.register_action( "throw_blind" );
    }
    if( !select_zone ) {
        ctxt.register_action( "TRAVEL_TO" );
        ctxt.register_action( "LIST_ITEMS" );
    }
    ctxt.register_action( "MOUSE_MOVE" );
    ctxt.register_action( "CENTER" );

    ctxt.register_action( "debug_scent" );
    ctxt.register_action( "CONFIRM" );
    ctxt.register_action( "QUIT" );
    ctxt.register_action( "HELP_KEYBINDINGS" );
    ctxt.register_action( "zoom_out" );
    ctxt.register_action( "zoom_in" );

    const int old_levz = get_levz();

    m.update_visibility_cache( old_levz );
    const visibility_variables &cache = g->m.get_visibility_variables_cache();

    bool blink = true;
    bool redraw = true;
    look_around_result result;
    do {
        if( redraw ) {
            if( bNewWindow ) {
                werase( w_info );
                draw_border( w_info );

                static const char *title_prefix = "< ";
                static const char *title = _( "Look Around" );
                static const char *title_suffix = " >";
                static const std::string full_title = string_format( "%s%s%s", title_prefix, title, title_suffix );
                const int start_pos = center_text_pos( full_title, 0, getmaxx( w_info ) - 1 );
                mvwprintz( w_info, 0, start_pos, c_white, title_prefix );
                wprintz( w_info, c_green, title );
                wprintz( w_info, c_white, title_suffix );

                std::string fast_scroll_text = string_format( _( "%s - %s" ),
                                               ctxt.get_desc( "TOGGLE_FAST_SCROLL" ),
                                               ctxt.get_action_name( "TOGGLE_FAST_SCROLL" ) );
                center_print( w_info, getmaxy( w_info ) - 1, fast_scroll ? c_light_green : c_green,
                              fast_scroll_text );

                int first_line = 1;
                const int last_line = getmaxy( w_info ) - 2;
                pre_print_all_tile_info( lp, w_info, first_line, last_line, cache );
            }

            draw_ter( center, true );

            if( select_zone && has_first_point ) {
                if( blink ) {
                    const int dx = start_point.x - offset_x + u.posx() - lx;
                    const int dy = start_point.y - offset_y + u.posy() - ly;

                    const tripoint start = tripoint( std::min( dx, POSX ), std::min( dy, POSY ), lz );
                    const tripoint end = tripoint( std::max( dx, POSX ), std::max( dy, POSY ), lz );

                    tripoint offset = tripoint_zero; //ASCII/SDL
#if defined(TILES)
                    if( use_tiles ) {
                        offset = tripoint( offset_x + lx - u.posx(), offset_y + ly - u.posy(), 0 ); //TILES
                    }
#endif
                    draw_zones( start, end, offset );
                }

                //Draw first point
                g->draw_cursor( start_point );
            }

            //Draw select cursor
            g->draw_cursor( lp );

            // redraw order: terrain, panels, look_around panel
            wrefresh( w_terrain );
            draw_panels();
            wrefresh( w_info );

        }

        if( select_zone && has_first_point ) {
            ctxt.set_timeout( BLINK_SPEED );
        }

        redraw = true;
        //Wait for input
        // only specify a timeout here if "EDGE_SCROLL" is enabled
        // otherwise use the previously set timeout
        int scroll_timeout = get_option<int>( "EDGE_SCROLL" );
        if( scroll_timeout >= 0 ) {
            action = ctxt.handle_input( scroll_timeout );
        } else {
            action = ctxt.handle_input();
        }
        if( action == "LIST_ITEMS" ) {
            list_items_monsters();
        } else if( action == "TOGGLE_FAST_SCROLL" ) {
            fast_scroll = !fast_scroll;
        } else if( action == "LEVEL_UP" || action == "LEVEL_DOWN" ) {
            if( !allow_zlev_move ) {
                continue;
            }

            const int dz = ( action == "LEVEL_UP" ? 1 : -1 );
            lz = clamp( lz + dz, -OVERMAP_DEPTH, OVERMAP_HEIGHT );
            center.z = clamp( center.z + dz, -OVERMAP_DEPTH, OVERMAP_HEIGHT );

            add_msg( m_debug, "levx: %d, levy: %d, levz :%d", get_levx(), get_levy(), center.z );
            u.view_offset.z = center.z - u.posz();
            m.invalidate_map_cache( center.z );
            refresh_all();
            if( select_zone && has_first_point ) { // is blinking
                blink = true; // Always draw blink symbols when moving cursor
            }
        } else if( action == "TRAVEL_TO" ) {
            if( !u.sees( lp ) ) {
                add_msg( _( "You can't see that destination." ) );
                continue;
            }

            auto route = m.route( u.pos(), lp, u.get_pathfinding_settings(), u.get_path_avoid() );
            if( route.size() > 1 ) {
                route.pop_back();
                u.set_destination( route );
            } else {
                add_msg( m_info, _( "You can't travel there." ) );
                continue;
            }
        } else if( action == "debug_scent" ) {
            if( !MAP_SHARING::isCompetitive() || MAP_SHARING::isDebugger() ) {
                display_scent();
            }
        } else if( action == "EXTENDED_DESCRIPTION" ) {
            extended_description( lp );
        } else if( action == "CENTER" ) {
            center = u.pos();
            lp = u.pos();
            u.view_offset.z = 0;
        } else if( action == "MOUSE_MOVE" || action == "TIMEOUT" ) {
            // This block is structured this way so that edge scroll can work
            // whether the mouse is moving at the edge or simply stationary
            // at the edge. But even if edge scroll isn't in play, there's
            // other things for us to do here.

            if( action == "TIMEOUT" ) {
                blink = !blink;
            }
            tripoint edge_scroll = mouse_edge_scrolling_terrain( ctxt );
            if( edge_scroll != tripoint_zero ) {
                if( action == "MOUSE_MOVE" ) {
                    edge_scroll *= 2;
                }
                center += edge_scroll;
            } else if( action == "MOUSE_MOVE" ) {

                const tripoint old_lp = lp;
                const tripoint old_center = center;

                const cata::optional<tripoint> mouse_pos = ctxt.get_coordinates( w_terrain );
                if( mouse_pos ) {
                    lx = mouse_pos->x;
                    ly = mouse_pos->y;
                }
                lx = clamp( lx, 0, MAPSIZE_X );
                ly = clamp( ly, 0, MAPSIZE_Y );
                if( select_zone && has_first_point ) { // is blinking
                    if( blink && lp == old_lp ) { // blink symbols drawn (blink == true) and cursor not changed
                        redraw = false; // no need to redraw, so don't redraw to save CPU
                    } else {
                        blink = true; // Always draw blink symbols when moving cursor
                    }
                } else if( lp == old_lp && center == old_center ) { // not blinking and cursor not changed
                    redraw = false; // no need to redraw, so don't redraw to save CPU
                }
            }
        } else if( cata::optional<tripoint> vec = ctxt.get_direction( action ) ) {
            if( fast_scroll ) {
                vec->x *= soffset;
                vec->y *= soffset;
            }

            lx = lx + vec->x;
            ly = ly + vec->y;
            center.x = center.x + vec->x;
            center.y = center.y + vec->y;
            if( select_zone && has_first_point ) { // is blinking
                blink = true; // Always draw blink symbols when moving cursor
            }
        } else if( action == "throw_blind" ) {
            result.peek_action = PA_BLIND_THROW;
        } else if( action == "zoom_in" ) {
            center.x = lp.x;
            center.y = lp.y;
            zoom_in();
        } else if( action == "zoom_out" ) {
            center.x = lp.x;
            center.y = lp.y;
            zoom_out();
        }
    } while( action != "QUIT" && action != "CONFIRM" && action != "SELECT" && action != "TRAVEL_TO" &&
             action != "throw_blind" );

    if( m.has_zlevels() && center.z != old_levz ) {
        m.invalidate_map_cache( old_levz );
        m.build_map_cache( old_levz );
        u.view_offset.z = 0;
    }

    ctxt.reset_timeout();

    if( bNewWindow ) {
        w_info = catacurses::window();
    }
    reenter_fullscreen();
    bVMonsterLookFire = true;

    if( action == "CONFIRM" || action == "SELECT" ) {
        result.position = lp;
    }

    return result;
}

std::vector<map_item_stack> game::find_nearby_items( int iRadius )
{
    std::map<std::string, map_item_stack> temp_items;
    std::vector<map_item_stack> ret;
    std::vector<std::string> item_order;

    if( u.is_blind() ) {
        return ret;
    }

    std::vector<tripoint> points = closest_tripoints_first( iRadius, u.pos() );

    for( auto &points_p_it : points ) {
        if( points_p_it.y >= u.posy() - iRadius && points_p_it.y <= u.posy() + iRadius &&
            u.sees( points_p_it ) &&
            m.sees_some_items( points_p_it, u ) ) {

            for( auto &elem : m.i_at( points_p_it ) ) {
                const std::string name = elem.tname();
                const tripoint relative_pos = points_p_it - u.pos();

                if( std::find( item_order.begin(), item_order.end(), name ) == item_order.end() ) {
                    item_order.push_back( name );
                    temp_items[name] = map_item_stack( &elem, relative_pos );
                } else {
                    temp_items[name].add_at_pos( &elem, relative_pos );
                }
            }
        }
    }

    for( auto &elem : item_order ) {
        ret.push_back( temp_items[elem] );
    }

    return ret;
}

void game::draw_trail_to_square( const tripoint &t, bool bDrawX )
{
    //Reset terrain
    draw_ter();

    std::vector<tripoint> pts;
    tripoint center = u.pos() + u.view_offset;
    if( t != tripoint_zero ) {
        //Draw trail
        pts = line_to( u.pos(), u.pos() + t, 0, 0 );
    } else {
        //Draw point
        pts.push_back( u.pos() );
    }

    draw_line( u.pos() + t, center, pts );
    if( bDrawX ) {
        char sym = 'X';
        if( t.z > 0 ) {
            sym = '^';
        } else if( t.z < 0 ) {
            sym = 'v';
        }
        if( pts.empty() ) {
            mvwputch( w_terrain, POSY, POSX, c_white, sym );
        } else {
            mvwputch( w_terrain, POSY + ( pts[pts.size() - 1].y - ( u.posy() + u.view_offset.y ) ),
                      POSX + ( pts[pts.size() - 1].x - ( u.posx() + u.view_offset.x ) ),
                      c_white, sym );
        }
    }

    wrefresh( w_terrain );
}

void centerlistview( const tripoint &active_item_position )
{
    player &u = g->u;
    if( get_option<std::string>( "SHIFT_LIST_ITEM_VIEW" ) != "false" ) {
        u.view_offset.z = active_item_position.z;
        int xpos = POSX + active_item_position.x;
        int ypos = POSY + active_item_position.y;
        if( get_option<std::string>( "SHIFT_LIST_ITEM_VIEW" ) == "centered" ) {
            int xOffset = TERRAIN_WINDOW_WIDTH / 2;
            int yOffset = TERRAIN_WINDOW_HEIGHT / 2;
            if( xpos < 0 ) {
                u.view_offset.x = xpos - xOffset;
            } else {
                u.view_offset.x = xpos - ( TERRAIN_WINDOW_WIDTH ) + xOffset;
            }

            if( ypos < 0 ) {
                u.view_offset.y = ypos - yOffset;
            } else {
                u.view_offset.y = ypos - ( TERRAIN_WINDOW_HEIGHT ) + yOffset;
            }
        } else {
            if( xpos < 0 ) {
                u.view_offset.x = xpos;
                // magic number is because terrain window is drawn underneath the sidebar
            } else if( xpos >= TERRAIN_WINDOW_WIDTH - 11 ) {
                u.view_offset.x = xpos - 48;
            } else {
                u.view_offset.x = 0;
            }

            if( ypos < 0 ) {
                u.view_offset.y = ypos;
            } else if( ypos >= TERRAIN_WINDOW_HEIGHT ) {
                u.view_offset.y = ypos - ( TERRAIN_WINDOW_HEIGHT - 1 );
            } else {
                u.view_offset.y = 0;
            }
        }
    }

}

#define MAXIMUM_ZOOM_LEVEL 4
void game::zoom_out()
{
#if defined(TILES)
    if( tileset_zoom > MAXIMUM_ZOOM_LEVEL ) {
        tileset_zoom = tileset_zoom / 2;
    } else {
        tileset_zoom = 64;
    }
    rescale_tileset( tileset_zoom );
#endif
}

void game::zoom_in()
{
#if defined(TILES)
    if( tileset_zoom == 64 ) {
        tileset_zoom = MAXIMUM_ZOOM_LEVEL;
    } else {
        tileset_zoom = tileset_zoom * 2;
    }
    rescale_tileset( tileset_zoom );
#endif
}

void game::reset_zoom()
{
#if defined(TILES)
    tileset_zoom = DEFAULT_TILESET_ZOOM;
    rescale_tileset( tileset_zoom );
#endif // TILES
}

int game::get_moves_since_last_save() const
{
    return moves_since_last_save;
}

int game::get_user_action_counter() const
{
    return user_action_counter;
}

bool game::take_screenshot( const std::string &path ) const
{
#if defined(TILES)
    return save_screenshot( path );
#else
    ( void )path; // unused
    return false;
#endif
}

//helper method so we can keep list_items shorter
void game::reset_item_list_state( const catacurses::window &window, int height, bool bRadiusSort )
{
    const int width = 44;
    for( int i = 1; i < TERMX; i++ ) {
        if( i < width ) {
            mvwputch( window, 0, i, c_light_gray, LINE_OXOX ); // -
            mvwputch( window, TERMY - height - 1 - VIEW_OFFSET_Y * 2, i, c_light_gray, LINE_OXOX ); // -
        }

        if( i < TERMY - height - VIEW_OFFSET_Y * 2 ) {
            mvwputch( window, i, 0, c_light_gray, LINE_XOXO ); // |
            mvwputch( window, i, width - 1, c_light_gray, LINE_XOXO ); // |
        }
    }

    mvwputch( window, 0, 0, c_light_gray, LINE_OXXO ); // |^
    mvwputch( window, 0, width - 1, c_light_gray, LINE_OOXX ); // ^|

    mvwputch( window, TERMY - height - 1 - VIEW_OFFSET_Y * 2, 0, c_light_gray, LINE_XXXO ); // |-
    mvwputch( window, TERMY - height - 1 - VIEW_OFFSET_Y * 2, width - 1, c_light_gray,
              LINE_XOXX ); // -|

    mvwprintz( window, 0, 2, c_light_green, "<Tab> " );
    wprintz( window, c_white, _( "Items" ) );

    std::string sSort;
    if( bRadiusSort ) {
        //~ Sort type: distance.
        sSort = _( "<s>ort: dist" );
    } else {
        //~ Sort type: category.
        sSort = _( "<s>ort: cat" );
    }

    int letters = utf8_width( sSort );

    shortcut_print( window, 0, getmaxx( window ) - letters, c_white, c_light_green, sSort );

    std::vector<std::string> tokens;
    if( !sFilter.empty() ) {
        tokens.emplace_back( _( "<R>eset" ) );
    }

    tokens.emplace_back( _( "<E>xamine" ) );
    tokens.emplace_back( _( "<C>ompare" ) );
    tokens.emplace_back( _( "<F>ilter" ) );
    tokens.emplace_back( _( "<+/->Priority" ) );

    int gaps = tokens.size() + 1;
    letters = 0;
    int n = tokens.size();
    for( int i = 0; i < n; i++ ) {
        letters += utf8_width( tokens[i] ) - 2; //length ignores < >
    }

    int usedwidth = letters;
    const int gap_spaces = ( width - usedwidth ) / gaps;
    usedwidth += gap_spaces * gaps;
    int xpos = gap_spaces + ( width - usedwidth ) / 2;
    const int ypos = TERMY - height - 1 - VIEW_OFFSET_Y * 2;

    for( int i = 0; i < n; i++ ) {
        xpos += shortcut_print( window, ypos, xpos, c_white, c_light_green, tokens[i] ) + gap_spaces;
    }

    refresh_all();
}

void game::list_items_monsters()
{
    std::vector<Creature *> mons = u.get_visible_creatures( DAYLIGHT_LEVEL );
    ///\EFFECT_PER increases range of interacting with items on the ground from a list
    const std::vector<map_item_stack> items = find_nearby_items( 2 * u.per_cur + 12 );

    if( mons.empty() && items.empty() ) {
        add_msg( m_info, _( "You don't see any items or monsters around you!" ) );
        return;
    }

    std::sort( mons.begin(), mons.end(), [&]( const Creature * lhs, const Creature * rhs ) {
        const auto att_lhs = lhs->attitude_to( u );
        const auto att_rhs = rhs->attitude_to( u );

        return att_lhs < att_rhs || ( att_lhs == att_rhs
                                      && rl_dist( u.pos(), lhs->pos() ) < rl_dist( u.pos(), rhs->pos() ) );
    } );

    // If the current list is empty, switch to the non-empty list
    if( uistate.vmenu_show_items ) {
        if( items.empty() ) {
            uistate.vmenu_show_items = false;
        }
    } else if( mons.empty() ) {
        uistate.vmenu_show_items = true;
    }

    temp_exit_fullscreen();
    game::vmenu_ret ret;
    while( true ) {
        ret = uistate.vmenu_show_items ? list_items( items ) : list_monsters( mons );
        if( ret == game::vmenu_ret::CHANGE_TAB ) {
            uistate.vmenu_show_items = !uistate.vmenu_show_items;
        } else {
            break;
        }
    }

    refresh_all();
    if( ret == game::vmenu_ret::FIRE ) {
        plfire( u.weapon );
    }
    reenter_fullscreen();
}

game::vmenu_ret game::list_items( const std::vector<map_item_stack> &item_list )
{
    int iInfoHeight = std::min( 25, TERMY / 2 );
    const int width = 44;
    const int offsetX = TERMX - VIEW_OFFSET_X - width;

    catacurses::window w_items = catacurses::newwin( TERMY - 2 - iInfoHeight - VIEW_OFFSET_Y * 2,
                                 width - 2, VIEW_OFFSET_Y + 1, offsetX + 1 );
    catacurses::window w_items_border = catacurses::newwin( TERMY - iInfoHeight - VIEW_OFFSET_Y * 2,
                                        width, VIEW_OFFSET_Y, offsetX );
    catacurses::window w_item_info = catacurses::newwin( iInfoHeight, width,
                                     TERMY - iInfoHeight - VIEW_OFFSET_Y, offsetX );

    // use previously selected sorting method
    bool sort_radius = uistate.list_item_sort != 2;
    bool addcategory = !sort_radius;

    // reload filter/priority settings on the first invocation, if they were active
    if( !uistate.list_item_init ) {
        if( uistate.list_item_filter_active ) {
            sFilter = uistate.list_item_filter;
        }
        if( uistate.list_item_downvote_active ) {
            list_item_downvote = uistate.list_item_downvote;
        }
        if( uistate.list_item_priority_active ) {
            list_item_upvote = uistate.list_item_priority;
        }
        uistate.list_item_init = true;
    }

    std::vector<map_item_stack> ground_items = item_list;
    //this stores only those items that match our filter
    std::vector<map_item_stack> filtered_items =
        !sFilter.empty() ? filter_item_stacks( ground_items, sFilter ) : ground_items;
    int highPEnd = list_filter_high_priority( filtered_items, list_item_upvote );
    int lowPStart = list_filter_low_priority( filtered_items, highPEnd, list_item_downvote );
    int iItemNum = ground_items.size();

    const tripoint stored_view_offset = u.view_offset;

    u.view_offset = tripoint_zero;

    int iActive = 0; // Item index that we're looking at
    const int iMaxRows = TERMY - iInfoHeight - 2 - VIEW_OFFSET_Y * 2;
    int iStartPos = 0;
    tripoint active_pos;
    cata::optional<tripoint> iLastActive;
    bool refilter = true;
    int page_num = 0;
    int iCatSortNum = 0;
    int iScrollPos = 0;
    map_item_stack *activeItem = nullptr;
    std::map<int, std::string> mSortCategory;

    std::string action;
    input_context ctxt( "LIST_ITEMS" );
    ctxt.register_action( "UP", _( "Move cursor up" ) );
    ctxt.register_action( "DOWN", _( "Move cursor down" ) );
    ctxt.register_action( "LEFT", _( "Previous item" ) );
    ctxt.register_action( "RIGHT", _( "Next item" ) );
    ctxt.register_action( "PAGE_DOWN" );
    ctxt.register_action( "PAGE_UP" );
    ctxt.register_action( "NEXT_TAB" );
    ctxt.register_action( "PREV_TAB" );
    ctxt.register_action( "HELP_KEYBINDINGS" );
    ctxt.register_action( "QUIT" );
    ctxt.register_action( "FILTER" );
    ctxt.register_action( "RESET_FILTER" );
    ctxt.register_action( "EXAMINE" );
    ctxt.register_action( "COMPARE" );
    ctxt.register_action( "PRIORITY_INCREASE" );
    ctxt.register_action( "PRIORITY_DECREASE" );
    ctxt.register_action( "SORT" );
    ctxt.register_action( "TRAVEL_TO" );

    do {
        if( action == "COMPARE" ) {
            game_menus::inv::compare( u, active_pos );
            refresh_all();
        } else if( action == "FILTER" ) {
            draw_item_filter_rules( w_item_info, 0, iInfoHeight - 1, item_filter_type::FILTER );
            string_input_popup()
            .title( _( "Filter:" ) )
            .width( 55 )
            .description( _( "UP: history, CTRL-U: clear line, ESC: abort, ENTER: save" ) )
            .identifier( "item_filter" )
            .max_length( 256 )
            .edit( sFilter );
            refilter = true;
            addcategory = !sort_radius;
            uistate.list_item_filter_active = !sFilter.empty();
        } else if( action == "RESET_FILTER" ) {
            sFilter.clear();
            filtered_items = ground_items;
            iLastActive.reset();
            refilter = true;
            uistate.list_item_filter_active = false;
            addcategory = !sort_radius;
        } else if( action == "EXAMINE" && !filtered_items.empty() ) {
            std::vector<iteminfo> vThisItem;
            std::vector<iteminfo> vDummy;
            int dummy = 0; // draw_item_info needs an int &
            assert( activeItem ); // To appease static analysis
            activeItem->example->info( true, vThisItem );
            draw_item_info( 0, width - 5, 0, TERMY - VIEW_OFFSET_Y * 2,
                            activeItem->example->tname(), activeItem->example->type_name(), vThisItem, vDummy, dummy,
                            false, false, true );
            // wait until the user presses a key to wipe the screen
            iLastActive.reset();
        } else if( action == "PRIORITY_INCREASE" ) {
            draw_item_filter_rules( w_item_info, 0, iInfoHeight - 1, item_filter_type::HIGH_PRIORITY );
            list_item_upvote = string_input_popup()
                               .title( _( "High Priority:" ) )
                               .width( 55 )
                               .text( list_item_upvote )
                               .description( _( "UP: history, CTRL-U clear line, ESC: abort, ENTER: save" ) )
                               .identifier( "list_item_priority" )
                               .max_length( 256 )
                               .query_string();
            refilter = true;
            addcategory = !sort_radius;
            uistate.list_item_priority_active = !list_item_upvote.empty();
        } else if( action == "PRIORITY_DECREASE" ) {
            draw_item_filter_rules( w_item_info, 0, iInfoHeight - 1, item_filter_type::LOW_PRIORITY );
            list_item_downvote = string_input_popup()
                                 .title( _( "Low Priority:" ) )
                                 .width( 55 )
                                 .text( list_item_downvote )
                                 .description( _( "UP: history, CTRL-U clear line, ESC: abort, ENTER: save" ) )
                                 .identifier( "list_item_downvote" )
                                 .max_length( 256 )
                                 .query_string();
            refilter = true;
            addcategory = !sort_radius;
            uistate.list_item_downvote_active = !list_item_downvote.empty();
        } else if( action == "SORT" ) {
            if( sort_radius ) {
                sort_radius = false;
                addcategory = true;
                uistate.list_item_sort = 2; // list is sorted by category
            } else {
                sort_radius = true;
                uistate.list_item_sort = 1; // list is sorted by distance
            }
            highPEnd = -1;
            lowPStart = -1;
            iCatSortNum = 0;

            mSortCategory.clear();
            refilter = true;
        } else if( action == "TRAVEL_TO" ) {
            if( !u.sees( u.pos() + active_pos ) ) {
                add_msg( _( "You can't see that destination." ) );
            }
            auto route = m.route( u.pos(), u.pos() + active_pos, u.get_pathfinding_settings(),
                                  u.get_path_avoid() );
            if( route.size() > 1 ) {
                route.pop_back();
                u.set_destination( route );
                break;
            } else {
                add_msg( m_info, _( "You can't travel there." ) );
            }
        }
        if( uistate.list_item_sort == 1 ) {
            ground_items = item_list;
        } else if( uistate.list_item_sort == 2 ) {
            std::sort( ground_items.begin(), ground_items.end(), map_item_stack::map_item_stack_sort );
        }

        if( refilter ) {
            refilter = false;
            filtered_items = filter_item_stacks( ground_items, sFilter );
            highPEnd = list_filter_high_priority( filtered_items, list_item_upvote );
            lowPStart = list_filter_low_priority( filtered_items, highPEnd, list_item_downvote );
            iActive = 0;
            page_num = 0;
            iLastActive.reset();
            iItemNum = filtered_items.size();
        }

        if( addcategory ) {
            addcategory = false;
            iCatSortNum = 0;
            mSortCategory.clear();
            if( highPEnd > 0 ) {
                mSortCategory[0] = _( "HIGH PRIORITY" );
                iCatSortNum++;
            }
            std::string last_cat_name;
            for( int i = std::max( 0, highPEnd );
                 i < std::min( lowPStart, static_cast<int>( filtered_items.size() ) ); i++ ) {
                const std::string &cat_name = filtered_items[i].example->get_category().name();
                if( cat_name != last_cat_name ) {
                    mSortCategory[i + iCatSortNum++] = cat_name;
                    last_cat_name = cat_name;
                }
            }
            if( lowPStart < static_cast<int>( filtered_items.size() ) ) {
                mSortCategory[lowPStart + iCatSortNum++] = _( "LOW PRIORITY" );
            }
            if( !mSortCategory[0].empty() ) {
                iActive++;
            }
            iItemNum = static_cast<int>( filtered_items.size() ) + iCatSortNum;
        }

        reset_item_list_state( w_items_border, iInfoHeight, sort_radius );
        iScrollPos = 0;

        if( action == "HELP_KEYBINDINGS" ) {
            game::draw_ter();
            wrefresh( w_terrain );
            draw_panels();
        } else if( action == "UP" ) {
            do {
                iActive--;

            } while( !mSortCategory[iActive].empty() );
            iScrollPos = 0;
            page_num = 0;
            if( iActive < 0 ) {
                iActive = iItemNum - 1;
            }
        } else if( action == "DOWN" ) {
            do {
                iActive++;

            } while( !mSortCategory[iActive].empty() );
            iScrollPos = 0;
            page_num = 0;
            if( iActive >= iItemNum ) {
                iActive = mSortCategory[0].empty() ? 0 : 1;
            }
        } else if( action == "RIGHT" ) {
            if( !filtered_items.empty() && ++page_num >= static_cast<int>( activeItem->vIG.size() ) ) {
                page_num = activeItem->vIG.size() - 1;
            }
        } else if( action == "LEFT" ) {
            page_num = std::max( 0, page_num - 1 );
        } else if( action == "PAGE_UP" ) {
            iScrollPos--;
        } else if( action == "PAGE_DOWN" ) {
            iScrollPos++;
        } else if( action == "NEXT_TAB" || action == "PREV_TAB" ) {
            u.view_offset = stored_view_offset;
            return game::vmenu_ret::CHANGE_TAB;
        }

        if( ground_items.empty() ) {
            reset_item_list_state( w_items_border, iInfoHeight, sort_radius );
            wrefresh( w_items_border );
            mvwprintz( w_items, 10, 2, c_white, _( "You don't see any items around you!" ) );
        } else {
            werase( w_items );
            calcStartPos( iStartPos, iActive, iMaxRows, iItemNum );
            int iNum = 0;
            active_pos = tripoint_zero;
            bool high = false;
            bool low = false;
            int index = 0;
            int iCatSortOffset = 0;

            for( int i = 0; i < iStartPos; i++ ) {
                if( !mSortCategory[i].empty() ) {
                    iNum++;
                }
            }
            for( auto iter = filtered_items.begin(); iter != filtered_items.end(); ++index ) {
                if( highPEnd > 0 && index < highPEnd + iCatSortOffset ) {
                    high = true;
                    low = false;
                } else if( index >= lowPStart + iCatSortOffset ) {
                    high = false;
                    low = true;
                } else {
                    high = false;
                    low = false;
                }

                if( iNum >= iStartPos && iNum < iStartPos + ( iMaxRows > iItemNum ? iItemNum : iMaxRows ) ) {
                    int iThisPage = 0;
                    if( !mSortCategory[iNum].empty() ) {
                        iCatSortOffset++;
                        mvwprintz( w_items, iNum - iStartPos, 1, c_magenta, mSortCategory[iNum] );
                    } else {
                        if( iNum == iActive ) {
                            iThisPage = page_num;
                            active_pos = iter->vIG[iThisPage].pos;
                            activeItem = &( *iter );
                        }
                        std::stringstream sText;
                        if( iter->vIG.size() > 1 ) {
                            sText << "[" << iThisPage + 1 << "/" << iter->vIG.size() << "] (" << iter->totalcount << ") ";
                        }
                        sText << iter->example->tname();
                        if( iter->vIG[iThisPage].count > 1 ) {
                            sText << " [" << iter->vIG[iThisPage].count << "]";
                        }

                        nc_color col = c_light_green;
                        if( iNum != iActive ) {
                            if( high ) {
                                col = c_yellow;
                            } else if( low ) {
                                col = c_red;
                            } else {
                                col = iter->example->color_in_inventory();
                            }
                        }
                        trim_and_print( w_items, iNum - iStartPos, 1, width - 9, col, sText.str() );
                        const int numw = iItemNum > 9 ? 2 : 1;
                        const int x = iter->vIG[iThisPage].pos.x;
                        const int y = iter->vIG[iThisPage].pos.y;
                        mvwprintz( w_items, iNum - iStartPos, width - 6 - numw,
                                   iNum == iActive ? c_light_green : c_light_gray,
                                   "%*d %s", numw, rl_dist( 0, 0, x, y ),
                                   direction_name_short( direction_from( 0, 0, x, y ) ) );
                        ++iter;
                    }
                } else {
                    ++iter;
                }
                iNum++;
            }
            iNum = 0;
            for( int i = 0; i < iActive; i++ ) {
                if( !mSortCategory[i].empty() ) {
                    iNum++;
                }
            }
            mvwprintz( w_items_border, 0, ( width - 9 ) / 2 + ( iItemNum > 9 ? 0 : 1 ),
                       c_light_green, " %*d", iItemNum > 9 ? 2 : 1, iItemNum > 0 ? iActive - iNum + 1 : 0 );
            wprintz( w_items_border, c_white, " / %*d ", iItemNum > 9 ? 2 : 1, iItemNum - iCatSortNum );
            werase( w_item_info );

            if( iItemNum > 0 ) {
                std::vector<iteminfo> vThisItem;
                std::vector<iteminfo> vDummy;
                activeItem->example->info( true, vThisItem );
                draw_item_info( w_item_info, "", "", vThisItem, vDummy, iScrollPos, true, true );

                iLastActive.emplace( active_pos );
                centerlistview( active_pos );
                draw_trail_to_square( active_pos, true );
            }
            draw_scrollbar( w_items_border, iActive, iMaxRows, iItemNum, 1 );
            wrefresh( w_items_border );
        }

        const bool bDrawLeft = ground_items.empty() || filtered_items.empty();

        draw_custom_border( w_item_info, bDrawLeft, true, false, true, LINE_XOXO, LINE_XOXO, true, true );
        wrefresh( w_items );
        wrefresh( w_item_info );
        catacurses::refresh();
        action = ctxt.handle_input();
    } while( action != "QUIT" );

    u.view_offset = stored_view_offset;
    return game::vmenu_ret::QUIT;
}

game::vmenu_ret game::list_monsters( const std::vector<Creature *> &monster_list )
{
    int iInfoHeight = 14;
    const int width = 45;
    const int offsetX = TERMX - VIEW_OFFSET_X - width; //VIEW_OFFSET_X;
    catacurses::window w_monsters = catacurses::newwin( TERMY - iInfoHeight - VIEW_OFFSET_Y * 2,
                                    width - 2, VIEW_OFFSET_Y + 1, offsetX + 1 );
    catacurses::window w_monsters_border = catacurses::newwin( TERMY - iInfoHeight - VIEW_OFFSET_Y * 2,
                                           width, VIEW_OFFSET_Y, offsetX );
    catacurses::window w_monster_info = catacurses::newwin( iInfoHeight - 1, width - 2,
                                        TERMY - iInfoHeight - VIEW_OFFSET_Y, offsetX + 1 );
    catacurses::window w_monster_info_border = catacurses::newwin( iInfoHeight, width + 1,
            TERMY - iInfoHeight - VIEW_OFFSET_Y, offsetX );

    const int max_gun_range = u.weapon.gun_range( &u );

    const tripoint stored_view_offset = u.view_offset;
    u.view_offset = tripoint_zero;

    int iActive = 0; // monster index that we're looking at
    const int iMaxRows = TERMY - iInfoHeight - 2 - VIEW_OFFSET_Y * 2 - 1;
    int iStartPos = 0;
    cata::optional<tripoint> iLastActivePos;
    Creature *cCurMon = nullptr;

    for( int j = 0; j < iInfoHeight - 1; j++ ) {
        mvwputch( w_monster_info_border, j, 0, c_light_gray, LINE_XOXO );
        mvwputch( w_monster_info_border, j, width - 1, c_light_gray, LINE_XOXO );
    }

    for( int j = 0; j < width - 1; j++ ) {
        mvwputch( w_monster_info_border, iInfoHeight - 1, j, c_light_gray, LINE_OXOX );
    }

    mvwputch( w_monsters_border, 0, 0, BORDER_COLOR, LINE_OXXO ); // |^
    mvwputch( w_monsters_border, 0, width - 1, BORDER_COLOR, LINE_OOXX ); // ^|

    mvwputch( w_monsters_border, TERMY - iInfoHeight - 1 - VIEW_OFFSET_Y * 2, 0, BORDER_COLOR,
              LINE_XXXO ); // |-
    mvwputch( w_monsters_border, TERMY - iInfoHeight - 1 - VIEW_OFFSET_Y * 2, width - 1, BORDER_COLOR,
              LINE_XOXX ); // -|

    for( int i = 1; i < getmaxy( w_monsters ) - 1; i++ ) {
        mvwputch( w_monsters_border, i, 0, BORDER_COLOR, LINE_XOXO ); // |
        mvwputch( w_monsters_border, i, width - 1, BORDER_COLOR, LINE_XOXO ); // |
    }

    mvwprintz( w_monsters_border, 0, 2, c_light_green, "<Tab> " );
    wprintz( w_monsters_border, c_white, _( "Monsters" ) );

    std::string action;
    input_context ctxt( "LIST_MONSTERS" );
    ctxt.register_action( "UP", _( "Move cursor up" ) );
    ctxt.register_action( "DOWN", _( "Move cursor down" ) );
    ctxt.register_action( "NEXT_TAB" );
    ctxt.register_action( "PREV_TAB" );
    ctxt.register_action( "SAFEMODE_BLACKLIST_ADD" );
    ctxt.register_action( "SAFEMODE_BLACKLIST_REMOVE" );
    ctxt.register_action( "QUIT" );
    if( bVMonsterLookFire ) {
        ctxt.register_action( "look" );
        ctxt.register_action( "fire" );
    }
    ctxt.register_action( "HELP_KEYBINDINGS" );

    // first integer is the row the attitude category string is printed in the menu
    std::map<int, Creature::Attitude> mSortCategory;

    for( int i = 0, last_attitude = -1; i < static_cast<int>( monster_list.size() ); i++ ) {
        const auto attitude = monster_list[i]->attitude_to( u );
        if( attitude != last_attitude ) {
            mSortCategory[i + mSortCategory.size()] = attitude;
            last_attitude = attitude;
        }
    }

    do {
        if( action == "HELP_KEYBINDINGS" ) {
            game::draw_ter();
            wrefresh( w_terrain );
            draw_panels();
        } else if( action == "UP" ) {
            iActive--;
            if( iActive < 0 ) {
                iActive = static_cast<int>( monster_list.size() ) - 1;
            }
        } else if( action == "DOWN" ) {
            iActive++;
            if( iActive >= static_cast<int>( monster_list.size() ) ) {
                iActive = 0;
            }
        } else if( action == "NEXT_TAB" || action == "PREV_TAB" ) {
            u.view_offset = stored_view_offset;
            return game::vmenu_ret::CHANGE_TAB;
        } else if( action == "SAFEMODE_BLACKLIST_REMOVE" ) {
            const auto m = dynamic_cast<monster *>( cCurMon );
            const std::string monName = ( m != nullptr ) ? m->name() : "human";

            if( get_safemode().has_rule( monName, Creature::A_ANY ) ) {
                get_safemode().remove_rule( monName, Creature::A_ANY );
            }
        } else if( action == "SAFEMODE_BLACKLIST_ADD" ) {
            if( !get_safemode().empty() ) {
                const auto m = dynamic_cast<monster *>( cCurMon );
                const std::string monName = ( m != nullptr ) ? m->name() : "human";

                get_safemode().add_rule( monName, Creature::A_ANY, get_option<int>( "SAFEMODEPROXIMITY" ),
                                         RULE_BLACKLISTED );
            }
        } else if( action == "look" ) {
            iLastActivePos = look_around();
        } else if( action == "fire" ) {
            if( cCurMon != nullptr && rl_dist( u.pos(), cCurMon->pos() ) <= max_gun_range ) {
                u.last_target = shared_from( *cCurMon );
                u.view_offset = stored_view_offset;
                return game::vmenu_ret::FIRE;
            }
        }

        if( monster_list.empty() ) {
            wrefresh( w_monsters_border );
            mvwprintz( w_monsters, 10, 2, c_white, _( "You don't see any monsters around you!" ) );
        } else {
            werase( w_monsters );
            const int iNumMonster = monster_list.size();
            const int iMenuSize = monster_list.size() + mSortCategory.size();

            const int numw = iNumMonster > 999 ? 4 :
                             iNumMonster > 99  ? 3 :
                             iNumMonster > 9   ? 2 : 1;

            // given the currently selected monster iActive. get the selected row
            int iSelPos = iActive;
            for( auto &ia : mSortCategory ) {
                int index = ia.first;
                if( index <= iSelPos ) {
                    ++iSelPos;
                } else {
                    break;
                }
            }
            // use selected row get the start row
            calcStartPos( iStartPos, iSelPos, iMaxRows, iMenuSize );

            // get first visible monster and category
            int iCurMon = iStartPos;
            auto CatSortIter = mSortCategory.cbegin();
            while( CatSortIter != mSortCategory.cend() && CatSortIter->first < iStartPos ) {
                ++CatSortIter;
                --iCurMon;
            }

            const auto endY = std::min<int>( iMaxRows, iMenuSize );
            for( int y = 0; y < endY; ++y ) {
                if( CatSortIter != mSortCategory.cend() ) {
                    const int iCurPos = iStartPos + y;
                    const int iCatPos = CatSortIter->first;
                    if( iCurPos == iCatPos ) {
                        const std::string &cat_name = Creature::get_attitude_ui_data( CatSortIter->second ).first;
                        mvwprintz( w_monsters, y, 1, c_magenta, cat_name );
                        ++CatSortIter;
                        continue;
                    }
                }
                // select current monster
                const auto critter = monster_list[iCurMon];
                const bool selected = iCurMon == iActive;
                ++iCurMon;
                if( critter->sees( g->u ) ) {
                    mvwprintz( w_monsters, y, 0, c_yellow, "!" );
                }
                bool is_npc = false;
                const monster *m = dynamic_cast<monster *>( critter );
                const npc     *p = dynamic_cast<npc *>( critter );

                if( m != nullptr ) {
                    mvwprintz( w_monsters, y, 1, selected ? c_light_green : c_white, m->name() );
                } else {
                    mvwprintz( w_monsters, y, 1, selected ? c_light_green : c_white, critter->disp_name() );
                    is_npc = true;
                }

                if( selected && !get_safemode().empty() ) {
                    for( int i = 1; i < width - 2; i++ ) {
                        mvwputch( w_monsters_border, TERMY - iInfoHeight - 1 - VIEW_OFFSET_Y * 2,
                                  i, BORDER_COLOR, LINE_OXOX ); // -
                    }
                    const std::string monName = is_npc ? get_safemode().npc_type_name() : m->name();

                    std::string sSafemode;
                    if( get_safemode().has_rule( monName, Creature::A_ANY ) ) {
                        sSafemode = _( "<R>emove from safemode Blacklist" );
                    } else {
                        sSafemode = _( "<A>dd to safemode Blacklist" );
                    }

                    shortcut_print( w_monsters_border, TERMY - iInfoHeight - 1 - VIEW_OFFSET_Y * 2, 3,
                                    c_white, c_light_green, sSafemode );
                }

                nc_color color = c_white;
                std::string sText;

                if( m != nullptr ) {
                    m->get_HP_Bar( color, sText );
                } else {
                    std::tie( sText, color ) =
                        ::get_hp_bar( critter->get_hp(), critter->get_hp_max(), false );
                }
                mvwprintz( w_monsters, y, 22, color, sText );

                if( m != nullptr ) {
                    const auto att = m->get_attitude();
                    sText = att.first;
                    color = att.second;
                } else if( p != nullptr ) {
                    sText = npc_attitude_name( p->get_attitude() );
                    color = p->symbol_color();
                }
                mvwprintz( w_monsters, y, 28, color, sText );

                mvwprintz( w_monsters, y, width - ( 6 + numw ), ( selected ? c_light_green : c_light_gray ),
                           "%*d %s",
                           numw, rl_dist( u.pos(), critter->pos() ),
                           direction_name_short( direction_from( u.pos(), critter->pos() ) ) );
            }

            mvwprintz( w_monsters_border, 0, ( width / 2 ) - numw - 2, c_light_green, " %*d", numw,
                       iActive + 1 );
            wprintz( w_monsters_border, c_white, " / %*d ", numw, static_cast<int>( monster_list.size() ) );

            cCurMon = monster_list[iActive];

            werase( w_monster_info );
            cCurMon->print_info( w_monster_info, 1, 11, 1 );

            if( bVMonsterLookFire ) {
                mvwprintz( w_monsters, getmaxy( w_monsters ) - 3, 1, c_light_green, ctxt.press_x( "look" ) );
                wprintz( w_monsters, c_light_gray, " %s", _( "to look around" ) );

                if( rl_dist( u.pos(), cCurMon->pos() ) <= max_gun_range ) {
                    wprintz( w_monsters, c_light_gray, "%s", " " );
                    mvwprintz( w_monsters, getmaxy( w_monsters ) - 3, 24, c_light_green, ctxt.press_x( "fire" ) );
                    wprintz( w_monsters, c_light_gray, " %s", _( "to shoot" ) );
                }
            }

            // Only redraw trail/terrain if x/y position changed or if keybinding menu erased it
            tripoint iActivePos = cCurMon->pos() - u.pos();
            iLastActivePos.emplace( iActivePos );
            centerlistview( iActivePos );
            draw_trail_to_square( iActivePos, false );

            draw_scrollbar( w_monsters_border, iActive, iMaxRows, static_cast<int>( monster_list.size() ), 1 );
            wrefresh( w_monsters_border );
        }

        // repairing the damage caused by refreshing the whole screen for w_terrain
        // the previous situation was only refreshing the screen minus sidebar width.
        for( int j = 0; j < iInfoHeight - 1; j++ ) {
            mvwputch( w_monster_info_border, j, 0, c_light_gray, LINE_XOXO );
            mvwputch( w_monster_info_border, j, width - 1, c_light_gray, LINE_XOXO );
        }

        for( int j = 0; j < width - 1; j++ ) {
            mvwputch( w_monster_info_border, iInfoHeight - 1, j, c_light_gray, LINE_OXOX );
        }

        mvwhline( w_monsters, getmaxy( w_monsters ) - 2, 0, 0, 45 );

        for( int i = 1; i < getmaxy( w_monsters ) - 1; i++ ) {
            mvwputch( w_monsters_border, i, 0, BORDER_COLOR, LINE_XOXO ); // |
            mvwputch( w_monsters_border, i, width - 1, BORDER_COLOR, LINE_XOXO ); // |
        }

        mvwputch( w_monster_info_border, getmaxy( w_monster_info_border ) - 1,
                  0, BORDER_COLOR, LINE_XXOO );  // |_
        mvwputch( w_monster_info_border, getmaxy( w_monster_info_border ) - 1,
                  width - 1, BORDER_COLOR, LINE_XOOX ); // _|

        wrefresh( w_monsters_border );
        wrefresh( w_monster_info_border );
        wrefresh( w_monsters );
        wrefresh( w_monster_info );
        catacurses::refresh();

        action = ctxt.handle_input();
    } while( action != "QUIT" );

    u.view_offset = stored_view_offset;

    return game::vmenu_ret::QUIT;
}

std::vector<vehicle *> nearby_vehicles_for( const itype_id &ft )
{
    std::vector<vehicle *> result;
    for( auto &&p : g->m.points_in_radius( g->u.pos(), 1 ) ) { // *NOPAD*
        vehicle *const veh = veh_pointer_or_null( g->m.veh_at( p ) );
        // TODO: constify fuel_left and fuel_capacity
        // TODO: add a fuel_capacity_left function
        if( std::find( result.begin(), result.end(), veh ) != result.end() ) {
            continue;
        }
        if( veh != nullptr && veh->fuel_left( ft ) < veh->fuel_capacity( ft ) ) {
            result.push_back( veh );
        }
    }
    return result;
}

void game::drop()
{
    u.drop( game_menus::inv::multidrop( u ), u.pos() );
}

void game::drop_in_direction()
{
    if( const cata::optional<tripoint> pnt = choose_adjacent( _( "Drop where?" ) ) ) {
        refresh_all();
        u.drop( game_menus::inv::multidrop( u ), *pnt );
    }
}

void game::plthrow( int pos, const cata::optional<tripoint> &blind_throw_from_pos )
{
    if( u.has_active_mutation( trait_SHELL2 ) ) {
        add_msg( m_info, _( "You can't effectively throw while you're in your shell." ) );
        return;
    }

    if( pos == INT_MIN ) {
        pos = inv_for_all( _( "Throw item" ), _( "You don't have any items to throw." ) );
        refresh_all();
    }

    if( pos == INT_MIN ) {
        add_msg( _( "Never mind." ) );
        return;
    }

    item thrown = u.i_at( pos );
    int range = u.throw_range( thrown );
    if( range < 0 ) {
        add_msg( m_info, _( "You don't have that item." ) );
        return;
    } else if( range == 0 ) {
        add_msg( m_info, _( "That is too heavy to throw." ) );
        return;
    }

    if( pos == -1 && thrown.has_flag( "NO_UNWIELD" ) ) {
        // pos == -1 is the weapon, NO_UNWIELD is used for bio_claws_weapon
        add_msg( m_info, _( "That's part of your body, you can't throw that!" ) );
        return;
    }

    if( u.has_effect( effect_relax_gas ) ) {
        if( one_in( 5 ) ) {
            add_msg( m_good, _( "You concentrate mightily, and your body obeys!" ) );
        } else {
            u.moves -= rng( 2, 5 ) * 10;
            add_msg( m_bad, _( "You can't muster up the effort to throw anything..." ) );
            return;
        }
    }

    // you must wield the item to throw it
    if( pos != -1 ) {
        u.i_rem( pos );
        if( !u.wield( thrown ) ) {
            // We have to remove the item before checking for wield because it
            // can invalidate our pos index.  Which means we have to add it
            // back if the player changed their mind about unwielding their
            // current item
            u.i_add( thrown );
            return;
        }
    }

    // Shift our position to our "peeking" position, so that the UI
    // for picking a throw point lets us target the location we couldn't
    // otherwise see.
    const tripoint original_player_position = u.pos();
    if( blind_throw_from_pos ) {
        u.setpos( *blind_throw_from_pos );
        draw_ter();
    }

    temp_exit_fullscreen();
    m.draw( w_terrain, u.pos() );

    const target_mode throwing_target_mode = blind_throw_from_pos ? TARGET_MODE_THROW_BLIND :
            TARGET_MODE_THROW;
    // target_ui() sets x and y, or returns empty vector if we canceled (by pressing Esc)
    std::vector<tripoint> trajectory = target_handler().target_ui( u, throwing_target_mode, &thrown,
                                       range );

    // If we previously shifted our position, put ourselves back now that we've picked our target.
    if( blind_throw_from_pos ) {
        u.setpos( original_player_position );
    }

    if( trajectory.empty() ) {
        return;
    }

    if( thrown.count_by_charges() && thrown.charges > 1 )  {
        u.i_at( -1 ).charges--;
        thrown.charges = 1;
    } else {
        u.i_rem( -1 );
    }
    u.throw_item( trajectory.back(), thrown, blind_throw_from_pos );
    reenter_fullscreen();
}

// TODO: Move data/functions related to targeting out of game class
bool game::plfire_check( const targeting_data &args )
{
    // TODO: Make this check not needed
    if( args.relevant == nullptr ) {
        debugmsg( "Can't plfire_check a null" );
        return false;
    }

    if( u.has_effect( effect_relax_gas ) ) {
        if( one_in( 5 ) ) {
            add_msg( m_good, _( "Your eyes steel, and you raise your weapon!" ) );
        } else {
            u.moves -= rng( 2, 5 ) * 10;
            add_msg( m_bad, _( "You can't fire your weapon, it's too heavy..." ) );
            // break a possible loop when aiming
            if( u.activity ) {
                u.cancel_activity();
            }

            return false;
        }
    }

    item &weapon = *args.relevant;
    if( weapon.is_gunmod() ) {
        add_msg( m_info,
                 _( "The %s must be attached to a gun, it can not be fired separately." ),
                 weapon.tname() );
        return false;
    }

    auto gun = weapon.gun_current_mode();
    // check that a valid mode was returned and we are able to use it
    if( !( gun && u.can_use( *gun ) ) ) {
        add_msg( m_info, _( "You can no longer fire." ) );
        return false;
    }

    const optional_vpart_position vp = m.veh_at( u.pos() );
    if( vp && vp->vehicle().player_in_control( u ) && gun->is_two_handed( u ) ) {
        add_msg( m_info, _( "You need a free arm to drive!" ) );
        return false;
    }

    if( !weapon.is_gun() ) {
        // The weapon itself isn't a gun, this weapon is not fireable.
        return false;
    }

    if( gun->has_flag( "FIRE_TWOHAND" ) && ( !u.has_two_arms() ||
            u.worn_with_flag( "RESTRICT_HANDS" ) ) ) {
        add_msg( m_info, _( "You need two free hands to fire your %s." ), gun->tname() );
        return false;
    }

    // Skip certain checks if we are directly firing a vehicle turret
    if( args.mode != TARGET_MODE_TURRET_MANUAL ) {
        if( !gun->ammo_sufficient() && !gun->has_flag( "RELOAD_AND_SHOOT" ) ) {
            if( !gun->ammo_remaining() ) {
                add_msg( m_info, _( "You need to reload!" ) );
            } else {
                add_msg( m_info, _( "Your %s needs %i charges to fire!" ),
                         gun->tname(), gun->ammo_required() );
            }
            return false;
        }

        if( gun->get_gun_ups_drain() > 0 ) {
            const int ups_drain = gun->get_gun_ups_drain();
            const int adv_ups_drain = std::max( 1, ups_drain * 3 / 5 );

            if( !( u.has_charges( "UPS_off", ups_drain ) ||
                   u.has_charges( "adv_UPS_off", adv_ups_drain ) ||
                   ( u.has_active_bionic( bionic_id( "bio_ups" ) ) && u.power_level >= ups_drain ) ) ) {
                add_msg( m_info,
                         _( "You need a UPS with at least %d charges or an advanced UPS with at least %d charges to fire that!" ),
                         ups_drain, adv_ups_drain );
                return false;
            }
        }

        if( gun->has_flag( "MOUNTED_GUN" ) ) {
            const bool v_mountable = static_cast<bool>( m.veh_at( u.pos() ).part_with_feature( "MOUNTABLE",
                                     true ) );
            bool t_mountable = m.has_flag_ter_or_furn( "MOUNTABLE", u.pos() );
            if( !t_mountable && !v_mountable ) {
                add_msg( m_info,
                         _( "You must stand near acceptable terrain or furniture to use this weapon. A table, a mound of dirt, a broken window, etc." ) );
                return false;
            }
        }
    }

    return true;
}

bool game::plfire()
{
    targeting_data args = u.get_targeting_data();
    if( !args.relevant ) {
        // args missing a valid weapon, this shouldn't happen.
        debugmsg( "Player tried to fire a null weapon." );
        return false;
    }
    // If we were wielding this weapon when we started aiming, make sure we still are.
    bool lost_weapon = ( args.held && &u.weapon != args.relevant );
    bool failed_check = !plfire_check( args );
    if( lost_weapon || failed_check ) {
        u.cancel_activity();
        return false;
    }

    int reload_time = 0;
    gun_mode gun = args.relevant->gun_current_mode();

    // TODO: move handling "RELOAD_AND_SHOOT" flagged guns to a separate function.
    if( gun->has_flag( "RELOAD_AND_SHOOT" ) ) {
        if( !gun->ammo_remaining() ) {
            item::reload_option opt = u.ammo_location &&
                                      gun->can_reload_with( u.ammo_location->typeId() ) ? item::reload_option( &u, args.relevant,
                                              args.relevant, u.ammo_location.clone() ) : u.select_ammo( *gun );
            if( !opt ) {
                // Menu canceled
                return false;
            }
            reload_time += opt.moves();
            if( !gun->reload( u, std::move( opt.ammo ), 1 ) ) {
                // Reload not allowed
                return false;
            }

            // Burn 2x the strength required to fire in stamina.
            u.mod_stat( "stamina", gun->get_min_str() * -2 );
            // At low stamina levels, firing starts getting slow.
            int sta_percent = ( 100 * u.stamina ) / u.get_stamina_max();
            reload_time += ( sta_percent < 25 ) ? ( ( 25 - sta_percent ) * 2 ) : 0;

            // Update targeting data to include ammo's range bonus
            args.range = gun.target->gun_range( &u );
            args.ammo = gun->ammo_data();
            u.set_targeting_data( args );

            refresh_all();
        }
    }

    temp_exit_fullscreen();
    m.draw( w_terrain, u.pos() );
    std::vector<tripoint> trajectory = target_handler().target_ui( u, args );

    if( trajectory.empty() ) {
        bool not_aiming = u.activity.id() != activity_id( "ACT_AIM" );
        if( not_aiming && gun->has_flag( "RELOAD_AND_SHOOT" ) ) {
            const auto previous_moves = u.moves;
            unload( *gun );
            // Give back time for unloading as essentially nothing has been done.
            // Note that reload_time has not been applied either.
            u.moves = previous_moves;
        }
        reenter_fullscreen();
        return false;
    }
    draw_ter(); // Recenter our view
    wrefresh( w_terrain );
    draw_panels();

    int shots = 0;

    u.moves -= reload_time;
    // TODO: add check for TRIGGERHAPPY
    if( args.pre_fire ) {
        args.pre_fire( shots );
    }
    shots = u.fire_gun( trajectory.back(), gun.qty, *gun );
    if( args.post_fire ) {
        args.post_fire( shots );
    }

    if( shots && args.power_cost ) {
        u.charge_power( -args.power_cost * shots );
    }
    reenter_fullscreen();
    return shots != 0;
}

bool game::plfire( item &weapon, int bp_cost )
{
    // TODO: bionic power cost of firing should be derived from a value of the relevant weapon.
    gun_mode gun = weapon.gun_current_mode();
    // gun can be null if the item is an unattached gunmod
    if( !gun ) {
        add_msg( m_info, _( "The %s can't be fired in its current state." ), weapon.tname() );
        return false;
    }

    targeting_data args = {
        TARGET_MODE_FIRE, &weapon, gun.target->gun_range( &u ),
        bp_cost, &u.weapon == &weapon, gun->ammo_data(),
        target_callback(), target_callback(),
        firing_callback(), firing_callback()
    };
    u.set_targeting_data( args );
    return plfire();
}

// Used to set up the first Hotkey in the display set
int get_initial_hotkey( const size_t menu_index )
{
    int hotkey = -1;
    if( menu_index == 0 ) {
        const long butcher_key = inp_mngr.get_previously_pressed_key();
        if( butcher_key != 0 ) {
            hotkey = butcher_key;
        }
    }
    return hotkey;
}

// Returns a vector of pairs.
//    Pair.first is the first items index with a unique tname.
//    Pair.second is the number of equivalent items per unique tname
// There are options for optimization here, but the function is hit infrequently
// enough that optimizing now is not a useful time expenditure.
const std::vector<std::pair<int, int>> generate_butcher_stack_display(
                                        map_stack &items, const std::vector<int> &indices )
{
    std::vector<std::pair<int, int>> result;
    std::vector<std::string> result_strings;
    result.reserve( indices.size() );
    result_strings.reserve( indices.size() );

    for( const size_t ndx : indices ) {
        const item &it = items[ ndx ];

        const std::string tname = it.tname();
        size_t s = 0;
        // Search for the index with a string equivalent to tname
        for( ; s < result_strings.size(); ++s ) {
            if( result_strings[s] == tname ) {
                break;
            }
        }
        // If none is found, this is a unique tname so we need to add
        // the tname to string vector, and make an empty result pair.
        // Has the side effect of making 's' a valid index
        if( s == result_strings.size() ) {
            // make a new entry
            result.push_back( std::make_pair<int, int>( static_cast<int>( ndx ), 0 ) );
            // Also push new entry string
            result_strings.push_back( tname );
        }
        // Increase count result pair at index s
        ++result[s].second;
    }

    return result;
}

// Corpses are always individual items
// Just add them individually to the menu
void add_corpses( uilist &menu, map_stack &items,
                  const std::vector<int> &indices, size_t &menu_index )
{
    int hotkey = get_initial_hotkey( menu_index );

    for( const auto index : indices ) {
        const item &it = items[index];
        menu.addentry( menu_index++, true, hotkey, it.get_mtype()->nname() );
        hotkey = -1;
    }
}

// Salvagables stack so we need to pass in a stack vector rather than an item index vector
void add_salvagables( uilist &menu, map_stack &items,
                      const std::vector<std::pair<int, int>> &stacks, size_t &menu_index,
                      const salvage_actor &salvage_iuse )
{
    if( !stacks.empty() ) {
        int hotkey = get_initial_hotkey( menu_index );

        for( const auto &stack : stacks ) {
            const item &it = items[ stack.first ];

            //~ Name and number of items listed for cutting up
            const auto &msg = string_format( pgettext( "butchery menu", "Cut up %s (%d)" ),
                                             it.tname(), stack.second );
            menu.addentry_col( menu_index++, true, hotkey, msg,
                               to_string_clipped( time_duration::from_turns( salvage_iuse.time_to_cut_up( it ) / 100 ) ) );
            hotkey = -1;
        }
    }
}

// Disassemblables stack so we need to pass in a stack vector rather than an item index vector
void add_disassemblables( uilist &menu, map_stack &items,
                          const std::vector<std::pair<int, int>> &stacks, size_t &menu_index )
{
    if( !stacks.empty() ) {
        int hotkey = get_initial_hotkey( menu_index );

        for( const auto &stack : stacks ) {
            const item &it = items[ stack.first ];

            //~ Name, number of items and time to complete disassembling
            const auto &msg = string_format( pgettext( "butchery menu", "%s (%d)" ),
                                             it.tname(), stack.second );
            menu.addentry_col( menu_index++, true, hotkey, msg,
                               to_string_clipped( time_duration::from_turns( recipe_dictionary::get_uncraft(
                                       it.typeId() ).time / 100 ) ) );
            hotkey = -1;
        }
    }
}

// Butchery sub-menu and time calculation
void butcher_submenu( map_stack &items, const std::vector<int> &corpses, int corpse = -1 )
{
    auto cut_time = [&]( enum butcher_type bt ) {
        int time_to_cut = 0;
        if( corpse != -1 ) {
            time_to_cut = butcher_time_to_cut( g->u, items[corpses[corpse]], bt );
        } else {
            for( int i : corpses ) {
                time_to_cut += butcher_time_to_cut( g->u, items[i], bt );
            }
        }
        return to_string_clipped( time_duration::from_turns( time_to_cut / 100 ) );
    };
    uilist smenu;
    smenu.desc_enabled = true;
    smenu.text = _( "Choose type of butchery:" );
    smenu.addentry_col( BUTCHER, true, 'B', _( "Quick butchery" ), cut_time( BUTCHER ),
                        _( "This technique is used when you are in a hurry, but still want to harvest something from the corpse.  Yields are lower as you don't try to be precise, but it's useful if you don't want to set up a workshop.  Prevents zombies from raising." ) );
    smenu.addentry_col( BUTCHER_FULL, true, 'b', _( "Full butchery" ), cut_time( BUTCHER_FULL ),
                        _( "This technique is used to properly butcher a corpse, and requires a rope & a tree or a butchering rack, a flat surface (for ex. a table, a leather tarp, etc.) and good tools.  Yields are plentiful and varied, but it is time consuming." ) );
    smenu.addentry_col( F_DRESS, true, 'f', _( "Field dress corpse" ), cut_time( F_DRESS ),
                        _( "Technique that involves removing internal organs and viscera to protect the corpse from rotting from inside. Yields internal organs. Carcass will be lighter and will stay fresh longer.  Can be combined with other methods for better effects." ) );
    smenu.addentry_col( SKIN, true, 's', ( "Skin corpse" ), cut_time( SKIN ),
                        _( "Skinning a corpse is an involved and careful process that usually takes some time.  You need skill and an appropriately sharp and precise knife to do a good job.  Some corpses are too small to yield a full-sized hide and will instead produce scraps that can be used in other ways." ) );
    smenu.addentry_col( QUARTER, true, 'k', _( "Quarter corpse" ), cut_time( QUARTER ),
                        _( "By quartering a previously field dressed corpse you will acquire four parts with reduced weight and volume.  It may help in transporting large game.  This action destroys skin, hide, pelt, etc., so don't use it if you want to harvest them later." ) );
    smenu.addentry_col( DISMEMBER, true, 'm', _( "Dismember corpse" ), cut_time( DISMEMBER ),
                        _( "If you're aiming to just destroy a body outright, and don't care about harvesting it, dismembering it will hack it apart in a very short amount of time, but yield little to no usable flesh." ) );
    smenu.addentry_col( DISSECT, true, 'd', _( "Dissect corpse" ), cut_time( DISSECT ),
                        _( "By careful dissection of the corpse, you will examine it for possible bionic implants, or discrete organs and harvest them if possible.  Requires scalpel-grade cutting tools, ruins corpse, and consumes a lot of time.  Your medical knowledge is most useful here." ) );
    smenu.query();
    switch( smenu.ret ) {
        case BUTCHER:
            g->u.assign_activity( activity_id( "ACT_BUTCHER" ), 0, -1 );
            break;
        case BUTCHER_FULL:
            g->u.assign_activity( activity_id( "ACT_BUTCHER_FULL" ), 0, -1 );
            break;
        case F_DRESS:
            g->u.assign_activity( activity_id( "ACT_FIELD_DRESS" ), 0, -1 );
            break;
        case SKIN:
            g->u.assign_activity( activity_id( "ACT_SKIN" ), 0, -1 );
            break;
        case QUARTER:
            g->u.assign_activity( activity_id( "ACT_QUARTER" ), 0, -1 );
            break;
        case DISMEMBER:
            g->u.assign_activity( activity_id( "ACT_DISMEMBER" ), 0, -1 );
            break;
        case DISSECT:
            g->u.assign_activity( activity_id( "ACT_DISSECT" ), 0, -1 );
            break;
        default:
            return;
    }
}

void game::butcher()
{
    static const std::string salvage_string = "salvage";
    if( u.controlling_vehicle ) {
        add_msg( m_info, _( "You can't butcher while driving!" ) );
        return;
    }

    const int factor = u.max_quality( quality_id( "BUTCHER" ) );
    const int factorD = u.max_quality( quality_id( "CUT_FINE" ) );
    static const char *no_knife_msg = _( "You don't have a butchering tool." );
    static const char *no_corpse_msg = _( "There are no corpses here to butcher." );

    //You can't butcher on sealed terrain- you have to smash/shovel/etc it open first
    if( m.has_flag( "SEALED", u.pos() ) ) {
        if( m.sees_some_items( u.pos(), u ) ) {
            add_msg( m_info, _( "You can't access the items here." ) );
        } else if( factor > INT_MIN || factorD > INT_MIN ) {
            add_msg( m_info, no_corpse_msg );
        } else {
            add_msg( m_info, no_knife_msg );
        }
        return;
    }

    const item *first_item_without_tools = nullptr;
    // Indices of relevant items
    std::vector<int> corpses;
    std::vector<int> disassembles;
    std::vector<int> salvageables;
    auto items = m.i_at( u.pos() );
    const inventory &crafting_inv = u.crafting_inventory();

    // TODO: Properly handle different material whitelists
    // TODO: Improve quality of this section
    auto salvage_filter = []( item it ) {
        const auto usable = it.get_usable_item( salvage_string );
        return usable != nullptr;
    };

    std::vector< item * > salvage_tools = u.items_with( salvage_filter );
    int salvage_tool_index = INT_MIN;
    item *salvage_tool = nullptr;
    const salvage_actor *salvage_iuse = nullptr;
    if( !salvage_tools.empty() ) {
        salvage_tool = salvage_tools.front();
        salvage_tool_index = u.get_item_position( salvage_tool );
        item *usable = salvage_tool->get_usable_item( salvage_string );
        salvage_iuse = dynamic_cast<const salvage_actor *>(
                           usable->get_use( salvage_string )->get_actor_ptr() );
    }

    // Reserve capacity for each to hold entire item set if necessary to prevent
    // reallocations later on
    corpses.reserve( items.size() );
    salvageables.reserve( items.size() );
    disassembles.reserve( items.size() );

    // Split into corpses, disassemble-able, and salvageable items
    // It's not much additional work to just generate a corpse list and
    // clear it later, but does make the splitting process nicer.
    for( size_t i = 0; i < items.size(); ++i ) {
        if( items[i].is_corpse() ) {
            corpses.push_back( i );
        } else {
            if( ( salvage_tool_index != INT_MIN ) && salvage_iuse->valid_to_cut_up( items[i] ) ) {
                salvageables.push_back( i );
            }
            if( u.can_disassemble( items[i], crafting_inv ).success() ) {
                disassembles.push_back( i );
            } else if( first_item_without_tools == nullptr ) {
                first_item_without_tools = &items[i];
            }
        }
    }

    // Clear corpses if butcher and dissect factors are INT_MIN
    if( factor == INT_MIN && factorD == INT_MIN ) {
        corpses.clear();
    }

    if( corpses.empty() && disassembles.empty() && salvageables.empty() ) {
        if( factor > INT_MIN || factorD > INT_MIN ) {
            add_msg( m_info, no_corpse_msg );
        } else {
            add_msg( m_info, no_knife_msg );
        }

        if( first_item_without_tools != nullptr ) {
            add_msg( m_info, _( "You don't have the necessary tools to disassemble any items here." ) );
            // Just for the "You need x to disassemble y" messages
            const auto ret = u.can_disassemble( *first_item_without_tools, crafting_inv );
            if( !ret.success() ) {
                add_msg( m_info, "%s", ret.c_str() );
            }
        }
        return;
    }

    Creature *hostile_critter = is_hostile_very_close();
    if( hostile_critter != nullptr ) {
        if( !query_yn( _( "You see %s nearby! Start butchering anyway?" ),
                       hostile_critter->disp_name() ) ) {
            return;
        }
    }

    // Magic indices for special butcher options
    enum : int {
        MULTISALVAGE =  MAX_ITEM_IN_SQUARE + 1,
        MULTIBUTCHER,
        MULTIDISASSEMBLE_ONE,
        MULTIDISASSEMBLE_ALL,
        NUM_BUTCHER_ACTIONS
    };
    // What are we butchering (ie. which vector to pick indices from)
    enum {
        BUTCHER_CORPSE,
        BUTCHER_DISASSEMBLE,
        BUTCHER_SALVAGE,
        BUTCHER_OTHER // For multisalvage etc.
    } butcher_select = BUTCHER_CORPSE;
    // Index to std::vector of indices...
    int indexer_index = 0;

    // Generate the indexed stacks so we can display them nicely
    const auto disassembly_stacks = generate_butcher_stack_display( items, disassembles );
    const auto salvage_stacks = generate_butcher_stack_display( items, salvageables );
    // Always ask before cutting up/disassembly, but not before butchery
    size_t ret = 0;
    if( corpses.size() > 1 || !disassembles.empty() || !salvageables.empty() ) {
        uilist kmenu;
        kmenu.text = _( "Choose corpse to butcher / item to disassemble" );

        size_t i = 0;
        // Add corpses, disassembleables, and salvagables to the UI
        add_corpses( kmenu, items, corpses, i );
        add_disassemblables( kmenu, items, disassembly_stacks, i );
        add_salvagables( kmenu, items, salvage_stacks, i, *salvage_iuse );

        if( corpses.size() > 1 ) {
            kmenu.addentry( MULTIBUTCHER, true, 'b', _( "Butcher everything" ) );
        }
        if( disassembles.size() > 1 ) {
            int time_to_disassemble = 0;
            int time_to_disassemble_all = 0;
            for( const auto &stack : disassembly_stacks ) {
                const item &it = items[ stack.first ];
                const int time = recipe_dictionary::get_uncraft( it.typeId() ).time;
                time_to_disassemble += time;
                time_to_disassemble_all += time * stack.second;
            }

            kmenu.addentry_col( MULTIDISASSEMBLE_ONE, true, 'D', _( "Disassemble everything once" ),
                                to_string_clipped( time_duration::from_turns( time_to_disassemble / 100 ) ) );
            kmenu.addentry_col( MULTIDISASSEMBLE_ALL, true, 'd', _( "Disassemble everything" ),
                                to_string_clipped( time_duration::from_turns( time_to_disassemble_all / 100 ) ) );
        }
        if( salvageables.size() > 1 ) {
            int time_to_salvage = 0;
            for( const auto &stack : salvage_stacks ) {
                const item &it = items[ stack.first ];
                time_to_salvage += salvage_iuse->time_to_cut_up( it ) * stack.second;
            }

            kmenu.addentry_col( MULTISALVAGE, true, 'z', _( "Cut up everything" ),
                                to_string_clipped( time_duration::from_turns( time_to_salvage / 100 ) ) );
        }

        kmenu.query();

        if( kmenu.ret < 0 || kmenu.ret >= NUM_BUTCHER_ACTIONS ) {
            return;
        }

        ret = static_cast<size_t>( kmenu.ret );
        if( ret >= MULTISALVAGE && ret < NUM_BUTCHER_ACTIONS ) {
            butcher_select = BUTCHER_OTHER;
            indexer_index = ret;
        } else if( ret < corpses.size() ) {
            butcher_select = BUTCHER_CORPSE;
            indexer_index = ret;
        } else if( ret < corpses.size() + disassembly_stacks.size() ) {
            butcher_select = BUTCHER_DISASSEMBLE;
            indexer_index = ret - corpses.size();
        } else if( ret < corpses.size() + disassembly_stacks.size() + salvage_stacks.size() ) {
            butcher_select = BUTCHER_SALVAGE;
            indexer_index = ret - corpses.size() - disassembly_stacks.size();
        } else {
            debugmsg( "Invalid butchery index: %d", ret );
            return;
        }
    }

    if( !u.has_morale_to_craft() ) {
        if( butcher_select == BUTCHER_CORPSE || indexer_index == MULTIBUTCHER ) {
            add_msg( m_info,
                     _( "You are not in the mood and the prospect of guts and blood on your hands convinces you to turn away." ) );
        } else {
            add_msg( m_info,
                     _( "You are not in the mood and the prospect of work stops you before you begin." ) );
        }
        return;
    }
    const auto helpers = u.get_crafting_helpers();
    for( const npc *np : helpers ) {
        add_msg( m_info, _( "%s helps with this task..." ), np->name );
        break;
    }
    switch( butcher_select ) {
        case BUTCHER_OTHER:
            switch( indexer_index ) {
                case MULTISALVAGE:
                    u.assign_activity( activity_id( "ACT_LONGSALVAGE" ), 0, salvage_tool_index );
                    break;
                case MULTIBUTCHER:
                    butcher_submenu( items, corpses );
                    for( int i : corpses ) {
                        u.activity.values.push_back( i );
                    }
                    break;
                case MULTIDISASSEMBLE_ONE:
                    u.disassemble_all( true );
                    break;
                case MULTIDISASSEMBLE_ALL:
                    u.disassemble_all( false );
                    break;
                default:
                    debugmsg( "Invalid butchery type: %d", indexer_index );
                    return;
            }
            break;
        case BUTCHER_CORPSE: {
            butcher_submenu( items, corpses, indexer_index );
            draw_ter();
            wrefresh( w_terrain );
            draw_panels();
            u.activity.values.push_back( corpses[indexer_index] );
        }
        break;
        case BUTCHER_DISASSEMBLE: {
            // Pick index of first item in the disassembly stack
            size_t index = disassembly_stacks[indexer_index].first;
            u.disassemble( items[index], index, true );
        }
        break;
        case BUTCHER_SALVAGE: {
            // Pick index of first item in the salvage stack
            size_t index = salvage_stacks[indexer_index].first;
            item_location item_loc( map_cursor( u.pos() ), &items[index] );
            salvage_iuse->cut_up( u, *salvage_tool, item_loc );
        }
        break;
    }
}

void game::eat()
{
    eat( game_menus::inv::consume, INT_MIN );
}

void game::eat( int pos )
{
    eat( game_menus::inv::consume, pos );
}

void game::eat( item_location( *menu )( player &p ) )
{
    eat( menu, INT_MIN );
}

void game::eat( item_location( *menu )( player &p ), int pos )
{
    if( ( u.has_active_mutation( trait_RUMINANT ) || u.has_active_mutation( trait_GRAZER ) ) &&
        ( m.ter( u.pos() ) == t_underbrush || m.ter( u.pos() ) == t_shrub ) ) {
        if( u.get_hunger() < 20 ) {
            add_msg( _( "You're too full to eat the leaves from the %s." ), m.ter( u.pos() )->name() );
            return;
        } else {
            u.moves -= 400;
            m.ter_set( u.pos(), t_grass );
            add_msg( _( "You eat the underbrush." ) );
            item food( "underbrush", calendar::turn, 1 );
            u.eat( food );
            return;
        }
    }
    if( u.has_active_mutation( trait_GRAZER ) && ( m.ter( u.pos() ) == t_grass ||
            m.ter( u.pos() ) == t_grass_long || m.ter( u.pos() ) == t_grass_tall ) ) {
        if( u.get_hunger() < 8 ) {
            add_msg( _( "You're too full to graze." ) );
            return;
        } else {
            u.moves -= 400;
            add_msg( _( "You eat the grass." ) );
            item food( item( "grass", calendar::turn, 1 ) );
            u.eat( food );
            m.ter_set( u.pos(), t_dirt );
            if( m.ter( u.pos() ) == t_grass_tall ) {
                m.ter_set( u.pos(), t_grass_long );
            } else if( m.ter( u.pos() ) == t_grass_long ) {
                m.ter_set( u.pos(), t_grass );
            } else {
                m.ter_set( u.pos(), t_dirt );
            }
            return;
        }
    }
    if( u.has_active_mutation( trait_GRAZER ) ) {
        if( m.ter( u.pos() ) == t_grass_golf ) {
            add_msg( _( "This grass is too short to graze." ) );
            return;
        } else if( m.ter( u.pos() ) == t_grass_dead ) {
            add_msg( _( "This grass is dead and too mangled for you to graze." ) );
            return;
        } else if( m.ter( u.pos() ) == t_grass_white ) {
            add_msg( _( "This grass is tainted with paint and thus inedible." ) );
            return;
        }
    }

    if( pos != INT_MIN ) {
        u.consume( pos );
        return;
    }

    auto item_loc = menu( u );
    if( !item_loc ) {
        u.cancel_activity();
        add_msg( _( "Never mind." ) );
        return;
    }

    item *it = item_loc.get_item();
    pos = u.get_item_position( it );
    if( pos != INT_MIN ) {
        u.consume( pos );

    } else if( u.consume_item( *it ) ) {
        if( it->is_food_container() ) {
            it->contents.erase( it->contents.begin() );
            add_msg( _( "You leave the empty %s." ), it->tname() );
        } else {
            item_loc.remove_item();
        }
    }
}

void game::change_side( int pos )
{
    if( pos == INT_MIN ) {
        pos = inv_for_filter( _( "Change side for item" ), [&]( const item & it ) {
            return u.is_worn( it ) && it.is_sided();
        }, _( "You don't have sided items worn." ) );
    }
    if( pos == INT_MIN ) {
        add_msg( _( "Never mind." ) );
        return;
    }
    u.change_side( pos );
}

void game::reload( int pos, bool prompt )
{
    item_location loc( u, &u.i_at( pos ) );
    reload( loc, prompt );
}

void game::reload( item_location &loc, bool prompt, bool empty )
{
    item *it = loc.get_item();
    bool use_loc = true;
    if( !it->has_flag( "ALLOWS_REMOTE_USE" ) ) {
        it = &u.i_at( loc.obtain( u ) );
        use_loc = false;
    }

    // bows etc do not need to reload. select favorite ammo for them instead
    if( it->has_flag( "RELOAD_AND_SHOOT" ) ) {
        item::reload_option opt = u.select_ammo( *it, prompt );
        if( !opt ) {
            return;
        } else if( u.ammo_location && opt.ammo == u.ammo_location ) {
            u.ammo_location = item_location();
        } else {
            u.ammo_location = opt.ammo.clone();
        }
        return;
    }

    // for holsters and ammo pouches try to reload any contained item
    if( it->type->can_use( "holster" ) && !it->contents.empty() ) {
        it = &it->contents.front();
    }

    switch( u.rate_action_reload( *it ) ) {
        case HINT_IFFY:
            if( ( it->is_ammo_container() || it->is_magazine() ) && it->ammo_remaining() > 0 &&
                it->ammo_remaining() == it->ammo_capacity() ) {
                add_msg( m_info, _( "The %s is already fully loaded!" ), it->tname() );
                return;
            }
            if( it->is_ammo_belt() ) {
                const auto &linkage = it->type->magazine->linkage;
                if( linkage && !u.has_charges( *linkage, 1 ) ) {
                    add_msg( m_info, _( "You need at least one %s to reload the %s!" ),
                             item::nname( *linkage, 1 ), it->tname() );
                    return;
                }
            }
            if( it->is_watertight_container() && it->is_container_full() ) {
                add_msg( m_info, _( "The %s is already full!" ), it->tname() );
                return;
            }

        // intentional fall-through

        case HINT_CANT:
            add_msg( m_info, _( "You can't reload a %s!" ), it->tname() );
            return;

        case HINT_GOOD:
            break;
    }

    // for bandoliers we currently defer to iuse_actor methods
    if( it->is_bandolier() ) {
        auto ptr = dynamic_cast<const bandolier_actor *>
                   ( it->type->get_use( "bandolier" )->get_actor_ptr() );
        ptr->reload( u, *it );
        return;
    }

    item::reload_option opt = u.ammo_location && it->can_reload_with( u.ammo_location->typeId() ) ?
                              item::reload_option( &u, it, it, u.ammo_location.clone() ) :
                              u.select_ammo( *it, prompt, empty );

    if( opt ) {
        u.assign_activity( activity_id( "ACT_RELOAD" ), opt.moves(), opt.qty() );
        if( use_loc ) {
            u.activity.targets.emplace_back( loc.clone() );
        } else {
            u.activity.targets.emplace_back( u, const_cast<item *>( opt.target ) );
        }
        u.activity.targets.push_back( std::move( opt.ammo ) );
    }

    refresh_all();
}

// Reload something.
void game::reload_item()
{
    item_location item_loc = inv_map_splice( [&]( const item & it ) {
        return u.rate_action_reload( it ) == HINT_GOOD;
    }, _( "Reload item" ), 1, _( "You have nothing to reload." ) );

    if( !item_loc ) {
        add_msg( _( "Never mind." ) );
        return;
    }

    reload( item_loc );
}

void game::reload_weapon( bool try_everything )
{
    // As a special streamlined activity, hitting reload repeatedly should:
    // Reload wielded gun
    // First reload a magazine if necessary.
    // Then load said magazine into gun.
    // Reload magazines that are compatible with the current gun.
    // Reload other guns in inventory.
    // Reload misc magazines in inventory.
    std::vector<item_location> reloadables = u.find_reloadables();
    std::sort( reloadables.begin(), reloadables.end(),
    [this]( const item_location & a, const item_location & b ) {
        const item *ap = a.get_item();
        const item *bp = b.get_item();
        // Current wielded weapon comes first.
        if( this->u.is_wielding( *bp ) ) {
            return false;
        }
        if( this->u.is_wielding( *ap ) ) {
            return true;
        }
        // Second sort by afiliation with wielded gun
        const std::set<itype_id> compatible_magazines = this->u.weapon.magazine_compatible();
        const bool mag_ap = compatible_magazines.count( ap->typeId() ) > 0;
        const bool mag_bp = compatible_magazines.count( bp->typeId() ) > 0;
        if( mag_ap != mag_bp ) {
            return mag_ap;
        }
        // Third sort by gun vs magazine,
        if( ap->is_gun() != bp->is_gun() ) {
            return ap->is_gun();
        }
        // Finally sort by speed to reload.
        return ( ap->get_reload_time() * ( ap->ammo_capacity() - ap->ammo_remaining() ) ) <
               ( bp->get_reload_time() * ( bp->ammo_capacity() - bp->ammo_remaining() ) );
    } );
    for( item_location &candidate : reloadables ) {
        std::vector<item::reload_option> ammo_list;
        u.list_ammo( *candidate.get_item(), ammo_list, false );
        if( !ammo_list.empty() ) {
            reload( candidate, false, false );
            return;
        }
    }
    // Just for testing, bail out here to avoid unwanted side effects.
    if( !try_everything ) {
        return;
    }
    // If we make it here and haven't found anything to reload, start looking elsewhere.
    vehicle *veh = veh_pointer_or_null( m.veh_at( u.pos() ) );
    turret_data turret;
    if( veh && ( turret = veh->turret_query( u.pos() ) ) && turret.can_reload() ) {
        item::reload_option opt = g->u.select_ammo( *turret.base(), true );
        if( opt ) {
            g->u.assign_activity( activity_id( "ACT_RELOAD" ), opt.moves(), opt.qty() );
            g->u.activity.targets.emplace_back( turret.base() );
            g->u.activity.targets.push_back( std::move( opt.ammo ) );
        }
        return;
    }

    reload_item();
}

// Unload a container, gun, or tool
// If it's a gun, some gunmods can also be loaded
void game::unload( int pos )
{
    item *it = nullptr;
    item_location item_loc;

    if( pos == INT_MIN ) {
        item_loc = inv_map_splice( [&]( const item & it ) {
            return u.rate_action_unload( it ) == HINT_GOOD;
        }, _( "Unload item" ), 1, _( "You have nothing to unload." ) );
        it = item_loc.get_item();

        if( it == nullptr ) {
            add_msg( _( "Never mind." ) );
            return;
        }
    } else {
        it = &u.i_at( pos );
        if( it->is_null() ) {
            debugmsg( "Tried to unload non-existent item" );
            return;
        }
        item_loc = item_location( u, it );
    }

    if( u.unload( *it ) ) {
        if( it->has_flag( "MAG_DESTROY" ) && it->ammo_remaining() == 0 ) {
            item_loc.remove_item();
        }
    }
}

void game::mend( int pos )
{
    if( pos == INT_MIN ) {
        if( u.is_armed() ) {
            pos = -1;
        } else {
            add_msg( m_info, _( "You're not wielding anything." ) );
        }
    }

    item &obj = g->u.i_at( pos );
    if( g->u.has_item( obj ) ) {
        g->u.mend_item( item_location( g->u, &obj ) );
    }
}

bool game::unload( item &it )
{
    return u.unload( it );
}

void game::wield( int pos )
{
    item_location loc( u, &u.i_at( pos ) );
    wield( loc );
}

void game::wield( item_location &loc )
{
    if( u.is_armed() ) {
        const bool is_unwielding = u.is_wielding( *loc );
        const auto ret = u.can_unwield( *loc );

        if( !ret.success() ) {
            add_msg( m_info, "%s", ret.c_str() );
        }

        u.unwield();

        if( is_unwielding ) {
            return;
        }
    }

    const auto ret = u.can_wield( *loc );
    if( !ret.success() ) {
        add_msg( m_info, "%s", ret.c_str() );
    }

    // Need to do this here because holster_actor::use() checks if/where the item is worn
    item &target = *loc.get_item();
    if( target.get_use( "holster" ) && !target.contents.empty() ) {
        if( query_yn( _( "Draw %s from %s?" ), target.get_contained().tname(), target.tname() ) ) {
            u.invoke_item( &target );
            return;
        }
    }

    // Can't use loc.obtain() here because that would cause things to spill.
    item to_wield = *loc.get_item();
    item_location::type location_type = loc.where();
    tripoint pos = loc.position();
    int worn_index = INT_MIN;
    if( u.is_worn( *loc.get_item() ) ) {
        int item_pos = u.get_item_position( loc.get_item() );
        if( item_pos != INT_MIN ) {
            worn_index = Character::worn_position_to_index( item_pos );
        }
    }
    int move_cost = loc.obtain_cost( u );
    loc.remove_item();
    if( !u.wield( to_wield ) ) {
        switch( location_type ) {
            case item_location::type::character:
                if( worn_index != INT_MIN ) {
                    auto it = u.worn.begin();
                    std::advance( it, worn_index );
                    u.worn.insert( it, to_wield );
                } else {
                    u.i_add( to_wield );
                }
                break;
            case item_location::type::map:
                m.add_item( pos, to_wield );
                break;
            case item_location::type::vehicle: {
                const cata::optional<vpart_reference> vp = g->m.veh_at( pos ).part_with_feature( "CARGO", false );
                // If we fail to return the item to the vehicle for some reason, add it to the map instead.
                if( !vp || !( vp->vehicle().add_item( vp->part_index(), to_wield ) ) ) {
                    m.add_item( pos, to_wield );
                }
                break;
            }
            case item_location::type::invalid:
                debugmsg( "Failed wield from invalid item location" );
                break;
        }
        return;
    }

    u.mod_moves( -move_cost );
}

void game::wield()
{
    item_location loc = game_menus::inv::wield( u );

    if( loc ) {
        wield( loc );
    } else {
        add_msg( _( "Never mind." ) );
    }
}

bool game::check_safe_mode_allowed( bool repeat_safe_mode_warnings )
{
    if( !repeat_safe_mode_warnings && safe_mode_warning_logged ) {
        // Already warned player since safe_mode_warning_logged is set.
        return false;
    }

    std::string msg_ignore = press_x( ACTION_IGNORE_ENEMY );
    if( !msg_ignore.empty() ) {
        std::wstring msg_ignore_wide = utf8_to_wstr( msg_ignore );
        // Operate on a wide-char basis to prevent corrupted multi-byte string
        msg_ignore_wide[0] = towlower( msg_ignore_wide[0] );
        msg_ignore = wstr_to_utf8( msg_ignore_wide );
    }

    if( u.has_effect( effect_laserlocked ) ) {
        // Automatic and mandatory safemode.  Make BLOODY sure the player notices!
        add_msg( m_warning, _( "You are being laser-targeted, %s to ignore." ), msg_ignore );
        safe_mode_warning_logged = true;
        return false;
    }
    if( safe_mode != SAFE_MODE_STOP ) {
        return true;
    }
    // Currently driving around, ignore the monster, they have no chance against a proper car anyway (-:
    if( u.controlling_vehicle && !get_option<bool>( "SAFEMODEVEH" ) ) {
        return true;
    }
    // Monsters around and we don't want to run
    std::string spotted_creature_name;
    if( new_seen_mon.empty() ) {
        // naming consistent with code in game::mon_info
        spotted_creature_name = _( "a survivor" );
        get_safemode().lastmon_whitelist = get_safemode().npc_type_name();
    } else {
        spotted_creature_name = new_seen_mon.back()->name();
        get_safemode().lastmon_whitelist = spotted_creature_name;
    }

    std::string whitelist;
    if( !get_safemode().empty() ) {
        whitelist = string_format( _( " or %s to whitelist the monster" ),
                                   press_x( ACTION_WHITELIST_ENEMY ) );
    }

    const std::string msg_safe_mode = press_x( ACTION_TOGGLE_SAFEMODE );
    add_msg( m_warning,
             _( "Spotted %1$s--safe mode is on! (%2$s to turn it off, %3$s to ignore monster%4$s)" ),
             spotted_creature_name, msg_safe_mode, msg_ignore, whitelist );
    safe_mode_warning_logged = true;
    return false;
}

void game::set_safe_mode( safe_mode_type mode )
{
    safe_mode = mode;
    safe_mode_warning_logged = false;
}

bool game::disable_robot( const tripoint &p )
{
    monster *const mon_ptr = critter_at<monster>( p );
    if( !mon_ptr ) {
        return false;
    }
    monster &critter = *mon_ptr;
    if( critter.friendly == 0 ) {
        // Can only disable / reprogram friendly monsters
        return false;
    }
    const auto mid = critter.type->id;
    const auto mon_item_id = critter.type->revert_to_itype;
    if( !mon_item_id.empty() &&
        query_yn( _( "Deactivate the %s?" ), critter.name() ) ) {

        u.moves -= 100;
        m.add_item_or_charges( p.x, p.y, critter.to_item() );
        if( !critter.has_flag( MF_INTERIOR_AMMO ) ) {
            for( auto &ammodef : critter.ammo ) {
                if( ammodef.second > 0 ) {
                    m.spawn_item( p.x, p.y, ammodef.first, 1, ammodef.second, calendar::turn );
                }
            }
        }
        remove_zombie( critter );
        return true;
    }
    // Manhacks are special, they have their own menu here.
    if( mid == mon_manhack ) {
        int choice = UILIST_CANCEL;
        if( critter.has_effect( effect_docile ) ) {
            choice = uilist( _( "Reprogram the manhack?" ), { _( "Engage targets." ) } );
        } else {
            choice = uilist( _( "Reprogram the manhack?" ), { _( "Follow me." ) } );
        }
        switch( choice ) {
            case 0:
                if( critter.has_effect( effect_docile ) ) {
                    critter.remove_effect( effect_docile );
                    if( one_in( 3 ) ) {
                        add_msg( _( "The %s hovers momentarily as it surveys the area." ),
                                 critter.name() );
                    }
                } else {
                    critter.add_effect( effect_docile, 1_turns, num_bp, true );
                    if( one_in( 3 ) ) {
                        add_msg( _( "The %s lets out a whirring noise and starts to follow you." ),
                                 critter.name() );
                    }
                }
                u.moves -= 100;
                return true;
            default:
                break;
        }
    }
    return false;
}

bool game::prompt_dangerous_tile( const tripoint &dest_loc ) const
{
    std::vector<std::string> harmful_stuff;
    const auto fields_here = m.field_at( u.pos() );
    for( const auto &e : m.field_at( dest_loc ) ) {
        // warn before moving into a dangerous field except when already standing within a similar field
        if( u.is_dangerous_field( e.second ) && fields_here.findField( e.first ) == nullptr ) {
            harmful_stuff.push_back( e.second.name() );
        }
    }

    if( !u.is_blind() ) {
        const trap &tr = m.tr_at( dest_loc );
        const bool boardable = static_cast<bool>( m.veh_at( dest_loc ).part_with_feature( "BOARDABLE",
                               true ) );
        // Hack for now, later ledge should stop being a trap
        // Note: in non-z-level mode, ledges obey different rules and so should be handled as regular traps
        if( tr.loadid == tr_ledge && m.has_zlevels() ) {
            if( !boardable ) {
                harmful_stuff.emplace_back( tr.name() );
            }
        } else if( tr.can_see( dest_loc, u ) && !tr.is_benign() && !boardable ) {
            harmful_stuff.emplace_back( tr.name() );
        }

        static const std::set< body_part > sharp_bps = {
            bp_eyes, bp_mouth, bp_head, bp_leg_l, bp_leg_r, bp_foot_l, bp_foot_r, bp_arm_l, bp_arm_r,
            bp_hand_l, bp_hand_r, bp_torso
        };

        const auto sharp_bp_check = [this]( body_part bp ) {
            return u.immune_to( bp, { DT_CUT, 10 } );
        };

        if( m.has_flag( "ROUGH", dest_loc ) && !m.has_flag( "ROUGH", u.pos() ) && !boardable &&
            ( u.get_armor_bash( bp_foot_l ) < 5 || u.get_armor_bash( bp_foot_r ) < 5 ) ) {
            harmful_stuff.emplace_back( m.name( dest_loc ) );
        } else if( m.has_flag( "SHARP", dest_loc ) && !m.has_flag( "SHARP", u.pos() ) && !boardable &&
                   u.dex_cur < 78 && !std::all_of( sharp_bps.begin(), sharp_bps.end(), sharp_bp_check ) ) {
            harmful_stuff.emplace_back( m.name( dest_loc ) );
        }

    }

    if( !harmful_stuff.empty() &&
        !query_yn( _( "Really step into %s?" ), enumerate_as_string( harmful_stuff ) ) ) {
        return false;
    }
    return true;
}

bool game::plmove( int dx, int dy, int dz )
{
    if( ( !check_safe_mode_allowed() ) || u.has_active_mutation( trait_SHELL2 ) ) {
        if( u.has_active_mutation( trait_SHELL2 ) ) {
            add_msg( m_warning, _( "You can't move while in your shell.  Deactivate it to go mobile." ) );
        }
        return false;
    }

    tripoint dest_loc;
    if( dz == 0 && u.has_effect( effect_stunned ) ) {
        dest_loc.x = rng( u.posx() - 1, u.posx() + 1 );
        dest_loc.y = rng( u.posy() - 1, u.posy() + 1 );
        dest_loc.z = u.posz();
    } else {
        if( tile_iso && use_tiles && !u.has_destination() ) {
            rotate_direction_cw( dx, dy );
        }
        dest_loc.x = u.posx() + dx;
        dest_loc.y = u.posy() + dy;
        dest_loc.z = u.posz() + dz;
    }

    if( dest_loc == u.pos() ) {
        // Well that sure was easy
        return true;
    }

    if( !u.has_effect( effect_stunned ) && !u.is_underwater() ) {
        int mining_turns = 100;
        if( mostseen == 0 && m.has_flag( "MINEABLE", dest_loc ) && !m.veh_at( dest_loc ) ) {
            if( m.move_cost( dest_loc ) == 2 ) {
                // breaking up some flat surface, like pavement
                mining_turns /= 2;
            }
            if( get_option<bool>( "AUTO_FEATURES" ) && get_option<bool>( "AUTO_MINING" ) ) {
                if( u.weapon.has_flag( "DIG_TOOL" ) ) {
                    if( u.weapon.has_flag( "POWERED" ) ) {
                        if( u.weapon.ammo_sufficient() ) {
                            mining_turns *= MINUTES( 30 );
                            u.weapon.ammo_consume( u.weapon.ammo_required(), u.pos() );
                            u.assign_activity( activity_id( "ACT_JACKHAMMER" ), mining_turns, -1,
                                               u.get_item_position( &u.weapon ) );
                            u.activity.placement = dest_loc;
                            add_msg( _( "You start breaking the %1$s with your %2$s." ),
                                     m.tername( dest_loc ), u.weapon.tname() );
                            u.defer_move( dest_loc ); // don't move into the tile until done mining
                            return true;
                        } else {
                            add_msg( _( "Your %s doesn't turn on." ), u.weapon.tname() );
                        }
                    } else {
                        mining_turns *= ( ( MAX_STAT + 4 ) - std::min( u.str_cur, MAX_STAT ) ) * MINUTES( 5 );
                        u.assign_activity( activity_id( "ACT_PICKAXE" ), mining_turns, -1,
                                           u.get_item_position( &u.weapon ) );
                        u.activity.placement = dest_loc;
                        add_msg( _( "You start breaking the %1$s with your %2$s." ),
                                 m.tername( dest_loc ), u.weapon.tname() );
                        u.defer_move( dest_loc ); // don't move into the tile until done mining
                        return true;
                    }
                } else if( u.has_trait( trait_BURROW ) ) {
                    item burrowing_item( itype_id( "fake_burrowing" ) );
                    u.invoke_item( &burrowing_item, "BURROW", dest_loc );
                    u.defer_move( dest_loc ); // don't move into the tile until done mining
                    return true;
                }
            }
        }
    }

    // If the player is *attempting to* move on the X axis, update facing direction of their sprite to match.
    const int new_dx = dest_loc.x - u.posx();
    if( new_dx > 0 ) {
        u.facing = FD_RIGHT;
    } else if( new_dx < 0 ) {
        u.facing = FD_LEFT;
    }

    if( dz == 0 && ramp_move( dest_loc ) ) {
        // TODO: Make it work nice with automove (if it doesn't do so already?)
        return false;
    }

    if( u.has_effect( effect_amigara ) ) {
        int curdist = INT_MAX;
        int newdist = INT_MAX;
        const tripoint minp = tripoint( 0, 0, u.posz() );
        const tripoint maxp = tripoint( MAPSIZE_X, MAPSIZE_Y, u.posz() );
        for( const tripoint &pt : m.points_in_rectangle( minp, maxp ) ) {
            if( m.ter( pt ) == t_fault ) {
                int dist = rl_dist( pt, u.pos() );
                if( dist < curdist ) {
                    curdist = dist;
                }
                dist = rl_dist( pt, dest_loc );
                if( dist < newdist ) {
                    newdist = dist;
                }
            }
        }
        if( newdist > curdist ) {
            add_msg( m_info, _( "You cannot pull yourself away from the faultline..." ) );
            return false;
        }
    }

    dbg( D_PEDANTIC_INFO ) << "game:plmove: From (" <<
                           u.posx() << "," << u.posy() << "," << u.posz() << ") to (" <<
                           dest_loc.x << "," << dest_loc.y << "," << dest_loc.z << ")";

    if( disable_robot( dest_loc ) ) {
        return false;
    }

    // Check if our movement is actually an attack on a monster or npc
    // Are we displacing a monster?

    bool attacking = false;
    if( critter_at( dest_loc ) ) {
        attacking = true;
    }

    if( !u.move_effects( attacking ) ) {
        u.moves -= 100;
        return false;
    }

    if( monster *const mon_ptr = critter_at<monster>( dest_loc, true ) ) {
        monster &critter = *mon_ptr;
        if( critter.friendly == 0 &&
            !critter.has_effect( effect_pet ) ) {
            if( u.has_destination() ) {
                add_msg( m_warning, _( "Monster in the way. Auto-move canceled." ) );
                add_msg( m_info, _( "Click directly on monster to attack." ) );
                u.clear_destination();
                return false;
            }
            if( u.has_effect( effect_relax_gas ) ) {
                if( one_in( 8 ) ) {
                    add_msg( m_good, _( "Your willpower asserts itself, and so do you!" ) );
                } else {
                    u.moves -= rng( 2, 8 ) * 10;
                    add_msg( m_bad, _( "You're too pacified to strike anything..." ) );
                    return false;
                }
            }
            u.melee_attack( critter, true );
            if( critter.is_hallucination() ) {
                critter.die( &u );
            }
            draw_hit_mon( dest_loc, critter, critter.is_dead() );
            return false;
        } else if( critter.has_flag( MF_IMMOBILE ) ) {
            add_msg( m_info, _( "You can't displace your %s." ), critter.name() );
            return false;
        }
        // Successful displacing is handled (much) later
    }
    // If not a monster, maybe there's an NPC there
    if( npc *const np_ = critter_at<npc>( dest_loc ) ) {
        npc &np = *np_;
        if( u.has_destination() ) {
            add_msg( _( "NPC in the way, Auto-move canceled." ) );
            add_msg( m_info, _( "Click directly on NPC to attack." ) );
            u.clear_destination();
            return false;
        }

        if( !np.is_enemy() ) {
            npc_menu( np );
            return false;
        }

        u.melee_attack( np, true );
        np.make_angry();
        return false;
    }

    // GRAB: pre-action checking.
    int dpart = -1;
    const optional_vpart_position vp0 = m.veh_at( u.pos() );
    vehicle *const veh0 = veh_pointer_or_null( vp0 );
    const optional_vpart_position vp1 = m.veh_at( dest_loc );
    vehicle *const veh1 = veh_pointer_or_null( vp1 );

    bool veh_closed_door = false;
    bool outside_vehicle = ( veh0 == nullptr || veh0 != veh1 );
    if( veh1 != nullptr ) {
        dpart = veh1->next_part_to_open( vp1->part_index(), outside_vehicle );
        veh_closed_door = dpart >= 0 && !veh1->parts[dpart].open;
    }

    if( veh0 != nullptr && abs( veh0->velocity ) > 100 ) {
        if( veh1 == nullptr ) {
            if( query_yn( _( "Dive from moving vehicle?" ) ) ) {
                moving_vehicle_dismount( dest_loc );
            }
            return false;
        } else if( veh1 != veh0 ) {
            add_msg( m_info, _( "There is another vehicle in the way." ) );
            return false;
        } else if( !vp1.part_with_feature( "BOARDABLE", true ) ) {
            add_msg( m_info, _( "That part of the vehicle is currently unsafe." ) );
            return false;
        }
    }

    bool toSwimmable = m.has_flag( "SWIMMABLE", dest_loc );
    bool toDeepWater = m.has_flag( TFLAG_DEEP_WATER, dest_loc );
    bool fromSwimmable = m.has_flag( "SWIMMABLE", u.pos() );
    bool fromDeepWater = m.has_flag( TFLAG_DEEP_WATER, u.pos() );
    bool fromBoat = veh0 != nullptr && veh0->is_in_water();
    bool toBoat = veh1 != nullptr && veh1->is_in_water();

    if( toSwimmable && toDeepWater && !toBoat ) { // Dive into water!
        // Requires confirmation if we were on dry land previously
        if( ( fromSwimmable && fromDeepWater && !fromBoat ) || query_yn( _( "Dive into the water?" ) ) ) {
            if( ( !fromDeepWater || fromBoat ) && u.swim_speed() < 500 ) {
                add_msg( _( "You start swimming." ) );
                add_msg( m_info, _( "%s to dive underwater." ),
                         press_x( ACTION_MOVE_DOWN ) );
            }
            plswim( dest_loc );
        }

        on_move_effects();
        return true;
    }

    //Wooden Fence Gate (or equivalently walkable doors):
    // open it if we are walking
    // vault over it if we are running
    if( m.passable_ter_furn( dest_loc )
        && u.get_movement_mode() == "walk"
        && m.open_door( dest_loc, !m.is_outside( u.pos() ) ) ) {
        u.moves -= 100;
        // if auto-move is on, continue moving next turn
        if( u.has_destination() ) {
            u.defer_move( dest_loc );
        }
        return true;
    }

    if( walk_move( dest_loc ) ) {
        return true;
    }

    if( phasing_move( dest_loc ) ) {
        return true;
    }

    if( veh_closed_door ) {
        if( outside_vehicle ) {
            veh1->open_all_at( dpart );
        } else {
            veh1->open( dpart );
            add_msg( _( "You open the %1$s's %2$s." ), veh1->name,
                     veh1->part_info( dpart ).name() );
        }
        u.moves -= 100;
        // if auto-move is on, continue moving next turn
        if( u.has_destination() ) {
            u.defer_move( dest_loc );
        }
        return true;
    }

    if( m.furn( dest_loc ) != f_safe_c && m.open_door( dest_loc, !m.is_outside( u.pos() ) ) ) {
        u.moves -= 100;
        // if auto-move is on, continue moving next turn
        if( u.has_destination() ) {
            u.defer_move( dest_loc );
        }
        return true;
    }

    // Invalid move
    const bool waste_moves = u.is_blind() || u.has_effect( effect_stunned );
    if( waste_moves || dest_loc.z != u.posz() ) {
        add_msg( _( "You bump into the %s!" ), m.obstacle_name( dest_loc ) );
        // Only lose movement if we're blind
        if( waste_moves ) {
            u.moves -= 100;
        }
    } else if( m.ter( dest_loc ) == t_door_locked || m.ter( dest_loc ) == t_door_locked_peep ||
               m.ter( dest_loc ) == t_door_locked_alarm || m.ter( dest_loc ) == t_door_locked_interior ) {
        // Don't drain move points for learning something you could learn just by looking
        add_msg( _( "That door is locked!" ) );
    } else if( m.ter( dest_loc ) == t_door_bar_locked ) {
        add_msg( _( "You rattle the bars but the door is locked!" ) );
    }
    return false;
}

bool game::ramp_move( const tripoint &dest_loc )
{
    if( dest_loc.z != u.posz() ) {
        // No recursive ramp_moves
        return false;
    }

    // We're moving onto a tile with no support, check if it has a ramp below
    if( !m.has_floor_or_support( dest_loc ) ) {
        tripoint below( dest_loc.x, dest_loc.y, dest_loc.z - 1 );
        if( m.has_flag( TFLAG_RAMP, below ) ) {
            // But we're moving onto one from above
            const tripoint dp = dest_loc - u.pos();
            plmove( dp.x, dp.y, -1 );
            // No penalty for misaligned stairs here
            // Also cheaper than climbing up
            return true;
        }

        return false;
    }

    if( !m.has_flag( TFLAG_RAMP, u.pos() ) ||
        m.passable( dest_loc ) ) {
        return false;
    }

    // Try to find an aligned end of the ramp that will make our climb faster
    // Basically, finish walking on the stairs instead of pulling self up by hand
    bool aligned_ramps = false;
    for( const tripoint &pt : m.points_in_radius( u.pos(), 1 ) ) {
        if( rl_dist( pt, dest_loc ) < 2 && m.has_flag( "RAMP_END", pt ) ) {
            aligned_ramps = true;
            break;
        }
    }

    const tripoint above_u( u.posx(), u.posy(), u.posz() + 1 );
    if( m.has_floor_or_support( above_u ) ) {
        add_msg( m_warning, _( "You can't climb here - there's a ceiling above." ) );
        return false;
    }

    const tripoint dp = dest_loc - u.pos();
    const tripoint old_pos = u.pos();
    plmove( dp.x, dp.y, 1 );
    // We can't just take the result of the above function here
    if( u.pos() != old_pos ) {
        u.moves -= 50 + ( aligned_ramps ? 0 : 50 );
    }

    return true;
}

bool game::walk_move( const tripoint &dest_loc )
{
    const optional_vpart_position vp_here = m.veh_at( u.pos() );
    const optional_vpart_position vp_there = m.veh_at( dest_loc );

    bool pushing = false; // moving -into- grabbed tile; skip check for move_cost > 0
    bool pulling = false; // moving -away- from grabbed tile; check for move_cost > 0
    bool shifting_furniture = false; // moving furniture and staying still; skip check for move_cost > 0

    const tripoint furn_pos = u.pos() + u.grab_point;
    const tripoint furn_dest = dest_loc + u.grab_point;

    bool grabbed = u.get_grab_type() != OBJECT_NONE;
    if( grabbed ) {
        const tripoint dp = dest_loc - u.pos();
        pushing = dp ==  u.grab_point;
        pulling = dp == -u.grab_point;
    }

    if( grabbed && dest_loc.z != u.posz() ) {
        add_msg( m_warning, _( "You let go of the grabbed object." ) );
        grabbed = false;
        u.grab( OBJECT_NONE );
    }

    // Now make sure we're actually holding something
    const vehicle *grabbed_vehicle = nullptr;
    if( grabbed && u.get_grab_type() == OBJECT_FURNITURE ) {
        // We only care about shifting, because it's the only one that can change our destination
        if( m.has_furn( u.pos() + u.grab_point ) ) {
            shifting_furniture = !pushing && !pulling;
        } else {
            // We were grabbing a furniture that isn't there
            grabbed = false;
        }
    } else if( grabbed && u.get_grab_type() == OBJECT_VEHICLE ) {
        grabbed_vehicle = veh_pointer_or_null( m.veh_at( u.pos() + u.grab_point ) );
        if( grabbed_vehicle == nullptr ) {
            // We were grabbing a vehicle that isn't there anymore
            grabbed = false;
        }
    } else if( grabbed ) {
        // We were grabbing something WEIRD, let's pretend we weren't
        grabbed = false;
    }

    if( u.grab_point != tripoint_zero && !grabbed ) {
        add_msg( m_warning, _( "Can't find grabbed object." ) );
        u.grab( OBJECT_NONE );
    }

    if( m.impassable( dest_loc ) && !pushing && !shifting_furniture ) {
        return false;
    }
    u.set_underwater( false );

    if( !shifting_furniture && !pushing && !prompt_dangerous_tile( dest_loc ) ) {
        return true;
    }

    // Used to decide whether to print a 'moving is slow message
    const int mcost_from = m.move_cost( u.pos() ); //calculate this _before_ calling grabbed_move

    int modifier = 0;
    if( grabbed && u.get_grab_type() == OBJECT_FURNITURE && u.pos() + u.grab_point == dest_loc ) {
        modifier = -m.furn( dest_loc ).obj().movecost;
    }

    const int mcost = m.combined_movecost( u.pos(), dest_loc, grabbed_vehicle, modifier );
    if( grabbed_move( dest_loc - u.pos() ) ) {
        return true;
    } else if( mcost == 0 ) {
        return false;
    }

    bool diag = trigdist && u.posx() != dest_loc.x && u.posy() != dest_loc.y;
    const int previous_moves = u.moves;
    u.moves -= u.run_cost( mcost, diag );

    u.burn_move_stamina( previous_moves - u.moves );

    // Max out recoil
    u.recoil = MAX_RECOIL;

    // Print a message if movement is slow
    const int mcost_to = m.move_cost( dest_loc ); //calculate this _after_ calling grabbed_move
    const bool fungus = m.has_flag_ter_or_furn( "FUNGUS", u.pos() ) ||
                        m.has_flag_ter_or_furn( "FUNGUS",
                                dest_loc ); //fungal furniture has no slowing effect on mycus characters
    const bool slowed = ( ( !u.has_trait( trait_PARKOUR ) && ( mcost_to > 2 || mcost_from > 2 ) ) ||
                          mcost_to > 4 || mcost_from > 4 ) &&
                        !( u.has_trait( trait_M_IMMUNE ) && fungus );
    if( slowed ) {
        // Unless u.pos() has a higher movecost than dest_loc, state that dest_loc is the cause
        if( mcost_to >= mcost_from ) {
            if( auto displayed_part = vp_there.part_displayed() ) {
                add_msg( m_warning, _( "Moving onto this %s is slow!" ),
                         displayed_part->part().name() );
                sfx::do_obstacle( displayed_part->part().info().get_id().str() );
            } else {
                add_msg( m_warning, _( "Moving onto this %s is slow!" ), m.name( dest_loc ) );
                sfx::do_obstacle( m.ter( dest_loc ).id().str() );
            }
        } else {
            if( auto displayed_part = vp_here.part_displayed() ) {
                add_msg( m_warning, _( "Moving off of this %s is slow!" ),
                         displayed_part->part().name() );
                sfx::do_obstacle( displayed_part->part().info().get_id().str() );
            } else {
                add_msg( m_warning, _( "Moving off of this %s is slow!" ), m.name( u.pos() ) );
                sfx::do_obstacle( m.ter( u.pos() ).id().str() );
            }
        }
    }

    if( u.has_trait( trait_id( "LEG_TENT_BRACE" ) ) && ( !u.footwear_factor() ||
            ( u.footwear_factor() == .5 && one_in( 2 ) ) ) ) {
        // DX and IN are long suits for Cephalopods,
        // so this shouldn't cause too much hardship
        // Presumed that if it's swimmable, they're
        // swimming and won't stick
        ///\EFFECT_DEX decreases chance of tentacles getting stuck to the ground

        ///\EFFECT_INT decreases chance of tentacles getting stuck to the ground
        if( !m.has_flag( "SWIMMABLE", dest_loc ) && one_in( 80 + u.dex_cur + u.int_cur ) ) {
            add_msg( _( "Your tentacles stick to the ground, but you pull them free." ) );
            u.mod_fatigue( 1 );
        }
    }

    if( !u.has_artifact_with( AEP_STEALTH ) && !u.has_trait( trait_id( "DEBUG_SILENT" ) ) ) {
        int volume = 6;
        volume *= u.mutation_value( "noise_modifier" );
        if( volume > 0 ) {
            if( u.is_wearing( "rm13_armor_on" ) ) {
                volume = 2;
            } else if( u.has_bionic( bionic_id( "bio_ankles" ) ) ) {
                volume = 12;
            }
            if( u.get_movement_mode() == "run" ) {
                volume *= 1.5;
            } else if( u.get_movement_mode() == "crouch" ) {
                volume /= 2;
            }
            sounds::sound( dest_loc, volume, sounds::sound_t::movement, _( "footsteps" ), true,
                           "none", "none" );    // Sound of footsteps may awaken nearby monsters
            sfx::do_footstep();
        }

        if( one_in( 20 ) && u.has_artifact_with( AEP_MOVEMENT_NOISE ) ) {
            sounds::sound( u.pos(), 40, sounds::sound_t::movement, _( "a rattling sound." ), true,
                           "misc", "rattling" );
        }
    }

    if( u.is_hauling() ) {
        u.assign_activity( activity_id( "ACT_MOVE_ITEMS" ) );
        // Whether the source is inside a vehicle (not supported)
        u.activity.values.push_back( 0 );
        // Whether the destination is inside a vehicle (not supported)
        u.activity.values.push_back( 0 );
        // Source relative to the player
        u.activity.placement = u.pos() - dest_loc;
        // Destination relative to the player
        u.activity.coords.push_back( tripoint_zero );
        map_stack items = m.i_at( u.pos() );
        if( items.empty() ) {
            u.stop_hauling();
        }
        int index = 0;
        for( auto it = items.begin(); it != items.end(); ++index, ++it ) {
            int amount = it->count();
            u.activity.values.push_back( index );
            u.activity.values.push_back( amount );
        }
    }
    if( m.has_flag_ter_or_furn( TFLAG_HIDE_PLACE, dest_loc ) ) {
        add_msg( m_good, _( "You are hiding in the %s." ), m.name( dest_loc ) );
    }

    if( dest_loc != u.pos() ) {
        u.lifetime_stats.squares_walked++;
    }

    place_player( dest_loc );

    if( pulling ) {
        const time_duration fire_age = m.get_field_age( furn_pos, fd_fire );
        const int fire_str = m.get_field_strength( furn_pos, fd_fire );
        m.remove_field( furn_pos, fd_fire );
        m.set_field_strength( furn_dest, fd_fire, fire_str );
        m.set_field_age( furn_dest, fd_fire, fire_age );
    }

    on_move_effects();

    return true;
}

void game::place_player( const tripoint &dest_loc )
{
    const optional_vpart_position vp1 = m.veh_at( dest_loc );
    if( const cata::optional<std::string> label = vp1.get_label() ) {
        add_msg( m_info, _( "Label here: %s" ), *label );
    }
    std::string signage = m.get_signage( dest_loc );
    if( !signage.empty() ) {
        if( !u.has_trait( trait_ILLITERATE ) ) {
            add_msg( m_info, _( "The sign says: %s" ), signage );
        } else {
            add_msg( m_info, _( "There is a sign here, but you are unable to read it." ) );
        }
    }
    if( m.has_graffiti_at( dest_loc ) ) {
        if( !u.has_trait( trait_ILLITERATE ) ) {
            add_msg( m_info, _( "Written here: %s" ), m.graffiti_at( dest_loc ) );
        } else {
            add_msg( m_info, _( "Something is written here, but you are unable to read it." ) );
        }
    }
    // TODO: Move the stuff below to a Character method so that NPCs can reuse it
    if( m.has_flag( "ROUGH", dest_loc ) && ( !u.in_vehicle ) ) {
        if( one_in( 5 ) && u.get_armor_bash( bp_foot_l ) < rng( 2, 5 ) ) {
            add_msg( m_bad, _( "You hurt your left foot on the %s!" ),
                     m.has_flag_ter( "ROUGH", dest_loc ) ? m.tername( dest_loc ) : m.furnname(
                         dest_loc ) );
            u.deal_damage( nullptr, bp_foot_l, damage_instance( DT_CUT, 1 ) );
        }
        if( one_in( 5 ) && u.get_armor_bash( bp_foot_r ) < rng( 2, 5 ) ) {
            add_msg( m_bad, _( "You hurt your right foot on the %s!" ),
                     m.has_flag_ter( "ROUGH", dest_loc ) ? m.tername( dest_loc ) : m.furnname(
                         dest_loc ) );
            u.deal_damage( nullptr, bp_foot_l, damage_instance( DT_CUT, 1 ) );
        }
    }
    ///\EFFECT_DEX increases chance of avoiding cuts on sharp terrain
    if( m.has_flag( "SHARP", dest_loc ) && !one_in( 3 ) && !x_in_y( 1 + u.dex_cur / 2, 40 ) &&
        ( !u.in_vehicle ) && ( !u.has_trait( trait_PARKOUR ) || one_in( 4 ) ) ) {
        body_part bp = random_body_part();
        if( u.deal_damage( nullptr, bp, damage_instance( DT_CUT, rng( 1, 10 ) ) ).total_damage() > 0 ) {
            //~ 1$s - bodypart name in accusative, 2$s is terrain name.
            add_msg( m_bad, _( "You cut your %1$s on the %2$s!" ),
                     body_part_name_accusative( bp ),
                     m.has_flag_ter( "SHARP", dest_loc ) ? m.tername( dest_loc ) : m.furnname(
                         dest_loc ) );
            if( ( u.has_trait( trait_INFRESIST ) ) && ( one_in( 1024 ) ) ) {
                u.add_effect( effect_tetanus, 1_turns, num_bp, true );
            } else if( ( !u.has_trait( trait_INFIMMUNE ) || !u.has_trait( trait_INFRESIST ) ) &&
                       ( one_in( 256 ) ) ) {
                u.add_effect( effect_tetanus, 1_turns, num_bp, true );
            }
        }
    }
    if( m.has_flag( "UNSTABLE", dest_loc ) ) {
        u.add_effect( effect_bouldering, 1_turns, num_bp, true );
    } else if( u.has_effect( effect_bouldering ) ) {
        u.remove_effect( effect_bouldering );
    }
    if( m.has_flag_ter_or_furn( TFLAG_NO_SIGHT, dest_loc ) ) {
        u.add_effect( effect_no_sight, 1_turns, num_bp, true );
    } else if( u.has_effect( effect_no_sight ) ) {
        u.remove_effect( effect_no_sight );
    }

    // If we moved out of the nonant, we need update our map data
    if( m.has_flag( "SWIMMABLE", dest_loc ) && u.has_effect( effect_onfire ) ) {
        add_msg( _( "The water puts out the flames!" ) );
        u.remove_effect( effect_onfire );
    }

    if( monster *const mon_ptr = critter_at<monster>( dest_loc ) ) {
        // We displaced a monster. It's probably a bug if it wasn't a friendly mon...
        // Immobile monsters can't be displaced.
        monster &critter = *mon_ptr;
        critter.move_to( u.pos(), true ); // Force the movement even though the player is there right now.
        add_msg( _( "You displace the %s." ), critter.name() );
    }

    // If the player is in a vehicle, unboard them from the current part
    if( u.in_vehicle ) {
        m.unboard_vehicle( u.pos() );
    }
    // Move the player
    // Start with z-level, to make it less likely that old functions (2D ones) freak out
    if( m.has_zlevels() && dest_loc.z != get_levz() ) {
        vertical_shift( dest_loc.z );
    }

    if( u.is_hauling() && ( !m.can_put_items( dest_loc ) ||
                            m.has_flag( TFLAG_DEEP_WATER, dest_loc ) ||
                            vp1 ) ) {
        u.stop_hauling();
    }
    u.setpos( dest_loc );
    update_map( u );
    // Important: don't use dest_loc after this line. `update_map` may have shifted the map
    // and dest_loc was not adjusted and therefore is still in the un-shifted system and probably wrong.

    //Auto pulp or butcher and Auto foraging
    if( get_option<bool>( "AUTO_FEATURES" ) && mostseen == 0 ) {
        static const direction adjacentDir[8] = { NORTH, NORTHEAST, EAST, SOUTHEAST, SOUTH, SOUTHWEST, WEST, NORTHWEST };

        const std::string forage_type = get_option<std::string>( "AUTO_FORAGING" );
        if( forage_type != "off" ) {
            const auto forage = [&]( const tripoint & pos ) {
                const auto &xter_t = m.ter( pos ).obj().examine;
                const auto &xfurn_t = m.furn( pos ).obj().examine;
                const bool forage_everything = forage_type == "both";
                const bool forage_bushes = forage_everything || forage_type == "bushes";
                const bool forage_trees = forage_everything || forage_type == "trees";
                if( xter_t == &iexamine::none ) {
                    return;
                } else if( ( forage_bushes && xter_t == &iexamine::shrub_marloss ) ||
                           ( forage_bushes && xter_t == &iexamine::shrub_wildveggies ) ||
                           ( forage_bushes && xter_t == &iexamine::harvest_ter_nectar ) ||
                           ( forage_trees && xter_t == &iexamine::tree_marloss ) ||
                           ( forage_trees && xter_t == &iexamine::harvest_ter ) ||
                           ( forage_trees && xter_t == &iexamine::harvest_ter_nectar )
                         ) {
                    xter_t( u, pos );
                } else if( ( forage_everything && xfurn_t == &iexamine::harvest_furn ) ||
                           ( forage_everything && xfurn_t == &iexamine::harvest_furn_nectar )
                         ) {
                    xfurn_t( u, pos );
                }
            };

            for( auto &elem : adjacentDir ) {
                forage( u.pos() + direction_XY( elem ) );
            }
        }

        const std::string pulp_butcher = get_option<std::string>( "AUTO_PULP_BUTCHER" );
        if( pulp_butcher == "butcher" && u.max_quality( quality_id( "BUTCHER" ) ) > INT_MIN ) {
            std::vector<int> corpses;
            auto items = m.i_at( u.pos() );

            for( size_t i = 0; i < items.size(); i++ ) {
                if( items[i].is_corpse() ) {
                    corpses.push_back( i );
                }
            }

            if( !corpses.empty() ) {
                u.assign_activity( activity_id( "ACT_BUTCHER" ), 0, -1 );
                for( int i : corpses ) {
                    u.activity.values.push_back( i );
                }
            }
        } else if( pulp_butcher == "pulp" || pulp_butcher == "pulp_adjacent" ) {
            const auto pulp = [&]( const tripoint & pos ) {
                for( const auto &maybe_corpse : m.i_at( pos ) ) {
                    if( maybe_corpse.is_corpse() && maybe_corpse.can_revive() &&
                        maybe_corpse.get_mtype()->bloodType() != fd_acid ) {
                        u.assign_activity( activity_id( "ACT_PULP" ), calendar::INDEFINITELY_LONG, 0 );
                        u.activity.placement = pos;
                        u.activity.auto_resume = true;
                        u.activity.str_values.push_back( "auto_pulp_no_acid" );
                        return;
                    }
                }
            };

            if( pulp_butcher == "pulp_adjacent" ) {
                for( auto &elem : adjacentDir ) {
                    pulp( u.pos() + direction_XY( elem ) );
                }
            } else {
                pulp( u.pos() );
            }
        }
    }

    //Autopickup
    if( get_option<bool>( "AUTO_PICKUP" ) && !u.is_hauling() &&
        ( !get_option<bool>( "AUTO_PICKUP_SAFEMODE" ) || mostseen == 0 ) &&
        ( m.has_items( u.pos() ) || get_option<bool>( "AUTO_PICKUP_ADJACENT" ) ) ) {
        Pickup::pick_up( u.pos(), -1 );
    }

    // If the new tile is a boardable part, board it
    if( vp1.part_with_feature( "BOARDABLE", true ) ) {
        m.board_vehicle( u.pos(), &u );
    }

    // Traps!
    // Try to detect.
    u.search_surroundings();
    m.creature_on_trap( u );
    // Drench the player if swimmable
    if( m.has_flag( "SWIMMABLE", u.pos() ) ) {
        u.drench( 40, { { bp_foot_l, bp_foot_r, bp_leg_l, bp_leg_r } }, false );
    }

    // List items here
    if( !m.has_flag( "SEALED", u.pos() ) ) {
        if( get_option<bool>( "NO_AUTO_PICKUP_ZONES_LIST_ITEMS" ) ||
            !g->check_zone( zone_type_id( "NO_AUTO_PICKUP" ), u.pos() ) ) {
            if( u.is_blind() && !m.i_at( u.pos() ).empty() ) {
                add_msg( _( "There's something here, but you can't see what it is." ) );
            } else if( m.has_items( u.pos() ) ) {
                std::vector<std::string> names;
                std::vector<size_t> counts;
                std::vector<item> items;
                for( auto &tmpitem : m.i_at( u.pos() ) ) {

                    std::string next_tname = tmpitem.tname();
                    std::string next_dname = tmpitem.display_name();
                    bool by_charges = tmpitem.count_by_charges();
                    bool got_it = false;
                    for( size_t i = 0; i < names.size(); ++i ) {
                        if( by_charges && next_tname == names[i] ) {
                            counts[i] += tmpitem.charges;
                            got_it = true;
                            break;
                        } else if( next_dname == names[i] ) {
                            counts[i] += 1;
                            got_it = true;
                            break;
                        }
                    }
                    if( !got_it ) {
                        if( by_charges ) {
                            names.push_back( tmpitem.tname( tmpitem.charges ) );
                            counts.push_back( tmpitem.charges );
                        } else {
                            names.push_back( tmpitem.display_name( 1 ) );
                            counts.push_back( 1 );
                        }
                        items.push_back( tmpitem );
                    }
                    if( names.size() > 10 ) {
                        break;
                    }
                }
                for( size_t i = 0; i < names.size(); ++i ) {
                    if( !items[i].count_by_charges() ) {
                        names[i] = items[i].display_name( counts[i] );
                    } else {
                        names[i] = items[i].tname( counts[i] );
                    }
                }
                int and_the_rest = 0;
                for( size_t i = 0; i < names.size(); ++i ) {
                    //~ number of items: "<number> <item>"
                    std::string fmt = ngettext( "%1$d %2$s", "%1$d %2$s", counts[i] );
                    names[i] = string_format( fmt, counts[i], names[i] );
                    // Skip the first two.
                    if( i > 1 ) {
                        and_the_rest += counts[i];
                    }
                }
                if( names.size() == 1 ) {
                    add_msg( _( "You see here %s." ), names[0] );
                } else if( names.size() == 2 ) {
                    add_msg( _( "You see here %s and %s." ), names[0], names[1] );
                } else if( names.size() == 3 ) {
                    add_msg( _( "You see here %s, %s, and %s." ), names[0], names[1], names[2] );
                } else if( and_the_rest < 7 ) {
                    add_msg( ngettext( "You see here %s, %s and %d more item.",
                                       "You see here %s, %s and %d more items.",
                                       and_the_rest ),
                             names[0], names[1], and_the_rest );
                } else {
                    add_msg( _( "You see here %s and many more items." ), names[0] );
                }
            }
        }
    }

    if( vp1.part_with_feature( "CONTROLS", true ) && u.in_vehicle ) {
        add_msg( _( "There are vehicle controls here." ) );
        add_msg( m_info, _( "%s to drive." ), press_x( ACTION_CONTROL_VEHICLE ) );
    }
}

void game::place_player_overmap( const tripoint &om_dest )
{
    //First offload the active npcs.
    unload_npcs();
    for( monster &critter : all_monsters() ) {
        despawn_monster( critter );
    }
    if( u.in_vehicle ) {
        m.unboard_vehicle( u.pos() );
    }
    const int minz = m.has_zlevels() ? -OVERMAP_DEPTH : get_levz();
    const int maxz = m.has_zlevels() ? OVERMAP_HEIGHT : get_levz();
    for( int z = minz; z <= maxz; z++ ) {
        m.clear_vehicle_cache( z );
        m.clear_vehicle_list( z );
    }
    // offset because load_map expects the coordinates of the top left corner, but the
    // player will be centered in the middle of the map.
    const tripoint map_om_pos( om_dest.x * 2 - HALF_MAPSIZE, om_dest.y * 2 - HALF_MAPSIZE, om_dest.z );
    const tripoint player_pos( u.pos().x, u.pos().y, map_om_pos.z );
    load_map( map_om_pos );
    load_npcs();
    m.spawn_monsters( true ); // Static monsters
    update_overmap_seen();
    // update weather now as it could be different on the new location
    weather.nextweather = calendar::turn;
    place_player( player_pos );
}

bool game::phasing_move( const tripoint &dest_loc )
{
    if( !u.has_active_bionic( bionic_id( "bio_probability_travel" ) ) || u.power_level < 250 ) {
        return false;
    }

    if( dest_loc.z != u.posz() ) {
        // No vertical phasing yet
        return false;
    }

    //probability travel through walls but not water
    tripoint dest = dest_loc;
    // tile is impassable
    int tunneldist = 0;
    const int dx = sgn( dest.x - u.posx() );
    const int dy = sgn( dest.y - u.posy() );
    while( m.impassable( dest ) ||
           ( critter_at( dest ) != nullptr && tunneldist > 0 ) ) {
        //add 1 to tunnel distance for each impassable tile in the line
        tunneldist += 1;
        if( tunneldist * 250 >
            u.power_level ) { //oops, not enough energy! Tunneling costs 250 bionic power per impassable tile
            add_msg( _( "You try to quantum tunnel through the barrier but are reflected! Try again with more energy!" ) );
            u.charge_power( -250 );
            return false;
        }

        if( tunneldist > 24 ) {
            add_msg( m_info, _( "It's too dangerous to tunnel that far!" ) );
            u.charge_power( -250 );
            return false;
        }

        dest.x += dx;
        dest.y += dy;
    }

    if( tunneldist != 0 ) {
        if( u.in_vehicle ) {
            m.unboard_vehicle( u.pos() );
        }

        add_msg( _( "You quantum tunnel through the %d-tile wide barrier!" ), tunneldist );
        u.charge_power( -( tunneldist * 250 ) ); //tunneling costs 250 bionic power per impassable tile
        u.moves -= 100; //tunneling costs 100 moves
        u.setpos( dest );

        if( m.veh_at( u.pos() ).part_with_feature( "BOARDABLE", true ) ) {
            m.board_vehicle( u.pos(), &u );
        }

        u.grab( OBJECT_NONE );
        on_move_effects();
        return true;
    }

    return false;
}

bool game::grabbed_furn_move( const tripoint &dp )
{
    // Furniture: pull, push, or standing still and nudging object around.
    // Can push furniture out of reach.
    tripoint fpos = u.pos() + u.grab_point;
    // supposed position of grabbed furniture
    if( !m.has_furn( fpos ) ) {
        // Where did it go? We're grabbing thin air so reset.
        add_msg( m_info, _( "No furniture at grabbed point." ) );
        u.grab( OBJECT_NONE );
        return false;
    }

    const bool pushing_furniture = dp ==  u.grab_point;
    const bool pulling_furniture = dp == -u.grab_point;
    const bool shifting_furniture = !pushing_furniture && !pulling_furniture;

    tripoint fdest = fpos + dp; // intended destination of furniture.
    // Check floor: floorless tiles don't need to be flat and have no traps
    const bool has_floor = m.has_floor( fdest );
    // Unfortunately, game::is_empty fails for tiles we're standing on,
    // which will forbid pulling, so:
    const bool canmove = (
                             m.passable( fdest ) &&
                             critter_at<npc>( fdest ) == nullptr &&
                             critter_at<monster>( fdest ) == nullptr &&
                             ( !pulling_furniture || is_empty( u.pos() + dp ) ) &&
                             ( !has_floor || m.has_flag( "FLAT", fdest ) ) &&
                             !m.has_furn( fdest ) &&
                             !m.veh_at( fdest ) &&
                             ( !has_floor || m.tr_at( fdest ).is_null() )
                         );

    const furn_t furntype = m.furn( fpos ).obj();
    const int src_items = m.i_at( fpos ).size();
    const int dst_items = m.i_at( fdest ).size();
<<<<<<< HEAD
    bool dst_item_ok = ( !m.has_flag( "NOITEM", fdest ) &&
                         !m.has_flag( "SWIMMABLE", fdest ) &&
                         !m.has_flag( "DESTROY_ITEM", fdest ) );
    bool src_item_ok = ( m.furn( fpos ).obj().has_flag( "CONTAINER" ) ||
                         m.furn( fpos ).obj().has_flag( "FIRE_CONTAINER" ) ||
                         m.furn( fpos ).obj().has_flag( "SEALED" ) );
=======
    const bool only_liquid_items = std::all_of( m.i_at( fdest ).begin(), m.i_at( fdest ).end(),
    [&]( item & liquid_item ) {
        return liquid_item.made_of_from_type( LIQUID );
    } );

    const bool dst_item_ok = !m.has_flag( "NOITEM", fdest ) &&
                             !m.has_flag( "SWIMMABLE", fdest ) &&
                             !m.has_flag( "DESTROY_ITEM", fdest ) &&
                             only_liquid_items;
    const bool src_item_ok = m.furn( fpos ).obj().has_flag( "CONTAINER" ) ||
                             m.furn( fpos ).obj().has_flag( "SEALED" );
>>>>>>> 9565c64d

    const int fire_str = m.get_field_strength( fpos, fd_fire );
    time_duration fire_age = m.get_field_age( fpos, fd_fire );

    int str_req = furntype.move_str_req;
    // Factor in weight of items contained in the furniture.
    units::mass furniture_contents_weight = 0_gram;
    for( auto &contained_item : m.i_at( fpos ) ) {
        furniture_contents_weight += contained_item.weight();
    }
    str_req += furniture_contents_weight / 4_kilogram;

    if( !canmove ) {
        // TODO: What is something?
        add_msg( _( "The %s collides with something." ), furntype.name() );
        u.moves -= 50;
        return true;
        ///\EFFECT_STR determines ability to drag furniture
    } else if( str_req > u.get_str() &&
               one_in( std::max( 20 - str_req - u.get_str(), 2 ) ) ) {
        add_msg( m_bad, _( "You strain yourself trying to move the heavy %s!" ),
                 furntype.name() );
        u.moves -= 100;
        u.mod_pain( 1 ); // Hurt ourselves.
        return true; // furniture and or obstacle wins.
    } else if( !src_item_ok && !dst_item_ok && dst_items > 0 ) {
        add_msg( _( "There's stuff in the way." ) );
        u.moves -= 50;
        return true;
    }

    u.moves -= str_req * 10;
    // Additional penalty if we can't comfortably move it.
    if( str_req > u.get_str() ) {
        int move_penalty = std::pow( str_req, 2.0 ) + 100.0;
        if( move_penalty <= 1000 ) {
            u.moves -= 100;
            add_msg( m_bad, _( "The %s is too heavy for you to budge." ),
                     furntype.name() );
            return true;
        }
        u.moves -= move_penalty;
        if( move_penalty > 500 ) {
            add_msg( _( "Moving the heavy %s is taking a lot of time!" ),
                     furntype.name() );
        } else if( move_penalty > 200 ) {
            if( one_in( 3 ) ) { // Nag only occasionally.
                add_msg( _( "It takes some time to move the heavy %s." ),
                         furntype.name() );
            }
        }
    }
    sounds::sound( fdest, furntype.move_str_req * 2, sounds::sound_t::movement,
                   _( "a scraping noise." ), true, "misc", "scraping" );

    // Actually move the furniture.
    m.furn_set( fdest, m.furn( fpos ) );
    m.furn_set( fpos, f_null );

<<<<<<< HEAD
    if( fire_str == 1 && !pulling_furniture ) {
        m.remove_field( fpos, fd_fire );
        m.set_field_strength( fdest, fd_fire, fire_str );
        m.set_field_age( fdest, fd_fire, fire_age );
    }

    if( src_items > 0 ) { // and the stuff inside.
=======
    // Is there is only liquids on the ground, remove them after moving furniture.
    if( dst_items > 0 && only_liquid_items ) {
        m.i_clear( fdest );
    }

    if( src_items > 0 ) { // Move the stuff inside.
>>>>>>> 9565c64d
        if( dst_item_ok && src_item_ok ) {
            // Assume contents of both cells are legal, so we can just swap contents.
            std::list<item> temp;
            std::move( m.i_at( fpos ).begin(), m.i_at( fpos ).end(),
                       std::back_inserter( temp ) );
            m.i_clear( fpos );
            for( auto item_iter = m.i_at( fdest ).begin();
                 item_iter != m.i_at( fdest ).end(); ++item_iter ) {
                m.i_at( fpos ).push_back( *item_iter );
            }
            m.i_clear( fdest );
            for( auto &cur_item : temp ) {
                m.i_at( fdest ).push_back( cur_item );
            }
        } else {
            add_msg( _( "Stuff spills from the %s!" ), furntype.name() );
        }
    }

    if( shifting_furniture ) {
        // We didn't move
        tripoint d_sum = u.grab_point + dp;
        if( abs( d_sum.x ) < 2 && abs( d_sum.y ) < 2 ) {
            u.grab_point = d_sum; // furniture moved relative to us
        } else { // we pushed furniture out of reach
<<<<<<< HEAD
            add_msg( _( "You let go of the %s." ), furntype.name().c_str() );
=======
            add_msg( _( "You let go of the %s" ), furntype.name() );
>>>>>>> 9565c64d
            u.grab( OBJECT_NONE );
        }
        return true; // We moved furniture but stayed still.
    }

    if( pushing_furniture && m.impassable( fpos ) ) {
        // Not sure how that chair got into a wall, but don't let player follow.
<<<<<<< HEAD
        add_msg( _( "You let go of the %1$s as it slides past %2$s." ),
                 furntype.name().c_str(), m.tername( fdest ).c_str() );
=======
        add_msg( _( "You let go of the %1$s as it slides past %2$s" ),
                 furntype.name(), m.tername( fdest ) );
>>>>>>> 9565c64d
        u.grab( OBJECT_NONE );
        return true;
    }

    return false;
}

bool game::grabbed_move( const tripoint &dp )
{
    if( u.get_grab_type() == OBJECT_NONE ) {
        return false;
    }

    if( dp.z != 0 ) {
        // No dragging stuff up/down stairs yet!
        return false;
    }

    // vehicle: pulling, pushing, or moving around the grabbed object.
    if( u.get_grab_type() == OBJECT_VEHICLE ) {
        return grabbed_veh_move( dp );
    }

    if( u.get_grab_type() == OBJECT_FURNITURE ) {
        return grabbed_furn_move( dp );
    }

    add_msg( m_info, _( "Nothing at grabbed point %d,%d,%d or bad grabbed object type." ),
             u.grab_point.x, u.grab_point.y, u.grab_point.z );
    u.grab( OBJECT_NONE );
    return false;
}

void game::on_move_effects()
{
    // TODO: Move this to a character method
    if( u.lifetime_stats.squares_walked % 8 == 0 ) {
        if( u.has_active_bionic( bionic_id( "bio_torsionratchet" ) ) ) {
            u.charge_power( 1 );
        }
    }
    if( u.lifetime_stats.squares_walked % 160 == 0 ) {
        if( u.has_bionic( bionic_id( "bio_torsionratchet" ) ) ) {
            u.charge_power( 1 );
        }
    }
    if( u.has_active_bionic( bionic_id( "bio_jointservo" ) ) ) {
        if( u.get_movement_mode() == "run" ) {
            u.charge_power( -20 );
        } else {
            u.charge_power( -10 );
        }
    }

    if( u.get_movement_mode() == "run" ) {
        if( u.stamina <= 0 ) {
            u.toggle_run_mode();
        }
        if( u.stamina < u.get_stamina_max() / 2 && one_in( u.stamina ) ) {
            u.add_effect( effect_winded, 3_turns );
        }
    }

    // apply martial art move bonuses
    u.ma_onmove_effects();

    sfx::do_ambient();
}

void game::plswim( const tripoint &p )
{
    if( !m.has_flag( "SWIMMABLE", p ) ) {
        dbg( D_ERROR ) << "game:plswim: Tried to swim in "
                       << m.tername( p ) << "!";
        debugmsg( "Tried to swim in %s!", m.tername( p ) );
        return;
    }
    if( u.has_effect( effect_onfire ) ) {
        add_msg( _( "The water puts out the flames!" ) );
        u.remove_effect( effect_onfire );
    }
    if( u.has_effect( effect_glowing ) ) {
        add_msg( _( "The water washes off the glowing goo!" ) );
        u.remove_effect( effect_glowing );
    }
    int movecost = u.swim_speed();
    u.practice( skill_id( "swimming" ), u.is_underwater() ? 2 : 1 );
    if( movecost >= 500 ) {
        if( !u.is_underwater() && !( u.shoe_type_count( "swim_fins" ) == 2 ||
                                     ( u.shoe_type_count( "swim_fins" ) == 1 && one_in( 2 ) ) ) ) {
            add_msg( m_bad, _( "You sink like a rock!" ) );
            u.set_underwater( true );
            ///\EFFECT_STR increases breath-holding capacity while sinking
            u.oxygen = 30 + 2 * u.str_cur;
        }
    }
    if( u.oxygen <= 5 && u.is_underwater() ) {
        if( movecost < 500 ) {
            popup( _( "You need to breathe! (%s to surface.)" ), press_x( ACTION_MOVE_UP ) );
        } else {
            popup( _( "You need to breathe but you can't swim!  Get to dry land, quick!" ) );
        }
    }
    bool diagonal = ( p.x != u.posx() && p.y != u.posy() );
    if( u.in_vehicle ) {
        m.unboard_vehicle( u.pos() );
    }
    u.setpos( p );
    update_map( u );
    if( m.veh_at( u.pos() ).part_with_feature( VPFLAG_BOARDABLE, true ) ) {
        m.board_vehicle( u.pos(), &u );
    }
    u.moves -= ( movecost > 200 ? 200 : movecost )  * ( trigdist && diagonal ? 1.41 : 1 );
    u.inv.rust_iron_items();

    u.burn_move_stamina( movecost );

    body_part_set drenchFlags{ {
            bp_leg_l, bp_leg_r, bp_torso, bp_arm_l,
            bp_arm_r, bp_foot_l, bp_foot_r, bp_hand_l, bp_hand_r
        }
    };

    if( u.is_underwater() ) {
        drenchFlags |= { { bp_head, bp_eyes, bp_mouth, bp_hand_l, bp_hand_r } };
    }
    u.drench( 100, drenchFlags, true );
}

float rate_critter( const Creature &c )
{
    const npc *np = dynamic_cast<const npc *>( &c );
    if( np != nullptr ) {
        return np->weapon_value( np->weapon );
    }

    const monster *m = dynamic_cast<const monster *>( &c );
    return m->type->difficulty;
}

void game::autoattack()
{
    int reach = u.weapon.reach_range( u );
    auto critters = u.get_hostile_creatures( reach );
    if( critters.empty() ) {
        add_msg( m_info, _( "No hostile creature in reach. Waiting a turn." ) );
        if( check_safe_mode_allowed() ) {
            u.pause();
        }
        return;
    }

    Creature &best = **std::max_element( critters.begin(), critters.end(),
    []( const Creature * l, const Creature * r ) {
        return rate_critter( *l ) > rate_critter( *r );
    } );

    const tripoint diff = best.pos() - u.pos();
    if( abs( diff.x ) <= 1 && abs( diff.y ) <= 1 && diff.z == 0 ) {
        plmove( diff.x, diff.y );
        return;
    }

    u.reach_attack( best.pos() );
}

void game::fling_creature( Creature *c, const int &dir, float flvel, bool controlled )
{
    if( c == nullptr ) {
        debugmsg( "game::fling_creature invoked on null target" );
        return;
    }

    if( c->is_dead_state() ) {
        // Flinging a corpse causes problems, don't enable without testing
        return;
    }

    if( c->is_hallucination() ) {
        // Don't fling hallucinations
        return;
    }

    int steps = 0;
    bool thru = true;
    const bool is_u = ( c == &u );
    // Don't animate critters getting bashed if animations are off
    const bool animate = is_u || get_option<bool>( "ANIMATIONS" );

    player *p = dynamic_cast<player *>( c );

    tileray tdir( dir );
    int range = flvel / 10;
    tripoint pt = c->pos();
    while( range > 0 ) {
        c->underwater = false;
        // TODO: Check whenever it is actually in the viewport
        // or maybe even just redraw the changed tiles
        bool seen = is_u || u.sees( *c ); // To avoid redrawing when not seen
        tdir.advance();
        pt.x = c->posx() + tdir.dx();
        pt.y = c->posy() + tdir.dy();
        float force = 0;

        if( monster *const mon_ptr = critter_at<monster>( pt ) ) {
            monster &critter = *mon_ptr;
            // Approximate critter's "stopping power" with its max hp
            force = std::min<float>( 1.5f * critter.type->hp, flvel );
            const int damage = rng( force, force * 2.0f ) / 6;
            c->impact( damage, pt );
            // Multiply zed damage by 6 because no body parts
            const int zed_damage = std::max( 0, ( damage - critter.get_armor_bash( bp_torso ) ) * 6 );
            // TODO: Pass the "flinger" here - it's not the flung critter that deals damage
            critter.apply_damage( c, bp_torso, zed_damage );
            critter.check_dead_state();
            if( !critter.is_dead() ) {
                thru = false;
            }
        } else if( m.impassable( pt ) ) {
            if( !m.veh_at( pt ).obstacle_at_part() ) {
                force = std::min<float>( m.bash_strength( pt ), flvel );
            } else {
                // No good way of limiting force here
                // Keep it 1 less than maximum to make the impact hurt
                // but to keep the target flying after it
                force = flvel - 1;
            }
            const int damage = rng( force, force * 2.0f ) / 9;
            c->impact( damage, pt );
            if( m.is_bashable( pt ) ) {
                // Only go through if we successfully make the tile passable
                m.bash( pt, flvel );
                thru = m.passable( pt );
            } else {
                thru = false;
            }
        }

        // If the critter dies during flinging, moving it around causes debugmsgs
        if( c->is_dead_state() ) {
            return;
        }

        flvel -= force;
        if( thru ) {
            if( p != nullptr ) {
                if( p->in_vehicle ) {
                    m.unboard_vehicle( p->pos() );
                }
                // If we're flinging the player around, make sure the map stays centered on them.
                if( is_u ) {
                    update_map( pt.x, pt.y );
                } else {
                    p->setpos( pt );
                }
            } else if( !critter_at( pt ) ) {
                // Dying monster doesn't always leave an empty tile (blob spawning etc.)
                // Just don't setpos if it happens - next iteration will do so
                // or the monster will stop a tile before the unpassable one
                c->setpos( pt );
            }
        } else {
            // Don't zero flvel - count this as slamming both the obstacle and the ground
            // although at lower velocity
            break;
        }
        range--;
        steps++;
        if( animate && ( seen || u.sees( *c ) ) ) {
            draw();
        }
    }

    // Fall down to the ground - always on the last reached tile
    if( !m.has_flag( "SWIMMABLE", c->pos() ) ) {
        const trap_id trap_under_creature = m.tr_at( c->pos() ).loadid;
        // Didn't smash into a wall or a floor so only take the fall damage
        if( thru && trap_under_creature == tr_ledge ) {
            m.creature_on_trap( *c, false );
        } else {
            // Fall on ground
            int force = rng( flvel, flvel * 2 ) / 9;
            if( controlled ) {
                force = std::max( force / 2 - 5, 0 );
            }
            if( force > 0 ) {
                int dmg = c->impact( force, c->pos() );
                // TODO: Make landing damage the floor
                m.bash( c->pos(), dmg / 4, false, false, false );
            }
            // Always apply traps to creature i.e. bear traps, tele traps etc.
            m.creature_on_trap( *c, false );
        }
    } else {
        c->underwater = true;
        if( is_u ) {
            if( controlled ) {
                add_msg( _( "You dive into water." ) );
            } else {
                add_msg( m_warning, _( "You fall into water." ) );
            }
        }
    }
}

cata::optional<tripoint> point_selection_menu( const std::vector<tripoint> &pts )
{
    if( pts.empty() ) {
        debugmsg( "point_selection_menu called with empty point set" );
        return cata::nullopt;
    }

    if( pts.size() == 1 ) {
        return pts[0];
    }

    const tripoint &upos = g->u.pos();
    uilist pmenu;
    pmenu.title = _( "Climb where?" );
    int num = 0;
    for( const tripoint &pt : pts ) {
        // TODO: Sort the menu so that it can be used with numpad directions
        const std::string &direction = direction_name( direction_from( upos.x, upos.y, pt.x, pt.y ) );
        // TODO: Inform player what is on said tile
        // But don't just print terrain name (in many cases it will be "open air")
        pmenu.addentry( num++, true, MENU_AUTOASSIGN, _( "Climb %s" ), direction );
    }

    pmenu.query();
    const int ret = pmenu.ret;
    if( ret < 0 || ret >= num ) {
        return cata::nullopt;
    }

    return pts[ret];
}

void game::vertical_move( int movez, bool force )
{
    // Check if there are monsters are using the stairs.
    bool slippedpast = false;
    if( !m.has_zlevels() && !coming_to_stairs.empty() && !force ) {
        // TODO: Allow travel if zombie couldn't reach stairs, but spawn him when we go up.
        add_msg( m_warning, _( "You try to use the stairs. Suddenly you are blocked by a %s!" ),
                 coming_to_stairs[0].name() );
        // Roll.
        ///\EFFECT_DEX increases chance of moving past monsters on stairs

        ///\EFFECT_DODGE increases chance of moving past monsters on stairs
        int dexroll = dice( 6, u.dex_cur + u.get_skill_level( skill_dodge ) * 2 );
        ///\EFFECT_STR increases chance of moving past monsters on stairs

        ///\EFFECT_MELEE increases chance of moving past monsters on stairs
        int strroll = dice( 3, u.str_cur + u.get_skill_level( skill_melee ) * 1.5 );
        if( coming_to_stairs.size() > 4 ) {
            add_msg( _( "The are a lot of them on the %s!" ), m.tername( u.pos() ) );
            dexroll /= 4;
            strroll /= 2;
        } else if( coming_to_stairs.size() > 1 ) {
            add_msg( m_warning, _( "There's something else behind it!" ) );
            dexroll /= 2;
        }

        if( dexroll < 14 || strroll < 12 ) {
            update_stair_monsters();
            u.moves -= 100;
            return;
        }

        if( dexroll >= 14 ) {
            add_msg( _( "You manage to slip past!" ) );
        } else if( strroll >= 12 ) {
            add_msg( _( "You manage to push past!" ) );
        }
        slippedpast = true;
        u.moves -= 100;
    }

    // > and < are used for diving underwater.
    if( m.has_flag( "SWIMMABLE", u.pos() ) && m.has_flag( TFLAG_DEEP_WATER, u.pos() ) ) {
        if( movez == -1 ) {
            if( u.is_underwater() ) {
                add_msg( m_info, _( "You are already underwater!" ) );
                return;
            }
            if( u.worn_with_flag( "FLOTATION" ) ) {
                add_msg( m_info, _( "You can't dive while wearing a flotation device." ) );
                return;
            }
            u.set_underwater( true );
            ///\EFFECT_STR increases breath-holding capacity while diving
            u.oxygen = 30 + 2 * u.str_cur;
            add_msg( _( "You dive underwater!" ) );
        } else {
            if( u.swim_speed() < 500 || u.shoe_type_count( "swim_fins" ) ) {
                u.set_underwater( false );
                add_msg( _( "You surface." ) );
            } else {
                add_msg( m_info, _( "You try to surface but can't!" ) );
            }
        }
        u.moves -= 100;
        return;
    }

    // Force means we're going down, even if there's no staircase, etc.
    bool climbing = false;
    int move_cost = 100;
    tripoint stairs( u.posx(), u.posy(), u.posz() + movez );
    if( m.has_zlevels() && !force && movez == 1 && !m.has_flag( "GOES_UP", u.pos() ) ) {
        // Climbing
        if( m.has_floor_or_support( stairs ) ) {
            add_msg( m_info, _( "You can't climb here - there's a ceiling above your head" ) );
            return;
        }

        const int cost = u.climbing_cost( u.pos(), stairs );
        if( cost == 0 ) {
            add_msg( m_info, _( "You can't climb here - you need walls and/or furniture to brace against" ) );
            return;
        }

        std::vector<tripoint> pts;
        for( const auto &pt : m.points_in_radius( stairs, 1 ) ) {
            if( m.passable( pt ) &&
                m.has_floor_or_support( pt ) ) {
                pts.push_back( pt );
            }
        }

        if( cost <= 0 || pts.empty() ) {
            add_msg( m_info,
                     _( "You can't climb here - there is no terrain above you that would support your weight" ) );
            return;
        } else {
            // TODO: Make it an extended action
            climbing = true;
            move_cost = cost;

            const cata::optional<tripoint> pnt = point_selection_menu( pts );
            if( !pnt ) {
                return;
            }
            stairs = *pnt;
        }
    }

    if( !force && movez == -1 && !m.has_flag( "GOES_DOWN", u.pos() ) ) {
        add_msg( m_info, _( "You can't go down here!" ) );
        return;
    } else if( !climbing && !force && movez == 1 && !m.has_flag( "GOES_UP", u.pos() ) ) {
        add_msg( m_info, _( "You can't go up here!" ) );
        return;
    }

    if( force ) {
        // Let go of a grabbed cart.
        u.grab( OBJECT_NONE );
    } else if( u.grab_point != tripoint_zero ) {
        add_msg( m_info, _( "You can't drag things up and down stairs." ) );
        return;
    }

    // Because get_levz takes z-value from the map, it will change when vertical_shift (m.has_zlevels() == true)
    // is called or when the map is loaded on new z-level (== false).
    // This caches the z-level we start the movement on (current) and the level we're want to end.
    const int z_before = get_levz();
    const int z_after = get_levz() + movez;
    if( z_after < -OVERMAP_DEPTH || z_after > OVERMAP_HEIGHT ) {
        debugmsg( "Tried to move outside allowed range of z-levels" );
        return;
    }

    // Shift the map up or down

    std::unique_ptr<map> tmp_map_ptr;
    if( !m.has_zlevels() ) {
        tmp_map_ptr.reset( new map() );
    }

    map &maybetmp = m.has_zlevels() ? m : *( tmp_map_ptr.get() );
    if( m.has_zlevels() ) {
        // We no longer need to shift the map here! What joy
    } else {
        maybetmp.load( get_levx(), get_levy(), z_after, false );
    }

    // Find the corresponding staircase
    bool rope_ladder = false;
    // TODO: Remove the stairfinding, make the mapgen gen aligned maps
    if( !force && !climbing ) {
        const cata::optional<tripoint> pnt = find_or_make_stairs( maybetmp, z_after, rope_ladder );
        if( !pnt ) {
            return;
        }
        stairs = *pnt;
    }

    if( !force ) {
        monstairz = z_before;
    }
    // Save all monsters that can reach the stairs, remove them from the tracker,
    // then despawn the remaining monsters. Because it's a vertical shift, all
    // monsters are out of the bounds of the map and will despawn.
    if( !m.has_zlevels() ) {
        const int to_x = u.posx();
        const int to_y = u.posy();
        for( monster &critter : all_monsters() ) {
            int turns = critter.turns_to_reach( to_x, to_y );
            if( turns < 10 && coming_to_stairs.size() < 8 && critter.will_reach( to_x, to_y )
                && !slippedpast ) {
                critter.staircount = 10 + turns;
                critter.on_unload();
                coming_to_stairs.push_back( critter );
                remove_zombie( critter );
            }
        }

        shift_monsters( 0, 0, movez );
    }

    std::vector<std::shared_ptr<npc>> npcs_to_bring;
    std::vector<monster *> monsters_following;
    if( !m.has_zlevels() && abs( movez ) == 1 ) {
        std::copy_if( active_npc.begin(), active_npc.end(), back_inserter( npcs_to_bring ),
        [this]( const std::shared_ptr<npc> &np ) {
            return np->is_walking_with() && rl_dist( np->pos(), u.pos() ) < 2;
        } );
    }

    if( m.has_zlevels() && abs( movez ) == 1 ) {
        for( monster &critter : all_monsters() ) {
            if( critter.attack_target() == &g->u || ( critter.has_effect( effect_pet ) &&
                    critter.friendly == -1 ) ) {
                monsters_following.push_back( &critter );
            }
        }
    }

    u.moves -= move_cost;

    const tripoint old_pos = g->u.pos();
    point submap_shift = point_zero;
    vertical_shift( z_after );
    if( !force ) {
        submap_shift = update_map( stairs.x, stairs.y );
    }
    const tripoint adjusted_pos( old_pos.x - submap_shift.x * SEEX, old_pos.y - submap_shift.y * SEEY,
                                 old_pos.z );

    if( !npcs_to_bring.empty() ) {
        // Would look nicer randomly scrambled
        auto candidates = closest_tripoints_first( 1, u.pos() );
        std::remove_if( candidates.begin(), candidates.end(), [this]( const tripoint & c ) {
            return !is_empty( c );
        } );

        for( const auto &np : npcs_to_bring ) {
            const auto found = std::find_if( candidates.begin(), candidates.end(),
            [this, np]( const tripoint & c ) {
                return !np->is_dangerous_fields( m.field_at( c ) ) && m.tr_at( c ).is_benign();
            } );

            if( found != candidates.end() ) {
                // TODO: De-uglify
                np->setpos( *found );
                np->place_on_map();
                np->setpos( *found );
                candidates.erase( found );
            }

            if( candidates.empty() ) {
                break;
            }
        }

        reload_npcs();
    }

    // This ugly check is here because of stair teleport bullshit
    // TODO: Remove stair teleport bullshit
    if( rl_dist( g->u.pos(), old_pos ) <= 1 ) {
        for( monster *m : monsters_following ) {
            m->set_dest( g->u.pos() );
        }
    }

    if( rope_ladder ) {
        m.ter_set( u.pos(), t_rope_up );
    }

    if( m.ter( stairs ) == t_manhole_cover ) {
        m.spawn_item( stairs + point( rng( -1, 1 ), rng( -1, 1 ) ), "manhole_cover" );
        m.ter_set( stairs, t_manhole );
    }

    // Wouldn't work and may do strange things
    if( u.is_hauling() && !m.has_zlevels() ) {
        add_msg( _( "You cannot haul items here." ) );
        u.stop_hauling();
    }

    if( u.is_hauling() ) {
        u.assign_activity( activity_id( "ACT_MOVE_ITEMS" ) );
        // Whether the source is inside a vehicle (not supported)
        u.activity.values.push_back( 0 );
        // Whether the destination is inside a vehicle (not supported)
        u.activity.values.push_back( 0 );
        // Source relative to the player
        u.activity.placement = adjusted_pos - u.pos();
        // Destination relative to the player
        u.activity.coords.push_back( tripoint_zero );
        map_stack items = m.i_at( adjusted_pos );
        if( items.empty() ) {
            std::cout << "no items" << std::endl;
            u.stop_hauling();
        }
        int index = 0;
        for( auto it = items.begin(); it != items.end(); ++index, ++it ) {
            int amount = it->count();
            u.activity.values.push_back( index );
            u.activity.values.push_back( amount );
        }
    }

    m.invalidate_map_cache( g->get_levz() );
    refresh_all();
    // Upon force movement, traps can not be avoided.
    m.creature_on_trap( u, !force );
}

cata::optional<tripoint> game::find_or_make_stairs( map &mp, const int z_after, bool &rope_ladder )
{
    const int omtilesz = SEEX * 2;
    real_coords rc( m.getabs( u.posx(), u.posy() ) );
    tripoint omtile_align_start( m.getlocal( rc.begin_om_pos() ), z_after );
    tripoint omtile_align_end( omtile_align_start.x + omtilesz - 1, omtile_align_start.y + omtilesz - 1,
                               omtile_align_start.z );

    // Try to find the stairs.
    cata::optional<tripoint> stairs;
    int best = INT_MAX;
    const int movez = z_after - get_levz();
    Creature *blocking_creature = nullptr;
    for( const tripoint &dest : m.points_in_rectangle( omtile_align_start, omtile_align_end ) ) {
        if( rl_dist( u.pos(), dest ) <= best &&
            ( ( movez == -1 && mp.has_flag( "GOES_UP", dest ) ) ||
              ( movez == 1 && ( mp.has_flag( "GOES_DOWN", dest ) ||
                                mp.ter( dest ) == t_manhole_cover ) ) ||
              ( ( movez == 2 || movez == -2 ) && mp.ter( dest ) == t_elevator ) ) ) {
            if( mp.has_zlevels() && critter_at( dest ) ) {
                blocking_creature = critter_at( dest );
                continue;
            }
            stairs.emplace( dest );
            best = rl_dist( u.pos(), dest );
        }
    }

    if( stairs ) {
        // Stairs found
        return stairs;
    }

    if( blocking_creature ) {
        add_msg( _( "There's a %s in the way!" ), blocking_creature->disp_name() );
        return cata::nullopt;
    }
    // No stairs found! Try to make some
    rope_ladder = false;
    stairs.emplace( u.pos() );
    stairs->z = z_after;
    // Check the destination area for lava.
    if( mp.ter( *stairs ) == t_lava ) {
        if( movez < 0 &&
            !query_yn(
                _( "There is a LOT of heat coming out of there, even the stairs have melted away.  Jump down?  You won't be able to get back up." ) ) ) {
            return cata::nullopt;
        } else if( movez > 0 &&
                   !query_yn(
                       _( "There is a LOT of heat coming out of there.  Push through the half-molten rocks and ascend?  You will not be able to get back down." ) ) ) {
            return cata::nullopt;
        }

        return stairs;
    }

    if( movez > 0 ) {
        if( !mp.has_flag( "GOES_DOWN", *stairs ) ) {
            if( !query_yn( _( "You may be unable to return back down these stairs.  Continue up?" ) ) ) {
                return cata::nullopt;
            }
        }
        // Manhole covers need this to work
        // Maybe require manhole cover here and fail otherwise?
        return stairs;
    }

    if( mp.impassable( *stairs ) ) {
        popup( _( "Halfway down, the way down becomes blocked off." ) );
        return cata::nullopt;
    }

    if( u.has_trait( trait_id( "WEB_RAPPEL" ) ) ) {
        if( query_yn( _( "There is a sheer drop halfway down. Web-descend?" ) ) ) {
            rope_ladder = true;
            if( ( rng( 4, 8 ) ) < u.get_skill_level( skill_dodge ) ) {
                add_msg( _( "You attach a web and dive down headfirst, flipping upright and landing on your feet." ) );
            } else {
                add_msg( _( "You securely web up and work your way down, lowering yourself safely." ) );
            }
        } else {
            return cata::nullopt;
        }
    } else if( u.has_trait( trait_VINES2 ) || u.has_trait( trait_VINES3 ) ) {
        if( query_yn( _( "There is a sheer drop halfway down.  Use your vines to descend?" ) ) ) {
            if( u.has_trait( trait_VINES2 ) ) {
                if( query_yn( _( "Detach a vine?  It'll hurt, but you'll be able to climb back up..." ) ) ) {
                    rope_ladder = true;
                    add_msg( m_bad, _( "You descend on your vines, though leaving a part of you behind stings." ) );
                    u.mod_pain( 5 );
                    u.apply_damage( nullptr, bp_torso, 5 );
                    u.mod_stored_nutr( 10 );
                    u.mod_thirst( 10 );
                } else {
                    add_msg( _( "You gingerly descend using your vines." ) );
                }
            } else {
                add_msg( _( "You effortlessly lower yourself and leave a vine rooted for future use." ) );
                rope_ladder = true;
                u.mod_stored_nutr( 10 );
                u.mod_thirst( 10 );
            }
        } else {
            return cata::nullopt;
        }
    } else if( u.has_amount( "grapnel", 1 ) ) {
        if( query_yn( _( "There is a sheer drop halfway down. Climb your grappling hook down?" ) ) ) {
            rope_ladder = true;
            u.use_amount( "grapnel", 1 );
        } else {
            return cata::nullopt;
        }
    } else if( u.has_amount( "rope_30", 1 ) ) {
        if( query_yn( _( "There is a sheer drop halfway down. Climb your rope down?" ) ) ) {
            rope_ladder = true;
            u.use_amount( "rope_30", 1 );
        } else {
            return cata::nullopt;
        }
    } else if( !query_yn( _( "There is a sheer drop halfway down.  Jump?" ) ) ) {
        return cata::nullopt;
    }

    return stairs;
}

void game::vertical_shift( const int z_after )
{
    if( z_after < -OVERMAP_DEPTH || z_after > OVERMAP_HEIGHT ) {
        debugmsg( "Tried to get z-level %d outside allowed range of %d-%d",
                  z_after, -OVERMAP_DEPTH, OVERMAP_HEIGHT );
        return;
    }

    // TODO: Implement dragging stuff up/down
    u.grab( OBJECT_NONE );

    scent.reset();

    u.setz( z_after );
    const int z_before = get_levz();
    if( !m.has_zlevels() ) {
        m.clear_vehicle_cache( z_before );
        m.access_cache( z_before ).vehicle_list.clear();
        m.access_cache( z_before ).zone_vehicles.clear();
        m.set_transparency_cache_dirty( z_before );
        m.set_outside_cache_dirty( z_before );
        m.load( get_levx(), get_levy(), z_after, true );
        shift_monsters( 0, 0, z_after - z_before );
        reload_npcs();
    } else {
        // Shift the map itself
        m.vertical_shift( z_after );
    }

    m.spawn_monsters( true );

    vertical_notes( z_before, z_after );
}

void game::vertical_notes( int z_before, int z_after )
{
    if( z_before == z_after || !get_option<bool>( "AUTO_NOTES" ) ) {
        return;
    }

    if( !m.inbounds_z( z_before ) || !m.inbounds_z( z_after ) ) {
        debugmsg( "game::vertical_notes invalid arguments: z_before == %d, z_after == %d",
                  z_before, z_after );
        return;
    }
    // Figure out where we know there are up/down connectors
    // Fill in all the tiles we know about (e.g. subway stations)
    static const int REVEAL_RADIUS = 40;
    const tripoint gpos = u.global_omt_location();
    for( int x = -REVEAL_RADIUS; x <= REVEAL_RADIUS; x++ ) {
        for( int y = -REVEAL_RADIUS; y <= REVEAL_RADIUS; y++ ) {
            const int cursx = gpos.x + x;
            const int cursy = gpos.y + y;
            if( !overmap_buffer.seen( cursx, cursy, z_before ) ) {
                continue;
            }
            if( overmap_buffer.has_note( cursx, cursy, z_after ) ) {
                // Already has a note -> never add an AUTO-note
                continue;
            }
            const oter_id &ter = overmap_buffer.ter( cursx, cursy, z_before );
            const oter_id &ter2 = overmap_buffer.ter( cursx, cursy, z_after );
            if( z_after > z_before && ter->has_flag( known_up ) &&
                !ter2->has_flag( known_down ) ) {
                overmap_buffer.set_seen( cursx, cursy, z_after, true );
                overmap_buffer.add_note( cursx, cursy, z_after, string_format( ">:W;%s", _( "AUTO: goes down" ) ) );
            } else if( z_after < z_before && ter->has_flag( known_down ) &&
                       !ter2->has_flag( known_up ) ) {
                overmap_buffer.set_seen( cursx, cursy, z_after, true );
                overmap_buffer.add_note( cursx, cursy, z_after, string_format( "<:W;%s", _( "AUTO: goes up" ) ) );
            }
        }
    }
}

void game::update_map( player &p )
{
    int x = p.posx();
    int y = p.posy();
    update_map( x, y );
}

point game::update_map( int &x, int &y )
{
    int shiftx = 0;
    int shifty = 0;

    while( x < HALF_MAPSIZE_X ) {
        x += SEEX;
        shiftx--;
    }
    while( x >= HALF_MAPSIZE_X + SEEX ) {
        x -= SEEX;
        shiftx++;
    }
    while( y < HALF_MAPSIZE_Y ) {
        y += SEEY;
        shifty--;
    }
    while( y >= HALF_MAPSIZE_Y + SEEY ) {
        y -= SEEY;
        shifty++;
    }

    if( shiftx == 0 && shifty == 0 ) {
        // adjust player position
        u.setpos( tripoint( x, y, get_levz() ) );
        // Not actually shifting the submaps, all the stuff below would do nothing
        return point_zero;
    }

    // this handles loading/unloading submaps that have scrolled on or off the viewport
    m.shift( shiftx, shifty );

    // Shift monsters
    shift_monsters( shiftx, shifty, 0 );
    u.shift_destination( -shiftx * SEEX, -shifty * SEEY );

    // Shift NPCs
    for( auto it = active_npc.begin(); it != active_npc.end(); ) {
        ( *it )->shift( shiftx, shifty );
        if( ( *it )->posx() < 0 - SEEX * 2 || ( *it )->posy() < 0 - SEEX * 2 ||
            ( *it )->posx() > SEEX * ( MAPSIZE + 2 ) || ( *it )->posy() > SEEY * ( MAPSIZE + 2 ) ) {
            //Remove the npc from the active list. It remains in the overmap list.
            ( *it )->on_unload();
            it = active_npc.erase( it );
        } else {
            it++;
        }
    }

    scent.shift( shiftx * SEEX, shifty * SEEY );

    // Also ensure the player is on current z-level
    // get_levz() should later be removed, when there is no longer such a thing
    // as "current z-level"
    u.setpos( tripoint( x, y, get_levz() ) );

    // Only do the loading after all coordinates have been shifted.

    // Check for overmap saved npcs that should now come into view.
    // Put those in the active list.
    load_npcs();

    // Make sure map cache is consistent since it may have shifted.
    m.invalidate_map_cache( get_levz() );
    m.build_map_cache( get_levz() );

    // Spawn monsters if appropriate
    // This call will generate new monsters in addition to loading, so it's placed after NPC loading
    m.spawn_monsters( false ); // Static monsters

    // Update what parts of the world map we can see
    update_overmap_seen();

    return point( shiftx, shifty );
}

void game::update_overmap_seen()
{
    const tripoint ompos = u.global_omt_location();
    const int dist = u.overmap_sight_range( light_level( u.posz() ) );
    const int dist_squared = dist * dist;
    // We can always see where we're standing
    overmap_buffer.set_seen( ompos.x, ompos.y, ompos.z, true );
    for( int dx = -dist; dx <= dist; dx++ ) {
        for( int dy = -dist; dy <= dist; dy++ ) {
            const int h_squared = dx * dx + dy * dy;
            if( trigdist && h_squared > dist_squared ) {
                continue;
            }
            int x = ompos.x + dx;
            int y = ompos.y + dy;
            // If circular distances are enabled, scale overmap distances by the diagonality of the sight line.
            const float multiplier = trigdist ? std::sqrt( h_squared ) / std::max<float>( std::abs( dx ),
                                     std::abs( dy ) ) : 1;
            const std::vector<point> line = line_to( ompos.x, ompos.y, x, y, 0 );
            float sight_points = dist;
            for( auto it = line.begin();
                 it != line.end() && sight_points >= 0; ++it ) {
                const oter_id &ter = overmap_buffer.ter( it->x, it->y, ompos.z );
                sight_points -= static_cast<int>( ter->get_see_cost() ) * multiplier;
            }
            if( sight_points >= 0 ) {
                overmap_buffer.set_seen( x, y, ompos.z, true );
                for( int z = ompos.z - 1; z >= 0; z-- ) {
                    overmap_buffer.set_seen( x, y, z, true );
                }
            }
        }
    }
}

void game::replace_stair_monsters()
{
    for( auto &elem : coming_to_stairs ) {
        elem.staircount = 0;
        tripoint spawn_point( elem.posx(), elem.posy(), get_levz() );
        // Find some better spots if current is occupied
        // If we can't, just destroy the poor monster
        for( size_t i = 0; i < 10; i++ ) {
            if( is_empty( spawn_point ) && elem.can_move_to( spawn_point ) ) {
                elem.spawn( spawn_point );
                add_zombie( elem );
                break;
            }

            spawn_point.x = elem.posx() + rng( -10, 10 );
            spawn_point.y = elem.posy() + rng( -10, 10 );
        }
    }

    coming_to_stairs.clear();
}

// TODO: abstract out the location checking code
// TODO: refactor so zombies can follow up and down stairs instead of this mess
void game::update_stair_monsters()
{
    // Search for the stairs closest to the player.
    std::vector<int> stairx;
    std::vector<int> stairy;
    std::vector<int> stairdist;

    const bool from_below = monstairz < get_levz();

    if( coming_to_stairs.empty() ) {
        return;
    }

    if( m.has_zlevels() ) {
        debugmsg( "%d monsters coming to stairs on a map with z-levels",
                  coming_to_stairs.size() );
        coming_to_stairs.clear();
    }

    for( int x = 0; x < MAPSIZE_X; x++ ) {
        for( int y = 0; y < MAPSIZE_Y; y++ ) {
            tripoint dest( x, y, u.posz() );
            if( ( from_below && m.has_flag( "GOES_DOWN", dest ) ) ||
                ( !from_below && m.has_flag( "GOES_UP", dest ) ) ) {
                stairx.push_back( x );
                stairy.push_back( y );
                stairdist.push_back( rl_dist( dest, u.pos() ) );
            }
        }
    }
    if( stairdist.empty() ) {
        return;         // Found no stairs?
    }

    // Find closest stairs.
    size_t si = 0;
    for( size_t i = 0; i < stairdist.size(); i++ ) {
        if( stairdist[i] < stairdist[si] ) {
            si = i;
        }
    }

    // Find up to 4 stairs for distance stairdist[si] +1
    std::vector<int> nearest;
    nearest.push_back( si );
    for( size_t i = 0; i < stairdist.size() && nearest.size() < 4; i++ ) {
        if( ( i != si ) && ( stairdist[i] <= stairdist[si] + 1 ) ) {
            nearest.push_back( i );
        }
    }
    // Randomize the stair choice
    si = random_entry_ref( nearest );

    // Attempt to spawn zombies.
    for( size_t i = 0; i < coming_to_stairs.size(); i++ ) {
        int mposx = stairx[si];
        int mposy = stairy[si];
        monster &critter = coming_to_stairs[i];
        const tripoint dest {
            mposx, mposy, g->get_levz()
        };

        // We might be not be visible.
        if( ( critter.posx() < 0 - ( MAPSIZE_X ) / 6 ||
              critter.posy() < 0 - ( MAPSIZE_Y ) / 6 ||
              critter.posx() > ( MAPSIZE_X * 7 ) / 6 ||
              critter.posy() > ( MAPSIZE_Y * 7 ) / 6 ) ) {
            continue;
        }

        critter.staircount -= 4;
        // Let the player know zombies are trying to come.
        if( u.sees( dest ) ) {
            std::stringstream dump;
            if( critter.staircount > 4 ) {
                dump << string_format( _( "You see a %s on the stairs" ), critter.name() );
            } else {
                if( critter.staircount > 0 ) {
                    dump << ( from_below ?
                              //~ The <monster> is almost at the <bottom/top> of the <terrain type>!
                              string_format( _( "The %1$s is almost at the top of the %2$s!" ),
                                             critter.name(),
                                             m.tername( dest ) ) :
                              string_format( _( "The %1$s is almost at the bottom of the %2$s!" ),
                                             critter.name(),
                                             m.tername( dest ) ) );
                }
            }

            add_msg( m_warning, dump.str() );
        } else {
            sounds::sound( dest, 5, sounds::sound_t::movement,
                           _( "a sound nearby from the stairs!" ), true, "misc", "stairs_movement" );
        }

        if( critter.staircount > 0 ) {
            continue;
        }

        if( is_empty( dest ) ) {
            critter.spawn( dest );
            critter.staircount = 0;
            add_zombie( critter );
            if( u.sees( dest ) ) {
                if( !from_below ) {
                    add_msg( m_warning, _( "The %1$s comes down the %2$s!" ),
                             critter.name(),
                             m.tername( dest ) );
                } else {
                    add_msg( m_warning, _( "The %1$s comes up the %2$s!" ),
                             critter.name(),
                             m.tername( dest ) );
                }
            }
            coming_to_stairs.erase( coming_to_stairs.begin() + i );
            continue;
        } else if( u.pos() == dest ) {
            // Monster attempts to push player of stairs
            int pushx = -1;
            int pushy = -1;
            int tries = 0;

            // the critter is now right on top of you and will attack unless
            // it can find a square to push you into with one of his tries.
            const int creature_push_attempts = 9;
            const int player_throw_resist_chance = 3;

            critter.spawn( dest );
            while( tries < creature_push_attempts ) {
                tries++;
                pushx = rng( -1, 1 );
                pushy = rng( -1, 1 );
                int iposx = mposx + pushx;
                int iposy = mposy + pushy;
                tripoint pos( iposx, iposy, get_levz() );
                if( ( pushx != 0 || pushy != 0 ) && !critter_at( pos ) &&
                    critter.can_move_to( pos ) ) {
                    bool resiststhrow = ( u.is_throw_immune() ) ||
                                        ( u.has_trait( trait_LEG_TENT_BRACE ) );
                    if( resiststhrow && one_in( player_throw_resist_chance ) ) {
                        u.moves -= 25; // small charge for avoiding the push altogether
                        add_msg( _( "The %s fails to push you back!" ),
                                 critter.name() );
                        return; //judo or leg brace prevent you from getting pushed at all
                    }
                    // Not accounting for tentacles latching on, so..
                    // Something is about to happen, lets charge half a move
                    u.moves -= 50;
                    if( resiststhrow && ( u.is_throw_immune() ) ) {
                        //we have a judoka who isn't getting pushed but counterattacking now.
                        mattack::thrown_by_judo( &critter );
                        return;
                    }
                    std::string msg;
                    ///\EFFECT_DODGE reduces chance of being downed when pushed off the stairs
                    if( !( resiststhrow ) && ( u.get_dodge() + rng( 0, 3 ) < 12 ) ) {
                        // dodge 12 - never get downed
                        // 11.. avoid 75%; 10.. avoid 50%; 9.. avoid 25%
                        u.add_effect( effect_downed, 2_turns );
                        msg = _( "The %s pushed you back hard!" );
                    } else {
                        msg = _( "The %s pushed you back!" );
                    }
                    add_msg( m_warning, msg.c_str(), critter.name() );
                    u.setx( u.posx() + pushx );
                    u.sety( u.posy() + pushy );
                    return;
                }
            }
            add_msg( m_warning,
                     _( "The %s tried to push you back but failed! It attacks you!" ),
                     critter.name() );
            critter.melee_attack( u );
            u.moves -= 50;
            return;
        } else if( monster *const mon_ptr = critter_at<monster>( dest ) ) {
            // Monster attempts to displace a monster from the stairs
            monster &other = *mon_ptr;
            critter.spawn( dest );

            // the critter is now right on top of another and will push it
            // if it can find a square to push it into inside of his tries.
            const int creature_push_attempts = 9;
            const int creature_throw_resist = 4;

            int tries = 0;
            int pushx = 0;
            int pushy = 0;
            while( tries < creature_push_attempts ) {
                tries++;
                pushx = rng( -1, 1 );
                pushy = rng( -1, 1 );
                int iposx = mposx + pushx;
                int iposy = mposy + pushy;
                tripoint pos( iposx, iposy, get_levz() );
                if( ( pushx == 0 && pushy == 0 ) || ( ( iposx == u.posx() ) && ( iposy == u.posy() ) ) ) {
                    continue;
                }
                if( !critter_at( pos ) && other.can_move_to( pos ) ) {
                    other.setpos( tripoint( iposx, iposy, get_levz() ) );
                    other.moves -= 50;
                    std::string msg;
                    if( one_in( creature_throw_resist ) ) {
                        other.add_effect( effect_downed, 2_turns );
                        msg = _( "The %1$s pushed the %2$s hard." );
                    } else {
                        msg = _( "The %1$s pushed the %2$s." );
                    }
                    add_msg( m_neutral, msg, critter.name(), other.name() );
                    return;
                }
            }
            return;
        }
    }
}

void game::despawn_monster( monster &critter )
{
    if( !critter.is_hallucination() ) {
        // hallucinations aren't stored, they come and go as they like,
        overmap_buffer.despawn_monster( critter );
    }

    critter.on_unload();
    remove_zombie( critter );
}

void game::shift_monsters( const int shiftx, const int shifty, const int shiftz )
{
    // If either shift argument is non-zero, we're shifting.
    if( shiftx == 0 && shifty == 0 && shiftz == 0 ) {
        return;
    }
    for( monster &critter : all_monsters() ) {
        if( shiftx != 0 || shifty != 0 ) {
            critter.shift( shiftx, shifty );
        }

        if( m.inbounds( critter.pos() ) && ( shiftz == 0 || m.has_zlevels() ) ) {
            // We're inbounds, so don't despawn after all.
            // No need to shift Z-coordinates, they are absolute
            continue;
        }
        // Either a vertical shift or the critter is now outside of the reality bubble,
        // anyway: it must be saved and removed.
        despawn_monster( critter );
    }
    // The order in which zombies are shifted may cause zombies to briefly exist on
    // the same square. This messes up the mon_at cache, so we need to rebuild it.
    rebuild_mon_at_cache();
}

void game::perhaps_add_random_npc()
{
    if( !calendar::once_every( 1_hours ) ) {
        return;
    }
    // Create a new NPC?
    // Only allow NPCs on 0 z-level, otherwise they can bug out due to lack of spots
    if( !get_option<bool>( "RANDOM_NPC" ) || ( !m.has_zlevels() && get_levz() != 0 ) ) {
        return;
    }

    float density = get_option<float>( "NPC_DENSITY" );
    // TODO: This is inaccurate when the player is near a overmap border, and it will
    //immediately spawn new npcs upon entering a new overmap. Rather use number of npcs *nearby*.
    const int npc_num = get_cur_om().get_npcs().size();
    if( npc_num > 0 ) {
        // 100%, 80%, 64%, 52%, 41%, 33%...
        density *= powf( 0.8f, npc_num );
    }

    if( !x_in_y( density, 100 ) ) {
        return;
    }

    std::shared_ptr<npc> tmp = std::make_shared<npc>();
    tmp->normalize();
    tmp->randomize();
    //tmp->stock_missions();
    // Create the NPC in one of the outermost submaps,
    // hopefully far away to be invisible to the player,
    // to prevent NPCs appearing out of thin air.
    // This can be changed to let the NPC spawn further away,
    // so it does not became active immediately.
    int msx = get_levx();
    int msy = get_levy();
    switch( rng( 0, 4 ) ) { // on which side of the map to spawn
        case 0:
            msy += rng( 0, MAPSIZE - 1 );
            break;
        case 1:
            msx += MAPSIZE - 1;
            msy += rng( 0, MAPSIZE - 1 );
            break;
        case 2:
            msx += rng( 0, MAPSIZE - 1 );
            break;
        case 3:
            msy += MAPSIZE - 1;
            msx += rng( 0, MAPSIZE - 1 );
            break;
        default:
            break;
    }
    // adds the npc to the correct overmap.
    tmp->spawn_at_sm( msx, msy, 0 );
    overmap_buffer.insert_npc( tmp );
    tmp->form_opinion( u );
    tmp->mission = NPC_MISSION_NULL;
    tmp->add_new_mission( mission::reserve_random( ORIGIN_ANY_NPC, tmp->global_omt_location(),
                          tmp->getID() ) );
    // This will make the new NPC active
    load_npcs();
}

void game::teleport( player *p, bool add_teleglow )
{
    if( p == nullptr ) {
        p = &u;
    }
    int tries = 0;
    tripoint new_pos = p->pos();
    bool is_u = ( p == &u );

    if( add_teleglow ) {
        p->add_effect( effect_teleglow, 30_minutes );
    }
    do {
        new_pos.x = p->posx() + rng( 0, SEEX * 2 ) - SEEX;
        new_pos.y = p->posy() + rng( 0, SEEY * 2 ) - SEEY;
        tries++;
    } while( tries < 15 && m.impassable( new_pos ) );
    bool can_see = ( is_u || u.sees( new_pos ) );
    if( p->in_vehicle ) {
        m.unboard_vehicle( p->pos() );
    }
    p->setx( new_pos.x );
    p->sety( new_pos.y );
    if( m.impassable( new_pos ) ) { //Teleported into a wall
        if( can_see ) {
            if( is_u ) {
                add_msg( _( "You teleport into the middle of a %s!" ),
                         m.obstacle_name( new_pos ) );
                p->add_memorial_log( pgettext( "memorial_male", "Teleported into a %s." ),
                                     pgettext( "memorial_female", "Teleported into a %s." ),
                                     m.obstacle_name( new_pos ) );
            } else {
                add_msg( _( "%1$s teleports into the middle of a %2$s!" ),
                         p->name, m.obstacle_name( new_pos ) );
            }
        }
        p->apply_damage( nullptr, bp_torso, 500 );
        p->check_dead_state();
    } else if( can_see ) {
        if( monster *const mon_ptr = critter_at<monster>( new_pos ) ) {
            monster &critter = *mon_ptr;
            if( is_u ) {
                add_msg( _( "You teleport into the middle of a %s!" ),
                         critter.name() );
                u.add_memorial_log( pgettext( "memorial_male", "Telefragged a %s." ),
                                    pgettext( "memorial_female", "Telefragged a %s." ),
                                    critter.name() );
            } else {
                add_msg( _( "%1$s teleports into the middle of a %2$s!" ),
                         p->name, critter.name() );
            }
            critter.die_in_explosion( p );
        }
    }
    if( is_u ) {
        update_map( *p );
    }
}

void game::display_scent()
{
    if( use_tiles ) {
        displaying_scent = !displaying_scent;
    } else {
        int div;
        bool got_value = query_int( div, _( "Set the Scent Map sensitivity to (0 to cancel)?" ) );
        if( !got_value || div < 1 ) {
            add_msg( _( "Never mind." ) );
            return;
        }
        draw_ter();
        scent.draw( w_terrain, div * 2, u.pos() + u.view_offset );
        wrefresh( w_terrain );
        draw_panels();
        inp_mngr.wait_for_any_key();
    }
}

void game::init_autosave()
{
    moves_since_last_save = 0;
    last_save_timestamp = time( nullptr );
}

void game::quicksave()
{
    //Don't autosave if the player hasn't done anything since the last autosave/quicksave,
    if( !moves_since_last_save ) {
        return;
    }
    add_msg( m_info, _( "Saving game, this may take a while" ) );
    popup_nowait( _( "Saving game, this may take a while" ) );

    time_t now = time( nullptr ); //timestamp for start of saving procedure

    //perform save
    save();
    //Now reset counters for autosaving, so we don't immediately autosave after a quicksave or autosave.
    moves_since_last_save = 0;
    last_save_timestamp = now;
}

void game::quickload()
{
    const WORLDPTR active_world = world_generator->active_world;
    if( active_world == nullptr ) {
        return;
    }

    if( active_world->save_exists( save_t::from_player_name( u.name ) ) ) {
        if( moves_since_last_save != 0 ) { // See if we need to reload anything
            MAPBUFFER.reset();
            overmap_buffer.clear();
            try {
                setup();
            } catch( const std::exception &err ) {
                debugmsg( "Error: %s", err.what() );
            }
            load( save_t::from_player_name( u.name ) );
        }
    } else {
        popup_getkey( _( "No saves for %s yet." ), u.name );
    }
}

void game::autosave()
{
    //Don't autosave if the min-autosave interval has not passed since the last autosave/quicksave.
    if( time( nullptr ) < last_save_timestamp + 60 * get_option<int>( "AUTOSAVE_MINUTES" ) ) {
        return;
    }
    quicksave();    //Driving checks are handled by quicksave()
}

void intro()
{
    int maxy = getmaxy( catacurses::stdscr );
    int maxx = getmaxx( catacurses::stdscr );
    const int minHeight = FULL_SCREEN_HEIGHT;
    const int minWidth = FULL_SCREEN_WIDTH;
    catacurses::window tmp = catacurses::newwin( minHeight, minWidth, 0, 0 );

    while( maxy < minHeight || maxx < minWidth ) {
        werase( tmp );
        if( maxy < minHeight && maxx < minWidth ) {
            fold_and_print( tmp, 0, 0, maxx, c_white,
                            _( "Whoa! Your terminal is tiny! This game requires a minimum terminal size of "
                               "%dx%d to work properly. %dx%d just won't do. Maybe a smaller font would help?" ),
                            minWidth, minHeight, maxx, maxy );
        } else if( maxx < minWidth ) {
            fold_and_print( tmp, 0, 0, maxx, c_white,
                            _( "Oh! Hey, look at that. Your terminal is just a little too narrow. This game "
                               "requires a minimum terminal size of %dx%d to function. It just won't work "
                               "with only %dx%d. Can you stretch it out sideways a bit?" ),
                            minWidth, minHeight, maxx, maxy );
        } else {
            fold_and_print( tmp, 0, 0, maxx, c_white,
                            _( "Woah, woah, we're just a little short on space here. The game requires a "
                               "minimum terminal size of %dx%d to run. %dx%d isn't quite enough! Can you "
                               "make the terminal just a smidgen taller?" ),
                            minWidth, minHeight, maxx, maxy );
        }
        wrefresh( tmp );
        inp_mngr.wait_for_any_key();
        maxy = getmaxy( catacurses::stdscr );
        maxx = getmaxx( catacurses::stdscr );
    }
    werase( tmp );

#if !(defined(_WIN32) || defined(TILES))
    // Check whether LC_CTYPE supports the UTF-8 encoding
    // and show a warning if it doesn't
    if( std::strcmp( nl_langinfo( CODESET ), "UTF-8" ) != 0 ) {
        const char *unicode_error_msg =
            _( "You don't seem to have a valid Unicode locale. You may see some weird "
               "characters (e.g. empty boxes or question marks). You have been warned." );
        fold_and_print( tmp, 0, 0, maxx, c_white, unicode_error_msg, minWidth, minHeight, maxx, maxy );
        wrefresh( tmp );
        inp_mngr.wait_for_any_key();
        werase( tmp );
    }
#endif

    wrefresh( tmp );
    catacurses::erase();
}

void game::process_artifact( item &it, player &p )
{
    const bool worn = p.is_worn( it );
    const bool wielded = ( &it == &p.weapon );
    std::vector<art_effect_passive> effects = it.type->artifact->effects_carried;
    if( worn ) {
        auto &ew = it.type->artifact->effects_worn;
        effects.insert( effects.end(), ew.begin(), ew.end() );
    }
    if( wielded ) {
        auto &ew = it.type->artifact->effects_wielded;
        effects.insert( effects.end(), ew.begin(), ew.end() );
    }
    if( it.is_tool() ) {
        // Recharge it if necessary
        if( it.ammo_remaining() < it.ammo_capacity() && calendar::once_every( 1_minutes ) ) {
            //Before incrementing charge, check that any extra requirements are met
            if( check_art_charge_req( it ) ) {
                switch( it.type->artifact->charge_type ) {
                    case ARTC_NULL:
                    case NUM_ARTCS:
                        break; // dummy entries
                    case ARTC_TIME:
                        // Once per hour
                        if( calendar::once_every( 1_hours ) ) {
                            it.charges++;
                        }
                        break;
                    case ARTC_SOLAR:
                        if( calendar::once_every( 10_minutes ) &&
                            is_in_sunlight( p.pos() ) ) {
                            it.charges++;
                        }
                        break;
                    // Artifacts can inflict pain even on Deadened folks.
                    // Some weird Lovecraftian thing.  ;P
                    // (So DON'T route them through mod_pain!)
                    case ARTC_PAIN:
                        if( calendar::once_every( 1_minutes ) ) {
                            add_msg( m_bad, _( "You suddenly feel sharp pain for no reason." ) );
                            p.mod_pain_noresist( 3 * rng( 1, 3 ) );
                            it.charges++;
                        }
                        break;
                    case ARTC_HP:
                        if( calendar::once_every( 1_minutes ) ) {
                            add_msg( m_bad, _( "You feel your body decaying." ) );
                            p.hurtall( 1, nullptr );
                            it.charges++;
                        }
                        break;
                    case ARTC_FATIGUE:
                        if( calendar::once_every( 1_minutes ) ) {
                            add_msg( m_bad, _( "You feel fatigue seeping into your body." ) );
                            u.mod_fatigue( 3 * rng( 1, 3 ) );
                            u.mod_stat( "stamina", -9 * rng( 1, 3 ) * rng( 1, 3 ) * rng( 2, 3 ) );
                            it.charges++;
                        }
                        break;
                    // Portals are energetic enough to charge the item.
                    // Tears in reality are consumed too, but can't charge it.
                    case ARTC_PORTAL:
                        for( const tripoint &dest : m.points_in_radius( p.pos(), 1 ) ) {
                            m.remove_field( dest, fd_fatigue );
                            if( m.tr_at( dest ).loadid == tr_portal ) {
                                add_msg( m_good, _( "The portal collapses!" ) );
                                m.remove_trap( dest );
                                it.charges++;
                                break;
                            }
                        }
                        break;
                }
            }
        }
    }

    for( auto &i : effects ) {
        switch( i ) {
            case AEP_STR_UP:
                p.mod_str_bonus( +4 );
                break;
            case AEP_DEX_UP:
                p.mod_dex_bonus( +4 );
                break;
            case AEP_PER_UP:
                p.mod_per_bonus( +4 );
                break;
            case AEP_INT_UP:
                p.mod_int_bonus( +4 );
                break;
            case AEP_ALL_UP:
                p.mod_str_bonus( +2 );
                p.mod_dex_bonus( +2 );
                p.mod_per_bonus( +2 );
                p.mod_int_bonus( +2 );
                break;
            case AEP_SPEED_UP: // Handled in player::current_speed()
                break;

            case AEP_PBLUE:
                if( p.radiation > 0 ) {
                    p.radiation--;
                }
                break;

            case AEP_SMOKE:
                if( one_in( 10 ) ) {
                    tripoint pt( p.posx() + rng( -1, 1 ),
                                 p.posy() + rng( -1, 1 ),
                                 p.posz() );
                    m.add_field( pt, fd_smoke, rng( 1, 3 ) );
                }
                break;

            case AEP_SNAKES:
                break; // Handled in player::hit()

            case AEP_EXTINGUISH:
                for( const tripoint &dest : m.points_in_radius( p.pos(), 1 ) ) {
                    m.adjust_field_age( dest, fd_fire, -1_turns );
                }
                break;

            case AEP_FUN:
                //Bonus fluctuates, wavering between 0 and 30-ish - usually around 12
                p.add_morale( MORALE_FEELING_GOOD, rng( 1, 2 ) * rng( 2, 3 ), 0, 3_turns, 0_turns, false );
                break;

            case AEP_HUNGER:
                if( one_in( 100 ) ) {
                    p.mod_hunger( 1 );
                }
                break;

            case AEP_THIRST:
                if( one_in( 120 ) ) {
                    p.mod_thirst( 1 );
                }
                break;

            case AEP_EVIL:
                if( one_in( 150 ) ) { // Once every 15 minutes, on average
                    p.add_effect( effect_evil, 30_minutes );
                    if( it.is_armor() ) {
                        if( !worn ) {
                            add_msg( _( "You have an urge to wear the %s." ),
                                     it.tname() );
                        }
                    } else if( !wielded ) {
                        add_msg( _( "You have an urge to wield the %s." ),
                                 it.tname() );
                    }
                }
                break;

            case AEP_SCHIZO:
                break; // Handled in player::suffer()

            case AEP_RADIOACTIVE:
                if( one_in( 4 ) ) {
                    p.irradiate( 1.0f );
                }
                break;

            case AEP_STR_DOWN:
                p.mod_str_bonus( -3 );
                break;

            case AEP_DEX_DOWN:
                p.mod_dex_bonus( -3 );
                break;

            case AEP_PER_DOWN:
                p.mod_per_bonus( -3 );
                break;

            case AEP_INT_DOWN:
                p.mod_int_bonus( -3 );
                break;

            case AEP_ALL_DOWN:
                p.mod_str_bonus( -2 );
                p.mod_dex_bonus( -2 );
                p.mod_per_bonus( -2 );
                p.mod_int_bonus( -2 );
                break;

            case AEP_SPEED_DOWN:
                break; // Handled in player::current_speed()

            default:
                //Suppress warnings
                break;
        }
    }
    // Recalculate, as it might have changed (by mod_*_bonus above)
    p.str_cur = p.get_str();
    p.int_cur = p.get_int();
    p.dex_cur = p.get_dex();
    p.per_cur = p.get_per();
}
//Check if an artifact's extra charge requirements are currently met
bool check_art_charge_req( item &it )
{
    player &p = g->u;
    bool reqsmet = true;
    const bool worn = p.is_worn( it );
    const bool wielded = ( &it == &p.weapon );
    const bool heldweapon = ( wielded && !it.is_armor() ); //don't charge wielded clothes
    switch( it.type->artifact->charge_req ) {
        case( ACR_NULL ):
        case( NUM_ACRS ):
            break;
        case( ACR_EQUIP ):
            //Generated artifacts won't both be wearable and have charges, but nice for mods
            reqsmet = ( worn || heldweapon );
            break;
        case( ACR_SKIN ):
            //As ACR_EQUIP, but also requires nothing worn on bodypart wielding or wearing item
            if( !worn && !heldweapon ) {
                reqsmet = false;
                break;
            }
            for( const body_part bp : all_body_parts ) {
                if( it.covers( bp ) || ( heldweapon && ( bp == bp_hand_r || bp == bp_hand_l ) ) ) {
                    reqsmet = true;
                    for( auto &i : p.worn ) {
                        if( i.covers( bp ) && ( &it != &i ) && i.get_coverage() > 50 ) {
                            reqsmet = false;
                            break; //This one's no good, check the next body part
                        }
                    }
                    if( reqsmet ) {
                        break;    //Only need skin contact on one bodypart
                    }
                }
            }
            break;
        case( ACR_SLEEP ):
            reqsmet = p.has_effect( effect_sleep );
            break;
        case( ACR_RAD ):
            reqsmet = ( ( g->m.get_radiation( p.pos() ) > 0 ) || ( p.radiation > 0 ) );
            break;
        case( ACR_WET ):
            reqsmet = std::any_of( p.body_wetness.begin(), p.body_wetness.end(),
            []( const int w ) {
                return w != 0;
            } );
            if( !reqsmet && sum_conditions( calendar::turn - 1_turns, calendar::turn, p.pos() ).rain_amount > 0
                && !( p.in_vehicle && g->m.veh_at( p.pos() )->is_inside() ) ) {
                reqsmet = true;
            }
            break;
        case( ACR_SKY ):
            reqsmet = ( p.posz() > 0 );
            break;
    }
    return reqsmet;
}

void game::start_calendar()
{
    const bool scen_season = scen->has_flag( "SPR_START" ) || scen->has_flag( "SUM_START" ) ||
                             scen->has_flag( "AUT_START" ) || scen->has_flag( "WIN_START" ) ||
                             scen->has_flag( "SUM_ADV_START" );

    if( scen_season ) {
        // Configured starting date overridden by scenario, calendar::start is left as Spring 1
        calendar::start = HOURS( get_option<int>( "INITIAL_TIME" ) );
        calendar::turn = HOURS( get_option<int>( "INITIAL_TIME" ) );
        if( scen->has_flag( "SPR_START" ) ) {
            calendar::initial_season = SPRING;
        } else if( scen->has_flag( "SUM_START" ) ) {
            calendar::initial_season = SUMMER;
            calendar::turn += to_turns<int>( calendar::season_length() );
        } else if( scen->has_flag( "AUT_START" ) ) {
            calendar::initial_season = AUTUMN;
            calendar::turn += to_turns<int>( calendar::season_length() * 2 );
        } else if( scen->has_flag( "WIN_START" ) ) {
            calendar::initial_season = WINTER;
            calendar::turn += to_turns<int>( calendar::season_length() * 3 );
        } else if( scen->has_flag( "SUM_ADV_START" ) ) {
            calendar::initial_season = SUMMER;
            calendar::turn += to_turns<int>( calendar::season_length() * 5 );
        } else {
            debugmsg( "The Unicorn" );
        }
    } else {
        // No scenario, so use the starting date+time configured in world options
        const int initial_days = get_option<int>( "INITIAL_DAY" );
        calendar::start = DAYS( initial_days );

        // Determine the season based off how long the seasons are set to be
        // First mod by length of season to get number of seasons elapsed, then mod by 4 to force a 0-3 range of values
        const int season_number = ( initial_days % get_option<int>( "SEASON_LENGTH" ) ) % 4;
        if( season_number == 0 ) {
            calendar::initial_season = SPRING;
        } else if( season_number == 1 ) {
            calendar::initial_season = SUMMER;
        } else if( season_number == 2 ) {
            calendar::initial_season = AUTUMN;
        } else {
            calendar::initial_season = WINTER;
        }

        calendar::turn = calendar::start
                         + HOURS( get_option<int>( "INITIAL_TIME" ) )
                         + DAYS( get_option<int>( "SPAWN_DELAY" ) );
    }

}

void game::add_artifact_messages( const std::vector<art_effect_passive> &effects )
{
    int net_str = 0;
    int net_dex = 0;
    int net_per = 0;
    int net_int = 0;
    int net_speed = 0;

    for( auto &i : effects ) {
        switch( i ) {
            case AEP_STR_UP:
                net_str += 4;
                break;
            case AEP_DEX_UP:
                net_dex += 4;
                break;
            case AEP_PER_UP:
                net_per += 4;
                break;
            case AEP_INT_UP:
                net_int += 4;
                break;
            case AEP_ALL_UP:
                net_str += 2;
                net_dex += 2;
                net_per += 2;
                net_int += 2;
                break;
            case AEP_STR_DOWN:
                net_str -= 3;
                break;
            case AEP_DEX_DOWN:
                net_dex -= 3;
                break;
            case AEP_PER_DOWN:
                net_per -= 3;
                break;
            case AEP_INT_DOWN:
                net_int -= 3;
                break;
            case AEP_ALL_DOWN:
                net_str -= 2;
                net_dex -= 2;
                net_per -= 2;
                net_int -= 2;
                break;

            case AEP_SPEED_UP:
                net_speed += 20;
                break;
            case AEP_SPEED_DOWN:
                net_speed -= 20;
                break;

            case AEP_PBLUE:
                break; // No message

            case AEP_SNAKES:
                add_msg( m_warning, _( "Your skin feels slithery." ) );
                break;

            case AEP_INVISIBLE:
                add_msg( m_good, _( "You fade into invisibility!" ) );
                break;

            case AEP_CLAIRVOYANCE:
            case AEP_CLAIRVOYANCE_PLUS:
                add_msg( m_good, _( "You can see through walls!" ) );
                break;

            case AEP_SUPER_CLAIRVOYANCE:
                add_msg( m_good, _( "You can see through everything!" ) );
                break;

            case AEP_STEALTH:
                add_msg( m_good, _( "Your steps stop making noise." ) );
                break;

            case AEP_GLOW:
                add_msg( _( "A glow of light forms around you." ) );
                break;

            case AEP_PSYSHIELD:
                add_msg( m_good, _( "Your mental state feels protected." ) );
                break;

            case AEP_RESIST_ELECTRICITY:
                add_msg( m_good, _( "You feel insulated." ) );
                break;

            case AEP_CARRY_MORE:
                add_msg( m_good, _( "Your back feels strengthened." ) );
                break;

            case AEP_FUN:
                add_msg( m_good, _( "You feel a pleasant tingle." ) );
                break;

            case AEP_HUNGER:
                add_msg( m_warning, _( "You feel hungry." ) );
                break;

            case AEP_THIRST:
                add_msg( m_warning, _( "You feel thirsty." ) );
                break;

            case AEP_EVIL:
                add_msg( m_warning, _( "You feel an evil presence..." ) );
                break;

            case AEP_SCHIZO:
                add_msg( m_bad, _( "You feel a tickle of insanity." ) );
                break;

            case AEP_RADIOACTIVE:
                add_msg( m_warning, _( "Your skin prickles with radiation." ) );
                break;

            case AEP_MUTAGENIC:
                add_msg( m_bad, _( "You feel your genetic makeup degrading." ) );
                break;

            case AEP_ATTENTION:
                add_msg( m_warning, _( "You feel an otherworldly attention upon you..." ) );
                break;

            case AEP_FORCE_TELEPORT:
                add_msg( m_bad, _( "You feel a force pulling you inwards." ) );
                break;

            case AEP_MOVEMENT_NOISE:
                add_msg( m_warning, _( "You hear a rattling noise coming from inside yourself." ) );
                break;

            case AEP_BAD_WEATHER:
                add_msg( m_warning, _( "You feel storms coming." ) );
                break;

            case AEP_SICK:
                add_msg( m_bad, _( "You feel unwell." ) );
                break;

            case AEP_SMOKE:
                add_msg( m_warning, _( "A cloud of smoke appears." ) );
                break;
            default:
                //Suppress warnings
                break;
        }
    }

    std::string stat_info;
    if( net_str != 0 ) {
        stat_info += string_format( _( "Str %s%d! " ),
                                    ( net_str > 0 ? "+" : "" ), net_str );
    }
    if( net_dex != 0 ) {
        stat_info += string_format( _( "Dex %s%d! " ),
                                    ( net_dex > 0 ? "+" : "" ), net_dex );
    }
    if( net_int != 0 ) {
        stat_info += string_format( _( "Int %s%d! " ),
                                    ( net_int > 0 ? "+" : "" ), net_int );
    }
    if( net_per != 0 ) {
        stat_info += string_format( _( "Per %s%d! " ),
                                    ( net_per > 0 ? "+" : "" ), net_per );
    }

    if( !stat_info.empty() ) {
        add_msg( m_neutral, stat_info );
    }

    if( net_speed != 0 ) {
        add_msg( m_info, _( "Speed %s%d! " ), ( net_speed > 0 ? "+" : "" ), net_speed );
    }
}

void game::add_artifact_dreams( )
{
    //If player is sleeping, get a dream from a carried artifact
    //Don't need to check that player is sleeping here, that's done before calling
    std::list<item *> art_items = g->u.get_artifact_items();
    std::vector<item *>      valid_arts;
    std::vector<std::vector<std::string>>
                                       valid_dreams; // Tracking separately so we only need to check its req once
    //Pull the list of dreams
    add_msg( m_debug, "Checking %s carried artifacts", art_items.size() );
    for( auto &it : art_items ) {
        //Pick only the ones with an applicable dream
        auto art = it->type->artifact;
        if( art->charge_req != ACR_NULL && ( it->ammo_remaining() < it->ammo_capacity() ||
                                             it->ammo_capacity() == 0 ) ) { //or max 0 in case of wacky mod shenanigans
            add_msg( m_debug, "Checking artifact %s", it->tname() );
            if( check_art_charge_req( *it ) ) {
                add_msg( m_debug, "   Has freq %s,%s", art->dream_freq_met, art->dream_freq_unmet );
                if( art->dream_freq_met   > 0 && x_in_y( art->dream_freq_met,   100 ) ) {
                    add_msg( m_debug, "Adding met dream from %s", it->tname() );
                    valid_arts.push_back( it );
                    valid_dreams.push_back( art->dream_msg_met );
                }
            } else {
                add_msg( m_debug, "   Has freq %s,%s", art->dream_freq_met, art->dream_freq_unmet );
                if( art->dream_freq_unmet > 0 && x_in_y( art->dream_freq_unmet, 100 ) ) {
                    add_msg( m_debug, "Adding unmet dream from %s", it->tname() );
                    valid_arts.push_back( it );
                    valid_dreams.push_back( art->dream_msg_unmet );
                }
            }
        }
    }
    if( !valid_dreams.empty() ) {
        add_msg( m_debug, "Found %s valid artifact dreams", valid_dreams.size() );
        const int selected = rng( 0, valid_arts.size() - 1 );
        auto it = valid_arts[selected];
        auto msg = random_entry( valid_dreams[selected] );
        const std::string &dream = string_format( _( msg ), it->tname() );
        add_msg( dream );
    } else {
        add_msg( m_debug, "Didn't have any dreams, sorry" );
    }
}

int game::get_levx() const
{
    return m.get_abs_sub().x;
}

int game::get_levy() const
{
    return m.get_abs_sub().y;
}

int game::get_levz() const
{
    return m.get_abs_sub().z;
}

overmap &game::get_cur_om() const
{
    // The player is located in the middle submap of the map.
    const tripoint sm = m.get_abs_sub() + tripoint( HALF_MAPSIZE, HALF_MAPSIZE, 0 );
    const tripoint pos_om = sm_to_om_copy( sm );
    return overmap_buffer.get( pos_om.x, pos_om.y );
}

std::vector<npc *> game::allies()
{
    return get_npcs_if( [&]( const npc & guy ) {
        if( !guy.is_hallucination() ) {
            return guy.is_ally( g->u );
        } else {
            return false;
        }
    } );
}

std::vector<Creature *> game::get_creatures_if( const std::function<bool( const Creature & )>
        &pred )
{
    std::vector<Creature *> result;
    for( Creature &critter : all_creatures() ) {
        if( pred( critter ) ) {
            result.push_back( &critter );
        }
    }
    return result;
}

std::vector<npc *> game::get_npcs_if( const std::function<bool( const npc & )> &pred )
{
    std::vector<npc *> result;
    for( npc &guy : all_npcs() ) {
        if( pred( guy ) ) {
            result.push_back( &guy );
        }
    }
    return result;
}

template<>
bool game::non_dead_range<monster>::iterator::valid()
{
    current = iter->lock();
    return current && !current->is_dead();
}

template<>
bool game::non_dead_range<npc>::iterator::valid()
{
    current = iter->lock();
    return current && !current->is_dead();
}

template<>
bool game::non_dead_range<Creature>::iterator::valid()
{
    current = iter->lock();
    // There is no Creature::is_dead function, so we can't write
    // return current && !current->is_dead();
    if( !current ) {
        return false;
    }
    if( const monster *const ptr = dynamic_cast<monster *>( current.get() ) ) {
        return !ptr->is_dead();
    }
    if( const npc *const ptr = dynamic_cast<npc *>( current.get() ) ) {
        return !ptr->is_dead();
    }
    return true; // must be g->u
}

game::monster_range::monster_range( game &g )
{
    const auto &monsters = g.critter_tracker->get_monsters_list();
    items.insert( items.end(), monsters.begin(), monsters.end() );
}

game::Creature_range::Creature_range( game &g ) : u( &g.u, []( player * ) { } )
{
    const auto &monsters = g.critter_tracker->get_monsters_list();
    items.insert( items.end(), monsters.begin(), monsters.end() );
    items.insert( items.end(), g.active_npc.begin(), g.active_npc.end() );
    items.push_back( u );
}

game::npc_range::npc_range( game &g )
{
    items.insert( items.end(), g.active_npc.begin(), g.active_npc.end() );
}

game::Creature_range game::all_creatures()
{
    return Creature_range( *this );
}

game::monster_range game::all_monsters()
{
    return monster_range( *this );
}

game::npc_range game::all_npcs()
{
    return npc_range( *this );
}

Creature *game::get_creature_if( const std::function<bool( const Creature & )> &pred )
{
    for( Creature &critter : all_creatures() ) {
        if( pred( critter ) ) {
            return &critter;
        }
    }
    return nullptr;
}

std::string game::get_player_base_save_path() const
{
    return get_world_base_save_path() + "/" + base64_encode( u.name );
}

std::string game::get_world_base_save_path() const
{
    return world_generator->active_world->folder_path();
}<|MERGE_RESOLUTION|>--- conflicted
+++ resolved
@@ -9941,14 +9941,7 @@
     const furn_t furntype = m.furn( fpos ).obj();
     const int src_items = m.i_at( fpos ).size();
     const int dst_items = m.i_at( fdest ).size();
-<<<<<<< HEAD
-    bool dst_item_ok = ( !m.has_flag( "NOITEM", fdest ) &&
-                         !m.has_flag( "SWIMMABLE", fdest ) &&
-                         !m.has_flag( "DESTROY_ITEM", fdest ) );
-    bool src_item_ok = ( m.furn( fpos ).obj().has_flag( "CONTAINER" ) ||
-                         m.furn( fpos ).obj().has_flag( "FIRE_CONTAINER" ) ||
-                         m.furn( fpos ).obj().has_flag( "SEALED" ) );
-=======
+
     const bool only_liquid_items = std::all_of( m.i_at( fdest ).begin(), m.i_at( fdest ).end(),
     [&]( item & liquid_item ) {
         return liquid_item.made_of_from_type( LIQUID );
@@ -9960,7 +9953,6 @@
                              only_liquid_items;
     const bool src_item_ok = m.furn( fpos ).obj().has_flag( "CONTAINER" ) ||
                              m.furn( fpos ).obj().has_flag( "SEALED" );
->>>>>>> 9565c64d
 
     const int fire_str = m.get_field_strength( fpos, fd_fire );
     time_duration fire_age = m.get_field_age( fpos, fd_fire );
@@ -10020,39 +10012,33 @@
     m.furn_set( fdest, m.furn( fpos ) );
     m.furn_set( fpos, f_null );
 
-<<<<<<< HEAD
     if( fire_str == 1 && !pulling_furniture ) {
         m.remove_field( fpos, fd_fire );
         m.set_field_strength( fdest, fd_fire, fire_str );
         m.set_field_age( fdest, fd_fire, fire_age );
     }
 
-    if( src_items > 0 ) { // and the stuff inside.
-=======
     // Is there is only liquids on the ground, remove them after moving furniture.
     if( dst_items > 0 && only_liquid_items ) {
         m.i_clear( fdest );
     }
 
-    if( src_items > 0 ) { // Move the stuff inside.
->>>>>>> 9565c64d
-        if( dst_item_ok && src_item_ok ) {
-            // Assume contents of both cells are legal, so we can just swap contents.
-            std::list<item> temp;
-            std::move( m.i_at( fpos ).begin(), m.i_at( fpos ).end(),
-                       std::back_inserter( temp ) );
-            m.i_clear( fpos );
-            for( auto item_iter = m.i_at( fdest ).begin();
-                 item_iter != m.i_at( fdest ).end(); ++item_iter ) {
-                m.i_at( fpos ).push_back( *item_iter );
-            }
-            m.i_clear( fdest );
-            for( auto &cur_item : temp ) {
-                m.i_at( fdest ).push_back( cur_item );
-            }
-        } else {
-            add_msg( _( "Stuff spills from the %s!" ), furntype.name() );
-        }
+    if( dst_item_ok && src_item_ok ) {
+        // Assume contents of both cells are legal, so we can just swap contents.
+        std::list<item> temp;
+        std::move( m.i_at( fpos ).begin(), m.i_at( fpos ).end(),
+                   std::back_inserter( temp ) );
+        m.i_clear( fpos );
+        for( auto item_iter = m.i_at( fdest ).begin();
+             item_iter != m.i_at( fdest ).end(); ++item_iter ) {
+            m.i_at( fpos ).push_back( *item_iter );
+        }
+        m.i_clear( fdest );
+        for( auto &cur_item : temp ) {
+            m.i_at( fdest ).push_back( cur_item );
+        }
+    } else {
+        add_msg( _( "Stuff spills from the %s!" ), furntype.name() );
     }
 
     if( shifting_furniture ) {
@@ -10061,11 +10047,7 @@
         if( abs( d_sum.x ) < 2 && abs( d_sum.y ) < 2 ) {
             u.grab_point = d_sum; // furniture moved relative to us
         } else { // we pushed furniture out of reach
-<<<<<<< HEAD
-            add_msg( _( "You let go of the %s." ), furntype.name().c_str() );
-=======
-            add_msg( _( "You let go of the %s" ), furntype.name() );
->>>>>>> 9565c64d
+            add_msg( _( "You let go of the %s." ), furntype.name() );
             u.grab( OBJECT_NONE );
         }
         return true; // We moved furniture but stayed still.
@@ -10073,13 +10055,8 @@
 
     if( pushing_furniture && m.impassable( fpos ) ) {
         // Not sure how that chair got into a wall, but don't let player follow.
-<<<<<<< HEAD
         add_msg( _( "You let go of the %1$s as it slides past %2$s." ),
-                 furntype.name().c_str(), m.tername( fdest ).c_str() );
-=======
-        add_msg( _( "You let go of the %1$s as it slides past %2$s" ),
                  furntype.name(), m.tername( fdest ) );
->>>>>>> 9565c64d
         u.grab( OBJECT_NONE );
         return true;
     }
