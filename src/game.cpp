--- conflicted
+++ resolved
@@ -2170,15 +2170,9 @@
         catacurses::window w_info;
         int iScrollHeight = 0;
 
-<<<<<<< HEAD
         std::unique_ptr<ui_adaptor> ui = std::make_unique<ui_adaptor>();
         ui->on_screen_resize( [&]( ui_adaptor & ui ) {
-            w_info = catacurses::newwin( TERMY, iWidth, point( iStartX, 0 ) );
-=======
-        ui_adaptor ui;
-        ui.on_screen_resize( [&]( ui_adaptor & ui ) {
             w_info = catacurses::newwin( TERMY, iWidth(), point( iStartX(), 0 ) );
->>>>>>> bf4d0b43
             iScrollHeight = TERMY - 2;
             ui.position_from_window( w_info );
         } );
