#include "game.h"

#include <algorithm>
#include <cassert>
#include <chrono>
#include <cmath>
#include <csignal>
#include <ctime>
#include <iterator>
#include <locale>
#include <map>
#include <queue>
#include <set>
#include <sstream>
#include <string>
#include <vector>

#include "action.h"
#include "activity_handlers.h"
#include "artifact.h"
#include "auto_pickup.h"
#include "bionics.h"
#include "bodypart.h"
#include "cata_utility.h"
#include "catacharset.h"
#include "clzones.h"
#include "compatibility.h"
#include "computer.h"
#include "coordinate_conversions.h"
#include "coordinates.h"
#include "creature_tracker.h"
#include "cursesport.h"
#include "debug.h"
#include "debug_menu.h"
#include "dependency_tree.h"
#include "editmap.h"
#include "effect.h"
#include "enums.h"
#include "event.h"
#include "faction.h"
#include "filesystem.h"
#include "game_constants.h"
#include "game_inventory.h"
#include "game_ui.h"
#include "gamemode.h"
#include "gates.h"
#include "gun_mode.h"
#include "help.h"
#include "iexamine.h"
#include "init.h"
#include "input.h"
#include "item_category.h"
#include "item_group.h"
#include "item_location.h"
#include "iuse_actor.h"
#include "json.h"
#include "lightmap.h"
#include "line.h"
#include "live_view.h"
#include "loading_ui.h"
#include "map.h"
#include "map_item_stack.h"
#include "map_iterator.h"
#include "mapbuffer.h"
#include "mapdata.h"
#include "map_extras.h"
#include "mapsharing.h"
#include "martialarts.h"
#include "messages.h"
#include "mission.h"
#include "mod_manager.h"
#include "monattack.h"
#include "monexamine.h"
#include "monfaction.h"
#include "mongroup.h"
#include "monstergenerator.h"
#include "morale_types.h"
#include "mtype.h"
#include "mutation.h"
#include "npc.h"
#include "npc_class.h"
#include "omdata.h"
#include "options.h"
#include "output.h"
#include "overmap.h"
#include "overmap_ui.h"
#include "overmapbuffer.h"
#include "panels.h"
#include "path_info.h"
#include "pickup.h"
#include "popup.h"
#include "projectile.h"
#include "ranged.h"
#include "recipe_dictionary.h"
#include "rng.h"
#include "safemode_ui.h"
#include "scenario.h"
#include "scent_map.h"
#include "sounds.h"
#include "start_location.h"
#include "string_formatter.h"
#include "string_input_popup.h"
#include "submap.h"
#include "trait_group.h"
#include "translations.h"
#include "trap.h"
#include "uistate.h"
#include "veh_interact.h"
#include "veh_type.h"
#include "vehicle.h"
#include "vpart_position.h"
#include "vpart_range.h"
#include "vpart_reference.h"
#include "weather.h"
#include "weather_gen.h"
#include "worldfactory.h"
#include "map_selector.h"

#if defined(TILES)
#include "cata_tiles.h"
#endif // TILES

#if !(defined(_WIN32) || defined(TILES))
#include <langinfo.h>
#include <cstring>
#endif

#if defined(_WIN32)
#if 1 // Hack to prevent reordering of #include "platform_win.h" by IWYU
#   include "platform_win.h"
#endif
#   include <tchar.h>
#endif

#define dbg(x) DebugLog((DebugLevel)(x),D_GAME) << __FILE__ << ":" << __LINE__ << ": "

const int core_version = 6;
static constexpr int DANGEROUS_PROXIMITY = 5;

/** Will be set to true when running unit tests */
bool test_mode = false;

const mtype_id mon_manhack( "mon_manhack" );

const skill_id skill_melee( "melee" );
const skill_id skill_dodge( "dodge" );
const skill_id skill_driving( "driving" );
const skill_id skill_firstaid( "firstaid" );
const skill_id skill_survival( "survival" );

const species_id ZOMBIE( "ZOMBIE" );
const species_id PLANT( "PLANT" );

const efftype_id effect_adrenaline_mycus( "adrenaline_mycus" );
const efftype_id effect_alarm_clock( "alarm_clock" );
const efftype_id effect_amigara( "amigara" );
const efftype_id effect_blind( "blind" );
const efftype_id effect_boomered( "boomered" );
const efftype_id effect_bouldering( "bouldering" );
const efftype_id effect_contacts( "contacts" );
const efftype_id effect_controlled( "controlled" );
const efftype_id effect_deaf( "deaf" );
const efftype_id effect_docile( "docile" );
const efftype_id effect_downed( "downed" );
const efftype_id effect_drunk( "drunk" );
const efftype_id effect_emp( "emp" );
const efftype_id effect_evil( "evil" );
const efftype_id effect_flu( "flu" );
const efftype_id effect_glowing( "glowing" );
const efftype_id effect_hot( "hot" );
const efftype_id effect_infected( "infected" );
const efftype_id effect_laserlocked( "laserlocked" );
const efftype_id effect_no_sight( "no_sight" );
const efftype_id effect_onfire( "onfire" );
const efftype_id effect_pacified( "pacified" );
const efftype_id effect_pet( "pet" );
const efftype_id effect_relax_gas( "relax_gas" );
const efftype_id effect_sleep( "sleep" );
const efftype_id effect_stunned( "stunned" );
const efftype_id effect_teleglow( "teleglow" );
const efftype_id effect_tetanus( "tetanus" );
const efftype_id effect_visuals( "visuals" );
const efftype_id effect_winded( "winded" );

static const bionic_id bio_remote( "bio_remote" );

static const trait_id trait_GRAZER( "GRAZER" );
static const trait_id trait_ILLITERATE( "ILLITERATE" );
static const trait_id trait_INFIMMUNE( "INFIMMUNE" );
static const trait_id trait_INFRESIST( "INFRESIST" );
static const trait_id trait_LEG_TENT_BRACE( "LEG_TENT_BRACE" );
static const trait_id trait_M_IMMUNE( "M_IMMUNE" );
static const trait_id trait_PARKOUR( "PARKOUR" );
static const trait_id trait_PER_SLIME_OK( "PER_SLIME_OK" );
static const trait_id trait_PER_SLIME( "PER_SLIME" );
static const trait_id trait_RUMINANT( "RUMINANT" );
static const trait_id trait_SHELL2( "SHELL2" );
static const trait_id trait_VINES2( "VINES2" );
static const trait_id trait_VINES3( "VINES3" );
static const trait_id trait_BURROW( "BURROW" );

void intro();

#if defined(__ANDROID__)
extern std::map<std::string, std::list<input_event>> quick_shortcuts_map;
extern bool add_best_key_for_action_to_quick_shortcuts( action_id action,
        const std::string &category, bool back );
extern bool add_key_to_quick_shortcuts( long key, const std::string &category, bool back );
#endif

//The one and only game instance
std::unique_ptr<game> g;
#if defined(TILES)
extern std::unique_ptr<cata_tiles> tilecontext;
extern void toggle_fullscreen_window();
#endif // TILES

uistatedata uistate;

bool is_valid_in_w_terrain( int x, int y )
{
    return x >= 0 && x < TERRAIN_WINDOW_WIDTH && y >= 0 && y < TERRAIN_WINDOW_HEIGHT;
}

#define DEFAULT_TILESET_ZOOM 16

// This is the main game set-up process.
game::game() :
    liveview( *liveview_ptr ),
    scent_ptr( *this ),
    new_game( false ),
    uquit( QUIT_NO ),
    m( *map_ptr ),
    u( *u_ptr ),
    scent( *scent_ptr ),
    events( *event_manager_ptr ),
    weather( WEATHER_CLEAR ),
    lightning_active( false ),
    u_shared_ptr( &u, null_deleter{} ),
    pixel_minimap_option( 0 ),
    safe_mode( SAFE_MODE_ON ),
    safe_mode_warning_logged( false ),
    mostseen( 0 ),
    nextweather( calendar::before_time_starts ),
    next_npc_id( 1 ),
    next_mission_id( 1 ),
    remoteveh_cache_time( calendar::before_time_starts ),
    user_action_counter( 0 ),
    tileset_zoom( DEFAULT_TILESET_ZOOM ),
    weather_override( WEATHER_NULL ),
    displaying_scent( false )

{
    temperature = 0;
    player_was_sleeping = false;
    reset_light_level();
    world_generator.reset( new worldfactory() );
    // do nothing, everything that was in here is moved to init_data() which is called immediately after g = new game; in main.cpp
    // The reason for this move is so that g is not uninitialized when it gets to installing the parts into vehicles.
}

// Load everything that will not depend on any mods
void game::load_static_data()
{
    // UI stuff, not mod-specific per definition
    inp_mngr.init();            // Load input config JSON
    // Init mappings for loading the json stuff
    DynamicDataLoader::get_instance();
    fullscreen = false;
    reinitmap = false;
    was_fullscreen = false;
    show_panel_adm = false;
    panel_manager::get_manager().init();

    // These functions do not load stuff from json.
    // The content they load/initialize is hardcoded into the program.
    // Therefore they can be loaded here.
    // If this changes (if they load data from json), they have to
    // be moved to game::load_mod or game::load_core_data

    get_auto_pickup().load_global();
    get_safemode().load_global();
}

bool game::check_mod_data( const std::vector<mod_id> &opts, loading_ui &ui )
{
    auto &tree = world_generator->get_mod_manager().get_tree();

    // deduplicated list of mods to check
    std::set<mod_id> check( opts.begin(), opts.end() );

    // if no specific mods specified check all non-obsolete mods
    if( check.empty() ) {
        for( const mod_id &e : world_generator->get_mod_manager().all_mods() ) {
            if( !e->obsolete ) {
                check.emplace( e );
            }
        }
    }

    if( check.empty() ) {
        // if no loadable mods then test core data only
        try {
            load_core_data( ui );
            DynamicDataLoader::get_instance().finalize_loaded_data( ui );
        } catch( const std::exception &err ) {
            std::cerr << "Error loading data from json: " << err.what() << std::endl;
        }
    }

    for( const auto &e : check ) {
        if( !e.is_valid() ) {
            std::cerr << "Unknown mod: " << e.str() << std::endl;
            return false;
        }

        const MOD_INFORMATION &mod = *e;

        if( !tree.is_available( mod.ident ) ) {
            std::cerr << "Missing dependencies: " << mod.name() << "\n"
                      << tree.get_node( mod.ident )->s_errors() << std::endl;
            return false;
        }

        std::cout << "Checking mod " << mod.name() << " [" << mod.ident.str() << "]" << std::endl;

        try {
            load_core_data( ui );

            // Load any dependencies
            for( auto &dep : tree.get_dependencies_of_X_as_strings( mod.ident ) ) {
                load_data_from_dir( dep->path, dep->ident.str(), ui );
            }

            // Load mod itself
            load_data_from_dir( mod.path, mod.ident.str(), ui );
            DynamicDataLoader::get_instance().finalize_loaded_data( ui );
        } catch( const std::exception &err ) {
            std::cerr << "Error loading data: " << err.what() << std::endl;
        }
    }

    return true;
}

bool game::is_core_data_loaded() const
{
    return DynamicDataLoader::get_instance().is_data_finalized();
}

void game::load_core_data( loading_ui &ui )
{
    // core data can be loaded only once and must be first
    // anyway.
    DynamicDataLoader::get_instance().unload_data();

    load_data_from_dir( FILENAMES[ "jsondir" ], "core", ui );
}

void game::load_data_from_dir( const std::string &path, const std::string &src, loading_ui &ui )
{
    DynamicDataLoader::get_instance().load_data_from_path( path, src, ui );
}

game::~game()
{
    MAPBUFFER.reset();
}

// Fixed window sizes
#define MINIMAP_HEIGHT 7
#define MINIMAP_WIDTH 7

void game::init_ui( const bool resized )
{
    // clear the screen
    static bool first_init = true;

    if( first_init ) {
        catacurses::clear();

        // print an intro screen, making sure the terminal is the correct size

        first_init = false;

#if defined(TILES)
        //class variable to track the option being active
        //only set once, toggle action is used to change during game
        pixel_minimap_option = get_option<bool>( "PIXEL_MINIMAP" );
#endif // TILES
    }

    // First get TERMX, TERMY
#if defined(TILES) || defined(_WIN32)
    TERMX = get_terminal_width();
    TERMY = get_terminal_height();

    if( resized ) {
        get_options().get_option( "TERMINAL_X" ).setValue( TERMX * get_scaling_factor() );
        get_options().get_option( "TERMINAL_Y" ).setValue( TERMY * get_scaling_factor() );
        get_options().save();
    }
#else
    ( void ) resized;
    intro();

    TERMY = getmaxy( catacurses::stdscr );
    TERMX = getmaxx( catacurses::stdscr );

    // try to make FULL_SCREEN_HEIGHT symmetric according to TERMY
    if( TERMY % 2 ) {
        FULL_SCREEN_HEIGHT = 25;
    } else {
        FULL_SCREEN_HEIGHT = 24;
    }

#endif
    // remove some space for the sidebar, this is the maximal space
    // (using standard font) that the terrain window can have
    TERRAIN_WINDOW_HEIGHT = TERMY;
    TERRAIN_WINDOW_WIDTH = TERMX;
    TERRAIN_WINDOW_TERM_WIDTH = TERRAIN_WINDOW_WIDTH;
    TERRAIN_WINDOW_TERM_HEIGHT = TERRAIN_WINDOW_HEIGHT;

    /**
     * In tiles mode w_terrain can have a different font (with a different
     * tile dimension) or can be drawn by cata_tiles which uses tiles that again
     * might have a different dimension then the normal font used everywhere else.
     *
     * TERRAIN_WINDOW_WIDTH/TERRAIN_WINDOW_HEIGHT defines how many squares can
     * be displayed in w_terrain (using it's specific tile dimension), not
     * including partially drawn squares at the right/bottom. You should
     * use it whenever you want to draw specific squares in that window or to
     * determine whether a specific square is draw on screen (or outside the screen
     * and needs scrolling).
     *
     * TERRAIN_WINDOW_TERM_WIDTH/TERRAIN_WINDOW_TERM_HEIGHT defines the size of
     * w_terrain in the standard font dimension (the font that everything else uses).
     * You usually don't have to use it, expect for positioning of windows,
     * because the window positions use the standard font dimension.
     *
     * VIEW_OFFSET_X/VIEW_OFFSET_Y is the position of w_terrain on screen,
     * it is (as every window position) in standard font dimension.
     * As the sidebar is located right of w_terrain it also controls its position.
     * It was used to move everything into the center of the screen,
     * when the screen was larger than what the game required. They are currently
     * set to zero to prevent the other game windows from being truncated if
     * w_terrain is too small for the current window.
     *
     * The code here calculates size available for w_terrain, caps it at
     * max_view_size (the maximal view range than any character can have at
     * any time).
     * It is stored in TERRAIN_WINDOW_*.
     * If w_terrain does not occupy the whole available area, VIEW_OFFSET_*
     * are set to move everything into the middle of the screen.
     */
    to_map_font_dimension( TERRAIN_WINDOW_WIDTH, TERRAIN_WINDOW_HEIGHT );

    VIEW_OFFSET_X = 0;
    VIEW_OFFSET_Y = 0;

    // VIEW_OFFSET_* are in standard font dimension.
    from_map_font_dimension( VIEW_OFFSET_X, VIEW_OFFSET_Y );

    // Position of the player in the terrain window, it is always in the center
    POSX = TERRAIN_WINDOW_WIDTH / 2;
    POSY = TERRAIN_WINDOW_HEIGHT / 2;

    w_terrain = w_terrain_ptr = catacurses::newwin( TERRAIN_WINDOW_HEIGHT, TERRAIN_WINDOW_WIDTH,
                                VIEW_OFFSET_Y, VIEW_OFFSET_X );
    werase( w_terrain );

    /**
     * Doing the same thing as above for the overmap
     */
    static const int OVERMAP_LEGEND_WIDTH = 28;
    OVERMAP_WINDOW_HEIGHT = TERMY;
    OVERMAP_WINDOW_WIDTH = TERMX - OVERMAP_LEGEND_WIDTH;
    to_overmap_font_dimension( OVERMAP_WINDOW_WIDTH, OVERMAP_WINDOW_HEIGHT );

    //Bring the framebuffer to the maximum required dimensions
    //Otherwise it segfaults when the overmap needs a bigger buffer size than it provides
    reinitialize_framebuffer();

    // minimapX x minimapY is always MINIMAP_WIDTH x MINIMAP_HEIGHT in size
    int minimapX = 0;
    int minimapY = 0;
    int pixelminimapW = 0;
    int pixelminimapH = 0;
    bool pixel_minimap_custom_height = false;

#if defined(TILES)
    pixel_minimap_custom_height = get_option<int>( "PIXEL_MINIMAP_HEIGHT" ) > 0;
#endif // TILES

    minimapX = 0;
    minimapY = 0;
    pixelminimapW = MINIMAP_WIDTH;
    pixelminimapH = ( pixelminimapW / 2 );
    if( pixel_minimap_custom_height &&
        pixelminimapH > get_option<int>( "PIXEL_MINIMAP_HEIGHT" ) ) {
        pixelminimapH = get_option<int>( "PIXEL_MINIMAP_HEIGHT" );
    }

    int _y = VIEW_OFFSET_Y;
    int _x = VIEW_OFFSET_X;

    w_minimap = w_minimap_ptr =
                    catacurses::newwin( MINIMAP_HEIGHT, MINIMAP_WIDTH, _y + minimapY, _x + minimapX );
    werase( w_minimap );

    w_panel_adm = w_panel_adm_ptr = catacurses::newwin( 15, 65, ( TERMY / 2 ) - 8, ( TERMX / 2 ) - 33 );
    werase( w_panel_adm );
    // need to init in order to avoid crash. gets updated by the panel code.
    w_pixel_minimap = catacurses::newwin( 1, 1, 0, 0 );
    liveview.init();

    // initializes centering based on sidebar layout
    int width = panel_manager::get_manager().get_current_layout().begin()->get_width();
    int h; // to_map_font_dimension needs a second input
    to_map_font_dimension( width, h );
    if( get_option<std::string>( "SIDEBAR_POSITION" ) == "left" ) {
        width *= -1;
    }
    // divided by two because we want the offset to center the screen
    g->sidebar_offset.x = width / 2;

    // Only refresh if we are in-game, otherwise all resources are not initialized
    // and this refresh will crash the game.
    if( resized && u.getID() != -1 ) {
        refresh_all();
    }
}

void game::toggle_fullscreen()
{
#if !defined(TILES)
    fullscreen = !fullscreen;
    init_ui();
    refresh_all();
#else
    toggle_fullscreen_window();
    refresh_all();
#endif
}

void game::toggle_pixel_minimap()
{
#if defined(TILES)
    if( pixel_minimap_option ) {
        clear_window_area( w_pixel_minimap );
    }
    pixel_minimap_option = !pixel_minimap_option;
    init_ui();
    refresh_all();
#endif // TILES
}

void game::toggle_panel_adm()
{
    show_panel_adm = !show_panel_adm;
}

void game::reload_tileset()
{
#if defined(TILES)
    try {
        tilecontext->reinit();
        tilecontext->load_tileset( get_option<std::string>( "TILES" ), false, true );
        tilecontext->do_tile_loading_report();
    } catch( const std::exception &err ) {
        popup( _( "Loading the tileset failed: %s" ), err.what() );
    }
    g->reset_zoom();
    g->refresh_all();
#endif // TILES
}

// temporarily switch out of fullscreen for functions that rely
// on displaying some part of the sidebar
void game::temp_exit_fullscreen()
{
    if( fullscreen ) {
        was_fullscreen = true;
        toggle_fullscreen();
    } else {
        was_fullscreen = false;
    }
}

void game::reenter_fullscreen()
{
    if( was_fullscreen ) {
        if( !fullscreen ) {
            toggle_fullscreen();
        }
    }
}

/*
 * Initialize more stuff after mapbuffer is loaded.
 */
void game::setup()
{
    popup_status( _( "Please wait while the world data loads..." ), _( "Loading core data" ) );
    loading_ui ui( true );
    load_core_data( ui );

    load_world_modfiles( ui );

    m =  map( get_option<bool>( "ZLEVELS" ) );

    next_npc_id = 1;
    next_mission_id = 1;
    new_game = true;
    uquit = QUIT_NO;   // We haven't quit the game
    bVMonsterLookFire = true;

    weather = WEATHER_CLEAR; // Start with some nice weather...
    // Weather shift in 30
    // TODO: shouldn't that use calendar::start instead of INITIAL_TIME?
    nextweather = calendar::time_of_cataclysm + time_duration::from_hours(
                      get_option<int>( "INITIAL_TIME" ) ) + 30_minutes;

    turnssincelastmon = 0; //Auto safe mode init

    sounds::reset_sounds();
    clear_zombies();
    coming_to_stairs.clear();
    active_npc.clear();
    faction_manager_ptr->clear();
    mission::clear_all();
    Messages::clear_messages();
    events = event_manager();

    SCT.vSCT.clear(); //Delete pending messages

    // reset kill counts
    kills.clear();
    npc_kills.clear();
    // reset follower list
    follower_ids.clear();
    scent.reset();

    remoteveh_cache_time = calendar::before_time_starts;
    remoteveh_cache = nullptr;
    // back to menu for save loading, new game etc
}

bool game::has_gametype() const
{
    return gamemode && gamemode->id() != SGAME_NULL;
}

special_game_id game::gametype() const
{
    return gamemode ? gamemode->id() : SGAME_NULL;
}

void game::load_map( const tripoint &pos_sm )
{
    m.load( pos_sm.x, pos_sm.y, pos_sm.z, true );
}

// Set up all default values for a new game
bool game::start_game()
{
    if( !gamemode ) {
        gamemode.reset( new special_game() );
    }

    seed = rand();
    new_game = true;
    start_calendar();
    nextweather = calendar::turn;
    safe_mode = ( get_option<bool>( "SAFEMODE" ) ? SAFE_MODE_ON : SAFE_MODE_OFF );
    mostseen = 0; // ...and mostseen is 0, we haven't seen any monsters yet.
    get_safemode().load_global();

    init_autosave();

    catacurses::clear();
    catacurses::refresh();
    popup_nowait( _( "Please wait as we build your world" ) );
    load_master();
    u.setID( assign_npc_id() ); // should be as soon as possible, but *after* load_master

    const start_location &start_loc = u.start_location.obj();
    const tripoint omtstart = start_loc.find_player_initial_location();
    if( omtstart == overmap::invalid_tripoint ) {
        return false;
    }
    start_loc.prepare_map( omtstart );

    if( scen->has_map_special() ) {
        // Specials can add monster spawn points and similar and should be done before the main
        // map is loaded.
        start_loc.add_map_special( omtstart, scen->get_map_special() );
    }
    tripoint lev = omt_to_sm_copy( omtstart );
    // The player is centered in the map, but lev[xyz] refers to the top left point of the map
    lev.x -= HALF_MAPSIZE;
    lev.y -= HALF_MAPSIZE;
    load_map( lev );

    m.build_map_cache( get_levz() );
    // Do this after the map cache has been built!
    start_loc.place_player( u );
    // ...but then rebuild it, because we want visibility cache to avoid spawning monsters in sight
    m.build_map_cache( get_levz() );
    // Start the overmap with out immediate neighborhood visible, this needs to be after place_player
    overmap_buffer.reveal( point( u.global_omt_location().x, u.global_omt_location().y ),
                           get_option<int>( "DISTANCE_INITIAL_VISIBILITY" ), 0 );

    u.moves = 0;
    u.process_turn(); // process_turn adds the initial move points
    u.stamina = u.get_stamina_max();
    temperature = SPRING_TEMPERATURE;
    update_weather();
    u.next_climate_control_check = calendar::before_time_starts; // Force recheck at startup
    u.last_climate_control_ret = false;

    //Reset character safe mode/pickup rules
    get_auto_pickup().clear_character_rules();
    get_safemode().clear_character_rules();

    //Put some NPCs in there!
    if( get_option<std::string>( "STARTING_NPC" ) == "always" ||
        ( get_option<std::string>( "STARTING_NPC" ) == "scenario" &&
          !g->scen->has_flag( "LONE_START" ) ) ) {
        create_starting_npcs();
    }
    //Load NPCs. Set nearby npcs to active.
    load_npcs();
    // Spawn the monsters
    const bool spawn_near =
        get_option<bool>( "BLACK_ROAD" ) || g->scen->has_flag( "SUR_START" );
    // Surrounded start ones
    if( spawn_near ) {
        start_loc.surround_with_monsters( omtstart, mongroup_id( "GROUP_ZOMBIE" ), 70 );
    }

    m.spawn_monsters( !spawn_near ); // Static monsters

    // Make sure that no monsters are near the player
    // This can happen in lab starts
    if( !spawn_near ) {
        for( monster &critter : all_monsters() ) {
            if( rl_dist( critter.pos(), u.pos() ) <= 5 ||
                m.clear_path( critter.pos(), u.pos(), 40, 1, 100 ) ) {
                remove_zombie( critter );
            }
        }
    }

    //Create mutation_category_level
    u.set_highest_cat_level();
    //Calculate mutation drench protection stats
    u.drench_mut_calc();
    if( scen->has_flag( "FIRE_START" ) ) {
        start_loc.burn( omtstart, 3, 3 );
    }
    if( scen->has_flag( "INFECTED" ) ) {
        u.add_effect( effect_infected, 1_turns, random_body_part(), true );
    }
    if( scen->has_flag( "BAD_DAY" ) ) {
        u.add_effect( effect_flu, 1000_minutes );
        u.add_effect( effect_drunk, 270_minutes );
        u.add_morale( MORALE_FEELING_BAD, -100, -100, 50_minutes, 50_minutes );
    }
    if( scen->has_flag( "HELI_CRASH" ) ) {
        start_loc.handle_heli_crash( u );
        bool success = false;
        for( auto v : m.get_vehicles() ) {
            std::string name = v.v->type.str();
            std::string search = std::string( "helicopter" );
            if( name.find( search ) != std::string::npos ) {
                for( const vpart_reference &vp : v.v->get_any_parts( VPFLAG_CONTROLS ) ) {
                    const tripoint pos = vp.pos();
                    u.setpos( pos );

                    // Delete the items that would have spawned here from a "corpse"
                    for( auto sp : v.v->parts_at_relative( vp.mount(), true ) ) {
                        vehicle_stack here = v.v->get_items( sp );

                        for( auto iter = here.begin(); iter != here.end(); ) {
                            iter = here.erase( iter );
                        }
                    }

                    auto mons = critter_tracker->find( pos );
                    if( mons != nullptr ) {
                        critter_tracker->remove( *mons );
                    }

                    success = true;
                    break;
                }
                if( success ) {
                    v.v->name = "Bird Wreckage";
                    break;
                }
            }
        }
    }

    // Now that we're done handling coordinates, ensure the player's submap is in the center of the map
    update_map( u );

    //~ %s is player name
    u.add_memorial_log( pgettext( "memorial_male", "%s began their journey into the Cataclysm." ),
                        pgettext( "memorial_female", "%s began their journey into the Cataclysm." ),
                        u.name.c_str() );
    return true;
}

//Make any nearby overmap npcs active, and put them in the right location.
void game::load_npcs()
{
    const int radius = HALF_MAPSIZE - 1;
    // uses submap coordinates
    std::vector<std::shared_ptr<npc>> just_added;
    for( const auto &temp : overmap_buffer.get_npcs_near_player( radius ) ) {

        if( temp->is_active() ) {
            continue;
        }
        if( ( temp->has_companion_mission() ) && ( temp->mission != NPC_MISSION_TRAVELLING ) ) {
            continue;
        }

        const tripoint sm_loc = temp->global_sm_location();
        // NPCs who are out of bounds before placement would be pushed into bounds
        // This can cause NPCs to teleport around, so we don't want that
        if( sm_loc.x < get_levx() || sm_loc.x >= get_levx() + MAPSIZE ||
            sm_loc.y < get_levy() || sm_loc.y >= get_levy() + MAPSIZE ||
            ( sm_loc.z != get_levz() && !m.has_zlevels() ) ) {
            continue;
        }

        add_msg( m_debug, "game::load_npcs: Spawning static NPC, %d:%d:%d (%d:%d:%d)",
                 get_levx(), get_levy(), get_levz(), sm_loc.x, sm_loc.y, sm_loc.z );
        temp->place_on_map();
        if( !m.inbounds( temp->pos() ) ) {
            continue;
        }
        // In the rare case the npc was marked for death while
        // it was on the overmap. Kill it.
        if( temp->marked_for_death ) {
            temp->die( nullptr );
        } else {
            if( temp->my_fac != nullptr ) {
                temp->my_fac->known_by_u = true;
            }
            active_npc.push_back( temp );
            just_added.push_back( temp );
        }
    }

    for( const auto &npc : just_added ) {
        npc->on_load();
    }

    npcs_dirty = false;
}

void game::unload_npcs()
{
    for( const auto &npc : active_npc ) {
        npc->on_unload();
    }

    active_npc.clear();
}

void game::reload_npcs()
{
    // TODO: Make it not invoke the "on_unload" command for the NPCs that will be loaded anyway
    // and not invoke "on_load" for those NPCs that avoided unloading this way.
    unload_npcs();
    load_npcs();
}

void game::create_starting_npcs()
{
    if( !get_option<bool>( "STATIC_NPC" ) ||
        get_option<std::string>( "STARTING_NPC" ) == "never" ) {
        return; //Do not generate a starting npc.
    }

    //We don't want more than one starting npc per starting location
    const int radius = 1;
    if( !overmap_buffer.get_npcs_near_player( radius ).empty() ) {
        return; //There is already an NPC in this starting location
    }

    std::shared_ptr<npc> tmp = std::make_shared<npc>();
    tmp->normalize();
    tmp->randomize( one_in( 2 ) ? NC_DOCTOR : NC_NONE );
    tmp->spawn_at_precise( { get_levx(), get_levy() }, u.pos() - point( 1, 1 ) );
    overmap_buffer.insert_npc( tmp );
    tmp->form_opinion( u );
    tmp->set_attitude( NPCATT_NULL );
    //This sets the NPC mission. This NPC remains in the starting location.
    tmp->mission = NPC_MISSION_SHELTER;
    tmp->chatbin.first_topic = "TALK_SHELTER";
    tmp->toggle_trait( trait_id( "NPC_STARTING_NPC" ) );
    //One random starting NPC mission
    tmp->add_new_mission( mission::reserve_random( ORIGIN_OPENER_NPC, tmp->global_omt_location(),
                          tmp->getID() ) );
}

bool game::cleanup_at_end()
{
    if( uquit == QUIT_DIED || uquit == QUIT_SUICIDE ) {
        // Put (non-hallucinations) into the overmap so they are not lost.
        for( monster &critter : all_monsters() ) {
            despawn_monster( critter );
        }
        // Reset NPC factions and disposition
        reset_npc_dispositions();
        // Save the factions', missions and set the NPC's overmap coordinates
        // Npcs are saved in the overmap.
        save_factions_missions_npcs(); //missions need to be saved as they are global for all saves.
        // save artifacts.
        save_artifacts();

        // and the overmap, and the local map.
        save_maps(); //Omap also contains the npcs who need to be saved.
    }

    if( uquit == QUIT_DIED || uquit == QUIT_SUICIDE ) {
        std::vector<std::string> vRip;

        int iMaxWidth = 0;
        int iNameLine = 0;
        int iInfoLine = 0;

        if( u.has_amount( "holybook_bible1", 1 ) || u.has_amount( "holybook_bible2", 1 ) ||
            u.has_amount( "holybook_bible3", 1 ) ) {
            if( !( u.has_trait( trait_id( "CANNIBAL" ) ) || u.has_trait( trait_id( "PSYCHOPATH" ) ) ) ) {
                vRip.emplace_back( "               _______  ___" );
                vRip.emplace_back( "              <       `/   |" );
                vRip.emplace_back( "               >  _     _ (" );
                vRip.emplace_back( "              |  |_) | |_) |" );
                vRip.emplace_back( "              |  | \\ | |   |" );
                vRip.emplace_back( "   ______.__%_|            |_________  __" );
                vRip.emplace_back( " _/                                  \\|  |" );
                iNameLine = vRip.size();
                vRip.emplace_back( "|                                        <" );
                vRip.emplace_back( "|                                        |" );
                iMaxWidth = vRip[vRip.size() - 1].length();
                vRip.emplace_back( "|                                        |" );
                vRip.emplace_back( "|_____.-._____              __/|_________|" );
                vRip.emplace_back( "              |            |" );
                iInfoLine = vRip.size();
                vRip.emplace_back( "              |            |" );
                vRip.emplace_back( "              |           <" );
                vRip.emplace_back( "              |            |" );
                vRip.emplace_back( "              |   _        |" );
                vRip.emplace_back( "              |__/         |" );
                vRip.emplace_back( "             % / `--.      |%" );
                vRip.emplace_back( "         * .%%|          -< @%%%" );
                vRip.emplace_back( "         `\\%`@|            |@@%@%%" );
                vRip.emplace_back( "       .%%%@@@|%     `   % @@@%%@%%%%" );
                vRip.emplace_back( "  _.%%%%%%@@@@@@%%%__/\\%@@%%@@@@@@@%%%%%%" );

            } else {
                vRip.emplace_back( "               _______  ___" );
                vRip.emplace_back( "              |       \\/   |" );
                vRip.emplace_back( "              |            |" );
                vRip.emplace_back( "              |            |" );
                iInfoLine = vRip.size();
                vRip.emplace_back( "              |            |" );
                vRip.emplace_back( "              |            |" );
                vRip.emplace_back( "              |            |" );
                vRip.emplace_back( "              |            |" );
                vRip.emplace_back( "              |           <" );
                vRip.emplace_back( "              |   _        |" );
                vRip.emplace_back( "              |__/         |" );
                vRip.emplace_back( "   ______.__%_|            |__________  _" );
                vRip.emplace_back( " _/                                   \\| \\" );
                iNameLine = vRip.size();
                vRip.emplace_back( "|                                         <" );
                vRip.emplace_back( "|                                         |" );
                iMaxWidth = vRip[vRip.size() - 1].length();
                vRip.emplace_back( "|                                         |" );
                vRip.emplace_back( "|_____.-._______            __/|__________|" );
                vRip.emplace_back( "             % / `_-.   _  |%" );
                vRip.emplace_back( "         * .%%|  |_) | |_)< @%%%" );
                vRip.emplace_back( "         `\\%`@|  | \\ | |   |@@%@%%" );
                vRip.emplace_back( "       .%%%@@@|%     `   % @@@%%@%%%%" );
                vRip.emplace_back( "  _.%%%%%%@@@@@@%%%__/\\%@@%%@@@@@@@%%%%%%" );
            }
        } else {
            vRip.emplace_back( "           _________  ____           " );
            vRip.emplace_back( "         _/         `/    \\_         " );
            vRip.emplace_back( "       _/      _     _      \\_.      " );
            vRip.emplace_back( "     _%\\      |_) | |_)       \\_     " );
            vRip.emplace_back( "   _/ \\/      | \\ | |           \\_   " );
            vRip.emplace_back( " _/                               \\_ " );
            vRip.emplace_back( "|                                   |" );
            iNameLine = vRip.size();
            vRip.emplace_back( " )                                 < " );
            vRip.emplace_back( "|                                   |" );
            vRip.emplace_back( "|                                   |" );
            vRip.emplace_back( "|   _                               |" );
            vRip.emplace_back( "|__/                                |" );
            iMaxWidth = vRip[vRip.size() - 1].length();
            vRip.emplace_back( " / `--.                             |" );
            vRip.emplace_back( "|                                  ( " );
            iInfoLine = vRip.size();
            vRip.emplace_back( "|                                   |" );
            vRip.emplace_back( "|                                   |" );
            vRip.emplace_back( "|     %                         .   |" );
            vRip.emplace_back( "|  @`                            %% |" );
            vRip.emplace_back( "| %@%@%\\                *      %`%@%|" );
            vRip.emplace_back( "%%@@@.%@%\\%%           `\\ %%.%%@@%@" );
            vRip.emplace_back( "@%@@%%%%%@@@@@@%%%%%%%%@@%%@@@%%%@%%@" );
        }

        const int iOffsetX = ( TERMX > FULL_SCREEN_WIDTH ) ? ( TERMX - FULL_SCREEN_WIDTH ) / 2 : 0;
        const int iOffsetY = ( TERMY > FULL_SCREEN_HEIGHT ) ? ( TERMY - FULL_SCREEN_HEIGHT ) / 2 : 0;

        catacurses::window w_rip = catacurses::newwin( FULL_SCREEN_HEIGHT, FULL_SCREEN_WIDTH, iOffsetY,
                                   iOffsetX );
        draw_border( w_rip );

        sfx::do_player_death_hurt( g->u, true );
        sfx::fade_audio_group( 1, 2000 );
        sfx::fade_audio_group( 2, 2000 );
        sfx::fade_audio_group( 3, 2000 );
        sfx::fade_audio_group( 4, 2000 );

        for( unsigned int iY = 0; iY < vRip.size(); ++iY ) {
            for( unsigned int iX = 0; iX < vRip[iY].length(); ++iX ) {
                char cTemp = vRip[iY][iX];
                if( cTemp != ' ' ) {
                    nc_color ncColor = c_light_gray;

                    if( cTemp == '%' ) {
                        ncColor = c_green;

                    } else if( cTemp == '_' || cTemp == '|' ) {
                        ncColor = c_white;

                    } else if( cTemp == '@' ) {
                        ncColor = c_brown;

                    } else if( cTemp == '*' ) {
                        ncColor = c_red;
                    }

                    mvwputch( w_rip, iY + 1, iX + ( FULL_SCREEN_WIDTH / 2 ) - ( iMaxWidth / 2 ), ncColor,
                              vRip[iY][iX] );
                }
            }
        }

        std::string sTemp;
        std::stringstream ssTemp;

        center_print( w_rip, iInfoLine++, c_white, _( "Survived:" ) );

        int turns = calendar::turn - calendar::start;
        int minutes = ( turns / MINUTES( 1 ) ) % 60;
        int hours = ( turns / HOURS( 1 ) ) % 24;
        int days = turns / DAYS( 1 );

        if( days > 0 ) {
            sTemp = string_format( "%dd %dh %dm", days, hours, minutes );
        } else if( hours > 0 ) {
            sTemp = string_format( "%dh %dm", hours, minutes );
        } else {
            sTemp = string_format( "%dm", minutes );
        }

        center_print( w_rip, iInfoLine++, c_white, sTemp );

        int iTotalKills = 0;

        for( const auto &type : MonsterGenerator::generator().get_all_mtypes() ) {
            if( kill_count( type.id ) > 0 ) {
                iTotalKills += kill_count( type.id );
            }
        }

        ssTemp << iTotalKills;

        sTemp = _( "Kills:" );
        mvwprintz( w_rip, 1 + iInfoLine++, ( FULL_SCREEN_WIDTH / 2 ) - 5, c_light_gray,
                   ( sTemp + " " ).c_str() );
        wprintz( w_rip, c_magenta, ssTemp.str().c_str() );

        sTemp = _( "In memory of:" );
        mvwprintz( w_rip, iNameLine++, ( FULL_SCREEN_WIDTH / 2 ) - ( sTemp.length() / 2 ), c_light_gray,
                   sTemp.c_str() );

        sTemp = u.name;
        mvwprintz( w_rip, iNameLine++, ( FULL_SCREEN_WIDTH / 2 ) - ( sTemp.length() / 2 ), c_white,
                   sTemp.c_str() );

        sTemp = _( "Last Words:" );
        mvwprintz( w_rip, iNameLine++, ( FULL_SCREEN_WIDTH / 2 ) - ( sTemp.length() / 2 ), c_light_gray,
                   sTemp.c_str() );

        int iStartX = ( FULL_SCREEN_WIDTH / 2 ) - ( ( iMaxWidth - 4 ) / 2 );
        std::string sLastWords = string_input_popup()
                                 .window( w_rip, iStartX, iNameLine, iStartX + iMaxWidth - 4 - 1 )
                                 .max_length( iMaxWidth - 4 - 1 )
                                 .query_string();
        death_screen();
        if( uquit == QUIT_SUICIDE ) {
            u.add_memorial_log( pgettext( "memorial_male", "%s committed suicide." ),
                                pgettext( "memorial_female", "%s committed suicide." ),
                                u.name.c_str() );
        } else {
            u.add_memorial_log( pgettext( "memorial_male", "%s was killed." ),
                                pgettext( "memorial_female", "%s was killed." ),
                                u.name.c_str() );
        }
        if( !sLastWords.empty() ) {
            u.add_memorial_log( pgettext( "memorial_male", "Last words: %s" ),
                                pgettext( "memorial_female", "Last words: %s" ),
                                sLastWords.c_str() );
        }
        // Struck the save_player_data here to forestall Weirdness
        move_save_to_graveyard();
        write_memorial_file( sLastWords );
        u.memorial_log.clear();
        std::vector<std::string> characters = list_active_characters();
        // remove current player from the active characters list, as they are dead
        std::vector<std::string>::iterator curchar = std::find( characters.begin(),
                characters.end(), u.name );
        if( curchar != characters.end() ) {
            characters.erase( curchar );
        }

        if( characters.empty() ) {
            bool queryDelete = false;
            bool queryReset = false;

            if( get_option<std::string>( "WORLD_END" ) == "query" ) {
                uilist smenu;
                smenu.allow_cancel = false;
                smenu.addentry( 0, true, 'k', "%s", _( "Keep world" ) );
                smenu.addentry( 1, true, 'r', "%s", _( "Reset world" ) );
                smenu.addentry( 2, true, 'd', "%s", _( "Delete world" ) );
                smenu.query();

                switch( smenu.ret ) {
                    case 0:
                        break;
                    case 1:
                        queryReset = true;
                        break;
                    case 2:
                        queryDelete = true;
                        break;
                }
            }

            if( queryDelete || get_option<std::string>( "WORLD_END" ) == "delete" ) {
                world_generator->delete_world( world_generator->active_world->world_name, true );

            } else if( queryReset || get_option<std::string>( "WORLD_END" ) == "reset" ) {
                world_generator->delete_world( world_generator->active_world->world_name, false );
            }
        } else if( get_option<std::string>( "WORLD_END" ) != "keep" ) {
            std::stringstream message;
            std::string tmpmessage;
            for( auto &character : characters ) {
                tmpmessage += "\n  ";
                tmpmessage += character;
            }
            message << string_format( _( "World retained. Characters remaining:%s" ), tmpmessage.c_str() );
            popup( message.str(), PF_NONE );
        }
        if( gamemode ) {
            gamemode.reset( new special_game() ); // null gamemode or something..
        }
    }

    //clear all sound channels
    sfx::fade_audio_channel( -1, 300 );
    sfx::fade_audio_group( 1, 300 );
    sfx::fade_audio_group( 2, 300 );
    sfx::fade_audio_group( 3, 300 );
    sfx::fade_audio_group( 4, 300 );

    MAPBUFFER.reset();
    overmap_buffer.clear();

#if defined(__ANDROID__)
    quick_shortcuts_map.clear();
#endif
    return true;
}

static int veh_lumi( vehicle &veh )
{
    float veh_luminance = 0.0;
    float iteration = 1.0;
    auto lights = veh.lights( true );

    for( const auto pt : lights ) {
        const auto &vp = pt->info();
        if( vp.has_flag( VPFLAG_CONE_LIGHT ) ||
            vp.has_flag( VPFLAG_WIDE_CONE_LIGHT ) ) {
            veh_luminance += vp.bonus / iteration;
            iteration = iteration * 1.1;
        }
    }
    // Calculation: see lightmap.cpp
    return LIGHT_RANGE( ( veh_luminance * 3 ) );
}

void game::calc_driving_offset( vehicle *veh )
{
    if( veh == nullptr || !get_option<bool>( "DRIVING_VIEW_OFFSET" ) ) {
        set_driving_view_offset( point_zero );
        return;
    }
    const int g_light_level = static_cast<int>( light_level( u.posz() ) );
    const int light_sight_range = u.sight_range( g_light_level );
    int sight = std::max( veh_lumi( *veh ), light_sight_range );

    // The maximal offset will leave at least this many tiles
    // between the PC and the edge of the main window.
    static const int border_range = 2;
    point max_offset( ( getmaxx( w_terrain ) + 1 ) / 2 - border_range - 1,
                      ( getmaxy( w_terrain ) + 1 ) / 2 - border_range - 1 );

    // velocity at or below this results in no offset at all
    static const float min_offset_vel = 1 * vehicles::vmiph_per_tile;
    // velocity at or above this results in maximal offset
    static const float max_offset_vel = std::min( max_offset.y, max_offset.x ) *
                                        vehicles::vmiph_per_tile;
    float velocity = veh->velocity;
    rl_vec2d offset = veh->move_vec();
    if( !veh->skidding && veh->player_in_control( u ) &&
        std::abs( veh->cruise_velocity - veh->velocity ) < 7 * vehicles::vmiph_per_tile ) {
        // Use the cruise controlled velocity, but only if
        // it is not too different from the actual velocity.
        // The actual velocity changes too often (see above slowdown).
        // Using it makes would make the offset change far too often.
        offset = veh->face_vec();
        velocity = veh->cruise_velocity;
    }
    float rel_offset;
    if( std::fabs( velocity ) < min_offset_vel ) {
        rel_offset = 0;
    } else if( std::fabs( velocity ) > max_offset_vel ) {
        rel_offset = ( velocity > 0 ) ? 1 : -1;
    } else {
        rel_offset = ( velocity - min_offset_vel ) / ( max_offset_vel - min_offset_vel );
    }
    // Squeeze into the corners, by making the offset vector longer,
    // the PC is still in view as long as both offset.x and
    // offset.y are <= 1
    if( std::fabs( offset.x ) > std::fabs( offset.y ) && std::fabs( offset.x ) > 0.2 ) {
        offset.y /= std::fabs( offset.x );
        offset.x = ( offset.x > 0 ) ? +1 : -1;
    } else if( std::fabs( offset.y ) > 0.2 ) {
        offset.x /= std::fabs( offset.y );
        offset.y = offset.y > 0 ? +1 : -1;
    }
    offset.x *= rel_offset;
    offset.y *= rel_offset;
    offset.x *= max_offset.x;
    offset.y *= max_offset.y;
    // [ ----@---- ] sight=6
    // [ --@------ ] offset=2
    // [ -@------# ] offset=3
    // can see sights square in every direction, total visible area is
    // (2*sight+1)x(2*sight+1), but the window is only
    // getmaxx(w_terrain) x getmaxy(w_terrain)
    // The area outside of the window is maxoff (sight-getmax/2).
    // If that value is <= 0, the whole visible area fits the window.
    // don't apply the view offset at all.
    // If the offset is > maxoff, only apply at most maxoff, everything
    // above leads to invisible area in front of the car.
    // It will display (getmax/2+offset) squares in one direction and
    // (getmax/2-offset) in the opposite direction (centered on the PC).
    const point maxoff( ( sight * 2 + 1 - getmaxx( w_terrain ) ) / 2,
                        ( sight * 2 + 1 - getmaxy( w_terrain ) ) / 2 );
    if( maxoff.x <= 0 ) {
        offset.x = 0;
    } else if( offset.x > 0 && offset.x > maxoff.x ) {
        offset.x = maxoff.x;
    } else if( offset.x < 0 && -offset.x > maxoff.x ) {
        offset.x = -maxoff.x;
    }
    if( maxoff.y <= 0 ) {
        offset.y = 0;
    } else if( offset.y > 0 && offset.y > maxoff.y ) {
        offset.y = maxoff.y;
    } else if( offset.y < 0 && -offset.y > maxoff.y ) {
        offset.y = -maxoff.y;
    }

    // Turn the offset into a vector that increments the offset toward the desired position
    // instead of setting it there instantly, should smooth out jerkiness.
    const point offset_difference( offset.x - driving_view_offset.x,
                                   offset.y - driving_view_offset.y );

    const point offset_sign( ( offset_difference.x < 0 ) ? -1 : 1,
                             ( offset_difference.y < 0 ) ? -1 : 1 );
    // Shift the current offset in the direction of the calculated offset by one tile
    // per draw event, but snap to calculated offset if we're close enough to avoid jitter.
    offset.x = ( std::abs( offset_difference.x ) > 1 ) ?
               ( driving_view_offset.x + offset_sign.x ) : offset.x;
    offset.y = ( std::abs( offset_difference.y ) > 1 ) ?
               ( driving_view_offset.y + offset_sign.y ) : offset.y;

    set_driving_view_offset( point( offset.x, offset.y ) );
}

// MAIN GAME LOOP
// Returns true if game is over (death, saved, quit, etc)
bool game::do_turn()
{
    if( is_game_over() ) {
        return cleanup_at_end();
    }
    // Actual stuff
    if( new_game ) {
        new_game = false;
    } else {
        gamemode->per_turn();
        calendar::turn.increment();
    }

    // starting a new turn, clear out temperature cache
    temperature_cache.clear();

    if( npcs_dirty ) {
        load_npcs();
    }

    events.process();
    mission::process_all();

    if( calendar::once_every( 1_days ) ) {
        overmap_buffer.process_mongroups();
    }

    // Move hordes every 2.5 min
    if( calendar::once_every( time_duration::from_minutes( 2.5 ) ) ) {
        overmap_buffer.move_hordes();
        // Hordes that reached the reality bubble need to spawn,
        // make them spawn in invisible areas only.
        m.spawn_monsters( false );
    }

    u.update_body();

    // Auto-save if autosave is enabled
    if( get_option<bool>( "AUTOSAVE" ) &&
        calendar::once_every( 1_turns * get_option<int>( "AUTOSAVE_TURNS" ) ) &&
        !u.is_dead_state() ) {
        autosave();
    }

    update_weather();
    reset_light_level();

    perhaps_add_random_npc();
    process_activity();
    // Process NPC sound events before they move or they hear themselves talking
    for( npc &guy : all_npcs() ) {
        if( rl_dist( guy.pos(), u.pos() ) < MAX_VIEW_DISTANCE ) {
            sounds::process_sound_markers( &guy );
        }
    }

    // Process sound events into sound markers for display to the player.
    sounds::process_sound_markers( &u );

    if( u.is_deaf() ) {
        sfx::do_hearing_loss();
    }

    if( !u.has_effect( efftype_id( "sleep" ) ) ) {
        if( u.moves > 0 || uquit == QUIT_WATCH ) {
            while( u.moves > 0 || uquit == QUIT_WATCH ) {
                cleanup_dead();
                // Process any new sounds the player caused during their turn.
                for( npc &guy : all_npcs() ) {
                    if( rl_dist( guy.pos(), u.pos() ) < MAX_VIEW_DISTANCE ) {
                        sounds::process_sound_markers( &guy );
                    }
                }
                sounds::process_sound_markers( &u );
                if( !u.activity && uquit != QUIT_WATCH ) {
                    draw();
                }

                if( handle_action() ) {
                    ++moves_since_last_save;
                    u.action_taken();
                }

                if( is_game_over() ) {
                    return cleanup_at_end();
                }

                if( uquit == QUIT_WATCH ) {
                    break;
                }
                if( u.activity ) {
                    process_activity();
                }
            }
            // Reset displayed sound markers now that the turn is over.
            // We only want this to happen if the player had a chance to examine the sounds.
            sounds::reset_markers();
        } else {
            handle_key_blocking_activity();
        }
    }

    if( driving_view_offset.x != 0 || driving_view_offset.y != 0 ) {
        // Still have a view offset, but might not be driving anymore,
        // or the option has been deactivated,
        // might also happen when someone dives from a moving car.
        // or when using the handbrake.
        vehicle *veh = veh_pointer_or_null( m.veh_at( u.pos() ) );
        calc_driving_offset( veh );
    }

    // No-scent debug mutation has to be processed here or else it takes time to start working
    if( !u.has_active_bionic( bionic_id( "bio_scent_mask" ) ) &&
        !u.has_trait( trait_id( "DEBUG_NOSCENT" ) ) ) {
        scent.set( u.pos(), u.scent );
        overmap_buffer.set_scent( u.global_omt_location(),  u.scent );
    }
    scent.update( u.pos(), m );

    // We need floor cache before checking falling 'n stuff
    m.build_floor_caches();

    m.process_falling();
    m.vehmove();

    // Process power and fuel consumption for all vehicles, including off-map ones.
    // m.vehmove used to do this, but now it only give them moves instead.
    for( auto &elem : MAPBUFFER ) {
        tripoint sm_loc = elem.first;
        point sm_topleft = sm_to_ms_copy( sm_loc.x, sm_loc.y );
        point in_reality = m.getlocal( sm_topleft );

        submap *sm = elem.second;

        const bool in_bubble_z = m.has_zlevels() || sm_loc.z == get_levz();
        for( auto &veh : sm->vehicles ) {
            veh->idle( in_bubble_z && m.inbounds( in_reality ) );
        }
    }
    m.process_fields();
    m.process_active_items();
    m.creature_in_field( u );

    // Apply sounds from previous turn to monster and NPC AI.
    sounds::process_sounds();
    // Update vision caches for monsters. If this turns out to be expensive,
    // consider a stripped down cache just for monsters.
    m.build_map_cache( get_levz(), true );
    monmove();
    if( calendar::once_every( 3_minutes ) ) {
        overmap_npc_move();
    }
    update_stair_monsters();
    u.process_turn();
    if( u.moves < 0 && get_option<bool>( "FORCE_REDRAW" ) ) {
        draw();
        refresh_display();
    }
    u.process_active_items();

    if( get_levz() >= 0 && !u.is_underwater() ) {
        weather_data( weather ).effect();
    }

    const bool player_is_sleeping = u.has_effect( effect_sleep );

    if( player_is_sleeping ) {
        if( calendar::once_every( 30_minutes ) || !player_was_sleeping ) {
            draw();
            //Putting this in here to save on checking
            if( calendar::once_every( 1_hours ) ) {
                add_artifact_dreams( );
            }
        }

        if( calendar::once_every( 1_minutes ) ) {
            query_popup()
            .wait_message( "%s", _( "Wait till you wake up..." ) )
            .on_top( true )
            .show();

            catacurses::refresh();
            refresh_display();
        }
    }

    player_was_sleeping = player_is_sleeping;

    u.update_bodytemp();
    u.update_body_wetness( *weather_precise );
    u.apply_wetness_morale( temperature );
    u.do_skill_rust();

    if( calendar::once_every( 1_minutes ) ) {
        u.update_morale();
    }

    if( calendar::once_every( 9_turns ) ) {
        u.check_and_recover_morale();
    }

    if( !u.is_deaf() ) {
        sfx::remove_hearing_loss();
    }
    sfx::do_danger_music();
    sfx::do_fatigue();

    // reset player noise
    u.volume = 0;

    return false;
}

void game::set_driving_view_offset( const point &p )
{
    // remove the previous driving offset,
    // store the new offset and apply the new offset.
    u.view_offset.x -= driving_view_offset.x;
    u.view_offset.y -= driving_view_offset.y;
    driving_view_offset.x = p.x;
    driving_view_offset.y = p.y;
    u.view_offset.x += driving_view_offset.x;
    u.view_offset.y += driving_view_offset.y;
}

void game::process_activity()
{
    if( !u.activity ) {
        return;
    }

    if( calendar::once_every( 5_minutes ) ) {
        draw();
        refresh_display();
    }

    while( u.moves > 0 && u.activity ) {
        u.activity.do_turn( u );
    }
}

void game::catch_a_monster( std::vector<monster *> &catchables, const tripoint &pos, player *p,
                            const time_duration &catch_duration ) // catching function
{
    monster *const fish = random_entry_removed( catchables );
    //spawn the corpse, rotten by a part of the duration
    m.add_item_or_charges( pos, item::make_corpse( fish->type->id, calendar::turn + rng( 0_turns,
                           catch_duration ) ) );
    u.add_msg_if_player( m_good, _( "You caught a %s." ), fish->type->nname().c_str() );
    //quietly kill the caught
    fish->no_corpse_quiet = true;
    fish->die( p );
}

void game::cancel_activity()
{
    u.cancel_activity();
}

bool cancel_auto_move( player &p, const std::string &text )
{
    if( p.has_destination() ) {
        add_msg( m_warning, _( "%s. Auto-move canceled" ), text.c_str() );
        p.clear_destination();
        return true;
    }
    return false;
}

bool game::cancel_activity_or_ignore_query( const distraction_type type, const std::string &text )
{
    if( cancel_auto_move( u, text ) || !u.activity || u.activity.is_distraction_ignored( type ) ) {
        return false;
    }

    bool force_uc = get_option<bool>( "FORCE_CAPITAL_YN" );

    const auto allow_key = [force_uc]( const input_event & evt ) {
        return !force_uc || evt.type != CATA_INPUT_KEYBOARD ||
               // std::lower is undefined outside unsigned char range
               evt.get_first_input() < 'a' || evt.get_first_input() > 'z';
    };

    const auto &action = query_popup()
                         .context( "CANCEL_ACTIVITY_OR_IGNORE_QUERY" )
                         .message( force_uc ?
                                   pgettext( "cancel_activity_or_ignore_query",
                                           "<color_light_red>%s %s (Case Sensitive)</color>" ) :
                                   pgettext( "cancel_activity_or_ignore_query",
                                           "<color_light_red>%s %s</color>" ),
                                   text, u.activity.get_stop_phrase() )
                         .option( "YES", allow_key )
                         .option( "NO", allow_key )
                         .option( "IGNORE", allow_key )
                         .query()
                         .action;

    if( action == "YES" ) {
        u.cancel_activity();
        return true;
    }
    if( action == "IGNORE" ) {
        u.activity.ignore_distraction( type );
        for( auto &activity : u.backlog ) {
            activity.ignore_distraction( type );
        }
    }
    return false;
}

bool game::cancel_activity_query( const std::string &text )
{
    if( cancel_auto_move( u, text ) || !u.activity ) {
        return false;
    }

    if( query_yn( "%s %s", text.c_str(), u.activity.get_stop_phrase().c_str() ) ) {
        u.cancel_activity();
        u.resume_backlog_activity();
        return true;
    }
    return false;
}

const weather_generator &game::get_cur_weather_gen() const
{
    const auto &om = get_cur_om();
    const auto &settings = om.get_settings();
    return settings.weather;
}

unsigned int game::get_seed() const
{
    return seed;
}

void game::set_npcs_dirty()
{
    npcs_dirty = true;
}

void game::set_critter_died()
{
    critter_died = true;
}

void game::update_weather()
{
    w_point &w = *weather_precise;
    winddirection = wind_direction_override ? *wind_direction_override : w.winddirection;
    windspeed = windspeed_override ? *windspeed_override : w.windpower;
    if( weather == WEATHER_NULL || calendar::turn >= nextweather ) {
        const weather_generator &weather_gen = get_cur_weather_gen();
        w = weather_gen.get_weather( u.global_square_location(), calendar::turn, seed );
        weather_type old_weather = weather;
        weather = weather_override == WEATHER_NULL ?
                  weather_gen.get_weather_conditions( w )
                  : weather_override;
        if( weather == WEATHER_SUNNY && calendar::turn.is_night() ) {
            weather = WEATHER_CLEAR;
        }
        sfx::do_ambient();
        temperature = w.temperature;
        lightning_active = false;
        // Check weather every few turns, instead of every turn.
        // TODO: predict when the weather changes and use that time.
        nextweather = calendar::turn + 50_turns;
        if( weather != old_weather && weather_data( weather ).dangerous &&
            get_levz() >= 0 && m.is_outside( u.pos() )
            && !u.has_activity( activity_id( "ACT_WAIT_WEATHER" ) ) ) {
            cancel_activity_or_ignore_query( distraction_type::weather_change,
                                             string_format( _( "The weather changed to %s!" ), weather_data( weather ).name.c_str() ) );
        }

        if( weather != old_weather && u.has_activity( activity_id( "ACT_WAIT_WEATHER" ) ) ) {
            u.assign_activity( activity_id( "ACT_WAIT_WEATHER" ), 0, 0 );
        }

        if( weather_data( weather ).sight_penalty !=
            weather_data( old_weather ).sight_penalty ) {
            for( int i = -OVERMAP_DEPTH; i <= OVERMAP_HEIGHT; i++ ) {
                m.set_transparency_cache_dirty( i );
            }
        }
    }
}

int get_heat_radiation( const tripoint &location, bool direct )
{
    // Direct heat from fire sources
    // Cache fires to avoid scanning the map around us bp times
    // Stored as intensity-distance pairs
    int temp_mod = 0;
    std::vector<std::pair<int, int>> fires;
    fires.reserve( 13 * 13 );
    int best_fire = 0;
    for( const tripoint &dest : g->m.points_in_radius( location, 6 ) ) {
        int heat_intensity = 0;

        int ffire = g->m.get_field_strength( dest, fd_fire );
        if( ffire > 0 ) {
            heat_intensity = ffire;
        } else if( g->m.tr_at( dest ).loadid == tr_lava ) {
            heat_intensity = 3;
        }
        if( heat_intensity == 0 || !g->m.sees( location, dest, -1 ) ) {
            // No heat source here
            continue;
        }
        // Ensure fire_dist >= 1 to avoid divide-by-zero errors.
        const int fire_dist = std::max( 1, square_dist( dest, location ) );
        fires.emplace_back( std::make_pair( heat_intensity, fire_dist ) );
        if( fire_dist <= 1 ) {
            // Extend limbs/lean over a single adjacent fire to warm up
            best_fire = std::max( best_fire, heat_intensity );
        }
    }

    for( const auto &intensity_dist : fires ) {
        const int intensity = intensity_dist.first;
        const int distance = intensity_dist.second;
        temp_mod += 6 * intensity * intensity / distance;
    }
    if( direct ) {
        return best_fire;
    }
    return temp_mod;
}

int get_convection_temperature( const tripoint &location )
{
    // Heat from hot air (fields)
    int temp_mod = 0;
    const trap &trap_at_pos = g->m.tr_at( location );
    // directly on fire/lava tiles
    int tile_strength = g->m.get_field_strength( location, fd_fire );
    if( tile_strength > 0 || trap_at_pos.loadid == tr_lava ) {
        temp_mod += 300;
    }
    // hot air of a fire/lava
    auto tile_strength_mod = []( const tripoint & loc, field_id fld, int case_1, int case_2,
    int case_3 ) {
        int strength = g->m.get_field_strength( loc, fld );
        int cases[3] = { case_1, case_2, case_3 };
        return ( strength > 0 && strength < 4 ) ? cases[ strength - 1 ] : 0;
    };

    temp_mod += tile_strength_mod( location, fd_hot_air1,  2,   6,  10 );
    temp_mod += tile_strength_mod( location, fd_hot_air2,  6,  16,  20 );
    temp_mod += tile_strength_mod( location, fd_hot_air3, 16,  40,  70 );
    temp_mod += tile_strength_mod( location, fd_hot_air4, 70, 100, 160 );

    return temp_mod;
}

int game::get_temperature( const tripoint &location )
{
    const auto &cached = temperature_cache.find( location );
    if( cached != temperature_cache.end() ) {
        return cached->second;
    }

    int temp_mod = 0; // local modifier

    if( !new_game ) {
        temp_mod += get_heat_radiation( location, false );
        temp_mod += get_convection_temperature( location );
    }
    //underground temperature = average New England temperature = 43F/6C rounded to int
    const int temp = ( location.z < 0 ? AVERAGE_ANNUAL_TEMPERATURE : temperature ) +
                     ( new_game ? 0 : ( m.temperature( location ) + temp_mod ) );

    temperature_cache.emplace( std::make_pair( location, temp ) );
    return temp;
}

int game::assign_mission_id()
{
    int ret = next_mission_id;
    next_mission_id++;
    return ret;
}

npc *game::find_npc( int id )
{
    return overmap_buffer.find_npc( id ).get();
}

int game::kill_count( const mtype_id &mon )
{
    if( kills.find( mon ) != kills.end() ) {
        return kills[mon];
    }
    return 0;
}

int game::kill_count( const species_id &spec )
{
    int result = 0;
    for( const auto &pair : kills ) {
        if( pair.first->in_species( spec ) ) {
            result += pair.second;
        }
    }
    return result;
}

void game::increase_kill_count( const mtype_id &id )
{
    kills[id]++;
}

void game::record_npc_kill( const npc &p )
{
    npc_kills.push_back( p.get_name() );
}

void game::add_npc_follower( const int &id )
{
    if( !std::any_of( follower_ids.begin(), follower_ids.end(), [id]( int i ) {
    return i == id;
} ) ) {
        follower_ids.push_back( id );
    }
    if( !std::any_of( u.follower_ids.begin(), u.follower_ids.end(), [id]( int i ) {
    return i == id;
} ) ) {
        u.follower_ids.push_back( id );
    }
}

void game::remove_npc_follower( const int &id )
{
    follower_ids.erase( std::remove( follower_ids.begin(), follower_ids.end(), id ),
                        follower_ids.end() );
    u.follower_ids.erase( std::remove( u.follower_ids.begin(), u.follower_ids.end(), id ),
                          u.follower_ids.end() );
}

void game::validate_npc_followers()
{
    // Make sure visible followers are in the list.
    const std::vector<npc *> visible_followers = g->get_npcs_if( [&]( const npc & guy ) {
        return ( guy.is_friend() && guy.is_following() ) || guy.mission == NPC_MISSION_GUARD_ALLY;
    } );
    for( auto &elem : visible_followers ) {
        add_npc_follower( elem->getID() );
    }
    // Make sure overmapbuffered NPC followers are in the list.
    for( const auto &temp_guy : overmap_buffer.get_npcs_near_player( 300 ) ) {
        npc *guy = temp_guy.get();
        if( ( guy->is_friend() && guy->is_following() ) || guy->has_companion_mission() ) {
            add_npc_follower( guy->getID() );
        }
    }
    // Make sure that serialized player followers sync up with game list
    for( const auto &temp_guy : u.follower_ids ) {
        add_npc_follower( temp_guy );
    }
}

void game::validate_camps()
{
    basecamp camp = m.hoist_submap_camp( u.pos() );
    if( camp.is_valid() ) {
        overmap_buffer.add_camp( camp );
        m.remove_submap_camp( u.pos() );
    } else if( camp.camp_omt_pos() != tripoint_zero ) {
        std::string camp_name = _( "Faction Camp" );
        camp.set_name( camp_name );
        overmap_buffer.add_camp( camp );
        m.remove_submap_camp( u.pos() );
    }
}

std::vector<int> game::get_follower_list()
{
    return follower_ids;
}

std::list<std::string> game::get_npc_kill()
{
    return npc_kills;
}

void game::handle_key_blocking_activity()
{
    // If player is performing a task and a monster is dangerously close, warn them
    // regardless of previous safemode warnings
    if( u.activity && !u.has_activity( activity_id( "ACT_AIM" ) ) &&
        u.activity.moves_left > 0 &&
        !u.activity.is_distraction_ignored( distraction_type::hostile_spotted ) ) {
        Creature *hostile_critter = is_hostile_very_close();
        if( hostile_critter != nullptr ) {
            if( cancel_activity_or_ignore_query( distraction_type::hostile_spotted,
                                                 string_format( _( "You see %s approaching!" ),
                                                         hostile_critter->disp_name().c_str() ) ) ) {
                return;
            }
        }
    }

    if( u.activity && u.activity.moves_left > 0 ) {
        input_context ctxt = get_default_mode_input_context();
        const std::string action = ctxt.handle_input( 0 );
        if( action == "pause" ) {
            cancel_activity_query( _( "Confirm:" ) );
        } else if( action == "player_data" ) {
            u.disp_info();
            refresh_all();
        } else if( action == "messages" ) {
            Messages::display_messages();
            refresh_all();
        } else if( action == "help" ) {
            get_help().display_help();
            refresh_all();
        }
    }
}

/* item submenu for 'i' and '/'
* It use draw_item_info to draw item info and action menu
*
* @param pos position of item in inventory
* @param iStartX Left coordinate of the item info window
* @param iWidth width of the item info window (height = height of terminal)
* @return getch
*/
int game::inventory_item_menu( int pos, int iStartX, int iWidth,
                               const inventory_item_menu_positon position )
{
    int cMenu = static_cast<int>( '+' );

    item &oThisItem = u.i_at( pos );
    if( u.has_item( oThisItem ) ) {
#if defined(__ANDROID__)
        if( get_option<bool>( "ANDROID_INVENTORY_AUTOADD" ) ) {
            add_key_to_quick_shortcuts( oThisItem.invlet, "INVENTORY", false );
        }
#endif

        std::vector<iteminfo> vThisItem;
        std::vector<iteminfo> vDummy;

        const bool bHPR = get_auto_pickup().has_rule( &oThisItem );
        const hint_rating rate_drop_item = u.weapon.has_flag( "NO_UNWIELD" ) ? HINT_CANT : HINT_GOOD;

        int max_text_length = 0;
        uilist action_menu;
        action_menu.allow_anykey = true;
        const auto addentry = [&]( const char key, const std::string & text, const hint_rating hint ) {
            // The char is used as retval from the uilist *and* as hotkey.
            action_menu.addentry( key, true, key, text );
            auto &entry = action_menu.entries.back();
            switch( hint ) {
                case HINT_CANT:
                    entry.text_color = c_light_gray;
                    break;
                case HINT_IFFY:
                    entry.text_color = c_light_red;
                    break;
                case HINT_GOOD:
                    entry.text_color = c_light_green;
                    break;
            }
            max_text_length = std::max( max_text_length, utf8_width( text ) );
        };
        addentry( 'a', pgettext( "action", "activate" ), u.rate_action_use( oThisItem ) );
        addentry( 'R', pgettext( "action", "read" ), u.rate_action_read( oThisItem ) );
        addentry( 'E', pgettext( "action", "eat" ), u.rate_action_eat( oThisItem ) );
        addentry( 'W', pgettext( "action", "wear" ), u.rate_action_wear( oThisItem ) );
        addentry( 'w', pgettext( "action", "wield" ), HINT_GOOD );
        addentry( 't', pgettext( "action", "throw" ), HINT_GOOD );
        addentry( 'c', pgettext( "action", "change side" ), u.rate_action_change_side( oThisItem ) );
        addentry( 'T', pgettext( "action", "take off" ), u.rate_action_takeoff( oThisItem ) );
        addentry( 'd', pgettext( "action", "drop" ), rate_drop_item );
        addentry( 'U', pgettext( "action", "unload" ), u.rate_action_unload( oThisItem ) );
        addentry( 'r', pgettext( "action", "reload" ), u.rate_action_reload( oThisItem ) );
        addentry( 'p', pgettext( "action", "part reload" ), u.rate_action_reload( oThisItem ) );
        addentry( 'm', pgettext( "action", "mend" ), u.rate_action_mend( oThisItem ) );
        addentry( 'D', pgettext( "action", "disassemble" ), u.rate_action_disassemble( oThisItem ) );

        if( oThisItem.is_favorite ) {
            addentry( 'f', pgettext( "action", "unfavorite" ), HINT_GOOD );
        } else {
            addentry( 'f', pgettext( "action", "favorite" ), HINT_GOOD );
        }

        addentry( '=', pgettext( "action", "reassign" ), HINT_GOOD );

        if( bHPR ) {
            addentry( '-', _( "Autopickup" ), HINT_IFFY );
        } else {
            addentry( '+', _( "Autopickup" ), HINT_GOOD );
        }

        int iScrollPos = 0;
        oThisItem.info( true, vThisItem );

        // +2+2 for border and adjacent spaces, +2 for '<hotkey><space>'
        int popup_width = max_text_length + 2 + 2 + 2;
        int popup_x = 0;
        switch( position ) {
            case RIGHT_TERMINAL_EDGE:
                popup_x = 0;
                break;
            case LEFT_OF_INFO:
                popup_x = iStartX - popup_width;
                break;
            case RIGHT_OF_INFO:
                popup_x = iStartX + iWidth;
                break;
            case LEFT_TERMINAL_EDGE:
                popup_x = TERMX - popup_width;
                break;
        }

        // TODO: Ideally the setup of uilist would be split into calculate variables (size, width...),
        // and actual window creation. This would allow us to let uilist calculate the width, we can
        // use that to adjust its location afterwards.
        action_menu.w_y = VIEW_OFFSET_Y;
        action_menu.w_x = popup_x + VIEW_OFFSET_X;
        action_menu.w_width = popup_width;
        // Filtering isn't needed, the number of entries is manageable.
        action_menu.filtering = false;
        // Default menu border color is different, this matches the border of the item info window.
        action_menu.border_color = BORDER_COLOR;

        do {
            draw_item_info( iStartX, iWidth, VIEW_OFFSET_X, TERMY - VIEW_OFFSET_Y * 2, oThisItem.tname(),
                            oThisItem.type_name(), vThisItem, vDummy,
                            iScrollPos, true, false, false );
            const int prev_selected = action_menu.selected;
            action_menu.query( false );
            if( action_menu.ret >= 0 ) {
                cMenu = action_menu.ret; /* Remember: hotkey == retval, see addentry above. */
            } else if( action_menu.ret == UILIST_UNBOUND && action_menu.keypress == KEY_RIGHT ) {
                // Simulate KEY_RIGHT == '\n' (confirm currently selected entry) for compatibility with old version.
                // TODO: ideally this should be done in the uilist, maybe via a callback.
                cMenu = action_menu.ret = action_menu.entries[action_menu.selected].retval;
            } else if( action_menu.keypress == KEY_PPAGE || action_menu.keypress == KEY_NPAGE ) {
                cMenu = action_menu.keypress;
                // Prevent the menu from scrolling with this key. TODO: Ideally the menu
                // could be instructed to ignore these two keys instead of scrolling.
                action_menu.selected = prev_selected;
                action_menu.fselected = prev_selected;
                action_menu.vshift = 0;
            } else {
                cMenu = 0;
            }

            switch( cMenu ) {
                case 'a':
                    use_item( pos );
                    break;
                case 'E':
                    eat( pos );
                    break;
                case 'W':
                    u.wear( u.i_at( pos ) );
                    break;
                case 'w':
                    wield( pos );
                    break;
                case 't':
                    plthrow( pos );
                    break;
                case 'c':
                    change_side( pos );
                    break;
                case 'T':
                    u.takeoff( u.i_at( pos ) );
                    break;
                case 'd':
                    u.drop( pos, u.pos() );
                    break;
                case 'U':
                    unload( pos );
                    break;
                case 'r':
                    reload( pos );
                    break;
                case 'p':
                    reload( pos, true );
                    break;
                case 'm':
                    mend( pos );
                    break;
                case 'R':
                    u.read( pos );
                    break;
                case 'D':
                    u.disassemble( pos );
                    break;
                case 'f':
                    oThisItem.is_favorite = !oThisItem.is_favorite;
                    break;
                case '=':
                    game_menus::inv::reassign_letter( u, u.i_at( pos ) );
                    break;
                case KEY_PPAGE:
                    iScrollPos--;
                    break;
                case KEY_NPAGE:
                    iScrollPos++;
                    break;
                case '+':
                    if( !bHPR ) {
                        get_auto_pickup().add_rule( &oThisItem );
                        add_msg( m_info, _( "'%s' added to character pickup rules." ), oThisItem.tname( 1,
                                 false ).c_str() );
                    }
                    break;
                case '-':
                    if( bHPR ) {
                        get_auto_pickup().remove_rule( &oThisItem );
                        add_msg( m_info, _( "'%s' removed from character pickup rules." ), oThisItem.tname( 1,
                                 false ).c_str() );
                    }
                    break;
                default:
                    break;
            }
        } while( action_menu.ret == UILIST_WAIT_INPUT || action_menu.ret == UILIST_UNBOUND );
    }
    return cMenu;
}

// Checks input to see if mouse was moved and handles the mouse view box accordingly.
// Returns true if input requires breaking out into a game action.
bool game::handle_mouseview( input_context &ctxt, std::string &action )
{
    cata::optional<tripoint> liveview_pos;
    do {
        action = ctxt.handle_input();
        if( action == "MOUSE_MOVE" ) {
            const cata::optional<tripoint> mouse_pos = ctxt.get_coordinates( w_terrain );
            if( mouse_pos && ( !liveview_pos || *mouse_pos != *liveview_pos ) ) {
                liveview_pos = mouse_pos;
                liveview.show( *liveview_pos );
            } else if( !mouse_pos ) {
                liveview_pos.reset();
                liveview.hide();
            }
        }
    } while( action == "MOUSE_MOVE" ); // Freeze animation when moving the mouse

    if( action != "TIMEOUT" ) {
        // Keyboard event, break out of animation loop
        liveview.hide();
        return false;
    }

    // Mouse movement or un-handled key
    return true;
}

#if defined(TILES)
void rescale_tileset( int size );
#endif

input_context get_default_mode_input_context()
{
    input_context ctxt( "DEFAULTMODE" );
    // Because those keys move the character, they don't pan, as their original name says
    ctxt.set_iso( true );
    ctxt.register_action( "UP", _( "Move North" ) );
    ctxt.register_action( "RIGHTUP", _( "Move Northeast" ) );
    ctxt.register_action( "RIGHT", _( "Move East" ) );
    ctxt.register_action( "RIGHTDOWN", _( "Move Southeast" ) );
    ctxt.register_action( "DOWN", _( "Move South" ) );
    ctxt.register_action( "LEFTDOWN", _( "Move Southwest" ) );
    ctxt.register_action( "LEFT", _( "Move West" ) );
    ctxt.register_action( "LEFTUP", _( "Move Northwest" ) );
    ctxt.register_action( "pause" );
    ctxt.register_action( "LEVEL_DOWN", _( "Descend Stairs" ) );
    ctxt.register_action( "LEVEL_UP", _( "Ascend Stairs" ) );
    ctxt.register_action( "toggle_map_memory" );
    ctxt.register_action( "center" );
    ctxt.register_action( "shift_n" );
    ctxt.register_action( "shift_ne" );
    ctxt.register_action( "shift_e" );
    ctxt.register_action( "shift_se" );
    ctxt.register_action( "shift_s" );
    ctxt.register_action( "shift_sw" );
    ctxt.register_action( "shift_w" );
    ctxt.register_action( "shift_nw" );
    ctxt.register_action( "toggle_move" );
    ctxt.register_action( "open" );
    ctxt.register_action( "close" );
    ctxt.register_action( "smash" );
    ctxt.register_action( "loot" );
    ctxt.register_action( "examine" );
    ctxt.register_action( "advinv" );
    ctxt.register_action( "pickup" );
    ctxt.register_action( "grab" );
    ctxt.register_action( "haul" );
    ctxt.register_action( "butcher" );
    ctxt.register_action( "chat" );
    ctxt.register_action( "look" );
    ctxt.register_action( "peek" );
    ctxt.register_action( "listitems" );
    ctxt.register_action( "zones" );
    ctxt.register_action( "inventory" );
    ctxt.register_action( "compare" );
    ctxt.register_action( "organize" );
    ctxt.register_action( "apply" );
    ctxt.register_action( "apply_wielded" );
    ctxt.register_action( "wear" );
    ctxt.register_action( "take_off" );
    ctxt.register_action( "eat" );
    ctxt.register_action( "read" );
    ctxt.register_action( "wield" );
    ctxt.register_action( "pick_style" );
    ctxt.register_action( "reload" );
    ctxt.register_action( "unload" );
    ctxt.register_action( "throw" );
    ctxt.register_action( "fire" );
    ctxt.register_action( "fire_burst" );
    ctxt.register_action( "select_fire_mode" );
    ctxt.register_action( "drop" );
    ctxt.register_action( "drop_adj" );
    ctxt.register_action( "bionics" );
    ctxt.register_action( "mutations" );
    ctxt.register_action( "sort_armor" );
    ctxt.register_action( "wait" );
    ctxt.register_action( "craft" );
    ctxt.register_action( "recraft" );
    ctxt.register_action( "long_craft" );
    ctxt.register_action( "construct" );
    ctxt.register_action( "disassemble" );
    ctxt.register_action( "sleep" );
    ctxt.register_action( "control_vehicle" );
    ctxt.register_action( "safemode" );
    ctxt.register_action( "autosafe" );
    ctxt.register_action( "autoattack" );
    ctxt.register_action( "ignore_enemy" );
    ctxt.register_action( "whitelist_enemy" );
    ctxt.register_action( "save" );
    ctxt.register_action( "quicksave" );
#if !defined(RELEASE)
    ctxt.register_action( "quickload" );
#endif
    ctxt.register_action( "quit" );
    ctxt.register_action( "player_data" );
    ctxt.register_action( "map" );
    ctxt.register_action( "sky" );
    ctxt.register_action( "missions" );
    ctxt.register_action( "factions" );
    ctxt.register_action( "kills" );
    ctxt.register_action( "morale" );
    ctxt.register_action( "messages" );
    ctxt.register_action( "help" );
    ctxt.register_action( "open_keybindings" );
    ctxt.register_action( "open_options" );
    ctxt.register_action( "open_autopickup" );
    ctxt.register_action( "open_safemode" );
    ctxt.register_action( "open_color" );
    ctxt.register_action( "open_world_mods" );
    ctxt.register_action( "debug" );
    ctxt.register_action( "debug_scent" );
    ctxt.register_action( "debug_mode" );
    ctxt.register_action( "zoom_out" );
    ctxt.register_action( "zoom_in" );
#if !defined(__ANDROID__)
    ctxt.register_action( "toggle_fullscreen" );
#endif
    ctxt.register_action( "toggle_pixel_minimap" );
    ctxt.register_action( "toggle_panel_adm" );
    ctxt.register_action( "reload_tileset" );
    ctxt.register_action( "toggle_auto_features" );
    ctxt.register_action( "toggle_auto_pulp_butcher" );
    ctxt.register_action( "toggle_auto_mining" );
    ctxt.register_action( "toggle_auto_foraging" );
    ctxt.register_action( "action_menu" );
    ctxt.register_action( "main_menu" );
    ctxt.register_action( "item_action_menu" );
    ctxt.register_action( "ANY_INPUT" );
    ctxt.register_action( "COORDINATE" );
    ctxt.register_action( "MOUSE_MOVE" );
    ctxt.register_action( "SELECT" );
    ctxt.register_action( "SEC_SELECT" );
    return ctxt;
}

vehicle *game::remoteveh()
{
    if( calendar::turn == remoteveh_cache_time ) {
        return remoteveh_cache;
    }
    remoteveh_cache_time = calendar::turn;
    std::stringstream remote_veh_string( u.get_value( "remote_controlling_vehicle" ) );
    if( remote_veh_string.str().empty() ||
        ( !u.has_active_bionic( bio_remote ) && !u.has_active_item( "remotevehcontrol" ) ) ) {
        remoteveh_cache = nullptr;
    } else {
        tripoint vp;
        remote_veh_string >> vp.x >> vp.y >> vp.z;
        vehicle *veh = veh_pointer_or_null( m.veh_at( vp ) );
        if( veh && veh->fuel_left( "battery", true ) > 0 ) {
            remoteveh_cache = veh;
        } else {
            remoteveh_cache = nullptr;
        }
    }
    return remoteveh_cache;
}

void game::setremoteveh( vehicle *veh )
{
    remoteveh_cache_time = calendar::turn;
    remoteveh_cache = veh;
    if( veh != nullptr && !u.has_active_bionic( bio_remote ) &&
        !u.has_active_item( "remotevehcontrol" ) ) {
        debugmsg( "Tried to set remote vehicle without bio_remote or remotevehcontrol" );
        veh = nullptr;
    }

    if( veh == nullptr ) {
        u.remove_value( "remote_controlling_vehicle" );
        return;
    }

    std::stringstream remote_veh_string;
    const tripoint vehpos = veh->global_pos3();
    remote_veh_string << vehpos.x << ' ' << vehpos.y << ' ' << vehpos.z;
    u.set_value( "remote_controlling_vehicle", remote_veh_string.str() );
}

bool game::try_get_left_click_action( action_id &act, const tripoint &mouse_target )
{
    bool new_destination = true;
    if( !destination_preview.empty() ) {
        auto &final_destination = destination_preview.back();
        if( final_destination.x == mouse_target.x && final_destination.y == mouse_target.y ) {
            // Second click
            new_destination = false;
            u.set_destination( destination_preview );
            destination_preview.clear();
            act = u.get_next_auto_move_direction();
            if( act == ACTION_NULL ) {
                // Something went wrong
                u.clear_destination();
                return false;
            }
        }
    }

    if( new_destination ) {
        destination_preview = m.route( u.pos(), mouse_target, u.get_pathfinding_settings(),
                                       u.get_path_avoid() );
        return false;
    }

    return true;
}

bool game::try_get_right_click_action( action_id &act, const tripoint &mouse_target )
{
    const bool cleared_destination = !destination_preview.empty();
    u.clear_destination();
    destination_preview.clear();

    if( cleared_destination ) {
        // Produce no-op if auto-move had just been cleared on this action
        // e.g. from a previous single left mouse click. This has the effect
        // of right-click cancelling an auto-move before it is initiated.
        return false;
    }

    const bool is_adjacent = square_dist( mouse_target.x, mouse_target.y, u.posx(), u.posy() ) <= 1;
    const bool is_self = square_dist( mouse_target.x, mouse_target.y, u.posx(), u.posy() ) <= 0;
    if( const monster *const mon = critter_at<monster>( mouse_target ) ) {
        if( !u.sees( *mon ) ) {
            add_msg( _( "Nothing relevant here." ) );
            return false;
        }

        if( !u.weapon.is_gun() ) {
            add_msg( m_info, _( "You are not wielding a ranged weapon." ) );
            return false;
        }

        // TODO: Add weapon range check. This requires weapon to be reloaded.

        act = ACTION_FIRE;
    } else if( is_adjacent &&
               m.close_door( tripoint( mouse_target.x, mouse_target.y, u.posz() ), !m.is_outside( u.pos() ),
                             true ) ) {
        act = ACTION_CLOSE;
    } else if( is_self ) {
        act = ACTION_PICKUP;
    } else if( is_adjacent ) {
        act = ACTION_EXAMINE;
    } else {
        add_msg( _( "Nothing relevant here." ) );
        return false;
    }

    return true;
}

bool game::is_game_over()
{
    if( uquit == QUIT_WATCH ) {
        // deny player movement and dodging
        u.moves = 0;
        // prevent pain from updating
        u.set_pain( 0 );
        // prevent dodging
        u.dodges_left = 0;
        return false;
    }
    if( uquit == QUIT_DIED ) {
        if( u.in_vehicle ) {
            m.unboard_vehicle( u.pos() );
        }
        u.place_corpse();
        return true;
    }
    if( uquit == QUIT_SUICIDE ) {
        if( u.in_vehicle ) {
            m.unboard_vehicle( u.pos() );
        }
        return true;
    }
    if( uquit != QUIT_NO ) {
        return true;
    }
    // is_dead_state() already checks hp_torso && hp_head, no need to for loop it
    if( u.is_dead_state() ) {
        Messages::deactivate();
        if( get_option<std::string>( "DEATHCAM" ) == "always" ) {
            uquit = QUIT_WATCH;
        } else if( get_option<std::string>( "DEATHCAM" ) == "ask" ) {
            uquit = query_yn( _( "Watch the last moments of your life...?" ) ) ?
                    QUIT_WATCH : QUIT_DIED;
        } else if( get_option<std::string>( "DEATHCAM" ) == "never" ) {
            uquit = QUIT_DIED;
        } else {
            // Something funky happened here, just die.
            dbg( D_ERROR ) << "no deathcam option given to options, defaulting to QUIT_DIED";
            uquit = QUIT_DIED;
        }
        return is_game_over();
    }
    return false;
}

void game::death_screen()
{
    gamemode->game_over();
    Messages::display_messages();
    disp_kills();
    disp_NPC_epilogues();
    follower_ids.clear();
    disp_faction_ends();
}

void game::move_save_to_graveyard()
{
    const std::string &save_dir      = get_world_base_save_path();
    const std::string &graveyard_dir = FILENAMES["graveyarddir"];
    const std::string &prefix        = base64_encode( u.name ) + ".";

    if( !assure_dir_exist( graveyard_dir ) ) {
        debugmsg( "could not create graveyard path '%s'", graveyard_dir.c_str() );
    }

    const auto save_files = get_files_from_path( prefix, save_dir );
    if( save_files.empty() ) {
        debugmsg( "could not find save files in '%s'", save_dir.c_str() );
    }

    for( const auto &src_path : save_files ) {
        const std::string dst_path = graveyard_dir +
                                     src_path.substr( src_path.rfind( '/' ), std::string::npos );

        if( rename_file( src_path, dst_path ) ) {
            continue;
        }

        debugmsg( "could not rename file '%s' to '%s'", src_path.c_str(), dst_path.c_str() );

        if( remove_file( src_path ) ) {
            continue;
        }

        debugmsg( "could not remove file '%s'", src_path.c_str() );
    }
}

void game::load_master()
{
    using namespace std::placeholders;
    const auto datafile = get_world_base_save_path() + "/master.gsav";
    read_from_file_optional( datafile, std::bind( &game::unserialize_master, this, _1 ) );
    faction_manager_ptr->create_if_needed();
}

bool game::load( const std::string &world )
{
    world_generator->init();
    const WORLDPTR wptr = world_generator->get_world( world );
    if( !wptr ) {
        return false;
    }
    if( wptr->world_saves.empty() ) {
        debugmsg( "world '%s' contains no saves", world.c_str() );
        return false;
    }

    try {
        world_generator->set_active_world( wptr );
        g->setup();
        g->load( wptr->world_saves.front() );
    } catch( const std::exception &err ) {
        debugmsg( "cannot load world '%s': %s", world.c_str(), err.what() );
        return false;
    }

    return true;
}

void game::load( const save_t &name )
{
    using namespace std::placeholders;

    const std::string worldpath = get_world_base_save_path() + "/";
    const std::string playerpath = worldpath + name.base_path();

    // Now load up the master game data; factions (and more?)
    load_master();
    u = player();
    u.name = name.player_name();
    // This should be initialized more globally (in player/Character constructor)
    u.weapon = item( "null", 0 );
    if( !read_from_file( playerpath + ".sav", std::bind( &game::unserialize, this, _1 ) ) ) {
        return;
    }

    read_from_file_optional_json( playerpath + ".mm", [&]( JsonIn & jsin ) {
        u.deserialize_map_memory( jsin );
    } );

    read_from_file_optional( worldpath + name.base_path() + ".weather", std::bind( &game::load_weather,
                             this, _1 ) );
    nextweather = calendar::turn;

    read_from_file_optional( worldpath + name.base_path() + ".log",
                             std::bind( &player::load_memorial_file, &u, _1 ) );

#if defined(__ANDROID__)
    read_from_file_optional( worldpath + name.base_path() + ".shortcuts",
                             std::bind( &game::load_shortcuts, this, _1 ) );
#endif

    // Now that the player's worn items are updated, their sight limits need to be
    // recalculated. (This would be cleaner if u.worn were private.)
    u.recalc_sight_limits();

    if( !gamemode ) {
        gamemode.reset( new special_game() );
    }

    safe_mode = get_option<bool>( "SAFEMODE" ) ? SAFE_MODE_ON : SAFE_MODE_OFF;
    mostseen = 0; // ...and mostseen is 0, we haven't seen any monsters yet.

    init_autosave();
    get_auto_pickup().load_character(); // Load character auto pickup rules
    get_safemode().load_character(); // Load character safemode rules
    zone_manager::get_manager().load_zones(); // Load character world zones
    read_from_file_optional( get_world_base_save_path() + "/uistate.json", []( std::istream & stream ) {
        JsonIn jsin( stream );
        uistate.deserialize( jsin );
    } );

    reload_npcs();
    validate_npc_followers();
    validate_camps();
    update_map( u );

    // legacy, needs to be here as we access the map.
    if( u.getID() == 0 || u.getID() == -1 ) {
        // player does not have a real id, so assign a new one,
        u.setID( assign_npc_id() );
        // The vehicle stores the IDs of the boarded players, so update it, too.
        if( u.in_vehicle ) {
            if( const cata::optional<vpart_reference> vp = m.veh_at(
                        u.pos() ).part_with_feature( "BOARDABLE", true ) ) {
                vp->part().passenger_id = u.getID();
            }
        }
    }

    u.reset();
    draw();
}

void game::load_world_modfiles( loading_ui &ui )
{
    catacurses::erase();
    catacurses::refresh();

    auto &mods = world_generator->active_world->active_mod_order;

    // remove any duplicates whilst preserving order (fixes #19385)
    std::set<mod_id> found;
    mods.erase( std::remove_if( mods.begin(), mods.end(), [&found]( const mod_id & e ) {
        if( found.count( e ) ) {
            return true;
        } else {
            found.insert( e );
            return false;
        }
    } ), mods.end() );

    // require at least one core mod (saves before version 6 may implicitly require dda pack)
    if( std::none_of( mods.begin(), mods.end(), []( const mod_id & e ) {
    return e->core;
} ) ) {
        mods.insert( mods.begin(), mod_id( "dda" ) );
    }

    load_artifacts( get_world_base_save_path() + "/artifacts.gsav" );
    // this code does not care about mod dependencies,
    // it assumes that those dependencies are static and
    // are resolved during the creation of the world.
    // That means world->active_mod_order contains a list
    // of mods in the correct order.
    load_packs( _( "Loading files" ), mods, ui );

    // Load additional mods from that world-specific folder
    load_data_from_dir( get_world_base_save_path() + "/mods", "custom", ui );

    catacurses::erase();
    catacurses::refresh();

    DynamicDataLoader::get_instance().finalize_loaded_data( ui );
}

bool game::load_packs( const std::string &msg, const std::vector<mod_id> &packs, loading_ui &ui )
{
    ui.new_context( msg );
    std::vector<mod_id> missing;
    std::vector<mod_id> available;

    for( const mod_id &e : packs ) {
        if( e.is_valid() ) {
            available.emplace_back( e );
            ui.add_entry( e->name() );
        } else {
            missing.push_back( e );
        }
    }

    ui.show();
    for( const auto &e : available ) {
        const MOD_INFORMATION &mod = *e;
        load_data_from_dir( mod.path, mod.ident.str(), ui );

        // if mod specifies legacy migrations load any that are required
        if( !mod.legacy.empty() ) {
            for( int i = get_option<int>( "CORE_VERSION" ); i < core_version; ++i ) {
                popup_status( msg.c_str(), _( "Applying legacy migration (%s %i/%i)" ),
                              e.c_str(), i, core_version - 1 );
                load_data_from_dir( string_format( "%s/%i", mod.legacy.c_str(), i ), mod.ident.str(), ui );
            }
        }

        ui.proceed();
    }

    for( const auto &e : missing ) {
        debugmsg( "unknown content %s", e.c_str() );
    }

    return missing.empty();
}

void game::reset_npc_dispositions()
{
    for( auto elem : follower_ids ) {
        std::shared_ptr<npc> npc_to_get = overmap_buffer.find_npc( elem );
        npc *npc_to_add = npc_to_get.get();
        npc_to_add->chatbin.missions.clear();
        npc_to_add->chatbin.missions_assigned.clear();
        npc_to_add->mission = NPC_MISSION_NULL;
        npc_to_add->chatbin.mission_selected = nullptr;
        npc_to_add->set_attitude( NPCATT_NULL );
        npc_to_add->op_of_u.anger = 0;
        npc_to_add->op_of_u.fear = 0;
        npc_to_add->op_of_u.trust = 0;
        npc_to_add->op_of_u.value = 0;
        npc_to_add->op_of_u.owed = 0;
        npc_to_add->set_fac( faction_id( "wasteland_scavengers" ) );
        npc_to_add->add_new_mission( mission::reserve_random( ORIGIN_ANY_NPC,
                                     npc_to_add->global_omt_location(),
                                     npc_to_add->getID() ) );

    }

}

//Saves all factions and missions and npcs.
bool game::save_factions_missions_npcs()
{
    std::string masterfile = get_world_base_save_path() + "/master.gsav";
    return write_to_file_exclusive( masterfile, [&]( std::ostream & fout ) {
        serialize_master( fout );
    }, _( "factions data" ) );
}

bool game::save_artifacts()
{
    std::string artfilename = get_world_base_save_path() + "/artifacts.gsav";
    return ::save_artifacts( artfilename );
}

bool game::save_maps()
{
    try {
        m.save();
        overmap_buffer.save(); // can throw
        MAPBUFFER.save(); // can throw
        return true;
    } catch( const std::exception &err ) {
        popup( _( "Failed to save the maps: %s" ), err.what() );
        return false;
    }
}

bool game::save_player_data()
{
    const std::string playerfile = get_player_base_save_path();

    const bool saved_data = write_to_file( playerfile + ".sav", [&]( std::ostream & fout ) {
        serialize( fout );
    }, _( "player data" ) );
    const bool saved_map_memory = write_to_file( playerfile + ".mm", [&]( std::ostream & fout ) {
        JsonOut jsout( fout );
        u.serialize_map_memory( jsout );
    }, _( "player map memory" ) );
    const bool saved_weather = write_to_file( playerfile + ".weather", [&]( std::ostream & fout ) {
        save_weather( fout );
    }, _( "weather state" ) );
    const bool saved_log = write_to_file( playerfile + ".log", [&]( std::ostream & fout ) {
        fout << u.dump_memorial();
    }, _( "player memorial" ) );
#if defined(__ANDROID__)
    const bool saved_shortcuts = write_to_file( playerfile + ".shortcuts", [&]( std::ostream & fout ) {
        save_shortcuts( fout );
    }, _( "quick shortcuts" ) );
#endif

    return saved_data && saved_map_memory && saved_weather && saved_log
#if defined(__ANDROID__)
           && saved_shortcuts
#endif
           ;
}

bool game::save()
{
    try {
        if( !save_player_data() ||
            !save_factions_missions_npcs() ||
            !save_artifacts() ||
            !save_maps() ||
            !get_auto_pickup().save_character() ||
            !get_safemode().save_character() ||
        !write_to_file_exclusive( get_world_base_save_path() + "/uistate.json", [&]( std::ostream & fout ) {
        JsonOut jsout( fout );
            uistate.serialize( jsout );
        }, _( "uistate data" ) ) ) {
            return false;
        } else {
            world_generator->active_world->add_save( save_t::from_player_name( u.name ) );
            return true;
        }
    } catch( std::ios::failure &err ) {
        popup( _( "Failed to save game data" ) );
        return false;
    }
}

std::vector<std::string> game::list_active_characters()
{
    std::vector<std::string> saves;
    for( auto &worldsave : world_generator->active_world->world_saves ) {
        saves.push_back( worldsave.player_name() );
    }
    return saves;
}

/**
 * Writes information about the character out to a text file timestamped with
 * the time of the file was made. This serves as a record of the character's
 * state at the time the memorial was made (usually upon death) and
 * accomplishments in a human-readable format.
 */
void game::write_memorial_file( std::string sLastWords )
{
    const std::string &memorial_dir = FILENAMES["memorialdir"];
    const std::string &memorial_active_world_dir = memorial_dir + utf8_to_native(
                world_generator->active_world->world_name ) + "/";

    //Check if both dirs exist. Nested assure_dir_exist fails if the first dir of the nested dir does not exist.
    if( !assure_dir_exist( memorial_dir ) ) {
        dbg( D_ERROR ) << "game:write_memorial_file: Unable to make memorial directory.";
        debugmsg( "Could not make '%s' directory", memorial_dir.c_str() );
        return;
    }

    if( !assure_dir_exist( memorial_active_world_dir ) ) {
        dbg( D_ERROR ) <<
                       "game:write_memorial_file: Unable to make active world directory in memorial directory.";
        debugmsg( "Could not make '%s' directory", memorial_active_world_dir.c_str() );
        return;
    }

    // <name>-YYYY-MM-DD-HH-MM-SS.txt
    //       123456789012345678901234 ~> 24 chars + a null
    constexpr size_t suffix_len   = 24 + 1;
    constexpr size_t max_name_len = FILENAME_MAX - suffix_len;

    const size_t name_len = u.name.size();
    // Here -1 leaves space for the ~
    const size_t truncated_name_len = ( name_len >= max_name_len ) ? ( max_name_len - 1 ) : name_len;

    std::ostringstream memorial_file_path;
    memorial_file_path << memorial_active_world_dir;

    if( get_options().has_option( "ENCODING_CONV" ) && !get_option<bool>( "ENCODING_CONV" ) ) {
        // Use the default locale to replace non-printable characters with _ in the player name.
        std::locale locale {"C"};
        std::replace_copy_if( std::begin( u.name ), std::begin( u.name ) + truncated_name_len,
                              std::ostream_iterator<char>( memorial_file_path ),
        [&]( const char c ) {
            return !std::isgraph( c, locale );
        }, '_' );
    } else {
        memorial_file_path << utf8_to_native( u.name );
    }

    // Add a ~ if the player name was actually truncated.
    memorial_file_path << ( ( truncated_name_len != name_len ) ? "~-" : "-" );

    // Add a timestamp for uniqueness.
    char buffer[suffix_len] {};
    std::time_t t = std::time( nullptr );
    std::strftime( buffer, suffix_len, "%Y-%m-%d-%H-%M-%S", std::localtime( &t ) );
    memorial_file_path << buffer;

    memorial_file_path << ".txt";

    const std::string path_string = memorial_file_path.str();
    write_to_file( memorial_file_path.str(), [&]( std::ostream & fout ) {
        u.memorial( fout, sLastWords );
    }, _( "player memorial" ) );
}

void game::debug()
{
    int action = uilist( _( "Debug Functions - Using these is CHEATING!" ), {
        _( "Wish for an item" ),                // 0
        _( "Teleport - Short Range" ),          // 1
        _( "Teleport - Long Range" ),           // 2
        _( "Reveal map" ),                      // 3
        _( "Spawn NPC" ),                       // 4
        _( "Spawn Monster" ),                   // 5
        _( "Check game state..." ),             // 6
        _( "Kill NPCs" ),                       // 7
        _( "Mutate" ),                          // 8
        _( "Spawn a vehicle" ),                 // 9
        _( "Change all skills" ),               // 10
        _( "Learn all melee styles" ),          // 11
        _( "Unlock all recipes" ),              // 12
        _( "Edit player/NPC" ),                 // 13
        _( "Spawn Artifact" ),                  // 14
        _( "Spawn Clairvoyance Artifact" ),     // 15
        _( "Map editor" ),                      // 16
        _( "Change weather" ),                  // 17
        _( "Change wind direction" ),           // 18
        _( "Change wind speed" ),               // 19
        _( "Kill all monsters" ),               // 20
        _( "Display hordes" ),                  // 21
        _( "Test Item Group" ),                 // 22
        _( "Damage Self" ),                     // 23
        _( "Show Sound Clustering" ),           // 24
        _( "Display weather" ),                 // 25
        _( "Display overmap scents" ),          // 26
        _( "Change time" ),                     // 27
        _( "Set automove route" ),              // 28
        _( "Show mutation category levels" ),   // 29
        _( "Overmap editor" ),                  // 30
        _( "Draw benchmark (X seconds)" ),      // 31
        _( "Teleport - Adjacent overmap" ),     // 32
        _( "Test trait group" ),                // 33
        _( "Show debug message" ),              // 34
        _( "Crash game (test crash handling)" ),// 35
        _( "Spawn Map Extra" ),                 // 36
        _( "Toggle NPC pathfinding on map" ),   // 37
        _( "Quit to Main Menu" ),               // 38
    } );
    refresh_all();
    switch( action ) {
        case 0:
            debug_menu::wishitem( &u );
            break;

        case 1:
            debug_menu::teleport_short();
            break;

        case 2:
            debug_menu::teleport_long();
            break;

        case 3: {
            auto &cur_om = get_cur_om();
            for( int i = 0; i < OMAPX; i++ ) {
                for( int j = 0; j < OMAPY; j++ ) {
                    for( int k = -OVERMAP_DEPTH; k <= OVERMAP_HEIGHT; k++ ) {
                        cur_om.seen( i, j, k ) = true;
                    }
                }
            }
            add_msg( m_good, _( "Current overmap revealed." ) );
        }
        break;

        case 4: {
            std::shared_ptr<npc> temp = std::make_shared<npc>();
            temp->normalize();
            temp->randomize();
            temp->spawn_at_precise( { get_levx(), get_levy() }, u.pos() + point( -4, -4 ) );
            overmap_buffer.insert_npc( temp );
            temp->form_opinion( u );
            temp->mission = NPC_MISSION_NULL;
            temp->add_new_mission( mission::reserve_random( ORIGIN_ANY_NPC, temp->global_omt_location(),
                                   temp->getID() ) );
            load_npcs();
        }
        break;

        case 5:
            debug_menu::wishmonster( cata::nullopt );
            break;

        case 6: {
            std::string s = _( "Location %d:%d in %d:%d, %s\n" );
            s += _( "Current turn: %d.\n%s\n" );
            s += ngettext( "%d creature exists.\n", "%d creatures exist.\n", num_creatures() );
            popup_top(
                s.c_str(),
                u.posx(), u.posy(), get_levx(), get_levy(),
                overmap_buffer.ter( u.global_omt_location() )->get_name().c_str(),
                static_cast<int>( calendar::turn ),
                ( get_option<bool>( "RANDOM_NPC" ) ? _( "NPCs are going to spawn." ) :
                  _( "NPCs are NOT going to spawn." ) ),
                num_creatures() );
            for( const npc &guy : all_npcs() ) {
                tripoint t = guy.global_sm_location();
                add_msg( m_info, _( "%s: map ( %d:%d ) pos ( %d:%d )" ), guy.name.c_str(), t.x,
                         t.y, guy.posx(), guy.posy() );
            }

            add_msg( m_info, _( "(you: %d:%d)" ), u.posx(), u.posy() );
            std::string stom =
                _( "Stomach Contents: %d ml / %d ml kCal: %d, Water: %d ml" );
            add_msg( m_info, stom.c_str(), units::to_milliliter( u.stomach.contains() ),
                     units::to_milliliter( u.stomach.capacity() ), u.stomach.get_calories(),
                     units::to_milliliter( u.stomach.get_water() ), u.get_hunger() );
            stom = _( "Guts Contents: %d ml / %d ml kCal: %d, Water: %d ml\nHunger: %d, Thirst: %d, kCal: %d / %d" );
            add_msg( m_info, stom.c_str(), units::to_milliliter( u.guts.contains() ),
                     units::to_milliliter( u.guts.capacity() ), u.guts.get_calories(),
                     units::to_milliliter( u.guts.get_water() ), u.get_hunger(), u.get_thirst(), u.get_stored_kcal(),
                     u.get_healthy_kcal() );
            disp_NPCs();
            break;
        }
        case 7:
            for( npc &guy : all_npcs() ) {
                add_msg( _( "%s's head implodes!" ), guy.name.c_str() );
                guy.hp_cur[bp_head] = 0;
            }
            break;

        case 8:
            debug_menu::wishmutate( &u );
            break;

        case 9:
            if( m.veh_at( u.pos() ) ) {
                dbg( D_ERROR ) << "game:load: There's already vehicle here";
                debugmsg( "There's already vehicle here" );
            } else {
                std::vector<vproto_id> veh_strings;
                uilist veh_menu;
                veh_menu.text = _( "Choose vehicle to spawn" );
                int menu_ind = 0;
                for( auto &elem : vehicle_prototype::get_all() ) {
                    if( elem != vproto_id( "custom" ) ) {
                        const vehicle_prototype &proto = elem.obj();
                        veh_strings.push_back( elem );
                        //~ Menu entry in vehicle wish menu: 1st string: displayed name, 2nd string: internal name of vehicle
                        veh_menu.addentry( menu_ind, true, MENU_AUTOASSIGN, _( "%1$s (%2$s)" ), _( proto.name.c_str() ),
                                           elem.c_str() );
                        ++menu_ind;
                    }
                }
                veh_menu.query();
                if( veh_menu.ret >= 0 && veh_menu.ret < static_cast<int>( veh_strings.size() ) ) {
                    //Didn't cancel
                    const vproto_id &selected_opt = veh_strings[veh_menu.ret];
                    tripoint dest = u.pos(); // TODO: Allow picking this when add_vehicle has 3d argument
                    vehicle *veh = m.add_vehicle( selected_opt, dest.x, dest.y, -90, 100, 0 );
                    if( veh != nullptr ) {
                        m.board_vehicle( u.pos(), &u );
                    }
                }
            }
            break;

        case 10: {
            debug_menu::wishskill( &u );
        }
        break;

        case 11:
            add_msg( m_info, _( "Martial arts debug." ) );
            add_msg( _( "Your eyes blink rapidly as knowledge floods your brain." ) );
            for( auto &style : all_martialart_types() ) {
                if( style != matype_id( "style_none" ) ) {
                    u.add_martialart( style );
                }
            }
            add_msg( m_good, _( "You now know a lot more than just 10 styles of kung fu." ) );
            break;

        case 12: {
            add_msg( m_info, _( "Recipe debug." ) );
            add_msg( _( "Your eyes blink rapidly as knowledge floods your brain." ) );
            for( const auto &e : recipe_dict ) {
                u.learn_recipe( &e.second );
            }
            add_msg( m_good, _( "You know how to craft that now." ) );
        }
        break;

        case 13:
            debug_menu::character_edit_menu();
            break;

        case 14:
            if( const cata::optional<tripoint> center = look_around() ) {
                artifact_natural_property prop = artifact_natural_property( rng( ARTPROP_NULL + 1,
                                                 ARTPROP_MAX - 1 ) );
                m.create_anomaly( *center, prop );
                m.spawn_natural_artifact( *center, prop );
            }
            break;

        case 15:
            u.i_add( item( architects_cube(), calendar::turn ) );
            break;

        case 16: {
            look_debug();
        }
        break;

        case 17: {
            uilist weather_menu;
            weather_menu.text = _( "Select new weather pattern:" );
            weather_menu.addentry( 0, true, MENU_AUTOASSIGN, weather_override == WEATHER_NULL ?
                                   _( "Keep normal weather patterns" ) : _( "Disable weather forcing" ) );
            for( int weather_id = 1; weather_id < NUM_WEATHER_TYPES; weather_id++ ) {
                weather_menu.addentry( weather_id, true, MENU_AUTOASSIGN,
                                       weather_data( static_cast<weather_type>( weather_id ) ).name );
            }

            weather_menu.query();

            if( weather_menu.ret >= 0 && weather_menu.ret < NUM_WEATHER_TYPES ) {
                weather_type selected_weather = static_cast<weather_type>( weather_menu.ret );
                weather_override = selected_weather;
                nextweather = calendar::turn;
                update_weather();
            }
        }
        break;

        case 18: {
            uilist wind_direction_menu;
            wind_direction_menu.text = _( "Select new wind direction:" );
            wind_direction_menu.addentry( 0, true, MENU_AUTOASSIGN, wind_direction_override ?
                                          _( "Disable direction forcing" ) : _( "Keep normal wind direction" ) );
            int count = 1;
            for( int angle = 0; angle <= 315; angle += 45 ) {
                wind_direction_menu.addentry( count, true, MENU_AUTOASSIGN, get_wind_arrow( angle ) );
                count += 1;
            }
            wind_direction_menu.query();
            if( wind_direction_menu.ret == 0 ) {
                wind_direction_override = cata::nullopt;
            } else if( wind_direction_menu.ret >= 0 && wind_direction_menu.ret < 9 ) {
                wind_direction_override = ( wind_direction_menu.ret - 1 ) * 45;
                nextweather = calendar::turn;
                update_weather();
            }
        }
        break;

        case 19: {
            uilist wind_speed_menu;
            wind_speed_menu.text = _( "Select new wind speed:" );
            wind_speed_menu.addentry( 0, true, MENU_AUTOASSIGN, wind_direction_override ?
                                      _( "Disable speed forcing" ) : _( "Keep normal wind speed" ) );
            int count = 1;
            for( int speed = 0; speed <= 100; speed += 10 ) {
                std::string speedstring = std::to_string( speed ) + " " + velocity_units( VU_WIND );
                wind_speed_menu.addentry( count, true, MENU_AUTOASSIGN, speedstring );
                count += 1;
            }
            wind_speed_menu.query();
            if( wind_speed_menu.ret == 0 ) {
                windspeed_override = cata::nullopt;
            } else if( wind_speed_menu.ret >= 0 && wind_speed_menu.ret < 12 ) {
                int selected_wind_speed = ( wind_speed_menu.ret - 1 ) * 10;
                windspeed_override = selected_wind_speed;
                nextweather = calendar::turn;
                update_weather();
            }
        }
        break;

        case 20: {
            for( monster &critter : all_monsters() ) {
                // Use the normal death functions, useful for testing death
                // and for getting a corpse.
                critter.die( nullptr );
            }
            cleanup_dead();
        }
        break;
        case 21:
            ui::omap::display_hordes();
            break;
        case 22: {
            item_group::debug_spawn();
        }
        break;

        // Damage Self
        case 23: {
            int dbg_damage;
            if( query_int( dbg_damage, _( "Damage self for how much? hp: %d" ), u.hp_cur[hp_torso] ) ) {
                u.hp_cur[hp_torso] -= dbg_damage;
                u.die( nullptr );
            }
        }
        break;

        case 24: {
#if defined(TILES)
            const point offset {
                POSX - u.posx() + u.view_offset.x,
                POSY - u.posy() + u.view_offset.y
            };
            draw_ter();
            auto sounds_to_draw = sounds::get_monster_sounds();
            for( const auto &sound : sounds_to_draw.first ) {
                mvwputch( w_terrain, offset.y + sound.y, offset.x + sound.x, c_yellow, '?' );
            }
            for( const auto &sound : sounds_to_draw.second ) {
                mvwputch( w_terrain, offset.y + sound.y, offset.x + sound.x, c_red, '?' );
            }
            wrefresh( w_terrain );
            draw_panels();
            inp_mngr.wait_for_any_key();
#else
            popup( _( "This binary was not compiled with tiles support." ) );
#endif
        }
        break;

        case 25:
            ui::omap::display_weather();
            break;
        case 26:
            ui::omap::display_scents();
            break;
        case 27: {
            auto set_turn = [&]( const int initial, const int factor, const char *const msg ) {
                const auto text = string_input_popup()
                                  .title( msg )
                                  .width( 20 )
                                  .text( to_string( initial ) )
                                  .only_digits( true )
                                  .query_string();
                if( text.empty() ) {
                    return;
                }
                const int new_value = ( std::atoi( text.c_str() ) - initial ) * factor;
                calendar::turn += std::max( std::min( INT_MAX / 2 - calendar::turn, new_value ),
                                            -calendar::turn );
            };

            uilist smenu;
            do {
                const int iSel = smenu.ret;
                smenu.reset();
                smenu.addentry( 0, true, 'y', "%s: %d", _( "year" ), calendar::turn.years() );
                smenu.addentry( 1, !calendar::eternal_season(), 's', "%s: %d",
                                _( "season" ), static_cast<int>( season_of_year( calendar::turn ) ) );
                smenu.addentry( 2, true, 'd', "%s: %d", _( "day" ), day_of_season<int>( calendar::turn ) );
                smenu.addentry( 3, true, 'h', "%s: %d", _( "hour" ), hour_of_day<int>( calendar::turn ) );
                smenu.addentry( 4, true, 'm', "%s: %d", _( "minute" ), minute_of_hour<int>( calendar::turn ) );
                smenu.addentry( 5, true, 't', "%s: %d", _( "turn" ), static_cast<int>( calendar::turn ) );
                smenu.selected = iSel;
                smenu.query();

                switch( smenu.ret ) {
                    case 0:
                        set_turn( calendar::turn.years(), to_turns<int>( calendar::year_length() ), _( "Set year to?" ) );
                        break;
                    case 1:
                        set_turn( static_cast<int>( season_of_year( calendar::turn ) ),
                                  to_turns<int>( calendar::turn.season_length() ),
                                  _( "Set season to? (0 = spring)" ) );
                        break;
                    case 2:
                        set_turn( day_of_season<int>( calendar::turn ), DAYS( 1 ), _( "Set days to?" ) );
                        break;
                    case 3:
                        set_turn( hour_of_day<int>( calendar::turn ), HOURS( 1 ), _( "Set hour to?" ) );
                        break;
                    case 4:
                        set_turn( minute_of_hour<int>( calendar::turn ), MINUTES( 1 ), _( "Set minute to?" ) );
                        break;
                    case 5:
                        set_turn( calendar::turn, 1,
                                  string_format( _( "Set turn to? (One day is %i turns)" ), static_cast<int>( DAYS( 1 ) ) ).c_str() );
                        break;
                    default:
                        break;
                }
            } while( smenu.ret != UILIST_CANCEL );
        }
        break;
        case 28: {
            const cata::optional<tripoint> dest = look_around();
            if( !dest || *dest == u.pos() ) {
                break;
            }

            auto rt = m.route( u.pos(), *dest, u.get_pathfinding_settings(), u.get_path_avoid() );
            if( !rt.empty() ) {
                u.set_destination( rt );
            } else {
                popup( "Couldn't find path" );
            }
        }
        break;
        case 29:
            for( const auto &elem : u.mutation_category_level ) {
                add_msg( "%s: %d", elem.first.c_str(), elem.second );
            }
            break;

        case 30:
            ui::omap::display_editor();
            break;

        case 31: {
            const int ms = string_input_popup()
                           .title( _( "Enter benchmark length (in milliseconds):" ) )
                           .width( 20 )
                           .text( "5000" )
                           .query_int();
            debug_menu::draw_benchmark( ms );
        }
        break;

        case 32:
            debug_menu::teleport_overmap();
            break;
        case 33:
            trait_group::debug_spawn();
            break;
        case 34:
            debugmsg( "Test debugmsg" );
            break;
        case 35:
            std::raise( SIGSEGV );
            break;
        case 36: {
            oter_id terrain_type = overmap_buffer.ter( g->u.global_omt_location() );

            map_extras ex = region_settings_map["default"].region_extras[terrain_type->get_extras()];
            uilist mx_menu;
            std::vector<std::string> mx_str;
            for( auto &extra : ex.values ) {
                mx_menu.addentry( -1, true, -1, extra.obj );
                mx_str.push_back( extra.obj );
            }
            mx_menu.query( false );
            int mx_choice = mx_menu.ret;
            if( mx_choice >= 0 && mx_choice < static_cast<int>( mx_str.size() ) ) {
                auto func = MapExtras::get_function( mx_str[ mx_choice ] );
                if( func != nullptr ) {
                    const tripoint where( ui::omap::choose_point() );
                    if( where != overmap::invalid_tripoint ) {
                        tinymap mx_map;
                        mx_map.load( where.x * 2, where.y * 2, where.z, false );
                        func( mx_map, where );
                    }
                }
            }
            break;
        }
        case 37:
            debug_pathfinding = !debug_pathfinding;
            break;
        case 38:
            if( query_yn(
                    _( "Quit without saving? This may cause issues such as duplicated or missing items and vehicles!" ) ) ) {
                u.moves = 0;
                uquit = QUIT_NOSAVED;
            }
            break;
    }
    catacurses::erase();
    refresh_all();
}

void game::disp_kills()
{
    catacurses::window w = catacurses::newwin( FULL_SCREEN_HEIGHT, FULL_SCREEN_WIDTH,
                           std::max( 0, ( TERMY - FULL_SCREEN_HEIGHT ) / 2 ),
                           std::max( 0, ( TERMX - FULL_SCREEN_WIDTH ) / 2 ) );

    std::vector<std::string> data;
    int totalkills = 0;
    const int colum_width = ( getmaxx( w ) - 2 ) / 3; // minus border

    std::map<std::tuple<std::string, std::string, std::string>, int> kill_counts;

    // map <name, sym, color> to kill count
    for( auto &elem : kills ) {
        const mtype &m = elem.first.obj();
        kill_counts[std::tuple<std::string, std::string, std::string>(
                                                m.nname(),
                                                m.sym,
                                                string_from_color( m.color )
                                            )] += elem.second;
        totalkills += elem.second;
    }

    for( const auto &entry : kill_counts ) {
        std::ostringstream buffer;
        buffer << "<color_" << std::get<2>( entry.first ) << ">";
        buffer << std::get<1>( entry.first ) << "</color>" << " ";
        buffer << "<color_light_gray>" << std::get<0>( entry.first ) << "</color>";
        const int w = colum_width - utf8_width( std::get<0>( entry.first ) );
        buffer.width( w - 3 ); // gap between cols, monster sym, space
        buffer.fill( ' ' );
        buffer << entry.second;
        buffer.width( 0 );
        data.push_back( buffer.str() );
    }
    for( const auto &npc_name : npc_kills ) {
        totalkills += 1;
        std::ostringstream buffer;
        buffer << "<color_magenta>@ " << npc_name << "</color>";
        const int w = colum_width - utf8_width( npc_name );
        buffer.width( w - 3 ); // gap between cols, monster sym, space
        buffer.fill( ' ' );
        buffer << "1";
        buffer.width( 0 );
        data.push_back( buffer.str() );
    }
    std::ostringstream buffer;
    if( data.empty() ) {
        buffer << _( "You haven't killed any monsters yet!" );
    } else {
        buffer << string_format( _( "KILL COUNT: %d" ), totalkills );
    }
    display_table( w, buffer.str(), 3, data );

    refresh_all();
}

void game::disp_NPC_epilogues()
{
    catacurses::window w = catacurses::newwin( FULL_SCREEN_HEIGHT, FULL_SCREEN_WIDTH,
                           std::max( 0, ( TERMY - FULL_SCREEN_HEIGHT ) / 2 ),
                           std::max( 0, ( TERMX - FULL_SCREEN_WIDTH ) / 2 ) );
    epilogue epi;
    // TODO: This search needs to be expanded to all NPCs
    for( auto elem : follower_ids ) {
        std::shared_ptr<npc> npc_to_get = overmap_buffer.find_npc( elem );
        npc *guy = npc_to_get.get();
        epi.random_by_group( guy->male ? "male" : "female" );
        std::vector<std::string> txt;
        txt.emplace_back( epi.text );
        draw_border( w, BORDER_COLOR, guy->name, c_black_white );
        multipage( w, txt, "", 2 );
    }

    refresh_all();
}

void game::disp_faction_ends()
{
    catacurses::window w = catacurses::newwin( FULL_SCREEN_HEIGHT, FULL_SCREEN_WIDTH,
                           std::max( 0, ( TERMY - FULL_SCREEN_HEIGHT ) / 2 ),
                           std::max( 0, ( TERMX - FULL_SCREEN_WIDTH ) / 2 ) );
    std::vector<std::string> data;

    for( const faction &elem : faction_manager_ptr->all() ) {
        if( elem.known_by_u ) {
            if( elem.name == "Your Followers" ) {
                data.emplace_back( _( "       You are forgotten among the billions lost in the cataclysm..." ) );
                display_table( w, "", 1, data );
            } else if( elem.name == "The Old Guard" && elem.power != 100 ) {
                if( elem.power < 150 ) {
                    data.emplace_back(
                        _( "    Locked in an endless battle, the Old Guard was forced to consolidate their \
resources in a handful of fortified bases along the coast.  Without the men \
or material to rebuild, the soldiers that remained lost all hope..." ) );
                } else {
                    data.emplace_back( _( "    The steadfastness of individual survivors after the cataclysm impressed \
the tattered remains of the once glorious union.  Spurred on by small \
successes, a number of operations to re-secure facilities met with limited \
success.  Forced to eventually consolidate to large bases, the Old Guard left \
these facilities in the hands of the few survivors that remained.  As the \
years past, little materialized from the hopes of rebuilding civilization..." ) );
                }
                display_table( w, _( "The Old Guard" ), 1, data );
            } else if( elem.name == "The Free Merchants" && elem.power != 100 ) {
                if( elem.power < 150 ) {
                    data.emplace_back( _( "    Life in the refugee shelter deteriorated as food shortages and disease \
destroyed any hope of maintaining a civilized enclave.  The merchants and \
craftsmen dispersed to found new colonies but most became victims of \
marauding bandits.  Those who survived never found a place to call home..." ) );
                } else {
                    data.emplace_back( _( "    The Free Merchants struggled for years to keep themselves fed but their \
once profitable trade routes were plundered by bandits and thugs.  In squalor \
and filth the first generations born after the cataclysm are told stories of \
the old days when food was abundant and the children were allowed to play in \
the sun..." ) );
                }
                display_table( w, _( "The Free Merchants" ), 1, data );
            } else if( elem.name == "The Tacoma Commune" && elem.power != 100 ) {
                if( elem.power < 150 ) {
                    data.emplace_back( _( "    The fledgling outpost was abandoned a few months later.  The external \
threats combined with low crop yields caused the Free Merchants to withdraw \
their support.  When the exhausted migrants returned to the refugee center \
they were turned away to face the world on their own." ) );
                } else {
                    data.emplace_back(
                        _( "    The commune continued to grow rapidly through the years despite constant \
external threat.  While maintaining a reputation as a haven for all law-\
abiding citizens, the commune's leadership remained loyal to the interests of \
the Free Merchants.  Hard labor for little reward remained the price to be \
paid for those who sought the safety of the community." ) );
                }
                display_table( w, _( "The Tacoma Commune" ), 1, data );
            } else if( elem.name == "The Wasteland Scavengers" && elem.power != 100 ) {
                if( elem.power < 150 ) {
                    data.emplace_back(
                        _( "    The lone bands of survivors who wandered the now alien world dwindled in \
number through the years.  Unable to compete with the growing number of \
monstrosities that had adapted to live in their world, those who did survive \
lived in dejected poverty and hopelessness..." ) );
                } else {
                    data.emplace_back(
                        _( "    The scavengers who flourished in the opening days of the cataclysm found \
an ever increasing challenge in finding and maintaining equipment from the \
old world.  Enormous hordes made cities impossible to enter while new \
eldritch horrors appeared mysteriously near old research labs.  But on the \
fringes of where civilization once ended, bands of hunter-gatherers began to \
adopt agrarian lifestyles in fortified enclaves..." ) );
                }
                display_table( w, _( "The Wasteland Scavengers" ), 1, data );
            } else if( elem.name == "Hell's Raiders" && elem.power != 100 ) {
                if( elem.power < 150 ) {
                    data.emplace_back( _( "    The raiders grew more powerful than any other faction as attrition \
destroyed the Old Guard.  The ruthless men and women who banded together to \
rob refugees and pillage settlements soon found themselves without enough \
victims to survive.  The Hell's Raiders were eventually destroyed when \
infighting erupted into civil war but there were few survivors left to \
celebrate their destruction." ) );
                } else {
                    data.emplace_back( _( "    Fueled by drugs and rage, the Hell's Raiders fought tooth and nail to \
overthrow the last strongholds of the Old Guard.  The costly victories \
brought the warlords abundant territory and slaves but little in the way of \
stability.  Within weeks, infighting led to civil war as tribes vied for \
leadership of the faction.  When only one warlord finally secured control, \
there was nothing left to fight for... just endless cities full of the dead." ) );
                }
                display_table( w, _( "Hell's Raiders" ), 1, data );
            }

        }
        data.clear();
    }

    refresh_all();
}

struct npc_dist_to_player {
    const tripoint ppos;
    npc_dist_to_player() : ppos( g->u.global_omt_location() ) { }
    // Operator overload required to leverage sort API.
    bool operator()( const std::shared_ptr<npc> &a, const std::shared_ptr<npc> &b ) const {
        const tripoint apos = a->global_omt_location();
        const tripoint bpos = b->global_omt_location();
        return square_dist( ppos.x, ppos.y, apos.x, apos.y ) <
               square_dist( ppos.x, ppos.y, bpos.x, bpos.y );
    }
};

void game::disp_NPCs()
{
    catacurses::window w = catacurses::newwin( FULL_SCREEN_HEIGHT, FULL_SCREEN_WIDTH,
                           ( TERMY > FULL_SCREEN_HEIGHT ) ? ( TERMY - FULL_SCREEN_HEIGHT ) / 2 : 0,
                           ( TERMX > FULL_SCREEN_WIDTH ) ? ( TERMX - FULL_SCREEN_WIDTH ) / 2 : 0 );

    const tripoint ppos = u.global_omt_location();
    const tripoint &lpos = u.pos();
    mvwprintz( w, 0, 0, c_white, _( "Your overmap position: %d, %d, %d" ), ppos.x, ppos.y, ppos.z );
    mvwprintz( w, 1, 0, c_white, _( "Your local position: %d, %d, %d" ), lpos.x, lpos.y, lpos.z );
    std::vector<std::shared_ptr<npc>> npcs = overmap_buffer.get_npcs_near_player( 100 );
    std::sort( npcs.begin(), npcs.end(), npc_dist_to_player() );
    size_t i;
    for( i = 0; i < 20 && i < npcs.size(); i++ ) {
        const tripoint apos = npcs[i]->global_omt_location();
        mvwprintz( w, i + 3, 0, c_white, "%s: %d, %d, %d", npcs[i]->name.c_str(),
                   apos.x, apos.y, apos.z );
    }
    for( const monster &m : all_monsters() ) {
        mvwprintz( w, i + 3, 0, c_white, "%s: %d, %d, %d", m.name().c_str(),
                   m.posx(), m.posy(), m.posz() );
        ++i;
    }
    wrefresh( w );
    inp_mngr.wait_for_any_key();
}

// A little helper to draw footstep glyphs.
static void draw_footsteps( const catacurses::window &window, const tripoint &offset )
{
    for( const auto &footstep : sounds::get_footstep_markers() ) {
        char glyph = '?';
        if( footstep.z != offset.z ) { // Here z isn't an offset, but a coordinate
            glyph = footstep.z > offset.z ? '^' : 'v';
        }

        mvwputch( window, offset.y + footstep.y, offset.x + footstep.x, c_yellow, glyph );
    }
}

void game::draw()
{
    if( test_mode ) {
        return;
    }

    //temporary fix for updating visibility for minimap
    ter_view_z = ( u.pos() + u.view_offset ).z;
    m.build_map_cache( ter_view_z );
    m.update_visibility_cache( ter_view_z );

    werase( w_terrain );
    draw_ter();
    wrefresh( w_terrain );

    draw_panels();
}

void game::draw_panels()
{
    draw_panels( 0, 1 );
}

void game::draw_panels( size_t column, size_t index )
{
    auto &mgr = panel_manager::get_manager();
    int y = 0;
    const bool sidebar_right = get_option<std::string>( "SIDEBAR_POSITION" ) == "right";
    int spacer = get_option<bool>( "SIDEBAR_SPACERS" ) ? 1 : 0;
    int log_height = 0;
    for( const auto &panel : mgr.get_current_layout() ) {
        if( panel.get_height() != -2 && panel.toggle ) {
            log_height += panel.get_height() + spacer;
        }
    }
    log_height = std::max( TERMY - log_height, 3 );
    for( const auto &panel : mgr.get_current_layout() ) {
        // height clamped to window height.
        int h = std::min( panel.get_height(), TERMY - y );
        if( h == -2 ) {
            h = log_height;
        }
        h += spacer;
        if( panel.toggle && h > 0 ) {
            panel.draw( u, catacurses::newwin( h, panel.get_width(), y,
                                               sidebar_right ? TERMX - panel.get_width() : 0 ) );
            if( show_panel_adm ) {
                auto label = catacurses::newwin( 1, panel.get_name().length(), y, sidebar_right ?
                                                 TERMX - panel.get_width() - panel.get_name().length() - 1 : panel.get_width() + 1 );
                werase( label );
                mvwprintz( label, 0, 0, c_light_red, panel.get_name() );
                wrefresh( label );
                label = catacurses::newwin( h, 1, y,
                                            sidebar_right ? TERMX - panel.get_width() - 1 : panel.get_width() );
                werase( label );
                if( h == 1 ) {
                    mvwputch( label, 0, 0, c_light_red, LINE_OXOX );
                } else {
                    mvwputch( label, 0, 0, c_light_red, LINE_OXXX );
                    for( int i = 1; i < h - 1; i++ ) {
                        mvwputch( label, i, 0, c_light_red, LINE_XOXO );
                    }
                    mvwputch( label, h - 1, 0, c_light_red, sidebar_right ? LINE_XXOO : LINE_XOOX );
                }
                wrefresh( label );
            }
            y += h;
        }
    }
    if( show_panel_adm ) {
        mgr.draw_adm( w_panel_adm, column, index );
    }
}

void game::draw_pixel_minimap( const catacurses::window &w )
{
    w_pixel_minimap = w;
    // Make no-op if not TILES build
#if defined(TILES)
    // Force a refresh of the pixel minimap.
    // only do so if it is in use
    if( pixel_minimap_option && w_pixel_minimap ) {
        if( reinitmap ) {
            tilecontext->reinit_minimap();
            reinitmap = false;
        }
    }
#endif // TILES
}

void game::draw_critter( const Creature &critter, const tripoint &center )
{
    const int my = POSY + ( critter.posy() - center.y );
    const int mx = POSX + ( critter.posx() - center.x );
    if( !is_valid_in_w_terrain( mx, my ) ) {
        return;
    }
    if( critter.posz() != center.z && m.has_zlevels() ) {
        static constexpr tripoint up_tripoint( 0, 0, 1 );
        if( critter.posz() == center.z - 1 &&
            ( debug_mode || u.sees( critter ) ) &&
            m.valid_move( critter.pos(), critter.pos() + up_tripoint, false, true ) ) {
            // Monster is below
            // TODO: Make this show something more informative than just green 'v'
            // TODO: Allow looking at this mon with look command
            // TODO: Redraw this after weather etc. animations
            mvwputch( w_terrain, my, mx, c_green_cyan, 'v' );
        }
        return;
    }
    if( u.sees( critter ) || &critter == &u ) {
        critter.draw( w_terrain, center.x, center.y, false );
        return;
    }

    if( u.sees_with_infrared( critter ) ) {
        mvwputch( w_terrain, my, mx, c_red, '?' );
    }
}

bool game::is_in_viewport( const tripoint &p, int margin ) const
{
    const tripoint diff( u.pos() + u.view_offset - p );

    return ( std::abs( diff.x ) <= getmaxx( w_terrain ) / 2 - margin - sidebar_offset.x ) &&
           ( std::abs( diff.y ) <= getmaxy( w_terrain ) / 2 - margin - sidebar_offset.y );
}

void game::draw_ter( const bool draw_sounds )
{
    draw_ter( u.pos() + u.view_offset + sidebar_offset, false,
              draw_sounds );
}

void game::draw_ter( const tripoint &center, const bool looking, const bool draw_sounds )
{
    ter_view_x = center.x;
    ter_view_y = center.y;
    ter_view_z = center.z;
    const int posx = center.x;
    const int posy = center.y;

    // TODO: Make it not rebuild the cache all the time (cache point+moves?)
    if( !looking ) {
        // If we're looking, the cache is built at start (entering looking mode)
        m.build_map_cache( center.z );
    }

    m.draw( w_terrain, center );

    if( draw_sounds ) {
        draw_footsteps( w_terrain, {POSX - center.x, POSY - center.y, center.z} );
    }

    for( Creature &critter : all_creatures() ) {
        draw_critter( critter, center );
    }

    if( u.has_active_bionic( bionic_id( "bio_scent_vision" ) ) && u.view_offset.z == 0 ) {
        tripoint tmp = center;
        int &realx = tmp.x;
        int &realy = tmp.y;
        for( realx = posx - POSX; realx <= posx + POSX; realx++ ) {
            for( realy = posy - POSY; realy <= posy + POSY; realy++ ) {
                if( scent.get( tmp ) != 0 ) {
                    int tempx = posx - realx;
                    int tempy = posy - realy;
                    if( !( isBetween( tempx, -2, 2 ) &&
                           isBetween( tempy, -2, 2 ) ) ) {
                        if( critter_at( tmp ) ) {
                            mvwputch( w_terrain, realy + POSY - posy,
                                      realx + POSX - posx, c_white, '?' );
                        } else {
                            mvwputch( w_terrain, realy + POSY - posy,
                                      realx + POSX - posx, c_magenta, '#' );
                        }
                    }
                }
            }
        }
    }

    if( !destination_preview.empty() && u.view_offset.z == 0 ) {
        // Draw auto-move preview trail
        const tripoint &final_destination = destination_preview.back();
        tripoint line_center = u.pos() + u.view_offset + sidebar_offset;
        draw_line( final_destination, line_center, destination_preview );
        mvwputch( w_terrain, POSY + ( final_destination.y - ( u.posy() + u.view_offset.y ) ),
                  POSX + ( final_destination.x - ( u.posx() + u.view_offset.x ) ), c_white, 'X' );
    }

    if( u.controlling_vehicle && !looking ) {
        draw_veh_dir_indicator( false );
        draw_veh_dir_indicator( true );
    }
    // Place the cursor over the player as is expected by screen readers.
    wmove( w_terrain, POSY + g->u.pos().y - center.y, POSX + g->u.pos().x - center.x );
}

cata::optional<tripoint> game::get_veh_dir_indicator_location( bool next ) const
{
    if( !get_option<bool>( "VEHICLE_DIR_INDICATOR" ) ) {
        return cata::nullopt;
    }
    const optional_vpart_position vp = m.veh_at( u.pos() );
    if( !vp ) {
        return cata::nullopt;
    }
    vehicle *const veh = &vp->vehicle();
    rl_vec2d face = next ? veh->dir_vec() : veh->face_vec();
    float r = 10.0;
    return tripoint( static_cast<int>( r * face.x ), static_cast<int>( r * face.y ), u.pos().z );
}

void game::draw_veh_dir_indicator( bool next )
{
    if( const cata::optional<tripoint> indicator_offset = get_veh_dir_indicator_location( next ) ) {
        auto col = next ? c_white : c_dark_gray;
        mvwputch( w_terrain, POSY + indicator_offset->y - u.view_offset.y,
                  POSX + indicator_offset->x - u.view_offset.x - g->sidebar_offset.x, col, 'X' );
    }
}

void game::refresh_all()
{
    const int minz = m.has_zlevels() ? -OVERMAP_DEPTH : get_levz();
    const int maxz = m.has_zlevels() ? OVERMAP_HEIGHT : get_levz();
    for( int z = minz; z <= maxz; z++ ) {
        m.reset_vehicle_cache( z );
    }

    draw();
    catacurses::refresh();
}

void game::draw_minimap()
{

    // Draw the box
    werase( w_minimap );
    draw_border( w_minimap );

    const tripoint curs = u.global_omt_location();
    const int cursx = curs.x;
    const int cursy = curs.y;
    const tripoint targ = u.get_active_mission_target();
    bool drew_mission = targ == overmap::invalid_tripoint;

    for( int i = -2; i <= 2; i++ ) {
        for( int j = -2; j <= 2; j++ ) {
            const int omx = cursx + i;
            const int omy = cursy + j;
            nc_color ter_color;
            std::string ter_sym;
            const bool seen = overmap_buffer.seen( omx, omy, get_levz() );
            const bool vehicle_here = overmap_buffer.has_vehicle( omx, omy, get_levz() );
            if( overmap_buffer.has_note( omx, omy, get_levz() ) ) {

                const std::string &note_text = overmap_buffer.note( omx, omy, get_levz() );

                ter_color = c_yellow;
                ter_sym = "N";

                int symbolIndex = note_text.find( ':' );
                int colorIndex = note_text.find( ';' );

                bool symbolFirst = symbolIndex < colorIndex;

                if( colorIndex > -1 && symbolIndex > -1 ) {
                    if( symbolFirst ) {
                        if( colorIndex > 4 ) {
                            colorIndex = -1;
                        }
                        if( symbolIndex > 1 ) {
                            symbolIndex = -1;
                            colorIndex = -1;
                        }
                    } else {
                        if( symbolIndex > 4 ) {
                            symbolIndex = -1;
                        }
                        if( colorIndex > 2 ) {
                            colorIndex = -1;
                        }
                    }
                } else if( colorIndex > 2 ) {
                    colorIndex = -1;
                } else if( symbolIndex > 1 ) {
                    symbolIndex = -1;
                }

                if( symbolIndex > -1 ) {
                    int symbolStart = 0;
                    if( colorIndex > -1 && !symbolFirst ) {
                        symbolStart = colorIndex + 1;
                    }
                    ter_sym = note_text.substr( symbolStart, symbolIndex - symbolStart ).c_str()[0];
                }

                if( colorIndex > -1 ) {

                    int colorStart = 0;

                    if( symbolIndex > -1 && symbolFirst ) {
                        colorStart = symbolIndex + 1;
                    }

                    std::string sym = note_text.substr( colorStart, colorIndex - colorStart );

                    if( sym.length() == 2 ) {
                        if( sym == "br" ) {
                            ter_color = c_brown;
                        } else if( sym == "lg" ) {
                            ter_color = c_light_gray;
                        } else if( sym == "dg" ) {
                            ter_color = c_dark_gray;
                        }
                    } else {
                        char colorID = sym.c_str()[0];
                        if( colorID == 'r' ) {
                            ter_color = c_light_red;
                        } else if( colorID == 'R' ) {
                            ter_color = c_red;
                        } else if( colorID == 'g' ) {
                            ter_color = c_light_green;
                        } else if( colorID == 'G' ) {
                            ter_color = c_green;
                        } else if( colorID == 'b' ) {
                            ter_color = c_light_blue;
                        } else if( colorID == 'B' ) {
                            ter_color = c_blue;
                        } else if( colorID == 'W' ) {
                            ter_color = c_white;
                        } else if( colorID == 'C' ) {
                            ter_color = c_cyan;
                        } else if( colorID == 'c' ) {
                            ter_color = c_light_cyan;
                        } else if( colorID == 'P' ) {
                            ter_color = c_pink;
                        } else if( colorID == 'm' ) {
                            ter_color = c_magenta;
                        }
                    }
                }
            } else if( !seen ) {
                ter_sym = " ";
                ter_color = c_black;
            } else if( vehicle_here ) {
                ter_color = c_cyan;
                ter_sym = "c";
            } else {
                const oter_id &cur_ter = overmap_buffer.ter( omx, omy, get_levz() );
                ter_sym = cur_ter->get_sym();
                if( overmap_buffer.is_explored( omx, omy, get_levz() ) ) {
                    ter_color = c_dark_gray;
                } else {
                    ter_color = cur_ter->get_color();
                }
            }
            if( !drew_mission && targ.x == omx && targ.y == omy ) {
                // If there is a mission target, and it's not on the same
                // overmap terrain as the player character, mark it.
                // TODO: Inform player if the mission is above or below
                drew_mission = true;
                if( i != 0 || j != 0 ) {
                    ter_color = red_background( ter_color );
                }
            }
            if( i == 0 && j == 0 ) {
                mvwputch_hi( w_minimap, 3, 3, ter_color, ter_sym );
            } else {
                mvwputch( w_minimap, 3 + j, 3 + i, ter_color, ter_sym );
            }
        }
    }

    // Print arrow to mission if we have one!
    if( !drew_mission ) {
        double slope = ( cursx != targ.x ) ? static_cast<double>( targ.y - cursy ) / static_cast<double>
                       ( targ.x - cursx ) : 4;

        if( cursx == targ.x || fabs( slope ) > 3.5 ) { // Vertical slope
            if( targ.y > cursy ) {
                mvwputch( w_minimap, 6, 3, c_red, "*" );
            } else {
                mvwputch( w_minimap, 0, 3, c_red, "*" );
            }
        } else {
            int arrowx = -1;
            int arrowy = -1;
            if( fabs( slope ) >= 1. ) { // y diff is bigger!
                arrowy = ( targ.y > cursy ? 6 : 0 );
                arrowx = static_cast<int>( 3 + 3 * ( targ.y > cursy ? slope : ( 0 - slope ) ) );
                if( arrowx < 0 ) {
                    arrowx = 0;
                }
                if( arrowx > 6 ) {
                    arrowx = 6;
                }
            } else {
                arrowx = ( targ.x > cursx ? 6 : 0 );
                arrowy = static_cast<int>( 3 + 3 * ( targ.x > cursx ? slope : ( 0 - slope ) ) );
                if( arrowy < 0 ) {
                    arrowy = 0;
                }
                if( arrowy > 6 ) {
                    arrowy = 6;
                }
            }
            char glyph = '*';
            if( targ.z > u.posz() ) {
                glyph = '^';
            } else if( targ.z < u.posz() ) {
                glyph = 'v';
            }

            mvwputch( w_minimap, arrowy, arrowx, c_red, glyph );
        }
    }

    const int sight_points = g->u.overmap_sight_range( g->light_level( g->u.posz() ) );
    for( int i = -3; i <= 3; i++ ) {
        for( int j = -3; j <= 3; j++ ) {
            if( i > -3 && i < 3 && j > -3 && j < 3 ) {
                continue; // only do hordes on the border, skip inner map
            }
            const int omx = cursx + i;
            const int omy = cursy + j;
            if( overmap_buffer.get_horde_size( omx, omy, get_levz() ) >= HORDE_VISIBILITY_SIZE ) {
                const tripoint cur_pos {
                    omx, omy, get_levz()
                };
                if( overmap_buffer.seen( omx, omy, get_levz() )
                    && g->u.overmap_los( cur_pos, sight_points ) ) {
                    mvwputch( w_minimap, j + 3, i + 3, c_green,
                              overmap_buffer.get_horde_size( omx, omy, get_levz() ) > HORDE_VISIBILITY_SIZE * 2 ? 'Z' : 'z' );
                }
            }
        }
    }

    wrefresh( w_minimap );
}

float game::natural_light_level( const int zlev ) const
{
    // ignore while underground or above limits
    if( zlev > OVERMAP_HEIGHT || zlev < 0 ) {
        return LIGHT_AMBIENT_MINIMAL;
    }

    if( latest_lightlevels[zlev] > -std::numeric_limits<float>::max() ) {
        // Already found the light level for now?
        return latest_lightlevels[zlev];
    }

    float ret = LIGHT_AMBIENT_MINIMAL;

    // Sunlight/moonlight related stuff
    if( !lightning_active ) {
        ret = calendar::turn.sunlight();
    } else {
        // Recent lightning strike has lit the area
        ret = DAYLIGHT_LEVEL;
    }

    ret += weather_data( weather ).light_modifier;

    // Artifact light level changes here. Even though some of these only have an effect
    // aboveground it is cheaper performance wise to simply iterate through the entire
    // list once instead of twice.
    float mod_ret = -1;
    // Each artifact change does std::max(mod_ret, new val) since a brighter end value
    // will trump a lower one.
    if( const event *e = events.get( EVENT_DIM ) ) {
        // EVENT_DIM slowly dims the natural sky level, then relights it.
        const time_duration left = e->when - calendar::turn;
        // EVENT_DIM has an occurrence date of turn + 50, so the first 25 dim it,
        if( left > 25_turns ) {
            mod_ret = std::max( static_cast<double>( mod_ret ), ( ret * ( left - 25_turns ) ) / 25_turns );
            // and the last 25 scale back towards normal.
        } else {
            mod_ret = std::max( static_cast<double>( mod_ret ), ( ret * ( 25_turns - left ) ) / 25_turns );
        }
    }
    if( events.queued( EVENT_ARTIFACT_LIGHT ) ) {
        // EVENT_ARTIFACT_LIGHT causes everywhere to become as bright as day.
        mod_ret = std::max<float>( ret, DAYLIGHT_LEVEL );
    }
    // If we had a changed light level due to an artifact event then it overwrites
    // the natural light level.
    if( mod_ret > -1 ) {
        ret = mod_ret;
    }

    // Cap everything to our minimum light level
    ret = std::max<float>( LIGHT_AMBIENT_MINIMAL, ret );

    latest_lightlevels[zlev] = ret;

    return ret;
}

unsigned char game::light_level( const int zlev ) const
{
    const float light = natural_light_level( zlev );
    return LIGHT_RANGE( light );
}

void game::reset_light_level()
{
    for( float &lev : latest_lightlevels ) {
        lev = -std::numeric_limits<float>::max();
    }
}

//Gets the next free ID, also used for player ID's.
int game::assign_npc_id()
{
    int ret = next_npc_id;
    next_npc_id++;
    return ret;
}

Creature *game::is_hostile_nearby()
{
    int distance = ( get_option<int>( "SAFEMODEPROXIMITY" ) <= 0 ) ? MAX_VIEW_DISTANCE :
                   get_option<int>( "SAFEMODEPROXIMITY" );
    return is_hostile_within( distance );
}

Creature *game::is_hostile_very_close()
{
    return is_hostile_within( DANGEROUS_PROXIMITY );
}

Creature *game::is_hostile_within( int distance )
{
    for( auto &critter : u.get_visible_creatures( distance ) ) {
        if( u.attitude_to( *critter ) == Creature::A_HOSTILE ) {
            return critter;
        }
    }

    return nullptr;
}

//get the fishable critters around and return these
std::vector<monster *> game::get_fishable( int distance, const tripoint &fish_pos )
{
    // We're going to get the contiguous fishable terrain starting at
    // the provided fishing location (e.g. where a line was cast or a fish
    // trap was set), and then check whether or not fishable monsters are
    // actually in those locations. This will help us ensure that we're
    // getting our fish from the location that we're ACTUALLY fishing,
    // rather than just somewhere in the vicinity.

    std::unordered_set<tripoint> visited;

    const tripoint fishing_boundary_min( fish_pos.x - distance, fish_pos.y - distance, fish_pos.z );
    const tripoint fishing_boundary_max( fish_pos.x + distance, fish_pos.y + distance, fish_pos.z );

    const box fishing_boundaries( fishing_boundary_min, fishing_boundary_max );

    const auto get_fishable_terrain = [&]( tripoint starting_point,
    std::unordered_set<tripoint> &fishable_terrain ) {
        std::queue<tripoint> to_check;
        to_check.push( starting_point );
        while( !to_check.empty() ) {
            const tripoint current_point = to_check.front();
            to_check.pop();

            // We've been here before, so bail.
            if( visited.find( current_point ) != visited.end() ) {
                continue;
            }

            // This point is out of bounds, so bail.
            if( !generic_inbounds( current_point, fishing_boundaries ) ) {
                continue;
            }

            // Mark this point as visited.
            visited.emplace( current_point );

            if( m.has_flag( "FISHABLE", current_point ) ) {
                fishable_terrain.emplace( current_point );
                to_check.push( tripoint( current_point.x, current_point.y + 1, current_point.z ) );
                to_check.push( tripoint( current_point.x, current_point.y - 1, current_point.z ) );
                to_check.push( tripoint( current_point.x + 1, current_point.y, current_point.z ) );
                to_check.push( tripoint( current_point.x - 1, current_point.y, current_point.z ) );
            }
        }
        return;
    };

    // Starting at the provided location, get our fishable terrain
    // and populate a set with those locations which we'll then use
    // to determine if any fishable monsters are in those locations.
    std::unordered_set<tripoint> fishable_points;
    get_fishable_terrain( fish_pos, fishable_points );

    std::vector<monster *> unique_fish;
    for( monster &critter : all_monsters() ) {
        // If it is fishable...
        if( critter.has_flag( MF_FISHABLE ) ) {
            const tripoint critter_pos = critter.pos();
            // ...and it is in a fishable location.
            if( fishable_points.find( critter_pos ) != fishable_points.end() ) {
                unique_fish.push_back( &critter );
            }
        }
    }

    return unique_fish;
}

// Print monster info to the given window
void game::mon_info( const catacurses::window &w, int hor_padding )
{
    const int width = getmaxx( w ) - 2 * hor_padding;
    const int maxheight = getmaxy( w ) - hor_padding;

    const int startrow = 0;

    int newseen = 0;
    const int iProxyDist = ( get_option<int>( "SAFEMODEPROXIMITY" ) <= 0 ) ? MAX_VIEW_DISTANCE :
                           get_option<int>( "SAFEMODEPROXIMITY" );
    // 7 0 1    unique_types uses these indices;
    // 6 8 2    0-7 are provide by direction_from()
    // 5 4 3    8 is used for local monsters (for when we explain them below)
    std::vector<npc *> unique_types[9];
    std::vector<const mtype *> unique_mons[9];
    // dangerous_types tracks whether we should print in red to warn the player
    bool dangerous[8];
    for( auto &dangerou : dangerous ) {
        dangerou = false;
    }

    tripoint view = u.pos() + u.view_offset + sidebar_offset;
    new_seen_mon.clear();

    const int current_turn = calendar::turn;
    const int sm_ignored_turns = get_option<int>( "SAFEMODEIGNORETURNS" );

    for( auto &c : u.get_visible_creatures( MAPSIZE_X ) ) {
        const auto m = dynamic_cast<monster *>( c );
        const auto p = dynamic_cast<npc *>( c );
        const auto dir_to_mon = direction_from( view.x, view.y, c->posx(), c->posy() );
        const int mx = POSX + ( c->posx() - view.x );
        const int my = POSY + ( c->posy() - view.y );
        int index = 8;
        if( !is_valid_in_w_terrain( mx, my ) ) {
            // for compatibility with old code, see diagram below, it explains the values for index,
            // also might need revisiting one z-levels are in.
            switch( dir_to_mon ) {
                case ABOVENORTHWEST:
                case NORTHWEST:
                case BELOWNORTHWEST:
                    index = 7;
                    break;
                case ABOVENORTH:
                case NORTH:
                case BELOWNORTH:
                    index = 0;
                    break;
                case ABOVENORTHEAST:
                case NORTHEAST:
                case BELOWNORTHEAST:
                    index = 1;
                    break;
                case ABOVEWEST:
                case WEST:
                case BELOWWEST:
                    index = 6;
                    break;
                case ABOVECENTER:
                case CENTER:
                case BELOWCENTER:
                    index = 8;
                    break;
                case ABOVEEAST:
                case EAST:
                case BELOWEAST:
                    index = 2;
                    break;
                case ABOVESOUTHWEST:
                case SOUTHWEST:
                case BELOWSOUTHWEST:
                    index = 5;
                    break;
                case ABOVESOUTH:
                case SOUTH:
                case BELOWSOUTH:
                    index = 4;
                    break;
                case ABOVESOUTHEAST:
                case SOUTHEAST:
                case BELOWSOUTHEAST:
                    index = 3;
                    break;
            }
        }

        rule_state safemode_state = RULE_NONE;
        const bool safemode_empty = get_safemode().empty();

        if( m != nullptr ) {
            //Safemode monster check
            auto &critter = *m;

            const monster_attitude matt = critter.attitude( &u );
            const int mon_dist = rl_dist( u.pos(), critter.pos() );
            safemode_state = get_safemode().check_monster( critter.name(), critter.attitude_to( u ), mon_dist );

            if( ( !safemode_empty && safemode_state == RULE_BLACKLISTED ) || ( safemode_empty &&
                    ( MATT_ATTACK == matt || MATT_FOLLOW == matt ) ) ) {
                if( index < 8 && critter.sees( g->u ) ) {
                    dangerous[index] = true;
                }

                if( !safemode_empty || mon_dist <= iProxyDist ) {
                    bool passmon = false;
                    if( critter.ignoring > 0 ) {
                        if( safe_mode != SAFE_MODE_ON ) {
                            critter.ignoring = 0;
                        } else if( ( sm_ignored_turns == 0 || ( critter.lastseen_turn &&
                                                                to_turn<int>( *critter.lastseen_turn ) > current_turn - sm_ignored_turns ) ) &&
                                   ( mon_dist > critter.ignoring / 2 || mon_dist < 6 ) ) {
                            passmon = true;
                        }
                        critter.lastseen_turn = current_turn;
                    }

                    if( !passmon ) {
                        newseen++;
                        new_seen_mon.push_back( shared_from( critter ) );
                    }
                }
            }

            auto &vec = unique_mons[index];
            if( std::find( vec.begin(), vec.end(), critter.type ) == vec.end() ) {
                vec.push_back( critter.type );
            }
        } else if( p != nullptr ) {
            //Safe mode NPC check

            const int npc_dist = rl_dist( u.pos(), p->pos() );
            safemode_state = get_safemode().check_monster( get_safemode().npc_type_name(), p->attitude_to( u ),
                             npc_dist );

            if( ( !safemode_empty && safemode_state == RULE_BLACKLISTED ) || ( safemode_empty &&
                    p->get_attitude() == NPCATT_KILL ) ) {
                if( !safemode_empty || npc_dist <= iProxyDist ) {
                    newseen++;
                }
            }
            unique_types[index].push_back( p );
        }
    }

    if( newseen > mostseen ) {
        if( newseen - mostseen == 1 ) {
            if( !new_seen_mon.empty() ) {
                monster &critter = *new_seen_mon.back();
                cancel_activity_or_ignore_query( distraction_type::hostile_spotted,
                                                 string_format( _( "%s spotted!" ), critter.name().c_str() ) );
                if( u.has_trait( trait_id( "M_DEFENDER" ) ) && critter.type->in_species( PLANT ) ) {
                    add_msg( m_warning, _( "We have detected a %s - an enemy of the Mycus!" ), critter.name().c_str() );
                    if( !u.has_effect( effect_adrenaline_mycus ) ) {
                        u.add_effect( effect_adrenaline_mycus, 30_minutes );
                    } else if( u.get_effect_int( effect_adrenaline_mycus ) == 1 ) {
                        // Triffids present.  We ain't got TIME to adrenaline comedown!
                        u.add_effect( effect_adrenaline_mycus, 15_minutes );
                        u.mod_pain( 3 ); // Does take it out of you, though
                        add_msg( m_info, _( "Our fibers strain with renewed wrath!" ) );
                    }
                }
            } else {
                //Hostile NPC
                cancel_activity_or_ignore_query( distraction_type::hostile_spotted,
                                                 _( "Hostile survivor spotted!" ) );
            }
        } else {
            cancel_activity_or_ignore_query( distraction_type::hostile_spotted, _( "Monsters spotted!" ) );
        }
        turnssincelastmon = 0;
        if( safe_mode == SAFE_MODE_ON ) {
            set_safe_mode( SAFE_MODE_STOP );
        }
    } else if( get_option<bool>( "AUTOSAFEMODE" ) && newseen == 0 ) { // Auto-safe mode
        turnssincelastmon++;
        if( turnssincelastmon >= get_option<int>( "AUTOSAFEMODETURNS" ) && safe_mode == SAFE_MODE_OFF ) {
            set_safe_mode( SAFE_MODE_ON );
        }
    }

    if( newseen == 0 && safe_mode == SAFE_MODE_STOP ) {
        set_safe_mode( SAFE_MODE_ON );
    }

    mostseen = newseen;

    // Print the direction headings
    // Reminder:
    // 7 0 1    unique_types uses these indices;
    // 6 8 2    0-7 are provide by direction_from()
    // 5 4 3    8 is used for local monsters (for when we explain them below)

    const std::array<std::string, 8> dir_labels = {{
            _( "North:" ), _( "NE:" ), _( "East:" ), _( "SE:" ),
            _( "South:" ), _( "SW:" ), _( "West:" ), _( "NW:" )
        }
    };
    std::array<int, 8> widths;
    for( int i = 0; i < 8; i++ ) {
        widths[i] = utf8_width( dir_labels[i].c_str() );
    }
    std::array<int, 8> xcoords;
    const std::array<int, 8> ycoords = {{ 0, 0, 1, 2, 2, 2, 1, 0 }};
    xcoords[0] = xcoords[4] = width / 3;
    xcoords[1] = xcoords[3] = xcoords[2] = ( width / 3 ) * 2;
    xcoords[5] = xcoords[6] = xcoords[7] = 0;
    //for the alignment of the 1,2,3 rows on the right edge
    xcoords[2] -= utf8_width( _( "East:" ) ) - utf8_width( _( "NE:" ) );
    for( int i = 0; i < 8; i++ ) {
        nc_color c = unique_types[i].empty() && unique_mons[i].empty() ? c_dark_gray
                     : ( dangerous[i] ? c_light_red : c_light_gray );
        mvwprintz( w, ycoords[i] + startrow, xcoords[i] + hor_padding, c, dir_labels[i].c_str() );
    }

    // Print the symbols of all monsters in all directions.
    for( int i = 0; i < 8; i++ ) {
        point pr( xcoords[i] + widths[i] + 1, ycoords[i] + startrow );

        // The list of symbols needs a space on each end.
        int symroom = ( width / 3 ) - widths[i] - 2;
        const int typeshere_npc = unique_types[i].size();
        const int typeshere_mon = unique_mons[i].size();
        const int typeshere = typeshere_mon + typeshere_npc;
        for( int j = 0; j < typeshere && j < symroom; j++ ) {
            nc_color c;
            std::string sym;
            if( symroom < typeshere && j == symroom - 1 ) {
                // We've run out of room!
                c = c_white;
                sym = "+";
            } else if( j < typeshere_npc ) {
                switch( unique_types[i][j]->get_attitude() ) {
                    case NPCATT_KILL:
                        c = c_red;
                        break;
                    case NPCATT_FOLLOW:
                        c = c_light_green;
                        break;
                    default:
                        c = c_pink;
                        break;
                }
                sym = "@";
            } else {
                const mtype &mt = *unique_mons[i][j - typeshere_npc];
                c = mt.color;
                sym = mt.sym;
            }
            mvwprintz( w, pr.y, pr.x, c, sym );

            pr.x++;
        }
    }

    // Now we print their full names!

    std::set<const mtype *> listed_mons;

    // Start printing monster names on row 4. Rows 0-2 are for labels, and row 3
    // is blank.
    point pr( hor_padding, 4 + startrow );

    // Print monster names, starting with those at location 8 (nearby).
    for( int j = 8; j >= 0 && pr.y < maxheight; j-- ) {
        // Separate names by some number of spaces (more for local monsters).
        int namesep = ( j == 8 ? 2 : 1 );
        for( const mtype *type : unique_mons[j] ) {
            if( pr.y >= maxheight ) {
                // no space to print to anyway
                break;
            }
            if( listed_mons.count( type ) > 0 ) {
                // this type is already printed.
                continue;
            }
            listed_mons.insert( type );

            const mtype &mt = *type;
            const std::string name = mt.nname();

            // Move to the next row if necessary. (The +2 is for the "Z ").
            if( pr.x + 2 + utf8_width( name ) >= width ) {
                pr.y++;
                pr.x = hor_padding;
            }

            if( pr.y < maxheight ) { // Don't print if we've overflowed
                mvwprintz( w, pr.y, pr.x, mt.color, mt.sym );
                pr.x += 2; // symbol and space
                nc_color danger = c_dark_gray;
                if( mt.difficulty >= 30 ) {
                    danger = c_red;
                } else if( mt.difficulty >= 16 ) {
                    danger = c_light_red;
                } else if( mt.difficulty >= 8 ) {
                    danger = c_white;
                } else if( mt.agro > 0 ) {
                    danger = c_light_gray;
                }
                mvwprintz( w, pr.y, pr.x, danger, name );
                pr.x += utf8_width( name ) + namesep;
            }
        }
    }
}

void game::cleanup_dead()
{
    // Dead monsters need to stay in the tracker until everything else that needs to die does so
    // This is because dying monsters can still interact with other dying monsters (@ref Creature::killer)
    bool monster_is_dead = critter_tracker->kill_marked_for_death();

    bool npc_is_dead = false;
    // can't use all_npcs as that does not include dead ones
    for( const auto &n : active_npc ) {
        if( n->is_dead() ) {
            n->die( nullptr ); // make sure this has been called to create corpses etc.
            npc_is_dead = true;
        }
    }

    if( monster_is_dead ) {
        // From here on, pointers to creatures get invalidated as dead creatures get removed.
        critter_tracker->remove_dead();
    }

    if( npc_is_dead ) {
        for( auto it = active_npc.begin(); it != active_npc.end(); ) {
            if( ( *it )->is_dead() ) {
                remove_npc_follower( ( *it )->getID() );
                overmap_buffer.remove_npc( ( *it )->getID() );
                it = active_npc.erase( it );
            } else {
                it++;
            }
        }
    }

    critter_died = false;
}

void game::monmove()
{
    cleanup_dead();

    // Make sure these don't match the first time around.
    tripoint cached_lev = m.get_abs_sub() + tripoint( 1, 0, 0 );

    mfactions monster_factions;
    const auto &playerfaction = mfaction_str_id( "player" );
    for( monster &critter : all_monsters() ) {
        // The first time through, and any time the map has been shifted,
        // recalculate monster factions.
        if( cached_lev != m.get_abs_sub() ) {
            // monster::plan() needs to know about all monsters on the same team as the monster.
            monster_factions.clear();
            for( monster &critter : all_monsters() ) {
                if( critter.friendly == 0 ) {
                    // Only 1 faction per mon at the moment.
                    monster_factions[ critter.faction ].insert( &critter );
                } else {
                    monster_factions[ playerfaction ].insert( &critter );
                }
            }
            cached_lev = m.get_abs_sub();
        }

        // Critters in impassable tiles get pushed away, unless it's not impassable for them
        if( !critter.is_dead() && m.impassable( critter.pos() ) && !critter.can_move_to( critter.pos() ) ) {
            dbg( D_ERROR ) << "game:monmove: " << critter.name().c_str()
                           << " can't move to its location! (" << critter.posx()
                           << ":" << critter.posy() << ":" << critter.posz() << "), "
                           << m.tername( critter.pos() ).c_str();
            add_msg( m_debug, "%s can't move to its location! (%d,%d,%d), %s", critter.name().c_str(),
                     critter.posx(), critter.posy(), critter.posz(), m.tername( critter.pos() ).c_str() );
            bool okay = false;
            for( const tripoint &dest : m.points_in_radius( critter.pos(), 3 ) ) {
                if( critter.can_move_to( dest ) && is_empty( dest ) ) {
                    critter.setpos( dest );
                    okay = true;
                    break;
                }
            }
            if( !okay ) {
                // die of "natural" cause (overpopulation is natural)
                critter.die( nullptr );
            }
        }

        if( !critter.is_dead() ) {
            critter.process_turn();
        }

        m.creature_in_field( critter );

        while( critter.moves > 0 && !critter.is_dead() ) {
            critter.made_footstep = false;
            // Controlled critters don't make their own plans
            if( !critter.has_effect( effect_controlled ) ) {
                // Formulate a path to follow
                critter.plan( monster_factions );
            }
            critter.move(); // Move one square, possibly hit u
            critter.process_triggers();
            m.creature_in_field( critter );
        }

        if( !critter.is_dead() &&
            u.has_active_bionic( bionic_id( "bio_alarm" ) ) &&
            u.power_level >= 25 &&
            rl_dist( u.pos(), critter.pos() ) <= 5 &&
            !critter.is_hallucination() ) {
            u.charge_power( -25 );
            add_msg( m_warning, _( "Your motion alarm goes off!" ) );
            cancel_activity_or_ignore_query( distraction_type::motion_alarm,
                                             _( "Your motion alarm goes off!" ) );
            if( u.has_effect( efftype_id( "sleep" ) ) ) {
                u.wake_up();
            }
        }
    }

    cleanup_dead();

    // The remaining monsters are all alive, but may be outside of the reality bubble.
    // If so, despawn them. This is not the same as dying, they will be stored for later and the
    // monster::die function is not called.
    for( monster &critter : all_monsters() ) {
        if( critter.posx() < 0 - ( MAPSIZE_X ) / 6 ||
            critter.posy() < 0 - ( MAPSIZE_Y ) / 6 ||
            critter.posx() > ( MAPSIZE_X * 7 ) / 6 ||
            critter.posy() > ( MAPSIZE_Y * 7 ) / 6 ) {
            despawn_monster( critter );
        }
    }

    // Now, do active NPCs.
    for( npc &guy : g->all_npcs() ) {
        int turns = 0;
        m.creature_in_field( guy );
        guy.process_turn();
        while( !guy.is_dead() && !guy.in_sleep_state() && guy.moves > 0 && turns < 10 ) {
            int moves = guy.moves;
            guy.move();
            if( moves == guy.moves ) {
                // Count every time we exit npc::move() without spending any moves.
                turns++;
            }

            // Turn on debug mode when in infinite loop
            // It has to be done before the last turn, otherwise
            // there will be no meaningful debug output.
            if( turns == 9 ) {
                debugmsg( "NPC %s entered infinite loop. Turning on debug mode",
                          guy.name.c_str() );
                debug_mode = true;
            }
        }

        // If we spun too long trying to decide what to do (without spending moves),
        // Invoke cranial detonation to prevent an infinite loop.
        if( turns == 10 ) {
            add_msg( _( "%s's brain explodes!" ), guy.name.c_str() );
            guy.die( nullptr );
        }

        if( !guy.is_dead() ) {
            guy.process_active_items();
            guy.update_body();
        }
    }
    cleanup_dead();
}

void game::overmap_npc_move()
{
    std::vector<npc *> travelling_npcs;
    // for now just processing NPC followers on travelling missions
    for( auto &elem : get_follower_list() ) {
        std::shared_ptr<npc> npc_to_get = overmap_buffer.find_npc( elem );
        npc *npc_to_add = npc_to_get.get();
        if( ( !npc_to_add->is_active() || rl_dist( u.pos(), npc_to_add->pos() ) > SEEX * 2 ) &&
            npc_to_add->mission == NPC_MISSION_TRAVELLING ) {
            travelling_npcs.push_back( npc_to_add );
        }
    }
    for( auto &elem : travelling_npcs ) {
        if( elem->has_omt_destination() ) {
            tripoint sm_tri;
            tripoint next_point;
            std::vector<tripoint> path = overmap_buffer.get_npc_path( elem->global_omt_location(), elem->goal );
            elem->omt_path = path;
            if( path.size() > 1 ) {
                next_point = path[std::max<size_t>( 0, path.size() - 2 )];
                sm_tri = omt_to_sm_copy( next_point );
            } else if( path.size() == 1 ) {
                next_point = path[0];
                sm_tri = omt_to_sm_copy( next_point );
                elem->omt_path.clear();
            } else if( path.empty() ) {
                add_msg( m_info, _( "From your two-way radio you hear %s say: 'Sorry Boss can't make it there!'" ),
                         elem->disp_name() );
            }
            elem->travel_overmap( sm_tri );
            reload_npcs();
        }
    }
    return;
}

void game::flashbang( const tripoint &p, bool player_immune )
{
    draw_explosion( p, 8, c_white );
    int dist = rl_dist( u.pos(), p );
    if( dist <= 8 && !player_immune ) {
        if( !u.has_bionic( bionic_id( "bio_ears" ) ) && !u.is_wearing( "rm13_armor_on" ) ) {
            u.add_effect( effect_deaf, time_duration::from_turns( 40 - dist * 4 ) );
        }
        if( m.sees( u.pos(), p, 8 ) ) {
            int flash_mod = 0;
            if( u.has_trait( trait_PER_SLIME ) ) {
                if( one_in( 2 ) ) {
                    flash_mod = 3; // Yay, you weren't looking!
                }
            } else if( u.has_trait( trait_PER_SLIME_OK ) ) {
                flash_mod = 8; // Just retract those and extrude fresh eyes
            } else if( u.has_bionic( bionic_id( "bio_sunglasses" ) ) || u.is_wearing( "rm13_armor_on" ) ) {
                flash_mod = 6;
            } else if( u.worn_with_flag( "BLIND" ) || u.worn_with_flag( "FLASH_PROTECTION" ) ) {
                flash_mod = 3; // Not really proper flash protection, but better than nothing
            }
            u.add_env_effect( effect_blind, bp_eyes, ( 12 - flash_mod - dist ) / 2,
                              time_duration::from_turns( 10 - dist ) );
        }
    }
    for( monster &critter : all_monsters() ) {
        // TODO: can the following code be called for all types of creatures
        dist = rl_dist( critter.pos(), p );
        if( dist <= 8 ) {
            if( dist <= 4 ) {
                critter.add_effect( effect_stunned, time_duration::from_turns( 10 - dist ) );
            }
            if( critter.has_flag( MF_SEES ) && m.sees( critter.pos(), p, 8 ) ) {
                critter.add_effect( effect_blind, time_duration::from_turns( 18 - dist ) );
            }
            if( critter.has_flag( MF_HEARS ) ) {
                critter.add_effect( effect_deaf, time_duration::from_turns( 60 - dist * 4 ) );
            }
        }
    }
    sounds::sound( p, 12, sounds::sound_t::combat, _( "a huge boom!" ) );
    // TODO: Blind/deafen NPC
}

void game::shockwave( const tripoint &p, int radius, int force, int stun, int dam_mult,
                      bool ignore_player )
{
    draw_explosion( p, radius, c_blue );

    sounds::sound( p, force * force * dam_mult / 2, sounds::sound_t::combat, _( "Crack!" ) );

    for( monster &critter : all_monsters() ) {
        if( rl_dist( critter.pos(), p ) <= radius ) {
            add_msg( _( "%s is caught in the shockwave!" ), critter.name().c_str() );
            knockback( p, critter.pos(), force, stun, dam_mult );
        }
    }
    // TODO: combine the two loops and the case for g->u using all_creatures()
    for( npc &guy : all_npcs() ) {
        if( rl_dist( guy.pos(), p ) <= radius ) {
            add_msg( _( "%s is caught in the shockwave!" ), guy.name.c_str() );
            knockback( p, guy.pos(), force, stun, dam_mult );
        }
    }
    if( rl_dist( u.pos(), p ) <= radius && !ignore_player &&
        ( !u.has_trait( trait_LEG_TENT_BRACE ) || u.footwear_factor() == 1 ||
          ( u.footwear_factor() == .5 && one_in( 2 ) ) ) ) {
        add_msg( m_bad, _( "You're caught in the shockwave!" ) );
        knockback( p, u.pos(), force, stun, dam_mult );
    }
}

/* Knockback target at t by force number of tiles in direction from s to t
   stun > 0 indicates base stun duration, and causes impact stun; stun == -1 indicates only impact stun
   dam_mult multiplies impact damage, bash effect on impact, and sound level on impact */

void game::knockback( const tripoint &s, const tripoint &t, int force, int stun, int dam_mult )
{
    std::vector<tripoint> traj;
    traj.clear();
    traj = line_to( s, t, 0, 0 );
    traj.insert( traj.begin(), s ); // how annoying, line_to() doesn't include the originating point!
    traj = continue_line( traj, force );
    traj.insert( traj.begin(), t ); // how annoying, continue_line() doesn't either!

    knockback( traj, force, stun, dam_mult );
}

/* Knockback target at traj.front() along line traj; traj should already have considered knockback distance.
   stun > 0 indicates base stun duration, and causes impact stun; stun == -1 indicates only impact stun
   dam_mult multiplies impact damage, bash effect on impact, and sound level on impact */

void game::knockback( std::vector<tripoint> &traj, int force, int stun, int dam_mult )
{
    ( void )force; // FIXME: unused but header says it should do something
    // TODO: make the force parameter actually do something.
    // the header file says higher force causes more damage.
    // perhaps that is what it should do?
    tripoint tp = traj.front();
    if( !critter_at( tp ) ) {
        debugmsg( _( "Nothing at (%d,%d,%d) to knockback!" ), tp.x, tp.y, tp.z );
        return;
    }
    int force_remaining = 0;
    if( monster *const targ = critter_at<monster>( tp, true ) ) {
        if( stun > 0 ) {
            targ->add_effect( effect_stunned, 1_turns * stun );
            add_msg( _( "%s was stunned!" ), targ->name().c_str() );
        }
        for( size_t i = 1; i < traj.size(); i++ ) {
            if( m.impassable( traj[i].x, traj[i].y ) ) {
                targ->setpos( traj[i - 1] );
                force_remaining = traj.size() - i;
                if( stun != 0 ) {
                    targ->add_effect( effect_stunned, 1_turns * force_remaining );
                    add_msg( _( "%s was stunned!" ), targ->name().c_str() );
                    add_msg( _( "%s slammed into an obstacle!" ), targ->name().c_str() );
                    targ->apply_damage( nullptr, bp_torso, dam_mult * force_remaining );
                    targ->check_dead_state();
                }
                m.bash( traj[i], 2 * dam_mult * force_remaining );
                break;
            } else if( critter_at( traj[i] ) ) {
                targ->setpos( traj[i - 1] );
                force_remaining = traj.size() - i;
                if( stun != 0 ) {
                    targ->add_effect( effect_stunned, 1_turns * force_remaining );
                    add_msg( _( "%s was stunned!" ), targ->name().c_str() );
                }
                traj.erase( traj.begin(), traj.begin() + i );
                if( critter_at<monster>( traj.front() ) ) {
                    add_msg( _( "%s collided with something else and sent it flying!" ),
                             targ->name().c_str() );
                } else if( npc *const guy = critter_at<npc>( traj.front() ) ) {
                    if( guy->male ) {
                        add_msg( _( "%s collided with someone else and sent him flying!" ),
                                 targ->name().c_str() );
                    } else {
                        add_msg( _( "%s collided with someone else and sent her flying!" ),
                                 targ->name().c_str() );
                    }
                } else if( u.pos() == traj.front() ) {
                    add_msg( m_bad, _( "%s collided with you and sent you flying!" ), targ->name().c_str() );
                }
                knockback( traj, force_remaining, stun, dam_mult );
                break;
            }
            targ->setpos( traj[i] );
            if( m.has_flag( "LIQUID", targ->pos() ) && !targ->can_drown() && !targ->is_dead() ) {
                targ->die( nullptr );
                if( u.sees( *targ ) ) {
                    add_msg( _( "The %s drowns!" ), targ->name().c_str() );
                }
            }
            if( !m.has_flag( "LIQUID", targ->pos() ) && targ->has_flag( MF_AQUATIC ) &&
                !targ->is_dead() ) {
                targ->die( nullptr );
                if( u.sees( *targ ) ) {
                    add_msg( _( "The %s flops around and dies!" ), targ->name().c_str() );
                }
            }
        }
    } else if( npc *const targ = critter_at<npc>( tp ) ) {
        if( stun > 0 ) {
            targ->add_effect( effect_stunned, 1_turns * stun );
            add_msg( _( "%s was stunned!" ), targ->name.c_str() );
        }
        for( size_t i = 1; i < traj.size(); i++ ) {
            if( m.impassable( traj[i].x, traj[i].y ) ) { // oops, we hit a wall!
                targ->setpos( traj[i - 1] );
                force_remaining = traj.size() - i;
                if( stun != 0 ) {
                    targ->add_effect( effect_stunned, 1_turns * force_remaining );
                    if( targ->has_effect( effect_stunned ) ) {
                        add_msg( _( "%s was stunned!" ), targ->name.c_str() );
                    }

                    std::array<body_part, 8> bps = {{
                            bp_head,
                            bp_arm_l, bp_arm_r,
                            bp_hand_l, bp_hand_r,
                            bp_torso,
                            bp_leg_l, bp_leg_r
                        }
                    };
                    for( auto &bp : bps ) {
                        if( one_in( 2 ) ) {
                            targ->deal_damage( nullptr, bp, damage_instance( DT_BASH, force_remaining * dam_mult ) );
                        }
                    }
                    targ->check_dead_state();
                }
                m.bash( traj[i], 2 * dam_mult * force_remaining );
                break;
            } else if( critter_at( traj[i] ) ) {
                targ->setpos( traj[i - 1] );
                force_remaining = traj.size() - i;
                if( stun != 0 ) {
                    add_msg( _( "%s was stunned!" ), targ->name.c_str() );
                    targ->add_effect( effect_stunned, 1_turns * force_remaining );
                }
                traj.erase( traj.begin(), traj.begin() + i );
                const tripoint &traj_front = traj.front();
                if( critter_at<monster>( traj_front ) ) {
                    add_msg( _( "%s collided with something else and sent it flying!" ),
                             targ->name.c_str() );
                } else if( npc *const guy = critter_at<npc>( traj_front ) ) {
                    if( guy->male ) {
                        add_msg( _( "%s collided with someone else and sent him flying!" ),
                                 targ->name.c_str() );
                    } else {
                        add_msg( _( "%s collided with someone else and sent her flying!" ),
                                 targ->name.c_str() );
                    }
                } else if( u.posx() == traj_front.x && u.posy() == traj_front.y &&
                           ( u.has_trait( trait_LEG_TENT_BRACE ) && ( !u.footwear_factor() ||
                                   ( u.footwear_factor() == .5 && one_in( 2 ) ) ) ) ) {
                    add_msg( _( "%s collided with you, and barely dislodges your tentacles!" ), targ->name.c_str() );
                    force_remaining = 1;
                } else if( u.posx() == traj_front.x && u.posy() == traj_front.y ) {
                    add_msg( m_bad, _( "%s collided with you and sent you flying!" ), targ->name.c_str() );
                }
                knockback( traj, force_remaining, stun, dam_mult );
                break;
            }
            targ->setpos( traj[i] );
        }
    } else if( u.pos() == tp ) {
        if( stun > 0 ) {
            u.add_effect( effect_stunned, 1_turns * stun );
            add_msg( m_bad, ngettext( "You were stunned for %d turn!",
                                      "You were stunned for %d turns!",
                                      stun ),
                     stun );
        }
        for( size_t i = 1; i < traj.size(); i++ ) {
            if( m.impassable( traj[i] ) ) { // oops, we hit a wall!
                u.setpos( traj[i - 1] );
                force_remaining = traj.size() - i;
                if( stun != 0 ) {
                    if( u.has_effect( effect_stunned ) ) {
                        add_msg( m_bad, ngettext( "You were stunned AGAIN for %d turn!",
                                                  "You were stunned AGAIN for %d turns!",
                                                  force_remaining ),
                                 force_remaining );
                    } else {
                        add_msg( m_bad, ngettext( "You were stunned for %d turn!",
                                                  "You were stunned for %d turns!",
                                                  force_remaining ),
                                 force_remaining );
                    }
                    u.add_effect( effect_stunned, 1_turns * force_remaining );
                    std::array<body_part, 8> bps = {{
                            bp_head,
                            bp_arm_l, bp_arm_r,
                            bp_hand_l, bp_hand_r,
                            bp_torso,
                            bp_leg_l, bp_leg_r
                        }
                    };
                    for( auto &bp : bps ) {
                        if( one_in( 2 ) ) {
                            u.deal_damage( nullptr, bp, damage_instance( DT_BASH, force_remaining * dam_mult ) );
                        }
                    }
                    u.check_dead_state();
                }
                m.bash( traj[i], 2 * dam_mult * force_remaining );
                break;
            } else if( critter_at( traj[i] ) ) {
                u.setpos( traj[i - 1] );
                force_remaining = traj.size() - i;
                if( stun != 0 ) {
                    if( u.has_effect( effect_stunned ) ) {
                        add_msg( m_bad, ngettext( "You were stunned AGAIN for %d turn!",
                                                  "You were stunned AGAIN for %d turns!",
                                                  force_remaining ),
                                 force_remaining );
                    } else {
                        add_msg( m_bad, ngettext( "You were stunned for %d turn!",
                                                  "You were stunned for %d turns!",
                                                  force_remaining ),
                                 force_remaining );
                    }
                    u.add_effect( effect_stunned, 1_turns * force_remaining );
                }
                traj.erase( traj.begin(), traj.begin() + i );
                if( critter_at<monster>( traj.front() ) ) {
                    add_msg( _( "You collided with something and sent it flying!" ) );
                } else if( npc *const guy = critter_at<npc>( traj.front() ) ) {
                    if( guy->male ) {
                        add_msg( _( "You collided with someone and sent him flying!" ) );
                    } else {
                        add_msg( _( "You collided with someone and sent her flying!" ) );
                    }
                }
                knockback( traj, force_remaining, stun, dam_mult );
                break;
            }
            if( m.has_flag( "LIQUID", u.pos() ) && force_remaining < 1 ) {
                plswim( u.pos() );
            } else {
                u.setpos( traj[i] );
            }
        }
    }
}

void game::use_computer( const tripoint &p )
{
    if( u.has_trait( trait_id( "ILLITERATE" ) ) ) {
        add_msg( m_info, _( "You can not read a computer screen!" ) );
        return;
    }
    if( u.is_blind() ) {
        // we don't have screen readers in game
        add_msg( m_info, _( "You can not see a computer screen!" ) );
        return;
    }
    if( u.has_trait( trait_id( "HYPEROPIC" ) ) && !u.worn_with_flag( "FIX_FARSIGHT" ) &&
        !u.has_effect( effect_contacts ) ) {
        add_msg( m_info, _( "You'll need to put on reading glasses before you can see the screen." ) );
        return;
    }

    computer *used = m.computer_at( p );

    if( used == nullptr ) {
        if( m.has_flag( "CONSOLE", p ) ) { //Console without map data
            add_msg( m_bad, _( "The console doesn't display anything coherent." ) );
        } else {
            dbg( D_ERROR ) << "game:use_computer: Tried to use computer at (" <<
                           p.x << ", " << p.y << ", " << p.z << ") - none there";
            debugmsg( "Tried to use computer at (%d, %d, %d) - none there", p.x, p.y, p.z );
        }
        return;
    }

    used->use();

    refresh_all();
}

void game::resonance_cascade( const tripoint &p )
{
    const time_duration maxglow = time_duration::from_turns( 100 - 5 * trig_dist( p, u.pos() ) );
    const time_duration minglow = std::max( 0_turns, time_duration::from_turns( 60 - 5 * trig_dist( p,
                                            u.pos() ) ) );
    MonsterGroupResult spawn_details;
    monster invader;
    if( maxglow > 0_turns ) {
        u.add_effect( effect_teleglow, rng( minglow, maxglow ) * 100 );
    }
    int startx = ( p.x < 8 ? 0 : p.x - 8 ), endx = ( p.x + 8 >= SEEX * 3 ? SEEX * 3 - 1 : p.x + 8 );
    int starty = ( p.y < 8 ? 0 : p.y - 8 ), endy = ( p.y + 8 >= SEEY * 3 ? SEEY * 3 - 1 : p.y + 8 );
    tripoint dest( startx, starty, p.z );
    for( int &i = dest.x; i <= endx; i++ ) {
        for( int &j = dest.y; j <= endy; j++ ) {
            switch( rng( 1, 80 ) ) {
                case 1:
                case 2:
                    emp_blast( dest );
                    break;
                case 3:
                case 4:
                case 5:
                    for( int k = i - 1; k <= i + 1; k++ ) {
                        for( int l = j - 1; l <= j + 1; l++ ) {
                            field_id type = fd_null;
                            switch( rng( 1, 7 ) ) {
                                case 1:
                                    type = fd_blood;
                                    break;
                                case 2:
                                    type = fd_bile;
                                    break;
                                case 3:
                                case 4:
                                    type = fd_slime;
                                    break;
                                case 5:
                                    type = fd_fire;
                                    break;
                                case 6:
                                case 7:
                                    type = fd_nuke_gas;
                                    break;
                            }
                            if( !one_in( 3 ) ) {
                                m.add_field( {k, l, p.z}, type, 3 );
                            }
                        }
                    }
                    break;
                case  6:
                case  7:
                case  8:
                case  9:
                case 10:
                    m.trap_set( dest, tr_portal );
                    break;
                case 11:
                case 12:
                    m.trap_set( dest, tr_goo );
                    break;
                case 13:
                case 14:
                case 15:
                    spawn_details = MonsterGroupManager::GetResultFromGroup( mongroup_id( "GROUP_NETHER" ) );
                    invader = monster( spawn_details.name, dest );
                    add_zombie( invader );
                    break;
                case 16:
                case 17:
                case 18:
                    m.destroy( dest );
                    break;
                case 19:
                    explosion( dest, rng( 1, 10 ), rng( 0, 1 ) * rng( 0, 6 ), one_in( 4 ) );
                    break;
                default:
                    break;
            }
        }
    }
}

void game::scrambler_blast( const tripoint &p )
{
    if( monster *const mon_ptr = critter_at<monster>( p ) ) {
        monster &critter = *mon_ptr;
        if( critter.has_flag( MF_ELECTRONIC ) ) {
            critter.make_friendly();
        }
        add_msg( m_warning, _( "The %s sparks and begins searching for a target!" ),
                 critter.name().c_str() );
    }
}

void game::emp_blast( const tripoint &p )
{
    // TODO: Implement z part
    int x = p.x;
    int y = p.y;
    const bool sight = g->u.sees( p );
    if( m.has_flag( "CONSOLE", x, y ) ) {
        if( sight ) {
            add_msg( _( "The %s is rendered non-functional!" ), m.tername( x, y ).c_str() );
        }
        m.ter_set( x, y, t_console_broken );
        return;
    }
    // TODO: More terrain effects.
    if( m.ter( x, y ) == t_card_science || m.ter( x, y ) == t_card_military ) {
        int rn = rng( 1, 100 );
        if( rn > 92 || rn < 40 ) {
            if( sight ) {
                add_msg( _( "The card reader is rendered non-functional." ) );
            }
            m.ter_set( x, y, t_card_reader_broken );
        }
        if( rn > 80 ) {
            if( sight ) {
                add_msg( _( "The nearby doors slide open!" ) );
            }
            for( int i = -3; i <= 3; i++ ) {
                for( int j = -3; j <= 3; j++ ) {
                    if( m.ter( x + i, y + j ) == t_door_metal_locked ) {
                        m.ter_set( x + i, y + j, t_floor );
                    }
                }
            }
        }
        if( rn >= 40 && rn <= 80 ) {
            if( sight ) {
                add_msg( _( "Nothing happens." ) );
            }
        }
    }
    if( monster *const mon_ptr = critter_at<monster>( p ) ) {
        monster &critter = *mon_ptr;
        if( critter.has_flag( MF_ELECTRONIC ) ) {
            int deact_chance = 0;
            const auto mon_item_id = critter.type->revert_to_itype;
            switch( critter.get_size() ) {
                case MS_TINY:
                    deact_chance = 6;
                    break;
                case MS_SMALL:
                    deact_chance = 3;
                    break;
                default:
                    // Currently not used, I have no idea what chances bigger bots should have,
                    // Maybe export this to json?
                    break;
            }
            if( !mon_item_id.empty() && deact_chance != 0 && one_in( deact_chance ) ) {
                if( sight ) {
                    add_msg( _( "The %s beeps erratically and deactivates!" ), critter.name().c_str() );
                }
                m.add_item_or_charges( x, y, critter.to_item() );
                for( auto &ammodef : critter.ammo ) {
                    if( ammodef.second > 0 ) {
                        m.spawn_item( x, y, ammodef.first, 1, ammodef.second, calendar::turn );
                    }
                }
                remove_zombie( critter );
            } else {
                if( sight ) {
                    add_msg( _( "The EMP blast fries the %s!" ), critter.name().c_str() );
                }
                int dam = dice( 10, 10 );
                critter.apply_damage( nullptr, bp_torso, dam );
                critter.check_dead_state();
                if( !critter.is_dead() && one_in( 6 ) ) {
                    critter.make_friendly();
                }
            }
        } else if( critter.has_flag( MF_ELECTRIC_FIELD ) ) {
            if( sight && !critter.has_effect( effect_emp ) ) {
                add_msg( m_good, _( "The %s's electrical field momentarily goes out!" ), critter.name().c_str() );
                critter.add_effect( effect_emp, 3_minutes );
            } else if( sight && critter.has_effect( effect_emp ) ) {
                int dam = dice( 3, 5 );
                add_msg( m_good, _( "The %s's disabled electrical field reverses polarity!" ),
                         critter.name().c_str() );
                add_msg( m_good, _( "It takes %d damage." ), dam );
                critter.add_effect( effect_emp, 1_minutes );
                critter.apply_damage( nullptr, bp_torso, dam );
                critter.check_dead_state();
            }
        } else if( sight ) {
            add_msg( _( "The %s is unaffected by the EMP blast." ), critter.name().c_str() );
        }
    }
    if( u.posx() == x && u.posy() == y ) {
        if( u.power_level > 0 ) {
            add_msg( m_bad, _( "The EMP blast drains your power." ) );
            int max_drain = ( u.power_level > 1000 ? 1000 : u.power_level );
            u.charge_power( -rng( 1 + max_drain / 3, max_drain ) );
        }
        // TODO: More effects?
        //e-handcuffs effects
        if( u.weapon.typeId() == "e_handcuffs" && u.weapon.charges > 0 ) {
            u.weapon.item_tags.erase( "NO_UNWIELD" );
            u.weapon.charges = 0;
            u.weapon.active = false;
            add_msg( m_good, _( "The %s on your wrists spark briefly, then release your hands!" ),
                     u.weapon.tname().c_str() );
        }
    }
    // Drain any items of their battery charge
    for( auto &it : m.i_at( x, y ) ) {
        if( it.is_tool() && it.ammo_type() == ammotype( "battery" ) ) {
            it.charges = 0;
        }
    }
    // TODO: Drain NPC energy reserves
}

template<typename T>
T *game::critter_at( const tripoint &p, bool allow_hallucination )
{
    if( const std::shared_ptr<monster> mon_ptr = critter_tracker->find( p ) ) {
        if( !allow_hallucination && mon_ptr->is_hallucination() ) {
            return nullptr;
        }
        return dynamic_cast<T *>( mon_ptr.get() );
    }
    if( p == u.pos() ) {
        return dynamic_cast<T *>( &u );
    }
    for( auto &cur_npc : active_npc ) {
        if( cur_npc->pos() == p && !cur_npc->is_dead() ) {
            return dynamic_cast<T *>( cur_npc.get() );
        }
    }
    return nullptr;
}

template<typename T>
const T *game::critter_at( const tripoint &p, bool allow_hallucination ) const
{
    return const_cast<game *>( this )->critter_at<T>( p, allow_hallucination );
}

template const monster *game::critter_at<monster>( const tripoint &, bool ) const;
template const npc *game::critter_at<npc>( const tripoint &, bool ) const;
template const player *game::critter_at<player>( const tripoint &, bool ) const;
template const Character *game::critter_at<Character>( const tripoint &, bool ) const;
template Character *game::critter_at<Character>( const tripoint &, bool );
template const Creature *game::critter_at<Creature>( const tripoint &, bool ) const;

template<typename T>
std::shared_ptr<T> game::shared_from( const T &critter )
{
    if( const std::shared_ptr<monster> mon_ptr = critter_tracker->find( critter.pos() ) ) {
        return std::dynamic_pointer_cast<T>( mon_ptr );
    }
    if( static_cast<const Creature *>( &critter ) == static_cast<const Creature *>( &u ) ) {
        // u is not stored in a shared_ptr, but it won't go out of scope anyway
        return std::dynamic_pointer_cast<T>( u_shared_ptr );
    }
    for( auto &cur_npc : active_npc ) {
        if( static_cast<const Creature *>( cur_npc.get() ) == static_cast<const Creature *>( &critter ) ) {
            return std::dynamic_pointer_cast<T>( cur_npc );
        }
    }
    return nullptr;
}

template std::shared_ptr<Creature> game::shared_from<Creature>( const Creature & );
template std::shared_ptr<Character> game::shared_from<Character>( const Character & );
template std::shared_ptr<player> game::shared_from<player>( const player & );
template std::shared_ptr<monster> game::shared_from<monster>( const monster & );
template std::shared_ptr<npc> game::shared_from<npc>( const npc & );

template<typename T>
T *game::critter_by_id( const int id )
{
    if( id == u.getID() ) {
        // player is always alive, therefore no is-dead check
        return dynamic_cast<T *>( &u );
    }
    for( auto &cur_npc : active_npc ) {
        if( cur_npc->getID() == id && !cur_npc->is_dead() ) {
            return dynamic_cast<T *>( cur_npc.get() );
        }
    }
    return nullptr;
}

// monsters don't have ids
template player *game::critter_by_id<player>( int );
template npc *game::critter_by_id<npc>( int );
template Creature *game::critter_by_id<Creature>( int );

monster *game::summon_mon( const mtype_id &id, const tripoint &p )
{
    monster mon( id );
    mon.spawn( p );
    return add_zombie( mon, true ) ? critter_at<monster>( p ) : nullptr;
}

// By default don't pin upgrades to current day
bool game::add_zombie( monster &critter )
{
    return add_zombie( critter, false );
}

bool game::add_zombie( monster &critter, bool pin_upgrade )
{
    if( !m.inbounds( critter.pos() ) ) {
        dbg( D_ERROR ) << "added a critter with out-of-bounds position: "
                       << critter.posx() << "," << critter.posy() << ","  << critter.posz()
                       << " - " << critter.disp_name();
    }

    critter.try_upgrade( pin_upgrade );
    critter.try_reproduce();
    critter.try_biosignature();
    if( !pin_upgrade ) {
        critter.on_load();
    }

    critter.last_updated = calendar::turn;
    critter.last_baby = calendar::turn;
    critter.last_biosig = calendar::turn;
    return critter_tracker->add( critter );
}

size_t game::num_creatures() const
{
    return critter_tracker->size() + active_npc.size() + 1; // 1 == g->u
}

bool game::update_zombie_pos( const monster &critter, const tripoint &pos )
{
    return critter_tracker->update_pos( critter, pos );
}

void game::remove_zombie( const monster &critter )
{
    critter_tracker->remove( critter );
}

void game::clear_zombies()
{
    critter_tracker->clear();
}

/**
 * Attempts to spawn a hallucination at given location.
 * Returns false if the hallucination couldn't be spawned for whatever reason, such as
 * a monster already in the target square.
 * @return Whether or not a hallucination was successfully spawned.
 */
bool game::spawn_hallucination( const tripoint &p )
{
    monster phantasm( MonsterGenerator::generator().get_valid_hallucination() );
    phantasm.hallucination = true;
    phantasm.spawn( p );

    //Don't attempt to place phantasms inside of other creatures
    if( !critter_at( phantasm.pos(), true ) ) {
        return critter_tracker->add( phantasm );
    } else {
        return false;
    }
}

void game::rebuild_mon_at_cache()
{
    critter_tracker->rebuild_cache();
}

bool game::swap_critters( Creature &a, Creature &b )
{
    if( &a == &b ) {
        // No need to do anything, but print a debugmsg anyway
        debugmsg( "Tried to swap %s with itself", a.disp_name().c_str() );
        return true;
    }
    if( critter_at( a.pos() ) != &a ) {
        debugmsg( "Tried to swap when it would cause a collision between %s and %s.",
                  b.disp_name().c_str(), critter_at( a.pos() )->disp_name().c_str() );
        return false;
    }
    if( critter_at( b.pos() ) != &b ) {
        debugmsg( "Tried to swap when it would cause a collision between %s and %s.",
                  a.disp_name().c_str(), critter_at( b.pos() )->disp_name().c_str() );
        return false;
    }
    // Simplify by "sorting" the arguments
    // Only the first argument can be u
    // If swapping player/npc with a monster, monster is second
    bool a_first = a.is_player() ||
                   ( a.is_npc() && !b.is_player() );
    Creature &first =  a_first ? a : b;
    Creature &second = a_first ? b : a;
    // Possible options:
    // both first and second are monsters
    // second is a monster, first is a player or an npc
    // first is a player, second is an npc
    // both first and second are npcs
    if( first.is_monster() ) {
        monster *m1 = dynamic_cast< monster * >( &first );
        monster *m2 = dynamic_cast< monster * >( &second );
        if( m1 == nullptr || m2 == nullptr || m1 == m2 ) {
            debugmsg( "Couldn't swap two monsters" );
            return false;
        }

        critter_tracker->swap_positions( *m1, *m2 );
        return true;
    }

    player *u_or_npc = dynamic_cast< player * >( &first );
    player *other_npc = dynamic_cast< player * >( &second );

    if( u_or_npc->in_vehicle ) {
        g->m.unboard_vehicle( u_or_npc->pos() );
    }

    if( other_npc->in_vehicle ) {
        g->m.unboard_vehicle( other_npc->pos() );
    }

    tripoint temp = second.pos();
    second.setpos( first.pos() );
    first.setpos( temp );

    if( g->m.veh_at( u_or_npc->pos() ).part_with_feature( VPFLAG_BOARDABLE, true ) ) {
        g->m.board_vehicle( u_or_npc->pos(), u_or_npc );
    }

    if( g->m.veh_at( other_npc->pos() ).part_with_feature( VPFLAG_BOARDABLE, true ) ) {
        g->m.board_vehicle( other_npc->pos(), other_npc );
    }

    if( first.is_player() ) {
        update_map( *u_or_npc );
    }

    return true;
}

bool game::is_empty( const tripoint &p )
{
    return ( m.passable( p ) || m.has_flag( "LIQUID", p ) ) &&
           critter_at( p ) == nullptr;
}

bool game::is_in_sunlight( const tripoint &p )
{
    return ( m.is_outside( p ) && light_level( p.z ) >= 40 &&
             ( weather == WEATHER_CLEAR || weather == WEATHER_SUNNY ) );
}

bool game::is_sheltered( const tripoint &p )
{
    const optional_vpart_position vp = m.veh_at( p );

    return ( !m.is_outside( p ) ||
             p.z < 0 ||
             ( vp && vp->is_inside() ) );
}

bool game::revive_corpse( const tripoint &p, item &it )
{
    if( !it.is_corpse() ) {
        debugmsg( "Tried to revive a non-corpse." );
        return false;
    }
    if( critter_at( p ) != nullptr ) {
        // Someone is in the way, try again later
        return false;
    }
    monster critter( it.get_mtype()->id, p );
    critter.init_from_item( it );
    if( critter.get_hp() < 1 ) {
        // Failed reanimation due to corpse being too burned
        it.active = false;
        return false;
    }
    if( it.has_flag( "FIELD_DRESS" ) || it.has_flag( "FIELD_DRESS_FAILED" ) ||
        it.has_flag( "QUARTERED" ) ) {
        // Failed reanimation due to corpse being butchered
        it.active = false;
        return false;
    }

    critter.no_extra_death_drops = true;
    critter.add_effect( effect_downed, 5_turns, num_bp, true );

    if( it.get_var( "zlave" ) == "zlave" ) {
        critter.add_effect( effect_pacified, 1_turns, num_bp, true );
        critter.add_effect( effect_pet, 1_turns, num_bp, true );
    }

    if( it.get_var( "no_ammo" ) == "no_ammo" ) {
        for( auto &ammo : critter.ammo ) {
            ammo.second = 0;
        }
    }

    const bool ret = add_zombie( critter );
    if( !ret ) {
        debugmsg( "Couldn't add a revived monster" );
    }
    if( ret && !critter_at<monster>( p ) ) {
        debugmsg( "Revived monster is not where it's supposed to be. Prepare for crash." );
    }
    return ret;
}

static void make_active( item_location loc )
{
    switch( loc.where() ) {
        case item_location::type::map:
            g->m.make_active( loc );
            break;
        case item_location::type::vehicle:
            g->m.veh_at( loc.position() )->vehicle().make_active( loc );
            break;
        default:
            break;
    }
}

static void update_lum( item_location loc, bool add )
{
    switch( loc.where() ) {
        case item_location::type::map:
            g->m.update_lum( loc, add );
            break;
        default:
            break;
    }
}

void game::use_item( int pos )
{
    bool use_loc = false;
    item_location loc;

    if( pos == INT_MIN ) {
        loc = game_menus::inv::use( u );

        if( !loc ) {
            add_msg( _( "Never mind." ) );
            return;
        }

        const item &it = *loc.get_item();
        if( it.has_flag( "ALLOWS_REMOTE_USE" ) ) {
            use_loc = true;
        } else {
            int obtain_cost = loc.obtain_cost( u );
            pos = loc.obtain( u );
            // This method only handles items in te inventory, so refund the obtain cost.
            u.moves += obtain_cost;
        }
    }

    refresh_all();

    if( use_loc ) {
        update_lum( loc.clone(), false );
        u.use( loc.clone() );
        update_lum( loc.clone(), true );

        make_active( loc.clone() );
    } else {
        u.use( pos );
    }

    u.invalidate_crafting_inventory();
}

void game::exam_vehicle( vehicle &veh, int cx, int cy )
{
    auto act = veh_interact::run( veh, cx, cy );
    if( act ) {
        u.moves = 0;
        u.assign_activity( act );
    }
}

bool game::forced_door_closing( const tripoint &p, const ter_id &door_type, int bash_dmg )
{
    // TODO: Z
    const int &x = p.x;
    const int &y = p.y;
    const std::string &door_name = door_type.obj().name();
    int kbx = x; // Used when player/monsters are knocked back
    int kby = y; // and when moving items out of the way
    for( int i = 0; i < 20; i++ ) {
        const int x_ = x + rng( -1, +1 );
        const int y_ = y + rng( -1, +1 );
        if( is_empty( {x_, y_, get_levz()} ) ) {
            // invert direction, as game::knockback needs
            // the source of the force that knocks back
            kbx = -x_ + x + x;
            kby = -y_ + y + y;
            break;
        }
    }
    const tripoint kbp( kbx, kby, p.z );
    const bool can_see = u.sees( tripoint( x, y, p.z ) );
    player *npc_or_player = critter_at<player>( tripoint( x, y, p.z ) );
    if( npc_or_player != nullptr ) {
        if( bash_dmg <= 0 ) {
            return false;
        }
        if( npc_or_player->is_npc() && can_see ) {
            add_msg( _( "The %1$s hits the %2$s." ), door_name.c_str(), npc_or_player->name.c_str() );
        } else if( npc_or_player->is_player() ) {
            add_msg( m_bad, _( "The %s hits you." ), door_name.c_str() );
        }
        if( npc_or_player->activity ) {
            npc_or_player->cancel_activity();
        }
        // TODO: make the npc angry?
        npc_or_player->hitall( bash_dmg, 0, nullptr );
        knockback( kbp, p, std::max( 1, bash_dmg / 10 ), -1, 1 );
        // TODO: perhaps damage/destroy the gate
        // if the npc was really big?
    }
    if( monster *const mon_ptr = critter_at<monster>( p ) ) {
        monster &critter = *mon_ptr;
        if( bash_dmg <= 0 ) {
            return false;
        }
        if( can_see ) {
            add_msg( _( "The %1$s hits the %2$s." ), door_name.c_str(), critter.name().c_str() );
        }
        if( critter.type->size <= MS_SMALL ) {
            critter.die_in_explosion( nullptr );
        } else {
            critter.apply_damage( nullptr, bp_torso, bash_dmg );
            critter.check_dead_state();
        }
        if( !critter.is_dead() && critter.type->size >= MS_HUGE ) {
            // big critters simply prevent the gate from closing
            // TODO: perhaps damage/destroy the gate
            // if the critter was really big?
            return false;
        }
        if( !critter.is_dead() ) {
            // Still alive? Move the critter away so the door can close
            knockback( kbp, p, std::max( 1, bash_dmg / 10 ), -1, 1 );
            if( critter_at( p ) ) {
                return false;
            }
        }
    }
    if( const optional_vpart_position vp = m.veh_at( p ) ) {
        if( bash_dmg <= 0 ) {
            return false;
        }
        vp->vehicle().damage( vp->part_index(), bash_dmg );
        if( m.veh_at( p ) ) {
            // Check again in case all parts at the door tile
            // have been destroyed, if there is still a vehicle
            // there, the door can not be closed
            return false;
        }
    }
    if( bash_dmg < 0 && !m.i_at( x, y ).empty() ) {
        return false;
    }
    if( bash_dmg == 0 ) {
        for( auto &elem : m.i_at( x, y ) ) {
            if( elem.made_of( LIQUID ) ) {
                // Liquids are OK, will be destroyed later
                continue;
            } else if( elem.volume() < units::from_milliliter( 250 ) ) {
                // Dito for small items, will be moved away
                continue;
            }
            // Everything else prevents the door from closing
            return false;
        }
    }

    m.ter_set( x, y, door_type );
    if( m.has_flag( "NOITEM", x, y ) ) {
        auto items = m.i_at( x, y );
        while( !items.empty() ) {
            if( items[0].made_of( LIQUID ) ) {
                m.i_rem( x, y, 0 );
                continue;
            }
            if( items[0].made_of( material_id( "glass" ) ) && one_in( 2 ) ) {
                if( can_see ) {
                    add_msg( m_warning, _( "A %s shatters!" ), items[0].tname().c_str() );
                } else {
                    add_msg( m_warning, _( "Something shatters!" ) );
                }
                m.i_rem( x, y, 0 );
                continue;
            }
            m.add_item_or_charges( kbx, kby, items[0] );
            m.i_rem( x, y, 0 );
        }
    }
    return true;
}

void game::open_gate( const tripoint &p )
{
    gates::open_gate( p, u );
}

void game::moving_vehicle_dismount( const tripoint &dest_loc )
{
    const optional_vpart_position vp = m.veh_at( u.pos() );
    if( !vp ) {
        debugmsg( "Tried to exit non-existent vehicle." );
        return;
    }
    vehicle *const veh = &vp->vehicle();
    if( u.pos() == dest_loc ) {
        debugmsg( "Need somewhere to dismount towards." );
        return;
    }
    tileray ray( dest_loc.x - u.posx(), dest_loc.y - u.posy() );
    const int d = ray.dir(); // TODO:: make dir() const correct!
    add_msg( _( "You dive from the %s." ), veh->name.c_str() );
    m.unboard_vehicle( u.pos() );
    u.moves -= 200;
    // Dive three tiles in the direction of tox and toy
    fling_creature( &u, d, 30, true );
    // Hit the ground according to vehicle speed
    if( !m.has_flag( "SWIMMABLE", u.pos() ) ) {
        if( veh->velocity > 0 ) {
            fling_creature( &u, veh->face.dir(), veh->velocity / static_cast<float>( 100 ) );
        } else {
            fling_creature( &u, veh->face.dir() + 180, -( veh->velocity ) / static_cast<float>( 100 ) );
        }
    }
}

void game::control_vehicle()
{
    int veh_part = -1;
    vehicle *veh = remoteveh();
    if( veh == nullptr ) {
        if( const optional_vpart_position vp = m.veh_at( u.pos() ) ) {
            veh = &vp->vehicle();
            veh_part = vp->part_index();
        }
    }

    if( veh != nullptr && veh->player_in_control( u ) ) {
        veh->use_controls( u.pos() );
    } else if( veh && veh->avail_part_with_feature( veh_part, "CONTROLS", true ) >= 0 &&
               u.in_vehicle ) {
        if( !veh->interact_vehicle_locked() ) {
            return;
        }
        if( veh->engine_on ) {
            u.controlling_vehicle = true;
            add_msg( _( "You take control of the %s." ), veh->name.c_str() );
        } else {
            veh->start_engines( true );
        }
    } else {
        const cata::optional<tripoint> examp_ = choose_adjacent( _( "Control vehicle where?" ) );
        if( !examp_ ) {
            return;
        }
        const optional_vpart_position vp = m.veh_at( *examp_ );
        if( !vp ) {
            add_msg( _( "No vehicle there." ) );
            return;
        }
        veh = &vp->vehicle();
        veh_part = vp->part_index();
        if( veh->avail_part_with_feature( veh_part, "CONTROLS", true ) >= 0 ) {
            veh->use_controls( *examp_ );
        }
    }
    if( veh ) {
        // If we reached here, we gained control of a vehicle.
        // Clear the map memory for the area covered by the vehicle to eliminate ghost vehicles.
        for( const tripoint &target : veh->get_points() ) {
            u.clear_memorized_tile( m.getabs( target ) );
        }
    }
}

bool game::npc_menu( npc &who )
{
    enum choices : int {
        talk = 0,
        swap_pos,
        push,
        examine_wounds,
        use_item,
        sort_armor,
        attack,
        disarm,
        steal
    };

    const bool obeys = debug_mode || ( who.is_friend() && !who.in_sleep_state() );

    uilist amenu;

    amenu.text = string_format( _( "What to do with %s?" ), who.disp_name().c_str() );
    amenu.addentry( talk, true, 't', _( "Talk" ) );
    amenu.addentry( swap_pos, obeys, 's', _( "Swap positions" ) );
    amenu.addentry( push, obeys, 'p', _( "Push away" ) );
    amenu.addentry( examine_wounds, true, 'w', _( "Examine wounds" ) );
    amenu.addentry( use_item, true, 'i', _( "Use item on" ) );
    amenu.addentry( sort_armor, true, 'r', _( "Sort armor" ) );
    amenu.addentry( attack, true, 'a', _( "Attack" ) );
    if( !who.is_friend() ) {
        amenu.addentry( disarm, who.is_armed(), 'd', _( "Disarm" ) );
        amenu.addentry( steal, !who.is_enemy(), 'S', _( "Steal" ) );
    }

    amenu.query();

    const int choice = amenu.ret;
    if( choice == talk ) {
        who.talk_to_u();
    } else if( choice == swap_pos ) {
        if( !prompt_dangerous_tile( who.pos() ) ) {
            return true;
        }
        // TODO: Make NPCs protest when displaced onto dangerous crap
        add_msg( _( "You swap places with %s." ), who.name.c_str() );
        swap_critters( u, who );
        // TODO: Make that depend on stuff
        u.mod_moves( -200 );
    } else if( choice == push ) {
        // TODO: Make NPCs protest when displaced onto dangerous crap
        tripoint oldpos = who.pos();
        who.move_away_from( u.pos(), true );
        u.mod_moves( -20 );
        if( oldpos != who.pos() ) {
            add_msg( _( "%s moves out of the way." ), who.name.c_str() );
        } else {
            add_msg( m_warning, _( "%s has nowhere to go!" ), who.name.c_str() );
        }
    } else if( choice == examine_wounds ) {
        ///\EFFECT_PER slightly increases precision when examining NPCs' wounds

        ///\EFFECT_FIRSTAID increases precision when examining NPCs' wounds
        const bool precise = u.get_skill_level( skill_firstaid ) * 4 + u.per_cur >= 20;
        who.body_window( _( "Limbs of: " ) + who.disp_name(), true, precise, 0, 0, 0, 0.0f, 0.0f, 0.0f,
                         0.0f, 0.0f );
    } else if( choice == use_item ) {
        static const std::string heal_string( "heal" );
        const auto will_accept = []( const item & it ) {
            const auto use_fun = it.get_use( heal_string );
            if( use_fun == nullptr ) {
                return false;
            }

            const auto *actor = dynamic_cast<const heal_actor *>( use_fun->get_actor_ptr() );

            return actor != nullptr &&
                   actor->limb_power >= 0 &&
                   actor->head_power >= 0 &&
                   actor->torso_power >= 0;
        };
        const int pos = inv_for_filter( _( "Use which item?" ), will_accept );

        if( pos == INT_MIN ) {
            add_msg( _( "Never mind" ) );
            return false;
        }
        item &used = u.i_at( pos );
        bool did_use = u.invoke_item( &used, heal_string, who.pos() );
        if( did_use ) {
            // Note: exiting a body part selection menu counts as use here
            u.mod_moves( -300 );
        }
    } else if( choice == sort_armor ) {
        who.sort_armor();
        u.mod_moves( -100 );
    } else if( choice == attack ) {
        if( who.is_enemy() || query_yn( _( "You may be attacked! Proceed?" ) ) ) {
            u.melee_attack( who, true );
            who.on_attacked( u );
        }
    } else if( choice == disarm ) {
        if( who.is_enemy() || query_yn( _( "You may be attacked! Proceed?" ) ) ) {
            u.disarm( who );
        }
    } else if( choice == steal && query_yn( _( "You may be attacked! Proceed?" ) ) ) {
        u.steal( who );
    }

    return true;
}

void game::examine()
{
    // if we are driving a vehicle, examine the
    // current tile without asking.
    const optional_vpart_position vp = m.veh_at( u.pos() );
    if( vp && vp->vehicle().player_in_control( u ) ) {
        examine( u.pos() );
        return;
    }

    const cata::optional<tripoint> examp_ = choose_adjacent_highlight( _( "Examine where?" ),
                                            ACTION_EXAMINE );
    if( !examp_ ) {
        return;
    }
    // redraw terrain to erase 'examine' window
    draw_ter();
    wrefresh( w_terrain );
    draw_panels();
    examine( *examp_ );
}

const std::string get_fire_fuel_string( const tripoint &examp )
{
    if( g->m.has_flag( TFLAG_FIRE_CONTAINER, examp ) ) {
        field_entry *fire = g->m.get_field( examp, fd_fire );
        if( fire ) {
            std::stringstream ss;
            ss << string_format( _( "There is a fire here." ) ) << " ";
            if( fire->getFieldDensity() > 1 ) {
                ss << string_format( _( "It's too big and unpredictable to evaluate how long it will last." ) );
                return ss.str();
            }
            time_duration fire_age = fire->getFieldAge();
            // half-life inclusion
            int mod = 5 - g->u.get_skill_level( skill_survival );
            mod = std::max( mod, 0 );
            if( fire_age >= 0_turns ) {
                if( mod >= 4 ) { // = survival level 0-1
                    ss << string_format( _( "It's going to go out soon without extra fuel." ) );
                    return ss.str();
                } else {
                    fire_age = 30_minutes - fire_age;
                    fire_age = rng( fire_age - fire_age * mod / 5, fire_age + fire_age * mod / 5 );
                    ss << string_format(
                           _( "Without extra fuel it might burn yet for %s, but might also go out sooner." ),
                           to_string_approx( fire_age ) );
                    return ss.str();
                }
            } else {
                fire_age = fire_age * -1 + 30_minutes;
                if( mod >= 4 ) { // = survival level 0-1
                    if( fire_age <= 1_hours ) {
                        ss << string_format(
                               _( "It's quite decent and looks like it'll burn for a bit without extra fuel." ) );
                        return ss.str();
                    } else if( fire_age <= 3_hours ) {
                        ss << string_format( _( "It looks solid, and will burn for a few hours without extra fuel." ) );
                        return ss.str();
                    } else {
                        ss << string_format(
                               _( "It's very well supplied and even without extra fuel might burn for at least a part of a day." ) );
                        return ss.str();
                    }
                } else {
                    fire_age = rng( fire_age - fire_age * mod / 5, fire_age + fire_age * mod / 5 );
                    ss << string_format( _( "Without extra fuel it will burn for %s." ), to_string_approx( fire_age ) );
                    return ss.str();
                }
            }
        }
    }
    static const std::string empty_string;
    return empty_string;
}

void game::examine( const tripoint &examp )
{
    Creature *c = critter_at( examp );
    if( c != nullptr ) {
        monster *mon = dynamic_cast<monster *>( c );
        if( mon != nullptr && mon->has_effect( effect_pet ) ) {
            if( monexamine::pet_menu( *mon ) ) {
                return;
            }
        }

        npc *np = dynamic_cast<npc *>( c );
        if( np != nullptr ) {
            if( npc_menu( *np ) ) {
                return;
            }
        }
    }

    const optional_vpart_position vp = m.veh_at( examp );
    if( vp ) {
        if( u.controlling_vehicle ) {
            add_msg( m_info, _( "You can't do that while driving." ) );
        } else if( abs( vp->vehicle().velocity ) > 0 ) {
            add_msg( m_info, _( "You can't do that on a moving vehicle." ) );
        } else {
            Pickup::pick_up( examp, 0 );
        }
        return;
    }

    if( m.has_flag( "CONSOLE", examp ) ) {
        use_computer( examp );
        return;
    }
    const furn_t &xfurn_t = m.furn( examp ).obj();
    const ter_t &xter_t = m.ter( examp ).obj();

    const tripoint player_pos = u.pos();

    if( m.has_furn( examp ) ) {
        xfurn_t.examine( u, examp );
    } else {
        xter_t.examine( u, examp );
    }

    // Did the player get moved? Bail out if so; our examp probably
    // isn't valid anymore.
    if( player_pos != u.pos() ) {
        return;
    }

    bool none = true;
    if( xter_t.examine != &iexamine::none || xfurn_t.examine != &iexamine::none ) {
        none = false;
    }

    if( !m.tr_at( examp ).is_null() ) {
        iexamine::trap( u, examp );
        draw_ter();
        wrefresh( w_terrain );
        draw_panels();
    }

    // In case of teleport trap or somesuch
    if( player_pos != u.pos() ) {
        return;
    }

    // Feedback for fire lasting time
    const std::string fire_fuel = get_fire_fuel_string( examp );
    if( !fire_fuel.empty() ) {
        add_msg( fire_fuel );
    }

    if( m.has_flag( "SEALED", examp ) ) {
        if( none ) {
            if( m.has_flag( "UNSTABLE", examp ) ) {
                add_msg( _( "The %s is too unstable to remove anything." ), m.name( examp ).c_str() );
            } else {
                add_msg( _( "The %s is firmly sealed." ), m.name( examp ).c_str() );
            }
        }
    } else {
        //examp has no traps, is a container and doesn't have a special examination function
        if( m.tr_at( examp ).is_null() && m.i_at( examp ).empty() &&
            m.has_flag( "CONTAINER", examp ) && none ) {
            add_msg( _( "It is empty." ) );
        } else if( m.has_flag( TFLAG_FIRE_CONTAINER, examp ) && xfurn_t.examine == &iexamine::fireplace ) {
            return;
        } else {
            sounds::process_sound_markers( &u );
            Pickup::pick_up( examp, 0 );
        }
    }
}

//Shift player by one tile, look_around(), then restore previous position.
//represents carefully peeking around a corner, hence the large move cost.
void game::peek()
{
    const cata::optional<tripoint> p = choose_direction( _( "Peek where?" ), true );
    if( !p ) {
        refresh_all();
        return;
    }

    if( p->z != 0 ) {
        const tripoint old_pos = u.pos();
        vertical_move( p->z, false );

        if( old_pos != u.pos() ) {
            look_around();
            vertical_move( p->z * -1, false );
            draw_ter();
        }
        wrefresh( w_terrain );
        draw_panels();
        return;
    }

    if( m.impassable( u.pos() + *p ) ) {
        return;
    }

    peek( u.pos() + *p );
}

void game::peek( const tripoint &p )
{
    u.moves -= 200;
    tripoint prev = u.pos();
    u.setpos( p );
    tripoint center = p;
    const look_around_result result = look_around( catacurses::window(), center, center, false, false,
                                      true );
    u.setpos( prev );

    if( result.peek_action && *result.peek_action == PA_BLIND_THROW ) {
        plthrow( INT_MIN, p );
    }

    draw_ter();
    wrefresh( w_terrain );
    draw_panels();
}
////////////////////////////////////////////////////////////////////////////////////////////
cata::optional<tripoint> game::look_debug()
{
    editmap edit;
    return edit.edit();
}
////////////////////////////////////////////////////////////////////////////////////////////

void game::print_all_tile_info( const tripoint &lp, const catacurses::window &w_look,
                                const std::string &area_name, int column,
                                int &line,
                                const int last_line, bool draw_terrain_indicators,
                                const visibility_variables &cache )
{
    visibility_type visibility = VIS_HIDDEN;
    const bool inbounds = m.inbounds( lp );
    if( inbounds ) {
        visibility = m.get_visibility( m.apparent_light_at( lp, cache ), cache );
    }
    switch( visibility ) {
        case VIS_CLEAR: {
            const optional_vpart_position vp = m.veh_at( lp );
            const Creature *creature = critter_at( lp, true );
            print_terrain_info( lp, w_look, area_name, column, line );
            print_fields_info( lp, w_look, column, line );
            print_trap_info( lp, w_look, column, line );
            print_creature_info( creature, w_look, column, line, last_line );
            print_vehicle_info( veh_pointer_or_null( vp ), vp ? vp->part_index() : -1, w_look, column, line,
                                last_line );
            print_items_info( lp, w_look, column, line, last_line );
            print_graffiti_info( lp, w_look, column, line, last_line );

            if( draw_terrain_indicators ) {
                if( creature != nullptr && u.sees( *creature ) ) {
                    creature->draw( w_terrain, lp, true );
                } else {
                    m.drawsq( w_terrain, u, lp, true, true, lp );
                }
            }
        }
        break;
        case VIS_BOOMER:
        case VIS_BOOMER_DARK:
        case VIS_DARK:
        case VIS_LIT:
        case VIS_HIDDEN:
            print_visibility_info( w_look, column, line, visibility );

            if( draw_terrain_indicators ) {
                print_visibility_indicator( visibility );
            }
            break;
    }
    if( !inbounds ) {
        return;
    }
    auto this_sound = sounds::sound_at( lp );
    if( !this_sound.empty() ) {
        mvwprintw( w_look, ++line, 1, _( "You heard %s from here." ), this_sound.c_str() );
    } else {
        // Check other z-levels
        tripoint tmp = lp;
        for( tmp.z = -OVERMAP_DEPTH; tmp.z <= OVERMAP_HEIGHT; tmp.z++ ) {
            if( tmp.z == lp.z ) {
                continue;
            }

            auto zlev_sound = sounds::sound_at( tmp );
            if( !zlev_sound.empty() ) {
                mvwprintw( w_look, ++line, 1, tmp.z > lp.z ?
                           _( "You heard %s from above." ) : _( "You heard %s from below." ),
                           zlev_sound.c_str() );
            }
        }
    }
}

void game::print_visibility_info( const catacurses::window &w_look, int column, int &line,
                                  visibility_type visibility )
{
    const char *visibility_message = nullptr;
    switch( visibility ) {
        case VIS_CLEAR:
            visibility_message = _( "Clearly visible." );
            break;
        case VIS_BOOMER:
            visibility_message = _( "A bright pink blur." );
            break;
        case VIS_BOOMER_DARK:
            visibility_message = _( "A pink blur." );
            break;
        case VIS_DARK:
            visibility_message = _( "Darkness." );
            break;
        case VIS_LIT:
            visibility_message = _( "Bright light." );
            break;
        case VIS_HIDDEN:
            visibility_message = _( "Unseen." );
            break;
    }

    mvwprintw( w_look, column, line, visibility_message );
    line += 2;
}

void game::print_terrain_info( const tripoint &lp, const catacurses::window &w_look,
                               const std::string &area_name, int column,
                               int &line )
{
    const int max_width = getmaxx( w_look ) - column - 1;
    int lines;
    std::string tile = m.tername( lp );
    tile = "(" + area_name + ") " + tile;
    if( m.has_furn( lp ) ) {
        tile += "; " + m.furnname( lp );
    }

    if( m.impassable( lp ) ) {
        lines = fold_and_print( w_look, line, column, max_width, c_light_gray, _( "%s; Impassable" ),
                                tile.c_str() );
    } else {
        lines = fold_and_print( w_look, line, column, max_width, c_light_gray, _( "%s; Movement cost %d" ),
                                tile.c_str(), m.move_cost( lp ) * 50 );

        const auto ll = get_light_level( std::max( 1.0,
                                         LIGHT_AMBIENT_LIT - m.ambient_light_at( lp ) + 1.0 ) );
        mvwprintw( w_look, ++lines, column, _( "Lighting: " ) );
        wprintz( w_look, ll.second, ll.first.c_str() );
    }

    std::string signage = m.get_signage( lp );
    if( !signage.empty() ) {
        trim_and_print( w_look, ++lines, column, max_width, c_dark_gray,
                        u.has_trait( trait_ILLITERATE ) ? _( "Sign: ???" ) : _( "Sign: %s" ), signage.c_str() );
    }

    if( m.has_zlevels() && lp.z > -OVERMAP_DEPTH && !m.has_floor( lp ) ) {
        // Print info about stuff below
        tripoint below( lp.x, lp.y, lp.z - 1 );
        std::string tile_below = m.tername( below );
        if( m.has_furn( below ) ) {
            tile_below += "; " + m.furnname( below );
        }

        if( !m.has_floor_or_support( lp ) ) {
            fold_and_print( w_look, ++lines, column, max_width, c_dark_gray, _( "Below: %s; No support" ),
                            tile_below.c_str() );
        } else {
            fold_and_print( w_look, ++lines, column, max_width, c_dark_gray, _( "Below: %s; Walkable" ),
                            tile_below.c_str() );
        }
    }

    int map_features = fold_and_print( w_look, ++lines, column, max_width, c_dark_gray,
                                       m.features( lp ) );
    if( line < lines ) {
        line = lines + map_features - 1;
    }
}

void game::print_fields_info( const tripoint &lp, const catacurses::window &w_look, int column,
                              int &line )
{
    const field &tmpfield = m.field_at( lp );
    for( auto &fld : tmpfield ) {
        const field_entry &cur = fld.second;
        if( fld.first == fd_fire && ( m.has_flag( TFLAG_FIRE_CONTAINER, lp ) ||
                                      m.ter( lp ) == t_pit_shallow || m.ter( lp ) == t_pit ) ) {
            const int max_width = getmaxx( w_look ) - column - 2;
            int lines = fold_and_print( w_look, ++line, column, max_width, cur.color(),
                                        get_fire_fuel_string( lp ) ) - 1;
            line += lines;
        } else {
            mvwprintz( w_look, ++line, column, cur.color(), cur.name() );
        }
    }
}

void game::print_trap_info( const tripoint &lp, const catacurses::window &w_look, const int column,
                            int &line )
{
    const trap &tr = m.tr_at( lp );
    if( tr.can_see( lp, u ) ) {
        mvwprintz( w_look, ++line, column, tr.color, tr.name() );
    }
}

void game::print_creature_info( const Creature *creature, const catacurses::window &w_look,
                                const int column, int &line, const int last_line )
{
    int vLines = last_line - line;
    if( creature != nullptr && ( u.sees( *creature ) || creature == &u ) ) {
        line = creature->print_info( w_look, ++line, vLines, column );
    }
}

void game::print_vehicle_info( const vehicle *veh, int veh_part, const catacurses::window &w_look,
                               const int column, int &line, const int last_line )
{
    if( veh ) {
        mvwprintw( w_look, ++line, column, _( "There is a %s there. Parts:" ), veh->name.c_str() );
        line = veh->print_part_list( w_look, ++line, last_line, getmaxx( w_look ), veh_part );
    }
}

void game::print_visibility_indicator( visibility_type visibility )
{
    std::string visibility_indicator;
    nc_color visibility_indicator_color = c_white;
    switch( visibility ) {
        case VIS_CLEAR:
            // Nothing printed when visibility is clear
            return;
        case VIS_BOOMER:
        case VIS_BOOMER_DARK:
            visibility_indicator = '#';
            visibility_indicator_color = c_pink;
            break;
        case VIS_DARK:
            visibility_indicator = '#';
            visibility_indicator_color = c_dark_gray;
            break;
        case VIS_LIT:
            visibility_indicator = '#';
            visibility_indicator_color = c_light_gray;
            break;
        case VIS_HIDDEN:
            visibility_indicator = 'x';
            visibility_indicator_color = c_white;
            break;
    }

    mvwputch( w_terrain, POSY, POSX, visibility_indicator_color, visibility_indicator );
}

void game::print_items_info( const tripoint &lp, const catacurses::window &w_look, const int column,
                             int &line,
                             const int last_line )
{
    if( !m.sees_some_items( lp, u ) ) {
        return;
    } else if( m.has_flag( "CONTAINER", lp ) && !m.could_see_items( lp, u ) ) {
        mvwprintw( w_look, ++line, column, _( "You cannot see what is inside of it." ) );
    } else if( u.has_effect( effect_blind ) || u.worn_with_flag( "BLIND" ) ) {
        mvwprintz( w_look, ++line, column, c_yellow,
                   _( "There's something there, but you can't see what it is." ) );
        return;
    } else {
        std::map<std::string, int> item_names;
        for( auto &item : m.i_at( lp ) ) {
            ++item_names[item.tname()];
        }

        const int max_width = getmaxx( w_look ) - column - 1;
        for( const auto &it : item_names ) {
            if( line >= last_line - 2 ) {
                mvwprintz( w_look, ++line, column, c_yellow, _( "More items here..." ) );
                break;
            }

            if( it.second > 1 ) {
                trim_and_print( w_look, ++line, column, max_width, c_white,
                                pgettext( "%s is the name of the item. %d is the quantity of that item.", "%s [%d]" ),
                                it.first.c_str(), it.second );
            } else {
                trim_and_print( w_look, ++line, column, max_width, c_white, it.first );
            }
        }
    }
}

void game::print_graffiti_info( const tripoint &lp, const catacurses::window &w_look,
                                const int column, int &line,
                                const int last_line )
{
    if( line > last_line ) {
        return;
    }

    const int max_width = getmaxx( w_look ) - column - 2;
    if( m.has_graffiti_at( lp ) ) {
        fold_and_print( w_look, ++line, column, max_width, c_light_gray, _( "Graffiti: %s" ),
                        m.graffiti_at( lp ).c_str() );
    }
}

bool game::check_zone( const zone_type_id &type, const tripoint &where ) const
{
    return zone_manager::get_manager().has( type, m.getabs( where ) );
}

bool game::check_near_zone( const zone_type_id &type, const tripoint &where ) const
{
    return zone_manager::get_manager().has_near( type, m.getabs( where ) );
}

bool game::is_zones_manager_open() const
{
    return zones_manager_open;
}

static void zones_manager_shortcuts( const catacurses::window &w_info )
{
    werase( w_info );

    int tmpx = 1;
    tmpx += shortcut_print( w_info, 1, tmpx, c_white, c_light_green, _( "<A>dd" ) ) + 2;
    tmpx += shortcut_print( w_info, 1, tmpx, c_white, c_light_green, _( "<R>emove" ) ) + 2;
    tmpx += shortcut_print( w_info, 1, tmpx, c_white, c_light_green, _( "<E>nable" ) ) + 2;
    tmpx += shortcut_print( w_info, 1, tmpx, c_white, c_light_green, _( "<D>isable" ) ) + 2;

    tmpx = 1;
    tmpx += shortcut_print( w_info, 2, tmpx, c_white, c_light_green, _( "<+-> Move up/down" ) ) + 2;
    tmpx += shortcut_print( w_info, 2, tmpx, c_white, c_light_green, _( "<Enter>-Edit" ) ) + 2;

    tmpx = 1;
    tmpx += shortcut_print( w_info, 3, tmpx, c_white, c_light_green,
                            _( "<S>how all / hide distant" ) ) + 2;
    tmpx += shortcut_print( w_info, 3, tmpx, c_white, c_light_green, _( "<M>ap" ) ) + 2;

    wrefresh( w_info );
}

static void zones_manager_draw_borders( const catacurses::window &w_border,
                                        const catacurses::window &w_info_border,
                                        const int iInfoHeight, const int width )
{
    for( int i = 1; i < TERMX; ++i ) {
        if( i < width ) {
            mvwputch( w_border, 0, i, c_light_gray, LINE_OXOX ); // -
            mvwputch( w_border, TERMY - iInfoHeight - 1 - VIEW_OFFSET_Y * 2, i, c_light_gray, LINE_OXOX ); // -
        }

        if( i < TERMY - iInfoHeight - VIEW_OFFSET_Y * 2 ) {
            mvwputch( w_border, i, 0, c_light_gray, LINE_XOXO ); // |
            mvwputch( w_border, i, width - 1, c_light_gray, LINE_XOXO ); // |
        }
    }

    mvwputch( w_border, 0, 0, c_light_gray, LINE_OXXO ); // |^
    mvwputch( w_border, 0, width - 1, c_light_gray, LINE_OOXX ); // ^|

    mvwputch( w_border, TERMY - iInfoHeight - 1 - VIEW_OFFSET_Y * 2, 0, c_light_gray,
              LINE_XXXO ); // |-
    mvwputch( w_border, TERMY - iInfoHeight - 1 - VIEW_OFFSET_Y * 2, width - 1, c_light_gray,
              LINE_XOXX ); // -|

    mvwprintz( w_border, 0, 2, c_white, _( "Zones manager" ) );
    wrefresh( w_border );

    for( int j = 0; j < iInfoHeight - 1; ++j ) {
        mvwputch( w_info_border, j, 0, c_light_gray, LINE_XOXO );
        mvwputch( w_info_border, j, width - 1, c_light_gray, LINE_XOXO );
    }

    for( int j = 0; j < width - 1; ++j ) {
        mvwputch( w_info_border, iInfoHeight - 1, j, c_light_gray, LINE_OXOX );
    }

    mvwputch( w_info_border, iInfoHeight - 1, 0, c_light_gray, LINE_XXOO );
    mvwputch( w_info_border, iInfoHeight - 1, width - 1, c_light_gray, LINE_XOOX );
    wrefresh( w_info_border );
}

void game::zones_manager()
{
    const tripoint stored_view_offset = u.view_offset;

    u.view_offset = tripoint_zero;

    const int offset_x = ( u.posx() + u.view_offset.x ) - getmaxx( w_terrain ) / 2;
    const int offset_y = ( u.posy() + u.view_offset.y ) - getmaxy( w_terrain ) / 2;

    draw_ter();

    int stored_pm_opt = pixel_minimap_option;
    pixel_minimap_option = 0;

    int zone_ui_height = 12;
    int zone_options_height = 7;

    const int width = 45;
    const int offsetX = get_option<std::string>( "SIDEBAR_POSITION" ) == "left" ? TERMX + VIEW_OFFSET_X
                        -
                        width : VIEW_OFFSET_X;
    catacurses::window w_zones = catacurses::newwin( TERMY - 2 - zone_ui_height - VIEW_OFFSET_Y * 2,
                                 width - 2, VIEW_OFFSET_Y + 1, offsetX + 1 );
    catacurses::window w_zones_border = catacurses::newwin( TERMY - zone_ui_height - VIEW_OFFSET_Y * 2,
                                        width,
                                        VIEW_OFFSET_Y, offsetX );
    catacurses::window w_zones_info = catacurses::newwin( zone_ui_height - zone_options_height - 1,
                                      width - 2,
                                      TERMY - zone_ui_height - VIEW_OFFSET_Y, offsetX + 1 );
    catacurses::window w_zones_info_border = catacurses::newwin( zone_ui_height, width,
            TERMY - zone_ui_height - VIEW_OFFSET_Y, offsetX );
    catacurses::window w_zones_options = catacurses::newwin( zone_options_height - 1, width - 2,
                                         TERMY - zone_options_height - VIEW_OFFSET_Y, offsetX + 1 );

    zones_manager_draw_borders( w_zones_border, w_zones_info_border, zone_ui_height, width );
    zones_manager_shortcuts( w_zones_info );

    std::string action;
    input_context ctxt( "ZONES_MANAGER" );
    ctxt.register_cardinal();
    ctxt.register_action( "CONFIRM" );
    ctxt.register_action( "QUIT" );
    ctxt.register_action( "ADD_ZONE" );
    ctxt.register_action( "REMOVE_ZONE" );
    ctxt.register_action( "MOVE_ZONE_UP" );
    ctxt.register_action( "MOVE_ZONE_DOWN" );
    ctxt.register_action( "SHOW_ZONE_ON_MAP" );
    ctxt.register_action( "ENABLE_ZONE" );
    ctxt.register_action( "DISABLE_ZONE" );
    ctxt.register_action( "SHOW_ALL_ZONES" );
    ctxt.register_action( "HELP_KEYBINDINGS" );

    auto &mgr = zone_manager::get_manager();
    const int max_rows = TERMY - zone_ui_height - 2 - VIEW_OFFSET_Y * 2;
    int start_index = 0;
    int active_index = 0;
    bool blink = false;
    bool redraw_info = true;
    bool stuff_changed = false;
    bool show_all_zones = false;
    int zone_cnt = 0;

    // get zones on the same z-level, with distance between player and
    // zone center point <= 50 or all zones, if show_all_zones is true
    auto get_zones = [&]() {
        auto zones = mgr.get_zones();

        if( !show_all_zones ) {
            zones.erase(
                std::remove_if(
                    zones.begin(),
                    zones.end(),
            [&]( zone_manager::ref_zone_data ref ) -> bool {
                const auto &zone = ref.get();
                const auto &a = m.getabs( u.pos() );
                const auto &b = zone.get_center_point();
                return a.z != b.z || rl_dist( a, b ) > 50;
            }
                ),
            zones.end()
            );
        }

        zone_cnt = static_cast<int>( zones.size() );
        return zones;
    };

    auto zones = get_zones();

    auto zones_manager_options = [&]() {
        werase( w_zones_options );

        if( zone_cnt > 0 ) {
            const auto &zone = zones[active_index].get();

            if( zone.has_options() ) {
                const auto &descriptions = zone.get_options().get_descriptions();

                mvwprintz( w_zones_options, 0, 1, c_white, _( "Options" ) );

                int y = 1;
                for( const auto &desc : descriptions ) {
                    mvwprintz( w_zones_options, y, 3, c_white, desc.first );
                    mvwprintz( w_zones_options, y, 20, c_white, desc.second );
                    y++;
                }
            }
        }

        wrefresh( w_zones_options );
    };

    auto query_position = [this, w_zones_info]() -> cata::optional<std::pair<tripoint, tripoint>> {
        werase( w_zones_info );
        mvwprintz( w_zones_info, 3, 2, c_white, _( "Select first point." ) );
        wrefresh( w_zones_info );

        tripoint center = u.pos() + u.view_offset + sidebar_offset;

        const look_around_result first = look_around( w_zones_info, center, center, false, true, false );
        if( first.position )
        {
            mvwprintz( w_zones_info, 3, 2, c_white, _( "Select second point." ) );
            wrefresh( w_zones_info );

            const look_around_result second = look_around( w_zones_info, center, *first.position, true, true,
                    false );
            if( second.position ) {
                werase( w_zones_info );
                wrefresh( w_zones_info );

                tripoint first_abs = m.getabs( tripoint( std::min( first.position->x, second.position->x ),
                                               std::min( first.position->y, second.position->y ),
                                               std::min( first.position->z, second.position->z ) ) );
                tripoint second_abs = m.getabs( tripoint( std::max( first.position->x, second.position->x ),
                                                std::max( first.position->y, second.position->y ),
                                                std::max( first.position->z, second.position->z ) ) );

                return std::pair<tripoint, tripoint>( first_abs, second_abs );
            }
        }

        return cata::nullopt;
    };

    zones_manager_open = true;
    do {
        if( action == "ADD_ZONE" ) {
            zones_manager_draw_borders( w_zones_border, w_zones_info_border, zone_ui_height, width );

            do { // not a loop, just for quick bailing out if canceled
                const auto maybe_id = mgr.query_type();
                if( !maybe_id.has_value() ) {
                    break;
                }

                const zone_type_id &id = maybe_id.value();
                auto options = zone_options::create( id );

                if( !options->query_at_creation() ) {
                    break;
                }

                auto default_name = options->get_zone_name_suggestion();
                if( default_name.empty() ) {
                    default_name = mgr.get_name_from_type( id );
                }
                const auto maybe_name = mgr.query_name( default_name );
                if( !maybe_name.has_value() ) {
                    break;
                }
                const itype_id &name = maybe_name.value();

                const auto position = query_position();
                if( !position ) {
                    break;
                }

                mgr.add( name, id, false, true, position->first, position->second, options );

                zones = get_zones();
                active_index = zone_cnt - 1;

                stuff_changed = true;
            } while( false );

            draw_ter();
            blink = false;
            redraw_info = true;

            zones_manager_draw_borders( w_zones_border, w_zones_info_border, zone_ui_height, width );
            zones_manager_shortcuts( w_zones_info );

        } else if( action == "SHOW_ALL_ZONES" ) {
            show_all_zones = !show_all_zones;
            zones = get_zones();
            active_index = 0;
            draw_ter();
            redraw_info = true;

        } else if( zone_cnt > 0 ) {
            if( action == "UP" ) {
                active_index--;
                if( active_index < 0 ) {
                    active_index = zone_cnt - 1;
                }
                draw_ter();
                blink = false;
                redraw_info = true;

            } else if( action == "DOWN" ) {
                active_index++;
                if( active_index >= zone_cnt ) {
                    active_index = 0;
                }
                draw_ter();
                blink = false;
                redraw_info = true;

            } else if( action == "REMOVE_ZONE" ) {
                if( active_index < zone_cnt ) {
                    mgr.remove( zones[active_index] );
                    zones = get_zones();
                    active_index--;

                    if( active_index < 0 ) {
                        active_index = 0;
                    }

                    draw_ter();
                    wrefresh( w_terrain );
                    draw_panels();
                }
                blink = false;
                redraw_info = true;
                stuff_changed = true;

            } else if( action == "CONFIRM" ) {
                auto &zone = zones[active_index].get();

                uilist as_m;
                as_m.text = _( "What do you want to change:" );
                as_m.entries.emplace_back( 1, true, '1', _( "Edit name" ) );
                as_m.entries.emplace_back( 2, true, '2', _( "Edit type" ) );
                as_m.entries.emplace_back( 3, zone.get_options().has_options(), '3',
                                           _( "Edit options" ) );
                as_m.entries.emplace_back( 4, !zone.get_is_vehicle(), '4', _( "Edit position" ) );
                as_m.query();

                switch( as_m.ret ) {
                    case 1:
                        if( zone.set_name() ) {
                            stuff_changed = true;
                        }
                        break;
                    case 2:
                        if( zone.set_type() ) {
                            stuff_changed = true;
                        }
                        break;
                    case 3:
                        if( zone.get_options().query() ) {
                            stuff_changed = true;
                        }
                        break;
                    case 4: {
                        const auto pos = query_position();
                        if( pos && ( pos->first != zone.get_start_point() || pos->second != zone.get_end_point() ) ) {

                            zone.set_position( *pos );
                            stuff_changed = true;
                        }
                    }
                    break;
                    default:
                        break;
                }

                draw_ter();

                blink = false;
                redraw_info = true;

                zones_manager_draw_borders( w_zones_border, w_zones_info_border, zone_ui_height, width );
                zones_manager_shortcuts( w_zones_info );

            } else if( action == "MOVE_ZONE_UP" && zone_cnt > 1 ) {
                if( active_index < zone_cnt - 1 ) {
                    mgr.swap( zones[active_index], zones[active_index + 1] );
                    zones = get_zones();
                    active_index++;
                }
                blink = false;
                redraw_info = true;
                stuff_changed = true;

            } else if( action == "MOVE_ZONE_DOWN" && zone_cnt > 1 ) {
                if( active_index > 0 ) {
                    mgr.swap( zones[active_index], zones[active_index - 1] );
                    zones = get_zones();
                    active_index--;
                }
                blink = false;
                redraw_info = true;
                stuff_changed = true;

            } else if( action == "SHOW_ZONE_ON_MAP" ) {
                //show zone position on overmap;
                tripoint player_overmap_position = ms_to_omt_copy( m.getabs( u.pos() ) );
                tripoint zone_overmap = ms_to_omt_copy( zones[active_index].get().get_center_point() );

                ui::omap::display_zones( player_overmap_position, zone_overmap, active_index );

                zones_manager_draw_borders( w_zones_border, w_zones_info_border, zone_ui_height, width );
                zones_manager_shortcuts( w_zones_info );

                draw_ter();

                redraw_info = true;

            } else if( action == "ENABLE_ZONE" ) {
                zones[active_index].get().set_enabled( true );

                redraw_info = true;
                stuff_changed = true;

            } else if( action == "DISABLE_ZONE" ) {
                zones[active_index].get().set_enabled( false );

                redraw_info = true;
                stuff_changed = true;
            }
        }

        if( zone_cnt == 0 ) {
            werase( w_zones );
            wrefresh( w_zones_border );
            mvwprintz( w_zones, 5, 2, c_white, _( "No Zones defined." ) );

        } else if( redraw_info ) {
            redraw_info = false;
            werase( w_zones );

            calcStartPos( start_index, active_index, max_rows, zone_cnt );

            draw_scrollbar( w_zones_border, active_index, max_rows, zone_cnt, 1 );
            wrefresh( w_zones_border );

            int iNum = 0;

            tripoint player_absolute_pos = m.getabs( u.pos() );

            //Display saved zones
            for( auto &i : zones ) {
                if( iNum >= start_index &&
                    iNum < start_index + ( ( max_rows > zone_cnt ) ? zone_cnt : max_rows ) ) {
                    const auto &zone = i.get();

                    nc_color colorLine = ( zone.get_enabled() ) ? c_white : c_light_gray;

                    if( iNum == active_index ) {
                        mvwprintz( w_zones, iNum - start_index, 0, c_yellow, "%s", ">>" );
                        colorLine = ( zone.get_enabled() ) ? c_light_green : c_green;
                    }

                    //Draw Zone name
                    mvwprintz( w_zones, iNum - start_index, 3, colorLine,
                               zone.get_name() );

                    //Draw Type name
                    mvwprintz( w_zones, iNum - start_index, 20, colorLine,
                               mgr.get_name_from_type( zone.get_type() ) );

                    tripoint center = zone.get_center_point();

                    //Draw direction + distance
                    mvwprintz( w_zones, iNum - start_index, 32, colorLine, "%*d %s",
                               5, static_cast<int>( trig_dist( player_absolute_pos, center ) ),
                               direction_name_short( direction_from( player_absolute_pos, center ) ).c_str() );

                    //Draw Vehicle Indicator
                    mvwprintz( w_zones, iNum - start_index, 41, colorLine,
                               zone.get_is_vehicle() ? "*" : "" );
                }
                iNum++;
            }

            // Display zone options
            zones_manager_options();
        }

        if( zone_cnt > 0 ) {
            const auto &zone = zones[active_index].get();

            blink = !blink;

            tripoint start = m.getlocal( zone.get_start_point() );
            tripoint end = m.getlocal( zone.get_end_point() );

            if( blink ) {
                //draw marked area
                tripoint offset = tripoint( offset_x, offset_y, 0 ); //ASCII
#if defined(TILES)
                if( use_tiles ) {
                    offset = tripoint_zero; //TILES
                } else {
                    offset = tripoint( -offset_x, -offset_y, 0 ); //SDL
                }
#endif

                draw_zones( start, end, offset );
            } else {
                //clear marked area
#if defined(TILES)
                if( !use_tiles ) {
#endif
                    for( int iY = start.y; iY <= end.y; ++iY ) {
                        for( int iX = start.x; iX <= end.x; ++iX ) {
                            if( u.sees( tripoint( iX, iY, u.posz() ) ) ) {
                                m.drawsq( w_terrain, u,
                                          tripoint( iX, iY, u.posz() + u.view_offset.z ),
                                          false,
                                          false,
                                          u.pos() + u.view_offset + sidebar_offset );
                            } else {
                                if( u.has_effect( effect_boomered ) ) {
                                    mvwputch( w_terrain, iY - offset_y, iX - offset_x, c_magenta, '#' );

                                } else {
                                    mvwputch( w_terrain, iY - offset_y, iX - offset_x, c_black, ' ' );
                                }
                            }
                        }
                    }
#if defined(TILES)
                }
#endif
            }

            ctxt.set_timeout( BLINK_SPEED );
        } else {
            ctxt.reset_timeout();
        }

        wrefresh( w_terrain );
        zones_manager_draw_borders( w_zones_border, w_zones_info_border, zone_ui_height, width );
        zones_manager_shortcuts( w_zones_info );
        redraw_info = true;
        draw_panels();
        wrefresh( w_zones );
        wrefresh( w_zones_border );

        //Wait for input
        action = ctxt.handle_input();
    } while( action != "QUIT" );
    zones_manager_open = false;
    ctxt.reset_timeout();

    if( stuff_changed ) {
        auto &zones = zone_manager::get_manager();
        if( query_yn( _( "Save changes?" ) ) ) {
            zones.save_zones();
        } else {
            zones.load_zones();
        }

        zones.cache_data();
    }

    u.view_offset = stored_view_offset;
    pixel_minimap_option = stored_pm_opt;

    refresh_all();
}

void game::pre_print_all_tile_info( const tripoint &lp, const catacurses::window &w_info,
                                    int &first_line, const int last_line,
                                    const visibility_variables &cache )
{
    // get global area info according to look_around caret position
    const oter_id &cur_ter_m = overmap_buffer.ter( ms_to_omt_copy( g->m.getabs( lp ) ) );
    // we only need the area name and then pass it to print_all_tile_info() function below
    const std::string area_name = cur_ter_m->get_name();
    print_all_tile_info( lp, w_info, area_name, 1, first_line, last_line, !is_draw_tiles_mode(),
                         cache );
}

cata::optional<tripoint> game::look_around()
{
    tripoint center = u.pos() + u.view_offset;
    look_around_result result = look_around( catacurses::window(), center, center, false, false,
                                false );
    return result.position;
}

look_around_result game::look_around( catacurses::window w_info, tripoint &center,
                                      const tripoint &start_point, bool has_first_point, bool select_zone, bool peeking )
{
    bVMonsterLookFire = false;
    // TODO: Make this `true`
    const bool allow_zlev_move = m.has_zlevels() &&
                                 ( debug_mode || fov_3d || u.has_trait( trait_id( "DEBUG_NIGHTVISION" ) ) );

    temp_exit_fullscreen();

    const int offset_x = ( u.posx() + u.view_offset.x ) - getmaxx( w_terrain ) / 2;
    const int offset_y = ( u.posy() + u.view_offset.y ) - getmaxy( w_terrain ) / 2;

    tripoint lp = start_point; // cursor
    int &lx = lp.x;
    int &ly = lp.y;
    int &lz = lp.z;

    draw_ter( center );
    wrefresh( w_terrain );
    draw_panels();

    int soffset = get_option<int>( "MOVE_VIEW_OFFSET" );
    bool fast_scroll = false;

    bool bNewWindow = false;
    if( !w_info ) {
        int la_y = 0;
        int la_x = TERMX - 32;
        int la_h = 16;
        int la_w = 32;
        w_info = catacurses::newwin( la_h, la_w, la_y, la_x );
        bNewWindow = true;
    }

    dbg( D_PEDANTIC_INFO ) << ": calling handle_input()";

    std::string action;
    input_context ctxt( "LOOK" );
    ctxt.set_iso( true );
    ctxt.register_directions();
    ctxt.register_action( "COORDINATE" );
    ctxt.register_action( "LEVEL_UP" );
    ctxt.register_action( "LEVEL_DOWN" );
    ctxt.register_action( "TOGGLE_FAST_SCROLL" );
    ctxt.register_action( "EXTENDED_DESCRIPTION" );
    ctxt.register_action( "SELECT" );
    if( peeking ) {
        ctxt.register_action( "throw_blind" );
    }
    if( !select_zone ) {
        ctxt.register_action( "TRAVEL_TO" );
        ctxt.register_action( "LIST_ITEMS" );
    }
    ctxt.register_action( "MOUSE_MOVE" );
    ctxt.register_action( "CENTER" );

    ctxt.register_action( "debug_scent" );
    ctxt.register_action( "CONFIRM" );
    ctxt.register_action( "QUIT" );
    ctxt.register_action( "HELP_KEYBINDINGS" );
    ctxt.register_action( "zoom_out" );
    ctxt.register_action( "zoom_in" );

    const int old_levz = get_levz();

    m.update_visibility_cache( old_levz );
    const visibility_variables &cache = g->m.get_visibility_variables_cache();

    bool blink = true;
    bool action_unprocessed = false;
    bool redraw = true;
    look_around_result result;
    do {
        if( redraw ) {
            if( bNewWindow ) {
                werase( w_info );
                draw_border( w_info );

                static const char *title_prefix = "< ";
                static const char *title = _( "Look Around" );
                static const char *title_suffix = " >";
                static const std::string full_title = string_format( "%s%s%s", title_prefix, title, title_suffix );
                const int start_pos = center_text_pos( full_title.c_str(), 0, getmaxx( w_info ) - 1 );
                mvwprintz( w_info, 0, start_pos, c_white, title_prefix );
                wprintz( w_info, c_green, title );
                wprintz( w_info, c_white, title_suffix );

                int first_line = 1;
                const int last_line = getmaxy( w_info ) - 2;
                pre_print_all_tile_info( lp, w_info, first_line, last_line, cache );
                if( fast_scroll ) {
                    //~ "Fast Scroll" mark below the top right corner of the info window
                    right_print( w_info, 1, 0, c_light_green, _( "F" ) );
                }
            }

            draw_ter( center, true );

            if( select_zone && has_first_point ) {
                if( blink ) {
                    const int dx = start_point.x - offset_x + u.posx() - lx;
                    const int dy = start_point.y - offset_y + u.posy() - ly;

                    const tripoint start = tripoint( std::min( dx, POSX ), std::min( dy, POSY ), lz );
                    const tripoint end = tripoint( std::max( dx, POSX ), std::max( dy, POSY ), lz );

                    tripoint offset = tripoint_zero; //ASCII/SDL
#if defined(TILES)
                    if( use_tiles ) {
                        offset = tripoint( offset_x + lx - u.posx(), offset_y + ly - u.posy(), 0 ); //TILES
                    }
#endif
                    draw_zones( start, end, offset );
                }

                //Draw first point
                g->draw_cursor( start_point );
            }

            //Draw select cursor
            g->draw_cursor( lp );

            // redraw order: terrain, panels, look_around panel
            wrefresh( w_terrain );
            wrefresh( w_info );

        }

        if( select_zone && has_first_point ) {
            ctxt.set_timeout( BLINK_SPEED );
        }

        redraw = true;
        //Wait for input
        if( action_unprocessed ) {
            // There was an action unprocessed after the mouse event consumption loop, process it now
            action_unprocessed = false;
        } else {
            action = ctxt.handle_input();
        }
        if( action == "LIST_ITEMS" ) {
            list_items_monsters();
        } else if( action == "TOGGLE_FAST_SCROLL" ) {
            fast_scroll = !fast_scroll;
        } else if( action == "LEVEL_UP" || action == "LEVEL_DOWN" ) {
            if( !allow_zlev_move ) {
                continue;
            }

            const int dz = ( action == "LEVEL_UP" ? 1 : -1 );
            lz = clamp( lz + dz, -OVERMAP_DEPTH, OVERMAP_HEIGHT );
            center.z = clamp( center.z + dz, -OVERMAP_DEPTH, OVERMAP_HEIGHT );

            add_msg( m_debug, "levx: %d, levy: %d, levz :%d", get_levx(), get_levy(), center.z );
            u.view_offset.z = center.z - u.posz();
            refresh_all();
            if( select_zone && has_first_point ) { // is blinking
                blink = true; // Always draw blink symbols when moving cursor
            }
        } else if( action == "TRAVEL_TO" ) {
            if( !u.sees( lp ) ) {
                add_msg( _( "You can't see that destination." ) );
                continue;
            }

            auto route = m.route( u.pos(), lp, u.get_pathfinding_settings(), u.get_path_avoid() );
            if( route.size() > 1 ) {
                route.pop_back();
                u.set_destination( route );
            } else {
                add_msg( m_info, _( "You can't travel there." ) );
                continue;
            }
        } else if( action == "debug_scent" ) {
            if( !MAP_SHARING::isCompetitive() || MAP_SHARING::isDebugger() ) {
                display_scent();
            }
        } else if( action == "EXTENDED_DESCRIPTION" ) {
            extended_description( lp );
        } else if( action == "CENTER" ) {
            center = u.pos();
            lp = u.pos();
        } else if( action == "MOUSE_MOVE" ) {
            const tripoint old_lp = lp;
            const tripoint old_center = center;
            // Maximum mouse events before a forced graphics update
            int max_consume = 10;
            do {
                const cata::optional<tripoint> mouse_pos = ctxt.get_coordinates( w_terrain );
                if( mouse_pos ) {
                    lx = mouse_pos->x;
                    ly = mouse_pos->y;
                }
#if (defined TILES || defined _WIN32 || defined WINDOWS)
                // Below we implement mouse panning. In order to make
                // it less jerky we rate limit it by only allowing a
                // panning move during the first iteration of this
                // mouse move event consumption loop.
                if( max_consume == 10 ) {
                    const input_event event = ctxt.get_raw_input();
                    const int threshold_x = projected_window_width() / 20;
                    const int threshold_y = projected_window_height() / 20;
                    const int panning_speed = std::max( DEFAULT_TILESET_ZOOM / tileset_zoom, 1 );
                    if( event.mouse_x <= threshold_x ) {
                        center.x -= panning_speed;
                    } else if( event.mouse_x >= projected_window_width() - threshold_x ) {
                        center.x += panning_speed;
                    }
                    if( event.mouse_y <= threshold_y ) {
                        center.y -= panning_speed;
                    } else if( event.mouse_y >= projected_window_height() - threshold_y ) {
                        center.y += panning_speed;
                    }
                }
#endif
                if( --max_consume == 0 ) {
                    break;
                }
                // Consume all consecutive mouse movements. This lowers CPU consumption
                // by graphics updates when user moves the mouse continuously.
                action = ctxt.handle_input( 10 );
            } while( action == "MOUSE_MOVE" );
            if( action != "MOUSE_MOVE" && action != "TIMEOUT" ) {
                // The last event is not a mouse event or timeout, it needs to be processed in the next loop.
                action_unprocessed = true;
            }
            lx = clamp( lx, 0, MAPSIZE_X );
            ly = clamp( ly, 0, MAPSIZE_Y );
            if( select_zone && has_first_point ) { // is blinking
                if( blink && lp == old_lp ) { // blink symbols drawn (blink == true) and cursor not changed
                    redraw = false; // no need to redraw, so don't redraw to save CPU
                } else {
                    blink = true; // Always draw blink symbols when moving cursor
                }
            } else if( lp == old_lp && center == old_center ) { // not blinking and cursor not changed
                redraw = false; // no need to redraw, so don't redraw to save CPU
            }
        } else if( cata::optional<tripoint> vec = ctxt.get_direction( action ) ) {
            if( fast_scroll ) {
                vec->x *= soffset;
                vec->y *= soffset;
            }

            lx = lx + vec->x;
            ly = ly + vec->y;
            center.x = center.x + vec->x;
            center.y = center.y + vec->y;
            if( select_zone && has_first_point ) { // is blinking
                blink = true; // Always draw blink symbols when moving cursor
            }
        } else if( action == "TIMEOUT" ) {
            blink = !blink;
        } else if( action == "throw_blind" ) {
            result.peek_action = PA_BLIND_THROW;
        } else if( action == "zoom_in" ) {
            center.x = lp.x;
            center.y = lp.y;
            zoom_in();
        } else if( action == "zoom_out" ) {
            center.x = lp.x;
            center.y = lp.y;
            zoom_out();
        }
    } while( action != "QUIT" && action != "CONFIRM" && action != "SELECT" && action != "TRAVEL_TO" &&
             action != "throw_blind" );

    if( m.has_zlevels() && center.z != old_levz ) {
        m.build_map_cache( old_levz );
        u.view_offset.z = 0;
    }

    ctxt.reset_timeout();

    if( bNewWindow ) {
        w_info = catacurses::window();
    }
    reenter_fullscreen();
    bVMonsterLookFire = true;

    if( action == "CONFIRM" || action == "SELECT" ) {
        result.position = lp;
    }

    return result;
}

std::vector<map_item_stack> game::find_nearby_items( int iRadius )
{
    std::map<std::string, map_item_stack> temp_items;
    std::vector<map_item_stack> ret;
    std::vector<std::string> item_order;

    if( u.is_blind() ) {
        return ret;
    }

    std::vector<tripoint> points = closest_tripoints_first( iRadius, u.pos() );

    for( auto &points_p_it : points ) {
        if( points_p_it.y >= u.posy() - iRadius && points_p_it.y <= u.posy() + iRadius &&
            u.sees( points_p_it ) &&
            m.sees_some_items( points_p_it, u ) ) {

            for( auto &elem : m.i_at( points_p_it ) ) {
                const std::string name = elem.tname();
                const tripoint relative_pos = points_p_it - u.pos();

                if( std::find( item_order.begin(), item_order.end(), name ) == item_order.end() ) {
                    item_order.push_back( name );
                    temp_items[name] = map_item_stack( &elem, relative_pos );
                } else {
                    temp_items[name].add_at_pos( &elem, relative_pos );
                }
            }
        }
    }

    for( auto &elem : item_order ) {
        ret.push_back( temp_items[elem] );
    }

    return ret;
}

void game::draw_trail_to_square( const tripoint &t, bool bDrawX )
{
    //Reset terrain
    draw_ter();

    std::vector<tripoint> pts;
    tripoint center = u.pos() + u.view_offset + sidebar_offset;
    if( t != tripoint_zero ) {
        //Draw trail
        pts = line_to( u.pos(), u.pos() + t, 0, 0 );
    } else {
        //Draw point
        pts.push_back( u.pos() );
    }

    draw_line( u.pos() + t, center, pts );
    if( bDrawX ) {
        char sym = 'X';
        if( t.z > 0 ) {
            sym = '^';
        } else if( t.z < 0 ) {
            sym = 'v';
        }
        if( pts.empty() ) {
            mvwputch( w_terrain, POSY - sidebar_offset.y, POSX - sidebar_offset.x, c_white, sym );
        } else {
            mvwputch( w_terrain, POSY + ( pts[pts.size() - 1].y - ( u.posy() + u.view_offset.y ) -
                                          sidebar_offset.y ),
                      POSX + ( pts[pts.size() - 1].x - ( u.posx() + u.view_offset.x ) - sidebar_offset.x ),
                      c_white, sym );
        }
    }

    wrefresh( w_terrain );
}

void centerlistview( const tripoint &active_item_position )
{
    player &u = g->u;
    if( get_option<std::string>( "SHIFT_LIST_ITEM_VIEW" ) != "false" ) {
        u.view_offset.z = active_item_position.z;
        int xpos = POSX + active_item_position.x;
        int ypos = POSY + active_item_position.y;
        if( get_option<std::string>( "SHIFT_LIST_ITEM_VIEW" ) == "centered" ) {
            int xOffset = TERRAIN_WINDOW_WIDTH / 2;
            int yOffset = TERRAIN_WINDOW_HEIGHT / 2;
            if( xpos < 0 ) {
                u.view_offset.x = xpos - xOffset;
            } else {
                u.view_offset.x = xpos - ( TERRAIN_WINDOW_WIDTH - 1 ) + xOffset;
            }

            if( ypos < 0 ) {
                u.view_offset.y = ypos - yOffset;
            } else {
                u.view_offset.y = ypos - ( TERRAIN_WINDOW_HEIGHT - 1 ) + yOffset;
            }
        } else {
            if( xpos < 0 ) {
                u.view_offset.x = xpos;
                // magic number is because terrain window is drawn underneath the sidebar
            } else if( xpos >= TERRAIN_WINDOW_WIDTH - 11 ) {
                u.view_offset.x = xpos - 48;
            } else {
                u.view_offset.x = 0;
            }

            if( ypos < 0 ) {
                u.view_offset.y = ypos;
            } else if( ypos >= TERRAIN_WINDOW_HEIGHT ) {
                u.view_offset.y = ypos - ( TERRAIN_WINDOW_HEIGHT - 1 );
            } else {
                u.view_offset.y = 0;
            }
        }
    }

}

#define MAXIMUM_ZOOM_LEVEL 4
void game::zoom_out()
{
#if defined(TILES)
    if( tileset_zoom > MAXIMUM_ZOOM_LEVEL ) {
        tileset_zoom = tileset_zoom / 2;
    } else {
        tileset_zoom = 64;
    }
    rescale_tileset( tileset_zoom );
#endif
}

void game::zoom_in()
{
#if defined(TILES)
    if( tileset_zoom == 64 ) {
        tileset_zoom = MAXIMUM_ZOOM_LEVEL;
    } else {
        tileset_zoom = tileset_zoom * 2;
    }
    rescale_tileset( tileset_zoom );
#endif
}

void game::reset_zoom()
{
<<<<<<< HEAD
#if defined(TILES)
    tileset_zoom = 16;
=======
#ifdef TILES
    tileset_zoom = DEFAULT_TILESET_ZOOM;
>>>>>>> 7e1a5c01
    rescale_tileset( tileset_zoom );
#endif // TILES
}

int game::get_moves_since_last_save() const
{
    return moves_since_last_save;
}

int game::get_user_action_counter() const
{
    return user_action_counter;
}

//helper method so we can keep list_items shorter
void game::reset_item_list_state( const catacurses::window &window, int height, bool bRadiusSort )
{
    const int width = 44;
    for( int i = 1; i < TERMX; i++ ) {
        if( i < width ) {
            mvwputch( window, 0, i, c_light_gray, LINE_OXOX ); // -
            mvwputch( window, TERMY - height - 1 - VIEW_OFFSET_Y * 2, i, c_light_gray, LINE_OXOX ); // -
        }

        if( i < TERMY - height - VIEW_OFFSET_Y * 2 ) {
            mvwputch( window, i, 0, c_light_gray, LINE_XOXO ); // |
            mvwputch( window, i, width - 1, c_light_gray, LINE_XOXO ); // |
        }
    }

    mvwputch( window, 0, 0, c_light_gray, LINE_OXXO ); // |^
    mvwputch( window, 0, width - 1, c_light_gray, LINE_OOXX ); // ^|

    mvwputch( window, TERMY - height - 1 - VIEW_OFFSET_Y * 2, 0, c_light_gray, LINE_XXXO ); // |-
    mvwputch( window, TERMY - height - 1 - VIEW_OFFSET_Y * 2, width - 1, c_light_gray,
              LINE_XOXX ); // -|

    mvwprintz( window, 0, 2, c_light_green, "<Tab> " );
    wprintz( window, c_white, _( "Items" ) );

    std::string sSort;
    if( bRadiusSort ) {
        //~ Sort type: distance.
        sSort = _( "<s>ort: dist" );
    } else {
        //~ Sort type: category.
        sSort = _( "<s>ort: cat" );
    }

    int letters = utf8_width( sSort );

    shortcut_print( window, 0, getmaxx( window ) - letters, c_white, c_light_green, sSort );

    std::vector<std::string> tokens;
    if( !sFilter.empty() ) {
        tokens.emplace_back( _( "<R>eset" ) );
    }

    tokens.emplace_back( _( "<E>xamine" ) );
    tokens.emplace_back( _( "<C>ompare" ) );
    tokens.emplace_back( _( "<F>ilter" ) );
    tokens.emplace_back( _( "<+/->Priority" ) );

    int gaps = tokens.size() + 1;
    letters = 0;
    int n = tokens.size();
    for( int i = 0; i < n; i++ ) {
        letters += utf8_width( tokens[i] ) - 2; //length ignores < >
    }

    int usedwidth = letters;
    const int gap_spaces = ( width - usedwidth ) / gaps;
    usedwidth += gap_spaces * gaps;
    int xpos = gap_spaces + ( width - usedwidth ) / 2;
    const int ypos = TERMY - height - 1 - VIEW_OFFSET_Y * 2;

    for( int i = 0; i < n; i++ ) {
        xpos += shortcut_print( window, ypos, xpos, c_white, c_light_green, tokens[i] ) + gap_spaces;
    }

    refresh_all();
}

void game::list_items_monsters()
{
    std::vector<Creature *> mons = u.get_visible_creatures( DAYLIGHT_LEVEL );
    ///\EFFECT_PER increases range of interacting with items on the ground from a list
    const std::vector<map_item_stack> items = find_nearby_items( 2 * u.per_cur + 12 );

    if( mons.empty() && items.empty() ) {
        add_msg( m_info, _( "You don't see any items or monsters around you!" ) );
        return;
    }

    std::sort( mons.begin(), mons.end(), [&]( const Creature * lhs, const Creature * rhs ) {
        const auto att_lhs = lhs->attitude_to( u );
        const auto att_rhs = rhs->attitude_to( u );

        return att_lhs < att_rhs || ( att_lhs == att_rhs
                                      && rl_dist( u.pos(), lhs->pos() ) < rl_dist( u.pos(), rhs->pos() ) );
    } );

    // If the current list is empty, switch to the non-empty list
    if( uistate.vmenu_show_items ) {
        if( items.empty() ) {
            uistate.vmenu_show_items = false;
        }
    } else if( mons.empty() ) {
        uistate.vmenu_show_items = true;
    }

    temp_exit_fullscreen();
    game::vmenu_ret ret;
    while( true ) {
        ret = uistate.vmenu_show_items ? list_items( items ) : list_monsters( mons );
        if( ret == game::vmenu_ret::CHANGE_TAB ) {
            uistate.vmenu_show_items = !uistate.vmenu_show_items;
        } else {
            break;
        }
    }

    refresh_all();
    if( ret == game::vmenu_ret::FIRE ) {
        plfire( u.weapon );
    }
    reenter_fullscreen();
}

game::vmenu_ret game::list_items( const std::vector<map_item_stack> &item_list )
{
    int iInfoHeight = std::min( 25, TERMY / 2 );
    const int width = 44;
    const int offsetX = TERMX - VIEW_OFFSET_X - width;

    catacurses::window w_items = catacurses::newwin( TERMY - 2 - iInfoHeight - VIEW_OFFSET_Y * 2,
                                 width - 2, VIEW_OFFSET_Y + 1, offsetX + 1 );
    catacurses::window w_items_border = catacurses::newwin( TERMY - iInfoHeight - VIEW_OFFSET_Y * 2,
                                        width, VIEW_OFFSET_Y, offsetX );
    catacurses::window w_item_info = catacurses::newwin( iInfoHeight, width,
                                     TERMY - iInfoHeight - VIEW_OFFSET_Y, offsetX );

    // use previously selected sorting method
    bool sort_radius = uistate.list_item_sort != 2;
    bool addcategory = !sort_radius;

    // reload filter/priority settings on the first invocation, if they were active
    if( !uistate.list_item_init ) {
        if( uistate.list_item_filter_active ) {
            sFilter = uistate.list_item_filter;
        }
        if( uistate.list_item_downvote_active ) {
            list_item_downvote = uistate.list_item_downvote;
        }
        if( uistate.list_item_priority_active ) {
            list_item_upvote = uistate.list_item_priority;
        }
        uistate.list_item_init = true;
    }

    std::vector<map_item_stack> ground_items = item_list;
    //this stores only those items that match our filter
    std::vector<map_item_stack> filtered_items =
        !sFilter.empty() ? filter_item_stacks( ground_items, sFilter ) : ground_items;
    int highPEnd = list_filter_high_priority( filtered_items, list_item_upvote );
    int lowPStart = list_filter_low_priority( filtered_items, highPEnd, list_item_downvote );
    int iItemNum = ground_items.size();

    const tripoint stored_view_offset = u.view_offset;

    u.view_offset = tripoint_zero;

    int iActive = 0; // Item index that we're looking at
    const int iMaxRows = TERMY - iInfoHeight - 2 - VIEW_OFFSET_Y * 2;
    int iStartPos = 0;
    tripoint active_pos;
    cata::optional<tripoint> iLastActive;
    bool reset = true;
    bool refilter = true;
    int page_num = 0;
    int iCatSortNum = 0;
    int iScrollPos = 0;
    map_item_stack *activeItem = nullptr;
    std::map<int, std::string> mSortCategory;

    std::string action;
    input_context ctxt( "LIST_ITEMS" );
    ctxt.register_action( "UP", _( "Move cursor up" ) );
    ctxt.register_action( "DOWN", _( "Move cursor down" ) );
    ctxt.register_action( "LEFT", _( "Previous item" ) );
    ctxt.register_action( "RIGHT", _( "Next item" ) );
    ctxt.register_action( "PAGE_DOWN" );
    ctxt.register_action( "PAGE_UP" );
    ctxt.register_action( "NEXT_TAB" );
    ctxt.register_action( "PREV_TAB" );
    ctxt.register_action( "HELP_KEYBINDINGS" );
    ctxt.register_action( "QUIT" );
    ctxt.register_action( "FILTER" );
    ctxt.register_action( "RESET_FILTER" );
    ctxt.register_action( "EXAMINE" );
    ctxt.register_action( "COMPARE" );
    ctxt.register_action( "PRIORITY_INCREASE" );
    ctxt.register_action( "PRIORITY_DECREASE" );
    ctxt.register_action( "SORT" );
    ctxt.register_action( "TRAVEL_TO" );

    do {
        if( action == "COMPARE" ) {
            game_menus::inv::compare( u, active_pos );
            reset = true;
            refresh_all();
        } else if( action == "FILTER" ) {
            draw_item_filter_rules( w_item_info, 0, iInfoHeight - 1, item_filter_type::FILTER );
            string_input_popup()
            .title( _( "Filter:" ) )
            .width( 55 )
            .description( _( "UP: history, CTRL-U: clear line, ESC: abort, ENTER: save" ) )
            .identifier( "item_filter" )
            .max_length( 256 )
            .edit( sFilter );
            reset = true;
            refilter = true;
            addcategory = !sort_radius;
            uistate.list_item_filter_active = !sFilter.empty();
        } else if( action == "RESET_FILTER" ) {
            sFilter.clear();
            filtered_items = ground_items;
            iLastActive.reset();
            reset = true;
            refilter = true;
            uistate.list_item_filter_active = false;
            addcategory = !sort_radius;
        } else if( action == "EXAMINE" && !filtered_items.empty() ) {
            std::vector<iteminfo> vThisItem;
            std::vector<iteminfo> vDummy;
            int dummy = 0; // draw_item_info needs an int &
            activeItem->example->info( true, vThisItem );
            draw_item_info( 0, width - 5, 0, TERMY - VIEW_OFFSET_Y * 2,
                            activeItem->example->tname(), activeItem->example->type_name(), vThisItem, vDummy, dummy,
                            false, false, true );
            // wait until the user presses a key to wipe the screen
            iLastActive.reset();
            reset = true;
        } else if( action == "PRIORITY_INCREASE" ) {
            draw_item_filter_rules( w_item_info, 0, iInfoHeight - 1, item_filter_type::HIGH_PRIORITY );
            list_item_upvote = string_input_popup()
                               .title( _( "High Priority:" ) )
                               .width( 55 )
                               .text( list_item_upvote )
                               .description( _( "UP: history, CTRL-U clear line, ESC: abort, ENTER: save" ) )
                               .identifier( "list_item_priority" )
                               .max_length( 256 )
                               .query_string();
            refilter = true;
            reset = true;
            addcategory = !sort_radius;
            uistate.list_item_priority_active = !list_item_upvote.empty();
        } else if( action == "PRIORITY_DECREASE" ) {
            draw_item_filter_rules( w_item_info, 0, iInfoHeight - 1, item_filter_type::LOW_PRIORITY );
            list_item_downvote = string_input_popup()
                                 .title( _( "Low Priority:" ) )
                                 .width( 55 )
                                 .text( list_item_downvote )
                                 .description( _( "UP: history, CTRL-U clear line, ESC: abort, ENTER: save" ) )
                                 .identifier( "list_item_downvote" )
                                 .max_length( 256 )
                                 .query_string();
            refilter = true;
            reset = true;
            addcategory = !sort_radius;
            uistate.list_item_downvote_active = !list_item_downvote.empty();
        } else if( action == "SORT" ) {
            if( sort_radius ) {
                sort_radius = false;
                addcategory = true;
                uistate.list_item_sort = 2; // list is sorted by category
            } else {
                sort_radius = true;
                uistate.list_item_sort = 1; // list is sorted by distance
            }
            highPEnd = -1;
            lowPStart = -1;
            iCatSortNum = 0;

            mSortCategory.clear();
            refilter = true;
            reset = true;
        } else if( action == "TRAVEL_TO" ) {
            if( !u.sees( u.pos() + active_pos ) ) {
                add_msg( _( "You can't see that destination." ) );
            }
            auto route = m.route( u.pos(), u.pos() + active_pos, u.get_pathfinding_settings(),
                                  u.get_path_avoid() );
            if( route.size() > 1 ) {
                route.pop_back();
                u.set_destination( route );
                break;
            } else {
                add_msg( m_info, _( "You can't travel there." ) );
            }
        }
        if( uistate.list_item_sort == 1 ) {
            ground_items = item_list;
        } else if( uistate.list_item_sort == 2 ) {
            std::sort( ground_items.begin(), ground_items.end(), map_item_stack::map_item_stack_sort );
        }

        if( refilter ) {
            refilter = false;
            filtered_items = filter_item_stacks( ground_items, sFilter );
            highPEnd = list_filter_high_priority( filtered_items, list_item_upvote );
            lowPStart = list_filter_low_priority( filtered_items, highPEnd, list_item_downvote );
            iActive = 0;
            page_num = 0;
            iLastActive.reset();
            iItemNum = filtered_items.size();
        }

        if( addcategory ) {
            addcategory = false;
            iCatSortNum = 0;
            mSortCategory.clear();
            if( highPEnd > 0 ) {
                mSortCategory[0] = _( "HIGH PRIORITY" );
                iCatSortNum++;
            }
            std::string last_cat_name;
            for( int i = std::max( 0, highPEnd );
                 i < std::min( lowPStart, static_cast<int>( filtered_items.size() ) ); i++ ) {
                const std::string &cat_name = filtered_items[i].example->get_category().name();
                if( cat_name != last_cat_name ) {
                    mSortCategory[i + iCatSortNum++] = cat_name;
                    last_cat_name = cat_name;
                }
            }
            if( lowPStart < static_cast<int>( filtered_items.size() ) ) {
                mSortCategory[lowPStart + iCatSortNum++] = _( "LOW PRIORITY" );
            }
            if( !mSortCategory[0].empty() ) {
                iActive++;
            }
            iItemNum = static_cast<int>( filtered_items.size() ) + iCatSortNum;
        }

        if( reset ) {
            reset_item_list_state( w_items_border, iInfoHeight, sort_radius );
            reset = false;
            iScrollPos = 0;
        }

        if( action == "HELP_KEYBINDINGS" ) {
            game::draw_ter();
            wrefresh( w_terrain );
            draw_panels();
        } else if( action == "UP" ) {
            do {
                iActive--;

            } while( !mSortCategory[iActive].empty() );
            iScrollPos = 0;
            page_num = 0;
            if( iActive < 0 ) {
                iActive = iItemNum - 1;
            }
        } else if( action == "DOWN" ) {
            do {
                iActive++;

            } while( !mSortCategory[iActive].empty() );
            iScrollPos = 0;
            page_num = 0;
            if( iActive >= iItemNum ) {
                iActive = mSortCategory[0].empty() ? 0 : 1;
            }
        } else if( action == "RIGHT" ) {
            if( !filtered_items.empty() && ++page_num >= static_cast<int>( activeItem->vIG.size() ) ) {
                page_num = activeItem->vIG.size() - 1;
            }
        } else if( action == "LEFT" ) {
            page_num = std::max( 0, page_num - 1 );
        } else if( action == "PAGE_UP" ) {
            iScrollPos--;
            reset = true;
        } else if( action == "PAGE_DOWN" ) {
            iScrollPos++;
            reset = true;
        } else if( action == "NEXT_TAB" || action == "PREV_TAB" ) {
            u.view_offset = stored_view_offset;
            return game::vmenu_ret::CHANGE_TAB;
        }

        if( ground_items.empty() ) {
            reset_item_list_state( w_items_border, iInfoHeight, sort_radius );
            wrefresh( w_items_border );
            mvwprintz( w_items, 10, 2, c_white, _( "You don't see any items around you!" ) );
        } else {
            werase( w_items );
            calcStartPos( iStartPos, iActive, iMaxRows, iItemNum );
            int iNum = 0;
            active_pos = tripoint_zero;
            bool high = false;
            bool low = false;
            int index = 0;
            int iCatSortOffset = 0;

            for( int i = 0; i < iStartPos; i++ ) {
                if( !mSortCategory[i].empty() ) {
                    iNum++;
                }
            }
            for( auto iter = filtered_items.begin(); iter != filtered_items.end(); ++index ) {
                if( highPEnd > 0 && index < highPEnd + iCatSortOffset ) {
                    high = true;
                    low = false;
                } else if( index >= lowPStart + iCatSortOffset ) {
                    high = false;
                    low = true;
                } else {
                    high = false;
                    low = false;
                }

                if( iNum >= iStartPos && iNum < iStartPos + ( iMaxRows > iItemNum ? iItemNum : iMaxRows ) ) {
                    int iThisPage = 0;
                    if( !mSortCategory[iNum].empty() ) {
                        iCatSortOffset++;
                        mvwprintz( w_items, iNum - iStartPos, 1, c_magenta, mSortCategory[iNum] );
                    } else {
                        if( iNum == iActive ) {
                            iThisPage = page_num;
                            active_pos = iter->vIG[iThisPage].pos;
                            activeItem = &( *iter );
                        }
                        std::stringstream sText;
                        if( iter->vIG.size() > 1 ) {
                            sText << "[" << iThisPage + 1 << "/" << iter->vIG.size() << "] (" << iter->totalcount << ") ";
                        }
                        sText << iter->example->tname();
                        if( iter->vIG[iThisPage].count > 1 ) {
                            sText << " [" << iter->vIG[iThisPage].count << "]";
                        }

                        nc_color col = c_light_green;
                        if( iNum != iActive ) {
                            if( high ) {
                                col = c_yellow;
                            } else if( low ) {
                                col = c_red;
                            } else {
                                col = iter->example->color_in_inventory();
                            }
                        }
                        trim_and_print( w_items, iNum - iStartPos, 1, width - 9, col, sText.str() );
                        const int numw = iItemNum > 9 ? 2 : 1;
                        const int x = iter->vIG[iThisPage].pos.x;
                        const int y = iter->vIG[iThisPage].pos.y;
                        mvwprintz( w_items, iNum - iStartPos, width - 6 - numw,
                                   iNum == iActive ? c_light_green : c_light_gray,
                                   "%*d %s", numw, rl_dist( 0, 0, x, y ),
                                   direction_name_short( direction_from( 0, 0, x, y ) ).c_str() );
                        ++iter;
                    }
                } else {
                    ++iter;
                }
                iNum++;
            }
            iNum = 0;
            for( int i = 0; i < iActive; i++ ) {
                if( !mSortCategory[i].empty() ) {
                    iNum++;
                }
            }
            mvwprintz( w_items_border, 0, ( width - 9 ) / 2 + ( iItemNum > 9 ? 0 : 1 ),
                       c_light_green, " %*d", iItemNum > 9 ? 2 : 1, iItemNum > 0 ? iActive - iNum + 1 : 0 );
            wprintz( w_items_border, c_white, " / %*d ", iItemNum > 9 ? 2 : 1, iItemNum - iCatSortNum );
            werase( w_item_info );

            if( iItemNum > 0 ) {
                std::vector<iteminfo> vThisItem;
                std::vector<iteminfo> vDummy;
                activeItem->example->info( true, vThisItem );
                draw_item_info( w_item_info, "", "", vThisItem, vDummy, iScrollPos, true, true );

                iLastActive.emplace( active_pos );
                centerlistview( active_pos );
                draw_trail_to_square( active_pos, true );
            }
            draw_scrollbar( w_items_border, iActive, iMaxRows, iItemNum, 1 );
            wrefresh( w_items_border );
        }

        const bool bDrawLeft = ground_items.empty() || filtered_items.empty();

        draw_custom_border( w_item_info, bDrawLeft, true, false, true, LINE_XOXO, LINE_XOXO, true, true );
        reset = true;
        wrefresh( w_items );
        wrefresh( w_item_info );
        catacurses::refresh();
        action = ctxt.handle_input();
    } while( action != "QUIT" );

    u.view_offset = stored_view_offset;
    return game::vmenu_ret::QUIT;
}

game::vmenu_ret game::list_monsters( const std::vector<Creature *> &monster_list )
{
    int iInfoHeight = 14;
    const int width = 45;
    const int offsetX = TERMX - VIEW_OFFSET_X - width; //VIEW_OFFSET_X;
    catacurses::window w_monsters = catacurses::newwin( TERMY - iInfoHeight - VIEW_OFFSET_Y * 2,
                                    width - 2, VIEW_OFFSET_Y + 1, offsetX + 1 );
    catacurses::window w_monsters_border = catacurses::newwin( TERMY - iInfoHeight - VIEW_OFFSET_Y * 2,
                                           width, VIEW_OFFSET_Y, offsetX );
    catacurses::window w_monster_info = catacurses::newwin( iInfoHeight - 1, width - 2,
                                        TERMY - iInfoHeight - VIEW_OFFSET_Y, offsetX + 1 );
    catacurses::window w_monster_info_border = catacurses::newwin( iInfoHeight, width + 1,
            TERMY - iInfoHeight - VIEW_OFFSET_Y, offsetX );

    const int max_gun_range = u.weapon.gun_range( &u );

    const tripoint stored_view_offset = u.view_offset;
    u.view_offset = tripoint_zero;

    int iActive = 0; // monster index that we're looking at
    const int iMaxRows = TERMY - iInfoHeight - 2 - VIEW_OFFSET_Y * 2 - 1;
    int iStartPos = 0;
    cata::optional<tripoint> iLastActivePos;
    Creature *cCurMon = nullptr;

    for( int j = 0; j < iInfoHeight - 1; j++ ) {
        mvwputch( w_monster_info_border, j, 0, c_light_gray, LINE_XOXO );
        mvwputch( w_monster_info_border, j, width - 1, c_light_gray, LINE_XOXO );
    }

    for( int j = 0; j < width - 1; j++ ) {
        mvwputch( w_monster_info_border, iInfoHeight - 1, j, c_light_gray, LINE_OXOX );
    }

    mvwputch( w_monsters_border, 0, 0, BORDER_COLOR, LINE_OXXO ); // |^
    mvwputch( w_monsters_border, 0, width - 1, BORDER_COLOR, LINE_OOXX ); // ^|

    mvwputch( w_monsters_border, TERMY - iInfoHeight - 1 - VIEW_OFFSET_Y * 2, 0, BORDER_COLOR,
              LINE_XXXO ); // |-
    mvwputch( w_monsters_border, TERMY - iInfoHeight - 1 - VIEW_OFFSET_Y * 2, width - 1, BORDER_COLOR,
              LINE_XOXX ); // -|

    for( int i = 1; i < getmaxy( w_monsters ) - 1; i++ ) {
        mvwputch( w_monsters_border, i, 0, BORDER_COLOR, LINE_XOXO ); // |
        mvwputch( w_monsters_border, i, width - 1, BORDER_COLOR, LINE_XOXO ); // |
    }

    mvwprintz( w_monsters_border, 0, 2, c_light_green, "<Tab> " );
    wprintz( w_monsters_border, c_white, _( "Monsters" ) );

    std::string action;
    input_context ctxt( "LIST_MONSTERS" );
    ctxt.register_action( "UP", _( "Move cursor up" ) );
    ctxt.register_action( "DOWN", _( "Move cursor down" ) );
    ctxt.register_action( "NEXT_TAB" );
    ctxt.register_action( "PREV_TAB" );
    ctxt.register_action( "SAFEMODE_BLACKLIST_ADD" );
    ctxt.register_action( "SAFEMODE_BLACKLIST_REMOVE" );
    ctxt.register_action( "QUIT" );
    if( bVMonsterLookFire ) {
        ctxt.register_action( "look" );
        ctxt.register_action( "fire" );
    }
    ctxt.register_action( "HELP_KEYBINDINGS" );

    // first integer is the row the attitude category string is printed in the menu
    std::map<int, Creature::Attitude> mSortCategory;

    for( int i = 0, last_attitude = -1; i < static_cast<int>( monster_list.size() ); i++ ) {
        const auto attitude = monster_list[i]->attitude_to( u );
        if( attitude != last_attitude ) {
            mSortCategory[i + mSortCategory.size()] = attitude;
            last_attitude = attitude;
        }
    }

    do {
        if( action == "HELP_KEYBINDINGS" ) {
            game::draw_ter();
            wrefresh( w_terrain );
            draw_panels();
        } else if( action == "UP" ) {
            iActive--;
            if( iActive < 0 ) {
                iActive = static_cast<int>( monster_list.size() ) - 1;
            }
        } else if( action == "DOWN" ) {
            iActive++;
            if( iActive >= static_cast<int>( monster_list.size() ) ) {
                iActive = 0;
            }
        } else if( action == "NEXT_TAB" || action == "PREV_TAB" ) {
            u.view_offset = stored_view_offset;
            return game::vmenu_ret::CHANGE_TAB;
        } else if( action == "SAFEMODE_BLACKLIST_REMOVE" ) {
            const auto m = dynamic_cast<monster *>( cCurMon );
            const std::string monName = ( m != nullptr ) ? m->name() : "human";

            if( get_safemode().has_rule( monName, Creature::A_ANY ) ) {
                get_safemode().remove_rule( monName, Creature::A_ANY );
            }
        } else if( action == "SAFEMODE_BLACKLIST_ADD" ) {
            if( !get_safemode().empty() ) {
                const auto m = dynamic_cast<monster *>( cCurMon );
                const std::string monName = ( m != nullptr ) ? m->name() : "human";

                get_safemode().add_rule( monName, Creature::A_ANY, get_option<int>( "SAFEMODEPROXIMITY" ),
                                         RULE_BLACKLISTED );
            }
        } else if( action == "look" ) {
            iLastActivePos = look_around();
        } else if( action == "fire" ) {
            if( cCurMon != nullptr && rl_dist( u.pos(), cCurMon->pos() ) <= max_gun_range ) {
                u.last_target = shared_from( *cCurMon );
                u.view_offset = stored_view_offset;
                return game::vmenu_ret::FIRE;
            }
        }

        if( monster_list.empty() ) {
            wrefresh( w_monsters_border );
            mvwprintz( w_monsters, 10, 2, c_white, _( "You don't see any monsters around you!" ) );
        } else {
            werase( w_monsters );
            const int iNumMonster = monster_list.size();
            const int iMenuSize = monster_list.size() + mSortCategory.size();

            const int numw = iNumMonster > 999 ? 4 :
                             iNumMonster > 99  ? 3 :
                             iNumMonster > 9   ? 2 : 1;

            // given the currently selected monster iActive. get the selected row
            int iSelPos = iActive;
            for( auto &ia : mSortCategory ) {
                int index = ia.first;
                if( index <= iSelPos ) {
                    ++iSelPos;
                } else {
                    break;
                }
            }
            // use selected row get the start row
            calcStartPos( iStartPos, iSelPos, iMaxRows, iMenuSize );

            // get first visible monster and category
            int iCurMon = iStartPos;
            auto CatSortIter = mSortCategory.cbegin();
            while( CatSortIter != mSortCategory.cend() && CatSortIter->first < iStartPos ) {
                ++CatSortIter;
                --iCurMon;
            }

            const auto endY = std::min<int>( iMaxRows, iMenuSize );
            for( int y = 0; y < endY; ++y ) {
                if( CatSortIter != mSortCategory.cend() ) {
                    const int iCurPos = iStartPos + y;
                    const int iCatPos = CatSortIter->first;
                    if( iCurPos == iCatPos ) {
                        const std::string &cat_name = Creature::get_attitude_ui_data( CatSortIter->second ).first;
                        mvwprintz( w_monsters, y, 1, c_magenta, cat_name );
                        ++CatSortIter;
                        continue;
                    }
                }
                // select current monster
                const auto critter = monster_list[iCurMon];
                const bool selected = iCurMon == iActive;
                ++iCurMon;
                if( critter->sees( g->u ) ) {
                    mvwprintz( w_monsters, y, 0, c_yellow, "!" );
                }
                bool is_npc = false;
                const monster *m = dynamic_cast<monster *>( critter );
                const npc     *p = dynamic_cast<npc *>( critter );

                if( m != nullptr ) {
                    mvwprintz( w_monsters, y, 1, selected ? c_light_green : c_white, m->name() );
                } else {
                    mvwprintz( w_monsters, y, 1, selected ? c_light_green : c_white, critter->disp_name() );
                    is_npc = true;
                }

                if( selected && !get_safemode().empty() ) {
                    for( int i = 1; i < width - 2; i++ ) {
                        mvwputch( w_monsters_border, TERMY - iInfoHeight - 1 - VIEW_OFFSET_Y * 2,
                                  i, BORDER_COLOR, LINE_OXOX ); // -
                    }
                    const std::string monName = is_npc ? get_safemode().npc_type_name() : m->name();

                    std::string sSafemode;
                    if( get_safemode().has_rule( monName, Creature::A_ANY ) ) {
                        sSafemode = _( "<R>emove from safemode Blacklist" );
                    } else {
                        sSafemode = _( "<A>dd to safemode Blacklist" );
                    }

                    shortcut_print( w_monsters_border, TERMY - iInfoHeight - 1 - VIEW_OFFSET_Y * 2, 3,
                                    c_white, c_light_green, sSafemode );
                }

                nc_color color = c_white;
                std::string sText;

                if( m != nullptr ) {
                    m->get_HP_Bar( color, sText );
                } else {
                    std::tie( sText, color ) =
                        ::get_hp_bar( critter->get_hp(), critter->get_hp_max(), false );
                }
                mvwprintz( w_monsters, y, 22, color, sText );

                if( m != nullptr ) {
                    const auto att = m->get_attitude();
                    sText = att.first;
                    color = att.second;
                } else if( p != nullptr ) {
                    sText = npc_attitude_name( p->get_attitude() );
                    color = p->symbol_color();
                }
                mvwprintz( w_monsters, y, 28, color, sText );

                mvwprintz( w_monsters, y, width - ( 6 + numw ), ( selected ? c_light_green : c_light_gray ),
                           "%*d %s",
                           numw, rl_dist( u.pos(), critter->pos() ),
                           direction_name_short( direction_from( u.pos(), critter->pos() ) ).c_str() );
            }

            mvwprintz( w_monsters_border, 0, ( width / 2 ) - numw - 2, c_light_green, " %*d", numw,
                       iActive + 1 );
            wprintz( w_monsters_border, c_white, " / %*d ", numw, static_cast<int>( monster_list.size() ) );

            cCurMon = monster_list[iActive];

            werase( w_monster_info );
            cCurMon->print_info( w_monster_info, 1, 11, 1 );

            if( bVMonsterLookFire ) {
                mvwprintz( w_monsters, getmaxy( w_monsters ) - 3, 1, c_light_green, ctxt.press_x( "look" ) );
                wprintz( w_monsters, c_light_gray, " %s", _( "to look around" ) );

                if( rl_dist( u.pos(), cCurMon->pos() ) <= max_gun_range ) {
                    wprintz( w_monsters, c_light_gray, "%s", " " );
                    mvwprintz( w_monsters, getmaxy( w_monsters ) - 3, 24, c_light_green, ctxt.press_x( "fire" ) );
                    wprintz( w_monsters, c_light_gray, " %s", _( "to shoot" ) );
                }
            }

            // Only redraw trail/terrain if x/y position changed or if keybinding menu erased it
            tripoint iActivePos = cCurMon->pos() - u.pos();
            iLastActivePos.emplace( iActivePos );
            centerlistview( iActivePos );
            draw_trail_to_square( iActivePos, false );

            draw_scrollbar( w_monsters_border, iActive, iMaxRows, static_cast<int>( monster_list.size() ), 1 );
            wrefresh( w_monsters_border );
        }

        // repairing the damage caused by refreshing the whole screen for w_terrain
        // the previous situation was only refreshing the screen minus sidebar width.
        for( int j = 0; j < iInfoHeight - 1; j++ ) {
            mvwputch( w_monster_info_border, j, 0, c_light_gray, LINE_XOXO );
            mvwputch( w_monster_info_border, j, width - 1, c_light_gray, LINE_XOXO );
        }

        for( int j = 0; j < width - 1; j++ ) {
            mvwputch( w_monster_info_border, iInfoHeight - 1, j, c_light_gray, LINE_OXOX );
        }

        mvwhline( w_monsters, getmaxy( w_monsters ) - 2, 0, 0, 45 );

        for( int i = 1; i < getmaxy( w_monsters ) - 1; i++ ) {
            mvwputch( w_monsters_border, i, 0, BORDER_COLOR, LINE_XOXO ); // |
            mvwputch( w_monsters_border, i, width - 1, BORDER_COLOR, LINE_XOXO ); // |
        }

        mvwputch( w_monster_info_border, getmaxy( w_monster_info_border ) - 1,
                  0, BORDER_COLOR, LINE_XXOO );  // |_
        mvwputch( w_monster_info_border, getmaxy( w_monster_info_border ) - 1,
                  width - 1, BORDER_COLOR, LINE_XOOX ); // _|

        wrefresh( w_monsters_border );
        wrefresh( w_monster_info_border );
        wrefresh( w_monsters );
        wrefresh( w_monster_info );
        catacurses::refresh();

        action = ctxt.handle_input();
    } while( action != "QUIT" );

    u.view_offset = stored_view_offset;

    return game::vmenu_ret::QUIT;
}

std::vector<vehicle *> nearby_vehicles_for( const itype_id &ft )
{
    std::vector<vehicle *> result;
    for( auto &&p : g->m.points_in_radius( g->u.pos(), 1 ) ) { // *NOPAD*
        vehicle *const veh = veh_pointer_or_null( g->m.veh_at( p ) );
        // TODO: constify fuel_left and fuel_capacity
        // TODO: add a fuel_capacity_left function
        if( std::find( result.begin(), result.end(), veh ) != result.end() ) {
            continue;
        }
        if( veh != nullptr && veh->fuel_left( ft ) < veh->fuel_capacity( ft ) ) {
            result.push_back( veh );
        }
    }
    return result;
}

void game::handle_all_liquid( item liquid, const int radius )
{
    while( liquid.charges > 0l ) {
        // handle_liquid allows to pour onto the ground, which will handle all the liquid and
        // set charges to 0. This allows terminating the loop.
        // The result of handle_liquid is ignored, the player *has* to handle all the liquid.
        handle_liquid( liquid, nullptr, radius );
    }
}

bool game::consume_liquid( item &liquid, const int radius )
{
    const auto original_charges = liquid.charges;
    while( liquid.charges > 0 && handle_liquid( liquid, nullptr, radius ) ) {
        // try again with the remaining charges
    }
    return original_charges != liquid.charges;
}

bool game::handle_liquid_from_ground( std::list<item>::iterator on_ground, const tripoint &pos,
                                      const int radius )
{
    // TODO: not all code paths on handle_liquid consume move points, fix that.
    handle_liquid( *on_ground, nullptr, radius, &pos );
    if( on_ground->charges > 0 ) {
        return false;
    }
    m.i_at( pos ).erase( on_ground );
    return true;
}

bool game::handle_liquid_from_container( std::list<item>::iterator in_container, item &container,
        int radius )
{
    // TODO: not all code paths on handle_liquid consume move points, fix that.
    const long old_charges = in_container->charges;
    handle_liquid( *in_container, &container, radius );
    if( in_container->charges != old_charges ) {
        container.on_contents_changed();
    }

    if( in_container->charges > 0 ) {
        return false;
    }
    container.contents.erase( in_container );
    return true;
}

bool game::handle_liquid_from_container( item &container, int radius )
{
    return handle_liquid_from_container( container.contents.begin(), container, radius );
}

extern void serialize_liquid_source( player_activity &act, const vehicle &veh, const int part_num,
                                     const item &liquid );
extern void serialize_liquid_source( player_activity &act, const tripoint &pos,
                                     const item &liquid );
extern void serialize_liquid_source( player_activity &act, const monster &mon, const item &liquid );

extern void serialize_liquid_target( player_activity &act, const vehicle &veh );
extern void serialize_liquid_target( player_activity &act, int container_item_pos );
extern void serialize_liquid_target( player_activity &act, const tripoint &pos );
extern void serialize_liquid_target( player_activity &act, const monster &mon );

bool game::get_liquid_target( item &liquid, item *const source, const int radius,
                              const tripoint *const source_pos,
                              const vehicle *const source_veh,
                              const monster *const source_mon,
                              liquid_dest_opt &target )
{
    if( !liquid.made_of_from_type( LIQUID ) ) {
        dbg( D_ERROR ) << "game:handle_liquid: Tried to handle_liquid a non-liquid!";
        debugmsg( "Tried to handle_liquid a non-liquid!" );
        // "canceled by the user" because we *can* not handle it.
        return false;
    }

    uilist menu;

    const std::string liquid_name = liquid.display_name( liquid.charges );
    if( source_pos != nullptr ) {
        menu.text = string_format( _( "What to do with the %s from %s?" ), liquid_name.c_str(),
                                   m.name( *source_pos ).c_str() );
    } else if( source_veh != nullptr ) {
        menu.text = string_format( _( "What to do with the %s from the %s?" ), liquid_name.c_str(),
                                   source_veh->name.c_str() );
    } else if( source_mon != nullptr ) {
        menu.text = string_format( _( "What to do with the %s from the %s?" ), liquid_name.c_str(),
                                   source_mon->get_name().c_str() );
    } else {
        menu.text = string_format( _( "What to do with the %s?" ), liquid_name.c_str() );
    }
    std::vector<std::function<void()>> actions;

    if( u.can_consume( liquid ) && !source_mon ) {
        menu.addentry( -1, true, 'e', _( "Consume it" ) );
        actions.emplace_back( [ & ]() {
            target.dest_opt = LD_CONSUME;
        } );
    }
    // This handles containers found anywhere near the player, including on the map and in vehicle storage.
    menu.addentry( -1, true, 'c', _( "Pour into a container" ) );
    actions.emplace_back( [ & ]() {
        target.item_loc = game_menus::inv::container_for( u, liquid, radius );
        item *const cont = target.item_loc.get_item();

        if( cont == nullptr || cont->is_null() ) {
            add_msg( _( "Never mind." ) );
            return;
        }
        if( source != nullptr && cont == source ) {
            add_msg( m_info, _( "That's the same container!" ) );
            return; // The user has intended to do something, but mistyped.
        }
        target.dest_opt = LD_ITEM;
    } );
    // This handles liquids stored in vehicle parts directly (e.g. tanks).
    std::set<vehicle *> opts;
    for( const auto &e : g->m.points_in_radius( g->u.pos(), 1 ) ) {
        auto veh = veh_pointer_or_null( g->m.veh_at( e ) );
        if( veh && std::any_of( veh->parts.begin(), veh->parts.end(), [&liquid]( const vehicle_part & pt ) {
        return pt.can_reload( liquid );
        } ) ) {
            opts.insert( veh );
        }
    }
    for( auto veh : opts ) {
        if( veh == source_veh ) {
            continue;
        }
        menu.addentry( -1, true, MENU_AUTOASSIGN, _( "Fill nearby vehicle %s" ), veh->name.c_str() );
        actions.emplace_back( [ &, veh]() {
            target.veh = veh;
            target.dest_opt = LD_VEH;
        } );
    }

    for( auto &target_pos : m.points_in_radius( u.pos(), 1 ) ) {
        if( !iexamine::has_keg( target_pos ) ) {
            continue;
        }
        if( source_pos != nullptr && *source_pos == target_pos ) {
            continue;
        }
        const std::string dir = direction_name( direction_from( u.pos(), target_pos ) );
        menu.addentry( -1, true, MENU_AUTOASSIGN, _( "Pour into an adjacent keg (%s)" ), dir.c_str() );
        actions.emplace_back( [ &, target_pos ]() {
            target.pos = target_pos;
            target.dest_opt = LD_KEG;
        } );
    }

    menu.addentry( -1, true, 'g', _( "Pour on the ground" ) );
    actions.emplace_back( [ & ]() {
        // From infinite source to the ground somewhere else. The target has
        // infinite space and the liquid can not be used from there anyway.
        if( liquid.has_infinite_charges() && source_pos != nullptr ) {
            add_msg( m_info, _( "Clearing out the %s would take forever." ), m.name( *source_pos ).c_str() );
            return;
        }

        const std::string liqstr = string_format( _( "Pour %s where?" ), liquid_name.c_str() );

        refresh_all();
        const cata::optional<tripoint> target_pos_ = choose_adjacent( liqstr );
        if( !target_pos_ ) {
            return;
        }
        target.pos = *target_pos_;

        if( source_pos != nullptr && *source_pos == target.pos ) {
            add_msg( m_info, _( "That's where you took it from!" ) );
            return;
        }
        if( !m.can_put_items_ter_furn( target.pos ) ) {
            add_msg( m_info, _( "You can't pour there!" ) );
            return;
        }
        target.dest_opt = LD_GROUND;
    } );

    if( liquid.rotten() ) {
        // Pre-select this one as it is the most likely one for rotten liquids
        menu.selected = menu.entries.size() - 1;
    }

    if( menu.entries.empty() ) {
        return false;
    }

    menu.query();
    refresh_all();
    if( menu.ret < 0 || static_cast<size_t>( menu.ret ) >= actions.size() ) {
        add_msg( _( "Never mind." ) );
        // Explicitly canceled all options (container, drink, pour).
        return false;
    }

    actions[menu.ret]();
    return true;
}

bool game::perform_liquid_transfer( item &liquid, const tripoint *const source_pos,
                                    const vehicle *const source_veh, const int part_num,
                                    const monster *const source_mon, liquid_dest_opt &target )
{
    bool transfer_ok = false;
    if( !liquid.made_of_from_type( LIQUID ) ) {
        dbg( D_ERROR ) << "game:handle_liquid: Tried to handle_liquid a non-liquid!";
        debugmsg( "Tried to handle_liquid a non-liquid!" );
        // "canceled by the user" because we *can* not handle it.
        return transfer_ok;
    }

    const auto create_activity = [&]() {
        if( source_veh != nullptr ) {
            u.assign_activity( activity_id( "ACT_FILL_LIQUID" ) );
            serialize_liquid_source( u.activity, *source_veh, part_num, liquid );
            return true;
        } else if( source_pos != nullptr ) {
            u.assign_activity( activity_id( "ACT_FILL_LIQUID" ) );
            serialize_liquid_source( u.activity, *source_pos, liquid );
            return true;
        } else if( source_mon != nullptr ) {
            return false;
        } else {
            return false;
        }
    };

    switch( target.dest_opt ) {
        case LD_CONSUME:
            u.consume_item( liquid );
            transfer_ok = true;
            break;
        case LD_ITEM: {
            item *const cont = target.item_loc.get_item();
            const int item_index = u.get_item_position( cont );
            // Currently activities can only store item position in the players inventory,
            // not on ground or similar. TODO: implement storing arbitrary container locations.
            if( item_index != INT_MIN && create_activity() ) {
                serialize_liquid_target( u.activity, item_index );
            } else if( u.pour_into( *cont, liquid ) ) {
                if( cont->needs_processing() ) {
                    // Polymorphism fail, have to introspect into the type to set the target container as active.
                    switch( target.item_loc.where() ) {
                        case item_location::type::map:
                            m.make_active( target.item_loc );
                            break;
                        case item_location::type::vehicle:
                            m.veh_at( target.item_loc.position() )->vehicle().make_active( target.item_loc );
                            break;
                        case item_location::type::character:
                        case item_location::type::invalid:
                            break;
                    }
                }
                u.mod_moves( -100 );
            }
            transfer_ok = true;
            break;
        }
        case LD_VEH:
            if( target.veh == nullptr ) {
                break;
            }
            if( create_activity() ) {
                serialize_liquid_target( u.activity, *target.veh );
            } else if( u.pour_into( *target.veh, liquid ) ) {
                u.mod_moves( -1000 ); // consistent with veh_interact::do_refill activity
            }
            transfer_ok = true;
            break;
        case LD_KEG:
        case LD_GROUND:
            if( create_activity() ) {
                serialize_liquid_target( u.activity, target.pos );
            } else {
                if( target.dest_opt == LD_KEG ) {
                    iexamine::pour_into_keg( target.pos, liquid );
                } else {
                    m.add_item_or_charges( target.pos, liquid );
                    liquid.charges = 0;
                }
                u.mod_moves( -100 );
            }
            transfer_ok = true;
            break;
        case LD_NULL:
        default:
            break;
    }
    return transfer_ok;
}

bool game::handle_liquid( item &liquid, item *const source, const int radius,
                          const tripoint *const source_pos,
                          const vehicle *const source_veh, const int part_num,
                          const monster *const source_mon )
{
    if( liquid.made_of_from_type( SOLID ) ) {
        dbg( D_ERROR ) << "game:handle_liquid: Tried to handle_liquid a non-liquid!";
        debugmsg( "Tried to handle_liquid a non-liquid!" );
        // "canceled by the user" because we *can* not handle it.
        return false;
    }
    if( !liquid.made_of( LIQUID ) ) {
        add_msg( _( "The %s froze solid before you could finish." ), liquid.tname().c_str() );
        return false;
    }
    struct liquid_dest_opt liquid_target;
    if( get_liquid_target( liquid, source, radius, source_pos, source_veh, source_mon,
                           liquid_target ) ) {
        return perform_liquid_transfer( liquid, source_pos, source_veh, part_num, source_mon,
                                        liquid_target );
    }
    return false;
}

void game::drop()
{
    u.drop( game_menus::inv::multidrop( u ), u.pos() );
}

void game::drop_in_direction()
{
    if( const cata::optional<tripoint> pnt = choose_adjacent( _( "Drop where?" ) ) ) {
        refresh_all();
        u.drop( game_menus::inv::multidrop( u ), *pnt );
    }
}

void game::plthrow( int pos, const cata::optional<tripoint> &blind_throw_from_pos )
{
    if( u.has_active_mutation( trait_SHELL2 ) ) {
        add_msg( m_info, _( "You can't effectively throw while you're in your shell." ) );
        return;
    }

    if( pos == INT_MIN ) {
        pos = inv_for_all( _( "Throw item" ), _( "You don't have any items to throw." ) );
        refresh_all();
    }

    if( pos == INT_MIN ) {
        add_msg( _( "Never mind." ) );
        return;
    }

    item thrown = u.i_at( pos );
    int range = u.throw_range( thrown );
    if( range < 0 ) {
        add_msg( m_info, _( "You don't have that item." ) );
        return;
    } else if( range == 0 ) {
        add_msg( m_info, _( "That is too heavy to throw." ) );
        return;
    }

    if( pos == -1 && thrown.has_flag( "NO_UNWIELD" ) ) {
        // pos == -1 is the weapon, NO_UNWIELD is used for bio_claws_weapon
        add_msg( m_info, _( "That's part of your body, you can't throw that!" ) );
        return;
    }

    if( u.has_effect( effect_relax_gas ) ) {
        if( one_in( 5 ) ) {
            add_msg( m_good, _( "You concentrate mightily, and your body obeys!" ) );
        } else {
            u.moves -= rng( 2, 5 ) * 10;
            add_msg( m_bad, _( "You can't muster up the effort to throw anything..." ) );
            return;
        }
    }

    // you must wield the item to throw it
    if( pos != -1 ) {
        u.i_rem( pos );
        if( !u.wield( thrown ) ) {
            // We have to remove the item before checking for wield because it
            // can invalidate our pos index.  Which means we have to add it
            // back if the player changed their mind about unwielding their
            // current item
            u.i_add( thrown );
            return;
        }
    }

    // Shift our position to our "peeking" position, so that the UI
    // for picking a throw point lets us target the location we couldn't
    // otherwise see.
    const tripoint original_player_position = u.pos();
    if( blind_throw_from_pos ) {
        u.setpos( *blind_throw_from_pos );
        draw_ter();
    }

    temp_exit_fullscreen();
    m.draw( w_terrain, u.pos() );

    const target_mode throwing_target_mode = blind_throw_from_pos ? TARGET_MODE_THROW_BLIND :
            TARGET_MODE_THROW;
    // target_ui() sets x and y, or returns empty vector if we canceled (by pressing Esc)
    std::vector<tripoint> trajectory = target_handler().target_ui( u, throwing_target_mode, &thrown,
                                       range );

    // If we previously shifted our position, put ourselves back now that we've picked our target.
    if( blind_throw_from_pos ) {
        u.setpos( original_player_position );
    }

    if( trajectory.empty() ) {
        return;
    }

    if( thrown.count_by_charges() && thrown.charges > 1 )  {
        u.i_at( -1 ).charges--;
        thrown.charges = 1;
    } else {
        u.i_rem( -1 );
    }
    u.throw_item( trajectory.back(), thrown, blind_throw_from_pos );
    reenter_fullscreen();
}

// TODO: Move data/functions related to targeting out of game class
bool game::plfire_check( const targeting_data &args )
{
    // TODO: Make this check not needed
    if( args.relevant == nullptr ) {
        debugmsg( "Can't plfire_check a null" );
        return false;
    }

    if( u.has_effect( effect_relax_gas ) ) {
        if( one_in( 5 ) ) {
            add_msg( m_good, _( "Your eyes steel, and you raise your weapon!" ) );
        } else {
            u.moves -= rng( 2, 5 ) * 10;
            add_msg( m_bad, _( "You can't fire your weapon, it's too heavy..." ) );
            // break a possible loop when aiming
            if( u.activity ) {
                u.cancel_activity();
            }

            return false;
        }
    }

    item &weapon = *args.relevant;
    if( weapon.is_gunmod() ) {
        add_msg( m_info,
                 _( "The %s must be attached to a gun, it can not be fired separately." ),
                 weapon.tname().c_str() );
        return false;
    }

    auto gun = weapon.gun_current_mode();
    // check that a valid mode was returned and we are able to use it
    if( !( gun && u.can_use( *gun ) ) ) {
        add_msg( m_info, _( "You can no longer fire." ) );
        return false;
    }

    const optional_vpart_position vp = m.veh_at( u.pos() );
    if( vp && vp->vehicle().player_in_control( u ) && gun->is_two_handed( u ) ) {
        add_msg( m_info, _( "You need a free arm to drive!" ) );
        return false;
    }

    if( !weapon.is_gun() ) {
        // The weapon itself isn't a gun, this weapon is not fireable.
        return false;
    }

    if( gun->has_flag( "FIRE_TWOHAND" ) && ( !u.has_two_arms() ||
            u.worn_with_flag( "RESTRICT_HANDS" ) ) ) {
        add_msg( m_info, _( "You need two free hands to fire your %s." ), gun->tname().c_str() );
        return false;
    }

    // Skip certain checks if we are directly firing a vehicle turret
    if( args.mode != TARGET_MODE_TURRET_MANUAL ) {
        if( !gun->ammo_sufficient() && !gun->has_flag( "RELOAD_AND_SHOOT" ) ) {
            if( !gun->ammo_remaining() ) {
                add_msg( m_info, _( "You need to reload!" ) );
            } else {
                add_msg( m_info, _( "Your %s needs %i charges to fire!" ),
                         gun->tname().c_str(), gun->ammo_required() );
            }
            return false;
        }

        if( gun->get_gun_ups_drain() > 0 ) {
            const int ups_drain = gun->get_gun_ups_drain();
            const int adv_ups_drain = std::max( 1, ups_drain * 3 / 5 );

            if( !( u.has_charges( "UPS_off", ups_drain ) ||
                   u.has_charges( "adv_UPS_off", adv_ups_drain ) ||
                   ( u.has_active_bionic( bionic_id( "bio_ups" ) ) && u.power_level >= ups_drain ) ) ) {
                add_msg( m_info,
                         _( "You need a UPS with at least %d charges or an advanced UPS with at least %d charges to fire that!" ),
                         ups_drain, adv_ups_drain );
                return false;
            }
        }

        if( gun->has_flag( "MOUNTED_GUN" ) ) {
            const bool v_mountable = static_cast<bool>( m.veh_at( u.pos() ).part_with_feature( "MOUNTABLE",
                                     true ) );
            bool t_mountable = m.has_flag_ter_or_furn( "MOUNTABLE", u.pos() );
            if( !t_mountable && !v_mountable ) {
                add_msg( m_info,
                         _( "You must stand near acceptable terrain or furniture to use this weapon. A table, a mound of dirt, a broken window, etc." ) );
                return false;
            }
        }
    }

    return true;
}

bool game::plfire()
{
    targeting_data args = u.get_targeting_data();
    if( !args.relevant ) {
        // args missing a valid weapon, this shouldn't happen.
        debugmsg( "Player tried to fire a null weapon." );
        return false;
    }
    // If we were wielding this weapon when we started aiming, make sure we still are.
    bool lost_weapon = ( args.held && &u.weapon != args.relevant );
    bool failed_check = !plfire_check( args );
    if( lost_weapon || failed_check ) {
        u.cancel_activity();
        return false;
    }

    int reload_time = 0;
    gun_mode gun = args.relevant->gun_current_mode();

    // TODO: move handling "RELOAD_AND_SHOOT" flagged guns to a separate function.
    if( gun->has_flag( "RELOAD_AND_SHOOT" ) ) {
        if( !gun->ammo_remaining() ) {
            item::reload_option opt = u.ammo_location &&
                                      gun->can_reload_with( u.ammo_location->typeId() ) ? item::reload_option( &u, args.relevant,
                                              args.relevant, u.ammo_location.clone() ) : u.select_ammo( *gun );
            if( !opt ) {
                // Menu canceled
                return false;
            }
            reload_time += opt.moves();
            if( !gun->reload( u, std::move( opt.ammo ), 1 ) ) {
                // Reload not allowed
                return false;
            }

            // Burn 2x the strength required to fire in stamina.
            u.mod_stat( "stamina", gun->get_min_str() * -2 );
            // At low stamina levels, firing starts getting slow.
            int sta_percent = ( 100 * u.stamina ) / u.get_stamina_max();
            reload_time += ( sta_percent < 25 ) ? ( ( 25 - sta_percent ) * 2 ) : 0;

            // Update targeting data to include ammo's range bonus
            args.range = gun.target->gun_range( &u );
            args.ammo = gun->ammo_data();
            u.set_targeting_data( args );

            refresh_all();
        }
    }

    temp_exit_fullscreen();
    m.draw( w_terrain, u.pos() );
    std::vector<tripoint> trajectory = target_handler().target_ui( u, args );

    if( trajectory.empty() ) {
        bool not_aiming = u.activity.id() != activity_id( "ACT_AIM" );
        if( not_aiming && gun->has_flag( "RELOAD_AND_SHOOT" ) ) {
            const auto previous_moves = u.moves;
            unload( *gun );
            // Give back time for unloading as essentially nothing has been done.
            // Note that reload_time has not been applied either.
            u.moves = previous_moves;
        }
        reenter_fullscreen();
        return false;
    }
    draw_ter(); // Recenter our view
    wrefresh( w_terrain );
    draw_panels();

    int shots = 0;

    u.moves -= reload_time;
    // TODO: add check for TRIGGERHAPPY
    if( args.pre_fire ) {
        args.pre_fire( shots );
    }
    shots = u.fire_gun( trajectory.back(), gun.qty, *gun );
    if( args.post_fire ) {
        args.post_fire( shots );
    }

    if( shots && args.power_cost ) {
        u.charge_power( -args.power_cost * shots );
    }
    reenter_fullscreen();
    return shots != 0;
}

bool game::plfire( item &weapon, int bp_cost )
{
    // TODO: bionic power cost of firing should be derived from a value of the relevant weapon.
    gun_mode gun = weapon.gun_current_mode();
    // gun can be null if the item is an unattached gunmod
    if( !gun ) {
        add_msg( m_info, _( "The %s can't be fired in its current state." ), weapon.tname().c_str() );
        return false;
    }

    targeting_data args = {
        TARGET_MODE_FIRE, &weapon, gun.target->gun_range( &u ),
        bp_cost, &u.weapon == &weapon, gun->ammo_data(),
        target_callback(), target_callback(),
        firing_callback(), firing_callback()
    };
    u.set_targeting_data( args );
    return plfire();
}

// Used to set up the first Hotkey in the display set
int get_initial_hotkey( const size_t menu_index )
{
    int hotkey = -1;
    if( menu_index == 0 ) {
        const long butcher_key = inp_mngr.get_previously_pressed_key();
        if( butcher_key != 0 ) {
            hotkey = butcher_key;
        }
    }
    return hotkey;
}

// Returns a vector of pairs.
//    Pair.first is the first items index with a unique tname.
//    Pair.second is the number of equivalent items per unique tname
// There are options for optimization here, but the function is hit infrequently
// enough that optimizing now is not a useful time expenditure.
const std::vector<std::pair<int, int>> generate_butcher_stack_display(
                                        map_stack &items, const std::vector<int> &indices )
{
    std::vector<std::pair<int, int>> result;
    std::vector<std::string> result_strings;
    result.reserve( indices.size() );
    result_strings.reserve( indices.size() );

    for( const size_t ndx : indices ) {
        const item &it = items[ ndx ];

        const std::string tname = it.tname();
        size_t s = 0;
        // Search for the index with a string equivalent to tname
        for( ; s < result_strings.size(); ++s ) {
            if( result_strings[s] == tname ) {
                break;
            }
        }
        // If none is found, this is a unique tname so we need to add
        // the tname to string vector, and make an empty result pair.
        // Has the side effect of making 's' a valid index
        if( s == result_strings.size() ) {
            // make a new entry
            result.push_back( std::make_pair<int, int>( static_cast<int>( ndx ), 0 ) );
            // Also push new entry string
            result_strings.push_back( tname );
        }
        // Increase count result pair at index s
        ++result[s].second;
    }

    return result;
}

// Corpses are always individual items
// Just add them individually to the menu
void add_corpses( uilist &menu, map_stack &items,
                  const std::vector<int> &indices, size_t &menu_index )
{
    int hotkey = get_initial_hotkey( menu_index );

    for( const auto index : indices ) {
        const item &it = items[index];
        menu.addentry( menu_index++, true, hotkey, it.get_mtype()->nname() );
        hotkey = -1;
    }
}

// Salvagables stack so we need to pass in a stack vector rather than an item index vector
void add_salvagables( uilist &menu, map_stack &items,
                      const std::vector<std::pair<int, int>> &stacks, size_t &menu_index,
                      const salvage_actor &salvage_iuse )
{
    if( !stacks.empty() ) {
        int hotkey = get_initial_hotkey( menu_index );

        for( const auto &stack : stacks ) {
            const item &it = items[ stack.first ];

            //~ Name and number of items listed for cutting up
            const auto &msg = string_format( pgettext( "butchery menu", "Cut up %s (%d)" ),
                                             it.tname(), stack.second );
            menu.addentry_col( menu_index++, true, hotkey, msg,
                               to_string_clipped( time_duration::from_turns( salvage_iuse.time_to_cut_up( it ) / 100 ) ) );
            hotkey = -1;
        }
    }
}

// Disassemblables stack so we need to pass in a stack vector rather than an item index vector
void add_disassemblables( uilist &menu, map_stack &items,
                          const std::vector<std::pair<int, int>> &stacks, size_t &menu_index )
{
    if( !stacks.empty() ) {
        int hotkey = get_initial_hotkey( menu_index );

        for( const auto &stack : stacks ) {
            const item &it = items[ stack.first ];

            //~ Name, number of items and time to complete disassembling
            const auto &msg = string_format( pgettext( "butchery menu", "%s (%d)" ),
                                             it.tname(), stack.second );
            menu.addentry_col( menu_index++, true, hotkey, msg,
                               to_string_clipped( time_duration::from_turns( recipe_dictionary::get_uncraft(
                                       it.typeId() ).time / 100 ) ) );
            hotkey = -1;
        }
    }
}

// Butchery sub-menu and time calculation
void butcher_submenu( map_stack &items, const std::vector<int> &corpses, int corpse = -1 )
{
    auto cut_time = [&]( enum butcher_type bt ) {
        int time_to_cut = 0;
        if( corpse != -1 ) {
            time_to_cut = butcher_time_to_cut( g->u, items[corpses[corpse]], bt );
        } else {
            for( int i : corpses ) {
                time_to_cut += butcher_time_to_cut( g->u, items[i], bt );
            }
        }
        return to_string_clipped( time_duration::from_turns( time_to_cut / 100 ) );
    };
    uilist smenu;
    smenu.desc_enabled = true;
    smenu.text = _( "Choose type of butchery:" );
    smenu.addentry_col( BUTCHER, true, 'B', _( "Quick butchery" ), cut_time( BUTCHER ),
                        _( "This technique is used when you are in a hurry, but still want to harvest something from the corpse.  Yields are lower as you don't try to be precise, but it's useful if you don't want to set up a workshop.  Prevents zombies from raising." ) );
    smenu.addentry_col( BUTCHER_FULL, true, 'b', _( "Full butchery" ), cut_time( BUTCHER_FULL ),
                        _( "This technique is used to properly butcher a corpse, and requires a rope & a tree or a butchering rack, a flat surface (for ex. a table, a leather tarp, etc.) and good tools.  Yields are plentiful and varied, but it is time consuming." ) );
    smenu.addentry_col( F_DRESS, true, 'f', _( "Field dress corpse" ), cut_time( F_DRESS ),
                        _( "Technique that involves removing internal organs and viscera to protect the corpse from rotting from inside. Yields internal organs. Carcass will be lighter and will stay fresh longer.  Can be combined with other methods for better effects." ) );
    smenu.addentry_col( SKIN, true, 's', ( "Skin corpse" ), cut_time( SKIN ),
                        _( "Skinning a corpse is an involved and careful process that usually takes some time.  You need skill and an appropriately sharp and precise knife to do a good job.  Some corpses are too small to yield a full-sized hide and will instead produce scraps that can be used in other ways." ) );
    smenu.addentry_col( QUARTER, true, 'k', _( "Quarter corpse" ), cut_time( QUARTER ),
                        _( "By quartering a previously field dressed corpse you will acquire four parts with reduced weight and volume.  It may help in transporting large game.  This action destroys skin, hide, pelt, etc., so don't use it if you want to harvest them later." ) );
    smenu.addentry_col( DISMEMBER, true, 'm', _( "Dismember corpse" ), cut_time( DISMEMBER ),
                        _( "If you're aiming to just destroy a body outright, and don't care about harvesting it, dismembering it will hack it apart in a very short amount of time, but yield little to no usable flesh." ) );
    smenu.addentry_col( DISSECT, true, 'd', _( "Dissect corpse" ), cut_time( DISSECT ),
                        _( "By careful dissection of the corpse, you will examine it for possible bionic implants, and harvest them if possible.  Requires scalpel-grade cutting tools, ruins corpse, and consumes a lot of time.  Your medical knowledge is most useful here." ) );
    smenu.query();
    switch( smenu.ret ) {
        case BUTCHER:
            g->u.assign_activity( activity_id( "ACT_BUTCHER" ), 0, -1 );
            break;
        case BUTCHER_FULL:
            g->u.assign_activity( activity_id( "ACT_BUTCHER_FULL" ), 0, -1 );
            break;
        case F_DRESS:
            g->u.assign_activity( activity_id( "ACT_FIELD_DRESS" ), 0, -1 );
            break;
        case SKIN:
            g->u.assign_activity( activity_id( "ACT_SKIN" ), 0, -1 );
            break;
        case QUARTER:
            g->u.assign_activity( activity_id( "ACT_QUARTER" ), 0, -1 );
            break;
        case DISMEMBER:
            g->u.assign_activity( activity_id( "ACT_DISMEMBER" ), 0, -1 );
            break;
        case DISSECT:
            g->u.assign_activity( activity_id( "ACT_DISSECT" ), 0, -1 );
            break;
        default:
            return;
    }
}

void game::butcher()
{
    static const std::string salvage_string = "salvage";
    if( u.controlling_vehicle ) {
        add_msg( m_info, _( "You can't butcher while driving!" ) );
        return;
    }

    const int factor = u.max_quality( quality_id( "BUTCHER" ) );
    const int factorD = u.max_quality( quality_id( "CUT_FINE" ) );
    static const char *no_knife_msg = _( "You don't have a butchering tool." );
    static const char *no_corpse_msg = _( "There are no corpses here to butcher." );

    //You can't butcher on sealed terrain- you have to smash/shovel/etc it open first
    if( m.has_flag( "SEALED", u.pos() ) ) {
        if( m.sees_some_items( u.pos(), u ) ) {
            add_msg( m_info, _( "You can't access the items here." ) );
        } else if( factor > INT_MIN || factorD > INT_MIN ) {
            add_msg( m_info, no_corpse_msg );
        } else {
            add_msg( m_info, no_knife_msg );
        }
        return;
    }

    const item *first_item_without_tools = nullptr;
    // Indices of relevant items
    std::vector<int> corpses;
    std::vector<int> disassembles;
    std::vector<int> salvageables;
    auto items = m.i_at( u.pos() );
    const inventory &crafting_inv = u.crafting_inventory();

    // TODO: Properly handle different material whitelists
    // TODO: Improve quality of this section
    auto salvage_filter = []( item it ) {
        const auto usable = it.get_usable_item( salvage_string );
        return usable != nullptr;
    };

    std::vector< item * > salvage_tools = u.items_with( salvage_filter );
    int salvage_tool_index = INT_MIN;
    item *salvage_tool = nullptr;
    const salvage_actor *salvage_iuse = nullptr;
    if( !salvage_tools.empty() ) {
        salvage_tool = salvage_tools.front();
        salvage_tool_index = u.get_item_position( salvage_tool );
        item *usable = salvage_tool->get_usable_item( salvage_string );
        salvage_iuse = dynamic_cast<const salvage_actor *>(
                           usable->get_use( salvage_string )->get_actor_ptr() );
    }

    // Reserve capacity for each to hold entire item set if necessary to prevent
    // reallocations later on
    corpses.reserve( items.size() );
    salvageables.reserve( items.size() );
    disassembles.reserve( items.size() );

    // Split into corpses, disassemble-able, and salvageable items
    // It's not much additional work to just generate a corpse list and
    // clear it later, but does make the splitting process nicer.
    for( size_t i = 0; i < items.size(); ++i ) {
        if( items[i].is_corpse() ) {
            corpses.push_back( i );
        } else {
            if( ( salvage_tool_index != INT_MIN ) && salvage_iuse->valid_to_cut_up( items[i] ) ) {
                salvageables.push_back( i );
            }
            if( u.can_disassemble( items[i], crafting_inv ).success() ) {
                disassembles.push_back( i );
            } else if( first_item_without_tools == nullptr ) {
                first_item_without_tools = &items[i];
            }
        }
    }

    // Clear corpses if butcher and dissect factors are INT_MIN
    if( factor == INT_MIN && factorD == INT_MIN ) {
        corpses.clear();
    }

    if( corpses.empty() && disassembles.empty() && salvageables.empty() ) {
        if( factor > INT_MIN || factorD > INT_MIN ) {
            add_msg( m_info, no_corpse_msg );
        } else {
            add_msg( m_info, no_knife_msg );
        }

        if( first_item_without_tools != nullptr ) {
            add_msg( m_info, _( "You don't have the necessary tools to disassemble any items here." ) );
            // Just for the "You need x to disassemble y" messages
            const auto ret = u.can_disassemble( *first_item_without_tools, crafting_inv );
            if( !ret.success() ) {
                add_msg( m_info, "%s", ret.c_str() );
            }
        }
        return;
    }

    Creature *hostile_critter = is_hostile_very_close();
    if( hostile_critter != nullptr ) {
        if( !query_yn( _( "You see %s nearby! Start butchering anyway?" ),
                       hostile_critter->disp_name().c_str() ) ) {
            return;
        }
    }

    // Magic indices for special butcher options
    enum : int {
        MULTISALVAGE =  MAX_ITEM_IN_SQUARE + 1,
        MULTIBUTCHER,
        MULTIDISASSEMBLE_ONE,
        MULTIDISASSEMBLE_ALL,
        NUM_BUTCHER_ACTIONS
    };
    // What are we butchering (ie. which vector to pick indices from)
    enum {
        BUTCHER_CORPSE,
        BUTCHER_DISASSEMBLE,
        BUTCHER_SALVAGE,
        BUTCHER_OTHER // For multisalvage etc.
    } butcher_select = BUTCHER_CORPSE;
    // Index to std::vector of indices...
    int indexer_index = 0;

    // Generate the indexed stacks so we can display them nicely
    const auto disassembly_stacks = generate_butcher_stack_display( items, disassembles );
    const auto salvage_stacks = generate_butcher_stack_display( items, salvageables );
    // Always ask before cutting up/disassembly, but not before butchery
    size_t ret = 0;
    if( corpses.size() > 1 || !disassembles.empty() || !salvageables.empty() ) {
        uilist kmenu;
        kmenu.text = _( "Choose corpse to butcher / item to disassemble" );

        size_t i = 0;
        // Add corpses, disassembleables, and salvagables to the UI
        add_corpses( kmenu, items, corpses, i );
        add_disassemblables( kmenu, items, disassembly_stacks, i );
        add_salvagables( kmenu, items, salvage_stacks, i, *salvage_iuse );

        if( corpses.size() > 1 ) {
            kmenu.addentry( MULTIBUTCHER, true, 'b', _( "Butcher everything" ) );
        }
        if( disassembles.size() > 1 ) {
            int time_to_disassemble = 0;
            int time_to_disassemble_all = 0;
            for( const auto &stack : disassembly_stacks ) {
                const item &it = items[ stack.first ];
                const int time = recipe_dictionary::get_uncraft( it.typeId() ).time;
                time_to_disassemble += time;
                time_to_disassemble_all += time * stack.second;
            }

            kmenu.addentry_col( MULTIDISASSEMBLE_ONE, true, 'D', _( "Disassemble everything once" ),
                                to_string_clipped( time_duration::from_turns( time_to_disassemble / 100 ) ) );
            kmenu.addentry_col( MULTIDISASSEMBLE_ALL, true, 'd', _( "Disassemble everything" ),
                                to_string_clipped( time_duration::from_turns( time_to_disassemble_all / 100 ) ) );
        }
        if( salvageables.size() > 1 ) {
            int time_to_salvage = 0;
            for( const auto &stack : salvage_stacks ) {
                const item &it = items[ stack.first ];
                time_to_salvage += salvage_iuse->time_to_cut_up( it ) * stack.second;
            }

            kmenu.addentry_col( MULTISALVAGE, true, 'z', _( "Cut up everything" ),
                                to_string_clipped( time_duration::from_turns( time_to_salvage / 100 ) ) );
        }

        kmenu.query();

        if( kmenu.ret < 0 || kmenu.ret >= NUM_BUTCHER_ACTIONS ) {
            return;
        }

        ret = static_cast<size_t>( kmenu.ret );
        if( ret >= MULTISALVAGE && ret < NUM_BUTCHER_ACTIONS ) {
            butcher_select = BUTCHER_OTHER;
            indexer_index = ret;
        } else if( ret < corpses.size() ) {
            butcher_select = BUTCHER_CORPSE;
            indexer_index = ret;
        } else if( ret < corpses.size() + disassembly_stacks.size() ) {
            butcher_select = BUTCHER_DISASSEMBLE;
            indexer_index = ret - corpses.size();
        } else if( ret < corpses.size() + disassembly_stacks.size() + salvage_stacks.size() ) {
            butcher_select = BUTCHER_SALVAGE;
            indexer_index = ret - corpses.size() - disassembly_stacks.size();
        } else {
            debugmsg( "Invalid butchery index: %d", ret );
            return;
        }
    }

    if( !u.has_morale_to_craft() ) {
        if( butcher_select == BUTCHER_CORPSE || indexer_index == MULTIBUTCHER ) {
            add_msg( m_info,
                     _( "You are not in the mood and the prospect of guts and blood on your hands convinces you to turn away." ) );
        } else {
            add_msg( m_info,
                     _( "You are not in the mood and the prospect of work stops you before you begin." ) );
        }
        return;
    }
    const auto helpers = u.get_crafting_helpers();
    for( const npc *np : helpers ) {
        add_msg( m_info, _( "%s helps with this task..." ), np->name.c_str() );
        break;
    }
    switch( butcher_select ) {
        case BUTCHER_OTHER:
            switch( indexer_index ) {
                case MULTISALVAGE:
                    u.assign_activity( activity_id( "ACT_LONGSALVAGE" ), 0, salvage_tool_index );
                    break;
                case MULTIBUTCHER:
                    butcher_submenu( items, corpses );
                    for( int i : corpses ) {
                        u.activity.values.push_back( i );
                    }
                    break;
                case MULTIDISASSEMBLE_ONE:
                    u.disassemble_all( true );
                    break;
                case MULTIDISASSEMBLE_ALL:
                    u.disassemble_all( false );
                    break;
                default:
                    debugmsg( "Invalid butchery type: %d", indexer_index );
                    return;
            }
            break;
        case BUTCHER_CORPSE: {
            butcher_submenu( items, corpses, indexer_index );
            draw_ter();
            wrefresh( w_terrain );
            draw_panels();
            u.activity.values.push_back( corpses[indexer_index] );
        }
        break;
        case BUTCHER_DISASSEMBLE: {
            // Pick index of first item in the disassembly stack
            size_t index = disassembly_stacks[indexer_index].first;
            u.disassemble( items[index], index, true );
        }
        break;
        case BUTCHER_SALVAGE: {
            // Pick index of first item in the salvage stack
            size_t index = salvage_stacks[indexer_index].first;
            item_location item_loc( map_cursor( u.pos() ), &items[index] );
            salvage_iuse->cut_up( u, *salvage_tool, item_loc );
        }
        break;
    }
}

void game::eat( int pos )
{
    if( ( u.has_active_mutation( trait_RUMINANT ) || u.has_active_mutation( trait_GRAZER ) ) &&
        ( m.ter( u.pos() ) == t_underbrush || m.ter( u.pos() ) == t_shrub ) ) {
        if( u.get_hunger() < 20 ) {
            add_msg( _( "You're too full to eat the leaves from the %s." ), m.ter( u.pos() )->name() );
            return;
        } else {
            u.moves -= 400;
            m.ter_set( u.pos(), t_grass );
            add_msg( _( "You eat the underbrush." ) );
            item food( "underbrush", calendar::turn, 1 );
            u.eat( food );
            return;
        }
    }
    if( u.has_active_mutation( trait_GRAZER ) && ( m.ter( u.pos() ) == t_grass ||
            m.ter( u.pos() ) == t_grass_long || m.ter( u.pos() ) == t_grass_tall ) ) {
        if( u.get_hunger() < 8 ) {
            add_msg( _( "You're too full to graze." ) );
            return;
        } else {
            u.moves -= 400;
            add_msg( _( "You eat the grass." ) );
            item food( item( "grass", calendar::turn, 1 ) );
            u.eat( food );
            m.ter_set( u.pos(), t_dirt );
            if( m.ter( u.pos() ) == t_grass_tall ) {
                m.ter_set( u.pos(), t_grass_long );
            } else if( m.ter( u.pos() ) == t_grass_long ) {
                m.ter_set( u.pos(), t_grass );
            } else {
                m.ter_set( u.pos(), t_dirt );
            }
            return;
        }
    }
    if( u.has_active_mutation( trait_GRAZER ) ) {
        if( m.ter( u.pos() ) == t_grass_golf ) {
            add_msg( _( "This grass is too short to graze." ) );
            return;
        } else if( m.ter( u.pos() ) == t_grass_dead ) {
            add_msg( _( "This grass is dead and too mangled for you to graze." ) );
            return;
        } else if( m.ter( u.pos() ) == t_grass_white ) {
            add_msg( _( "This grass is tainted with paint and thus inedible." ) );
            return;
        }
    }

    if( pos != INT_MIN ) {
        u.consume( pos );
        return;
    }

    auto item_loc = game_menus::inv::consume( u );
    if( !item_loc ) {
        add_msg( _( "Never mind." ) );
        return;
    }

    item *it = item_loc.get_item();
    pos = u.get_item_position( it );
    if( pos != INT_MIN ) {
        u.consume( pos );

    } else if( u.consume_item( *it ) ) {
        if( it->is_food_container() ) {
            it->contents.erase( it->contents.begin() );
            add_msg( _( "You leave the empty %s." ), it->tname().c_str() );
        } else {
            item_loc.remove_item();
        }
    }
}

void game::change_side( int pos )
{
    if( pos == INT_MIN ) {
        pos = inv_for_filter( _( "Change side for item" ), [&]( const item & it ) {
            return u.is_worn( it ) && it.is_sided();
        }, _( "You don't have sided items worn." ) );
    }
    if( pos == INT_MIN ) {
        add_msg( _( "Never mind." ) );
        return;
    }
    u.change_side( pos );
}

void game::reload( int pos, bool prompt )
{
    item_location loc( u, &u.i_at( pos ) );
    reload( loc, prompt );
}

void game::reload( item_location &loc, bool prompt, bool empty )
{
    item *it = loc.get_item();
    bool use_loc = true;
    if( !it->has_flag( "ALLOWS_REMOTE_USE" ) ) {
        it = &u.i_at( loc.obtain( u ) );
        use_loc = false;
    }

    // bows etc do not need to reload. select favorite ammo for them instead
    if( it->has_flag( "RELOAD_AND_SHOOT" ) ) {
        item::reload_option opt = u.select_ammo( *it, prompt );
        if( !opt ) {
            return;
        } else if( u.ammo_location && opt.ammo == u.ammo_location ) {
            u.ammo_location = item_location();
        } else {
            u.ammo_location = opt.ammo.clone();
        }
        return;
    }

    // for holsters and ammo pouches try to reload any contained item
    if( it->type->can_use( "holster" ) && !it->contents.empty() ) {
        it = &it->contents.front();
    }

    switch( u.rate_action_reload( *it ) ) {
        case HINT_IFFY:
            if( ( it->is_ammo_container() || it->is_magazine() ) && it->ammo_remaining() > 0 &&
                it->ammo_remaining() == it->ammo_capacity() ) {
                add_msg( m_info, _( "The %s is already fully loaded!" ), it->tname().c_str() );
                return;
            }
            if( it->is_ammo_belt() ) {
                const auto &linkage = it->type->magazine->linkage;
                if( linkage && !u.has_charges( *linkage, 1 ) ) {
                    add_msg( m_info, _( "You need at least one %s to reload the %s!" ),
                             item::nname( *linkage, 1 ), it->tname() );
                    return;
                }
            }
            if( it->is_watertight_container() && it->is_container_full() ) {
                add_msg( m_info, _( "The %s is already full!" ), it->tname().c_str() );
                return;
            }

        // intentional fall-through

        case HINT_CANT:
            add_msg( m_info, _( "You can't reload a %s!" ), it->tname().c_str() );
            return;

        case HINT_GOOD:
            break;
    }

    // for bandoliers we currently defer to iuse_actor methods
    if( it->is_bandolier() ) {
        auto ptr = dynamic_cast<const bandolier_actor *>
                   ( it->type->get_use( "bandolier" )->get_actor_ptr() );
        ptr->reload( u, *it );
        return;
    }

    item::reload_option opt = u.ammo_location && it->can_reload_with( u.ammo_location->typeId() ) ?
                              item::reload_option( &u, it, it, u.ammo_location.clone() ) :
                              u.select_ammo( *it, prompt, empty );

    if( opt ) {
        u.assign_activity( activity_id( "ACT_RELOAD" ), opt.moves(), opt.qty() );
        if( use_loc ) {
            u.activity.targets.emplace_back( loc.clone() );
        } else {
            u.activity.targets.emplace_back( u, const_cast<item *>( opt.target ) );
        }
        u.activity.targets.push_back( std::move( opt.ammo ) );
    }

    refresh_all();
}

void game::reload( bool try_everything )
{
    // As a special streamlined activity, hitting reload repeatedly should:
    // Reload wielded gun
    // First reload a magazine if necessary.
    // Then load said magazine into gun.
    // Reload magazines that are compatible with the current gun.
    // Reload other guns in inventory.
    // Reload misc magazines in inventory.
    std::vector<item_location> reloadables = u.find_reloadables();
    std::sort( reloadables.begin(), reloadables.end(),
    [this]( const item_location & a, const item_location & b ) {
        const item *ap = a.get_item();
        const item *bp = b.get_item();
        // Current wielded weapon comes first.
        if( this->u.is_wielding( *bp ) ) {
            return false;
        }
        if( this->u.is_wielding( *ap ) ) {
            return true;
        }
        // Second sort by afiliation with wielded gun
        const std::set<itype_id> compatible_magazines = this->u.weapon.magazine_compatible();
        const bool mag_ap = compatible_magazines.count( ap->typeId() ) > 0;
        const bool mag_bp = compatible_magazines.count( bp->typeId() ) > 0;
        if( mag_ap != mag_bp ) {
            return mag_ap;
        }
        // Third sort by gun vs magazine,
        if( ap->is_gun() != bp->is_gun() ) {
            return ap->is_gun();
        }
        // Finally sort by speed to reload.
        return ( ap->get_reload_time() * ( ap->ammo_capacity() - ap->ammo_remaining() ) ) <
               ( bp->get_reload_time() * ( bp->ammo_capacity() - bp->ammo_remaining() ) );
    } );
    for( item_location &candidate : reloadables ) {
        std::vector<item::reload_option> ammo_list;
        u.list_ammo( *candidate.get_item(), ammo_list, false );
        if( !ammo_list.empty() ) {
            reload( candidate, false, false );
            return;
        }
    }
    // Just for testing, bail out here to avoid unwanted side effects.
    if( !try_everything ) {
        return;
    }
    // If we make it here and haven't found anything to reload, start looking elsewhere.
    vehicle *veh = veh_pointer_or_null( m.veh_at( u.pos() ) );
    turret_data turret;
    if( veh && ( turret = veh->turret_query( u.pos() ) ) && turret.can_reload() ) {
        item::reload_option opt = g->u.select_ammo( *turret.base(), true );
        if( opt ) {
            g->u.assign_activity( activity_id( "ACT_RELOAD" ), opt.moves(), opt.qty() );
            g->u.activity.targets.emplace_back( turret.base() );
            g->u.activity.targets.push_back( std::move( opt.ammo ) );
        }
        return;
    }
    item_location item_loc = inv_map_splice( [&]( const item & it ) {
        return u.rate_action_reload( it ) == HINT_GOOD;
    }, _( "Reload item" ), 1, _( "You have nothing to reload." ) );

    if( !item_loc ) {
        add_msg( _( "Never mind." ) );
        return;
    }

    reload( item_loc );
}

// Unload a container, gun, or tool
// If it's a gun, some gunmods can also be loaded
void game::unload( int pos )
{
    item *it = nullptr;
    item_location item_loc;

    if( pos == INT_MIN ) {
        item_loc = inv_map_splice( [&]( const item & it ) {
            return u.rate_action_unload( it ) == HINT_GOOD;
        }, _( "Unload item" ), 1, _( "You have nothing to unload." ) );
        it = item_loc.get_item();

        if( it == nullptr ) {
            add_msg( _( "Never mind." ) );
            return;
        }
    } else {
        it = &u.i_at( pos );
        if( it->is_null() ) {
            debugmsg( "Tried to unload non-existent item" );
            return;
        }
        item_loc = item_location( u, it );
    }

    if( u.unload( *it ) ) {
        if( it->has_flag( "MAG_DESTROY" ) && it->ammo_remaining() == 0 ) {
            item_loc.remove_item();
        }
    }
}

void game::mend( int pos )
{
    if( pos == INT_MIN ) {
        if( u.is_armed() ) {
            pos = -1;
        } else {
            add_msg( m_info, _( "You're not wielding anything." ) );
        }
    }

    item &obj = g->u.i_at( pos );
    if( g->u.has_item( obj ) ) {
        g->u.mend_item( item_location( g->u, &obj ) );
    }
}

bool game::unload( item &it )
{
    return u.unload( it );
}

void game::wield( int pos )
{
    item_location loc( u, &u.i_at( pos ) );
    wield( loc );
}

void game::wield( item_location &loc )
{
    if( u.is_armed() ) {
        const bool is_unwielding = u.is_wielding( *loc );
        const auto ret = u.can_unwield( *loc );

        if( !ret.success() ) {
            add_msg( m_info, "%s", ret.c_str() );
        }

        u.unwield();

        if( is_unwielding ) {
            return;
        }
    }

    const auto ret = u.can_wield( *loc );
    if( !ret.success() ) {
        add_msg( m_info, "%s", ret.c_str() );
    }

    // Need to do this here because holster_actor::use() checks if/where the item is worn
    item &target = *loc.get_item();
    if( target.get_use( "holster" ) && !target.contents.empty() ) {
        if( query_yn( _( "Draw %s from %s?" ), target.get_contained().tname(), target.tname() ) ) {
            u.invoke_item( &target );
            return;
        }
    }

    // Can't use loc.obtain() here because that would cause things to spill.
    item to_wield = *loc.get_item();
    item_location::type location_type = loc.where();
    tripoint pos = loc.position();
    int worn_index = INT_MIN;
    if( u.is_worn( *loc.get_item() ) ) {
        int item_pos = u.get_item_position( loc.get_item() );
        if( item_pos != INT_MIN ) {
            worn_index = Character::worn_position_to_index( item_pos );
        }
    }
    int move_cost = loc.obtain_cost( u );
    loc.remove_item();
    if( !u.wield( to_wield ) ) {
        switch( location_type ) {
            case item_location::type::character:
                if( worn_index != INT_MIN ) {
                    auto it = u.worn.begin();
                    std::advance( it, worn_index );
                    u.worn.insert( it, to_wield );
                } else {
                    u.i_add( to_wield );
                }
                break;
            case item_location::type::map:
                m.add_item( pos, to_wield );
                break;
            case item_location::type::vehicle: {
                const cata::optional<vpart_reference> vp = g->m.veh_at( pos ).part_with_feature( "CARGO", false );
                // If we fail to return the item to the vehicle for some reason, add it to the map instead.
                if( !vp || !( vp->vehicle().add_item( vp->part_index(), to_wield ) ) ) {
                    m.add_item( pos, to_wield );
                }
                break;
            }
            case item_location::type::invalid:
                debugmsg( "Failed wield from invalid item location" );
                break;
        }
        return;
    }

    u.mod_moves( -move_cost );
}

void game::wield()
{
    item_location loc = game_menus::inv::wield( u );

    if( loc ) {
        wield( loc );
    } else {
        add_msg( _( "Never mind." ) );
    }
}

bool game::check_safe_mode_allowed( bool repeat_safe_mode_warnings )
{
    if( !repeat_safe_mode_warnings && safe_mode_warning_logged ) {
        // Already warned player since safe_mode_warning_logged is set.
        return false;
    }

    std::string msg_ignore = press_x( ACTION_IGNORE_ENEMY );
    if( !msg_ignore.empty() ) {
        std::wstring msg_ignore_wide = utf8_to_wstr( msg_ignore );
        // Operate on a wide-char basis to prevent corrupted multi-byte string
        msg_ignore_wide[0] = towlower( msg_ignore_wide[0] );
        msg_ignore = wstr_to_utf8( msg_ignore_wide );
    }

    if( u.has_effect( effect_laserlocked ) ) {
        // Automatic and mandatory safemode.  Make BLOODY sure the player notices!
        add_msg( m_warning, _( "You are being laser-targeted, %s to ignore." ),
                 msg_ignore.c_str() );
        safe_mode_warning_logged = true;
        return false;
    }
    if( safe_mode != SAFE_MODE_STOP ) {
        return true;
    }
    // Currently driving around, ignore the monster, they have no chance against a proper car anyway (-:
    if( u.controlling_vehicle && !get_option<bool>( "SAFEMODEVEH" ) ) {
        return true;
    }
    // Monsters around and we don't want to run
    std::string spotted_creature_name;
    if( new_seen_mon.empty() ) {
        // naming consistent with code in game::mon_info
        spotted_creature_name = _( "a survivor" );
        get_safemode().lastmon_whitelist = get_safemode().npc_type_name();
    } else {
        spotted_creature_name = new_seen_mon.back()->name();
        get_safemode().lastmon_whitelist = spotted_creature_name;
    }

    std::string whitelist;
    if( !get_safemode().empty() ) {
        whitelist = string_format( _( " or %s to whitelist the monster" ),
                                   press_x( ACTION_WHITELIST_ENEMY ).c_str() );
    }

    const std::string msg_safe_mode = press_x( ACTION_TOGGLE_SAFEMODE );
    add_msg( m_warning,
             _( "Spotted %1$s--safe mode is on! (%2$s to turn it off, %3$s to ignore monster%4$s)" ),
             spotted_creature_name.c_str(), msg_safe_mode.c_str(),
             msg_ignore.c_str(), whitelist.c_str() );
    safe_mode_warning_logged = true;
    return false;
}

void game::set_safe_mode( safe_mode_type mode )
{
    safe_mode = mode;
    safe_mode_warning_logged = false;
}

bool game::disable_robot( const tripoint &p )
{
    monster *const mon_ptr = critter_at<monster>( p );
    if( !mon_ptr ) {
        return false;
    }
    monster &critter = *mon_ptr;
    if( critter.friendly == 0 ) {
        // Can only disable / reprogram friendly monsters
        return false;
    }
    const auto mid = critter.type->id;
    const auto mon_item_id = critter.type->revert_to_itype;
    if( !mon_item_id.empty() &&
        query_yn( _( "Deactivate the %s?" ), critter.name() ) ) {

        u.moves -= 100;
        m.add_item_or_charges( p.x, p.y, critter.to_item() );
        if( !critter.has_flag( MF_INTERIOR_AMMO ) ) {
            for( auto &ammodef : critter.ammo ) {
                if( ammodef.second > 0 ) {
                    m.spawn_item( p.x, p.y, ammodef.first, 1, ammodef.second, calendar::turn );
                }
            }
        }
        remove_zombie( critter );
        return true;
    }
    // Manhacks are special, they have their own menu here.
    if( mid == mon_manhack ) {
        int choice = UILIST_CANCEL;
        if( critter.has_effect( effect_docile ) ) {
            choice = uilist( _( "Reprogram the manhack?" ), { _( "Engage targets." ) } );
        } else {
            choice = uilist( _( "Reprogram the manhack?" ), { _( "Follow me." ) } );
        }
        switch( choice ) {
            case 0:
                if( critter.has_effect( effect_docile ) ) {
                    critter.remove_effect( effect_docile );
                    if( one_in( 3 ) ) {
                        add_msg( _( "The %s hovers momentarily as it surveys the area." ),
                                 critter.name().c_str() );
                    }
                } else {
                    critter.add_effect( effect_docile, 1_turns, num_bp, true );
                    if( one_in( 3 ) ) {
                        add_msg( _( "The %s lets out a whirring noise and starts to follow you." ),
                                 critter.name().c_str() );
                    }
                }
                u.moves -= 100;
                return true;
            default:
                break;
        }
    }
    return false;
}

bool game::prompt_dangerous_tile( const tripoint &dest_loc ) const
{
    std::vector<std::string> harmful_stuff;
    const auto fields_here = m.field_at( u.pos() );
    for( const auto &e : m.field_at( dest_loc ) ) {
        // warn before moving into a dangerous field except when already standing within a similar field
        if( u.is_dangerous_field( e.second ) && fields_here.findField( e.first ) == nullptr ) {
            harmful_stuff.push_back( e.second.name() );
        }
    }

    if( !u.is_blind() ) {
        const trap &tr = m.tr_at( dest_loc );
        const bool boardable = static_cast<bool>( m.veh_at( dest_loc ).part_with_feature( "BOARDABLE",
                               true ) );
        // Hack for now, later ledge should stop being a trap
        // Note: in non-z-level mode, ledges obey different rules and so should be handled as regular traps
        if( tr.loadid == tr_ledge && m.has_zlevels() ) {
            if( !boardable ) {
                harmful_stuff.emplace_back( tr.name().c_str() );
            }
        } else if( tr.can_see( dest_loc, u ) && !tr.is_benign() && !boardable ) {
            harmful_stuff.emplace_back( tr.name().c_str() );
        }

        static const std::set< body_part > sharp_bps = {
            bp_eyes, bp_mouth, bp_head, bp_leg_l, bp_leg_r, bp_foot_l, bp_foot_r, bp_arm_l, bp_arm_r,
            bp_hand_l, bp_hand_r, bp_torso
        };

        static const auto sharp_bp_check = [this]( body_part bp ) {
            return u.immune_to( bp, { DT_CUT, 10 } );
        };

        if( m.has_flag( "ROUGH", dest_loc ) && !m.has_flag( "ROUGH", u.pos() ) && !boardable &&
            ( u.get_armor_bash( bp_foot_l ) < 5 || u.get_armor_bash( bp_foot_r ) < 5 ) ) {
            harmful_stuff.emplace_back( m.name( dest_loc ).c_str() );
        } else if( m.has_flag( "SHARP", dest_loc ) && !m.has_flag( "SHARP", u.pos() ) && !boardable &&
                   u.dex_cur < 78 && !std::all_of( sharp_bps.begin(), sharp_bps.end(), sharp_bp_check ) ) {
            harmful_stuff.emplace_back( m.name( dest_loc ).c_str() );
        }

    }

    if( !harmful_stuff.empty() &&
        !query_yn( _( "Really step into %s?" ), enumerate_as_string( harmful_stuff ).c_str() ) ) {
        return false;
    }
    return true;
}

bool game::plmove( int dx, int dy, int dz )
{
    if( ( !check_safe_mode_allowed() ) || u.has_active_mutation( trait_SHELL2 ) ) {
        if( u.has_active_mutation( trait_SHELL2 ) ) {
            add_msg( m_warning, _( "You can't move while in your shell.  Deactivate it to go mobile." ) );
        }
        return false;
    }

    tripoint dest_loc;
    if( dz == 0 && u.has_effect( effect_stunned ) ) {
        dest_loc.x = rng( u.posx() - 1, u.posx() + 1 );
        dest_loc.y = rng( u.posy() - 1, u.posy() + 1 );
        dest_loc.z = u.posz();
    } else {
        if( tile_iso && use_tiles && !u.has_destination() ) {
            rotate_direction_cw( dx, dy );
        }
        dest_loc.x = u.posx() + dx;
        dest_loc.y = u.posy() + dy;
        dest_loc.z = u.posz() + dz;
    }

    if( dest_loc == u.pos() ) {
        // Well that sure was easy
        return true;
    }

    if( !u.has_effect( effect_stunned ) && !u.is_underwater() ) {
        int mining_turns = 100;
        if( mostseen == 0 && m.has_flag( "MINEABLE", dest_loc ) && !m.veh_at( dest_loc ) ) {
            if( m.move_cost( dest_loc ) == 2 ) {
                // breaking up some flat surface, like pavement
                mining_turns /= 2;
            }
            if( get_option<bool>( "AUTO_FEATURES" ) && get_option<bool>( "AUTO_MINING" ) &&
                u.weapon.has_flag( "DIG_TOOL" ) ) {
                if( u.weapon.has_flag( "POWERED" ) ) {
                    if( u.weapon.ammo_sufficient() ) {
                        mining_turns *= MINUTES( 30 );
                        u.weapon.ammo_consume( u.weapon.ammo_required(), u.pos() );
                        u.assign_activity( activity_id( "ACT_JACKHAMMER" ), mining_turns, -1,
                                           u.get_item_position( &u.weapon ) );
                        u.activity.placement = dest_loc;
                        add_msg( _( "You start breaking the %1$s with your %2$s." ),
                                 m.tername( dest_loc ).c_str(), u.weapon.tname().c_str() );
                        u.defer_move( dest_loc ); // don't move into the tile until done mining
                        return true;
                    } else {
                        add_msg( _( "Your %s doesn't turn on." ), u.weapon.tname().c_str() );
                    }
                } else {
                    mining_turns *= ( ( MAX_STAT + 4 ) - std::min( u.str_cur, MAX_STAT ) ) * MINUTES( 5 );
                    u.assign_activity( activity_id( "ACT_PICKAXE" ), mining_turns, -1,
                                       u.get_item_position( &u.weapon ) );
                    u.activity.placement = dest_loc;
                    add_msg( _( "You start breaking the %1$s with your %2$s." ),
                             m.tername( dest_loc ).c_str(), u.weapon.tname().c_str() );
                    u.defer_move( dest_loc ); // don't move into the tile until done mining
                    return true;
                }
            } else if( u.has_active_mutation( trait_BURROW ) ) {
                mining_turns *= ( ( MAX_STAT + 3 ) - std::min( u.str_cur, MAX_STAT ) ) * MINUTES( 2 );
                u.assign_activity( activity_id( "ACT_BURROW" ), mining_turns, -1, 0 );
                u.activity.placement = dest_loc;
                add_msg( _( "You start tearing into the %s with your teeth and claws." ),
                         m.tername( dest_loc ).c_str() );
                u.defer_move( dest_loc ); // don't move into the tile until done mining
                return true;
            }
        }
    }

    // If the player is *attempting to* move on the X axis, update facing direction of their sprite to match.
    const int new_dx = dest_loc.x - u.posx();
    if( new_dx > 0 ) {
        u.facing = FD_RIGHT;
    } else if( new_dx < 0 ) {
        u.facing = FD_LEFT;
    }

    if( dz == 0 && ramp_move( dest_loc ) ) {
        // TODO: Make it work nice with automove (if it doesn't do so already?)
        return false;
    }

    if( u.has_effect( effect_amigara ) ) {
        int curdist = INT_MAX;
        int newdist = INT_MAX;
        const tripoint minp = tripoint( 0, 0, u.posz() );
        const tripoint maxp = tripoint( MAPSIZE_X, MAPSIZE_Y, u.posz() );
        for( const tripoint &pt : m.points_in_rectangle( minp, maxp ) ) {
            if( m.ter( pt ) == t_fault ) {
                int dist = rl_dist( pt, u.pos() );
                if( dist < curdist ) {
                    curdist = dist;
                }
                dist = rl_dist( pt, dest_loc );
                if( dist < newdist ) {
                    newdist = dist;
                }
            }
        }
        if( newdist > curdist ) {
            add_msg( m_info, _( "You cannot pull yourself away from the faultline..." ) );
            return false;
        }
    }

    dbg( D_PEDANTIC_INFO ) << "game:plmove: From (" <<
                           u.posx() << "," << u.posy() << "," << u.posz() << ") to (" <<
                           dest_loc.x << "," << dest_loc.y << "," << dest_loc.z << ")";

    if( disable_robot( dest_loc ) ) {
        return false;
    }

    // Check if our movement is actually an attack on a monster or npc
    // Are we displacing a monster?

    bool attacking = false;
    if( critter_at( dest_loc ) ) {
        attacking = true;
    }

    if( !u.move_effects( attacking ) ) {
        u.moves -= 100;
        return false;
    }

    if( monster *const mon_ptr = critter_at<monster>( dest_loc, true ) ) {
        monster &critter = *mon_ptr;
        if( critter.friendly == 0 &&
            !critter.has_effect( effect_pet ) ) {
            if( u.has_destination() ) {
                add_msg( m_warning, _( "Monster in the way. Auto-move canceled." ) );
                add_msg( m_info, _( "Click directly on monster to attack." ) );
                u.clear_destination();
                return false;
            }
            if( u.has_effect( effect_relax_gas ) ) {
                if( one_in( 8 ) ) {
                    add_msg( m_good, _( "Your willpower asserts itself, and so do you!" ) );
                } else {
                    u.moves -= rng( 2, 8 ) * 10;
                    add_msg( m_bad, _( "You're too pacified to strike anything..." ) );
                    return false;
                }
            }
            u.melee_attack( critter, true );
            if( critter.is_hallucination() ) {
                critter.die( &u );
            }
            draw_hit_mon( dest_loc, critter, critter.is_dead() );
            return false;
        } else if( critter.has_flag( MF_IMMOBILE ) ) {
            add_msg( m_info, _( "You can't displace your %s." ), critter.name().c_str() );
            return false;
        }
        // Successful displacing is handled (much) later
    }
    // If not a monster, maybe there's an NPC there
    if( npc *const np_ = critter_at<npc>( dest_loc ) ) {
        npc &np = *np_;
        if( u.has_destination() ) {
            add_msg( _( "NPC in the way, Auto-move canceled." ) );
            add_msg( m_info, _( "Click directly on NPC to attack." ) );
            u.clear_destination();
            return false;
        }

        if( !np.is_enemy() ) {
            npc_menu( np );
            return false;
        }

        u.melee_attack( np, true );
        np.make_angry();
        return false;
    }

    // GRAB: pre-action checking.
    int dpart = -1;
    const optional_vpart_position vp0 = m.veh_at( u.pos() );
    vehicle *const veh0 = veh_pointer_or_null( vp0 );
    const optional_vpart_position vp1 = m.veh_at( dest_loc );
    vehicle *const veh1 = veh_pointer_or_null( vp1 );

    bool veh_closed_door = false;
    bool outside_vehicle = ( veh0 == nullptr || veh0 != veh1 );
    if( veh1 != nullptr ) {
        dpart = veh1->next_part_to_open( vp1->part_index(), outside_vehicle );
        veh_closed_door = dpart >= 0 && !veh1->parts[dpart].open;
    }

    if( veh0 != nullptr && abs( veh0->velocity ) > 100 ) {
        if( veh1 == nullptr ) {
            if( query_yn( _( "Dive from moving vehicle?" ) ) ) {
                moving_vehicle_dismount( dest_loc );
            }
            return false;
        } else if( veh1 != veh0 ) {
            add_msg( m_info, _( "There is another vehicle in the way." ) );
            return false;
        } else if( !vp1.part_with_feature( "BOARDABLE", true ) ) {
            add_msg( m_info, _( "That part of the vehicle is currently unsafe." ) );
            return false;
        }
    }

    bool toSwimmable = m.has_flag( "SWIMMABLE", dest_loc );
    bool toDeepWater = m.has_flag( TFLAG_DEEP_WATER, dest_loc );
    bool fromSwimmable = m.has_flag( "SWIMMABLE", u.pos() );
    bool fromDeepWater = m.has_flag( TFLAG_DEEP_WATER, u.pos() );
    bool fromBoat = veh0 != nullptr && veh0->is_in_water();
    bool toBoat = veh1 != nullptr && veh1->is_in_water();

    if( toSwimmable && toDeepWater && !toBoat ) { // Dive into water!
        // Requires confirmation if we were on dry land previously
        if( ( fromSwimmable && fromDeepWater && !fromBoat ) || query_yn( _( "Dive into the water?" ) ) ) {
            if( ( !fromDeepWater || fromBoat ) && u.swim_speed() < 500 ) {
                add_msg( _( "You start swimming." ) );
                add_msg( m_info, _( "%s to dive underwater." ),
                         press_x( ACTION_MOVE_DOWN ).c_str() );
            }
            plswim( dest_loc );
        }

        on_move_effects();
        return true;
    }

    //Wooden Fence Gate (or equivalently walkable doors):
    // open it if we are walking
    // vault over it if we are running
    if( m.passable_ter_furn( dest_loc )
        && u.move_mode == "walk"
        && m.open_door( dest_loc, !m.is_outside( u.pos() ) ) ) {
        u.moves -= 100;
        // if auto-move is on, continue moving next turn
        if( u.has_destination() ) {
            u.defer_move( dest_loc );
        }
        return true;
    }

    if( walk_move( dest_loc ) ) {
        return true;
    }

    if( phasing_move( dest_loc ) ) {
        return true;
    }

    if( veh_closed_door ) {
        if( outside_vehicle ) {
            veh1->open_all_at( dpart );
        } else {
            veh1->open( dpart );
            add_msg( _( "You open the %1$s's %2$s." ), veh1->name.c_str(),
                     veh1->part_info( dpart ).name().c_str() );
        }
        u.moves -= 100;
        // if auto-move is on, continue moving next turn
        if( u.has_destination() ) {
            u.defer_move( dest_loc );
        }
        return true;
    }

    if( m.furn( dest_loc ) != f_safe_c && m.open_door( dest_loc, !m.is_outside( u.pos() ) ) ) {
        u.moves -= 100;
        // if auto-move is on, continue moving next turn
        if( u.has_destination() ) {
            u.defer_move( dest_loc );
        }
        return true;
    }

    // Invalid move
    const bool waste_moves = u.is_blind() || u.has_effect( effect_stunned );
    if( waste_moves || dest_loc.z != u.posz() ) {
        add_msg( _( "You bump into the %s!" ), m.obstacle_name( dest_loc ).c_str() );
        // Only lose movement if we're blind
        if( waste_moves ) {
            u.moves -= 100;
        }
    } else if( m.ter( dest_loc ) == t_door_locked || m.ter( dest_loc ) == t_door_locked_peep ||
               m.ter( dest_loc ) == t_door_locked_alarm || m.ter( dest_loc ) == t_door_locked_interior ) {
        // Don't drain move points for learning something you could learn just by looking
        add_msg( _( "That door is locked!" ) );
    } else if( m.ter( dest_loc ) == t_door_bar_locked ) {
        add_msg( _( "You rattle the bars but the door is locked!" ) );
    }
    return false;
}

bool game::ramp_move( const tripoint &dest_loc )
{
    if( dest_loc.z != u.posz() ) {
        // No recursive ramp_moves
        return false;
    }

    // We're moving onto a tile with no support, check if it has a ramp below
    if( !m.has_floor_or_support( dest_loc ) ) {
        tripoint below( dest_loc.x, dest_loc.y, dest_loc.z - 1 );
        if( m.has_flag( TFLAG_RAMP, below ) ) {
            // But we're moving onto one from above
            const tripoint dp = dest_loc - u.pos();
            plmove( dp.x, dp.y, -1 );
            // No penalty for misaligned stairs here
            // Also cheaper than climbing up
            return true;
        }

        return false;
    }

    if( !m.has_flag( TFLAG_RAMP, u.pos() ) ||
        m.passable( dest_loc ) ) {
        return false;
    }

    // Try to find an aligned end of the ramp that will make our climb faster
    // Basically, finish walking on the stairs instead of pulling self up by hand
    bool aligned_ramps = false;
    for( const tripoint &pt : m.points_in_radius( u.pos(), 1 ) ) {
        if( rl_dist( pt, dest_loc ) < 2 && m.has_flag( "RAMP_END", pt ) ) {
            aligned_ramps = true;
            break;
        }
    }

    const tripoint above_u( u.posx(), u.posy(), u.posz() + 1 );
    if( m.has_floor_or_support( above_u ) ) {
        add_msg( m_warning, _( "You can't climb here - there's a ceiling above." ) );
        return false;
    }

    const tripoint dp = dest_loc - u.pos();
    const tripoint old_pos = u.pos();
    plmove( dp.x, dp.y, 1 );
    // We can't just take the result of the above function here
    if( u.pos() != old_pos ) {
        u.moves -= 50 + ( aligned_ramps ? 0 : 50 );
    }

    return true;
}

bool game::walk_move( const tripoint &dest_loc )
{
    const optional_vpart_position vp_here = m.veh_at( u.pos() );
    const optional_vpart_position vp_there = m.veh_at( dest_loc );

    bool pushing = false; // moving -into- grabbed tile; skip check for move_cost > 0
    bool pulling = false; // moving -away- from grabbed tile; check for move_cost > 0
    bool shifting_furniture = false; // moving furniture and staying still; skip check for move_cost > 0

    bool grabbed = u.get_grab_type() != OBJECT_NONE;
    if( grabbed ) {
        const tripoint dp = dest_loc - u.pos();
        pushing = dp ==  u.grab_point;
        pulling = dp == -u.grab_point;
    }

    if( grabbed && dest_loc.z != u.posz() ) {
        add_msg( m_warning, _( "You let go of the grabbed object" ) );
        grabbed = false;
        u.grab( OBJECT_NONE );
    }

    // Now make sure we're actually holding something
    const vehicle *grabbed_vehicle = nullptr;
    if( grabbed && u.get_grab_type() == OBJECT_FURNITURE ) {
        // We only care about shifting, because it's the only one that can change our destination
        if( m.has_furn( u.pos() + u.grab_point ) ) {
            shifting_furniture = !pushing && !pulling;
        } else {
            // We were grabbing a furniture that isn't there
            grabbed = false;
        }
    } else if( grabbed && u.get_grab_type() == OBJECT_VEHICLE ) {
        grabbed_vehicle = veh_pointer_or_null( m.veh_at( u.pos() + u.grab_point ) );
        if( grabbed_vehicle == nullptr ) {
            // We were grabbing a vehicle that isn't there anymore
            grabbed = false;
        }
    } else if( grabbed ) {
        // We were grabbing something WEIRD, let's pretend we weren't
        grabbed = false;
    }

    if( u.grab_point != tripoint_zero && !grabbed ) {
        add_msg( m_warning, _( "Can't find grabbed object." ) );
        u.grab( OBJECT_NONE );
    }

    if( m.impassable( dest_loc ) && !pushing && !shifting_furniture ) {
        return false;
    }
    u.set_underwater( false );

    if( !shifting_furniture && !prompt_dangerous_tile( dest_loc ) ) {
        return true;
    }

    // Used to decide whether to print a 'moving is slow message
    const int mcost_from = m.move_cost( u.pos() ); //calculate this _before_ calling grabbed_move

    int modifier = 0;
    if( grabbed && u.get_grab_type() == OBJECT_FURNITURE && u.pos() + u.grab_point == dest_loc ) {
        modifier = -m.furn( dest_loc ).obj().movecost;
    }

    const int mcost = m.combined_movecost( u.pos(), dest_loc, grabbed_vehicle, modifier );
    if( grabbed_move( dest_loc - u.pos() ) ) {
        return true;
    } else if( mcost == 0 ) {
        return false;
    }

    bool diag = trigdist && u.posx() != dest_loc.x && u.posy() != dest_loc.y;
    const int previous_moves = u.moves;
    u.moves -= u.run_cost( mcost, diag );

    u.burn_move_stamina( previous_moves - u.moves );

    // Max out recoil
    u.recoil = MAX_RECOIL;

    // Print a message if movement is slow
    const int mcost_to = m.move_cost( dest_loc ); //calculate this _after_ calling grabbed_move
    const bool fungus = m.has_flag_ter_or_furn( "FUNGUS", u.pos() ) ||
                        m.has_flag_ter_or_furn( "FUNGUS",
                                dest_loc ); //fungal furniture has no slowing effect on mycus characters
    const bool slowed = ( ( !u.has_trait( trait_PARKOUR ) && ( mcost_to > 2 || mcost_from > 2 ) ) ||
                          mcost_to > 4 || mcost_from > 4 ) &&
                        !( u.has_trait( trait_M_IMMUNE ) && fungus );
    if( slowed ) {
        // Unless u.pos() has a higher movecost than dest_loc, state that dest_loc is the cause
        if( mcost_to >= mcost_from ) {
            if( auto displayed_part = vp_there.part_displayed() ) {
                add_msg( m_warning, _( "Moving onto this %s is slow!" ),
                         displayed_part->part().name() );
            } else {
                add_msg( m_warning, _( "Moving onto this %s is slow!" ), m.name( dest_loc ).c_str() );
            }
        } else {
            if( auto displayed_part = vp_here.part_displayed() ) {
                add_msg( m_warning, _( "Moving off of this %s is slow!" ),
                         displayed_part->part().name() );
            } else {
                add_msg( m_warning, _( "Moving off of this %s is slow!" ), m.name( u.pos() ).c_str() );
            }
        }
        sfx::play_variant_sound( "plmove", "clear_obstacle", sfx::get_heard_volume( u.pos() ) );
    }

    if( u.has_trait( trait_id( "LEG_TENT_BRACE" ) ) && ( !u.footwear_factor() ||
            ( u.footwear_factor() == .5 && one_in( 2 ) ) ) ) {
        // DX and IN are long suits for Cephalopods,
        // so this shouldn't cause too much hardship
        // Presumed that if it's swimmable, they're
        // swimming and won't stick
        ///\EFFECT_DEX decreases chance of tentacles getting stuck to the ground

        ///\EFFECT_INT decreases chance of tentacles getting stuck to the ground
        if( !m.has_flag( "SWIMMABLE", dest_loc ) && one_in( 80 + u.dex_cur + u.int_cur ) ) {
            add_msg( _( "Your tentacles stick to the ground, but you pull them free." ) );
            u.mod_fatigue( 1 );
        }
    }

    if( !u.has_artifact_with( AEP_STEALTH ) && !u.has_trait( trait_id( "DEBUG_SILENT" ) ) ) {
        int volume = 6;
        volume *= u.mutation_value( "noise_modifier" );
        if( volume > 0 ) {
            if( u.is_wearing( "rm13_armor_on" ) ) {
                volume = 2;
            } else if( u.has_bionic( bionic_id( "bio_ankles" ) ) ) {
                volume = 12;
            }
            sounds::sound( dest_loc, volume, sounds::sound_t::movement, _( "footsteps" ), true,
                           "none", "none" );    // Sound of footsteps may awaken nearby monsters
            sfx::do_footstep();
        }

        if( one_in( 20 ) && u.has_artifact_with( AEP_MOVEMENT_NOISE ) ) {
            sounds::sound( u.pos(), 40, sounds::sound_t::movement, _( "a rattling sound." ) );
        }
    }

    if( u.is_hauling() ) {
        u.assign_activity( activity_id( "ACT_MOVE_ITEMS" ) );
        // Whether the source is inside a vehicle (not supported)
        u.activity.values.push_back( 0 );
        // Whether the destination is inside a vehicle (not supported)
        u.activity.values.push_back( 0 );
        // Source relative to the player
        u.activity.placement = u.pos() - dest_loc;
        // Destination relative to the player
        u.activity.coords.push_back( tripoint_zero );
        map_stack items = m.i_at( u.pos() );
        if( items.empty() ) {
            u.stop_hauling();
        }
        int index = 0;
        for( auto it = items.begin(); it != items.end(); ++index, ++it ) {
            int amount = it->count();
            u.activity.values.push_back( index );
            u.activity.values.push_back( amount );
        }
    }
    if( m.has_flag_ter_or_furn( TFLAG_HIDE_PLACE, dest_loc ) ) {
        add_msg( m_good, _( "You are hiding in the %s." ), m.name( dest_loc ).c_str() );
    }

    if( dest_loc != u.pos() ) {
        u.lifetime_stats.squares_walked++;
    }

    place_player( dest_loc );
    on_move_effects();

    return true;
}

void game::place_player( const tripoint &dest_loc )
{
    const optional_vpart_position vp1 = m.veh_at( dest_loc );
    if( const cata::optional<std::string> label = vp1.get_label() ) {
        add_msg( m_info, _( "Label here: %s" ), *label );
    }
    std::string signage = m.get_signage( dest_loc );
    if( !signage.empty() ) {
        if( !u.has_trait( trait_ILLITERATE ) ) {
            add_msg( m_info, _( "The sign says: %s" ), signage.c_str() );
        } else {
            add_msg( m_info, _( "There is a sign here, but you are unable to read it." ) );
        }
    }
    if( m.has_graffiti_at( dest_loc ) ) {
        if( !u.has_trait( trait_ILLITERATE ) ) {
            add_msg( m_info, _( "Written here: %s" ), m.graffiti_at( dest_loc ).c_str() );
        } else {
            add_msg( m_info, _( "Something is written here, but you are unable to read it." ) );
        }
    }
    // TODO: Move the stuff below to a Character method so that NPCs can reuse it
    if( m.has_flag( "ROUGH", dest_loc ) && ( !u.in_vehicle ) ) {
        if( one_in( 5 ) && u.get_armor_bash( bp_foot_l ) < rng( 2, 5 ) ) {
            add_msg( m_bad, _( "You hurt your left foot on the %s!" ),
                     m.has_flag_ter( "ROUGH", dest_loc ) ? m.tername( dest_loc ).c_str() : m.furnname(
                         dest_loc ).c_str() );
            u.deal_damage( nullptr, bp_foot_l, damage_instance( DT_CUT, 1 ) );
        }
        if( one_in( 5 ) && u.get_armor_bash( bp_foot_r ) < rng( 2, 5 ) ) {
            add_msg( m_bad, _( "You hurt your right foot on the %s!" ),
                     m.has_flag_ter( "ROUGH", dest_loc ) ? m.tername( dest_loc ).c_str() : m.furnname(
                         dest_loc ).c_str() );
            u.deal_damage( nullptr, bp_foot_l, damage_instance( DT_CUT, 1 ) );
        }
    }
    ///\EFFECT_DEX increases chance of avoiding cuts on sharp terrain
    if( m.has_flag( "SHARP", dest_loc ) && !one_in( 3 ) && !x_in_y( 1 + u.dex_cur / 2, 40 ) &&
        ( !u.in_vehicle ) && ( !u.has_trait( trait_PARKOUR ) || one_in( 4 ) ) ) {
        body_part bp = random_body_part();
        if( u.deal_damage( nullptr, bp, damage_instance( DT_CUT, rng( 1, 10 ) ) ).total_damage() > 0 ) {
            //~ 1$s - bodypart name in accusative, 2$s is terrain name.
            add_msg( m_bad, _( "You cut your %1$s on the %2$s!" ),
                     body_part_name_accusative( bp ).c_str(),
                     m.has_flag_ter( "SHARP", dest_loc ) ? m.tername( dest_loc ).c_str() : m.furnname(
                         dest_loc ).c_str() );
            if( ( u.has_trait( trait_INFRESIST ) ) && ( one_in( 1024 ) ) ) {
                u.add_effect( effect_tetanus, 1_turns, num_bp, true );
            } else if( ( !u.has_trait( trait_INFIMMUNE ) || !u.has_trait( trait_INFRESIST ) ) &&
                       ( one_in( 256 ) ) ) {
                u.add_effect( effect_tetanus, 1_turns, num_bp, true );
            }
        }
    }
    if( m.has_flag( "UNSTABLE", dest_loc ) ) {
        u.add_effect( effect_bouldering, 1_turns, num_bp, true );
    } else if( u.has_effect( effect_bouldering ) ) {
        u.remove_effect( effect_bouldering );
    }
    if( m.has_flag_ter_or_furn( TFLAG_NO_SIGHT, dest_loc ) ) {
        u.add_effect( effect_no_sight, 1_turns, num_bp, true );
    } else if( u.has_effect( effect_no_sight ) ) {
        u.remove_effect( effect_no_sight );
    }

    // If we moved out of the nonant, we need update our map data
    if( m.has_flag( "SWIMMABLE", dest_loc ) && u.has_effect( effect_onfire ) ) {
        add_msg( _( "The water puts out the flames!" ) );
        u.remove_effect( effect_onfire );
    }

    if( monster *const mon_ptr = critter_at<monster>( dest_loc ) ) {
        // We displaced a monster. It's probably a bug if it wasn't a friendly mon...
        // Immobile monsters can't be displaced.
        monster &critter = *mon_ptr;
        critter.move_to( u.pos(), true ); // Force the movement even though the player is there right now.
        add_msg( _( "You displace the %s." ), critter.name().c_str() );
    }

    // If the player is in a vehicle, unboard them from the current part
    if( u.in_vehicle ) {
        m.unboard_vehicle( u.pos() );
    }
    // Move the player
    // Start with z-level, to make it less likely that old functions (2D ones) freak out
    if( m.has_zlevels() && dest_loc.z != get_levz() ) {
        vertical_shift( dest_loc.z );
    }

    if( u.is_hauling() && ( !m.can_put_items( dest_loc ) ||
                            m.has_flag( TFLAG_DEEP_WATER, dest_loc ) ||
                            vp1 ) ) {
        u.stop_hauling();
    }
    u.setpos( dest_loc );
    update_map( u );
    // Important: don't use dest_loc after this line. `update_map` may have shifted the map
    // and dest_loc was not adjusted and therefore is still in the un-shifted system and probably wrong.

    //Auto pulp or butcher and Auto foraging
    if( get_option<bool>( "AUTO_FEATURES" ) && mostseen == 0 ) {
        static const direction adjacentDir[8] = { NORTH, NORTHEAST, EAST, SOUTHEAST, SOUTH, SOUTHWEST, WEST, NORTHWEST };

        const std::string forage_type = get_option<std::string>( "AUTO_FORAGING" );
        if( forage_type != "off" ) {
            static const auto forage = [&]( const tripoint & pos ) {
                const auto &xter_t = m.ter( pos ).obj().examine;
                const auto &xfurn_t = m.furn( pos ).obj().examine;
                const bool forage_everything = forage_type == "both";
                const bool forage_bushes = forage_everything || forage_type == "bushes";
                const bool forage_trees = forage_everything || forage_type == "trees";
                if( xter_t == &iexamine::none ) {
                    return;
                } else if( ( forage_bushes && xter_t == &iexamine::shrub_marloss ) ||
                           ( forage_bushes && xter_t == &iexamine::shrub_wildveggies ) ||
                           ( forage_bushes && xter_t == &iexamine::harvest_ter_nectar ) ||
                           ( forage_trees && xter_t == &iexamine::tree_marloss ) ||
                           ( forage_trees && xter_t == &iexamine::harvest_ter ) ||
                           ( forage_trees && xter_t == &iexamine::harvest_ter_nectar )
                         ) {
                    xter_t( u, pos );
                } else if( ( forage_everything && xfurn_t == &iexamine::harvest_furn ) ||
                           ( forage_everything && xfurn_t == &iexamine::harvest_furn_nectar )
                         ) {
                    xfurn_t( u, pos );
                }
            };

            for( auto &elem : adjacentDir ) {
                forage( u.pos() + direction_XY( elem ) );
            }
        }

        const std::string pulp_butcher = get_option<std::string>( "AUTO_PULP_BUTCHER" );
        if( pulp_butcher == "butcher" && u.max_quality( quality_id( "BUTCHER" ) ) > INT_MIN ) {
            std::vector<int> corpses;
            auto items = m.i_at( u.pos() );

            for( size_t i = 0; i < items.size(); i++ ) {
                if( items[i].is_corpse() ) {
                    corpses.push_back( i );
                }
            }

            if( !corpses.empty() ) {
                u.assign_activity( activity_id( "ACT_BUTCHER" ), 0, -1 );
                for( int i : corpses ) {
                    u.activity.values.push_back( i );
                }
            }
        } else if( pulp_butcher == "pulp" || pulp_butcher == "pulp_adjacent" ) {
            static const auto pulp = [&]( const tripoint & pos ) {
                for( const auto &maybe_corpse : m.i_at( pos ) ) {
                    if( maybe_corpse.is_corpse() && maybe_corpse.can_revive() &&
                        maybe_corpse.get_mtype()->bloodType() != fd_acid ) {
                        u.assign_activity( activity_id( "ACT_PULP" ), calendar::INDEFINITELY_LONG, 0 );
                        u.activity.placement = pos;
                        u.activity.auto_resume = true;
                        u.activity.str_values.push_back( "auto_pulp_no_acid" );
                        return;
                    }
                }
            };

            if( pulp_butcher == "pulp_adjacent" ) {
                for( auto &elem : adjacentDir ) {
                    pulp( u.pos() + direction_XY( elem ) );
                }
            } else {
                pulp( u.pos() );
            }
        }
    }

    //Autopickup
    if( get_option<bool>( "AUTO_PICKUP" ) && !u.is_hauling() &&
        ( !get_option<bool>( "AUTO_PICKUP_SAFEMODE" ) || mostseen == 0 ) &&
        ( m.has_items( u.pos() ) || get_option<bool>( "AUTO_PICKUP_ADJACENT" ) ) ) {
        Pickup::pick_up( u.pos(), -1 );
    }

    // If the new tile is a boardable part, board it
    if( vp1.part_with_feature( "BOARDABLE", true ) ) {
        m.board_vehicle( u.pos(), &u );
    }

    // Traps!
    // Try to detect.
    u.search_surroundings();
    m.creature_on_trap( u );
    // Drench the player if swimmable
    if( m.has_flag( "SWIMMABLE", u.pos() ) ) {
        u.drench( 40, { { bp_foot_l, bp_foot_r, bp_leg_l, bp_leg_r } }, false );
    }

    // List items here
    if( !m.has_flag( "SEALED", u.pos() ) ) {
        if( get_option<bool>( "NO_AUTO_PICKUP_ZONES_LIST_ITEMS" ) ||
            !g->check_zone( zone_type_id( "NO_AUTO_PICKUP" ), u.pos() ) ) {
            if( u.is_blind() && !m.i_at( u.pos() ).empty() ) {
                add_msg( _( "There's something here, but you can't see what it is." ) );
            } else if( m.has_items( u.pos() ) ) {
                std::vector<std::string> names;
                std::vector<size_t> counts;
                std::vector<item> items;
                for( auto &tmpitem : m.i_at( u.pos() ) ) {

                    std::string next_tname = tmpitem.tname();
                    std::string next_dname = tmpitem.display_name();
                    bool by_charges = tmpitem.count_by_charges();
                    bool got_it = false;
                    for( size_t i = 0; i < names.size(); ++i ) {
                        if( by_charges && next_tname == names[i] ) {
                            counts[i] += tmpitem.charges;
                            got_it = true;
                            break;
                        } else if( next_dname == names[i] ) {
                            counts[i] += 1;
                            got_it = true;
                            break;
                        }
                    }
                    if( !got_it ) {
                        if( by_charges ) {
                            names.push_back( tmpitem.tname( tmpitem.charges ) );
                            counts.push_back( tmpitem.charges );
                        } else {
                            names.push_back( tmpitem.display_name( 1 ) );
                            counts.push_back( 1 );
                        }
                        items.push_back( tmpitem );
                    }
                    if( names.size() > 10 ) {
                        break;
                    }
                }
                for( size_t i = 0; i < names.size(); ++i ) {
                    if( !items[i].count_by_charges() ) {
                        names[i] = items[i].display_name( counts[i] );
                    } else {
                        names[i] = items[i].tname( counts[i] );
                    }
                }
                int and_the_rest = 0;
                for( size_t i = 0; i < names.size(); ++i ) {
                    //~ number of items: "<number> <item>"
                    std::string fmt = ngettext( "%1$d %2$s", "%1$d %2$s", counts[i] );
                    names[i] = string_format( fmt, counts[i], names[i].c_str() );
                    // Skip the first two.
                    if( i > 1 ) {
                        and_the_rest += counts[i];
                    }
                }
                if( names.size() == 1 ) {
                    add_msg( _( "You see here %s." ), names[0].c_str() );
                } else if( names.size() == 2 ) {
                    add_msg( _( "You see here %s and %s." ),
                             names[0].c_str(), names[1].c_str() );
                } else if( names.size() == 3 ) {
                    add_msg( _( "You see here %s, %s, and %s." ), names[0].c_str(),
                             names[1].c_str(), names[2].c_str() );
                } else if( and_the_rest < 7 ) {
                    add_msg( ngettext( "You see here %s, %s and %d more item.",
                                       "You see here %s, %s and %d more items.",
                                       and_the_rest ),
                             names[0].c_str(), names[1].c_str(), and_the_rest );
                } else {
                    add_msg( _( "You see here %s and many more items." ),
                             names[0].c_str() );
                }
            }
        }
    }

    if( vp1.part_with_feature( "CONTROLS", true ) && u.in_vehicle ) {
        add_msg( _( "There are vehicle controls here." ) );
        add_msg( m_info, _( "%s to drive." ),
                 press_x( ACTION_CONTROL_VEHICLE ).c_str() );
    }
}

void game::place_player_overmap( const tripoint &om_dest )
{
    //First offload the active npcs.
    unload_npcs();
    for( monster &critter : all_monsters() ) {
        despawn_monster( critter );
    }
    if( u.in_vehicle ) {
        m.unboard_vehicle( u.pos() );
    }
    const int minz = m.has_zlevels() ? -OVERMAP_DEPTH : get_levz();
    const int maxz = m.has_zlevels() ? OVERMAP_HEIGHT : get_levz();
    for( int z = minz; z <= maxz; z++ ) {
        m.clear_vehicle_cache( z );
        m.clear_vehicle_list( z );
    }
    // offset because load_map expects the coordinates of the top left corner, but the
    // player will be centered in the middle of the map.
    const tripoint map_om_pos( om_dest.x * 2 - HALF_MAPSIZE, om_dest.y * 2 - HALF_MAPSIZE, om_dest.z );
    const tripoint player_pos( u.pos().x, u.pos().y, map_om_pos.z );
    load_map( map_om_pos );
    load_npcs();
    m.spawn_monsters( true ); // Static monsters
    update_overmap_seen();
    // update weather now as it could be different on the new location
    nextweather = calendar::turn;
    place_player( player_pos );
}

bool game::phasing_move( const tripoint &dest_loc )
{
    if( !u.has_active_bionic( bionic_id( "bio_probability_travel" ) ) || u.power_level < 250 ) {
        return false;
    }

    if( dest_loc.z != u.posz() ) {
        // No vertical phasing yet
        return false;
    }

    //probability travel through walls but not water
    tripoint dest = dest_loc;
    // tile is impassable
    int tunneldist = 0;
    const int dx = sgn( dest.x - u.posx() );
    const int dy = sgn( dest.y - u.posy() );
    while( m.impassable( dest ) ||
           ( critter_at( dest ) != nullptr && tunneldist > 0 ) ) {
        //add 1 to tunnel distance for each impassable tile in the line
        tunneldist += 1;
        if( tunneldist * 250 >
            u.power_level ) { //oops, not enough energy! Tunneling costs 250 bionic power per impassable tile
            add_msg( _( "You try to quantum tunnel through the barrier but are reflected! Try again with more energy!" ) );
            u.charge_power( -250 );
            return false;
        }

        if( tunneldist > 24 ) {
            add_msg( m_info, _( "It's too dangerous to tunnel that far!" ) );
            u.charge_power( -250 );
            return false;
        }

        dest.x += dx;
        dest.y += dy;
    }

    if( tunneldist != 0 ) {
        if( u.in_vehicle ) {
            m.unboard_vehicle( u.pos() );
        }

        add_msg( _( "You quantum tunnel through the %d-tile wide barrier!" ), tunneldist );
        u.charge_power( -( tunneldist * 250 ) ); //tunneling costs 250 bionic power per impassable tile
        u.moves -= 100; //tunneling costs 100 moves
        u.setpos( dest );

        if( m.veh_at( u.pos() ).part_with_feature( "BOARDABLE", true ) ) {
            m.board_vehicle( u.pos(), &u );
        }

        u.grab( OBJECT_NONE );
        on_move_effects();
        return true;
    }

    return false;
}

bool game::grabbed_furn_move( const tripoint &dp )
{
    // Furniture: pull, push, or standing still and nudging object around.
    // Can push furniture out of reach.
    tripoint fpos = u.pos() + u.grab_point;
    // supposed position of grabbed furniture
    if( !m.has_furn( fpos ) ) {
        // Where did it go? We're grabbing thin air so reset.
        add_msg( m_info, _( "No furniture at grabbed point." ) );
        u.grab( OBJECT_NONE );
        return false;
    }

    const bool pushing_furniture = dp ==  u.grab_point;
    const bool pulling_furniture = dp == -u.grab_point;
    const bool shifting_furniture = !pushing_furniture && !pulling_furniture;

    tripoint fdest = fpos + dp; // intended destination of furniture.
    // Check floor: floorless tiles don't need to be flat and have no traps
    const bool has_floor = m.has_floor( fdest );
    // Unfortunately, game::is_empty fails for tiles we're standing on,
    // which will forbid pulling, so:
    const bool canmove = (
                             m.passable( fdest ) &&
                             critter_at<npc>( fdest ) == nullptr &&
                             critter_at<monster>( fdest ) == nullptr &&
                             ( !pulling_furniture || is_empty( u.pos() + dp ) ) &&
                             ( !has_floor || m.has_flag( "FLAT", fdest ) ) &&
                             !m.has_furn( fdest ) &&
                             !m.veh_at( fdest ) &&
                             ( !has_floor || m.tr_at( fdest ).is_null() )
                         );

    const furn_t furntype = m.furn( fpos ).obj();
    const int src_items = m.i_at( fpos ).size();
    const int dst_items = m.i_at( fdest ).size();
    bool dst_item_ok = ( !m.has_flag( "NOITEM", fdest ) &&
                         !m.has_flag( "SWIMMABLE", fdest ) &&
                         !m.has_flag( "DESTROY_ITEM", fdest ) );
    bool src_item_ok = ( m.furn( fpos ).obj().has_flag( "CONTAINER" ) ||
                         m.furn( fpos ).obj().has_flag( "SEALED" ) );

    int str_req = furntype.move_str_req;
    // Factor in weight of items contained in the furniture.
    units::mass furniture_contents_weight = 0_gram;
    for( auto &contained_item : m.i_at( fpos ) ) {
        furniture_contents_weight += contained_item.weight();
    }
    str_req += furniture_contents_weight / 4_kilogram;

    if( !canmove ) {
        // TODO: What is something?
        add_msg( _( "The %s collides with something." ), furntype.name().c_str() );
        u.moves -= 50;
        return true;
        ///\EFFECT_STR determines ability to drag furniture
    } else if( str_req > u.get_str() &&
               one_in( std::max( 20 - str_req - u.get_str(), 2 ) ) ) {
        add_msg( m_bad, _( "You strain yourself trying to move the heavy %s!" ),
                 furntype.name().c_str() );
        u.moves -= 100;
        u.mod_pain( 1 ); // Hurt ourselves.
        return true; // furniture and or obstacle wins.
    } else if( !src_item_ok && dst_items > 0 ) {
        add_msg( _( "There's stuff in the way." ) );
        u.moves -= 50;
        return true;
    }

    u.moves -= str_req * 10;
    // Additional penalty if we can't comfortably move it.
    if( str_req > u.get_str() ) {
        int move_penalty = std::pow( str_req, 2.0 ) + 100.0;
        if( move_penalty <= 1000 ) {
            u.moves -= 100;
            add_msg( m_bad, _( "The %s is too heavy for you to budge." ),
                     furntype.name().c_str() );
            return true;
        }
        u.moves -= move_penalty;
        if( move_penalty > 500 ) {
            add_msg( _( "Moving the heavy %s is taking a lot of time!" ),
                     furntype.name().c_str() );
        } else if( move_penalty > 200 ) {
            if( one_in( 3 ) ) { // Nag only occasionally.
                add_msg( _( "It takes some time to move the heavy %s." ),
                         furntype.name().c_str() );
            }
        }
    }
    sounds::sound( fdest, furntype.move_str_req * 2, sounds::sound_t::movement,
                   _( "a scraping noise." ) );

    // Actually move the furniture
    m.furn_set( fdest, m.furn( fpos ) );
    m.furn_set( fpos, f_null );

    if( src_items > 0 ) { // and the stuff inside.
        if( dst_item_ok && src_item_ok ) {
            // Assume contents of both cells are legal, so we can just swap contents.
            std::list<item> temp;
            std::move( m.i_at( fpos ).begin(), m.i_at( fpos ).end(),
                       std::back_inserter( temp ) );
            m.i_clear( fpos );
            for( auto item_iter = m.i_at( fdest ).begin();
                 item_iter != m.i_at( fdest ).end(); ++item_iter ) {
                m.i_at( fpos ).push_back( *item_iter );
            }
            m.i_clear( fdest );
            for( auto &cur_item : temp ) {
                m.i_at( fdest ).push_back( cur_item );
            }
        } else {
            add_msg( _( "Stuff spills from the %s!" ), furntype.name().c_str() );
        }
    }

    if( shifting_furniture ) {
        // We didn't move
        tripoint d_sum = u.grab_point + dp;
        if( abs( d_sum.x ) < 2 && abs( d_sum.y ) < 2 ) {
            u.grab_point = d_sum; // furniture moved relative to us
        } else { // we pushed furniture out of reach
            add_msg( _( "You let go of the %s" ), furntype.name().c_str() );
            u.grab( OBJECT_NONE );
        }
        return true; // We moved furniture but stayed still.
    }

    if( pushing_furniture && m.impassable( fpos ) ) {
        // Not sure how that chair got into a wall, but don't let player follow.
        add_msg( _( "You let go of the %1$s as it slides past %2$s" ),
                 furntype.name().c_str(), m.tername( fdest ).c_str() );
        u.grab( OBJECT_NONE );
        return true;
    }

    return false;
}

bool game::grabbed_move( const tripoint &dp )
{
    if( u.get_grab_type() == OBJECT_NONE ) {
        return false;
    }

    if( dp.z != 0 ) {
        // No dragging stuff up/down stairs yet!
        return false;
    }

    // vehicle: pulling, pushing, or moving around the grabbed object.
    if( u.get_grab_type() == OBJECT_VEHICLE ) {
        return grabbed_veh_move( dp );
    }

    if( u.get_grab_type() == OBJECT_FURNITURE ) {
        return grabbed_furn_move( dp );
    }

    add_msg( m_info, _( "Nothing at grabbed point %d,%d,%d or bad grabbed object type." ),
             u.grab_point.x, u.grab_point.y, u.grab_point.z );
    u.grab( OBJECT_NONE );
    return false;
}

void game::on_move_effects()
{
    // TODO: Move this to a character method
    if( u.lifetime_stats.squares_walked % 8 == 0 ) {
        if( u.has_active_bionic( bionic_id( "bio_torsionratchet" ) ) ) {
            u.charge_power( 1 );
        }
    }
    if( u.lifetime_stats.squares_walked % 160 == 0 ) {
        if( u.has_bionic( bionic_id( "bio_torsionratchet" ) ) ) {
            u.charge_power( 1 );
        }
    }
    if( u.has_active_bionic( bionic_id( "bio_jointservo" ) ) ) {
        if( u.move_mode == "run" ) {
            u.charge_power( -20 );
        } else {
            u.charge_power( -10 );
        }
    }

    if( u.move_mode == "run" ) {
        if( u.stamina <= 0 ) {
            u.toggle_move_mode();
        }
        if( u.stamina < u.get_stamina_max() / 2 && one_in( u.stamina ) ) {
            u.add_effect( effect_winded, 3_turns );
        }
    }

    // apply martial art move bonuses
    u.ma_onmove_effects();

    sfx::do_ambient();
}

void game::plswim( const tripoint &p )
{
    if( !m.has_flag( "SWIMMABLE", p ) ) {
        dbg( D_ERROR ) << "game:plswim: Tried to swim in "
                       << m.tername( p ).c_str() << "!";
        debugmsg( "Tried to swim in %s!", m.tername( p ).c_str() );
        return;
    }
    if( u.has_effect( effect_onfire ) ) {
        add_msg( _( "The water puts out the flames!" ) );
        u.remove_effect( effect_onfire );
    }
    if( u.has_effect( effect_glowing ) ) {
        add_msg( _( "The water washes off the glowing goo!" ) );
        u.remove_effect( effect_glowing );
    }
    int movecost = u.swim_speed();
    u.practice( skill_id( "swimming" ), u.is_underwater() ? 2 : 1 );
    if( movecost >= 500 ) {
        if( !u.is_underwater() && !( u.shoe_type_count( "swim_fins" ) == 2 ||
                                     ( u.shoe_type_count( "swim_fins" ) == 1 && one_in( 2 ) ) ) ) {
            add_msg( m_bad, _( "You sink like a rock!" ) );
            u.set_underwater( true );
            ///\EFFECT_STR increases breath-holding capacity while sinking
            u.oxygen = 30 + 2 * u.str_cur;
        }
    }
    if( u.oxygen <= 5 && u.is_underwater() ) {
        if( movecost < 500 ) {
            popup( _( "You need to breathe! (%s to surface.)" ),
                   press_x( ACTION_MOVE_UP ).c_str() );
        } else {
            popup( _( "You need to breathe but you can't swim!  Get to dry land, quick!" ) );
        }
    }
    bool diagonal = ( p.x != u.posx() && p.y != u.posy() );
    if( u.in_vehicle ) {
        m.unboard_vehicle( u.pos() );
    }
    u.setpos( p );
    update_map( u );
    if( m.veh_at( u.pos() ).part_with_feature( VPFLAG_BOARDABLE, true ) ) {
        m.board_vehicle( u.pos(), &u );
    }
    u.moves -= ( movecost > 200 ? 200 : movecost )  * ( trigdist && diagonal ? 1.41 : 1 );
    u.inv.rust_iron_items();

    u.burn_move_stamina( movecost );

    body_part_set drenchFlags{ {
            bp_leg_l, bp_leg_r, bp_torso, bp_arm_l,
            bp_arm_r, bp_foot_l, bp_foot_r, bp_hand_l, bp_hand_r
        }
    };

    if( u.is_underwater() ) {
        drenchFlags |= { { bp_head, bp_eyes, bp_mouth, bp_hand_l, bp_hand_r } };
    }
    u.drench( 100, drenchFlags, true );
}

float rate_critter( const Creature &c )
{
    const npc *np = dynamic_cast<const npc *>( &c );
    if( np != nullptr ) {
        return np->weapon_value( np->weapon );
    }

    const monster *m = dynamic_cast<const monster *>( &c );
    return m->type->difficulty;
}

void game::autoattack()
{
    int reach = u.weapon.reach_range( u );
    auto critters = u.get_hostile_creatures( reach );
    if( critters.empty() ) {
        add_msg( m_info, _( "No hostile creature in reach. Waiting a turn." ) );
        if( check_safe_mode_allowed() ) {
            u.pause();
        }
        return;
    }

    Creature &best = **std::max_element( critters.begin(), critters.end(),
    []( const Creature * l, const Creature * r ) {
        return rate_critter( *l ) > rate_critter( *r );
    } );

    const tripoint diff = best.pos() - u.pos();
    if( abs( diff.x ) <= 1 && abs( diff.y ) <= 1 && diff.z == 0 ) {
        plmove( diff.x, diff.y );
        return;
    }

    u.reach_attack( best.pos() );
}

void game::fling_creature( Creature *c, const int &dir, float flvel, bool controlled )
{
    if( c == nullptr ) {
        debugmsg( "game::fling_creature invoked on null target" );
        return;
    }

    if( c->is_dead_state() ) {
        // Flinging a corpse causes problems, don't enable without testing
        return;
    }

    if( c->is_hallucination() ) {
        // Don't fling hallucinations
        return;
    }

    int steps = 0;
    bool thru = true;
    const bool is_u = ( c == &u );
    // Don't animate critters getting bashed if animations are off
    const bool animate = is_u || get_option<bool>( "ANIMATIONS" );

    player *p = dynamic_cast<player *>( c );

    tileray tdir( dir );
    int range = flvel / 10;
    tripoint pt = c->pos();
    while( range > 0 ) {
        c->underwater = false;
        // TODO: Check whenever it is actually in the viewport
        // or maybe even just redraw the changed tiles
        bool seen = is_u || u.sees( *c ); // To avoid redrawing when not seen
        tdir.advance();
        pt.x = c->posx() + tdir.dx();
        pt.y = c->posy() + tdir.dy();
        float force = 0;

        if( monster *const mon_ptr = critter_at<monster>( pt ) ) {
            monster &critter = *mon_ptr;
            // Approximate critter's "stopping power" with its max hp
            force = std::min<float>( 1.5f * critter.type->hp, flvel );
            const int damage = rng( force, force * 2.0f ) / 6;
            c->impact( damage, pt );
            // Multiply zed damage by 6 because no body parts
            const int zed_damage = std::max( 0, ( damage - critter.get_armor_bash( bp_torso ) ) * 6 );
            // TODO: Pass the "flinger" here - it's not the flung critter that deals damage
            critter.apply_damage( c, bp_torso, zed_damage );
            critter.check_dead_state();
            if( !critter.is_dead() ) {
                thru = false;
            }
        } else if( m.impassable( pt ) ) {
            if( !m.veh_at( pt ).obstacle_at_part() ) {
                force = std::min<float>( m.bash_strength( pt ), flvel );
            } else {
                // No good way of limiting force here
                // Keep it 1 less than maximum to make the impact hurt
                // but to keep the target flying after it
                force = flvel - 1;
            }
            const int damage = rng( force, force * 2.0f ) / 9;
            c->impact( damage, pt );
            if( m.is_bashable( pt ) ) {
                // Only go through if we successfully make the tile passable
                m.bash( pt, flvel );
                thru = m.passable( pt );
            } else {
                thru = false;
            }
        }

        // If the critter dies during flinging, moving it around causes debugmsgs
        if( c->is_dead_state() ) {
            return;
        }

        flvel -= force;
        if( thru ) {
            if( p != nullptr ) {
                if( p->in_vehicle ) {
                    m.unboard_vehicle( p->pos() );
                }
                // If we're flinging the player around, make sure the map stays centered on them.
                if( is_u ) {
                    update_map( pt.x, pt.y );
                } else {
                    p->setpos( pt );
                }
            } else if( !critter_at( pt ) ) {
                // Dying monster doesn't always leave an empty tile (blob spawning etc.)
                // Just don't setpos if it happens - next iteration will do so
                // or the monster will stop a tile before the unpassable one
                c->setpos( pt );
            }
        } else {
            // Don't zero flvel - count this as slamming both the obstacle and the ground
            // although at lower velocity
            break;
        }
        range--;
        steps++;
        if( animate && ( seen || u.sees( *c ) ) ) {
            draw();
        }
    }

    // Fall down to the ground - always on the last reached tile
    if( !m.has_flag( "SWIMMABLE", c->pos() ) ) {
        const trap_id trap_under_creature = m.tr_at( c->pos() ).loadid;
        // Didn't smash into a wall or a floor so only take the fall damage
        if( thru && trap_under_creature == tr_ledge ) {
            m.creature_on_trap( *c, false );
        } else {
            // Fall on ground
            int force = rng( flvel, flvel * 2 ) / 9;
            if( controlled ) {
                force = std::max( force / 2 - 5, 0 );
            }
            if( force > 0 ) {
                int dmg = c->impact( force, c->pos() );
                // TODO: Make landing damage the floor
                m.bash( c->pos(), dmg / 4, false, false, false );
            }
            // Always apply traps to creature i.e. bear traps, tele traps etc.
            m.creature_on_trap( *c, false );
        }
    } else {
        c->underwater = true;
        if( is_u ) {
            if( controlled ) {
                add_msg( _( "You dive into water." ) );
            } else {
                add_msg( m_warning, _( "You fall into water." ) );
            }
        }
    }
}

cata::optional<tripoint> point_selection_menu( const std::vector<tripoint> &pts )
{
    if( pts.empty() ) {
        debugmsg( "point_selection_menu called with empty point set" );
        return cata::nullopt;
    }

    if( pts.size() == 1 ) {
        return pts[0];
    }

    const tripoint &upos = g->u.pos();
    uilist pmenu;
    pmenu.title = _( "Climb where?" );
    int num = 0;
    for( const tripoint &pt : pts ) {
        // TODO: Sort the menu so that it can be used with numpad directions
        const std::string &direction = direction_name( direction_from( upos.x, upos.y, pt.x, pt.y ) );
        // TODO: Inform player what is on said tile
        // But don't just print terrain name (in many cases it will be "open air")
        pmenu.addentry( num++, true, MENU_AUTOASSIGN, _( "Climb %s" ), direction.c_str() );
    }

    pmenu.query();
    const int ret = pmenu.ret;
    if( ret < 0 || ret >= num ) {
        return cata::nullopt;
    }

    return pts[ret];
}

void game::vertical_move( int movez, bool force )
{
    // Check if there are monsters are using the stairs.
    bool slippedpast = false;
    if( !m.has_zlevels() && !coming_to_stairs.empty() && !force ) {
        // TODO: Allow travel if zombie couldn't reach stairs, but spawn him when we go up.
        add_msg( m_warning, _( "You try to use the stairs. Suddenly you are blocked by a %s!" ),
                 coming_to_stairs[0].name().c_str() );
        // Roll.
        ///\EFFECT_DEX increases chance of moving past monsters on stairs

        ///\EFFECT_DODGE increases chance of moving past monsters on stairs
        int dexroll = dice( 6, u.dex_cur + u.get_skill_level( skill_dodge ) * 2 );
        ///\EFFECT_STR increases chance of moving past monsters on stairs

        ///\EFFECT_MELEE increases chance of moving past monsters on stairs
        int strroll = dice( 3, u.str_cur + u.get_skill_level( skill_melee ) * 1.5 );
        if( coming_to_stairs.size() > 4 ) {
            add_msg( _( "The are a lot of them on the %s!" ), m.tername( u.pos() ).c_str() );
            dexroll /= 4;
            strroll /= 2;
        } else if( coming_to_stairs.size() > 1 ) {
            add_msg( m_warning, _( "There's something else behind it!" ) );
            dexroll /= 2;
        }

        if( dexroll < 14 || strroll < 12 ) {
            update_stair_monsters();
            u.moves -= 100;
            return;
        }

        if( dexroll >= 14 ) {
            add_msg( _( "You manage to slip past!" ) );
        } else if( strroll >= 12 ) {
            add_msg( _( "You manage to push past!" ) );
        }
        slippedpast = true;
        u.moves -= 100;
    }

    // > and < are used for diving underwater.
    if( m.has_flag( "SWIMMABLE", u.pos() ) && m.has_flag( TFLAG_DEEP_WATER, u.pos() ) ) {
        if( movez == -1 ) {
            if( u.is_underwater() ) {
                add_msg( m_info, _( "You are already underwater!" ) );
                return;
            }
            if( u.worn_with_flag( "FLOTATION" ) ) {
                add_msg( m_info, _( "You can't dive while wearing a flotation device." ) );
                return;
            }
            u.set_underwater( true );
            ///\EFFECT_STR increases breath-holding capacity while diving
            u.oxygen = 30 + 2 * u.str_cur;
            add_msg( _( "You dive underwater!" ) );
        } else {
            if( u.swim_speed() < 500 || u.shoe_type_count( "swim_fins" ) ) {
                u.set_underwater( false );
                add_msg( _( "You surface." ) );
            } else {
                add_msg( m_info, _( "You try to surface but can't!" ) );
            }
        }
        u.moves -= 100;
        return;
    }

    // Force means we're going down, even if there's no staircase, etc.
    bool climbing = false;
    int move_cost = 100;
    tripoint stairs( u.posx(), u.posy(), u.posz() + movez );
    if( m.has_zlevels() && !force && movez == 1 && !m.has_flag( "GOES_UP", u.pos() ) ) {
        // Climbing
        if( m.has_floor_or_support( stairs ) ) {
            add_msg( m_info, _( "You can't climb here - there's a ceiling above your head" ) );
            return;
        }

        const int cost = u.climbing_cost( u.pos(), stairs );
        if( cost == 0 ) {
            add_msg( m_info, _( "You can't climb here - you need walls and/or furniture to brace against" ) );
            return;
        }

        std::vector<tripoint> pts;
        for( const auto &pt : m.points_in_radius( stairs, 1 ) ) {
            if( m.passable( pt ) &&
                m.has_floor_or_support( pt ) ) {
                pts.push_back( pt );
            }
        }

        if( cost <= 0 || pts.empty() ) {
            add_msg( m_info,
                     _( "You can't climb here - there is no terrain above you that would support your weight" ) );
            return;
        } else {
            // TODO: Make it an extended action
            climbing = true;
            move_cost = cost;

            const cata::optional<tripoint> pnt = point_selection_menu( pts );
            if( !pnt ) {
                return;
            }
            stairs = *pnt;
        }
    }

    if( !force && movez == -1 && !m.has_flag( "GOES_DOWN", u.pos() ) ) {
        add_msg( m_info, _( "You can't go down here!" ) );
        return;
    } else if( !climbing && !force && movez == 1 && !m.has_flag( "GOES_UP", u.pos() ) ) {
        add_msg( m_info, _( "You can't go up here!" ) );
        return;
    }

    if( force ) {
        // Let go of a grabbed cart.
        u.grab( OBJECT_NONE );
    } else if( u.grab_point != tripoint_zero ) {
        add_msg( m_info, _( "You can't drag things up and down stairs." ) );
        return;
    }

    // Because get_levz takes z-value from the map, it will change when vertical_shift (m.has_zlevels() == true)
    // is called or when the map is loaded on new z-level (== false).
    // This caches the z-level we start the movement on (current) and the level we're want to end.
    const int z_before = get_levz();
    const int z_after = get_levz() + movez;
    if( z_after < -OVERMAP_DEPTH || z_after > OVERMAP_HEIGHT ) {
        debugmsg( "Tried to move outside allowed range of z-levels" );
        return;
    }

    // Shift the map up or down

    std::unique_ptr<map> tmp_map_ptr;
    if( !m.has_zlevels() ) {
        tmp_map_ptr.reset( new map() );
    }

    map &maybetmp = m.has_zlevels() ? m : *( tmp_map_ptr.get() );
    if( m.has_zlevels() ) {
        // We no longer need to shift the map here! What joy
    } else {
        maybetmp.load( get_levx(), get_levy(), z_after, false );
    }

    // Find the corresponding staircase
    bool rope_ladder = false;
    // TODO: Remove the stairfinding, make the mapgen gen aligned maps
    if( !force && !climbing ) {
        const cata::optional<tripoint> pnt = find_or_make_stairs( maybetmp, z_after, rope_ladder );
        if( !pnt ) {
            return;
        }
        stairs = *pnt;
    }

    if( !force ) {
        monstairz = z_before;
    }
    // Save all monsters that can reach the stairs, remove them from the tracker,
    // then despawn the remaining monsters. Because it's a vertical shift, all
    // monsters are out of the bounds of the map and will despawn.
    if( !m.has_zlevels() ) {
        const int to_x = u.posx();
        const int to_y = u.posy();
        for( monster &critter : all_monsters() ) {
            int turns = critter.turns_to_reach( to_x, to_y );
            if( turns < 10 && coming_to_stairs.size() < 8 && critter.will_reach( to_x, to_y )
                && !slippedpast ) {
                critter.staircount = 10 + turns;
                critter.on_unload();
                coming_to_stairs.push_back( critter );
                remove_zombie( critter );
            }
        }

        shift_monsters( 0, 0, movez );
    }

    std::vector<std::shared_ptr<npc>> npcs_to_bring;
    std::vector<monster *> monsters_following;
    if( !m.has_zlevels() && abs( movez ) == 1 ) {
        std::copy_if( active_npc.begin(), active_npc.end(), back_inserter( npcs_to_bring ),
        [this]( const std::shared_ptr<npc> &np ) {
            return np->is_friend() && rl_dist( np->pos(), u.pos() ) < 2;
        } );
    }

    if( m.has_zlevels() && abs( movez ) == 1 ) {
        for( monster &critter : all_monsters() ) {
            if( critter.attack_target() == &g->u ) {
                monsters_following.push_back( &critter );
            }
        }
    }

    u.moves -= move_cost;

    const tripoint old_pos = g->u.pos();
    point submap_shift = point_zero;
    vertical_shift( z_after );
    if( !force ) {
        submap_shift = update_map( stairs.x, stairs.y );
    }
    const tripoint adjusted_pos( old_pos.x - submap_shift.x * SEEX, old_pos.y - submap_shift.y * SEEY,
                                 old_pos.z );

    if( !npcs_to_bring.empty() ) {
        // Would look nicer randomly scrambled
        auto candidates = closest_tripoints_first( 1, u.pos() );
        std::remove_if( candidates.begin(), candidates.end(), [this]( const tripoint & c ) {
            return !is_empty( c );
        } );

        for( const auto &np : npcs_to_bring ) {
            const auto found = std::find_if( candidates.begin(), candidates.end(),
            [this, np]( const tripoint & c ) {
                return !np->is_dangerous_fields( m.field_at( c ) ) && m.tr_at( c ).is_benign();
            } );

            if( found != candidates.end() ) {
                // TODO: De-uglify
                np->setpos( *found );
                np->place_on_map();
                np->setpos( *found );
                candidates.erase( found );
            }

            if( candidates.empty() ) {
                break;
            }
        }

        reload_npcs();
    }

    // This ugly check is here because of stair teleport bullshit
    // TODO: Remove stair teleport bullshit
    if( rl_dist( g->u.pos(), old_pos ) <= 1 ) {
        for( monster *m : monsters_following ) {
            m->set_dest( g->u.pos() );
        }
    }

    if( rope_ladder ) {
        m.ter_set( u.pos(), t_rope_up );
    }

    if( m.ter( stairs ) == t_manhole_cover ) {
        m.spawn_item( stairs + point( rng( -1, 1 ), rng( -1, 1 ) ), "manhole_cover" );
        m.ter_set( stairs, t_manhole );
    }

    // Wouldn't work and may do strange things
    if( u.is_hauling() && !m.has_zlevels() ) {
        add_msg( _( "You cannot haul items here." ) );
        u.stop_hauling();
    }

    if( u.is_hauling() ) {
        u.assign_activity( activity_id( "ACT_MOVE_ITEMS" ) );
        // Whether the source is inside a vehicle (not supported)
        u.activity.values.push_back( 0 );
        // Whether the destination is inside a vehicle (not supported)
        u.activity.values.push_back( 0 );
        // Source relative to the player
        u.activity.placement = adjusted_pos - u.pos();
        // Destination relative to the player
        u.activity.coords.push_back( tripoint_zero );
        map_stack items = m.i_at( adjusted_pos );
        if( items.empty() ) {
            std::cout << "no items" << std::endl;
            u.stop_hauling();
        }
        int index = 0;
        for( auto it = items.begin(); it != items.end(); ++index, ++it ) {
            int amount = it->count();
            u.activity.values.push_back( index );
            u.activity.values.push_back( amount );
        }
    }

    refresh_all();
    // Upon force movement, traps can not be avoided.
    m.creature_on_trap( u, !force );
}

cata::optional<tripoint> game::find_or_make_stairs( map &mp, const int z_after, bool &rope_ladder )
{
    const int omtilesz = SEEX * 2;
    real_coords rc( m.getabs( u.posx(), u.posy() ) );
    tripoint omtile_align_start( m.getlocal( rc.begin_om_pos() ), z_after );
    tripoint omtile_align_end( omtile_align_start.x + omtilesz - 1, omtile_align_start.y + omtilesz - 1,
                               omtile_align_start.z );

    // Try to find the stairs.
    cata::optional<tripoint> stairs;
    int best = INT_MAX;
    const int movez = z_after - get_levz();
    Creature *blocking_creature = nullptr;
    for( const tripoint &dest : m.points_in_rectangle( omtile_align_start, omtile_align_end ) ) {
        if( rl_dist( u.pos(), dest ) <= best &&
            ( ( movez == -1 && mp.has_flag( "GOES_UP", dest ) ) ||
              ( movez == 1 && ( mp.has_flag( "GOES_DOWN", dest ) ||
                                mp.ter( dest ) == t_manhole_cover ) ) ||
              ( ( movez == 2 || movez == -2 ) && mp.ter( dest ) == t_elevator ) ) ) {
            if( mp.has_zlevels() && critter_at( dest ) ) {
                blocking_creature = critter_at( dest );
                continue;
            }
            stairs.emplace( dest );
            best = rl_dist( u.pos(), dest );
        }
    }

    if( stairs ) {
        // Stairs found
        return stairs;
    }

    if( blocking_creature ) {
        add_msg( _( "There's a %s in the way!" ), blocking_creature->disp_name().c_str() );
        return cata::nullopt;
    }
    // No stairs found! Try to make some
    rope_ladder = false;
    stairs.emplace( u.pos() );
    stairs->z = z_after;
    // Check the destination area for lava.
    if( mp.ter( *stairs ) == t_lava ) {
        if( movez < 0 &&
            !query_yn(
                _( "There is a LOT of heat coming out of there, even the stairs have melted away.  Jump down?  You won't be able to get back up." ) ) ) {
            return cata::nullopt;
        } else if( movez > 0 &&
                   !query_yn(
                       _( "There is a LOT of heat coming out of there.  Push through the half-molten rocks and ascend?  You will not be able to get back down." ) ) ) {
            return cata::nullopt;
        }

        return stairs;
    }

    if( movez > 0 ) {
        if( !mp.has_flag( "GOES_DOWN", *stairs ) ) {
            if( !query_yn( _( "You may be unable to return back down these stairs.  Continue up?" ) ) ) {
                return cata::nullopt;
            }
        }
        // Manhole covers need this to work
        // Maybe require manhole cover here and fail otherwise?
        return stairs;
    }

    if( mp.impassable( *stairs ) ) {
        popup( _( "Halfway down, the way down becomes blocked off." ) );
        return cata::nullopt;
    }

    if( u.has_trait( trait_id( "WEB_RAPPEL" ) ) ) {
        if( query_yn( _( "There is a sheer drop halfway down. Web-descend?" ) ) ) {
            rope_ladder = true;
            if( ( rng( 4, 8 ) ) < u.get_skill_level( skill_dodge ) ) {
                add_msg( _( "You attach a web and dive down headfirst, flipping upright and landing on your feet." ) );
            } else {
                add_msg( _( "You securely web up and work your way down, lowering yourself safely." ) );
            }
        } else {
            return cata::nullopt;
        }
    } else if( u.has_trait( trait_VINES2 ) || u.has_trait( trait_VINES3 ) ) {
        if( query_yn( _( "There is a sheer drop halfway down.  Use your vines to descend?" ) ) ) {
            if( u.has_trait( trait_VINES2 ) ) {
                if( query_yn( _( "Detach a vine?  It'll hurt, but you'll be able to climb back up..." ) ) ) {
                    rope_ladder = true;
                    add_msg( m_bad, _( "You descend on your vines, though leaving a part of you behind stings." ) );
                    u.mod_pain( 5 );
                    u.apply_damage( nullptr, bp_torso, 5 );
                    u.mod_stored_nutr( 10 );
                    u.mod_thirst( 10 );
                } else {
                    add_msg( _( "You gingerly descend using your vines." ) );
                }
            } else {
                add_msg( _( "You effortlessly lower yourself and leave a vine rooted for future use." ) );
                rope_ladder = true;
                u.mod_stored_nutr( 10 );
                u.mod_thirst( 10 );
            }
        } else {
            return cata::nullopt;
        }
    } else if( u.has_amount( "grapnel", 1 ) ) {
        if( query_yn( _( "There is a sheer drop halfway down. Climb your grappling hook down?" ) ) ) {
            rope_ladder = true;
            u.use_amount( "grapnel", 1 );
        } else {
            return cata::nullopt;
        }
    } else if( u.has_amount( "rope_30", 1 ) ) {
        if( query_yn( _( "There is a sheer drop halfway down. Climb your rope down?" ) ) ) {
            rope_ladder = true;
            u.use_amount( "rope_30", 1 );
        } else {
            return cata::nullopt;
        }
    } else if( !query_yn( _( "There is a sheer drop halfway down.  Jump?" ) ) ) {
        return cata::nullopt;
    }

    return stairs;
}

void game::vertical_shift( const int z_after )
{
    if( z_after < -OVERMAP_DEPTH || z_after > OVERMAP_HEIGHT ) {
        debugmsg( "Tried to get z-level %d outside allowed range of %d-%d",
                  z_after, -OVERMAP_DEPTH, OVERMAP_HEIGHT );
        return;
    }

    // TODO: Implement dragging stuff up/down
    u.grab( OBJECT_NONE );

    scent.reset();

    u.setz( z_after );
    const int z_before = get_levz();
    if( !m.has_zlevels() ) {
        m.clear_vehicle_cache( z_before );
        m.access_cache( z_before ).vehicle_list.clear();
        m.access_cache( z_before ).zone_vehicles.clear();
        m.set_transparency_cache_dirty( z_before );
        m.set_outside_cache_dirty( z_before );
        m.load( get_levx(), get_levy(), z_after, true );
        shift_monsters( 0, 0, z_after - z_before );
        reload_npcs();
    } else {
        // Shift the map itself
        m.vertical_shift( z_after );
    }

    m.spawn_monsters( true );

    vertical_notes( z_before, z_after );
}

void game::vertical_notes( int z_before, int z_after )
{
    if( z_before == z_after || !get_option<bool>( "AUTO_NOTES" ) ) {
        return;
    }

    if( !m.inbounds_z( z_before ) || !m.inbounds_z( z_after ) ) {
        debugmsg( "game::vertical_notes invalid arguments: z_before == %d, z_after == %d",
                  z_before, z_after );
        return;
    }
    // Figure out where we know there are up/down connectors
    // Fill in all the tiles we know about (e.g. subway stations)
    static const int REVEAL_RADIUS = 40;
    const tripoint gpos = u.global_omt_location();
    for( int x = -REVEAL_RADIUS; x <= REVEAL_RADIUS; x++ ) {
        for( int y = -REVEAL_RADIUS; y <= REVEAL_RADIUS; y++ ) {
            const int cursx = gpos.x + x;
            const int cursy = gpos.y + y;
            if( !overmap_buffer.seen( cursx, cursy, z_before ) ) {
                continue;
            }
            if( overmap_buffer.has_note( cursx, cursy, z_after ) ) {
                // Already has a note -> never add an AUTO-note
                continue;
            }
            const oter_id &ter = overmap_buffer.ter( cursx, cursy, z_before );
            const oter_id &ter2 = overmap_buffer.ter( cursx, cursy, z_after );
            if( z_after > z_before && ter->has_flag( known_up ) &&
                !ter2->has_flag( known_down ) ) {
                overmap_buffer.set_seen( cursx, cursy, z_after, true );
                overmap_buffer.add_note( cursx, cursy, z_after, string_format( ">:W;%s", _( "AUTO: goes down" ) ) );
            } else if( z_after < z_before && ter->has_flag( known_down ) &&
                       !ter2->has_flag( known_up ) ) {
                overmap_buffer.set_seen( cursx, cursy, z_after, true );
                overmap_buffer.add_note( cursx, cursy, z_after, string_format( "<:W;%s", _( "AUTO: goes up" ) ) );
            }
        }
    }
}

void game::update_map( player &p )
{
    int x = p.posx();
    int y = p.posy();
    update_map( x, y );
}

point game::update_map( int &x, int &y )
{
    int shiftx = 0;
    int shifty = 0;

    while( x < HALF_MAPSIZE_X ) {
        x += SEEX;
        shiftx--;
    }
    while( x >= HALF_MAPSIZE_X + SEEX ) {
        x -= SEEX;
        shiftx++;
    }
    while( y < HALF_MAPSIZE_Y ) {
        y += SEEY;
        shifty--;
    }
    while( y >= HALF_MAPSIZE_Y + SEEY ) {
        y -= SEEY;
        shifty++;
    }

    if( shiftx == 0 && shifty == 0 ) {
        // adjust player position
        u.setpos( tripoint( x, y, get_levz() ) );
        // Not actually shifting the submaps, all the stuff below would do nothing
        return point_zero;
    }

    // this handles loading/unloading submaps that have scrolled on or off the viewport
    m.shift( shiftx, shifty );

    // Shift monsters
    shift_monsters( shiftx, shifty, 0 );
    u.shift_destination( -shiftx * SEEX, -shifty * SEEY );

    // Shift NPCs
    for( auto it = active_npc.begin(); it != active_npc.end(); ) {
        ( *it )->shift( shiftx, shifty );
        if( ( *it )->posx() < 0 - SEEX * 2 || ( *it )->posy() < 0 - SEEX * 2 ||
            ( *it )->posx() > SEEX * ( MAPSIZE + 2 ) || ( *it )->posy() > SEEY * ( MAPSIZE + 2 ) ) {
            //Remove the npc from the active list. It remains in the overmap list.
            ( *it )->on_unload();
            it = active_npc.erase( it );
        } else {
            it++;
        }
    }

    scent.shift( shiftx * SEEX, shifty * SEEY );

    // Also ensure the player is on current z-level
    // get_levz() should later be removed, when there is no longer such a thing
    // as "current z-level"
    u.setpos( tripoint( x, y, get_levz() ) );

    // Only do the loading after all coordinates have been shifted.

    // Check for overmap saved npcs that should now come into view.
    // Put those in the active list.
    load_npcs();

    // Make sure map cache is consistent since it may have shifted.
    m.build_map_cache( get_levz() );

    // Spawn monsters if appropriate
    // This call will generate new monsters in addition to loading, so it's placed after NPC loading
    m.spawn_monsters( false ); // Static monsters

    // Update what parts of the world map we can see
    update_overmap_seen();

    return point( shiftx, shifty );
}

void game::update_overmap_seen()
{
    const tripoint ompos = u.global_omt_location();
    const int dist = u.overmap_sight_range( light_level( u.posz() ) );
    const int dist_squared = dist * dist;
    // We can always see where we're standing
    overmap_buffer.set_seen( ompos.x, ompos.y, ompos.z, true );
    for( int dx = -dist; dx <= dist; dx++ ) {
        for( int dy = -dist; dy <= dist; dy++ ) {
            const int h_squared = dx * dx + dy * dy;
            if( trigdist && h_squared > dist_squared ) {
                continue;
            }
            int x = ompos.x + dx;
            int y = ompos.y + dy;
            // If circular distances are enabled, scale overmap distances by the diagonality of the sight line.
            const float multiplier = trigdist ? std::sqrt( h_squared ) / std::max<float>( std::abs( dx ),
                                     std::abs( dy ) ) : 1;
            const std::vector<point> line = line_to( ompos.x, ompos.y, x, y, 0 );
            float sight_points = dist;
            for( auto it = line.begin();
                 it != line.end() && sight_points >= 0; ++it ) {
                const oter_id &ter = overmap_buffer.ter( it->x, it->y, ompos.z );
                sight_points -= static_cast<int>( ter->get_see_cost() ) * multiplier;
            }
            if( sight_points >= 0 ) {
                overmap_buffer.set_seen( x, y, ompos.z, true );
                for( int z = ompos.z - 1; z >= 0; z-- ) {
                    overmap_buffer.set_seen( x, y, z, true );
                }
            }
        }
    }
}

void game::replace_stair_monsters()
{
    for( auto &elem : coming_to_stairs ) {
        elem.staircount = 0;
        tripoint spawn_point( elem.posx(), elem.posy(), get_levz() );
        // Find some better spots if current is occupied
        // If we can't, just destroy the poor monster
        for( size_t i = 0; i < 10; i++ ) {
            if( is_empty( spawn_point ) && elem.can_move_to( spawn_point ) ) {
                elem.spawn( spawn_point );
                add_zombie( elem );
                break;
            }

            spawn_point.x = elem.posx() + rng( -10, 10 );
            spawn_point.y = elem.posy() + rng( -10, 10 );
        }
    }

    coming_to_stairs.clear();
}

// TODO: abstract out the location checking code
// TODO: refactor so zombies can follow up and down stairs instead of this mess
void game::update_stair_monsters()
{
    // Search for the stairs closest to the player.
    std::vector<int> stairx;
    std::vector<int> stairy;
    std::vector<int> stairdist;

    const bool from_below = monstairz < get_levz();

    if( coming_to_stairs.empty() ) {
        return;
    }

    if( m.has_zlevels() ) {
        debugmsg( "%d monsters coming to stairs on a map with z-levels",
                  coming_to_stairs.size() );
        coming_to_stairs.clear();
    }

    for( int x = 0; x < MAPSIZE_X; x++ ) {
        for( int y = 0; y < MAPSIZE_Y; y++ ) {
            tripoint dest( x, y, u.posz() );
            if( ( from_below && m.has_flag( "GOES_DOWN", dest ) ) ||
                ( !from_below && m.has_flag( "GOES_UP", dest ) ) ) {
                stairx.push_back( x );
                stairy.push_back( y );
                stairdist.push_back( rl_dist( dest, u.pos() ) );
            }
        }
    }
    if( stairdist.empty() ) {
        return;         // Found no stairs?
    }

    // Find closest stairs.
    size_t si = 0;
    for( size_t i = 0; i < stairdist.size(); i++ ) {
        if( stairdist[i] < stairdist[si] ) {
            si = i;
        }
    }

    // Find up to 4 stairs for distance stairdist[si] +1
    std::vector<int> nearest;
    nearest.push_back( si );
    for( size_t i = 0; i < stairdist.size() && nearest.size() < 4; i++ ) {
        if( ( i != si ) && ( stairdist[i] <= stairdist[si] + 1 ) ) {
            nearest.push_back( i );
        }
    }
    // Randomize the stair choice
    si = random_entry_ref( nearest );

    // Attempt to spawn zombies.
    for( size_t i = 0; i < coming_to_stairs.size(); i++ ) {
        int mposx = stairx[si];
        int mposy = stairy[si];
        monster &critter = coming_to_stairs[i];
        const tripoint dest {
            mposx, mposy, g->get_levz()
        };

        // We might be not be visible.
        if( ( critter.posx() < 0 - ( MAPSIZE_X ) / 6 ||
              critter.posy() < 0 - ( MAPSIZE_Y ) / 6 ||
              critter.posx() > ( MAPSIZE_X * 7 ) / 6 ||
              critter.posy() > ( MAPSIZE_Y * 7 ) / 6 ) ) {
            continue;
        }

        critter.staircount -= 4;
        // Let the player know zombies are trying to come.
        if( u.sees( dest ) ) {
            std::stringstream dump;
            if( critter.staircount > 4 ) {
                dump << string_format( _( "You see a %s on the stairs" ), critter.name().c_str() );
            } else {
                if( critter.staircount > 0 ) {
                    dump << ( from_below ?
                              //~ The <monster> is almost at the <bottom/top> of the <terrain type>!
                              string_format( _( "The %1$s is almost at the top of the %2$s!" ),
                                             critter.name().c_str(),
                                             m.tername( dest ).c_str() ) :
                              string_format( _( "The %1$s is almost at the bottom of the %2$s!" ),
                                             critter.name().c_str(),
                                             m.tername( dest ).c_str() ) );
                }
            }

            add_msg( m_warning, dump.str().c_str() );
        } else {
            sounds::sound( dest, 5, sounds::sound_t::movement,
                           _( "a sound nearby from the stairs!" ) );
        }

        if( critter.staircount > 0 ) {
            continue;
        }

        if( is_empty( dest ) ) {
            critter.spawn( dest );
            critter.staircount = 0;
            add_zombie( critter );
            if( u.sees( dest ) ) {
                if( !from_below ) {
                    add_msg( m_warning, _( "The %1$s comes down the %2$s!" ),
                             critter.name().c_str(),
                             m.tername( dest ).c_str() );
                } else {
                    add_msg( m_warning, _( "The %1$s comes up the %2$s!" ),
                             critter.name().c_str(),
                             m.tername( dest ).c_str() );
                }
            }
            coming_to_stairs.erase( coming_to_stairs.begin() + i );
            continue;
        } else if( u.pos() == dest ) {
            // Monster attempts to push player of stairs
            int pushx = -1;
            int pushy = -1;
            int tries = 0;

            // the critter is now right on top of you and will attack unless
            // it can find a square to push you into with one of his tries.
            const int creature_push_attempts = 9;
            const int player_throw_resist_chance = 3;

            critter.spawn( dest );
            while( tries < creature_push_attempts ) {
                tries++;
                pushx = rng( -1, 1 );
                pushy = rng( -1, 1 );
                int iposx = mposx + pushx;
                int iposy = mposy + pushy;
                tripoint pos( iposx, iposy, get_levz() );
                if( ( pushx != 0 || pushy != 0 ) && !critter_at( pos ) &&
                    critter.can_move_to( pos ) ) {
                    bool resiststhrow = ( u.is_throw_immune() ) ||
                                        ( u.has_trait( trait_LEG_TENT_BRACE ) );
                    if( resiststhrow && one_in( player_throw_resist_chance ) ) {
                        u.moves -= 25; // small charge for avoiding the push altogether
                        add_msg( _( "The %s fails to push you back!" ),
                                 critter.name().c_str() );
                        return; //judo or leg brace prevent you from getting pushed at all
                    }
                    // Not accounting for tentacles latching on, so..
                    // Something is about to happen, lets charge half a move
                    u.moves -= 50;
                    if( resiststhrow && ( u.is_throw_immune() ) ) {
                        //we have a judoka who isn't getting pushed but counterattacking now.
                        mattack::thrown_by_judo( &critter );
                        return;
                    }
                    std::string msg;
                    ///\EFFECT_DODGE reduces chance of being downed when pushed off the stairs
                    if( !( resiststhrow ) && ( u.get_dodge() + rng( 0, 3 ) < 12 ) ) {
                        // dodge 12 - never get downed
                        // 11.. avoid 75%; 10.. avoid 50%; 9.. avoid 25%
                        u.add_effect( effect_downed, 2_turns );
                        msg = _( "The %s pushed you back hard!" );
                    } else {
                        msg = _( "The %s pushed you back!" );
                    }
                    add_msg( m_warning, msg.c_str(), critter.name().c_str() );
                    u.setx( u.posx() + pushx );
                    u.sety( u.posy() + pushy );
                    return;
                }
            }
            add_msg( m_warning,
                     _( "The %s tried to push you back but failed! It attacks you!" ),
                     critter.name().c_str() );
            critter.melee_attack( u );
            u.moves -= 50;
            return;
        } else if( monster *const mon_ptr = critter_at<monster>( dest ) ) {
            // Monster attempts to displace a monster from the stairs
            monster &other = *mon_ptr;
            critter.spawn( dest );

            // the critter is now right on top of another and will push it
            // if it can find a square to push it into inside of his tries.
            const int creature_push_attempts = 9;
            const int creature_throw_resist = 4;

            int tries = 0;
            int pushx = 0;
            int pushy = 0;
            while( tries < creature_push_attempts ) {
                tries++;
                pushx = rng( -1, 1 );
                pushy = rng( -1, 1 );
                int iposx = mposx + pushx;
                int iposy = mposy + pushy;
                tripoint pos( iposx, iposy, get_levz() );
                if( ( pushx == 0 && pushy == 0 ) || ( ( iposx == u.posx() ) && ( iposy == u.posy() ) ) ) {
                    continue;
                }
                if( !critter_at( pos ) && other.can_move_to( pos ) ) {
                    other.setpos( tripoint( iposx, iposy, get_levz() ) );
                    other.moves -= 50;
                    std::string msg;
                    if( one_in( creature_throw_resist ) ) {
                        other.add_effect( effect_downed, 2_turns );
                        msg = _( "The %1$s pushed the %2$s hard." );
                    } else {
                        msg = _( "The %1$s pushed the %2$s." );
                    }
                    add_msg( msg.c_str(), critter.name().c_str(), other.name().c_str() );
                    return;
                }
            }
            return;
        }
    }
}

void game::despawn_monster( monster &critter )
{
    if( !critter.is_hallucination() ) {
        // hallucinations aren't stored, they come and go as they like,
        overmap_buffer.despawn_monster( critter );
    }

    critter.on_unload();
    remove_zombie( critter );
}

void game::shift_monsters( const int shiftx, const int shifty, const int shiftz )
{
    // If either shift argument is non-zero, we're shifting.
    if( shiftx == 0 && shifty == 0 && shiftz == 0 ) {
        return;
    }
    for( monster &critter : all_monsters() ) {
        if( shiftx != 0 || shifty != 0 ) {
            critter.shift( shiftx, shifty );
        }

        if( m.inbounds( critter.pos() ) && ( shiftz == 0 || m.has_zlevels() ) ) {
            // We're inbounds, so don't despawn after all.
            // No need to shift Z-coordinates, they are absolute
            continue;
        }
        // Either a vertical shift or the critter is now outside of the reality bubble,
        // anyway: it must be saved and removed.
        despawn_monster( critter );
    }
    // The order in which zombies are shifted may cause zombies to briefly exist on
    // the same square. This messes up the mon_at cache, so we need to rebuild it.
    rebuild_mon_at_cache();
}

void game::perhaps_add_random_npc()
{
    if( !calendar::once_every( 1_hours ) ) {
        return;
    }
    // Create a new NPC?
    // Only allow NPCs on 0 z-level, otherwise they can bug out due to lack of spots
    if( !get_option<bool>( "RANDOM_NPC" ) || ( !m.has_zlevels() && get_levz() != 0 ) ) {
        return;
    }

    float density = get_option<float>( "NPC_DENSITY" );
    // TODO: This is inaccurate when the player is near a overmap border, and it will
    //immediately spawn new npcs upon entering a new overmap. Rather use number of npcs *nearby*.
    const int npc_num = get_cur_om().get_npcs().size();
    if( npc_num > 0 ) {
        // 100%, 80%, 64%, 52%, 41%, 33%...
        density *= powf( 0.8f, npc_num );
    }

    if( !x_in_y( density, 100 ) ) {
        return;
    }

    std::shared_ptr<npc> tmp = std::make_shared<npc>();
    tmp->normalize();
    tmp->randomize();
    //tmp->stock_missions();
    // Create the NPC in one of the outermost submaps,
    // hopefully far away to be invisible to the player,
    // to prevent NPCs appearing out of thin air.
    // This can be changed to let the NPC spawn further away,
    // so it does not became active immediately.
    int msx = get_levx();
    int msy = get_levy();
    switch( rng( 0, 4 ) ) { // on which side of the map to spawn
        case 0:
            msy += rng( 0, MAPSIZE - 1 );
            break;
        case 1:
            msx += MAPSIZE - 1;
            msy += rng( 0, MAPSIZE - 1 );
            break;
        case 2:
            msx += rng( 0, MAPSIZE - 1 );
            break;
        case 3:
            msy += MAPSIZE - 1;
            msx += rng( 0, MAPSIZE - 1 );
            break;
        default:
            break;
    }
    // adds the npc to the correct overmap.
    tmp->spawn_at_sm( msx, msy, 0 );
    overmap_buffer.insert_npc( tmp );
    tmp->form_opinion( u );
    tmp->mission = NPC_MISSION_NULL;
    tmp->add_new_mission( mission::reserve_random( ORIGIN_ANY_NPC, tmp->global_omt_location(),
                          tmp->getID() ) );
    // This will make the new NPC active
    load_npcs();
}

void game::teleport( player *p, bool add_teleglow )
{
    if( p == nullptr ) {
        p = &u;
    }
    int tries = 0;
    tripoint new_pos = p->pos();
    bool is_u = ( p == &u );

    if( add_teleglow ) {
        p->add_effect( effect_teleglow, 30_minutes );
    }
    do {
        new_pos.x = p->posx() + rng( 0, SEEX * 2 ) - SEEX;
        new_pos.y = p->posy() + rng( 0, SEEY * 2 ) - SEEY;
        tries++;
    } while( tries < 15 && m.impassable( new_pos ) );
    bool can_see = ( is_u || u.sees( new_pos ) );
    if( p->in_vehicle ) {
        m.unboard_vehicle( p->pos() );
    }
    p->setx( new_pos.x );
    p->sety( new_pos.y );
    if( m.impassable( new_pos ) ) { //Teleported into a wall
        if( can_see ) {
            if( is_u ) {
                add_msg( _( "You teleport into the middle of a %s!" ),
                         m.obstacle_name( new_pos ).c_str() );
                p->add_memorial_log( pgettext( "memorial_male", "Teleported into a %s." ),
                                     pgettext( "memorial_female", "Teleported into a %s." ),
                                     m.obstacle_name( new_pos ).c_str() );
            } else {
                add_msg( _( "%1$s teleports into the middle of a %2$s!" ),
                         p->name.c_str(), m.obstacle_name( new_pos ).c_str() );
            }
        }
        p->apply_damage( nullptr, bp_torso, 500 );
        p->check_dead_state();
    } else if( can_see ) {
        if( monster *const mon_ptr = critter_at<monster>( new_pos ) ) {
            monster &critter = *mon_ptr;
            if( is_u ) {
                add_msg( _( "You teleport into the middle of a %s!" ),
                         critter.name().c_str() );
                u.add_memorial_log( pgettext( "memorial_male", "Telefragged a %s." ),
                                    pgettext( "memorial_female", "Telefragged a %s." ),
                                    critter.name().c_str() );
            } else {
                add_msg( _( "%1$s teleports into the middle of a %2$s!" ),
                         p->name.c_str(), critter.name().c_str() );
            }
            critter.die_in_explosion( p );
        }
    }
    if( is_u ) {
        update_map( *p );
    }
}

void game::nuke( const tripoint &p )
{
    // TODO: nukes hit above surface, not critter = 0
    // TODO: Z
    int x = p.x;
    int y = p.y;
    tinymap tmpmap;
    tmpmap.load( x * 2, y * 2, 0, false );
    tripoint dest( 0, 0, p.z );
    int &i = dest.x;
    int &j = dest.y;
    for( i = 0; i < SEEX * 2; i++ ) {
        for( j = 0; j < SEEY * 2; j++ ) {
            if( !one_in( 10 ) ) {
                tmpmap.make_rubble( dest, f_rubble_rock, true, t_dirt, true );
            }
            if( one_in( 3 ) ) {
                tmpmap.add_field( dest, fd_nuke_gas, 3 );
            }
            tmpmap.adjust_radiation( dest, rng( 20, 80 ) );
        }
    }
    tmpmap.save();
    overmap_buffer.ter( x, y, 0 ) = oter_id( "crater" );
    // Kill any npcs on that omap location.
    for( const auto &npc : overmap_buffer.get_npcs_near_omt( x, y, 0, 0 ) ) {
        npc->marked_for_death = true;
    }
}

void game::display_scent()
{
    if( use_tiles ) {
        displaying_scent = !displaying_scent;
    } else {
        int div;
        bool got_value = query_int( div, _( "Set the Scent Map sensitivity to (0 to cancel)?" ) );
        if( !got_value || div < 1 ) {
            add_msg( _( "Never mind." ) );
            return;
        }
        draw_ter();
        scent.draw( w_terrain, div * 2, u.pos() + u.view_offset + sidebar_offset );
        wrefresh( w_terrain );
        draw_panels();
        inp_mngr.wait_for_any_key();
    }
}

void game::init_autosave()
{
    moves_since_last_save = 0;
    last_save_timestamp = time( nullptr );
}

void game::quicksave()
{
    //Don't autosave if the player hasn't done anything since the last autosave/quicksave,
    if( !moves_since_last_save ) {
        return;
    }
    add_msg( m_info, _( "Saving game, this may take a while" ) );
    popup_nowait( _( "Saving game, this may take a while" ) );

    time_t now = time( nullptr ); //timestamp for start of saving procedure

    //perform save
    save();
    //Now reset counters for autosaving, so we don't immediately autosave after a quicksave or autosave.
    moves_since_last_save = 0;
    last_save_timestamp = now;
}

void game::quickload()
{
    const WORLDPTR active_world = world_generator->active_world;
    if( active_world == nullptr ) {
        return;
    }

    if( active_world->save_exists( save_t::from_player_name( u.name ) ) ) {
        if( moves_since_last_save != 0 ) { // See if we need to reload anything
            MAPBUFFER.reset();
            overmap_buffer.clear();
            try {
                setup();
            } catch( const std::exception &err ) {
                debugmsg( "Error: %s", err.what() );
            }
            load( save_t::from_player_name( u.name ) );
        }
    } else {
        popup_getkey( _( "No saves for %s yet." ), u.name.c_str() );
    }
}

void game::autosave()
{
    //Don't autosave if the min-autosave interval has not passed since the last autosave/quicksave.
    if( time( nullptr ) < last_save_timestamp + 60 * get_option<int>( "AUTOSAVE_MINUTES" ) ) {
        return;
    }
    quicksave();    //Driving checks are handled by quicksave()
}

void intro()
{
    int maxy = getmaxy( catacurses::stdscr );
    int maxx = getmaxx( catacurses::stdscr );
    const int minHeight = FULL_SCREEN_HEIGHT;
    const int minWidth = FULL_SCREEN_WIDTH;
    catacurses::window tmp = catacurses::newwin( minHeight, minWidth, 0, 0 );

    while( maxy < minHeight || maxx < minWidth ) {
        werase( tmp );
        if( maxy < minHeight && maxx < minWidth ) {
            fold_and_print( tmp, 0, 0, maxx, c_white,
                            _( "Whoa! Your terminal is tiny! This game requires a minimum terminal size of "
                               "%dx%d to work properly. %dx%d just won't do. Maybe a smaller font would help?" ),
                            minWidth, minHeight, maxx, maxy );
        } else if( maxx < minWidth ) {
            fold_and_print( tmp, 0, 0, maxx, c_white,
                            _( "Oh! Hey, look at that. Your terminal is just a little too narrow. This game "
                               "requires a minimum terminal size of %dx%d to function. It just won't work "
                               "with only %dx%d. Can you stretch it out sideways a bit?" ),
                            minWidth, minHeight, maxx, maxy );
        } else {
            fold_and_print( tmp, 0, 0, maxx, c_white,
                            _( "Woah, woah, we're just a little short on space here. The game requires a "
                               "minimum terminal size of %dx%d to run. %dx%d isn't quite enough! Can you "
                               "make the terminal just a smidgen taller?" ),
                            minWidth, minHeight, maxx, maxy );
        }
        wrefresh( tmp );
        inp_mngr.wait_for_any_key();
        maxy = getmaxy( catacurses::stdscr );
        maxx = getmaxx( catacurses::stdscr );
    }
    werase( tmp );

#if !(defined(_WIN32) || defined(TILES))
    // Check whether LC_CTYPE supports the UTF-8 encoding
    // and show a warning if it doesn't
    if( std::strcmp( nl_langinfo( CODESET ), "UTF-8" ) != 0 ) {
        const char *unicode_error_msg =
            _( "You don't seem to have a valid Unicode locale. You may see some weird "
               "characters (e.g. empty boxes or question marks). You have been warned." );
        fold_and_print( tmp, 0, 0, maxx, c_white, unicode_error_msg, minWidth, minHeight, maxx, maxy );
        wrefresh( tmp );
        inp_mngr.wait_for_any_key();
        werase( tmp );
    }
#endif

    wrefresh( tmp );
    catacurses::erase();
}

void game::process_artifact( item &it, player &p )
{
    const bool worn = p.is_worn( it );
    const bool wielded = ( &it == &p.weapon );
    std::vector<art_effect_passive> effects = it.type->artifact->effects_carried;
    if( worn ) {
        auto &ew = it.type->artifact->effects_worn;
        effects.insert( effects.end(), ew.begin(), ew.end() );
    }
    if( wielded ) {
        auto &ew = it.type->artifact->effects_wielded;
        effects.insert( effects.end(), ew.begin(), ew.end() );
    }
    if( it.is_tool() ) {
        // Recharge it if necessary
        if( it.ammo_remaining() < it.ammo_capacity() && calendar::once_every( 1_minutes ) ) {
            //Before incrementing charge, check that any extra requirements are met
            if( check_art_charge_req( it ) ) {
                switch( it.type->artifact->charge_type ) {
                    case ARTC_NULL:
                    case NUM_ARTCS:
                        break; // dummy entries
                    case ARTC_TIME:
                        // Once per hour
                        if( calendar::once_every( 1_hours ) ) {
                            it.charges++;
                        }
                        break;
                    case ARTC_SOLAR:
                        if( calendar::once_every( 10_minutes ) &&
                            is_in_sunlight( p.pos() ) ) {
                            it.charges++;
                        }
                        break;
                    // Artifacts can inflict pain even on Deadened folks.
                    // Some weird Lovecraftian thing.  ;P
                    // (So DON'T route them through mod_pain!)
                    case ARTC_PAIN:
                        if( calendar::once_every( 1_minutes ) ) {
                            add_msg( m_bad, _( "You suddenly feel sharp pain for no reason." ) );
                            p.mod_pain_noresist( 3 * rng( 1, 3 ) );
                            it.charges++;
                        }
                        break;
                    case ARTC_HP:
                        if( calendar::once_every( 1_minutes ) ) {
                            add_msg( m_bad, _( "You feel your body decaying." ) );
                            p.hurtall( 1, nullptr );
                            it.charges++;
                        }
                        break;
                    case ARTC_FATIGUE:
                        if( calendar::once_every( 1_minutes ) ) {
                            add_msg( m_bad, _( "You feel fatigue seeping into your body." ) );
                            u.mod_fatigue( 3 * rng( 1, 3 ) );
                            u.mod_stat( "stamina", -9 * rng( 1, 3 ) * rng( 1, 3 ) * rng( 2, 3 ) );
                            it.charges++;
                        }
                        break;
                    // Portals are energetic enough to charge the item.
                    // Tears in reality are consumed too, but can't charge it.
                    case ARTC_PORTAL:
                        for( const tripoint &dest : m.points_in_radius( p.pos(), 1 ) ) {
                            m.remove_field( dest, fd_fatigue );
                            if( m.tr_at( dest ).loadid == tr_portal ) {
                                add_msg( m_good, _( "The portal collapses!" ) );
                                m.remove_trap( dest );
                                it.charges++;
                                break;
                            }
                        }
                        break;
                }
            }
        }
    }

    for( auto &i : effects ) {
        switch( i ) {
            case AEP_STR_UP:
                p.mod_str_bonus( +4 );
                break;
            case AEP_DEX_UP:
                p.mod_dex_bonus( +4 );
                break;
            case AEP_PER_UP:
                p.mod_per_bonus( +4 );
                break;
            case AEP_INT_UP:
                p.mod_int_bonus( +4 );
                break;
            case AEP_ALL_UP:
                p.mod_str_bonus( +2 );
                p.mod_dex_bonus( +2 );
                p.mod_per_bonus( +2 );
                p.mod_int_bonus( +2 );
                break;
            case AEP_SPEED_UP: // Handled in player::current_speed()
                break;

            case AEP_PBLUE:
                if( p.radiation > 0 ) {
                    p.radiation--;
                }
                break;

            case AEP_SMOKE:
                if( one_in( 10 ) ) {
                    tripoint pt( p.posx() + rng( -1, 1 ),
                                 p.posy() + rng( -1, 1 ),
                                 p.posz() );
                    m.add_field( pt, fd_smoke, rng( 1, 3 ) );
                }
                break;

            case AEP_SNAKES:
                break; // Handled in player::hit()

            case AEP_EXTINGUISH:
                for( const tripoint &dest : m.points_in_radius( p.pos(), 1 ) ) {
                    m.adjust_field_age( dest, fd_fire, -1_turns );
                }
                break;

            case AEP_FUN:
                //Bonus fluctuates, wavering between 0 and 30-ish - usually around 12
                p.add_morale( MORALE_FEELING_GOOD, rng( 1, 2 ) * rng( 2, 3 ), 0, 3_turns, 0_turns, false );
                break;

            case AEP_HUNGER:
                if( one_in( 100 ) ) {
                    p.mod_hunger( 1 );
                }
                break;

            case AEP_THIRST:
                if( one_in( 120 ) ) {
                    p.mod_thirst( 1 );
                }
                break;

            case AEP_EVIL:
                if( one_in( 150 ) ) { // Once every 15 minutes, on average
                    p.add_effect( effect_evil, 30_minutes );
                    if( it.is_armor() ) {
                        if( !worn ) {
                            add_msg( _( "You have an urge to wear the %s." ),
                                     it.tname().c_str() );
                        }
                    } else if( !wielded ) {
                        add_msg( _( "You have an urge to wield the %s." ),
                                 it.tname().c_str() );
                    }
                }
                break;

            case AEP_SCHIZO:
                break; // Handled in player::suffer()

            case AEP_RADIOACTIVE:
                if( one_in( 4 ) ) {
                    p.irradiate( 1.0f );
                }
                break;

            case AEP_STR_DOWN:
                p.mod_str_bonus( -3 );
                break;

            case AEP_DEX_DOWN:
                p.mod_dex_bonus( -3 );
                break;

            case AEP_PER_DOWN:
                p.mod_per_bonus( -3 );
                break;

            case AEP_INT_DOWN:
                p.mod_int_bonus( -3 );
                break;

            case AEP_ALL_DOWN:
                p.mod_str_bonus( -2 );
                p.mod_dex_bonus( -2 );
                p.mod_per_bonus( -2 );
                p.mod_int_bonus( -2 );
                break;

            case AEP_SPEED_DOWN:
                break; // Handled in player::current_speed()

            default:
                //Suppress warnings
                break;
        }
    }
    // Recalculate, as it might have changed (by mod_*_bonus above)
    p.str_cur = p.get_str();
    p.int_cur = p.get_int();
    p.dex_cur = p.get_dex();
    p.per_cur = p.get_per();
}
//Check if an artifact's extra charge requirements are currently met
bool check_art_charge_req( item &it )
{
    player &p = g->u;
    bool reqsmet = true;
    const bool worn = p.is_worn( it );
    const bool wielded = ( &it == &p.weapon );
    const bool heldweapon = ( wielded && !it.is_armor() ); //don't charge wielded clothes
    switch( it.type->artifact->charge_req ) {
        case( ACR_NULL ):
        case( NUM_ACRS ):
            break;
        case( ACR_EQUIP ):
            //Generated artifacts won't both be wearable and have charges, but nice for mods
            reqsmet = ( worn || heldweapon );
            break;
        case( ACR_SKIN ):
            //As ACR_EQUIP, but also requires nothing worn on bodypart wielding or wearing item
            if( !worn && !heldweapon ) {
                reqsmet = false;
                break;
            }
            for( const body_part bp : all_body_parts ) {
                if( it.covers( bp ) || ( heldweapon && ( bp == bp_hand_r || bp == bp_hand_l ) ) ) {
                    reqsmet = true;
                    for( auto &i : p.worn ) {
                        if( i.covers( bp ) && ( &it != &i ) && i.get_coverage() > 50 ) {
                            reqsmet = false;
                            break; //This one's no good, check the next body part
                        }
                    }
                    if( reqsmet ) {
                        break;    //Only need skin contact on one bodypart
                    }
                }
            }
            break;
        case( ACR_SLEEP ):
            reqsmet = p.has_effect( effect_sleep );
            break;
        case( ACR_RAD ):
            reqsmet = ( ( g->m.get_radiation( p.pos() ) > 0 ) || ( p.radiation > 0 ) );
            break;
        case( ACR_WET ):
            reqsmet = std::any_of( p.body_wetness.begin(), p.body_wetness.end(),
            []( const int w ) {
                return w != 0;
            } );
            if( !reqsmet && sum_conditions( calendar::turn - 1_turns, calendar::turn, p.pos() ).rain_amount > 0
                && !( p.in_vehicle && g->m.veh_at( p.pos() )->is_inside() ) ) {
                reqsmet = true;
            }
            break;
        case( ACR_SKY ):
            reqsmet = ( p.posz() > 0 );
            break;
    }
    return reqsmet;
}

void game::start_calendar()
{
    const bool scen_season = scen->has_flag( "SPR_START" ) || scen->has_flag( "SUM_START" ) ||
                             scen->has_flag( "AUT_START" ) || scen->has_flag( "WIN_START" ) ||
                             scen->has_flag( "SUM_ADV_START" );

    if( scen_season ) {
        // Configured starting date overridden by scenario, calendar::start is left as Spring 1
        calendar::start = HOURS( get_option<int>( "INITIAL_TIME" ) );
        calendar::turn = HOURS( get_option<int>( "INITIAL_TIME" ) );
        if( scen->has_flag( "SPR_START" ) ) {
            calendar::initial_season = SPRING;
        } else if( scen->has_flag( "SUM_START" ) ) {
            calendar::initial_season = SUMMER;
            calendar::turn += to_turns<int>( calendar::season_length() );
        } else if( scen->has_flag( "AUT_START" ) ) {
            calendar::initial_season = AUTUMN;
            calendar::turn += to_turns<int>( calendar::season_length() * 2 );
        } else if( scen->has_flag( "WIN_START" ) ) {
            calendar::initial_season = WINTER;
            calendar::turn += to_turns<int>( calendar::season_length() * 3 );
        } else if( scen->has_flag( "SUM_ADV_START" ) ) {
            calendar::initial_season = SUMMER;
            calendar::turn += to_turns<int>( calendar::season_length() * 5 );
        } else {
            debugmsg( "The Unicorn" );
        }
    } else {
        // No scenario, so use the starting date+time configured in world options
        const int initial_days = get_option<int>( "INITIAL_DAY" );
        calendar::start = DAYS( initial_days );

        // Determine the season based off how long the seasons are set to be
        // First mod by length of season to get number of seasons elapsed, then mod by 4 to force a 0-3 range of values
        const int season_number = ( initial_days % get_option<int>( "SEASON_LENGTH" ) ) % 4;
        if( season_number == 0 ) {
            calendar::initial_season = SPRING;
        } else if( season_number == 1 ) {
            calendar::initial_season = SUMMER;
        } else if( season_number == 2 ) {
            calendar::initial_season = AUTUMN;
        } else {
            calendar::initial_season = WINTER;
        }

        calendar::turn = calendar::start
                         + HOURS( get_option<int>( "INITIAL_TIME" ) )
                         + DAYS( get_option<int>( "SPAWN_DELAY" ) );
    }

}

void game::add_artifact_messages( const std::vector<art_effect_passive> &effects )
{
    int net_str = 0;
    int net_dex = 0;
    int net_per = 0;
    int net_int = 0;
    int net_speed = 0;

    for( auto &i : effects ) {
        switch( i ) {
            case AEP_STR_UP:
                net_str += 4;
                break;
            case AEP_DEX_UP:
                net_dex += 4;
                break;
            case AEP_PER_UP:
                net_per += 4;
                break;
            case AEP_INT_UP:
                net_int += 4;
                break;
            case AEP_ALL_UP:
                net_str += 2;
                net_dex += 2;
                net_per += 2;
                net_int += 2;
                break;
            case AEP_STR_DOWN:
                net_str -= 3;
                break;
            case AEP_DEX_DOWN:
                net_dex -= 3;
                break;
            case AEP_PER_DOWN:
                net_per -= 3;
                break;
            case AEP_INT_DOWN:
                net_int -= 3;
                break;
            case AEP_ALL_DOWN:
                net_str -= 2;
                net_dex -= 2;
                net_per -= 2;
                net_int -= 2;
                break;

            case AEP_SPEED_UP:
                net_speed += 20;
                break;
            case AEP_SPEED_DOWN:
                net_speed -= 20;
                break;

            case AEP_PBLUE:
                break; // No message

            case AEP_SNAKES:
                add_msg( m_warning, _( "Your skin feels slithery." ) );
                break;

            case AEP_INVISIBLE:
                add_msg( m_good, _( "You fade into invisibility!" ) );
                break;

            case AEP_CLAIRVOYANCE:
                add_msg( m_good, _( "You can see through walls!" ) );
                break;

            case AEP_CLAIRVOYANCE_PLUS:
                add_msg( m_good, _( "You can see through walls!" ) );
                break;

            case AEP_SUPER_CLAIRVOYANCE:
                add_msg( m_good, _( "You can see through everything!" ) );
                break;

            case AEP_STEALTH:
                add_msg( m_good, _( "Your steps stop making noise." ) );
                break;

            case AEP_GLOW:
                add_msg( _( "A glow of light forms around you." ) );
                break;

            case AEP_PSYSHIELD:
                add_msg( m_good, _( "Your mental state feels protected." ) );
                break;

            case AEP_RESIST_ELECTRICITY:
                add_msg( m_good, _( "You feel insulated." ) );
                break;

            case AEP_CARRY_MORE:
                add_msg( m_good, _( "Your back feels strengthened." ) );
                break;

            case AEP_FUN:
                add_msg( m_good, _( "You feel a pleasant tingle." ) );
                break;

            case AEP_HUNGER:
                add_msg( m_warning, _( "You feel hungry." ) );
                break;

            case AEP_THIRST:
                add_msg( m_warning, _( "You feel thirsty." ) );
                break;

            case AEP_EVIL:
                add_msg( m_warning, _( "You feel an evil presence..." ) );
                break;

            case AEP_SCHIZO:
                add_msg( m_bad, _( "You feel a tickle of insanity." ) );
                break;

            case AEP_RADIOACTIVE:
                add_msg( m_warning, _( "Your skin prickles with radiation." ) );
                break;

            case AEP_MUTAGENIC:
                add_msg( m_bad, _( "You feel your genetic makeup degrading." ) );
                break;

            case AEP_ATTENTION:
                add_msg( m_warning, _( "You feel an otherworldly attention upon you..." ) );
                break;

            case AEP_FORCE_TELEPORT:
                add_msg( m_bad, _( "You feel a force pulling you inwards." ) );
                break;

            case AEP_MOVEMENT_NOISE:
                add_msg( m_warning, _( "You hear a rattling noise coming from inside yourself." ) );
                break;

            case AEP_BAD_WEATHER:
                add_msg( m_warning, _( "You feel storms coming." ) );
                break;

            case AEP_SICK:
                add_msg( m_bad, _( "You feel unwell." ) );
                break;

            case AEP_SMOKE:
                add_msg( m_warning, _( "A cloud of smoke appears." ) );
                break;
            default:
                //Suppress warnings
                break;
        }
    }

    std::string stat_info;
    if( net_str != 0 ) {
        stat_info += string_format( _( "Str %s%d! " ),
                                    ( net_str > 0 ? "+" : "" ), net_str );
    }
    if( net_dex != 0 ) {
        stat_info += string_format( _( "Dex %s%d! " ),
                                    ( net_dex > 0 ? "+" : "" ), net_dex );
    }
    if( net_int != 0 ) {
        stat_info += string_format( _( "Int %s%d! " ),
                                    ( net_int > 0 ? "+" : "" ), net_int );
    }
    if( net_per != 0 ) {
        stat_info += string_format( _( "Per %s%d! " ),
                                    ( net_per > 0 ? "+" : "" ), net_per );
    }

    if( !stat_info.empty() ) {
        add_msg( stat_info.c_str() );
    }

    if( net_speed != 0 ) {
        add_msg( m_info, _( "Speed %s%d! " ), ( net_speed > 0 ? "+" : "" ), net_speed );
    }
}

void game::add_artifact_dreams( )
{
    //If player is sleeping, get a dream from a carried artifact
    //Don't need to check that player is sleeping here, that's done before calling
    std::list<item *> art_items = g->u.get_artifact_items();
    std::vector<item *>      valid_arts;
    std::vector<std::vector<std::string>>
                                       valid_dreams; // Tracking separately so we only need to check its req once
    //Pull the list of dreams
    add_msg( m_debug, "Checking %s carried artifacts", art_items.size() );
    for( auto &it : art_items ) {
        //Pick only the ones with an applicable dream
        auto art = it->type->artifact;
        if( art->charge_req != ACR_NULL && ( it->ammo_remaining() < it->ammo_capacity() ||
                                             it->ammo_capacity() == 0 ) ) { //or max 0 in case of wacky mod shenanigans
            add_msg( m_debug, "Checking artifact %s", it->tname() );
            if( check_art_charge_req( *it ) ) {
                add_msg( m_debug, "   Has freq %s,%s", art->dream_freq_met, art->dream_freq_unmet );
                if( art->dream_freq_met   > 0 && x_in_y( art->dream_freq_met,   100 ) ) {
                    add_msg( m_debug, "Adding met dream from %s", it->tname() );
                    valid_arts.push_back( it );
                    valid_dreams.push_back( art->dream_msg_met );
                }
            } else {
                add_msg( m_debug, "   Has freq %s,%s", art->dream_freq_met, art->dream_freq_unmet );
                if( art->dream_freq_unmet > 0 && x_in_y( art->dream_freq_unmet, 100 ) ) {
                    add_msg( m_debug, "Adding unmet dream from %s", it->tname() );
                    valid_arts.push_back( it );
                    valid_dreams.push_back( art->dream_msg_unmet );
                }
            }
        }
    }
    if( !valid_dreams.empty() ) {
        add_msg( m_debug, "Found %s valid artifact dreams", valid_dreams.size() );
        const int selected = rng( 0, valid_arts.size() - 1 );
        auto it = valid_arts[selected];
        auto msg = random_entry( valid_dreams[selected] );
        const std::string &dream = string_format( _( msg.c_str() ), it->tname().c_str() );
        add_msg( dream );
    } else {
        add_msg( m_debug, "Didn't have any dreams, sorry" );
    }
}

int game::get_levx() const
{
    return m.get_abs_sub().x;
}

int game::get_levy() const
{
    return m.get_abs_sub().y;
}

int game::get_levz() const
{
    return m.get_abs_sub().z;
}

overmap &game::get_cur_om() const
{
    // The player is located in the middle submap of the map.
    const tripoint sm = m.get_abs_sub() + tripoint( HALF_MAPSIZE, HALF_MAPSIZE, 0 );
    const tripoint pos_om = sm_to_om_copy( sm );
    return overmap_buffer.get( pos_om.x, pos_om.y );
}

std::vector<npc *> game::allies()
{
    return get_npcs_if( [&]( const npc & guy ) {
        return guy.is_friend() || guy.mission == NPC_MISSION_GUARD_ALLY;
    } );
}

std::vector<Creature *> game::get_creatures_if( const std::function<bool( const Creature & )>
        &pred )
{
    std::vector<Creature *> result;
    for( Creature &critter : all_creatures() ) {
        if( pred( critter ) ) {
            result.push_back( &critter );
        }
    }
    return result;
}

std::vector<npc *> game::get_npcs_if( const std::function<bool( const npc & )> &pred )
{
    std::vector<npc *> result;
    for( npc &guy : all_npcs() ) {
        if( pred( guy ) ) {
            result.push_back( &guy );
        }
    }
    return result;
}

template<>
bool game::non_dead_range<monster>::iterator::valid()
{
    current = iter->lock();
    return current && !current->is_dead();
}

template<>
bool game::non_dead_range<npc>::iterator::valid()
{
    current = iter->lock();
    return current && !current->is_dead();
}

template<>
bool game::non_dead_range<Creature>::iterator::valid()
{
    current = iter->lock();
    // There is no Creature::is_dead function, so we can't write
    // return current && !current->is_dead();
    if( !current ) {
        return false;
    }
    if( const monster *const ptr = dynamic_cast<monster *>( current.get() ) ) {
        return !ptr->is_dead();
    }
    if( const npc *const ptr = dynamic_cast<npc *>( current.get() ) ) {
        return !ptr->is_dead();
    }
    return true; // must be g->u
}

game::monster_range::monster_range( game &g )
{
    const auto &monsters = g.critter_tracker->get_monsters_list();
    items.insert( items.end(), monsters.begin(), monsters.end() );
}

game::Creature_range::Creature_range( game &g ) : u( &g.u, []( player * ) { } )
{
    const auto &monsters = g.critter_tracker->get_monsters_list();
    items.insert( items.end(), monsters.begin(), monsters.end() );
    items.insert( items.end(), g.active_npc.begin(), g.active_npc.end() );
    items.push_back( u );
}

game::npc_range::npc_range( game &g )
{
    items.insert( items.end(), g.active_npc.begin(), g.active_npc.end() );
}

game::Creature_range game::all_creatures()
{
    return Creature_range( *this );
}

game::monster_range game::all_monsters()
{
    return monster_range( *this );
}

game::npc_range game::all_npcs()
{
    return npc_range( *this );
}

Creature *game::get_creature_if( const std::function<bool( const Creature & )> &pred )
{
    for( Creature &critter : all_creatures() ) {
        if( pred( critter ) ) {
            return &critter;
        }
    }
    return nullptr;
}

std::string game::get_player_base_save_path() const
{
    return get_world_base_save_path() + "/" + base64_encode( u.name );
}

std::string game::get_world_base_save_path() const
{
    return world_generator->active_world->folder_path();
}<|MERGE_RESOLUTION|>--- conflicted
+++ resolved
@@ -7466,13 +7466,8 @@
 
 void game::reset_zoom()
 {
-<<<<<<< HEAD
 #if defined(TILES)
-    tileset_zoom = 16;
-=======
-#ifdef TILES
     tileset_zoom = DEFAULT_TILESET_ZOOM;
->>>>>>> 7e1a5c01
     rescale_tileset( tileset_zoom );
 #endif // TILES
 }
