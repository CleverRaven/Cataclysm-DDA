--- conflicted
+++ resolved
@@ -1719,11 +1719,7 @@
 
 static hint_rating rate_action_collapse( const item &it )
 {
-<<<<<<< HEAD
-    for( const item_pocket *pocket : it.get_all_standard_pockets().value() ) {
-=======
     for( const item_pocket *pocket : it.get_all_standard_pockets() ) {
->>>>>>> 44c51a44
         if( !pocket->settings.is_collapsed() ) {
             return hint_rating::good;
         }
@@ -1733,11 +1729,7 @@
 
 static hint_rating rate_action_expand( const item &it )
 {
-<<<<<<< HEAD
-    for( const item_pocket *pocket : it.get_all_standard_pockets().value() ) {
-=======
     for( const item_pocket *pocket : it.get_all_standard_pockets() ) {
->>>>>>> 44c51a44
         if( pocket->settings.is_collapsed() ) {
             return hint_rating::good;
         }
@@ -2143,11 +2135,7 @@
                     break;
                 case '<':
                 case '>':
-<<<<<<< HEAD
-                    for( item_pocket *pocket : oThisItem.get_all_standard_pockets().value() ) {
-=======
                     for( item_pocket *pocket : oThisItem.get_all_standard_pockets() ) {
->>>>>>> 44c51a44
                         pocket->settings.set_collapse( cMenu == '>' );
                     }
                     break;
