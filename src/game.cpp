--- conflicted
+++ resolved
@@ -1736,35 +1736,6 @@
     return temp_mod;
 }
 
-<<<<<<< HEAD
-int game::get_temperature( const tripoint &location )
-{
-    const auto &cached = temperature_cache.find( location );
-    if( cached != temperature_cache.end() ) {
-        return cached->second;
-    }
-
-    int temp_mod = 0; // local modifier
-
-    if( !new_game ) {
-        temp_mod += get_heat_radiation( location, false );
-        temp_mod += get_convection_temperature( location );
-    }
-    //underground temperature = average New England temperature = 43F/6C rounded to int
-    const int temp = ( location.z < 0 ? AVERAGE_ANNUAL_TEMPERATURE : temperature ) +
-                     ( new_game ? 0 : ( m.get_temperature( location ) + temp_mod ) );
-
-    temperature_cache.emplace( std::make_pair( location, temp ) );
-    return temp;
-}
-
-void game::clear_temp_cache()
-{
-    temperature_cache.clear();
-}
-
-=======
->>>>>>> 9565c64d
 int game::assign_mission_id()
 {
     int ret = next_mission_id;
