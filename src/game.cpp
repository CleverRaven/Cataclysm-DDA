#include "game.h"

#include <wctype.h>
#include <assert.h>
#include <cstdio>
#include <algorithm>
#include <chrono>
#include <cmath>
#include <ctime>
#include <iterator>
#include <locale>
#include <map>
#include <memory>
#include <queue>
#include <set>
#include <sstream>
#include <string>
#include <vector>
#include <cstdlib>
#include <exception>
#include <iostream>
#include <limits>
#include <tuple>
#include <type_traits>
#include <unordered_set>
#include <utility>
#include <unordered_map>

#include "action.h"
#include "activity_handlers.h"
#include "artifact.h"
#include "auto_pickup.h"
#include "avatar.h"
#include "avatar_action.h"
#include "bionics.h"
#include "bodypart.h"
#include "cata_utility.h"
#include "auto_note.h"
#include "catacharset.h"
#include "clzones.h"
#include "computer.h"
#include "construction.h"
#include "coordinate_conversions.h"
#include "coordinates.h"
#include "creature_tracker.h"
#include "cursesport.h"
#include "debug.h"
#include "dependency_tree.h"
#include "editmap.h"
#include "enums.h"
#include "faction.h"
#include "filesystem.h"
#include "game_constants.h"
#include "game_inventory.h"
#include "game_ui.h"
#include "gamemode.h"
#include "gates.h"
#include "harvest.h"
#include "help.h"
#include "iexamine.h"
#include "init.h"
#include "input.h"
#include "item_category.h"
#include "item_location.h"
#include "iuse_actor.h"
#include "json.h"
#include "kill_tracker.h"
#include "lightmap.h"
#include "line.h"
#include "live_view.h"
#include "loading_ui.h"
#include "magic_enchantment.h"
#include "map.h"
#include "map_item_stack.h"
#include "map_iterator.h"
#include "mapbuffer.h"
#include "mapdata.h"
#include "mapsharing.h"
#include "memorial_logger.h"
#include "messages.h"
#include "mission.h"
#include "mod_manager.h"
#include "monattack.h"
#include "monexamine.h"
#include "monstergenerator.h"
#include "morale_types.h"
#include "mtype.h"
#include "npc.h"
#include "npc_class.h"
#include "omdata.h"
#include "options.h"
#include "output.h"
#include "overmap.h"
#include "overmap_ui.h"
#include "overmapbuffer.h"
#include "panels.h"
#include "path_info.h"
#include "pickup.h"
#include "popup.h"
#include "recipe_dictionary.h"
#include "rng.h"
#include "safemode_ui.h"
#include "scenario.h"
#include "scent_map.h"
#include "scores_ui.h"
#include "sdltiles.h"
#include "sounds.h"
#include "start_location.h"
#include "stats_tracker.h"
#include "string_formatter.h"
#include "string_input_popup.h"
#include "submap.h"
#include "timed_event.h"
#include "translations.h"
#include "trap.h"
#include "uistate.h"
#include "veh_interact.h"
#include "veh_type.h"
#include "vehicle.h"
#include "vpart_position.h"
#include "vpart_range.h"
#include "weather.h"
#include "worldfactory.h"
#include "map_selector.h"
#include "basecamp.h"
#include "character.h"
#include "color.h"
#include "damage.h"
#include "field.h"
#include "item_stack.h"
#include "itype.h"
#include "iuse.h"
#include "player.h"
#include "player_activity.h"
#include "recipe.h"
#include "ret_val.h"
#include "tileray.h"
#include "ui.h"
#include "units.h"
#include "int_id.h"
#include "string_id.h"
#include "colony.h"
#include "item.h"

class inventory;

#if defined(TILES)
#include "cata_tiles.h"
#endif // TILES

#if !(defined(_WIN32) || defined(TILES))
#include <langinfo.h>
#include <cstring>
#endif

#if defined(_WIN32)
#if 1 // Hack to prevent reordering of #include "platform_win.h" by IWYU
#   include "platform_win.h"
#endif
#   include <tchar.h>
#endif

#define dbg(x) DebugLog((x),D_GAME) << __FILE__ << ":" << __LINE__ << ": "

const int core_version = 6;
static constexpr int DANGEROUS_PROXIMITY = 5;

/** Will be set to true when running unit tests */
bool test_mode = false;

const mtype_id mon_manhack( "mon_manhack" );

const skill_id skill_melee( "melee" );
const skill_id skill_dodge( "dodge" );
const skill_id skill_driving( "driving" );
const skill_id skill_firstaid( "firstaid" );
const skill_id skill_survival( "survival" );
const skill_id skill_electronics( "electronics" );
const skill_id skill_mechanics( "mechanics" );
const skill_id skill_computer( "computer" );

const species_id ZOMBIE( "ZOMBIE" );
const species_id PLANT( "PLANT" );

const efftype_id effect_adrenaline_mycus( "adrenaline_mycus" );
const efftype_id effect_alarm_clock( "alarm_clock" );
const efftype_id effect_amigara( "amigara" );
const efftype_id effect_assisted( "assisted" );
const efftype_id effect_blind( "blind" );
const efftype_id effect_boomered( "boomered" );
const efftype_id effect_bouldering( "bouldering" );
const efftype_id effect_contacts( "contacts" );
const efftype_id effect_controlled( "controlled" );
const efftype_id effect_deaf( "deaf" );
const efftype_id effect_docile( "docile" );
const efftype_id effect_downed( "downed" );
const efftype_id effect_drunk( "drunk" );
const efftype_id effect_emp( "emp" );
const efftype_id effect_evil( "evil" );
const efftype_id effect_flu( "flu" );
const efftype_id effect_glowing( "glowing" );
const efftype_id effect_hot( "hot" );
const efftype_id effect_infected( "infected" );
const efftype_id effect_laserlocked( "laserlocked" );
const efftype_id effect_no_sight( "no_sight" );
const efftype_id effect_onfire( "onfire" );
const efftype_id effect_pacified( "pacified" );
const efftype_id effect_paid( "paid" );
const efftype_id effect_pet( "pet" );
const efftype_id effect_relax_gas( "relax_gas" );
const efftype_id effect_sleep( "sleep" );
const efftype_id effect_stunned( "stunned" );
const efftype_id effect_teleglow( "teleglow" );
const efftype_id effect_tetanus( "tetanus" );
const efftype_id effect_visuals( "visuals" );
const efftype_id effect_winded( "winded" );
const efftype_id effect_ridden( "ridden" );
const efftype_id effect_riding( "riding" );
const efftype_id effect_has_bag( "has_bag" );
const efftype_id effect_harnessed( "harnessed" );

static const bionic_id bio_remote( "bio_remote" );

static const trait_id trait_GRAZER( "GRAZER" );
static const trait_id trait_ILLITERATE( "ILLITERATE" );
static const trait_id trait_INFIMMUNE( "INFIMMUNE" );
static const trait_id trait_INFRESIST( "INFRESIST" );
static const trait_id trait_LEG_TENT_BRACE( "LEG_TENT_BRACE" );
static const trait_id trait_M_IMMUNE( "M_IMMUNE" );
static const trait_id trait_PARKOUR( "PARKOUR" );
static const trait_id trait_RUMINANT( "RUMINANT" );
static const trait_id trait_VINES2( "VINES2" );
static const trait_id trait_VINES3( "VINES3" );

const trap_str_id tr_unfinished_construction( "tr_unfinished_construction" );

static const faction_id your_followers( "your_followers" );

void intro();

#if defined(__ANDROID__)
extern std::map<std::string, std::list<input_event>> quick_shortcuts_map;
extern bool add_best_key_for_action_to_quick_shortcuts( action_id action,
        const std::string &category, bool back );
extern bool add_key_to_quick_shortcuts( int key, const std::string &category, bool back );
#endif

//The one and only game instance
std::unique_ptr<game> g;

//The one and only uistate instance
uistatedata uistate;

bool is_valid_in_w_terrain( const point &p )
{
    return p.x >= 0 && p.x < TERRAIN_WINDOW_WIDTH && p.y >= 0 && p.y < TERRAIN_WINDOW_HEIGHT;
}

// This is the main game set-up process.
game::game() :
    liveview( *liveview_ptr ),
    scent_ptr( *this ),
    m( *map_ptr ),
    u( *u_ptr ),
    scent( *scent_ptr ),
    timed_events( *timed_event_manager_ptr ),
    uquit( QUIT_NO ),
    new_game( false ),
    safe_mode( SAFE_MODE_ON ),
    pixel_minimap_option( 0 ),
    mostseen( 0 ),
    u_shared_ptr( &u, null_deleter{} ),
    safe_mode_warning_logged( false ),
    next_npc_id( 1 ),
    next_mission_id( 1 ),
    remoteveh_cache_time( calendar::before_time_starts ),
    user_action_counter( 0 ),
    tileset_zoom( DEFAULT_TILESET_ZOOM ),
    last_mouse_edge_scroll( std::chrono::steady_clock::now() )
{
    player_was_sleeping = false;
    reset_light_level();
    events().subscribe( &*stats_tracker_ptr );
    events().subscribe( &*kill_tracker_ptr );
    events().subscribe( &*memorial_logger_ptr );
    events().subscribe( &*spell_events_ptr );
    world_generator = std::make_unique<worldfactory>();
    // do nothing, everything that was in here is moved to init_data() which is called immediately after g = new game; in main.cpp
    // The reason for this move is so that g is not uninitialized when it gets to installing the parts into vehicles.
}

// Load everything that will not depend on any mods
void game::load_static_data()
{
    // UI stuff, not mod-specific per definition
    inp_mngr.init();            // Load input config JSON
    // Init mappings for loading the json stuff
    DynamicDataLoader::get_instance();
    fullscreen = false;
    was_fullscreen = false;
    show_panel_adm = false;
    panel_manager::get_manager().init();

    // These functions do not load stuff from json.
    // The content they load/initialize is hardcoded into the program.
    // Therefore they can be loaded here.
    // If this changes (if they load data from json), they have to
    // be moved to game::load_mod or game::load_core_data

    get_auto_pickup().load_global();
    get_safemode().load_global();
}

bool game::check_mod_data( const std::vector<mod_id> &opts, loading_ui &ui )
{
    auto &tree = world_generator->get_mod_manager().get_tree();

    // deduplicated list of mods to check
    std::set<mod_id> check( opts.begin(), opts.end() );

    // if no specific mods specified check all non-obsolete mods
    if( check.empty() ) {
        for( const mod_id &e : world_generator->get_mod_manager().all_mods() ) {
            if( !e->obsolete ) {
                check.emplace( e );
            }
        }
    }

    if( check.empty() ) {
        world_generator->set_active_world( nullptr );
        world_generator->init();
        const std::vector<mod_id> mods_empty;
        WORLDPTR test_world = world_generator->make_new_world( mods_empty );
        world_generator->set_active_world( test_world );

        // if no loadable mods then test core data only
        try {
            load_core_data( ui );
            DynamicDataLoader::get_instance().finalize_loaded_data( ui );
        } catch( const std::exception &err ) {
            std::cerr << "Error loading data from json: " << err.what() << std::endl;
        }

        std::string world_name = world_generator->active_world->world_name;
        world_generator->delete_world( world_name, true );

        MAPBUFFER.reset();
        overmap_buffer.clear();
    }

    for( const auto &e : check ) {
        world_generator->set_active_world( nullptr );
        world_generator->init();
        const std::vector<mod_id> mods_empty;
        WORLDPTR test_world = world_generator->make_new_world( mods_empty );
        world_generator->set_active_world( test_world );

        if( !e.is_valid() ) {
            std::cerr << "Unknown mod: " << e.str() << std::endl;
            return false;
        }

        const MOD_INFORMATION &mod = *e;

        if( !tree.is_available( mod.ident ) ) {
            std::cerr << "Missing dependencies: " << mod.name() << "\n"
                      << tree.get_node( mod.ident )->s_errors() << std::endl;
            return false;
        }

        std::cout << "Checking mod " << mod.name() << " [" << mod.ident.str() << "]" << std::endl;

        try {
            load_core_data( ui );

            // Load any dependencies
            for( auto &dep : tree.get_dependencies_of_X_as_strings( mod.ident ) ) {
                load_data_from_dir( dep->path, dep->ident.str(), ui );
            }

            // Load mod itself
            load_data_from_dir( mod.path, mod.ident.str(), ui );
            DynamicDataLoader::get_instance().finalize_loaded_data( ui );
        } catch( const std::exception &err ) {
            std::cerr << "Error loading data: " << err.what() << std::endl;
        }

        std::string world_name = world_generator->active_world->world_name;
        world_generator->delete_world( world_name, true );

        MAPBUFFER.reset();
        overmap_buffer.clear();
    }
    return true;
}

bool game::is_core_data_loaded() const
{
    return DynamicDataLoader::get_instance().is_data_finalized();
}

void game::load_core_data( loading_ui &ui )
{
    // core data can be loaded only once and must be first
    // anyway.
    DynamicDataLoader::get_instance().unload_data();

    load_data_from_dir( FILENAMES[ "jsondir" ], "core", ui );
}

void game::load_data_from_dir( const std::string &path, const std::string &src, loading_ui &ui )
{
    DynamicDataLoader::get_instance().load_data_from_path( path, src, ui );
}

game::~game()
{
    MAPBUFFER.reset();
}

// Fixed window sizes
#define MINIMAP_HEIGHT 7
#define MINIMAP_WIDTH 7

void game::init_ui( const bool resized )
{
    // clear the screen
    static bool first_init = true;

    if( first_init ) {
        catacurses::clear();

        // print an intro screen, making sure the terminal is the correct size

        first_init = false;

#if defined(TILES)
        //class variable to track the option being active
        //only set once, toggle action is used to change during game
        pixel_minimap_option = get_option<bool>( "PIXEL_MINIMAP" );
#endif // TILES
    }

    // First get TERMX, TERMY
#if defined(TILES) || defined(_WIN32)
    TERMX = get_terminal_width();
    TERMY = get_terminal_height();

    if( resized ) {
        get_options().get_option( "TERMINAL_X" ).setValue( TERMX * get_scaling_factor() );
        get_options().get_option( "TERMINAL_Y" ).setValue( TERMY * get_scaling_factor() );
        get_options().save();
    }
#else
    ( void ) resized;
    intro();

    TERMY = getmaxy( catacurses::stdscr );
    TERMX = getmaxx( catacurses::stdscr );

    // try to make FULL_SCREEN_HEIGHT symmetric according to TERMY
    if( TERMY % 2 ) {
        FULL_SCREEN_HEIGHT = 25;
    } else {
        FULL_SCREEN_HEIGHT = 24;
    }

#endif
    // remove some space for the sidebar, this is the maximal space
    // (using standard font) that the terrain window can have
    int sidebar_left = panel_manager::get_manager().get_width_left();
    int sidebar_right = panel_manager::get_manager().get_width_right();

    TERRAIN_WINDOW_HEIGHT = TERMY;
    TERRAIN_WINDOW_WIDTH = TERMX - ( sidebar_left + sidebar_right );
    TERRAIN_WINDOW_TERM_WIDTH = TERRAIN_WINDOW_WIDTH;
    TERRAIN_WINDOW_TERM_HEIGHT = TERRAIN_WINDOW_HEIGHT;

    /**
     * In tiles mode w_terrain can have a different font (with a different
     * tile dimension) or can be drawn by cata_tiles which uses tiles that again
     * might have a different dimension then the normal font used everywhere else.
     *
     * TERRAIN_WINDOW_WIDTH/TERRAIN_WINDOW_HEIGHT defines how many squares can
     * be displayed in w_terrain (using it's specific tile dimension), not
     * including partially drawn squares at the right/bottom. You should
     * use it whenever you want to draw specific squares in that window or to
     * determine whether a specific square is draw on screen (or outside the screen
     * and needs scrolling).
     *
     * TERRAIN_WINDOW_TERM_WIDTH/TERRAIN_WINDOW_TERM_HEIGHT defines the size of
     * w_terrain in the standard font dimension (the font that everything else uses).
     * You usually don't have to use it, expect for positioning of windows,
     * because the window positions use the standard font dimension.
     *
     * VIEW_OFFSET_X/VIEW_OFFSET_Y is the position of w_terrain on screen,
     * it is (as every window position) in standard font dimension.
     * As the sidebar is located right of w_terrain it also controls its position.
     * It was used to move everything into the center of the screen,
     * when the screen was larger than what the game required. They are currently
     * set to zero to prevent the other game windows from being truncated if
     * w_terrain is too small for the current window.
     *
     * The code here calculates size available for w_terrain, caps it at
     * max_view_size (the maximal view range than any character can have at
     * any time).
     * It is stored in TERRAIN_WINDOW_*.
     * If w_terrain does not occupy the whole available area, VIEW_OFFSET_*
     * are set to move everything into the middle of the screen.
     */
    to_map_font_dimension( TERRAIN_WINDOW_WIDTH, TERRAIN_WINDOW_HEIGHT );

    VIEW_OFFSET_X = 0;
    VIEW_OFFSET_Y = 0;

    // VIEW_OFFSET_* are in standard font dimension.
    from_map_font_dimension( VIEW_OFFSET_X, VIEW_OFFSET_Y );

    // Position of the player in the terrain window, it is always in the center
    POSX = TERRAIN_WINDOW_WIDTH / 2;
    POSY = TERRAIN_WINDOW_HEIGHT / 2;

    w_terrain = w_terrain_ptr = catacurses::newwin( TERRAIN_WINDOW_HEIGHT, TERRAIN_WINDOW_WIDTH,
                                point( VIEW_OFFSET_X + sidebar_left, VIEW_OFFSET_Y ) );
    werase( w_terrain );

    /**
     * Doing the same thing as above for the overmap
     */
    static const int OVERMAP_LEGEND_WIDTH = 28;
    OVERMAP_WINDOW_HEIGHT = TERMY;
    OVERMAP_WINDOW_WIDTH = TERMX - OVERMAP_LEGEND_WIDTH;
    to_overmap_font_dimension( OVERMAP_WINDOW_WIDTH, OVERMAP_WINDOW_HEIGHT );

    //Bring the framebuffer to the maximum required dimensions
    //Otherwise it segfaults when the overmap needs a bigger buffer size than it provides
    reinitialize_framebuffer();

    // minimap is always MINIMAP_WIDTH x MINIMAP_HEIGHT in size
    int _y = VIEW_OFFSET_Y;
    int _x = VIEW_OFFSET_X;

    w_minimap = w_minimap_ptr = catacurses::newwin( MINIMAP_HEIGHT, MINIMAP_WIDTH, point( _x, _y ) );
    werase( w_minimap );

    w_panel_adm = w_panel_adm_ptr = catacurses::newwin( 20, 75, point( ( TERMX / 2 ) - 38,
                                    ( TERMY / 2 ) - 10 ) );
    werase( w_panel_adm );
    // need to init in order to avoid crash. gets updated by the panel code.
    w_pixel_minimap = catacurses::newwin( 1, 1, point_zero );
    liveview.init();

    // Only refresh if we are in-game, otherwise all resources are not initialized
    // and this refresh will crash the game.
    if( resized && u.getID().is_valid() ) {
        refresh_all();
    }
}

void game::toggle_fullscreen()
{
#if !defined(TILES)
    fullscreen = !fullscreen;
    init_ui();
    refresh_all();
#else
    toggle_fullscreen_window();
    refresh_all();
#endif
}

void game::toggle_pixel_minimap()
{
#if defined(TILES)
    if( pixel_minimap_option ) {
        clear_window_area( w_pixel_minimap );
    }
    pixel_minimap_option = !pixel_minimap_option;
    init_ui();
    refresh_all();
#endif // TILES
}

void game::toggle_panel_adm()
{
    show_panel_adm = !show_panel_adm;
}

void game::reload_tileset()
{
#if defined(TILES)
    try {
        tilecontext->reinit();
        tilecontext->load_tileset( get_option<std::string>( "TILES" ), false, true );
        tilecontext->do_tile_loading_report();
    } catch( const std::exception &err ) {
        popup( _( "Loading the tileset failed: %s" ), err.what() );
    }
    g->reset_zoom();
    g->refresh_all();
#endif // TILES
}

// temporarily switch out of fullscreen for functions that rely
// on displaying some part of the sidebar
void game::temp_exit_fullscreen()
{
    if( fullscreen ) {
        was_fullscreen = true;
        toggle_fullscreen();
    } else {
        was_fullscreen = false;
    }
}

void game::reenter_fullscreen()
{
    if( was_fullscreen ) {
        if( !fullscreen ) {
            toggle_fullscreen();
        }
    }
}

/*
 * Initialize more stuff after mapbuffer is loaded.
 */
void game::setup()
{
    popup_status( _( "Please wait while the world data loads..." ), _( "Loading core data" ) );
    loading_ui ui( true );
    load_core_data( ui );

    load_world_modfiles( ui );

    m = map( get_option<bool>( "ZLEVELS" ) );

    next_npc_id = character_id( 1 );
    next_mission_id = 1;
    new_game = true;
    uquit = QUIT_NO;   // We haven't quit the game
    bVMonsterLookFire = true;

    // invalidate calendar caches in case we were previously playing
    // a different world
    calendar::set_eternal_season( ::get_option<bool>( "ETERNAL_SEASON" ) );
    calendar::set_season_length( ::get_option<int>( "SEASON_LENGTH" ) );

    weather.weather = WEATHER_CLEAR; // Start with some nice weather...
    // Weather shift in 30
    weather.nextweather = calendar::start_of_cataclysm + time_duration::from_hours(
                              get_option<int>( "INITIAL_TIME" ) ) + 30_minutes;

    turnssincelastmon = 0; //Auto safe mode init

    sounds::reset_sounds();
    clear_zombies();
    coming_to_stairs.clear();
    active_npc.clear();
    faction_manager_ptr->clear();
    mission::clear_all();
    Messages::clear_messages();
    timed_events = timed_event_manager();

    SCT.vSCT.clear(); //Delete pending messages

    stats().clear();
    // reset kill counts
    kill_tracker_ptr->clear();
    // reset follower list
    follower_ids.clear();
    scent.reset();

    remoteveh_cache_time = calendar::before_time_starts;
    remoteveh_cache = nullptr;
    // back to menu for save loading, new game etc
}

bool game::has_gametype() const
{
    return gamemode && gamemode->id() != SGAME_NULL;
}

special_game_id game::gametype() const
{
    return gamemode ? gamemode->id() : SGAME_NULL;
}

void game::load_map( const tripoint &pos_sm )
{
    m.load( pos_sm, true );
}

// Set up all default values for a new game
bool game::start_game()
{
    if( !gamemode ) {
        gamemode = std::make_unique<special_game>();
    }

    seed = rng_bits();
    new_game = true;
    start_calendar();
    weather.nextweather = calendar::turn;
    safe_mode = ( get_option<bool>( "SAFEMODE" ) ? SAFE_MODE_ON : SAFE_MODE_OFF );
    mostseen = 0; // ...and mostseen is 0, we haven't seen any monsters yet.
    get_safemode().load_global();

    init_autosave();

    catacurses::clear();
    catacurses::refresh();
    popup_nowait( _( "Please wait as we build your world" ) );
    load_master();
    u.setID( assign_npc_id() ); // should be as soon as possible, but *after* load_master

    const start_location &start_loc = u.start_location.obj();
    const tripoint omtstart = start_loc.find_player_initial_location();
    if( omtstart == overmap::invalid_tripoint ) {
        return false;
    }
    start_loc.prepare_map( omtstart );

    if( scen->has_map_extra() ) {
        // Map extras can add monster spawn points and similar and should be done before the main
        // map is loaded.
        start_loc.add_map_extra( omtstart, scen->get_map_extra() );
    }

    tripoint lev = omt_to_sm_copy( omtstart );
    // The player is centered in the map, but lev[xyz] refers to the top left point of the map
    lev.x -= HALF_MAPSIZE;
    lev.y -= HALF_MAPSIZE;
    load_map( lev );

    m.invalidate_map_cache( get_levz() );
    m.build_map_cache( get_levz() );
    // Do this after the map cache has been built!
    start_loc.place_player( u );
    // ...but then rebuild it, because we want visibility cache to avoid spawning monsters in sight
    m.invalidate_map_cache( get_levz() );
    m.build_map_cache( get_levz() );
    // Start the overmap with out immediate neighborhood visible, this needs to be after place_player
    overmap_buffer.reveal( u.global_omt_location().xy(),
                           get_option<int>( "DISTANCE_INITIAL_VISIBILITY" ), 0 );

    u.moves = 0;
    u.process_turn(); // process_turn adds the initial move points
    u.stamina = u.get_stamina_max();
    weather.temperature = SPRING_TEMPERATURE;
    weather.update_weather();
    u.next_climate_control_check = calendar::before_time_starts; // Force recheck at startup
    u.last_climate_control_ret = false;

    //Reset character safe mode/pickup rules
    get_auto_pickup().clear_character_rules();
    get_safemode().clear_character_rules();
    get_auto_notes_settings().clear();
    get_auto_notes_settings().default_initialize();

    //Put some NPCs in there!
    if( get_option<std::string>( "STARTING_NPC" ) == "always" ||
        ( get_option<std::string>( "STARTING_NPC" ) == "scenario" &&
          !g->scen->has_flag( "LONE_START" ) ) ) {
        create_starting_npcs();
    }
    //Load NPCs. Set nearby npcs to active.
    load_npcs();
    // Spawn the monsters
    const bool spawn_near =
        get_option<bool>( "BLACK_ROAD" ) || g->scen->has_flag( "SUR_START" );
    // Surrounded start ones
    if( spawn_near ) {
        start_loc.surround_with_monsters( omtstart, mongroup_id( "GROUP_ZOMBIE" ), 70 );
    }

    m.spawn_monsters( !spawn_near ); // Static monsters

    // Make sure that no monsters are near the player
    // This can happen in lab starts
    if( !spawn_near ) {
        for( monster &critter : all_monsters() ) {
            if( rl_dist( critter.pos(), u.pos() ) <= 5 ||
                m.clear_path( critter.pos(), u.pos(), 40, 1, 100 ) ) {
                remove_zombie( critter );
            }
        }
    }

    //Create mutation_category_level
    u.set_highest_cat_level();
    //Calculate mutation drench protection stats
    u.drench_mut_calc();
    if( scen->has_flag( "FIRE_START" ) ) {
        start_loc.burn( omtstart, 3, 3 );
    }
    if( scen->has_flag( "INFECTED" ) ) {
        u.add_effect( effect_infected, 1_turns, random_body_part(), true );
    }
    if( scen->has_flag( "BAD_DAY" ) ) {
        u.add_effect( effect_flu, 1000_minutes );
        u.add_effect( effect_drunk, 270_minutes );
        u.add_morale( MORALE_FEELING_BAD, -100, -100, 50_minutes, 50_minutes );
    }
    if( scen->has_flag( "HELI_CRASH" ) ) {
        start_loc.handle_heli_crash( u );
        bool success = false;
        for( auto v : m.get_vehicles() ) {
            std::string name = v.v->type.str();
            std::string search = std::string( "helicopter" );
            if( name.find( search ) != std::string::npos ) {
                for( const vpart_reference &vp : v.v->get_any_parts( VPFLAG_CONTROLS ) ) {
                    const tripoint pos = vp.pos();
                    u.setpos( pos );

                    // Delete the items that would have spawned here from a "corpse"
                    for( auto sp : v.v->parts_at_relative( vp.mount(), true ) ) {
                        vehicle_stack here = v.v->get_items( sp );

                        for( auto iter = here.begin(); iter != here.end(); ) {
                            iter = here.erase( iter );
                        }
                    }

                    auto mons = critter_tracker->find( pos );
                    if( mons != nullptr ) {
                        critter_tracker->remove( *mons );
                    }

                    success = true;
                    break;
                }
                if( success ) {
                    v.v->name = "Bird Wreckage";
                    break;
                }
            }
        }
    }
    for( auto &e : u.inv_dump() ) {
        e->set_owner( g->u );
    }
    // Now that we're done handling coordinates, ensure the player's submap is in the center of the map
    update_map( u );
    // Profession pets
    for( const mtype_id &elem : u.starting_pets ) {
        if( monster *const mon = place_critter_around( elem, u.pos(), 5 ) ) {
            mon->friendly = -1;
            mon->add_effect( effect_pet, 1_turns, num_bp, true );
        } else {
            add_msg( m_debug, "cannot place starting pet, no space!" );
        }
    }
    // Assign all of this scenario's missions to the player.
    for( const mission_type_id &m : scen->missions() ) {
        const auto mission = mission::reserve_new( m, character_id() );
        mission->assign( u );
    }

    g->events().send<event_type::game_start>( u.getID() );
    return true;
}

//Make any nearby overmap npcs active, and put them in the right location.
void game::load_npcs()
{
    const int radius = HALF_MAPSIZE - 1;
    // uses submap coordinates
    std::vector<std::shared_ptr<npc>> just_added;
    for( const auto &temp : overmap_buffer.get_npcs_near_player( radius ) ) {
        const character_id &id = temp->getID();
        const auto found = std::find_if( active_npc.begin(), active_npc.end(),
        [id]( const std::shared_ptr<npc> &n ) {
            return n->getID() == id;
        } );
        if( found != active_npc.end() ) {
            continue;
        }
        if( temp->is_active() ) {
            continue;
        }
        if( ( temp->has_companion_mission() ) && ( temp->mission != NPC_MISSION_TRAVELLING ) ) {
            continue;
        }

        const tripoint sm_loc = temp->global_sm_location();
        // NPCs who are out of bounds before placement would be pushed into bounds
        // This can cause NPCs to teleport around, so we don't want that
        if( sm_loc.x < get_levx() || sm_loc.x >= get_levx() + MAPSIZE ||
            sm_loc.y < get_levy() || sm_loc.y >= get_levy() + MAPSIZE ||
            ( sm_loc.z != get_levz() && !m.has_zlevels() ) ) {
            continue;
        }

        add_msg( m_debug, "game::load_npcs: Spawning static NPC, %d:%d:%d (%d:%d:%d)",
                 get_levx(), get_levy(), get_levz(), sm_loc.x, sm_loc.y, sm_loc.z );
        temp->place_on_map();
        if( !m.inbounds( temp->pos() ) ) {
            continue;
        }
        // In the rare case the npc was marked for death while
        // it was on the overmap. Kill it.
        if( temp->marked_for_death ) {
            temp->die( nullptr );
        } else {
            active_npc.push_back( temp );
            just_added.push_back( temp );
        }
    }

    for( const auto &npc : just_added ) {
        npc->on_load();
    }

    npcs_dirty = false;
}

void game::unload_npcs()
{
    for( const auto &npc : active_npc ) {
        npc->on_unload();
    }

    active_npc.clear();
}

void game::reload_npcs()
{
    // TODO: Make it not invoke the "on_unload" command for the NPCs that will be loaded anyway
    // and not invoke "on_load" for those NPCs that avoided unloading this way.
    unload_npcs();
    load_npcs();
}

const kill_tracker &game::get_kill_tracker() const
{
    return *kill_tracker_ptr;
}

void game::create_starting_npcs()
{
    if( !get_option<bool>( "STATIC_NPC" ) ||
        get_option<std::string>( "STARTING_NPC" ) == "never" ) {
        return; //Do not generate a starting npc.
    }

    //We don't want more than one starting npc per starting location
    const int radius = 1;
    if( !overmap_buffer.get_npcs_near_player( radius ).empty() ) {
        return; //There is already an NPC in this starting location
    }

    std::shared_ptr<npc> tmp = std::make_shared<npc>();
    tmp->normalize();
    tmp->randomize( one_in( 2 ) ? NC_DOCTOR : NC_NONE );
    tmp->spawn_at_precise( { get_levx(), get_levy() }, u.pos() - point_south_east );
    overmap_buffer.insert_npc( tmp );
    tmp->form_opinion( u );
    tmp->set_attitude( NPCATT_NULL );
    //This sets the NPC mission. This NPC remains in the starting location.
    tmp->mission = NPC_MISSION_SHELTER;
    tmp->chatbin.first_topic = "TALK_SHELTER";
    tmp->toggle_trait( trait_id( "NPC_STARTING_NPC" ) );
    tmp->set_fac( faction_id( "no_faction" ) );
    //One random starting NPC mission
    tmp->add_new_mission( mission::reserve_random( ORIGIN_OPENER_NPC, tmp->global_omt_location(),
                          tmp->getID() ) );
}

bool game::cleanup_at_end()
{
    if( uquit == QUIT_DIED || uquit == QUIT_SUICIDE ) {
        // Put (non-hallucinations) into the overmap so they are not lost.
        for( monster &critter : all_monsters() ) {
            despawn_monster( critter );
        }
        // Reset NPC factions and disposition
        reset_npc_dispositions();
        // Save the factions', missions and set the NPC's overmap coordinates
        // Npcs are saved in the overmap.
        save_factions_missions_npcs(); //missions need to be saved as they are global for all saves.
        // save artifacts.
        save_artifacts();

        // and the overmap, and the local map.
        save_maps(); //Omap also contains the npcs who need to be saved.
    }

    if( uquit == QUIT_DIED || uquit == QUIT_SUICIDE ) {
        std::vector<std::string> vRip;

        int iMaxWidth = 0;
        int iNameLine = 0;
        int iInfoLine = 0;

        if( u.has_amount( "holybook_bible1", 1 ) || u.has_amount( "holybook_bible2", 1 ) ||
            u.has_amount( "holybook_bible3", 1 ) ) {
            if( !( u.has_trait( trait_id( "CANNIBAL" ) ) || u.has_trait( trait_id( "PSYCHOPATH" ) ) ) ) {
                vRip.emplace_back( "               _______  ___" );
                vRip.emplace_back( "              <       `/   |" );
                vRip.emplace_back( "               >  _     _ (" );
                vRip.emplace_back( "              |  |_) | |_) |" );
                vRip.emplace_back( "              |  | \\ | |   |" );
                vRip.emplace_back( "   ______.__%_|            |_________  __" );
                vRip.emplace_back( " _/                                  \\|  |" );
                iNameLine = vRip.size();
                vRip.emplace_back( "|                                        <" );
                vRip.emplace_back( "|                                        |" );
                iMaxWidth = vRip[vRip.size() - 1].length();
                vRip.emplace_back( "|                                        |" );
                vRip.emplace_back( "|_____.-._____              __/|_________|" );
                vRip.emplace_back( "              |            |" );
                iInfoLine = vRip.size();
                vRip.emplace_back( "              |            |" );
                vRip.emplace_back( "              |           <" );
                vRip.emplace_back( "              |            |" );
                vRip.emplace_back( "              |   _        |" );
                vRip.emplace_back( "              |__/         |" );
                vRip.emplace_back( "             % / `--.      |%" );
                vRip.emplace_back( "         * .%%|          -< @%%%" );
                vRip.emplace_back( "         `\\%`@|            |@@%@%%" );
                vRip.emplace_back( "       .%%%@@@|%     `   % @@@%%@%%%%" );
                vRip.emplace_back( "  _.%%%%%%@@@@@@%%%__/\\%@@%%@@@@@@@%%%%%%" );

            } else {
                vRip.emplace_back( "               _______  ___" );
                vRip.emplace_back( "              |       \\/   |" );
                vRip.emplace_back( "              |            |" );
                vRip.emplace_back( "              |            |" );
                iInfoLine = vRip.size();
                vRip.emplace_back( "              |            |" );
                vRip.emplace_back( "              |            |" );
                vRip.emplace_back( "              |            |" );
                vRip.emplace_back( "              |            |" );
                vRip.emplace_back( "              |           <" );
                vRip.emplace_back( "              |   _        |" );
                vRip.emplace_back( "              |__/         |" );
                vRip.emplace_back( "   ______.__%_|            |__________  _" );
                vRip.emplace_back( " _/                                   \\| \\" );
                iNameLine = vRip.size();
                vRip.emplace_back( "|                                         <" );
                vRip.emplace_back( "|                                         |" );
                iMaxWidth = vRip[vRip.size() - 1].length();
                vRip.emplace_back( "|                                         |" );
                vRip.emplace_back( "|_____.-._______            __/|__________|" );
                vRip.emplace_back( "             % / `_-.   _  |%" );
                vRip.emplace_back( "         * .%%|  |_) | |_)< @%%%" );
                vRip.emplace_back( "         `\\%`@|  | \\ | |   |@@%@%%" );
                vRip.emplace_back( "       .%%%@@@|%     `   % @@@%%@%%%%" );
                vRip.emplace_back( "  _.%%%%%%@@@@@@%%%__/\\%@@%%@@@@@@@%%%%%%" );
            }
        } else {
            vRip.emplace_back( R"(           _________  ____           )" );
            vRip.emplace_back( R"(         _/         `/    \_         )" );
            vRip.emplace_back( R"(       _/      _     _      \_.      )" );
            vRip.emplace_back( R"(     _%\      |_) | |_)       \_     )" );
            vRip.emplace_back( R"(   _/ \/      | \ | |           \_   )" );
            vRip.emplace_back( R"( _/                               \_ )" );
            vRip.emplace_back( R"(|                                   |)" );
            iNameLine = vRip.size();
            vRip.emplace_back( R"( )                                 < )" );
            vRip.emplace_back( R"(|                                   |)" );
            vRip.emplace_back( R"(|                                   |)" );
            vRip.emplace_back( R"(|   _                               |)" );
            vRip.emplace_back( R"(|__/                                |)" );
            iMaxWidth = vRip[vRip.size() - 1].length();
            vRip.emplace_back( R"( / `--.                             |)" );
            vRip.emplace_back( R"(|                                  ( )" );
            iInfoLine = vRip.size();
            vRip.emplace_back( R"(|                                   |)" );
            vRip.emplace_back( R"(|                                   |)" );
            vRip.emplace_back( R"(|     %                         .   |)" );
            vRip.emplace_back( R"(|  @`                            %% |)" );
            vRip.emplace_back( R"(| %@%@%\                *      %`%@%|)" );
            vRip.emplace_back( R"(%%@@@.%@%\%%            `\  %%.%%@@%@)" );
            vRip.emplace_back( R"(@%@@%%%%%@@@@@@%%%%%%%%@@%%@@@%%%@%%@)" );
        }

        const int iOffsetX = TERMX > FULL_SCREEN_WIDTH ? ( TERMX - FULL_SCREEN_WIDTH ) / 2 : 0;
        const int iOffsetY = TERMY > FULL_SCREEN_HEIGHT ? ( TERMY - FULL_SCREEN_HEIGHT ) / 2 : 0;

        catacurses::window w_rip = catacurses::newwin( FULL_SCREEN_HEIGHT, FULL_SCREEN_WIDTH,
                                   point( iOffsetX, iOffsetY ) );
        draw_border( w_rip );

        sfx::do_player_death_hurt( g->u, true );
        sfx::fade_audio_group( sfx::group::weather, 2000 );
        sfx::fade_audio_group( sfx::group::time_of_day, 2000 );
        sfx::fade_audio_group( sfx::group::context_themes, 2000 );
        sfx::fade_audio_group( sfx::group::fatigue, 2000 );

        for( size_t iY = 0; iY < vRip.size(); ++iY ) {
            for( size_t iX = 0; iX < vRip[iY].length(); ++iX ) {
                char cTemp = vRip[iY][iX];
                if( cTemp != ' ' ) {
                    nc_color ncColor = c_light_gray;

                    if( cTemp == '%' ) {
                        ncColor = c_green;

                    } else if( cTemp == '_' || cTemp == '|' ) {
                        ncColor = c_white;

                    } else if( cTemp == '@' ) {
                        ncColor = c_brown;

                    } else if( cTemp == '*' ) {
                        ncColor = c_red;
                    }

                    mvwputch( w_rip, point( iX + FULL_SCREEN_WIDTH / 2 - ( iMaxWidth / 2 ), iY + 1 ), ncColor,
                              vRip[iY][iX] );
                }
            }
        }

        std::string sTemp;

        center_print( w_rip, iInfoLine++, c_white, _( "Survived:" ) );

        const time_duration survived = calendar::turn - calendar::start_of_cataclysm;
        const int minutes = to_minutes<int>( survived ) % 60;
        const int hours = to_hours<int>( survived ) % 24;
        const int days = to_days<int>( survived );

        if( days > 0 ) {
            sTemp = string_format( "%dd %dh %dm", days, hours, minutes );
        } else if( hours > 0 ) {
            sTemp = string_format( "%dh %dm", hours, minutes );
        } else {
            sTemp = string_format( "%dm", minutes );
        }

        center_print( w_rip, iInfoLine++, c_white, sTemp );

        const int iTotalKills = get_kill_tracker().monster_kill_count();

        sTemp = _( "Kills:" );
        mvwprintz( w_rip, point( FULL_SCREEN_WIDTH / 2 - 5, 1 + iInfoLine++ ), c_light_gray,
                   ( sTemp + " " ) );
        wprintz( w_rip, c_magenta, "%d", iTotalKills );

        sTemp = _( "In memory of:" );
        mvwprintz( w_rip, point( FULL_SCREEN_WIDTH / 2 - utf8_width( sTemp ) / 2, iNameLine++ ),
                   c_light_gray,
                   sTemp );

        sTemp = u.name;
        mvwprintz( w_rip, point( FULL_SCREEN_WIDTH / 2 - utf8_width( sTemp ) / 2, iNameLine++ ), c_white,
                   sTemp );

        sTemp = _( "Last Words:" );
        mvwprintz( w_rip, point( FULL_SCREEN_WIDTH / 2 - utf8_width( sTemp ) / 2, iNameLine++ ),
                   c_light_gray,
                   sTemp );

        int iStartX = FULL_SCREEN_WIDTH / 2 - ( ( iMaxWidth - 4 ) / 2 );
        std::string sLastWords = string_input_popup()
                                 .window( w_rip, iStartX, iNameLine, iStartX + iMaxWidth - 4 - 1 )
                                 .max_length( iMaxWidth - 4 - 1 )
                                 .query_string();
        death_screen();
        const bool is_suicide = uquit == QUIT_SUICIDE;
        events().send<event_type::game_over>( is_suicide, sLastWords );
        // Struck the save_player_data here to forestall Weirdness
        move_save_to_graveyard();
        write_memorial_file( sLastWords );
        memorial().clear();
        std::vector<std::string> characters = list_active_characters();
        // remove current player from the active characters list, as they are dead
        std::vector<std::string>::iterator curchar = std::find( characters.begin(),
                characters.end(), u.name );
        if( curchar != characters.end() ) {
            characters.erase( curchar );
        }

        if( characters.empty() ) {
            bool queryDelete = false;
            bool queryReset = false;

            if( get_option<std::string>( "WORLD_END" ) == "query" ) {
                uilist smenu;
                smenu.allow_cancel = false;
                smenu.addentry( 0, true, 'k', "%s", _( "Keep world" ) );
                smenu.addentry( 1, true, 'r', "%s", _( "Reset world" ) );
                smenu.addentry( 2, true, 'd', "%s", _( "Delete world" ) );
                smenu.query();

                switch( smenu.ret ) {
                    case 0:
                        break;
                    case 1:
                        queryReset = true;
                        break;
                    case 2:
                        queryDelete = true;
                        break;
                }
            }

            if( queryDelete || get_option<std::string>( "WORLD_END" ) == "delete" ) {
                world_generator->delete_world( world_generator->active_world->world_name, true );

            } else if( queryReset || get_option<std::string>( "WORLD_END" ) == "reset" ) {
                world_generator->delete_world( world_generator->active_world->world_name, false );
            }
        } else if( get_option<std::string>( "WORLD_END" ) != "keep" ) {
            std::string tmpmessage;
            for( auto &character : characters ) {
                tmpmessage += "\n  ";
                tmpmessage += character;
            }
            popup( _( "World retained.  Characters remaining:%s" ), tmpmessage );
        }
        if( gamemode ) {
            gamemode = std::make_unique<special_game>(); // null gamemode or something..
        }
    }

    //clear all sound channels
    sfx::fade_audio_channel( sfx::channel::any, 300 );
    sfx::fade_audio_group( sfx::group::weather, 300 );
    sfx::fade_audio_group( sfx::group::time_of_day, 300 );
    sfx::fade_audio_group( sfx::group::context_themes, 300 );
    sfx::fade_audio_group( sfx::group::fatigue, 300 );

    MAPBUFFER.reset();
    overmap_buffer.clear();

#if defined(__ANDROID__)
    quick_shortcuts_map.clear();
#endif
    return true;
}

static int veh_lumi( vehicle &veh )
{
    float veh_luminance = 0.0;
    float iteration = 1.0;
    auto lights = veh.lights( true );

    for( const auto pt : lights ) {
        const auto &vp = pt->info();
        if( vp.has_flag( VPFLAG_CONE_LIGHT ) ||
            vp.has_flag( VPFLAG_WIDE_CONE_LIGHT ) ) {
            veh_luminance += vp.bonus / iteration;
            iteration = iteration * 1.1;
        }
    }
    // Calculation: see lightmap.cpp
    return LIGHT_RANGE( ( veh_luminance * 3 ) );
}

void game::calc_driving_offset( vehicle *veh )
{
    if( veh == nullptr || !get_option<bool>( "DRIVING_VIEW_OFFSET" ) ) {
        set_driving_view_offset( point_zero );
        return;
    }
    const int g_light_level = static_cast<int>( light_level( u.posz() ) );
    const int light_sight_range = u.sight_range( g_light_level );
    int sight = std::max( veh_lumi( *veh ), light_sight_range );

    // The maximal offset will leave at least this many tiles
    // between the PC and the edge of the main window.
    static const int border_range = 2;
    point max_offset( ( getmaxx( w_terrain ) + 1 ) / 2 - border_range - 1,
                      ( getmaxy( w_terrain ) + 1 ) / 2 - border_range - 1 );

    // velocity at or below this results in no offset at all
    static const float min_offset_vel = 1 * vehicles::vmiph_per_tile;
    // velocity at or above this results in maximal offset
    static const float max_offset_vel = std::min( max_offset.y, max_offset.x ) *
                                        vehicles::vmiph_per_tile;
    float velocity = veh->velocity;
    rl_vec2d offset = veh->move_vec();
    if( !veh->skidding && veh->player_in_control( u ) &&
        std::abs( veh->cruise_velocity - veh->velocity ) < 7 * vehicles::vmiph_per_tile ) {
        // Use the cruise controlled velocity, but only if
        // it is not too different from the actual velocity.
        // The actual velocity changes too often (see above slowdown).
        // Using it makes would make the offset change far too often.
        offset = veh->face_vec();
        velocity = veh->cruise_velocity;
    }
    float rel_offset;
    if( std::fabs( velocity ) < min_offset_vel ) {
        rel_offset = 0;
    } else if( std::fabs( velocity ) > max_offset_vel ) {
        rel_offset = ( velocity > 0 ) ? 1 : -1;
    } else {
        rel_offset = ( velocity - min_offset_vel ) / ( max_offset_vel - min_offset_vel );
    }
    // Squeeze into the corners, by making the offset vector longer,
    // the PC is still in view as long as both offset.x and
    // offset.y are <= 1
    if( std::fabs( offset.x ) > std::fabs( offset.y ) && std::fabs( offset.x ) > 0.2 ) {
        offset.y /= std::fabs( offset.x );
        offset.x = ( offset.x > 0 ) ? +1 : -1;
    } else if( std::fabs( offset.y ) > 0.2 ) {
        offset.x /= std::fabs( offset.y );
        offset.y = offset.y > 0 ? +1 : -1;
    }
    offset.x *= rel_offset;
    offset.y *= rel_offset;
    offset.x *= max_offset.x;
    offset.y *= max_offset.y;
    // [ ----@---- ] sight=6
    // [ --@------ ] offset=2
    // [ -@------# ] offset=3
    // can see sights square in every direction, total visible area is
    // (2*sight+1)x(2*sight+1), but the window is only
    // getmaxx(w_terrain) x getmaxy(w_terrain)
    // The area outside of the window is maxoff (sight-getmax/2).
    // If that value is <= 0, the whole visible area fits the window.
    // don't apply the view offset at all.
    // If the offset is > maxoff, only apply at most maxoff, everything
    // above leads to invisible area in front of the car.
    // It will display (getmax/2+offset) squares in one direction and
    // (getmax/2-offset) in the opposite direction (centered on the PC).
    const point maxoff( ( sight * 2 + 1 - getmaxx( w_terrain ) ) / 2,
                        ( sight * 2 + 1 - getmaxy( w_terrain ) ) / 2 );
    if( maxoff.x <= 0 ) {
        offset.x = 0;
    } else if( offset.x > 0 && offset.x > maxoff.x ) {
        offset.x = maxoff.x;
    } else if( offset.x < 0 && -offset.x > maxoff.x ) {
        offset.x = -maxoff.x;
    }
    if( maxoff.y <= 0 ) {
        offset.y = 0;
    } else if( offset.y > 0 && offset.y > maxoff.y ) {
        offset.y = maxoff.y;
    } else if( offset.y < 0 && -offset.y > maxoff.y ) {
        offset.y = -maxoff.y;
    }

    // Turn the offset into a vector that increments the offset toward the desired position
    // instead of setting it there instantly, should smooth out jerkiness.
    const point offset_difference( -driving_view_offset + point( offset.x, offset.y ) );

    const point offset_sign( ( offset_difference.x < 0 ) ? -1 : 1,
                             ( offset_difference.y < 0 ) ? -1 : 1 );
    // Shift the current offset in the direction of the calculated offset by one tile
    // per draw event, but snap to calculated offset if we're close enough to avoid jitter.
    offset.x = ( std::abs( offset_difference.x ) > 1 ) ?
               ( driving_view_offset.x + offset_sign.x ) : offset.x;
    offset.y = ( std::abs( offset_difference.y ) > 1 ) ?
               ( driving_view_offset.y + offset_sign.y ) : offset.y;

    set_driving_view_offset( point( offset.x, offset.y ) );
}

// MAIN GAME LOOP
// Returns true if game is over (death, saved, quit, etc)
bool game::do_turn()
{
    if( is_game_over() ) {
        return cleanup_at_end();
    }
    // Actual stuff
    if( new_game ) {
        new_game = false;
    } else {
        gamemode->per_turn();
        calendar::turn += 1_turns;
    }

    // starting a new turn, clear out temperature cache
    weather.temperature_cache.clear();

    if( npcs_dirty ) {
        load_npcs();
    }

    timed_events.process();
    mission::process_all();
    // If controlling a vehicle that is owned by someone else
    if( u.in_vehicle && u.controlling_vehicle ) {
        vehicle *veh = veh_pointer_or_null( m.veh_at( u.pos() ) );
        if( veh && !veh->handle_potential_theft( dynamic_cast<player &>( u ), true ) ) {
            veh->handle_potential_theft( dynamic_cast<player &>( u ), false, false );
        }
    }
    if( calendar::once_every( 1_days ) ) {
        overmap_buffer.process_mongroups();
    }

    // Move hordes every 2.5 min
    if( calendar::once_every( time_duration::from_minutes( 2.5 ) ) ) {
        overmap_buffer.move_hordes();
        // Hordes that reached the reality bubble need to spawn,
        // make them spawn in invisible areas only.
        m.spawn_monsters( false );
    }

    u.update_body();

    // Auto-save if autosave is enabled
    if( get_option<bool>( "AUTOSAVE" ) &&
        calendar::once_every( 1_turns * get_option<int>( "AUTOSAVE_TURNS" ) ) &&
        !u.is_dead_state() ) {
        autosave();
    }

    weather.update_weather();
    reset_light_level();

    perhaps_add_random_npc();
    process_activity();
    // Process NPC sound events before they move or they hear themselves talking
    for( npc &guy : all_npcs() ) {
        if( rl_dist( guy.pos(), u.pos() ) < MAX_VIEW_DISTANCE ) {
            sounds::process_sound_markers( &guy );
        }
    }

    // Process sound events into sound markers for display to the player.
    sounds::process_sound_markers( &u );

    if( u.is_deaf() ) {
        sfx::do_hearing_loss();
    }

    if( !u.has_effect( efftype_id( "sleep" ) ) ) {
        if( u.moves > 0 || uquit == QUIT_WATCH ) {
            while( u.moves > 0 || uquit == QUIT_WATCH ) {
                cleanup_dead();
                // Process any new sounds the player caused during their turn.
                for( npc &guy : all_npcs() ) {
                    if( rl_dist( guy.pos(), u.pos() ) < MAX_VIEW_DISTANCE ) {
                        sounds::process_sound_markers( &guy );
                    }
                }
                sounds::process_sound_markers( &u );
                if( !u.activity && !u.has_distant_destination() && uquit != QUIT_WATCH ) {
                    draw();
                }

                if( handle_action() ) {
                    ++moves_since_last_save;
                    u.action_taken();
                }

                if( is_game_over() ) {
                    return cleanup_at_end();
                }

                if( uquit == QUIT_WATCH ) {
                    break;
                }
                if( u.activity ) {
                    process_activity();
                }
            }
            // Reset displayed sound markers now that the turn is over.
            // We only want this to happen if the player had a chance to examine the sounds.
            sounds::reset_markers();
        } else {
            // Rate limit key polling to 10 times a second.
            static auto start = std::chrono::time_point_cast<std::chrono::milliseconds>(
                                    std::chrono::system_clock::now() );
            const auto now = std::chrono::time_point_cast<std::chrono::milliseconds>(
                                 std::chrono::system_clock::now() );
            if( ( now - start ).count() > 100 ) {
                handle_key_blocking_activity();
                start = now;
            }

            // If player is performing a task and a monster is dangerously close, warn them
            // regardless of previous safemode warnings
            if( u.activity && !u.has_activity( activity_id( "ACT_AIM" ) ) &&
                u.activity.moves_left > 0 &&
                !u.activity.is_distraction_ignored( distraction_type::hostile_spotted ) ) {
                Creature *hostile_critter = is_hostile_very_close();
                if( hostile_critter != nullptr ) {
                    cancel_activity_or_ignore_query( distraction_type::hostile_spotted,
                                                     string_format( _( "The %s is dangerously close!" ),
                                                             hostile_critter->get_name() ) );
                }
            }

        }
    }

    if( driving_view_offset.x != 0 || driving_view_offset.y != 0 ) {
        // Still have a view offset, but might not be driving anymore,
        // or the option has been deactivated,
        // might also happen when someone dives from a moving car.
        // or when using the handbrake.
        vehicle *veh = veh_pointer_or_null( m.veh_at( u.pos() ) );
        calc_driving_offset( veh );
    }

    // No-scent debug mutation has to be processed here or else it takes time to start working
    if( !u.has_active_bionic( bionic_id( "bio_scent_mask" ) ) &&
        !u.has_trait( trait_id( "DEBUG_NOSCENT" ) ) ) {
        scent.set( u.pos(), u.scent );
        overmap_buffer.set_scent( u.global_omt_location(),  u.scent );
    }
    scent.update( u.pos(), m );

    // We need floor cache before checking falling 'n stuff
    m.build_floor_caches();

    m.process_falling();
    following_vehicles();
    m.vehmove();

    // Process power and fuel consumption for all vehicles, including off-map ones.
    // m.vehmove used to do this, but now it only give them moves instead.
    for( auto &elem : MAPBUFFER ) {
        tripoint sm_loc = elem.first;
        point sm_topleft = sm_to_ms_copy( sm_loc.xy() );
        point in_reality = m.getlocal( sm_topleft );

        submap *sm = elem.second;

        const bool in_bubble_z = m.has_zlevels() || sm_loc.z == get_levz();
        for( auto &veh : sm->vehicles ) {
            veh->idle( in_bubble_z && m.inbounds( in_reality ) );
        }
    }
    m.process_fields();
    m.process_active_items();
    m.creature_in_field( u );

    // Apply sounds from previous turn to monster and NPC AI.
    sounds::process_sounds();
    // Update vision caches for monsters. If this turns out to be expensive,
    // consider a stripped down cache just for monsters.
    m.build_map_cache( get_levz(), true );
    monmove();
    if( calendar::once_every( 3_minutes ) ) {
        overmap_npc_move();
    }
    if( calendar::once_every( 10_seconds ) ) {
        for( const tripoint elem : m.get_furn_field_locations() ) {
            const auto &furn = m.furn( elem ).obj();
            for( const emit_id &e : furn.emissions ) {
                g->m.emit_field( elem, e );
            }
        }
    }
    update_stair_monsters();
    u.process_turn();
    if( u.moves < 0 && get_option<bool>( "FORCE_REDRAW" ) ) {
        draw();
        refresh_display();
    }
    u.process_active_items();

    if( get_levz() >= 0 && !u.is_underwater() ) {
        weather::effect( weather.weather )();
    }

    const bool player_is_sleeping = u.has_effect( effect_sleep );

    if( player_is_sleeping ) {
        if( calendar::once_every( 30_minutes ) || !player_was_sleeping ) {
            draw();
            //Putting this in here to save on checking
            if( calendar::once_every( 1_hours ) ) {
                add_artifact_dreams( );
            }
        }

        if( calendar::once_every( 1_minutes ) ) {
            query_popup()
            .wait_message( "%s", _( "Wait till you wake up..." ) )
            .on_top( true )
            .show();

            catacurses::refresh();
            refresh_display();
        }
    } else if( calendar::once_every( 1_minutes ) ) {
        if( const cata::optional<std::string> progress = u.activity.get_progress_message() ) {
            query_popup()
            .wait_message( "%s", *progress )
            .on_top( true )
            .show();
        }
    }

    player_was_sleeping = player_is_sleeping;

    u.update_bodytemp();
    u.update_body_wetness( *weather.weather_precise );
    u.apply_wetness_morale( weather.temperature );
    u.do_skill_rust();

    if( calendar::once_every( 1_minutes ) ) {
        u.update_morale();
    }

    if( calendar::once_every( 9_turns ) ) {
        u.check_and_recover_morale();
    }

    if( !u.is_deaf() ) {
        sfx::remove_hearing_loss();
    }
    sfx::do_danger_music();
    sfx::do_vehicle_engine_sfx();
    sfx::do_vehicle_exterior_engine_sfx();
    sfx::do_fatigue();

    // reset player noise
    u.volume = 0;

    return false;
}

void game::set_driving_view_offset( const point &p )
{
    // remove the previous driving offset,
    // store the new offset and apply the new offset.
    u.view_offset.x -= driving_view_offset.x;
    u.view_offset.y -= driving_view_offset.y;
    driving_view_offset.x = p.x;
    driving_view_offset.y = p.y;
    u.view_offset.x += driving_view_offset.x;
    u.view_offset.y += driving_view_offset.y;
}

void game::process_activity()
{
    if( !u.activity ) {
        return;
    }

    if( calendar::once_every( 5_minutes ) ) {
        draw();
        refresh_display();
    }

    while( u.moves > 0 && u.activity ) {
        u.activity.do_turn( u );
    }
}

void game::following_vehicles()
{
    for( auto &veh : m.get_vehicles() ) {
        auto &v = veh.v;
        if( v->is_following ) {
            v->drive_to_local_target( u.pos(), true );
        }
    }
}

void game::catch_a_monster( monster *fish, const tripoint &pos, player *p,
                            const time_duration &catch_duration ) // catching function
{
    //spawn the corpse, rotten by a part of the duration
    m.add_item_or_charges( pos, item::make_corpse( fish->type->id, calendar::turn + rng( 0_turns,
                           catch_duration ) ) );
    u.add_msg_if_player( m_good, _( "You caught a %s." ), fish->type->nname() );
    //quietly kill the caught
    fish->no_corpse_quiet = true;
    fish->die( p );
}

static bool cancel_auto_move( player &p, const std::string &text )
{
    if( p.has_destination() && query_yn( "%s, cancel Auto-move?", text ) ) {
        add_msg( m_warning, _( "%s. Auto-move canceled" ), text );
        if( !p.omt_path.empty() ) {
            p.omt_path.clear();
        }
        p.clear_destination();
        return true;
    }
    return false;
}

bool game::cancel_activity_or_ignore_query( const distraction_type type, const std::string &text )
{
    if( u.has_distant_destination() ) {
        if( cancel_auto_move( u, text ) ) {
            return true;
        } else {
            u.set_destination( u.get_auto_move_route(), player_activity( activity_id( "ACT_TRAVELLING" ) ) );
            return false;
        }
    }
    if( !u.activity || u.activity.is_distraction_ignored( type ) ) {
        return false;
    }
    bool force_uc = get_option<bool>( "FORCE_CAPITAL_YN" );

    const auto allow_key = [force_uc]( const input_event & evt ) {
        return !force_uc || evt.type != CATA_INPUT_KEYBOARD ||
               // std::lower is undefined outside unsigned char range
               evt.get_first_input() < 'a' || evt.get_first_input() > 'z';
    };

    const auto &action = query_popup()
                         .context( "CANCEL_ACTIVITY_OR_IGNORE_QUERY" )
                         .message( force_uc ?
                                   pgettext( "cancel_activity_or_ignore_query",
                                           "<color_light_red>%s %s (Case Sensitive)</color>" ) :
                                   pgettext( "cancel_activity_or_ignore_query",
                                           "<color_light_red>%s %s</color>" ),
                                   text, u.activity.get_stop_phrase() )
                         .option( "YES", allow_key )
                         .option( "NO", allow_key )
                         .option( "IGNORE", allow_key )
                         .query()
                         .action;

    if( action == "YES" ) {
        u.cancel_activity();
        return true;
    }
    if( action == "IGNORE" ) {
        u.activity.ignore_distraction( type );
        for( auto &activity : u.backlog ) {
            activity.ignore_distraction( type );
        }
    }
    return false;
}

bool game::cancel_activity_query( const std::string &text )
{
    if( u.has_distant_destination() ) {
        if( cancel_auto_move( u, text ) ) {
            return true;
        } else {
            u.set_destination( u.get_auto_move_route(), player_activity( activity_id( "ACT_TRAVELLING" ) ) );
            return false;
        }
    }
    if( !u.activity ) {
        return false;
    }
    if( query_yn( "%s %s", text, u.activity.get_stop_phrase() ) ) {
        u.cancel_activity();
        u.resume_backlog_activity();
        return true;
    }
    return false;
}

unsigned int game::get_seed() const
{
    return seed;
}

void game::set_npcs_dirty()
{
    npcs_dirty = true;
}

void game::set_critter_died()
{
    critter_died = true;
}

static int maptile_field_intensity( maptile &mt, field_type_id fld )
{
    auto field_ptr = mt.find_field( fld );

    return field_ptr == nullptr ? 0 : field_ptr->get_field_intensity();
}

static bool maptile_trap_eq( maptile &mt, const trap_id &id )
{
    return mt.get_trap() == id;
}

int get_heat_radiation( const tripoint &location, bool direct )
{
    // Direct heat from fire sources
    // Cache fires to avoid scanning the map around us bp times
    // Stored as intensity-distance pairs
    int temp_mod = 0;
    int best_fire = 0;
    for( const tripoint &dest : g->m.points_in_radius( location, 6 ) ) {
        int heat_intensity = 0;

        maptile mt = g->m.maptile_at( dest );

        int ffire = maptile_field_intensity( mt, fd_fire );
        if( ffire > 0 ) {
            heat_intensity = ffire;
        } else if( maptile_trap_eq( mt, tr_lava ) ) {
            heat_intensity = 3;
        }
        if( heat_intensity == 0 ) {
            // No heat source here
            continue;
        }
        if( g->u.pos() == location ) {
            if( !g->m.pl_line_of_sight( dest, -1 ) ) {
                continue;
            }
        } else if( !g->m.sees( location, dest, -1 ) ) {
            continue;
        }
        // Ensure fire_dist >= 1 to avoid divide-by-zero errors.
        const int fire_dist = std::max( 1, square_dist( dest, location ) );
        temp_mod += 6 * heat_intensity * heat_intensity / fire_dist;
        if( fire_dist <= 1 ) {
            // Extend limbs/lean over a single adjacent fire to warm up
            best_fire = std::max( best_fire, heat_intensity );
        }
    }
    if( direct ) {
        return best_fire;
    }
    return temp_mod;
}

int get_convection_temperature( const tripoint &location )
{
    int temp_mod = 0;
    // Directly on lava tiles
    maptile mt = g->m.maptile_at( location );
    int lava_mod = maptile_trap_eq( mt, tr_lava ) ? fd_fire.obj().get_convection_temperature_mod() : 0;
    // Modifier from fields
    for( auto fd : g->m.field_at( location ) ) {
        // Nullify lava modifier when there is open fire
        if( fd.first.obj().has_fire ) {
            lava_mod = 0;
        }
        temp_mod += fd.second.convection_temperature_mod();
    }
    return temp_mod + lava_mod;
}

int game::assign_mission_id()
{
    int ret = next_mission_id;
    next_mission_id++;
    return ret;
}

npc *game::find_npc( character_id id )
{
    return overmap_buffer.find_npc( id ).get();
}

void game::add_npc_follower( const character_id &id )
{
    follower_ids.insert( id );
    u.follower_ids.insert( id );
}

void game::remove_npc_follower( const character_id &id )
{
    follower_ids.erase( id );
    u.follower_ids.erase( id );
}

static void update_faction_api( npc *guy )
{
    if( guy->get_faction_ver() < 2 ) {
        guy->set_fac( your_followers );
        guy->set_faction_ver( 2 );
    }
}

void game::validate_mounted_npcs()
{
    for( monster &m : all_monsters() ) {
        if( m.has_effect( effect_ridden ) && m.mounted_player_id.is_valid() ) {
            player *mounted_pl = g->critter_by_id<player>( m.mounted_player_id );
            if( !mounted_pl ) {
                // Target no longer valid.
                m.mounted_player_id = character_id();
                m.remove_effect( effect_ridden );
                continue;
            }
            mounted_pl->mounted_creature = shared_from( m );
            mounted_pl->setpos( m.pos() );
            mounted_pl->add_effect( effect_riding, 1_turns, num_bp, true );
            m.mounted_player = mounted_pl;
        }
    }
}

void game::validate_npc_followers()
{
    // Make sure visible followers are in the list.
    const std::vector<npc *> visible_followers = get_npcs_if( [&]( const npc & guy ) {
        return guy.is_player_ally();
    } );
    for( npc *guy : visible_followers ) {
        update_faction_api( guy );
        add_npc_follower( guy->getID() );
    }
    // Make sure overmapbuffered NPC followers are in the list.
    for( const auto &temp_guy : overmap_buffer.get_npcs_near_player( 300 ) ) {
        npc *guy = temp_guy.get();
        if( guy->is_player_ally() ) {
            update_faction_api( guy );
            add_npc_follower( guy->getID() );
        }
    }
    // Make sure that serialized player followers sync up with game list
    for( const auto &temp_id : u.follower_ids ) {
        add_npc_follower( temp_id );
    }
}

void game::validate_camps()
{
    basecamp camp = m.hoist_submap_camp( u.pos() );
    if( camp.is_valid() ) {
        overmap_buffer.add_camp( camp );
        m.remove_submap_camp( u.pos() );
    } else if( camp.camp_omt_pos() != tripoint_zero ) {
        std::string camp_name = _( "Faction Camp" );
        camp.set_name( camp_name );
        overmap_buffer.add_camp( camp );
        m.remove_submap_camp( u.pos() );
    }
}

std::set<character_id> game::get_follower_list()
{
    return follower_ids;
}

void game::handle_key_blocking_activity()
{
    if( ( u.activity && u.activity.moves_left > 0 ) || ( u.has_destination() &&
            !u.omt_path.empty() ) ) {
        input_context ctxt = get_default_mode_input_context();
        const std::string action = ctxt.handle_input( 0 );
        if( action == "pause" ) {
            cancel_activity_query( _( "Confirm:" ) );
        } else if( action == "player_data" ) {
            u.disp_info();
        } else if( action == "messages" ) {
            Messages::display_messages();
            refresh_all();
        } else if( action == "help" ) {
            get_help().display_help();
            refresh_all();
        }
    }
}

/* item submenu for 'i' and '/'
* It use draw_item_info to draw item info and action menu
*
* @param pos position of item in inventory
* @param iStartX Left coordinate of the item info window
* @param iWidth width of the item info window (height = height of terminal)
* @return getch
*/
int game::inventory_item_menu( int pos, int iStartX, int iWidth,
                               const inventory_item_menu_positon position )
{
    int cMenu = static_cast<int>( '+' );

    item &oThisItem = u.i_at( pos );
    if( u.has_item( oThisItem ) ) {
#if defined(__ANDROID__)
        if( get_option<bool>( "ANDROID_INVENTORY_AUTOADD" ) ) {
            add_key_to_quick_shortcuts( oThisItem.invlet, "INVENTORY", false );
        }
#endif

        std::vector<iteminfo> vThisItem;
        std::vector<iteminfo> vDummy;

        const bool bHPR = get_auto_pickup().has_rule( &oThisItem );
        const hint_rating rate_drop_item = u.weapon.has_flag( "NO_UNWIELD" ) ? HINT_CANT : HINT_GOOD;

        int max_text_length = 0;
        uilist action_menu;
        action_menu.allow_anykey = true;
        const auto addentry = [&]( const char key, const std::string & text, const hint_rating hint ) {
            // The char is used as retval from the uilist *and* as hotkey.
            action_menu.addentry( key, true, key, text );
            auto &entry = action_menu.entries.back();
            switch( hint ) {
                case HINT_CANT:
                    entry.text_color = c_light_gray;
                    break;
                case HINT_IFFY:
                    entry.text_color = c_light_red;
                    break;
                case HINT_GOOD:
                    entry.text_color = c_light_green;
                    break;
            }
            max_text_length = std::max( max_text_length, utf8_width( text ) );
        };
        addentry( 'a', pgettext( "action", "activate" ), u.rate_action_use( oThisItem ) );
        addentry( 'R', pgettext( "action", "read" ), u.rate_action_read( oThisItem ) );
        addentry( 'E', pgettext( "action", "eat" ), u.rate_action_eat( oThisItem ) );
        addentry( 'W', pgettext( "action", "wear" ), u.rate_action_wear( oThisItem ) );
        addentry( 'w', pgettext( "action", "wield" ), HINT_GOOD );
        addentry( 't', pgettext( "action", "throw" ), HINT_GOOD );
        addentry( 'c', pgettext( "action", "change side" ), u.rate_action_change_side( oThisItem ) );
        addentry( 'T', pgettext( "action", "take off" ), u.rate_action_takeoff( oThisItem ) );
        addentry( 'd', pgettext( "action", "drop" ), rate_drop_item );
        addentry( 'U', pgettext( "action", "unload" ), u.rate_action_unload( oThisItem ) );
        addentry( 'r', pgettext( "action", "reload" ), u.rate_action_reload( oThisItem ) );
        addentry( 'p', pgettext( "action", "part reload" ), u.rate_action_reload( oThisItem ) );
        addentry( 'm', pgettext( "action", "mend" ), u.rate_action_mend( oThisItem ) );
        addentry( 'D', pgettext( "action", "disassemble" ), u.rate_action_disassemble( oThisItem ) );

        if( oThisItem.is_favorite ) {
            addentry( 'f', pgettext( "action", "unfavorite" ), HINT_GOOD );
        } else {
            addentry( 'f', pgettext( "action", "favorite" ), HINT_GOOD );
        }

        addentry( '=', pgettext( "action", "reassign" ), HINT_GOOD );

        if( bHPR ) {
            addentry( '-', _( "Autopickup" ), HINT_IFFY );
        } else {
            addentry( '+', _( "Autopickup" ), HINT_GOOD );
        }

        int iScrollPos = 0;
        oThisItem.info( true, vThisItem );

        // +2+2 for border and adjacent spaces, +2 for '<hotkey><space>'
        int popup_width = max_text_length + 2 + 2 + 2;
        int popup_x = 0;
        switch( position ) {
            case RIGHT_TERMINAL_EDGE:
                popup_x = 0;
                break;
            case LEFT_OF_INFO:
                popup_x = iStartX - popup_width;
                break;
            case RIGHT_OF_INFO:
                popup_x = iStartX + iWidth;
                break;
            case LEFT_TERMINAL_EDGE:
                popup_x = TERMX - popup_width;
                break;
        }

        // TODO: Ideally the setup of uilist would be split into calculate variables (size, width...),
        // and actual window creation. This would allow us to let uilist calculate the width, we can
        // use that to adjust its location afterwards.
        action_menu.w_y = VIEW_OFFSET_Y;
        action_menu.w_x = popup_x + VIEW_OFFSET_X;
        action_menu.w_width = popup_width;
        // Filtering isn't needed, the number of entries is manageable.
        action_menu.filtering = false;
        // Default menu border color is different, this matches the border of the item info window.
        action_menu.border_color = BORDER_COLOR;

        do {
            draw_item_info( iStartX, iWidth, VIEW_OFFSET_X, TERMY - VIEW_OFFSET_Y * 2, oThisItem.tname(),
                            oThisItem.type_name(), vThisItem, vDummy,
                            iScrollPos, true, false, false );
            const int prev_selected = action_menu.selected;
            action_menu.query( false );
            if( action_menu.ret >= 0 ) {
                cMenu = action_menu.ret; /* Remember: hotkey == retval, see addentry above. */
            } else if( action_menu.ret == UILIST_UNBOUND && action_menu.keypress == KEY_RIGHT ) {
                // Simulate KEY_RIGHT == '\n' (confirm currently selected entry) for compatibility with old version.
                // TODO: ideally this should be done in the uilist, maybe via a callback.
                cMenu = action_menu.ret = action_menu.entries[action_menu.selected].retval;
            } else if( action_menu.keypress == KEY_PPAGE || action_menu.keypress == KEY_NPAGE ) {
                cMenu = action_menu.keypress;
                // Prevent the menu from scrolling with this key. TODO: Ideally the menu
                // could be instructed to ignore these two keys instead of scrolling.
                action_menu.selected = prev_selected;
                action_menu.fselected = prev_selected;
                action_menu.vshift = 0;
            } else {
                cMenu = 0;
            }

            switch( cMenu ) {
                case 'a':
                    use_item( pos );
                    break;
                case 'E':
                    eat( pos );
                    break;
                case 'W':
                    u.wear( u.i_at( pos ) );
                    break;
                case 'w':
                    wield( pos );
                    break;
                case 't':
                    avatar_action::plthrow( u, pos );
                    break;
                case 'c':
                    change_side( pos );
                    break;
                case 'T':
                    u.takeoff( u.i_at( pos ) );
                    break;
                case 'd':
                    u.drop( pos, u.pos() );
                    break;
                case 'U':
                    unload( pos );
                    break;
                case 'r':
                    reload( pos );
                    break;
                case 'p':
                    reload( pos, true );
                    break;
                case 'm':
                    mend( pos );
                    break;
                case 'R':
                    u.read( pos );
                    break;
                case 'D':
                    u.disassemble( item_location( u, &u.i_at( pos ) ), false );
                    break;
                case 'f':
                    oThisItem.is_favorite = !oThisItem.is_favorite;
                    break;
                case '=':
                    game_menus::inv::reassign_letter( u, u.i_at( pos ) );
                    break;
                case KEY_PPAGE:
                    iScrollPos--;
                    break;
                case KEY_NPAGE:
                    iScrollPos++;
                    break;
                case '+':
                    if( !bHPR ) {
                        get_auto_pickup().add_rule( &oThisItem );
                        add_msg( m_info, _( "'%s' added to character pickup rules." ), oThisItem.tname( 1,
                                 false ) );
                    }
                    break;
                case '-':
                    if( bHPR ) {
                        get_auto_pickup().remove_rule( &oThisItem );
                        add_msg( m_info, _( "'%s' removed from character pickup rules." ), oThisItem.tname( 1,
                                 false ) );
                    }
                    break;
                default:
                    break;
            }
        } while( action_menu.ret == UILIST_WAIT_INPUT || action_menu.ret == UILIST_UNBOUND );
    }
    return cMenu;
}

// Checks input to see if mouse was moved and handles the mouse view box accordingly.
// Returns true if input requires breaking out into a game action.
bool game::handle_mouseview( input_context &ctxt, std::string &action )
{
    cata::optional<tripoint> liveview_pos;
    do {
        action = ctxt.handle_input();
        if( action == "MOUSE_MOVE" ) {
            const cata::optional<tripoint> mouse_pos = ctxt.get_coordinates( w_terrain );
            if( mouse_pos && ( !liveview_pos || *mouse_pos != *liveview_pos ) ) {
                liveview_pos = mouse_pos;
                liveview.show( *liveview_pos );
            } else if( !mouse_pos ) {
                liveview_pos.reset();
                liveview.hide();
            }
        }
    } while( action == "MOUSE_MOVE" ); // Freeze animation when moving the mouse

    if( action != "TIMEOUT" ) {
        // Keyboard event, break out of animation loop
        liveview.hide();
        return false;
    }

    // Mouse movement or un-handled key
    return true;
}

std::pair<tripoint, tripoint> game::mouse_edge_scrolling( input_context ctxt, const int speed,
        const tripoint &last, bool iso )
{
    const int rate = get_option<int>( "EDGE_SCROLL" );
    auto ret = std::make_pair( tripoint_zero, last );
    if( rate == -1 ) {
        // Fast return when the option is disabled.
        return ret;
    }
    // Ensure the parameters are used even if the #if below is false
    ( void ) ctxt;
    ( void ) speed;
    ( void ) iso;
#if (defined TILES || defined _WIN32 || defined WINDOWS)
    auto now = std::chrono::steady_clock::now();
    if( now < last_mouse_edge_scroll + std::chrono::milliseconds( rate ) ) {
        return ret;
    } else {
        last_mouse_edge_scroll = now;
    }
    const input_event event = ctxt.get_raw_input();
    if( event.type == CATA_INPUT_MOUSE ) {
        const int threshold_x = projected_window_width() / 100;
        const int threshold_y = projected_window_height() / 100;
        if( event.mouse_pos.x <= threshold_x ) {
            ret.first.x -= speed;
            if( iso ) {
                ret.first.y -= speed;
            }
        } else if( event.mouse_pos.x >= projected_window_width() - threshold_x ) {
            ret.first.x += speed;
            if( iso ) {
                ret.first.y += speed;
            }
        }
        if( event.mouse_pos.y <= threshold_y ) {
            ret.first.y -= speed;
            if( iso ) {
                ret.first.x += speed;
            }
        } else if( event.mouse_pos.y >= projected_window_height() - threshold_y ) {
            ret.first.y += speed;
            if( iso ) {
                ret.first.x -= speed;
            }
        }
        ret.second = ret.first;
    } else if( event.type == CATA_INPUT_TIMEOUT ) {
        ret.first = ret.second;
    }
#endif
    return ret;
}

tripoint game::mouse_edge_scrolling_terrain( input_context &ctxt )
{
    auto ret = mouse_edge_scrolling( ctxt, std::max( DEFAULT_TILESET_ZOOM / tileset_zoom, 1 ),
                                     last_mouse_edge_scroll_vector_terrain, tile_iso );
    last_mouse_edge_scroll_vector_terrain = ret.second;
    last_mouse_edge_scroll_vector_overmap = tripoint_zero;
    return ret.first;
}

tripoint game::mouse_edge_scrolling_overmap( input_context &ctxt )
{
    // overmap has no iso mode
    auto ret = mouse_edge_scrolling( ctxt, 2, last_mouse_edge_scroll_vector_overmap, false );
    last_mouse_edge_scroll_vector_overmap = ret.second;
    last_mouse_edge_scroll_vector_terrain = tripoint_zero;
    return ret.first;
}

input_context get_default_mode_input_context()
{
    input_context ctxt( "DEFAULTMODE" );
    // Because those keys move the character, they don't pan, as their original name says
    ctxt.set_iso( true );
    ctxt.register_action( "UP", translate_marker( "Move North" ) );
    ctxt.register_action( "RIGHTUP", translate_marker( "Move Northeast" ) );
    ctxt.register_action( "RIGHT", translate_marker( "Move East" ) );
    ctxt.register_action( "RIGHTDOWN", translate_marker( "Move Southeast" ) );
    ctxt.register_action( "DOWN", translate_marker( "Move South" ) );
    ctxt.register_action( "LEFTDOWN", translate_marker( "Move Southwest" ) );
    ctxt.register_action( "LEFT", translate_marker( "Move West" ) );
    ctxt.register_action( "LEFTUP", translate_marker( "Move Northwest" ) );
    ctxt.register_action( "pause" );
    ctxt.register_action( "LEVEL_DOWN", translate_marker( "Descend Stairs" ) );
    ctxt.register_action( "LEVEL_UP", translate_marker( "Ascend Stairs" ) );
    ctxt.register_action( "toggle_map_memory" );
    ctxt.register_action( "center" );
    ctxt.register_action( "shift_n" );
    ctxt.register_action( "shift_ne" );
    ctxt.register_action( "shift_e" );
    ctxt.register_action( "shift_se" );
    ctxt.register_action( "shift_s" );
    ctxt.register_action( "shift_sw" );
    ctxt.register_action( "shift_w" );
    ctxt.register_action( "shift_nw" );
    ctxt.register_action( "cycle_move" );
    ctxt.register_action( "reset_move" );
    ctxt.register_action( "toggle_run" );
    ctxt.register_action( "toggle_crouch" );
    ctxt.register_action( "open_movement" );
    ctxt.register_action( "open" );
    ctxt.register_action( "close" );
    ctxt.register_action( "smash" );
    ctxt.register_action( "loot" );
    ctxt.register_action( "examine" );
    ctxt.register_action( "advinv" );
    ctxt.register_action( "pickup" );
    ctxt.register_action( "pickup_feet" );
    ctxt.register_action( "grab" );
    ctxt.register_action( "haul" );
    ctxt.register_action( "butcher" );
    ctxt.register_action( "chat" );
    ctxt.register_action( "look" );
    ctxt.register_action( "peek" );
    ctxt.register_action( "listitems" );
    ctxt.register_action( "zones" );
    ctxt.register_action( "inventory" );
    ctxt.register_action( "compare" );
    ctxt.register_action( "organize" );
    ctxt.register_action( "apply" );
    ctxt.register_action( "apply_wielded" );
    ctxt.register_action( "wear" );
    ctxt.register_action( "take_off" );
    ctxt.register_action( "eat" );
    ctxt.register_action( "open_consume" );
    ctxt.register_action( "read" );
    ctxt.register_action( "wield" );
    ctxt.register_action( "pick_style" );
    ctxt.register_action( "reload_item" );
    ctxt.register_action( "reload_weapon" );
    ctxt.register_action( "unload" );
    ctxt.register_action( "throw" );
    ctxt.register_action( "fire" );
    ctxt.register_action( "cast_spell" );
    ctxt.register_action( "fire_burst" );
    ctxt.register_action( "select_fire_mode" );
    ctxt.register_action( "drop" );
    ctxt.register_action( "drop_adj" );
    ctxt.register_action( "bionics" );
    ctxt.register_action( "mutations" );
    ctxt.register_action( "sort_armor" );
    ctxt.register_action( "wait" );
    ctxt.register_action( "craft" );
    ctxt.register_action( "recraft" );
    ctxt.register_action( "long_craft" );
    ctxt.register_action( "construct" );
    ctxt.register_action( "disassemble" );
    ctxt.register_action( "sleep" );
    ctxt.register_action( "control_vehicle" );
    ctxt.register_action( "auto_travel_mode" );
    ctxt.register_action( "safemode" );
    ctxt.register_action( "autosafe" );
    ctxt.register_action( "autoattack" );
    ctxt.register_action( "ignore_enemy" );
    ctxt.register_action( "whitelist_enemy" );
    ctxt.register_action( "save" );
    ctxt.register_action( "quicksave" );
#if !defined(RELEASE)
    ctxt.register_action( "quickload" );
#endif
    ctxt.register_action( "quit" );
    ctxt.register_action( "player_data" );
    ctxt.register_action( "map" );
    ctxt.register_action( "sky" );
    ctxt.register_action( "missions" );
    ctxt.register_action( "factions" );
    ctxt.register_action( "scores" );
    ctxt.register_action( "morale" );
    ctxt.register_action( "messages" );
    ctxt.register_action( "help" );
    ctxt.register_action( "open_keybindings" );
    ctxt.register_action( "open_options" );
    ctxt.register_action( "open_autopickup" );
    ctxt.register_action( "open_autonotes" );
    ctxt.register_action( "open_safemode" );
    ctxt.register_action( "open_color" );
    ctxt.register_action( "open_world_mods" );
    ctxt.register_action( "debug" );
    ctxt.register_action( "debug_scent" );
    ctxt.register_action( "debug_temp" );
    ctxt.register_action( "debug_visibility" );
    ctxt.register_action( "debug_lighting" );
    ctxt.register_action( "debug_radiation" );
    ctxt.register_action( "debug_mode" );
    ctxt.register_action( "zoom_out" );
    ctxt.register_action( "zoom_in" );
#if !defined(__ANDROID__)
    ctxt.register_action( "toggle_fullscreen" );
#endif
    ctxt.register_action( "toggle_pixel_minimap" );
    ctxt.register_action( "toggle_panel_adm" );
    ctxt.register_action( "reload_tileset" );
    ctxt.register_action( "toggle_auto_features" );
    ctxt.register_action( "toggle_auto_pulp_butcher" );
    ctxt.register_action( "toggle_auto_mining" );
    ctxt.register_action( "toggle_auto_foraging" );
    ctxt.register_action( "toggle_auto_pickup" );
    ctxt.register_action( "toggle_thief_mode" );
    ctxt.register_action( "action_menu" );
    ctxt.register_action( "main_menu" );
    ctxt.register_action( "item_action_menu" );
    ctxt.register_action( "ANY_INPUT" );
    ctxt.register_action( "COORDINATE" );
    ctxt.register_action( "MOUSE_MOVE" );
    ctxt.register_action( "SELECT" );
    ctxt.register_action( "SEC_SELECT" );
    return ctxt;
}

vehicle *game::remoteveh()
{
    if( calendar::turn == remoteveh_cache_time ) {
        return remoteveh_cache;
    }
    remoteveh_cache_time = calendar::turn;
    std::stringstream remote_veh_string( u.get_value( "remote_controlling_vehicle" ) );
    if( remote_veh_string.str().empty() ||
        ( !u.has_active_bionic( bio_remote ) && !u.has_active_item( "remotevehcontrol" ) ) ) {
        remoteveh_cache = nullptr;
    } else {
        tripoint vp;
        remote_veh_string >> vp.x >> vp.y >> vp.z;
        vehicle *veh = veh_pointer_or_null( m.veh_at( vp ) );
        if( veh && veh->fuel_left( "battery", true ) > 0 ) {
            remoteveh_cache = veh;
        } else {
            remoteveh_cache = nullptr;
        }
    }
    return remoteveh_cache;
}

void game::setremoteveh( vehicle *veh )
{
    remoteveh_cache_time = calendar::turn;
    remoteveh_cache = veh;
    if( veh != nullptr && !u.has_active_bionic( bio_remote ) &&
        !u.has_active_item( "remotevehcontrol" ) ) {
        debugmsg( "Tried to set remote vehicle without bio_remote or remotevehcontrol" );
        veh = nullptr;
    }

    if( veh == nullptr ) {
        u.remove_value( "remote_controlling_vehicle" );
        return;
    }

    std::stringstream remote_veh_string;
    const tripoint vehpos = veh->global_pos3();
    remote_veh_string << vehpos.x << ' ' << vehpos.y << ' ' << vehpos.z;
    u.set_value( "remote_controlling_vehicle", remote_veh_string.str() );
}

bool game::try_get_left_click_action( action_id &act, const tripoint &mouse_target )
{
    bool new_destination = true;
    if( !destination_preview.empty() ) {
        auto &final_destination = destination_preview.back();
        if( final_destination.x == mouse_target.x && final_destination.y == mouse_target.y ) {
            // Second click
            new_destination = false;
            u.set_destination( destination_preview );
            destination_preview.clear();
            act = u.get_next_auto_move_direction();
            if( act == ACTION_NULL ) {
                // Something went wrong
                u.clear_destination();
                return false;
            }
        }
    }

    if( new_destination ) {
        destination_preview = m.route( u.pos(), mouse_target, u.get_pathfinding_settings(),
                                       u.get_path_avoid() );
        return false;
    }

    return true;
}

bool game::try_get_right_click_action( action_id &act, const tripoint &mouse_target )
{
    const bool cleared_destination = !destination_preview.empty();
    u.clear_destination();
    destination_preview.clear();

    if( cleared_destination ) {
        // Produce no-op if auto-move had just been cleared on this action
        // e.g. from a previous single left mouse click. This has the effect
        // of right-click cancelling an auto-move before it is initiated.
        return false;
    }

    const bool is_adjacent = square_dist( mouse_target.xy(), point( u.posx(), u.posy() ) ) <= 1;
    const bool is_self = square_dist( mouse_target.xy(), point( u.posx(), u.posy() ) ) <= 0;
    if( const monster *const mon = critter_at<monster>( mouse_target ) ) {
        if( !u.sees( *mon ) ) {
            add_msg( _( "Nothing relevant here." ) );
            return false;
        }

        if( !u.weapon.is_gun() ) {
            add_msg( m_info, _( "You are not wielding a ranged weapon." ) );
            return false;
        }

        // TODO: Add weapon range check. This requires weapon to be reloaded.

        act = ACTION_FIRE;
    } else if( is_adjacent &&
               m.close_door( tripoint( mouse_target.xy(), u.posz() ), !m.is_outside( u.pos() ),
                             true ) ) {
        act = ACTION_CLOSE;
    } else if( is_self ) {
        act = ACTION_PICKUP;
    } else if( is_adjacent ) {
        act = ACTION_EXAMINE;
    } else {
        add_msg( _( "Nothing relevant here." ) );
        return false;
    }

    return true;
}

bool game::is_game_over()
{
    if( uquit == QUIT_WATCH ) {
        // deny player movement and dodging
        u.moves = 0;
        // prevent pain from updating
        u.set_pain( 0 );
        // prevent dodging
        u.dodges_left = 0;
        return false;
    }
    if( uquit == QUIT_DIED ) {
        if( u.in_vehicle ) {
            m.unboard_vehicle( u.pos() );
        }
        u.place_corpse();
        return true;
    }
    if( uquit == QUIT_SUICIDE ) {
        if( u.in_vehicle ) {
            m.unboard_vehicle( u.pos() );
        }
        return true;
    }
    if( uquit != QUIT_NO ) {
        return true;
    }
    // is_dead_state() already checks hp_torso && hp_head, no need to for loop it
    if( u.is_dead_state() ) {
        Messages::deactivate();
        if( get_option<std::string>( "DEATHCAM" ) == "always" ) {
            uquit = QUIT_WATCH;
        } else if( get_option<std::string>( "DEATHCAM" ) == "ask" ) {
            uquit = query_yn( _( "Watch the last moments of your life...?" ) ) ?
                    QUIT_WATCH : QUIT_DIED;
        } else if( get_option<std::string>( "DEATHCAM" ) == "never" ) {
            uquit = QUIT_DIED;
        } else {
            // Something funky happened here, just die.
            dbg( D_ERROR ) << "no deathcam option given to options, defaulting to QUIT_DIED";
            uquit = QUIT_DIED;
        }
        return is_game_over();
    }
    return false;
}

void game::death_screen()
{
    gamemode->game_over();
    Messages::display_messages();
    show_scores_ui( stats(), get_kill_tracker() );
    disp_NPC_epilogues();
    follower_ids.clear();
    disp_faction_ends();
}

void game::move_save_to_graveyard()
{
    const std::string &save_dir      = get_world_base_save_path();
    const std::string &graveyard_dir = FILENAMES["graveyarddir"];
    const std::string &prefix        = base64_encode( u.name ) + ".";

    if( !assure_dir_exist( graveyard_dir ) ) {
        debugmsg( "could not create graveyard path '%s'", graveyard_dir );
    }

    const auto save_files = get_files_from_path( prefix, save_dir );
    if( save_files.empty() ) {
        debugmsg( "could not find save files in '%s'", save_dir );
    }

    for( const auto &src_path : save_files ) {
        const std::string dst_path = graveyard_dir +
                                     src_path.substr( src_path.rfind( '/' ), std::string::npos );

        if( rename_file( src_path, dst_path ) ) {
            continue;
        }

        debugmsg( "could not rename file '%s' to '%s'", src_path, dst_path );

        if( remove_file( src_path ) ) {
            continue;
        }

        debugmsg( "could not remove file '%s'", src_path );
    }
}

void game::load_master()
{
    using namespace std::placeholders;
    const auto datafile = get_world_base_save_path() + "/master.gsav";
    read_from_file_optional( datafile, std::bind( &game::unserialize_master, this, _1 ) );
}

bool game::load( const std::string &world )
{
    world_generator->init();
    const WORLDPTR wptr = world_generator->get_world( world );
    if( !wptr ) {
        return false;
    }
    if( wptr->world_saves.empty() ) {
        debugmsg( "world '%s' contains no saves", world );
        return false;
    }

    try {
        world_generator->set_active_world( wptr );
        g->setup();
        g->load( wptr->world_saves.front() );
    } catch( const std::exception &err ) {
        debugmsg( "cannot load world '%s': %s", world, err.what() );
        return false;
    }

    return true;
}

void game::load( const save_t &name )
{
    using namespace std::placeholders;

    const std::string worldpath = get_world_base_save_path() + "/";
    const std::string playerpath = worldpath + name.base_path();

    // Now load up the master game data; factions (and more?)
    load_master();
    u = avatar();
    u.name = name.player_name();
    // This should be initialized more globally (in player/Character constructor)
    u.weapon = item( "null", 0 );
    if( !read_from_file( playerpath + ".sav", std::bind( &game::unserialize, this, _1 ) ) ) {
        return;
    }

    read_from_file_optional_json( playerpath + ".mm", [&]( JsonIn & jsin ) {
        u.deserialize_map_memory( jsin );
    } );

    read_from_file_optional( worldpath + name.base_path() + ".weather", std::bind( &game::load_weather,
                             this, _1 ) );
    weather.nextweather = calendar::turn;

    read_from_file_optional( worldpath + name.base_path() + ".log",
                             std::bind( &memorial_logger::load, &memorial(), _1 ) );

#if defined(__ANDROID__)
    read_from_file_optional( worldpath + name.base_path() + ".shortcuts",
                             std::bind( &game::load_shortcuts, this, _1 ) );
#endif

    // Now that the player's worn items are updated, their sight limits need to be
    // recalculated. (This would be cleaner if u.worn were private.)
    u.recalc_sight_limits();

    if( !gamemode ) {
        gamemode = std::make_unique<special_game>();
    }

    safe_mode = get_option<bool>( "SAFEMODE" ) ? SAFE_MODE_ON : SAFE_MODE_OFF;
    mostseen = 0; // ...and mostseen is 0, we haven't seen any monsters yet.

    init_autosave();
    get_auto_pickup().load_character(); // Load character auto pickup rules
    get_auto_notes_settings().load();   // Load character auto notes settings
    get_safemode().load_character(); // Load character safemode rules
    zone_manager::get_manager().load_zones(); // Load character world zones
    read_from_file_optional( get_world_base_save_path() + "/uistate.json", []( std::istream & stream ) {
        JsonIn jsin( stream );
        uistate.deserialize( jsin );
    } );
    reload_npcs();
    validate_npc_followers();
    validate_mounted_npcs();
    validate_camps();
    update_map( u );
    for( auto &e : u.inv_dump() ) {
        e->set_owner( g->u );
    }
    // legacy, needs to be here as we access the map.
    if( !u.getID().is_valid() ) {
        // player does not have a real id, so assign a new one,
        u.setID( assign_npc_id() );
        // The vehicle stores the IDs of the boarded players, so update it, too.
        if( u.in_vehicle ) {
            if( const cata::optional<vpart_reference> vp = m.veh_at(
                        u.pos() ).part_with_feature( "BOARDABLE", true ) ) {
                vp->part().passenger_id = u.getID();
            }
        }
    }

    // populate calendar caches now, after active world is set, but before we do
    // anything else, to ensure they pick up the correct value from the save's
    // worldoptions
    calendar::set_eternal_season( ::get_option<bool>( "ETERNAL_SEASON" ) );
    calendar::set_season_length( ::get_option<int>( "SEASON_LENGTH" ) );

    u.reset();
    draw();
}

void game::load_world_modfiles( loading_ui &ui )
{
    catacurses::erase();
    catacurses::refresh();

    auto &mods = world_generator->active_world->active_mod_order;

    // remove any duplicates whilst preserving order (fixes #19385)
    std::set<mod_id> found;
    mods.erase( std::remove_if( mods.begin(), mods.end(), [&found]( const mod_id & e ) {
        if( found.count( e ) ) {
            return true;
        } else {
            found.insert( e );
            return false;
        }
    } ), mods.end() );

    // require at least one core mod (saves before version 6 may implicitly require dda pack)
    if( std::none_of( mods.begin(), mods.end(), []( const mod_id & e ) {
    return e->core;
} ) ) {
        mods.insert( mods.begin(), mod_id( "dda" ) );
    }

    load_artifacts( get_world_base_save_path() + "/artifacts.gsav" );
    // this code does not care about mod dependencies,
    // it assumes that those dependencies are static and
    // are resolved during the creation of the world.
    // That means world->active_mod_order contains a list
    // of mods in the correct order.
    load_packs( _( "Loading files" ), mods, ui );

    // Load additional mods from that world-specific folder
    load_data_from_dir( get_world_base_save_path() + "/mods", "custom", ui );

    catacurses::erase();
    catacurses::refresh();

    DynamicDataLoader::get_instance().finalize_loaded_data( ui );
}

bool game::load_packs( const std::string &msg, const std::vector<mod_id> &packs, loading_ui &ui )
{
    ui.new_context( msg );
    std::vector<mod_id> missing;
    std::vector<mod_id> available;

    for( const mod_id &e : packs ) {
        if( e.is_valid() ) {
            available.emplace_back( e );
            ui.add_entry( e->name() );
        } else {
            missing.push_back( e );
        }
    }

    ui.show();
    for( const auto &e : available ) {
        const MOD_INFORMATION &mod = *e;
        load_data_from_dir( mod.path, mod.ident.str(), ui );

        // if mod specifies legacy migrations load any that are required
        if( !mod.legacy.empty() ) {
            for( int i = get_option<int>( "CORE_VERSION" ); i < core_version; ++i ) {
                popup_status( msg.c_str(), _( "Applying legacy migration (%s %i/%i)" ),
                              e.c_str(), i, core_version - 1 );
                load_data_from_dir( string_format( "%s/%i", mod.legacy.c_str(), i ), mod.ident.str(), ui );
            }
        }

        ui.proceed();
    }

    for( const auto &e : missing ) {
        debugmsg( "unknown content %s", e.c_str() );
    }

    return missing.empty();
}

void game::reset_npc_dispositions()
{
    for( auto elem : follower_ids ) {
        std::shared_ptr<npc> npc_to_get = overmap_buffer.find_npc( elem );
        if( !npc_to_get )  {
            continue;
        }
        npc *npc_to_add = npc_to_get.get();
        npc_to_add->chatbin.missions.clear();
        npc_to_add->chatbin.missions_assigned.clear();
        npc_to_add->mission = NPC_MISSION_NULL;
        npc_to_add->chatbin.mission_selected = nullptr;
        npc_to_add->set_attitude( NPCATT_NULL );
        npc_to_add->op_of_u.anger = 0;
        npc_to_add->op_of_u.fear = 0;
        npc_to_add->op_of_u.trust = 0;
        npc_to_add->op_of_u.value = 0;
        npc_to_add->op_of_u.owed = 0;
        npc_to_add->set_fac( faction_id( "no_faction" ) );
        npc_to_add->add_new_mission( mission::reserve_random( ORIGIN_ANY_NPC,
                                     npc_to_add->global_omt_location(),
                                     npc_to_add->getID() ) );

    }

}

//Saves all factions and missions and npcs.
bool game::save_factions_missions_npcs()
{
    std::string masterfile = get_world_base_save_path() + "/master.gsav";
    return write_to_file( masterfile, [&]( std::ostream & fout ) {
        serialize_master( fout );
    }, _( "factions data" ) );
}

bool game::save_artifacts()
{
    std::string artfilename = get_world_base_save_path() + "/artifacts.gsav";
    return ::save_artifacts( artfilename );
}

bool game::save_maps()
{
    try {
        m.save();
        overmap_buffer.save(); // can throw
        MAPBUFFER.save(); // can throw
        return true;
    } catch( const std::exception &err ) {
        popup( _( "Failed to save the maps: %s" ), err.what() );
        return false;
    }
}

bool game::save_player_data()
{
    const std::string playerfile = get_player_base_save_path();

    const bool saved_data = write_to_file( playerfile + ".sav", [&]( std::ostream & fout ) {
        serialize( fout );
    }, _( "player data" ) );
    const bool saved_map_memory = write_to_file( playerfile + ".mm", [&]( std::ostream & fout ) {
        JsonOut jsout( fout );
        u.serialize_map_memory( jsout );
    }, _( "player map memory" ) );
    const bool saved_weather = write_to_file( playerfile + ".weather", [&]( std::ostream & fout ) {
        save_weather( fout );
    }, _( "weather state" ) );
    const bool saved_log = write_to_file( playerfile + ".log", [&]( std::ostream & fout ) {
        fout << memorial().dump();
    }, _( "player memorial" ) );
#if defined(__ANDROID__)
    const bool saved_shortcuts = write_to_file( playerfile + ".shortcuts", [&]( std::ostream & fout ) {
        save_shortcuts( fout );
    }, _( "quick shortcuts" ) );
#endif

    return saved_data && saved_map_memory && saved_weather && saved_log
#if defined(__ANDROID__)
           && saved_shortcuts
#endif
           ;
}

event_bus &game::events()
{
    return *event_bus_ptr;
}

stats_tracker &game::stats()
{
    return *stats_tracker_ptr;
}

memorial_logger &game::memorial()
{
    return *memorial_logger_ptr;
}

spell_events &game::spell_events_subscriber()
{
    return *spell_events_ptr;
}

bool game::save()
{
    try {
        if( !save_player_data() ||
            !save_factions_missions_npcs() ||
            !save_artifacts() ||
            !save_maps() ||
            !get_auto_pickup().save_character() ||
            !get_auto_notes_settings().save() ||
            !get_safemode().save_character() ||
        !write_to_file( get_world_base_save_path() + "/uistate.json", [&]( std::ostream & fout ) {
        JsonOut jsout( fout );
            uistate.serialize( jsout );
        }, _( "uistate data" ) ) ) {
            return false;
        } else {
            world_generator->active_world->add_save( save_t::from_player_name( u.name ) );
            return true;
        }
    } catch( std::ios::failure &err ) {
        popup( _( "Failed to save game data" ) );
        return false;
    }
}

std::vector<std::string> game::list_active_characters()
{
    std::vector<std::string> saves;
    for( auto &worldsave : world_generator->active_world->world_saves ) {
        saves.push_back( worldsave.player_name() );
    }
    return saves;
}

/**
 * Writes information about the character out to a text file timestamped with
 * the time of the file was made. This serves as a record of the character's
 * state at the time the memorial was made (usually upon death) and
 * accomplishments in a human-readable format.
 */
void game::write_memorial_file( std::string sLastWords )
{
    const std::string &memorial_dir = FILENAMES["memorialdir"];
    const std::string &memorial_active_world_dir = memorial_dir + utf8_to_native(
                world_generator->active_world->world_name ) + "/";

    //Check if both dirs exist. Nested assure_dir_exist fails if the first dir of the nested dir does not exist.
    if( !assure_dir_exist( memorial_dir ) ) {
        dbg( D_ERROR ) << "game:write_memorial_file: Unable to make memorial directory.";
        debugmsg( "Could not make '%s' directory", memorial_dir );
        return;
    }

    if( !assure_dir_exist( memorial_active_world_dir ) ) {
        dbg( D_ERROR ) <<
                       "game:write_memorial_file: Unable to make active world directory in memorial directory.";
        debugmsg( "Could not make '%s' directory", memorial_active_world_dir );
        return;
    }

    // <name>-YYYY-MM-DD-HH-MM-SS.txt
    //       123456789012345678901234 ~> 24 chars + a null
    constexpr size_t suffix_len   = 24 + 1;
    constexpr size_t max_name_len = FILENAME_MAX - suffix_len;

    const size_t name_len = u.name.size();
    // Here -1 leaves space for the ~
    const size_t truncated_name_len = ( name_len >= max_name_len ) ? ( max_name_len - 1 ) : name_len;

    std::ostringstream memorial_file_path;
    memorial_file_path << memorial_active_world_dir;

    if( get_options().has_option( "ENCODING_CONV" ) && !get_option<bool>( "ENCODING_CONV" ) ) {
        // Use the default locale to replace non-printable characters with _ in the player name.
        std::locale locale {"C"};
        std::replace_copy_if( std::begin( u.name ), std::begin( u.name ) + truncated_name_len,
                              std::ostream_iterator<char>( memorial_file_path ),
        [&]( const char c ) {
            return !std::isgraph( c, locale );
        }, '_' );
    } else {
        memorial_file_path << utf8_to_native( u.name );
    }

    // Add a ~ if the player name was actually truncated.
    memorial_file_path << ( ( truncated_name_len != name_len ) ? "~-" : "-" );

    // Add a timestamp for uniqueness.
    char buffer[suffix_len] {};
    std::time_t t = std::time( nullptr );
    std::strftime( buffer, suffix_len, "%Y-%m-%d-%H-%M-%S", std::localtime( &t ) );
    memorial_file_path << buffer;

    memorial_file_path << ".txt";

    const std::string path_string = memorial_file_path.str();
    write_to_file( memorial_file_path.str(), [&]( std::ostream & fout ) {
        memorial().write( fout, sLastWords );
    }, _( "player memorial" ) );
}

void game::disp_NPC_epilogues()
{
    catacurses::window w = catacurses::newwin( FULL_SCREEN_HEIGHT, FULL_SCREEN_WIDTH,
                           point( std::max( 0, ( TERMX - FULL_SCREEN_WIDTH ) / 2 ), std::max( 0,
                                   ( TERMY - FULL_SCREEN_HEIGHT ) / 2 ) ) );
    epilogue epi;
    // TODO: This search needs to be expanded to all NPCs
    for( auto elem : follower_ids ) {
        std::shared_ptr<npc> npc_to_get = overmap_buffer.find_npc( elem );
        if( !npc_to_get ) {
            continue;
        }
        npc *guy = npc_to_get.get();
        epi.random_by_group( guy->male ? "male" : "female" );
        std::vector<std::string> txt;
        txt.emplace_back( epi.text );
        draw_border( w, BORDER_COLOR, guy->name, c_black_white );
        multipage( w, txt, "", 2 );
    }

    refresh_all();
}

void game::disp_faction_ends()
{
    catacurses::window w = catacurses::newwin( FULL_SCREEN_HEIGHT, FULL_SCREEN_WIDTH,
                           point( std::max( 0, ( TERMX - FULL_SCREEN_WIDTH ) / 2 ),
                                  std::max( 0, ( TERMY - FULL_SCREEN_HEIGHT ) / 2 ) ) );
    std::vector<std::string> data;

    for( const auto &elem : faction_manager_ptr->all() ) {
        if( elem.second.known_by_u ) {
            if( elem.second.name == "Your Followers" ) {
                data.emplace_back( _( "       You are forgotten among the billions lost in the cataclysm..." ) );
                display_table( w, "", 1, data );
            } else if( elem.second.name == "The Old Guard" && elem.second.power != 100 ) {
                if( elem.second.power < 150 ) {
                    data.emplace_back(
                        _( "    Locked in an endless battle, the Old Guard was forced to consolidate their "
                           "resources in a handful of fortified bases along the coast.  Without the men "
                           "or material to rebuild, the soldiers that remained lost all hope..." ) );
                } else {
                    data.emplace_back( _( "    The steadfastness of individual survivors after the cataclysm impressed "
                                          "the tattered remains of the once glorious union.  Spurred on by small "
                                          "successes, a number of operations to re-secure facilities met with limited "
                                          "success.  Forced to eventually consolidate to large bases, the Old Guard left "
                                          "these facilities in the hands of the few survivors that remained.  As the "
                                          "years past, little materialized from the hopes of rebuilding civilization..." ) );
                }
                display_table( w, _( "The Old Guard" ), 1, data );
            } else if( elem.second.name == "The Free Merchants" && elem.second.power != 100 ) {
                if( elem.second.power < 150 ) {
                    data.emplace_back( _( "    Life in the refugee shelter deteriorated as food shortages and disease "
                                          "destroyed any hope of maintaining a civilized enclave.  The merchants and "
                                          "craftsmen dispersed to found new colonies but most became victims of "
                                          "marauding bandits.  Those who survived never found a place to call home..." ) );
                } else {
                    data.emplace_back( _( "    The Free Merchants struggled for years to keep themselves fed but their "
                                          "once profitable trade routes were plundered by bandits and thugs.  In squalor "
                                          "and filth the first generations born after the cataclysm are told stories of "
                                          "the old days when food was abundant and the children were allowed to play in "
                                          "the sun..." ) );
                }
                display_table( w, _( "The Free Merchants" ), 1, data );
            } else if( elem.second.name == "The Tacoma Commune" && elem.second.power != 100 ) {
                if( elem.second.power < 150 ) {
                    data.emplace_back( _( "    The fledgling outpost was abandoned a few months later.  The external "
                                          "threats combined with low crop yields caused the Free Merchants to withdraw "
                                          "their support.  When the exhausted migrants returned to the refugee center "
                                          "they were turned away to face the world on their own." ) );
                } else {
                    data.emplace_back(
                        _( "    The commune continued to grow rapidly through the years despite constant "
                           "external threat.  While maintaining a reputation as a haven for all law-"
                           "abiding citizens, the commune's leadership remained loyal to the interests of "
                           "the Free Merchants.  Hard labor for little reward remained the price to be "
                           "paid for those who sought the safety of the community." ) );
                }
                display_table( w, _( "The Tacoma Commune" ), 1, data );
            } else if( elem.second.name == "The Wasteland Scavengers" && elem.second.power != 100 ) {
                if( elem.second.power < 150 ) {
                    data.emplace_back(
                        _( "    The lone bands of survivors who wandered the now alien world dwindled in "
                           "number through the years.  Unable to compete with the growing number of "
                           "monstrosities that had adapted to live in their world, those who did survive "
                           "lived in dejected poverty and hopelessness..." ) );
                } else {
                    data.emplace_back(
                        _( "    The scavengers who flourished in the opening days of the cataclysm found "
                           "an ever increasing challenge in finding and maintaining equipment from the "
                           "old world.  Enormous hordes made cities impossible to enter while new "
                           "eldritch horrors appeared mysteriously near old research labs.  But on the "
                           "fringes of where civilization once ended, bands of hunter-gatherers began to "
                           "adopt agrarian lifestyles in fortified enclaves..." ) );
                }
                display_table( w, _( "The Wasteland Scavengers" ), 1, data );
            } else if( elem.second.name == "Hell's Raiders" && elem.second.power != 100 ) {
                if( elem.second.power < 150 ) {
                    data.emplace_back( _( "    The raiders grew more powerful than any other faction as attrition "
                                          "destroyed the Old Guard.  The ruthless men and women who banded together to "
                                          "rob refugees and pillage settlements soon found themselves without enough "
                                          "victims to survive.  The Hell's Raiders were eventually destroyed when "
                                          "infighting erupted into civil war but there were few survivors left to "
                                          "celebrate their destruction." ) );
                } else {
                    data.emplace_back( _( "    Fueled by drugs and rage, the Hell's Raiders fought tooth and nail to "
                                          "overthrow the last strongholds of the Old Guard.  The costly victories "
                                          "brought the warlords abundant territory and slaves but little in the way of "
                                          "stability.  Within weeks, infighting led to civil war as tribes vied for "
                                          "leadership of the faction.  When only one warlord finally secured control, "
                                          "there was nothing left to fight for... just endless cities full of the dead." ) );
                }
                display_table( w, _( "Hell's Raiders" ), 1, data );
            }

        }
        data.clear();
    }

    refresh_all();
}

struct npc_dist_to_player {
    const tripoint ppos;
    npc_dist_to_player() : ppos( g->u.global_omt_location() ) { }
    // Operator overload required to leverage sort API.
    bool operator()( const std::shared_ptr<npc> &a, const std::shared_ptr<npc> &b ) const {
        const tripoint apos = a->global_omt_location();
        const tripoint bpos = b->global_omt_location();
        return square_dist( ppos.xy(), apos.xy() ) <
               square_dist( ppos.xy(), bpos.xy() );
    }
};

void game::disp_NPCs()
{
    catacurses::window w = catacurses::newwin( FULL_SCREEN_HEIGHT, FULL_SCREEN_WIDTH,
                           point( TERMX > FULL_SCREEN_WIDTH ? ( TERMX - FULL_SCREEN_WIDTH ) / 2 : 0,
                                  TERMY > FULL_SCREEN_HEIGHT ? ( TERMY - FULL_SCREEN_HEIGHT ) / 2 : 0 ) );

    const tripoint ppos = u.global_omt_location();
    const tripoint &lpos = u.pos();
    mvwprintz( w, point_zero, c_white, _( "Your overmap position: %d, %d, %d" ), ppos.x, ppos.y,
               ppos.z );
    // NOLINTNEXTLINE(cata-use-named-point-constants)
    mvwprintz( w, point( 0, 1 ), c_white, _( "Your local position: %d, %d, %d" ), lpos.x, lpos.y,
               lpos.z );
    std::vector<std::shared_ptr<npc>> npcs = overmap_buffer.get_npcs_near_player( 100 );
    std::sort( npcs.begin(), npcs.end(), npc_dist_to_player() );
    size_t i;
    for( i = 0; i < 20 && i < npcs.size(); i++ ) {
        const tripoint apos = npcs[i]->global_omt_location();
        mvwprintz( w, point( 0, i + 3 ), c_white, "%s: %d, %d, %d", npcs[i]->name,
                   apos.x, apos.y, apos.z );
    }
    for( const monster &m : all_monsters() ) {
        mvwprintz( w, point( 0, i + 3 ), c_white, "%s: %d, %d, %d", m.name(),
                   m.posx(), m.posy(), m.posz() );
        ++i;
    }
    wrefresh( w );
    inp_mngr.wait_for_any_key();
}

// A little helper to draw footstep glyphs.
static void draw_footsteps( const catacurses::window &window, const tripoint &offset )
{
    for( const auto &footstep : sounds::get_footstep_markers() ) {
        char glyph = '?';
        if( footstep.z != offset.z ) { // Here z isn't an offset, but a coordinate
            glyph = footstep.z > offset.z ? '^' : 'v';
        }

        mvwputch( window, footstep.xy() + offset.xy(), c_yellow, glyph );
    }
}

void game::draw()
{
    if( test_mode ) {
        return;
    }

    //temporary fix for updating visibility for minimap
    ter_view_p.z = ( u.pos() + u.view_offset ).z;
    m.build_map_cache( ter_view_p.z );
    m.update_visibility_cache( ter_view_p.z );

    werase( w_terrain );
    draw_ter();
    wrefresh( w_terrain );

    draw_panels( true );
}

void game::draw_panels( bool force_draw )
{
    draw_panels( 0, 1, force_draw );
}

void game::draw_panels( size_t column, size_t index, bool force_draw )
{
    static int previous_turn = -1;
    const int current_turn = to_turns<int>( calendar::turn - calendar::turn_zero );
    const bool draw_this_turn = current_turn > previous_turn || force_draw;
    auto &mgr = panel_manager::get_manager();
    int y = 0;
    const bool sidebar_right = get_option<std::string>( "SIDEBAR_POSITION" ) == "right";
    int spacer = get_option<bool>( "SIDEBAR_SPACERS" ) ? 1 : 0;
    int log_height = 0;
    for( const window_panel &panel : mgr.get_current_layout() ) {
        if( panel.get_height() != -2 && panel.toggle && panel.render() ) {
            log_height += panel.get_height() + spacer;
        }
    }
    log_height = std::max( TERMY - log_height, 3 );
    for( const window_panel &panel : mgr.get_current_layout() ) {
        if( panel.render() ) {
            // height clamped to window height.
            int h = std::min( panel.get_height(), TERMY - y );
            if( h == -2 ) {
                h = log_height;
            }
            h += spacer;
            if( panel.toggle && panel.render() && h > 0 ) {
                if( panel.always_draw || draw_this_turn ) {
                    panel.draw( u, catacurses::newwin( h, panel.get_width(),
                                                       point( sidebar_right ? TERMX - panel.get_width() : 0, y ) ) );
                }
                if( show_panel_adm ) {
                    const std::string panel_name = _( panel.get_name() );
                    const int panel_name_width = utf8_width( panel_name );
                    auto label = catacurses::newwin( 1, panel_name_width, point( sidebar_right ?
                                                     TERMX - panel.get_width() - panel_name_width - 1 : panel.get_width() + 1, y ) );
                    werase( label );
                    mvwprintz( label, point_zero, c_light_red, panel_name );
                    wrefresh( label );
                    label = catacurses::newwin( h, 1,
                                                point( sidebar_right ? TERMX - panel.get_width() - 1 : panel.get_width(), y ) );
                    werase( label );
                    if( h == 1 ) {
                        mvwputch( label, point_zero, c_light_red, LINE_OXOX );
                    } else {
                        mvwputch( label, point_zero, c_light_red, LINE_OXXX );
                        for( int i = 1; i < h - 1; i++ ) {
                            mvwputch( label, point( 0, i ), c_light_red, LINE_XOXO );
                        }
                        mvwputch( label, point( 0, h - 1 ), c_light_red, sidebar_right ? LINE_XXOO : LINE_XOOX );
                    }
                    wrefresh( label );
                }
                y += h;
            }
        }
    }
    if( show_panel_adm ) {
        mgr.draw_adm( w_panel_adm, column, index );
    }
    previous_turn = current_turn;
}

void game::draw_pixel_minimap( const catacurses::window &w )
{
    w_pixel_minimap = w;
}

void game::draw_critter( const Creature &critter, const tripoint &center )
{
    const int my = POSY + ( critter.posy() - center.y );
    const int mx = POSX + ( critter.posx() - center.x );
    if( !is_valid_in_w_terrain( point( mx, my ) ) ) {
        return;
    }
    if( critter.posz() != center.z && m.has_zlevels() ) {
        static constexpr tripoint up_tripoint( tripoint_above );
        if( critter.posz() == center.z - 1 &&
            ( debug_mode || u.sees( critter ) ) &&
            m.valid_move( critter.pos(), critter.pos() + up_tripoint, false, true ) ) {
            // Monster is below
            // TODO: Make this show something more informative than just green 'v'
            // TODO: Allow looking at this mon with look command
            // TODO: Redraw this after weather etc. animations
            mvwputch( w_terrain, point( mx, my ), c_green_cyan, 'v' );
        }
        return;
    }
    if( u.sees( critter ) || &critter == &u ) {
        critter.draw( w_terrain, center.xy(), false );
        return;
    }

    if( u.sees_with_infrared( critter ) ) {
        mvwputch( w_terrain, point( mx, my ), c_red, '?' );
    }
}

bool game::is_in_viewport( const tripoint &p, int margin ) const
{
    const tripoint diff( u.pos() + u.view_offset - p );

    return ( std::abs( diff.x ) <= getmaxx( w_terrain ) / 2 - margin ) &&
           ( std::abs( diff.y ) <= getmaxy( w_terrain ) / 2 - margin );
}

void game::draw_ter( const bool draw_sounds )
{
    draw_ter( u.pos() + u.view_offset, false,
              draw_sounds );
}

void game::draw_ter( const tripoint &center, const bool looking, const bool draw_sounds )
{
    ter_view_p = center;
    const int posx = center.x;
    const int posy = center.y;

    // TODO: Make it not rebuild the cache all the time (cache point+moves?)
    if( !looking ) {
        // If we're looking, the cache is built at start (entering looking mode)
        m.build_map_cache( center.z );
    }

    m.draw( w_terrain, center );

    if( draw_sounds ) {
        draw_footsteps( w_terrain, tripoint( -center.x, -center.y, center.z ) + point( POSX, POSY ) );
    }

    for( Creature &critter : all_creatures() ) {
        draw_critter( critter, center );
    }

    if( u.has_active_bionic( bionic_id( "bio_scent_vision" ) ) && u.view_offset.z == 0 ) {
        tripoint tmp = center;
        int &realx = tmp.x;
        int &realy = tmp.y;
        for( realx = posx - POSX; realx <= posx + POSX; realx++ ) {
            for( realy = posy - POSY; realy <= posy + POSY; realy++ ) {
                if( scent.get( tmp ) != 0 ) {
                    int tempx = posx - realx;
                    int tempy = posy - realy;
                    if( !( isBetween( tempx, -2, 2 ) &&
                           isBetween( tempy, -2, 2 ) ) ) {
                        if( critter_at( tmp ) ) {
                            mvwputch( w_terrain, point( realx + POSX - posx, realy + POSY - posy ), c_white, '?' );
                        } else {
                            mvwputch( w_terrain, point( realx + POSX - posx, realy + POSY - posy ), c_magenta, '#' );
                        }
                    }
                }
            }
        }
    }

    if( !destination_preview.empty() && u.view_offset.z == 0 ) {
        // Draw auto-move preview trail
        const tripoint &final_destination = destination_preview.back();
        tripoint line_center = u.pos() + u.view_offset;
        draw_line( final_destination, line_center, destination_preview );
        mvwputch( w_terrain, final_destination.xy() - u.view_offset.xy() + point( POSX - u.posx(),
                  POSY - u.posy() ), c_white, 'X' );
    }

    if( u.controlling_vehicle && !looking ) {
        draw_veh_dir_indicator( false );
        draw_veh_dir_indicator( true );
    }
    // Place the cursor over the player as is expected by screen readers.
    wmove( w_terrain, -center.xy() + g->u.pos().xy() + point( POSX, POSY ) );
}

cata::optional<tripoint> game::get_veh_dir_indicator_location( bool next ) const
{
    if( !get_option<bool>( "VEHICLE_DIR_INDICATOR" ) ) {
        return cata::nullopt;
    }
    const optional_vpart_position vp = m.veh_at( u.pos() );
    if( !vp ) {
        return cata::nullopt;
    }
    vehicle *const veh = &vp->vehicle();
    rl_vec2d face = next ? veh->dir_vec() : veh->face_vec();
    float r = 10.0;
    return tripoint( static_cast<int>( r * face.x ), static_cast<int>( r * face.y ), u.pos().z );
}

void game::draw_veh_dir_indicator( bool next )
{
    if( const cata::optional<tripoint> indicator_offset = get_veh_dir_indicator_location( next ) ) {
        auto col = next ? c_white : c_dark_gray;
        mvwputch( w_terrain, indicator_offset->xy() - u.view_offset.xy() + point( POSX, POSY ), col, 'X' );
    }
}

void game::refresh_all()
{
    const int minz = m.has_zlevels() ? -OVERMAP_DEPTH : get_levz();
    const int maxz = m.has_zlevels() ? OVERMAP_HEIGHT : get_levz();
    for( int z = minz; z <= maxz; z++ ) {
        m.reset_vehicle_cache( z );
    }

    draw();
    catacurses::refresh();
}

void game::draw_minimap()
{

    // Draw the box
    werase( w_minimap );
    draw_border( w_minimap );

    const tripoint curs = u.global_omt_location();
    const int cursx = curs.x;
    const int cursy = curs.y;
    const tripoint targ = u.get_active_mission_target();
    bool drew_mission = targ == overmap::invalid_tripoint;

    for( int i = -2; i <= 2; i++ ) {
        for( int j = -2; j <= 2; j++ ) {
            const int omx = cursx + i;
            const int omy = cursy + j;
            nc_color ter_color;
            tripoint omp( omx, omy, get_levz() );
            std::string ter_sym;
            const bool seen = overmap_buffer.seen( omp );
            const bool vehicle_here = overmap_buffer.has_vehicle( omp );
            if( overmap_buffer.has_note( omp ) ) {

                const std::string &note_text = overmap_buffer.note( omp );

                ter_color = c_yellow;
                ter_sym = "N";

                int symbolIndex = note_text.find( ':' );
                int colorIndex = note_text.find( ';' );

                bool symbolFirst = symbolIndex < colorIndex;

                if( colorIndex > -1 && symbolIndex > -1 ) {
                    if( symbolFirst ) {
                        if( colorIndex > 4 ) {
                            colorIndex = -1;
                        }
                        if( symbolIndex > 1 ) {
                            symbolIndex = -1;
                            colorIndex = -1;
                        }
                    } else {
                        if( symbolIndex > 4 ) {
                            symbolIndex = -1;
                        }
                        if( colorIndex > 2 ) {
                            colorIndex = -1;
                        }
                    }
                } else if( colorIndex > 2 ) {
                    colorIndex = -1;
                } else if( symbolIndex > 1 ) {
                    symbolIndex = -1;
                }

                if( symbolIndex > -1 ) {
                    int symbolStart = 0;
                    if( colorIndex > -1 && !symbolFirst ) {
                        symbolStart = colorIndex + 1;
                    }
                    ter_sym = note_text.substr( symbolStart, symbolIndex - symbolStart ).c_str()[0];
                }

                if( colorIndex > -1 ) {

                    int colorStart = 0;

                    if( symbolIndex > -1 && symbolFirst ) {
                        colorStart = symbolIndex + 1;
                    }

                    std::string sym = note_text.substr( colorStart, colorIndex - colorStart );

                    if( sym.length() == 2 ) {
                        if( sym == "br" ) {
                            ter_color = c_brown;
                        } else if( sym == "lg" ) {
                            ter_color = c_light_gray;
                        } else if( sym == "dg" ) {
                            ter_color = c_dark_gray;
                        }
                    } else {
                        char colorID = sym.c_str()[0];
                        if( colorID == 'r' ) {
                            ter_color = c_light_red;
                        } else if( colorID == 'R' ) {
                            ter_color = c_red;
                        } else if( colorID == 'g' ) {
                            ter_color = c_light_green;
                        } else if( colorID == 'G' ) {
                            ter_color = c_green;
                        } else if( colorID == 'b' ) {
                            ter_color = c_light_blue;
                        } else if( colorID == 'B' ) {
                            ter_color = c_blue;
                        } else if( colorID == 'W' ) {
                            ter_color = c_white;
                        } else if( colorID == 'C' ) {
                            ter_color = c_cyan;
                        } else if( colorID == 'c' ) {
                            ter_color = c_light_cyan;
                        } else if( colorID == 'P' ) {
                            ter_color = c_pink;
                        } else if( colorID == 'm' ) {
                            ter_color = c_magenta;
                        }
                    }
                }
            } else if( !seen ) {
                ter_sym = " ";
                ter_color = c_black;
            } else if( vehicle_here ) {
                ter_color = c_cyan;
                ter_sym = "c";
            } else {
                const oter_id &cur_ter = overmap_buffer.ter( omp );
                ter_sym = cur_ter->get_symbol();
                if( overmap_buffer.is_explored( omp ) ) {
                    ter_color = c_dark_gray;
                } else {
                    ter_color = cur_ter->get_color();
                }
            }
            if( !drew_mission && targ.xy() == omp.xy() ) {
                // If there is a mission target, and it's not on the same
                // overmap terrain as the player character, mark it.
                // TODO: Inform player if the mission is above or below
                drew_mission = true;
                if( i != 0 || j != 0 ) {
                    ter_color = red_background( ter_color );
                }
            }
            if( i == 0 && j == 0 ) {
                mvwputch_hi( w_minimap, point( 3, 3 ), ter_color, ter_sym );
            } else {
                mvwputch( w_minimap, point( 3 + i, 3 + j ), ter_color, ter_sym );
            }
        }
    }

    // Print arrow to mission if we have one!
    if( !drew_mission ) {
        double slope = ( cursx != targ.x ) ? static_cast<double>( targ.y - cursy ) / static_cast<double>
                       ( targ.x - cursx ) : 4;

        if( cursx == targ.x || fabs( slope ) > 3.5 ) { // Vertical slope
            if( targ.y > cursy ) {
                mvwputch( w_minimap, point( 3, 6 ), c_red, "*" );
            } else {
                mvwputch( w_minimap, point( 3, 0 ), c_red, "*" );
            }
        } else {
            int arrowx = -1;
            int arrowy = -1;
            if( fabs( slope ) >= 1. ) { // y diff is bigger!
                arrowy = ( targ.y > cursy ? 6 : 0 );
                arrowx = static_cast<int>( 3 + 3 * ( targ.y > cursy ? slope : ( 0 - slope ) ) );
                if( arrowx < 0 ) {
                    arrowx = 0;
                }
                if( arrowx > 6 ) {
                    arrowx = 6;
                }
            } else {
                arrowx = ( targ.x > cursx ? 6 : 0 );
                arrowy = static_cast<int>( 3 + 3 * ( targ.x > cursx ? slope : ( 0 - slope ) ) );
                if( arrowy < 0 ) {
                    arrowy = 0;
                }
                if( arrowy > 6 ) {
                    arrowy = 6;
                }
            }
            char glyph = '*';
            if( targ.z > u.posz() ) {
                glyph = '^';
            } else if( targ.z < u.posz() ) {
                glyph = 'v';
            }

            mvwputch( w_minimap, point( arrowx, arrowy ), c_red, glyph );
        }
    }

    const int sight_points = g->u.overmap_sight_range( g->light_level( g->u.posz() ) );
    for( int i = -3; i <= 3; i++ ) {
        for( int j = -3; j <= 3; j++ ) {
            if( i > -3 && i < 3 && j > -3 && j < 3 ) {
                continue; // only do hordes on the border, skip inner map
            }
            const int omx = cursx + i;
            const int omy = cursy + j;
            tripoint omp( omx, omy, get_levz() );
            if( overmap_buffer.get_horde_size( omp ) >= HORDE_VISIBILITY_SIZE ) {
                const tripoint cur_pos {
                    omx, omy, get_levz()
                };
                if( overmap_buffer.seen( omp )
                    && g->u.overmap_los( cur_pos, sight_points ) ) {
                    mvwputch( w_minimap, point( i + 3, j + 3 ), c_green,
                              overmap_buffer.get_horde_size( omp ) > HORDE_VISIBILITY_SIZE * 2 ? 'Z' : 'z' );
                }
            }
        }
    }

    wrefresh( w_minimap );
}

float game::natural_light_level( const int zlev ) const
{
    // ignore while underground or above limits
    if( zlev > OVERMAP_HEIGHT || zlev < 0 ) {
        return LIGHT_AMBIENT_MINIMAL;
    }

    if( latest_lightlevels[zlev] > -std::numeric_limits<float>::max() ) {
        // Already found the light level for now?
        return latest_lightlevels[zlev];
    }

    float ret = LIGHT_AMBIENT_MINIMAL;

    // Sunlight/moonlight related stuff
    if( !weather.lightning_active ) {
        ret = sunlight( calendar::turn );
    } else {
        // Recent lightning strike has lit the area
        ret = default_daylight_level();
    }

    ret += weather::light_modifier( weather.weather );

    // Artifact light level changes here. Even though some of these only have an effect
    // aboveground it is cheaper performance wise to simply iterate through the entire
    // list once instead of twice.
    float mod_ret = -1;
    // Each artifact change does std::max(mod_ret, new val) since a brighter end value
    // will trump a lower one.
    if( const timed_event *e = timed_events.get( TIMED_EVENT_DIM ) ) {
        // TIMED_EVENT_DIM slowly dims the natural sky level, then relights it.
        const time_duration left = e->when - calendar::turn;
        // TIMED_EVENT_DIM has an occurrence date of turn + 50, so the first 25 dim it,
        if( left > 25_turns ) {
            mod_ret = std::max( static_cast<double>( mod_ret ), ( ret * ( left - 25_turns ) ) / 25_turns );
            // and the last 25 scale back towards normal.
        } else {
            mod_ret = std::max( static_cast<double>( mod_ret ), ( ret * ( 25_turns - left ) ) / 25_turns );
        }
    }
    if( timed_events.queued( TIMED_EVENT_ARTIFACT_LIGHT ) ) {
        // TIMED_EVENT_ARTIFACT_LIGHT causes everywhere to become as bright as day.
        mod_ret = std::max<float>( ret, default_daylight_level() );
    }
    // If we had a changed light level due to an artifact event then it overwrites
    // the natural light level.
    if( mod_ret > -1 ) {
        ret = mod_ret;
    }

    // Cap everything to our minimum light level
    ret = std::max<float>( LIGHT_AMBIENT_MINIMAL, ret );

    latest_lightlevels[zlev] = ret;

    return ret;
}

unsigned char game::light_level( const int zlev ) const
{
    const float light = natural_light_level( zlev );
    return LIGHT_RANGE( light );
}

void game::reset_light_level()
{
    for( float &lev : latest_lightlevels ) {
        lev = -std::numeric_limits<float>::max();
    }
}

//Gets the next free ID, also used for player ID's.
character_id game::assign_npc_id()
{
    character_id ret = next_npc_id;
    ++next_npc_id;
    return ret;
}

Creature *game::is_hostile_nearby()
{
    int distance = ( get_option<int>( "SAFEMODEPROXIMITY" ) <= 0 ) ? MAX_VIEW_DISTANCE :
                   get_option<int>( "SAFEMODEPROXIMITY" );
    return is_hostile_within( distance );
}

Creature *game::is_hostile_very_close()
{
    return is_hostile_within( DANGEROUS_PROXIMITY );
}

Creature *game::is_hostile_within( int distance )
{
    for( auto &critter : u.get_visible_creatures( distance ) ) {
        if( u.attitude_to( *critter ) == Creature::A_HOSTILE ) {
            return critter;
        }
    }

    return nullptr;
}

std::unordered_set<tripoint> game::get_fishable_locations( int distance, const tripoint &fish_pos )
{
    // We're going to get the contiguous fishable terrain starting at
    // the provided fishing location (e.g. where a line was cast or a fish
    // trap was set), and then check whether or not fishable monsters are
    // actually in those locations. This will help us ensure that we're
    // getting our fish from the location that we're ACTUALLY fishing,
    // rather than just somewhere in the vicinity.

    std::unordered_set<tripoint> visited;

    const tripoint fishing_boundary_min( fish_pos + point( -distance, -distance ) );
    const tripoint fishing_boundary_max( fish_pos + point( distance, distance ) );

    const box fishing_boundaries( fishing_boundary_min, fishing_boundary_max );

    const auto get_fishable_terrain = [&]( tripoint starting_point,
    std::unordered_set<tripoint> &fishable_terrain ) {
        std::queue<tripoint> to_check;
        to_check.push( starting_point );
        while( !to_check.empty() ) {
            const tripoint current_point = to_check.front();
            to_check.pop();

            // We've been here before, so bail.
            if( visited.find( current_point ) != visited.end() ) {
                continue;
            }

            // This point is out of bounds, so bail.
            if( !fishing_boundaries.contains_inclusive( current_point ) ) {
                continue;
            }

            // Mark this point as visited.
            visited.emplace( current_point );

            if( m.has_flag( "FISHABLE", current_point ) ) {
                fishable_terrain.emplace( current_point );
                to_check.push( current_point + point_south );
                to_check.push( current_point + point_north );
                to_check.push( current_point + point_east );
                to_check.push( current_point + point_west );
            }
        }
        return;
    };

    // Starting at the provided location, get our fishable terrain
    // and populate a set with those locations which we'll then use
    // to determine if any fishable monsters are in those locations.
    std::unordered_set<tripoint> fishable_points;
    get_fishable_terrain( fish_pos, fishable_points );

    return fishable_points;
}

std::vector<monster *> game::get_fishable_monsters( std::unordered_set<tripoint>
        &fishable_locations )
{
    std::vector<monster *> unique_fish;
    for( monster &critter : all_monsters() ) {
        // If it is fishable...
        if( critter.has_flag( MF_FISHABLE ) ) {
            const tripoint critter_pos = critter.pos();
            // ...and it is in a fishable location.
            if( fishable_locations.find( critter_pos ) != fishable_locations.end() ) {
                unique_fish.push_back( &critter );
            }
        }
    }

    return unique_fish;
}

// Print monster info to the given window
void game::mon_info( const catacurses::window &w, int hor_padding )
{
    const int width = getmaxx( w ) - 2 * hor_padding;
    const int maxheight = getmaxy( w );

    const int startrow = 0;

    int newseen = 0;
    const int iProxyDist = ( get_option<int>( "SAFEMODEPROXIMITY" ) <= 0 ) ? MAX_VIEW_DISTANCE :
                           get_option<int>( "SAFEMODEPROXIMITY" );
    // 7 0 1    unique_types uses these indices;
    // 6 8 2    0-7 are provide by direction_from()
    // 5 4 3    8 is used for local monsters (for when we explain them below)
    std::vector<npc *> unique_types[9];
    std::vector<const mtype *> unique_mons[9];
    // dangerous_types tracks whether we should print in red to warn the player
    bool dangerous[8];
    for( auto &dangerou : dangerous ) {
        dangerou = false;
    }

    tripoint view = u.pos() + u.view_offset;
    new_seen_mon.clear();

    static int previous_turn = 0;
    // @todo change current_turn to time_point
    const int current_turn = to_turns<int>( calendar::turn - calendar::turn_zero );
    const int sm_ignored_turns = get_option<int>( "SAFEMODEIGNORETURNS" );

    for( auto &c : u.get_visible_creatures( MAPSIZE_X ) ) {
        const auto m = dynamic_cast<monster *>( c );
        const auto p = dynamic_cast<npc *>( c );
        const auto dir_to_mon = direction_from( view.xy(), point( c->posx(), c->posy() ) );
        const int mx = POSX + ( c->posx() - view.x );
        const int my = POSY + ( c->posy() - view.y );
        int index = 8;
        if( !is_valid_in_w_terrain( point( mx, my ) ) ) {
            // for compatibility with old code, see diagram below, it explains the values for index,
            // also might need revisiting one z-levels are in.
            switch( dir_to_mon ) {
                case ABOVENORTHWEST:
                case NORTHWEST:
                case BELOWNORTHWEST:
                    index = 7;
                    break;
                case ABOVENORTH:
                case NORTH:
                case BELOWNORTH:
                    index = 0;
                    break;
                case ABOVENORTHEAST:
                case NORTHEAST:
                case BELOWNORTHEAST:
                    index = 1;
                    break;
                case ABOVEWEST:
                case WEST:
                case BELOWWEST:
                    index = 6;
                    break;
                case ABOVECENTER:
                case CENTER:
                case BELOWCENTER:
                    index = 8;
                    break;
                case ABOVEEAST:
                case EAST:
                case BELOWEAST:
                    index = 2;
                    break;
                case ABOVESOUTHWEST:
                case SOUTHWEST:
                case BELOWSOUTHWEST:
                    index = 5;
                    break;
                case ABOVESOUTH:
                case SOUTH:
                case BELOWSOUTH:
                    index = 4;
                    break;
                case ABOVESOUTHEAST:
                case SOUTHEAST:
                case BELOWSOUTHEAST:
                    index = 3;
                    break;
            }
        }

        rule_state safemode_state = RULE_NONE;
        const bool safemode_empty = get_safemode().empty();

        if( m != nullptr ) {
            //Safemode monster check
            auto &critter = *m;

            const monster_attitude matt = critter.attitude( &u );
            const int mon_dist = rl_dist( u.pos(), critter.pos() );
            safemode_state = get_safemode().check_monster( critter.name(), critter.attitude_to( u ), mon_dist );

            if( ( !safemode_empty && safemode_state == RULE_BLACKLISTED ) || ( safemode_empty &&
                    ( MATT_ATTACK == matt || MATT_FOLLOW == matt ) ) ) {
                if( index < 8 && critter.sees( g->u ) ) {
                    dangerous[index] = true;
                }

                if( !safemode_empty || mon_dist <= iProxyDist ) {
                    bool passmon = false;
                    if( critter.ignoring > 0 ) {
                        if( safe_mode != SAFE_MODE_ON ) {
                            critter.ignoring = 0;
                        } else if( ( sm_ignored_turns == 0 || ( critter.lastseen_turn &&
                                                                to_turn<int>( *critter.lastseen_turn ) > current_turn - sm_ignored_turns ) ) &&
                                   ( mon_dist > critter.ignoring / 2 || mon_dist < 6 ) ) {
                            passmon = true;
                        }
                        critter.lastseen_turn = current_turn;
                    }

                    if( !passmon ) {
                        newseen++;
                        new_seen_mon.push_back( shared_from( critter ) );
                    }
                }
            }

            auto &vec = unique_mons[index];
            if( std::find( vec.begin(), vec.end(), critter.type ) == vec.end() ) {
                vec.push_back( critter.type );
            }
        } else if( p != nullptr ) {
            //Safe mode NPC check

            const int npc_dist = rl_dist( u.pos(), p->pos() );
            safemode_state = get_safemode().check_monster( get_safemode().npc_type_name(), p->attitude_to( u ),
                             npc_dist );

            if( ( !safemode_empty && safemode_state == RULE_BLACKLISTED ) || ( safemode_empty &&
                    p->get_attitude() == NPCATT_KILL ) ) {
                if( !safemode_empty || npc_dist <= iProxyDist ) {
                    newseen++;
                }
            }
            unique_types[index].push_back( p );
        }
    }

    if( newseen > mostseen ) {
        if( newseen - mostseen == 1 ) {
            if( !new_seen_mon.empty() ) {
                monster &critter = *new_seen_mon.back();
                cancel_activity_or_ignore_query( distraction_type::hostile_spotted,
                                                 string_format( _( "%s spotted!" ), critter.name() ) );
                if( u.has_trait( trait_id( "M_DEFENDER" ) ) && critter.type->in_species( PLANT ) ) {
                    add_msg( m_warning, _( "We have detected a %s - an enemy of the Mycus!" ), critter.name() );
                    if( !u.has_effect( effect_adrenaline_mycus ) ) {
                        u.add_effect( effect_adrenaline_mycus, 30_minutes );
                    } else if( u.get_effect_int( effect_adrenaline_mycus ) == 1 ) {
                        // Triffids present.  We ain't got TIME to adrenaline comedown!
                        u.add_effect( effect_adrenaline_mycus, 15_minutes );
                        u.mod_pain( 3 ); // Does take it out of you, though
                        add_msg( m_info, _( "Our fibers strain with renewed wrath!" ) );
                    }
                }
            } else {
                //Hostile NPC
                cancel_activity_or_ignore_query( distraction_type::hostile_spotted,
                                                 _( "Hostile survivor spotted!" ) );
            }
        } else {
            cancel_activity_or_ignore_query( distraction_type::hostile_spotted, _( "Monsters spotted!" ) );
        }
        turnssincelastmon = 0;
        if( safe_mode == SAFE_MODE_ON ) {
            set_safe_mode( SAFE_MODE_STOP );
        }
    } else if( current_turn > previous_turn && get_option<bool>( "AUTOSAFEMODE" ) &&
               newseen == 0 ) { // Auto-safe mode, but only if it's a new turn
        turnssincelastmon += current_turn - previous_turn;
        if( turnssincelastmon >= get_option<int>( "AUTOSAFEMODETURNS" ) && safe_mode == SAFE_MODE_OFF ) {
            set_safe_mode( SAFE_MODE_ON );
            add_msg( m_info, _( "Safe mode ON!" ) );
        }
    }

    if( newseen == 0 && safe_mode == SAFE_MODE_STOP ) {
        set_safe_mode( SAFE_MODE_ON );
    }

    previous_turn = current_turn;
    mostseen = newseen;

    // Print the direction headings
    // Reminder:
    // 7 0 1    unique_types uses these indices;
    // 6 8 2    0-7 are provide by direction_from()
    // 5 4 3    8 is used for local monsters (for when we explain them below)

    const std::array<std::string, 8> dir_labels = {{
            _( "North:" ), _( "NE:" ), _( "East:" ), _( "SE:" ),
            _( "South:" ), _( "SW:" ), _( "West:" ), _( "NW:" )
        }
    };
    std::array<int, 8> widths;
    for( int i = 0; i < 8; i++ ) {
        widths[i] = utf8_width( dir_labels[i] );
    }
    std::array<int, 8> xcoords;
    const std::array<int, 8> ycoords = {{ 0, 0, 1, 2, 2, 2, 1, 0 }};
    xcoords[0] = xcoords[4] = width / 3;
    xcoords[1] = xcoords[3] = xcoords[2] = ( width / 3 ) * 2;
    xcoords[5] = xcoords[6] = xcoords[7] = 0;
    //for the alignment of the 1,2,3 rows on the right edge
    xcoords[2] -= utf8_width( _( "East:" ) ) - utf8_width( _( "NE:" ) );
    for( int i = 0; i < 8; i++ ) {
        nc_color c = unique_types[i].empty() && unique_mons[i].empty() ? c_dark_gray
                     : ( dangerous[i] ? c_light_red : c_light_gray );
        mvwprintz( w, point( xcoords[i] + hor_padding, ycoords[i] + startrow ), c, dir_labels[i] );
    }

    // Print the symbols of all monsters in all directions.
    for( int i = 0; i < 8; i++ ) {
        point pr( xcoords[i] + widths[i] + 1, ycoords[i] + startrow );

        // The list of symbols needs a space on each end.
        int symroom = ( width / 3 ) - widths[i] - 2;
        const int typeshere_npc = unique_types[i].size();
        const int typeshere_mon = unique_mons[i].size();
        const int typeshere = typeshere_mon + typeshere_npc;
        for( int j = 0; j < typeshere && j < symroom; j++ ) {
            nc_color c;
            std::string sym;
            if( symroom < typeshere && j == symroom - 1 ) {
                // We've run out of room!
                c = c_white;
                sym = "+";
            } else if( j < typeshere_npc ) {
                switch( unique_types[i][j]->get_attitude() ) {
                    case NPCATT_KILL:
                        c = c_red;
                        break;
                    case NPCATT_FOLLOW:
                        c = c_light_green;
                        break;
                    default:
                        c = c_pink;
                        break;
                }
                sym = "@";
            } else {
                const mtype &mt = *unique_mons[i][j - typeshere_npc];
                c = mt.color;
                sym = mt.sym;
            }
            mvwprintz( w, pr, c, sym );

            pr.x++;
        }
    }

    // Now we print their full names!

    std::set<const mtype *> listed_mons;

    // Start printing monster names on row 4. Rows 0-2 are for labels, and row 3
    // is blank.
    point pr( hor_padding, 4 + startrow );

    // Print monster names, starting with those at location 8 (nearby).
    for( int j = 8; j >= 0 && pr.y < maxheight; j-- ) {
        // Separate names by some number of spaces (more for local monsters).
        int namesep = ( j == 8 ? 2 : 1 );
        for( const mtype *type : unique_mons[j] ) {
            if( pr.y >= maxheight ) {
                // no space to print to anyway
                break;
            }
            if( listed_mons.count( type ) > 0 ) {
                // this type is already printed.
                continue;
            }
            listed_mons.insert( type );

            const mtype &mt = *type;
            const std::string name = mt.nname();

            // Move to the next row if necessary. (The +2 is for the "Z ").
            if( pr.x + 2 + utf8_width( name ) >= width ) {
                pr.y++;
                pr.x = hor_padding;
            }

            if( pr.y < maxheight ) { // Don't print if we've overflowed
                mvwprintz( w, pr, mt.color, mt.sym );
                pr.x += 2; // symbol and space
                nc_color danger = c_dark_gray;
                if( mt.difficulty >= 30 ) {
                    danger = c_red;
                } else if( mt.difficulty >= 16 ) {
                    danger = c_light_red;
                } else if( mt.difficulty >= 8 ) {
                    danger = c_white;
                } else if( mt.agro > 0 ) {
                    danger = c_light_gray;
                }
                mvwprintz( w, pr, danger, name );
                pr.x += utf8_width( name ) + namesep;
            }
        }
    }
}

void game::cleanup_dead()
{
    // Dead monsters need to stay in the tracker until everything else that needs to die does so
    // This is because dying monsters can still interact with other dying monsters (@ref Creature::killer)
    bool monster_is_dead = critter_tracker->kill_marked_for_death();

    bool npc_is_dead = false;
    // can't use all_npcs as that does not include dead ones
    for( const auto &n : active_npc ) {
        if( n->is_dead() ) {
            n->die( nullptr ); // make sure this has been called to create corpses etc.
            npc_is_dead = true;
        }
    }

    if( monster_is_dead ) {
        // From here on, pointers to creatures get invalidated as dead creatures get removed.
        critter_tracker->remove_dead();
    }

    if( npc_is_dead ) {
        for( auto it = active_npc.begin(); it != active_npc.end(); ) {
            if( ( *it )->is_dead() ) {
                remove_npc_follower( ( *it )->getID() );
                overmap_buffer.remove_npc( ( *it )->getID() );
                it = active_npc.erase( it );
            } else {
                it++;
            }
        }
    }

    critter_died = false;
}

void game::monmove()
{
    cleanup_dead();

    for( monster &critter : all_monsters() ) {
        // Critters in impassable tiles get pushed away, unless it's not impassable for them
        if( !critter.is_dead() && m.impassable( critter.pos() ) && !critter.can_move_to( critter.pos() ) ) {
            dbg( D_ERROR ) << "game:monmove: " << critter.name()
                           << " can't move to its location!  (" << critter.posx()
                           << ":" << critter.posy() << ":" << critter.posz() << "), "
                           << m.tername( critter.pos() );
            add_msg( m_debug, "%s can't move to its location!  (%d,%d,%d), %s", critter.name(),
                     critter.posx(), critter.posy(), critter.posz(), m.tername( critter.pos() ) );
            bool okay = false;
            for( const tripoint &dest : m.points_in_radius( critter.pos(), 3 ) ) {
                if( critter.can_move_to( dest ) && is_empty( dest ) ) {
                    critter.setpos( dest );
                    okay = true;
                    break;
                }
            }
            if( !okay ) {
                // die of "natural" cause (overpopulation is natural)
                critter.die( nullptr );
            }
        }

        if( !critter.is_dead() ) {
            critter.process_turn();
        }

        m.creature_in_field( critter );

        while( critter.moves > 0 && !critter.is_dead() && !critter.has_effect( effect_ridden ) ) {
            critter.made_footstep = false;
            // Controlled critters don't make their own plans
            if( !critter.has_effect( effect_controlled ) ) {
                // Formulate a path to follow
                critter.plan();
            } else {
                critter.moves = 0;
                break;
            }
            critter.move(); // Move one square, possibly hit u
            critter.process_triggers();
            m.creature_in_field( critter );
        }

        if( !critter.is_dead() &&
            u.has_active_bionic( bionic_id( "bio_alarm" ) ) &&
            u.get_power_level() >= 25_kJ &&
            rl_dist( u.pos(), critter.pos() ) <= 5 &&
            !critter.is_hallucination() ) {
            u.mod_power_level( -25_kJ );
            add_msg( m_warning, _( "Your motion alarm goes off!" ) );
            cancel_activity_or_ignore_query( distraction_type::motion_alarm,
                                             _( "Your motion alarm goes off!" ) );
            if( u.has_effect( efftype_id( "sleep" ) ) ) {
                u.wake_up();
            }
        }
    }

    cleanup_dead();

    // The remaining monsters are all alive, but may be outside of the reality bubble.
    // If so, despawn them. This is not the same as dying, they will be stored for later and the
    // monster::die function is not called.
    for( monster &critter : all_monsters() ) {
        if( critter.posx() < 0 - ( MAPSIZE_X ) / 6 ||
            critter.posy() < 0 - ( MAPSIZE_Y ) / 6 ||
            critter.posx() > ( MAPSIZE_X * 7 ) / 6 ||
            critter.posy() > ( MAPSIZE_Y * 7 ) / 6 ) {
            despawn_monster( critter );
        }
    }

    // Now, do active NPCs.
    for( npc &guy : g->all_npcs() ) {
        int turns = 0;
        m.creature_in_field( guy );
        guy.process_turn();
        while( !guy.is_dead() && ( !guy.in_sleep_state() || guy.activity.id() == "ACT_OPERATION" ) &&
               guy.moves > 0 && turns < 10 ) {
            int moves = guy.moves;
            guy.move();
            if( moves == guy.moves ) {
                // Count every time we exit npc::move() without spending any moves.
                turns++;
            }

            // Turn on debug mode when in infinite loop
            // It has to be done before the last turn, otherwise
            // there will be no meaningful debug output.
            if( turns == 9 ) {
                debugmsg( "NPC %s entered infinite loop. Turning on debug mode",
                          guy.name );
                debug_mode = true;
            }
        }

        // If we spun too long trying to decide what to do (without spending moves),
        // Invoke cranial detonation to prevent an infinite loop.
        if( turns == 10 ) {
            add_msg( _( "%s's brain explodes!" ), guy.name );
            guy.die( nullptr );
        }

        if( !guy.is_dead() ) {
            guy.process_active_items();
            guy.npc_update_body();
        }
    }
    cleanup_dead();
}

void game::overmap_npc_move()
{
    std::vector<npc *> travelling_npcs;
    for( auto &elem : overmap_buffer.get_npcs_near_player( 75 ) ) {
        if( !elem ) {
            continue;
        }
        npc *npc_to_add = elem.get();
        if( ( !npc_to_add->is_active() || rl_dist( u.pos(), npc_to_add->pos() ) > SEEX * 2 ) &&
            npc_to_add->mission == NPC_MISSION_TRAVELLING ) {
            travelling_npcs.push_back( npc_to_add );
        }
    }
    for( auto &elem : travelling_npcs ) {
        if( elem->has_omt_destination() ) {
            if( elem->omt_path.empty() ) {
                elem->omt_path = overmap_buffer.get_npc_path( elem->global_omt_location(), elem->goal );
            } else {
                if( elem->omt_path.back() == elem->global_omt_location() ) {
                    elem->omt_path.pop_back();
                }
                elem->travel_overmap( omt_to_sm_copy( elem->omt_path.back() ) );
            }
            reload_npcs();
        }
    }
    return;
}

/* Knockback target at t by force number of tiles in direction from s to t
   stun > 0 indicates base stun duration, and causes impact stun; stun == -1 indicates only impact stun
   dam_mult multiplies impact damage, bash effect on impact, and sound level on impact */

void game::knockback( const tripoint &s, const tripoint &t, int force, int stun, int dam_mult )
{
    std::vector<tripoint> traj;
    traj.clear();
    traj = line_to( s, t, 0, 0 );
    traj.insert( traj.begin(), s ); // how annoying, line_to() doesn't include the originating point!
    traj = continue_line( traj, force );
    traj.insert( traj.begin(), t ); // how annoying, continue_line() doesn't either!

    knockback( traj, force, stun, dam_mult );
}

/* Knockback target at traj.front() along line traj; traj should already have considered knockback distance.
   stun > 0 indicates base stun duration, and causes impact stun; stun == -1 indicates only impact stun
   dam_mult multiplies impact damage, bash effect on impact, and sound level on impact */

void game::knockback( std::vector<tripoint> &traj, int force, int stun, int dam_mult )
{
    ( void )force; // FIXME: unused but header says it should do something
    // TODO: make the force parameter actually do something.
    // the header file says higher force causes more damage.
    // perhaps that is what it should do?
    tripoint tp = traj.front();
    if( !critter_at( tp ) ) {
        debugmsg( _( "Nothing at (%d,%d,%d) to knockback!" ), tp.x, tp.y, tp.z );
        return;
    }
    int force_remaining = 0;
    if( monster *const targ = critter_at<monster>( tp, true ) ) {
        if( stun > 0 ) {
            targ->add_effect( effect_stunned, 1_turns * stun );
            add_msg( _( "%s was stunned!" ), targ->name() );
        }
        for( size_t i = 1; i < traj.size(); i++ ) {
            if( m.impassable( traj[i].xy() ) ) {
                targ->setpos( traj[i - 1] );
                force_remaining = traj.size() - i;
                if( stun != 0 ) {
                    targ->add_effect( effect_stunned, 1_turns * force_remaining );
                    add_msg( _( "%s was stunned!" ), targ->name() );
                    add_msg( _( "%s slammed into an obstacle!" ), targ->name() );
                    targ->apply_damage( nullptr, bp_torso, dam_mult * force_remaining );
                    targ->check_dead_state();
                }
                m.bash( traj[i], 2 * dam_mult * force_remaining );
                break;
            } else if( critter_at( traj[i] ) ) {
                targ->setpos( traj[i - 1] );
                force_remaining = traj.size() - i;
                if( stun != 0 ) {
                    targ->add_effect( effect_stunned, 1_turns * force_remaining );
                    add_msg( _( "%s was stunned!" ), targ->name() );
                }
                traj.erase( traj.begin(), traj.begin() + i );
                if( critter_at<monster>( traj.front() ) ) {
                    add_msg( _( "%s collided with something else and sent it flying!" ),
                             targ->name() );
                } else if( npc *const guy = critter_at<npc>( traj.front() ) ) {
                    if( guy->male ) {
                        add_msg( _( "%s collided with someone else and sent him flying!" ),
                                 targ->name() );
                    } else {
                        add_msg( _( "%s collided with someone else and sent her flying!" ),
                                 targ->name() );
                    }
                } else if( u.pos() == traj.front() ) {
                    add_msg( m_bad, _( "%s collided with you and sent you flying!" ), targ->name() );
                }
                knockback( traj, force_remaining, stun, dam_mult );
                break;
            }
            targ->setpos( traj[i] );
            if( m.has_flag( "LIQUID", targ->pos() ) && !targ->can_drown() && !targ->is_dead() ) {
                targ->die( nullptr );
                if( u.sees( *targ ) ) {
                    add_msg( _( "The %s drowns!" ), targ->name() );
                }
            }
            if( !m.has_flag( "LIQUID", targ->pos() ) && targ->has_flag( MF_AQUATIC ) &&
                !targ->is_dead() ) {
                targ->die( nullptr );
                if( u.sees( *targ ) ) {
                    add_msg( _( "The %s flops around and dies!" ), targ->name() );
                }
            }
        }
    } else if( npc *const targ = critter_at<npc>( tp ) ) {
        if( stun > 0 ) {
            targ->add_effect( effect_stunned, 1_turns * stun );
            add_msg( _( "%s was stunned!" ), targ->name );
        }
        for( size_t i = 1; i < traj.size(); i++ ) {
            if( m.impassable( traj[i].xy() ) ) { // oops, we hit a wall!
                targ->setpos( traj[i - 1] );
                force_remaining = traj.size() - i;
                if( stun != 0 ) {
                    targ->add_effect( effect_stunned, 1_turns * force_remaining );
                    if( targ->has_effect( effect_stunned ) ) {
                        add_msg( _( "%s was stunned!" ), targ->name );
                    }

                    std::array<body_part, 8> bps = {{
                            bp_head,
                            bp_arm_l, bp_arm_r,
                            bp_hand_l, bp_hand_r,
                            bp_torso,
                            bp_leg_l, bp_leg_r
                        }
                    };
                    for( auto &bp : bps ) {
                        if( one_in( 2 ) ) {
                            targ->deal_damage( nullptr, bp, damage_instance( DT_BASH, force_remaining * dam_mult ) );
                        }
                    }
                    targ->check_dead_state();
                }
                m.bash( traj[i], 2 * dam_mult * force_remaining );
                break;
            } else if( critter_at( traj[i] ) ) {
                targ->setpos( traj[i - 1] );
                force_remaining = traj.size() - i;
                if( stun != 0 ) {
                    add_msg( _( "%s was stunned!" ), targ->name );
                    targ->add_effect( effect_stunned, 1_turns * force_remaining );
                }
                traj.erase( traj.begin(), traj.begin() + i );
                const tripoint &traj_front = traj.front();
                if( critter_at<monster>( traj_front ) ) {
                    add_msg( _( "%s collided with something else and sent it flying!" ),
                             targ->name );
                } else if( npc *const guy = critter_at<npc>( traj_front ) ) {
                    if( guy->male ) {
                        add_msg( _( "%s collided with someone else and sent him flying!" ),
                                 targ->name );
                    } else {
                        add_msg( _( "%s collided with someone else and sent her flying!" ),
                                 targ->name );
                    }
                } else if( u.posx() == traj_front.x && u.posy() == traj_front.y &&
                           ( u.has_trait( trait_LEG_TENT_BRACE ) && ( !u.footwear_factor() ||
                                   ( u.footwear_factor() == .5 && one_in( 2 ) ) ) ) ) {
                    add_msg( _( "%s collided with you, and barely dislodges your tentacles!" ), targ->name );
                    force_remaining = 1;
                } else if( u.posx() == traj_front.x && u.posy() == traj_front.y ) {
                    add_msg( m_bad, _( "%s collided with you and sent you flying!" ), targ->name );
                }
                knockback( traj, force_remaining, stun, dam_mult );
                break;
            }
            targ->setpos( traj[i] );
        }
    } else if( u.pos() == tp ) {
        if( stun > 0 ) {
            u.add_effect( effect_stunned, 1_turns * stun );
            add_msg( m_bad, ngettext( "You were stunned for %d turn!",
                                      "You were stunned for %d turns!",
                                      stun ),
                     stun );
        }
        for( size_t i = 1; i < traj.size(); i++ ) {
            if( m.impassable( traj[i] ) ) { // oops, we hit a wall!
                u.setpos( traj[i - 1] );
                force_remaining = traj.size() - i;
                if( stun != 0 ) {
                    if( u.has_effect( effect_stunned ) ) {
                        add_msg( m_bad, ngettext( "You were stunned AGAIN for %d turn!",
                                                  "You were stunned AGAIN for %d turns!",
                                                  force_remaining ),
                                 force_remaining );
                    } else {
                        add_msg( m_bad, ngettext( "You were stunned for %d turn!",
                                                  "You were stunned for %d turns!",
                                                  force_remaining ),
                                 force_remaining );
                    }
                    u.add_effect( effect_stunned, 1_turns * force_remaining );
                    std::array<body_part, 8> bps = {{
                            bp_head,
                            bp_arm_l, bp_arm_r,
                            bp_hand_l, bp_hand_r,
                            bp_torso,
                            bp_leg_l, bp_leg_r
                        }
                    };
                    for( auto &bp : bps ) {
                        if( one_in( 2 ) ) {
                            u.deal_damage( nullptr, bp, damage_instance( DT_BASH, force_remaining * dam_mult ) );
                        }
                    }
                    u.check_dead_state();
                }
                m.bash( traj[i], 2 * dam_mult * force_remaining );
                break;
            } else if( critter_at( traj[i] ) ) {
                u.setpos( traj[i - 1] );
                force_remaining = traj.size() - i;
                if( stun != 0 ) {
                    if( u.has_effect( effect_stunned ) ) {
                        add_msg( m_bad, ngettext( "You were stunned AGAIN for %d turn!",
                                                  "You were stunned AGAIN for %d turns!",
                                                  force_remaining ),
                                 force_remaining );
                    } else {
                        add_msg( m_bad, ngettext( "You were stunned for %d turn!",
                                                  "You were stunned for %d turns!",
                                                  force_remaining ),
                                 force_remaining );
                    }
                    u.add_effect( effect_stunned, 1_turns * force_remaining );
                }
                traj.erase( traj.begin(), traj.begin() + i );
                if( critter_at<monster>( traj.front() ) ) {
                    add_msg( _( "You collided with something and sent it flying!" ) );
                } else if( npc *const guy = critter_at<npc>( traj.front() ) ) {
                    if( guy->male ) {
                        add_msg( _( "You collided with someone and sent him flying!" ) );
                    } else {
                        add_msg( _( "You collided with someone and sent her flying!" ) );
                    }
                }
                knockback( traj, force_remaining, stun, dam_mult );
                break;
            }
            if( m.has_flag( "LIQUID", u.pos() ) && force_remaining < 1 ) {
                avatar_action::swim( m, u, u.pos() );
            } else {
                u.setpos( traj[i] );
            }
        }
    }
}

void game::use_computer( const tripoint &p )
{
    if( u.has_trait( trait_id( "ILLITERATE" ) ) ) {
        add_msg( m_info, _( "You can not read a computer screen!" ) );
        return;
    }
    if( u.is_blind() ) {
        // we don't have screen readers in game
        add_msg( m_info, _( "You can not see a computer screen!" ) );
        return;
    }
    if( u.has_trait( trait_id( "HYPEROPIC" ) ) && !u.worn_with_flag( "FIX_FARSIGHT" ) &&
        !u.has_effect( effect_contacts ) && !u.has_bionic( bionic_id( "bio_eye_optic" ) ) ) {
        add_msg( m_info, _( "You'll need to put on reading glasses before you can see the screen." ) );
        return;
    }

    computer *used = m.computer_at( p );

    if( used == nullptr ) {
        if( m.has_flag( "CONSOLE", p ) ) { //Console without map data
            add_msg( m_bad, _( "The console doesn't display anything coherent." ) );
        } else {
            dbg( D_ERROR ) << "game:use_computer: Tried to use computer at (" <<
                           p.x << ", " << p.y << ", " << p.z << ") - none there";
            debugmsg( "Tried to use computer at (%d, %d, %d) - none there", p.x, p.y, p.z );
        }
        return;
    }

    used->use();

    refresh_all();
}

template<typename T>
T *game::critter_at( const tripoint &p, bool allow_hallucination )
{
    if( const std::shared_ptr<monster> mon_ptr = critter_tracker->find( p ) ) {
        if( !allow_hallucination && mon_ptr->is_hallucination() ) {
            return nullptr;
        }
        // if we wanted to check for an NPC / player / avatar,
        // there is sometimes a monster AND an NPC/player there at the same time.
        // because the NPC/player etc may be riding that monster.
        // so only return the monster if we were actually looking for a monster.
        // otherwise, keep looking for the rider.
        // critter_at<creature> or critter_at() with no template will still default to returning monster first,
        // which is ok for the occasions where that happens.
        if( !mon_ptr->has_effect( effect_ridden ) || ( std::is_same<T, monster>::value ||
                std::is_same<T, Creature>::value || std::is_same<T, const monster>::value ||
                std::is_same<T, const Creature>::value ) ) {
            return dynamic_cast<T *>( mon_ptr.get() );
        }
    }
    if( p == u.pos() ) {
        return dynamic_cast<T *>( &u );
    }
    for( auto &cur_npc : active_npc ) {
        if( cur_npc->pos() == p && !cur_npc->is_dead() ) {
            return dynamic_cast<T *>( cur_npc.get() );
        }
    }
    return nullptr;
}

template<typename T>
const T *game::critter_at( const tripoint &p, bool allow_hallucination ) const
{
    return const_cast<game *>( this )->critter_at<T>( p, allow_hallucination );
}

template const monster *game::critter_at<monster>( const tripoint &, bool ) const;
template const npc *game::critter_at<npc>( const tripoint &, bool ) const;
template const player *game::critter_at<player>( const tripoint &, bool ) const;
template const avatar *game::critter_at<avatar>( const tripoint &, bool ) const;
template avatar *game::critter_at<avatar>( const tripoint &, bool );
template const Character *game::critter_at<Character>( const tripoint &, bool ) const;
template Character *game::critter_at<Character>( const tripoint &, bool );
template const Creature *game::critter_at<Creature>( const tripoint &, bool ) const;

template<typename T>
std::shared_ptr<T> game::shared_from( const T &critter )
{
    if( const std::shared_ptr<monster> mon_ptr = critter_tracker->find( critter.pos() ) ) {
        return std::dynamic_pointer_cast<T>( mon_ptr );
    }
    if( static_cast<const Creature *>( &critter ) == static_cast<const Creature *>( &u ) ) {
        // u is not stored in a shared_ptr, but it won't go out of scope anyway
        return std::dynamic_pointer_cast<T>( u_shared_ptr );
    }
    for( auto &cur_npc : active_npc ) {
        if( static_cast<const Creature *>( cur_npc.get() ) == static_cast<const Creature *>( &critter ) ) {
            return std::dynamic_pointer_cast<T>( cur_npc );
        }
    }
    return nullptr;
}

template std::shared_ptr<Creature> game::shared_from<Creature>( const Creature & );
template std::shared_ptr<Character> game::shared_from<Character>( const Character & );
template std::shared_ptr<player> game::shared_from<player>( const player & );
template std::shared_ptr<avatar> game::shared_from<avatar>( const avatar & );
template std::shared_ptr<monster> game::shared_from<monster>( const monster & );
template std::shared_ptr<npc> game::shared_from<npc>( const npc & );

template<typename T>
T *game::critter_by_id( const character_id id )
{
    if( id == u.getID() ) {
        // player is always alive, therefore no is-dead check
        return dynamic_cast<T *>( &u );
    }
    return find_npc( id );
}

// monsters don't have ids
template player *game::critter_by_id<player>( character_id );
template npc *game::critter_by_id<npc>( character_id );
template Creature *game::critter_by_id<Creature>( character_id );

static bool can_place_monster( game &g, const monster &mon, const tripoint &p )
{
    if( const monster *const critter = g.critter_at<monster>( p ) ) {
        // Creature_tracker handles this. The hallucination monster will simply vanish
        if( !critter->is_hallucination() ) {
            return false;
        }
    }
    // Although monsters can sometimes exist on the same place as a Character (e.g. ridden horse),
    // it is usually wrong. So don't allow it.
    if( g.critter_at<Character>( p ) ) {
        return false;
    }
    return mon.can_move_to( p );
}

static cata::optional<tripoint> choose_where_to_place_monster( game &g, const monster &mon,
        const tripoint_range &range )
{
    return random_point( range, [&]( const tripoint & p ) {
        return can_place_monster( g, mon, p );
    } );
}

monster *game::place_critter_at( const mtype_id &id, const tripoint &p )
{
    return place_critter_around( id, p, 0 );
}

monster *game::place_critter_at( const std::shared_ptr<monster> mon, const tripoint &p )
{
    return place_critter_around( mon, p, 0 );
}

monster *game::place_critter_around( const mtype_id &id, const tripoint &center, const int radius )
{
    // @todo change this into an assert, it must never happen.
    if( id.is_null() ) {
        return nullptr;
    }
    return place_critter_around( std::make_shared<monster>( id ), center, radius );
}

monster *game::place_critter_around( const std::shared_ptr<monster> mon, const tripoint &center,
                                     const int radius )
{
    cata::optional<tripoint> where;
    if( can_place_monster( *this, *mon, center ) ) {
        where = center;
    }

    // This loop ensures the monster is placed as close to the center as possible,
    // but all places that equally far from the center have the same probability.
    for( int r = 1; r <= radius && !where; ++r ) {
        where = choose_where_to_place_monster( *this, *mon, m.points_in_radius( center, r ) );
    }

    if( !where ) {
        return nullptr;
    }
    mon->spawn( *where );
    return critter_tracker->add( mon ) ? mon.get() : nullptr;
}

monster *game::place_critter_within( const mtype_id &id, const tripoint_range &range )
{
    // @todo change this into an assert, it must never happen.
    if( id.is_null() ) {
        return nullptr;
    }
    return place_critter_within( std::make_shared<monster>( id ), range );
}

monster *game::place_critter_within( const std::shared_ptr<monster> mon,
                                     const tripoint_range &range )
{
    const cata::optional<tripoint> where = choose_where_to_place_monster( *this, *mon, range );
    if( !where ) {
        return nullptr;
    }
    mon->spawn( *where );
    return critter_tracker->add( mon ) ? mon.get() : nullptr;
}

size_t game::num_creatures() const
{
    return critter_tracker->size() + active_npc.size() + 1; // 1 == g->u
}

bool game::update_zombie_pos( const monster &critter, const tripoint &pos )
{
    return critter_tracker->update_pos( critter, pos );
}

void game::remove_zombie( const monster &critter )
{
    critter_tracker->remove( critter );
}

void game::clear_zombies()
{
    critter_tracker->clear();
}

/**
 * Attempts to spawn a hallucination at given location.
 * Returns false if the hallucination couldn't be spawned for whatever reason, such as
 * a monster already in the target square.
 * @return Whether or not a hallucination was successfully spawned.
 */
bool game::spawn_hallucination( const tripoint &p )
{
    if( one_in( 100 ) ) {
        std::shared_ptr<npc> tmp = std::make_shared<npc>();
        tmp->normalize();
        tmp->randomize( NC_HALLU );
        tmp->spawn_at_precise( { get_levx(), get_levy() }, p );
        if( !critter_at( p, true ) ) {
            overmap_buffer.insert_npc( tmp );
            load_npcs();
            return true;
        } else {
            return false;
        }
    }

    const mtype_id &mt = MonsterGenerator::generator().get_valid_hallucination();
    const std::shared_ptr<monster> phantasm = std::make_shared<monster>( mt );
    phantasm->hallucination = true;
    phantasm->spawn( p );

    //Don't attempt to place phantasms inside of other creatures
    if( !critter_at( phantasm->pos(), true ) ) {
        return critter_tracker->add( phantasm );
    } else {
        return false;
    }
}

bool game::swap_critters( Creature &a, Creature &b )
{
    if( &a == &b ) {
        // No need to do anything, but print a debugmsg anyway
        debugmsg( "Tried to swap %s with itself", a.disp_name() );
        return true;
    }
    if( critter_at( a.pos() ) != &a ) {
        debugmsg( "Tried to swap when it would cause a collision between %s and %s.",
                  b.disp_name(), critter_at( a.pos() )->disp_name() );
        return false;
    }
    if( critter_at( b.pos() ) != &b ) {
        debugmsg( "Tried to swap when it would cause a collision between %s and %s.",
                  a.disp_name(), critter_at( b.pos() )->disp_name() );
        return false;
    }
    // Simplify by "sorting" the arguments
    // Only the first argument can be u
    // If swapping player/npc with a monster, monster is second
    bool a_first = a.is_player() ||
                   ( a.is_npc() && !b.is_player() );
    Creature &first  = a_first ? a : b;
    Creature &second = a_first ? b : a;
    // Possible options:
    // both first and second are monsters
    // second is a monster, first is a player or an npc
    // first is a player, second is an npc
    // both first and second are npcs
    if( first.is_monster() ) {
        monster *m1 = dynamic_cast< monster * >( &first );
        monster *m2 = dynamic_cast< monster * >( &second );
        if( m1 == nullptr || m2 == nullptr || m1 == m2 ) {
            debugmsg( "Couldn't swap two monsters" );
            return false;
        }

        critter_tracker->swap_positions( *m1, *m2 );
        return true;
    }

    player *u_or_npc = dynamic_cast< player * >( &first );
    player *other_npc = dynamic_cast< player * >( &second );

    if( u_or_npc->in_vehicle ) {
        g->m.unboard_vehicle( u_or_npc->pos() );
    }

    if( other_npc->in_vehicle ) {
        g->m.unboard_vehicle( other_npc->pos() );
    }

    tripoint temp = second.pos();
    second.setpos( first.pos() );
    first.setpos( temp );

    if( g->m.veh_at( u_or_npc->pos() ).part_with_feature( VPFLAG_BOARDABLE, true ) ) {
        g->m.board_vehicle( u_or_npc->pos(), u_or_npc );
    }

    if( g->m.veh_at( other_npc->pos() ).part_with_feature( VPFLAG_BOARDABLE, true ) ) {
        g->m.board_vehicle( other_npc->pos(), other_npc );
    }

    if( first.is_player() ) {
        update_map( *u_or_npc );
    }

    return true;
}

bool game::is_empty( const tripoint &p )
{
    return ( m.passable( p ) || m.has_flag( "LIQUID", p ) ) &&
           critter_at( p ) == nullptr;
}

bool game::is_in_sunlight( const tripoint &p )
{
    return ( m.is_outside( p ) && light_level( p.z ) >= 40 &&
             ( weather.weather == WEATHER_CLEAR || weather.weather == WEATHER_SUNNY ) );
}

bool game::is_sheltered( const tripoint &p )
{
    const optional_vpart_position vp = m.veh_at( p );

    return ( !m.is_outside( p ) ||
             p.z < 0 ||
             ( vp && vp->is_inside() ) );
}

bool game::revive_corpse( const tripoint &p, item &it )
{
    if( !it.is_corpse() ) {
        debugmsg( "Tried to revive a non-corpse." );
        return false;
    }
    std::shared_ptr<monster> newmon_ptr = std::make_shared<monster>( it.get_mtype()->id );
    monster &critter = *newmon_ptr;
    critter.init_from_item( it );
    if( critter.get_hp() < 1 ) {
        // Failed reanimation due to corpse being too burned
        return false;
    }
    if( it.has_flag( "FIELD_DRESS" ) || it.has_flag( "FIELD_DRESS_FAILED" ) ||
        it.has_flag( "QUARTERED" ) ) {
        // Failed reanimation due to corpse being butchered
        return false;
    }

    critter.no_extra_death_drops = true;
    critter.add_effect( effect_downed, 5_turns, num_bp, true );

    if( it.get_var( "zlave" ) == "zlave" ) {
        critter.add_effect( effect_pacified, 1_turns, num_bp, true );
        critter.add_effect( effect_pet, 1_turns, num_bp, true );
    }

    if( it.get_var( "no_ammo" ) == "no_ammo" ) {
        for( auto &ammo : critter.ammo ) {
            ammo.second = 0;
        }
    }

    return place_critter_at( newmon_ptr, p );
}

void game::save_cyborg( item *cyborg, const tripoint &couch_pos, player &installer )
{
    int assist_bonus = installer.get_effect_int( effect_assisted );

    float adjusted_skill = installer.bionics_adjusted_skill( skill_firstaid,
                           skill_computer,
                           skill_electronics,
                           -1 );

    int damage = cyborg->damage();
    int dmg_lvl = cyborg->damage_level( 4 );
    int difficulty = 12;

    if( damage != 0 ) {

        popup( _( "WARNING: Patient's body is damaged.  Difficulty of the procedure is increased by %s." ),
               dmg_lvl );

        // Damage of the cyborg increases difficulty
        difficulty += dmg_lvl;
    }

    int chance_of_success = bionic_manip_cos( adjusted_skill + assist_bonus, true, difficulty );
    int success = chance_of_success - rng( 1, 100 ) ;

    if( !g->u.query_yn(
            _( "WARNING: %i percent chance of SEVERE damage to all body parts!  Continue anyway?" ),
            100 - static_cast<int>( chance_of_success ) ) ) {
        return;
    }

    if( success > 0 ) {
        add_msg( m_good, _( "Successfully removed Personality override." ) );
        add_msg( m_bad, _( "Autodoc immediately destroys the CBM upon removal." ) );

        m.i_rem( couch_pos, cyborg );

        const string_id<npc_template> npc_cyborg( "cyborg_rescued" );
        std::shared_ptr<npc> tmp = std::make_shared<npc>();
        tmp->normalize();
        tmp->load_npc_template( npc_cyborg );
        tmp->spawn_at_precise( { get_levx(), get_levy() }, couch_pos );
        overmap_buffer.insert_npc( tmp );
        tmp->hurtall( dmg_lvl * 10, nullptr );
        tmp->add_effect( effect_downed, rng( 1_turns, 4_turns ), num_bp, false, 0, true );
        load_npcs();

    } else {
        const int failure_level = static_cast<int>( sqrt( abs( success ) * 4.0 * difficulty /
                                  adjusted_skill ) );
        const int fail_type = std::min( 5, failure_level );
        switch( fail_type ) {
            case 1:
            case 2:
                add_msg( m_info, _( "The removal fails." ) );
                add_msg( m_bad, _( "The body is damaged." ) );
                cyborg->set_damage( damage + 1000 );
                break;
            case 3:
            case 4:
                add_msg( m_info, _( "The removal fails badly." ) );
                add_msg( m_bad, _( "The body is badly damaged!" ) );
                cyborg->set_damage( damage + 2000 );
                break;
            case 5:
                add_msg( m_info, _( "The removal is a catastrophe." ) );
                add_msg( m_bad, _( "The body is destroyed!" ) );
                m.i_rem( couch_pos, cyborg );
                break;
            default:
                break;
        }

    }

}
static void make_active( item_location loc )
{
    switch( loc.where() ) {
        case item_location::type::map:
            g->m.make_active( loc );
            break;
        case item_location::type::vehicle:
            g->m.veh_at( loc.position() )->vehicle().make_active( loc );
            break;
        default:
            break;
    }
}

static void update_lum( item_location loc, bool add )
{
    switch( loc.where() ) {
        case item_location::type::map:
            g->m.update_lum( loc, add );
            break;
        default:
            break;
    }
}

void game::use_item( int pos )
{
    bool use_loc = false;
    item_location loc;

    if( pos == INT_MIN ) {
        loc = game_menus::inv::use( u );

        if( !loc ) {
            add_msg( _( "Never mind." ) );
            return;
        }

        const item &it = *loc.get_item();
        if( it.has_flag( "ALLOWS_REMOTE_USE" ) ) {
            use_loc = true;
        } else {
            int obtain_cost = loc.obtain_cost( u );
            pos = loc.obtain( u );
            // This method only handles items in te inventory, so refund the obtain cost.
            u.moves += obtain_cost;
        }
    }

    refresh_all();

    if( use_loc ) {
        update_lum( loc, false );
        u.use( loc );
        update_lum( loc, true );

        make_active( loc );
    } else {
        u.use( pos );
    }

    u.invalidate_crafting_inventory();
}

void game::exam_vehicle( vehicle &veh, const point &c )
{
    auto act = veh_interact::run( veh, c );
    if( act ) {
        u.moves = 0;
        u.assign_activity( act );
    }
}

bool game::forced_door_closing( const tripoint &p, const ter_id &door_type, int bash_dmg )
{
    // TODO: Z
    const int &x = p.x;
    const int &y = p.y;
    const std::string &door_name = door_type.obj().name();
    int kbx = x; // Used when player/monsters are knocked back
    int kby = y; // and when moving items out of the way
    for( int i = 0; i < 20; i++ ) {
        const int x_ = x + rng( -1, +1 );
        const int y_ = y + rng( -1, +1 );
        if( is_empty( {x_, y_, get_levz()} ) ) {
            // invert direction, as game::knockback needs
            // the source of the force that knocks back
            kbx = -x_ + x + x;
            kby = -y_ + y + y;
            break;
        }
    }
    const tripoint kbp( kbx, kby, p.z );
    const bool can_see = u.sees( tripoint( x, y, p.z ) );
    player *npc_or_player = critter_at<player>( tripoint( x, y, p.z ), false );
    if( npc_or_player != nullptr ) {
        if( bash_dmg <= 0 ) {
            return false;
        }
        if( npc_or_player->is_npc() && can_see ) {
            add_msg( _( "The %1$s hits the %2$s." ), door_name, npc_or_player->name );
        } else if( npc_or_player->is_player() ) {
            add_msg( m_bad, _( "The %s hits you." ), door_name );
        }
        if( npc_or_player->activity ) {
            npc_or_player->cancel_activity();
        }
        // TODO: make the npc angry?
        npc_or_player->hitall( bash_dmg, 0, nullptr );
        knockback( kbp, p, std::max( 1, bash_dmg / 10 ), -1, 1 );
        // TODO: perhaps damage/destroy the gate
        // if the npc was really big?
    }
    if( monster *const mon_ptr = critter_at<monster>( p ) ) {
        monster &critter = *mon_ptr;
        if( bash_dmg <= 0 ) {
            return false;
        }
        if( can_see ) {
            add_msg( _( "The %1$s hits the %2$s." ), door_name, critter.name() );
        }
        if( critter.type->size <= MS_SMALL ) {
            critter.die_in_explosion( nullptr );
        } else {
            critter.apply_damage( nullptr, bp_torso, bash_dmg );
            critter.check_dead_state();
        }
        if( !critter.is_dead() && critter.type->size >= MS_HUGE ) {
            // big critters simply prevent the gate from closing
            // TODO: perhaps damage/destroy the gate
            // if the critter was really big?
            return false;
        }
        if( !critter.is_dead() ) {
            // Still alive? Move the critter away so the door can close
            knockback( kbp, p, std::max( 1, bash_dmg / 10 ), -1, 1 );
            if( critter_at( p ) ) {
                return false;
            }
        }
    }
    if( const optional_vpart_position vp = m.veh_at( p ) ) {
        if( bash_dmg <= 0 ) {
            return false;
        }
        vp->vehicle().damage( vp->part_index(), bash_dmg );
        if( m.veh_at( p ) ) {
            // Check again in case all parts at the door tile
            // have been destroyed, if there is still a vehicle
            // there, the door can not be closed
            return false;
        }
    }
    if( bash_dmg < 0 && !m.i_at( point( x, y ) ).empty() ) {
        return false;
    }
    if( bash_dmg == 0 ) {
        for( auto &elem : m.i_at( point( x, y ) ) ) {
            if( elem.made_of( LIQUID ) ) {
                // Liquids are OK, will be destroyed later
                continue;
            } else if( elem.volume() < 250_ml ) {
                // Dito for small items, will be moved away
                continue;
            }
            // Everything else prevents the door from closing
            return false;
        }
    }

    m.ter_set( point( x, y ), door_type );
    if( m.has_flag( "NOITEM", point( x, y ) ) ) {
        map_stack items = m.i_at( point( x, y ) );
        for( map_stack::iterator it = items.begin(); it != items.end(); ) {
            if( it->made_of( LIQUID ) ) {
                it = items.erase( it );
                continue;
            }
            if( it->made_of( material_id( "glass" ) ) && one_in( 2 ) ) {
                if( can_see ) {
                    add_msg( m_warning, _( "A %s shatters!" ), it->tname() );
                } else {
                    add_msg( m_warning, _( "Something shatters!" ) );
                }
                it = items.erase( it );
                continue;
            }
            m.add_item_or_charges( point( kbx, kby ), *it );
            it = items.erase( it );
        }
    }
    return true;
}

void game::open_gate( const tripoint &p )
{
    gates::open_gate( p, u );
}

void game::moving_vehicle_dismount( const tripoint &dest_loc )
{
    const optional_vpart_position vp = m.veh_at( u.pos() );
    if( !vp ) {
        debugmsg( "Tried to exit non-existent vehicle." );
        return;
    }
    vehicle *const veh = &vp->vehicle();
    if( u.pos() == dest_loc ) {
        debugmsg( "Need somewhere to dismount towards." );
        return;
    }
    tileray ray( dest_loc.xy() + point( -u.posx(), -u.posy() ) );
    const int d = ray.dir(); // TODO:: make dir() const correct!
    add_msg( _( "You dive from the %s." ), veh->name );
    m.unboard_vehicle( u.pos() );
    u.moves -= 200;
    // Dive three tiles in the direction of tox and toy
    fling_creature( &u, d, 30, true );
    // Hit the ground according to vehicle speed
    if( !m.has_flag( "SWIMMABLE", u.pos() ) ) {
        if( veh->velocity > 0 ) {
            fling_creature( &u, veh->face.dir(), veh->velocity / static_cast<float>( 100 ) );
        } else {
            fling_creature( &u, veh->face.dir() + 180, -( veh->velocity ) / static_cast<float>( 100 ) );
        }
    }
}

void game::control_vehicle()
{
    int veh_part = -1;
    vehicle *veh = remoteveh();
    if( veh == nullptr ) {
        if( const optional_vpart_position vp = m.veh_at( u.pos() ) ) {
            veh = &vp->vehicle();
            veh_part = vp->part_index();
        }
    }
    if( veh != nullptr && veh->player_in_control( u ) ) {
        veh->use_controls( u.pos() );
    } else if( veh && veh->avail_part_with_feature( veh_part, "CONTROLS", true ) >= 0 &&
               u.in_vehicle ) {
        if( !veh->interact_vehicle_locked() ) {
            veh->handle_potential_theft( dynamic_cast<player &>( u ) );
            return;
        }
        if( veh->engine_on ) {
            if( !veh->handle_potential_theft( dynamic_cast<player &>( u ) ) ) {
                return;
            }
            u.controlling_vehicle = true;
            add_msg( _( "You take control of the %s." ), veh->name );
        } else {
            if( !veh->handle_potential_theft( dynamic_cast<player &>( u ) ) ) {
                return;
            }
            veh->start_engines( true );
        }
    } else {    // Start looking for nearby vehicle controls.
        int num_valid_controls = 0;
        cata::optional<tripoint> vehicle_position;
        cata::optional<vpart_reference> vehicle_controls;
        for( const tripoint elem : m.points_in_radius( g->u.pos(), 1 ) ) {
            if( const optional_vpart_position vp = m.veh_at( elem ) ) {
                const cata::optional<vpart_reference> controls = vp.value().part_with_feature( "CONTROLS", true );
                if( controls ) {
                    num_valid_controls++;
                    vehicle_position = elem;
                    vehicle_controls = controls;
                }
            }
        }
        if( num_valid_controls < 1 ) {
            add_msg( _( "No vehicle controls found." ) );
            return;
        } else if( num_valid_controls > 1 ) {
            vehicle_position = choose_adjacent( _( "Control vehicle where?" ) );
            if( !vehicle_position ) {
                return;
            }
            const optional_vpart_position vp = m.veh_at( *vehicle_position );
            if( vp ) {
                vehicle_controls = vp.value().part_with_feature( "CONTROLS", true );
                if( !vehicle_controls ) {
                    add_msg( _( "The vehicle doesn't have controls there." ) );
                    return;
                }
            } else {
                add_msg( _( "No vehicle there." ) );
                return;
            }
        }
        // If we hit neither of those, there's only one set of vehicle controls, which should already have been found.
        if( vehicle_controls ) {
            veh = &vehicle_controls->vehicle();
            if( !veh->handle_potential_theft( dynamic_cast<player &>( u ) ) ) {
                return;
            }
            veh->use_controls( *vehicle_position );
            //May be folded up (destroyed), so need to re-get it
            veh = g->remoteveh();
        }
    }
    if( veh ) {
        // If we reached here, we gained control of a vehicle.
        // Clear the map memory for the area covered by the vehicle to eliminate ghost vehicles.
        for( const tripoint &target : veh->get_points() ) {
            u.clear_memorized_tile( m.getabs( target ) );
        }
        veh->is_following = false;
    }
}

bool game::npc_menu( npc &who )
{
    enum choices : int {
        talk = 0,
        swap_pos,
        push,
        examine_wounds,
        use_item,
        sort_armor,
        attack,
        disarm,
        steal
    };

    const bool obeys = debug_mode || ( who.is_player_ally() && !who.in_sleep_state() );

    uilist amenu;

    amenu.text = string_format( _( "What to do with %s?" ), who.disp_name() );
    amenu.addentry( talk, true, 't', _( "Talk" ) );
    amenu.addentry( swap_pos, obeys && !who.is_mounted() &&
                    !u.is_mounted(), 's', _( "Swap positions" ) );
    amenu.addentry( push, obeys && !who.is_mounted(), 'p', _( "Push away" ) );
    amenu.addentry( examine_wounds, true, 'w', _( "Examine wounds" ) );
    amenu.addentry( use_item, true, 'i', _( "Use item on" ) );
    amenu.addentry( sort_armor, true, 'r', _( "Sort armor" ) );
    amenu.addentry( attack, true, 'a', _( "Attack" ) );
    if( !who.is_player_ally() ) {
        amenu.addentry( disarm, who.is_armed(), 'd', _( "Disarm" ) );
        amenu.addentry( steal, !who.is_enemy(), 'S', _( "Steal" ) );
    }

    amenu.query();

    const int choice = amenu.ret;
    if( choice == talk ) {
        who.talk_to_u();
    } else if( choice == swap_pos ) {
        if( !prompt_dangerous_tile( who.pos() ) ) {
            return true;
        }
        // TODO: Make NPCs protest when displaced onto dangerous crap
        add_msg( _( "You swap places with %s." ), who.name );
        swap_critters( u, who );
        // TODO: Make that depend on stuff
        u.mod_moves( -200 );
    } else if( choice == push ) {
        // TODO: Make NPCs protest when displaced onto dangerous crap
        tripoint oldpos = who.pos();
        who.move_away_from( u.pos(), true );
        u.mod_moves( -20 );
        if( oldpos != who.pos() ) {
            add_msg( _( "%s moves out of the way." ), who.name );
        } else {
            add_msg( m_warning, _( "%s has nowhere to go!" ), who.name );
        }
    } else if( choice == examine_wounds ) {
        ///\EFFECT_PER slightly increases precision when examining NPCs' wounds

        ///\EFFECT_FIRSTAID increases precision when examining NPCs' wounds
        const bool precise = u.get_skill_level( skill_firstaid ) * 4 + u.per_cur >= 20;
        who.body_window( _( "Limbs of: " ) + who.disp_name(), true, precise, 0, 0, 0, 0.0f, 0.0f, 0.0f,
                         0.0f, 0.0f );
    } else if( choice == use_item ) {
        static const std::string heal_string( "heal" );
        const auto will_accept = []( const item & it ) {
            const auto use_fun = it.get_use( heal_string );
            if( use_fun == nullptr ) {
                return false;
            }

            const auto *actor = dynamic_cast<const heal_actor *>( use_fun->get_actor_ptr() );

            return actor != nullptr &&
                   actor->limb_power >= 0 &&
                   actor->head_power >= 0 &&
                   actor->torso_power >= 0;
        };
        const int pos = inv_for_filter( _( "Use which item?" ), will_accept );

        if( pos == INT_MIN ) {
            add_msg( _( "Never mind" ) );
            return false;
        }
        item &used = u.i_at( pos );
        bool did_use = u.invoke_item( &used, heal_string, who.pos() );
        if( did_use ) {
            // Note: exiting a body part selection menu counts as use here
            u.mod_moves( -300 );
        }
    } else if( choice == sort_armor ) {
        who.sort_armor();
        u.mod_moves( -100 );
    } else if( choice == attack ) {
        if( who.is_enemy() || query_yn( _( "You may be attacked!  Proceed?" ) ) ) {
            u.melee_attack( who, true );
            // fighting is hard work!
            u.increase_activity_level( EXTRA_EXERCISE );
            who.on_attacked( u );
        }
    } else if( choice == disarm ) {
        if( who.is_enemy() || query_yn( _( "You may be attacked!  Proceed?" ) ) ) {
            u.disarm( who );
        }
    } else if( choice == steal && query_yn( _( "You may be attacked!  Proceed?" ) ) ) {
        u.steal( who );
    }

    return true;
}

void game::examine()
{
    // if we are driving a vehicle, examine the
    // current tile without asking.
    const optional_vpart_position vp = m.veh_at( u.pos() );
    if( vp && vp->vehicle().player_in_control( u ) ) {
        examine( u.pos() );
        return;
    }

    const cata::optional<tripoint> examp_ = choose_adjacent_highlight( _( "Examine where?" ),
                                            ACTION_EXAMINE );
    if( !examp_ ) {
        return;
    }
    u.manual_examine = true;
    // redraw terrain to erase 'examine' window
    draw_ter();
    wrefresh( w_terrain );
    draw_panels( true );
    examine( *examp_ );
    u.manual_examine = false;
}

static std::string get_fire_fuel_string( const tripoint &examp )
{
    if( g->m.has_flag( TFLAG_FIRE_CONTAINER, examp ) ) {
        field_entry *fire = g->m.get_field( examp, fd_fire );
        if( fire ) {
            std::stringstream ss;
            ss << _( "There is a fire here." ) << " ";
            if( fire->get_field_intensity() > 1 ) {
                ss << _( "It's too big and unpredictable to evaluate how long it will last." );
                return ss.str();
            }
            time_duration fire_age = fire->get_field_age();
            // half-life inclusion
            int mod = 5 - g->u.get_skill_level( skill_survival );
            mod = std::max( mod, 0 );
            if( fire_age >= 0_turns ) {
                if( mod >= 4 ) { // = survival level 0-1
                    ss << _( "It's going to go out soon without extra fuel." );
                    return ss.str();
                } else {
                    fire_age = 30_minutes - fire_age;
                    if( to_string_approx( fire_age - fire_age * mod / 5 ) == to_string_approx(
                            fire_age + fire_age * mod / 5 ) ) {
                        ss << string_format(
                               _( "Without extra fuel it might burn yet for maybe %s, but might also go out sooner." ),
                               to_string_approx( fire_age - fire_age * mod / 5 ) );
                    } else {
                        ss << string_format(
                               _( "Without extra fuel it might burn yet for between %s to %s, but might also go out sooner." ),
                               to_string_approx( fire_age - fire_age * mod / 5 ),
                               to_string_approx( fire_age + fire_age * mod / 5 ) );
                    }
                    return ss.str();
                }
            } else {
                fire_age = fire_age * -1 + 30_minutes;
                if( mod >= 4 ) { // = survival level 0-1
                    if( fire_age <= 1_hours ) {
                        ss << _( "It's quite decent and looks like it'll burn for a bit without extra fuel." );
                        return ss.str();
                    } else if( fire_age <= 3_hours ) {
                        ss << _( "It looks solid, and will burn for a few hours without extra fuel." );
                        return ss.str();
                    } else {
                        ss << _( "It's very well supplied and even without extra fuel might burn for at least a part of a day." );
                        return ss.str();
                    }
                } else {
                    if( to_string_approx( fire_age - fire_age * mod / 5 ) == to_string_approx(
                            fire_age + fire_age * mod / 5 ) ) {
                        ss << string_format( _( "Without extra fuel it will burn for about %s." ),
                                             to_string_approx( fire_age - fire_age * mod / 5 ) );
                    } else {
                        ss << string_format( _( "Without extra fuel it will burn for between %s to %s." ),
                                             to_string_approx( fire_age - fire_age * mod / 5 ),
                                             to_string_approx( fire_age + fire_age * mod / 5 ) );
                    }
                    return ss.str();
                }
            }
        }
    }
    return {};
}

void game::examine( const tripoint &examp )
{
    Creature *c = critter_at( examp );
    if( c != nullptr ) {
        monster *mon = dynamic_cast<monster *>( c );
        if( mon != nullptr && mon->has_effect( effect_pet ) && !u.is_mounted() ) {
            if( monexamine::pet_menu( *mon ) ) {
                return;
            }
        } else if( mon && mon->has_flag( MF_RIDEABLE_MECH ) && !mon->has_effect( effect_pet ) ) {
            if( monexamine::mech_hack( *mon ) ) {
                return;
            }
        } else if( mon && mon->has_flag( MF_PAY_BOT ) ) {
            if( monexamine::pay_bot( *mon ) ) {
                return;
            }
        } else if( u.is_mounted() ) {
            add_msg( m_warning, _( "You cannot do that while mounted." ) );
        }
        npc *np = dynamic_cast<npc *>( c );
        if( np != nullptr && !u.is_mounted() ) {
            if( npc_menu( *np ) ) {
                return;
            }
        } else if( np != nullptr && u.is_mounted() ) {
            add_msg( m_warning, _( "You cannot do that while mounted." ) );
        }
    }

    const optional_vpart_position vp = m.veh_at( examp );
    if( vp && u.is_mounted() ) {
        if( !u.mounted_creature->has_flag( MF_RIDEABLE_MECH ) ) {
            add_msg( m_warning, _( "You cannot interact with a vehicle while mounted." ) );
        } else {
            vp->vehicle().interact_with( examp, vp->part_index() );
            return;
        }
    } else if( vp && !u.is_mounted() ) {
        vp->vehicle().interact_with( examp, vp->part_index() );
        return;
    }

    if( m.has_flag( "CONSOLE", examp ) && !u.is_mounted() ) {
        use_computer( examp );
        return;
    } else if( m.has_flag( "CONSOLE", examp ) && u.is_mounted() ) {
        add_msg( m_warning, _( "You cannot use a console while mounted." ) );
    }
    const furn_t &xfurn_t = m.furn( examp ).obj();
    const ter_t &xter_t = m.ter( examp ).obj();

    const tripoint player_pos = u.pos();

    if( m.has_furn( examp ) && !u.is_mounted() ) {
        xfurn_t.examine( u, examp );
    } else if( m.has_furn( examp ) && u.is_mounted() ) {
        add_msg( m_warning, _( "You cannot do that while mounted." ) );
    } else {
        if( !u.is_mounted() ) {
            xter_t.examine( u, examp );
        } else if( u.is_mounted() && xter_t.examine == &iexamine::none ) {
            xter_t.examine( u, examp );
        } else {
            add_msg( m_warning, _( "You cannot do that while mounted." ) );
        }
    }

    // Did the player get moved? Bail out if so; our examp probably
    // isn't valid anymore.
    if( player_pos != u.pos() ) {
        return;
    }

    bool none = true;
    if( xter_t.examine != &iexamine::none || xfurn_t.examine != &iexamine::none ) {
        none = false;
    }

    if( !m.tr_at( examp ).is_null() && !u.is_mounted() ) {
        iexamine::trap( u, examp );
        draw_ter();
        wrefresh( w_terrain );
        draw_panels();
    } else if( !m.tr_at( examp ).is_null() && u.is_mounted() ) {
        add_msg( m_warning, _( "You cannot do that while mounted." ) );
    }

    // In case of teleport trap or somesuch
    if( player_pos != u.pos() ) {
        return;
    }

    // Feedback for fire lasting time, this can be judged while mounted
    const std::string fire_fuel = get_fire_fuel_string( examp );
    if( !fire_fuel.empty() ) {
        add_msg( fire_fuel );
    }

    if( m.has_flag( "SEALED", examp ) ) {
        if( none ) {
            if( m.has_flag( "UNSTABLE", examp ) ) {
                add_msg( _( "The %s is too unstable to remove anything." ), m.name( examp ) );
            } else {
                add_msg( _( "The %s is firmly sealed." ), m.name( examp ) );
            }
        }
    } else {
        //examp has no traps, is a container and doesn't have a special examination function
        if( m.tr_at( examp ).is_null() && m.i_at( examp ).empty() &&
            m.has_flag( "CONTAINER", examp ) && none ) {
            add_msg( _( "It is empty." ) );
        } else if( ( m.has_flag( TFLAG_FIRE_CONTAINER, examp ) &&
                     xfurn_t.examine == &iexamine::fireplace ) ||
                   xfurn_t.examine == &iexamine::workbench ) {
            return;
        } else {
            sounds::process_sound_markers( &u );
            Pickup::pick_up( examp, 0 );
        }
    }
}

void game::pickup()
{
    // First check if there is no/only one option for pickup
    int num_tiles_with_items = 0;
    tripoint tile_with_items = u.pos();
    for( const tripoint &p : m.points_in_radius( u.pos(), 1 ) ) {
        bool veh_has_items = false;
        const optional_vpart_position vp = m.veh_at( p );
        if( vp ) {
            const int cargo_part = vp->vehicle().part_with_feature( vp->part_index(), "CARGO", false );
            veh_has_items = cargo_part >= 0 && !vp->vehicle().get_items( cargo_part ).empty();
        }
        if( m.has_items( p ) || veh_has_items ) {
            ++num_tiles_with_items;
            tile_with_items = p;
        }
    }
    if( num_tiles_with_items == 0 ) {
        add_msg( _( "There's nothing to pick up there" ) );
        return;
    } else if( num_tiles_with_items == 1 ) {
        pickup( tile_with_items );
        return;
    }

    const cata::optional<tripoint> examp_ = choose_adjacent_highlight( _( "Pickup where?" ),
                                            ACTION_PICKUP );
    if( !examp_ ) {
        return;
    }
    // redraw terrain to erase 'pickup' window
    draw_ter();
    // wrefresh is called in pickup( const tripoint & )
    pickup( *examp_ );
}

void game::pickup( const tripoint &p )
{
    // Highlight target
    g->m.drawsq( w_terrain, u, p, true, true, u.pos() + u.view_offset );
    wrefresh( w_terrain );

    Pickup::pick_up( p, 0 );
}

void game::pickup_feet()
{
    Pickup::pick_up( u.pos(), 1 );
}

//Shift player by one tile, look_around(), then restore previous position.
//represents carefully peeking around a corner, hence the large move cost.
void game::peek()
{
    const cata::optional<tripoint> p = choose_direction( _( "Peek where?" ), true );
    if( !p ) {
        refresh_all();
        return;
    }

    if( p->z != 0 ) {
        const tripoint old_pos = u.pos();
        vertical_move( p->z, false );

        if( old_pos != u.pos() ) {
            look_around();
            vertical_move( p->z * -1, false );
            draw_ter();
        }
        wrefresh( w_terrain );
        draw_panels();
        return;
    }

    if( m.impassable( u.pos() + *p ) ) {
        return;
    }

    peek( u.pos() + *p );
}

void game::peek( const tripoint &p )
{
    u.moves -= 200;
    tripoint prev = u.pos();
    u.setpos( p );
    tripoint center = p;
    const look_around_result result = look_around( catacurses::window(), center, center, false, false,
                                      true );
    u.setpos( prev );

    if( result.peek_action && *result.peek_action == PA_BLIND_THROW ) {
        avatar_action::plthrow( u, INT_MIN, p );
    }
    m.invalidate_map_cache( p.z );

    draw_ter();
    wrefresh( w_terrain );
    draw_panels();
}
////////////////////////////////////////////////////////////////////////////////////////////
cata::optional<tripoint> game::look_debug()
{
    editmap edit;
    return edit.edit();
}
////////////////////////////////////////////////////////////////////////////////////////////

void game::print_all_tile_info( const tripoint &lp, const catacurses::window &w_look,
                                const std::string &area_name, int column,
                                int &line,
                                const int last_line, bool draw_terrain_indicators,
                                const visibility_variables &cache )
{
    visibility_type visibility = VIS_HIDDEN;
    const bool inbounds = m.inbounds( lp );
    if( inbounds ) {
        visibility = m.get_visibility( m.apparent_light_at( lp, cache ), cache );
    }
    switch( visibility ) {
        case VIS_CLEAR: {
            const optional_vpart_position vp = m.veh_at( lp );
            const Creature *creature = critter_at( lp, true );
            print_terrain_info( lp, w_look, area_name, column, line );
            print_fields_info( lp, w_look, column, line );
            print_trap_info( lp, w_look, column, line );
            print_creature_info( creature, w_look, column, line, last_line );
            print_vehicle_info( veh_pointer_or_null( vp ), vp ? vp->part_index() : -1, w_look, column, line,
                                last_line );
            print_items_info( lp, w_look, column, line, last_line );
            print_graffiti_info( lp, w_look, column, line, last_line );

            if( draw_terrain_indicators ) {
                if( creature != nullptr && u.sees( *creature ) ) {
                    creature->draw( w_terrain, lp, true );
                } else {
                    m.drawsq( w_terrain, u, lp, true, true, lp );
                }
            }
        }
        break;
        case VIS_BOOMER:
        case VIS_BOOMER_DARK:
        case VIS_DARK:
        case VIS_LIT:
        case VIS_HIDDEN:
            print_visibility_info( w_look, column, line, visibility );

            if( draw_terrain_indicators ) {
                print_visibility_indicator( visibility );
            }
            break;
    }
    if( !inbounds ) {
        return;
    }
    auto this_sound = sounds::sound_at( lp );
    if( !this_sound.empty() ) {
        mvwprintw( w_look, point( 1, ++line ), _( "You heard %s from here." ), this_sound );
    } else {
        // Check other z-levels
        tripoint tmp = lp;
        for( tmp.z = -OVERMAP_DEPTH; tmp.z <= OVERMAP_HEIGHT; tmp.z++ ) {
            if( tmp.z == lp.z ) {
                continue;
            }

            auto zlev_sound = sounds::sound_at( tmp );
            if( !zlev_sound.empty() ) {
                mvwprintw( w_look, point( 1, ++line ), tmp.z > lp.z ?
                           _( "You heard %s from above." ) : _( "You heard %s from below." ), zlev_sound );
            }
        }
    }
}

void game::print_visibility_info( const catacurses::window &w_look, int column, int &line,
                                  visibility_type visibility )
{
    const char *visibility_message = nullptr;
    switch( visibility ) {
        case VIS_CLEAR:
            visibility_message = _( "Clearly visible." );
            break;
        case VIS_BOOMER:
            visibility_message = _( "A bright pink blur." );
            break;
        case VIS_BOOMER_DARK:
            visibility_message = _( "A pink blur." );
            break;
        case VIS_DARK:
            visibility_message = _( "Darkness." );
            break;
        case VIS_LIT:
            visibility_message = _( "Bright light." );
            break;
        case VIS_HIDDEN:
            visibility_message = _( "Unseen." );
            break;
    }

    mvwprintw( w_look, point( line, column ), visibility_message );
    line += 2;
}

void game::print_terrain_info( const tripoint &lp, const catacurses::window &w_look,
                               const std::string &area_name, int column,
                               int &line )
{
    const int max_width = getmaxx( w_look ) - column - 1;
    int lines;
    std::string tile = m.tername( lp );
    tile = "(" + area_name + ") " + tile;
    if( m.has_furn( lp ) ) {
        tile += "; " + m.furnname( lp );
    }

    if( m.impassable( lp ) ) {
        lines = fold_and_print( w_look, point( column, line ), max_width, c_light_gray,
                                _( "%s; Impassable" ),
                                tile );
    } else {
        lines = fold_and_print( w_look, point( column, line ), max_width, c_light_gray,
                                _( "%s; Movement cost %d" ),
                                tile, m.move_cost( lp ) * 50 );

        const auto ll = get_light_level( std::max( 1.0,
                                         LIGHT_AMBIENT_LIT - m.ambient_light_at( lp ) + 1.0 ) );
        mvwprintw( w_look, point( column, ++lines ), _( "Lighting: " ) );
        wprintz( w_look, ll.second, ll.first );
    }

    std::string signage = m.get_signage( lp );
    if( !signage.empty() ) {
        trim_and_print( w_look, point( column, ++lines ), max_width, c_dark_gray,
                        u.has_trait( trait_ILLITERATE ) ? _( "Sign: ???" ) : _( "Sign: %s" ), signage );
    }

    if( m.has_zlevels() && lp.z > -OVERMAP_DEPTH && !m.has_floor( lp ) ) {
        // Print info about stuff below
        tripoint below( lp.xy(), lp.z - 1 );
        std::string tile_below = m.tername( below );
        if( m.has_furn( below ) ) {
            tile_below += "; " + m.furnname( below );
        }

        if( !m.has_floor_or_support( lp ) ) {
            fold_and_print( w_look, point( column, ++lines ), max_width, c_dark_gray,
                            _( "Below: %s; No support" ),
                            tile_below );
        } else {
            fold_and_print( w_look, point( column, ++lines ), max_width, c_dark_gray,
                            _( "Below: %s; Walkable" ),
                            tile_below );
        }
    }

    int map_features = fold_and_print( w_look, point( column, ++lines ), max_width, c_dark_gray,
                                       m.features( lp ) );
    fold_and_print( w_look, point( column, ++lines ), max_width, c_light_gray, _( "Coverage: %d%%" ),
                    m.coverage( lp ) );
    if( line < lines ) {
        line = lines + map_features - 1;
    }
}

void game::print_fields_info( const tripoint &lp, const catacurses::window &w_look, int column,
                              int &line )
{
    const field &tmpfield = m.field_at( lp );
    for( auto &fld : tmpfield ) {
        const field_entry &cur = fld.second;
        if( fld.first.obj().has_fire && ( m.has_flag( TFLAG_FIRE_CONTAINER, lp ) ||
                                          m.ter( lp ) == t_pit_shallow || m.ter( lp ) == t_pit ) ) {
            const int max_width = getmaxx( w_look ) - column - 2;
            int lines = fold_and_print( w_look, point( column, ++line ), max_width, cur.color(),
                                        get_fire_fuel_string( lp ) ) - 1;
            line += lines;
        } else {
            mvwprintz( w_look, point( column, ++line ), cur.color(), cur.name() );
        }
    }
}

void game::print_trap_info( const tripoint &lp, const catacurses::window &w_look, const int column,
                            int &line )
{
    const trap &tr = m.tr_at( lp );
    if( tr.can_see( lp, u ) ) {
        partial_con *pc = g->m.partial_con_at( lp );
        std::string tr_name;
        if( pc && tr.loadid == tr_unfinished_construction ) {
            const std::vector<construction> &list_constructions = get_constructions();
            const construction &built = list_constructions[pc->id];
            tr_name = string_format( _( "Unfinished task: %s, %d%% complete" ), built.description,
                                     pc->counter / 100000 );
        } else {
            tr_name = tr.name();
        }

        mvwprintz( w_look, point( column, ++line ), tr.color, tr_name );
    }
}

void game::print_creature_info( const Creature *creature, const catacurses::window &w_look,
                                const int column, int &line, const int last_line )
{
    int vLines = last_line - line;
    if( creature != nullptr && ( u.sees( *creature ) || creature == &u ) ) {
        line = creature->print_info( w_look, ++line, vLines, column );
    }
}

void game::print_vehicle_info( const vehicle *veh, int veh_part, const catacurses::window &w_look,
                               const int column, int &line, const int last_line )
{
    if( veh ) {
        mvwprintw( w_look, point( column, ++line ), _( "There is a %s there.  Parts:" ), veh->name );
        line = veh->print_part_list( w_look, ++line, last_line, getmaxx( w_look ), veh_part );
    }
}

void game::print_visibility_indicator( visibility_type visibility )
{
    std::string visibility_indicator;
    nc_color visibility_indicator_color = c_white;
    switch( visibility ) {
        case VIS_CLEAR:
            // Nothing printed when visibility is clear
            return;
        case VIS_BOOMER:
        case VIS_BOOMER_DARK:
            visibility_indicator = '#';
            visibility_indicator_color = c_pink;
            break;
        case VIS_DARK:
            visibility_indicator = '#';
            visibility_indicator_color = c_dark_gray;
            break;
        case VIS_LIT:
            visibility_indicator = '#';
            visibility_indicator_color = c_light_gray;
            break;
        case VIS_HIDDEN:
            visibility_indicator = 'x';
            visibility_indicator_color = c_white;
            break;
    }

    mvwputch( w_terrain, point( POSX, POSY ), visibility_indicator_color, visibility_indicator );
}

void game::print_items_info( const tripoint &lp, const catacurses::window &w_look, const int column,
                             int &line,
                             const int last_line )
{
    if( !m.sees_some_items( lp, u ) ) {
        return;
    } else if( m.has_flag( "CONTAINER", lp ) && !m.could_see_items( lp, u ) ) {
        mvwprintw( w_look, point( column, ++line ), _( "You cannot see what is inside of it." ) );
    } else if( u.has_effect( effect_blind ) || u.worn_with_flag( "BLIND" ) ) {
        mvwprintz( w_look, point( column, ++line ), c_yellow,
                   _( "There's something there, but you can't see what it is." ) );
        return;
    } else {
        std::map<std::string, int> item_names;
        for( auto &item : m.i_at( lp ) ) {
            ++item_names[item.tname()];
        }

        const int max_width = getmaxx( w_look ) - column - 1;
        for( const auto &it : item_names ) {
            if( line >= last_line - 2 ) {
                mvwprintz( w_look, point( column, ++line ), c_yellow, _( "More items here..." ) );
                break;
            }

            if( it.second > 1 ) {
                trim_and_print( w_look, point( column, ++line ), max_width, c_white,
                                pgettext( "%s is the name of the item.  %d is the quantity of that item.", "%s [%d]" ),
                                it.first.c_str(), it.second );
            } else {
                trim_and_print( w_look, point( column, ++line ), max_width, c_white, it.first );
            }
        }
    }
}

void game::print_graffiti_info( const tripoint &lp, const catacurses::window &w_look,
                                const int column, int &line,
                                const int last_line )
{
    if( line > last_line ) {
        return;
    }

    const int max_width = getmaxx( w_look ) - column - 2;
    if( m.has_graffiti_at( lp ) ) {
        fold_and_print( w_look, point( column, ++line ), max_width, c_light_gray,
                        m.ter( lp ) == t_grave_new ? _( "Graffiti: %s" ) : _( "Inscription: %s" ),
                        m.graffiti_at( lp ) );
    }
}

bool game::check_zone( const zone_type_id &type, const tripoint &where ) const
{
    return zone_manager::get_manager().has( type, m.getabs( where ) );
}

bool game::check_near_zone( const zone_type_id &type, const tripoint &where ) const
{
    return zone_manager::get_manager().has_near( type, m.getabs( where ) );
}

bool game::is_zones_manager_open() const
{
    return zones_manager_open;
}

static void zones_manager_shortcuts( const catacurses::window &w_info )
{
    werase( w_info );

    int tmpx = 1;
    tmpx += shortcut_print( w_info, point( tmpx, 1 ), c_white, c_light_green, _( "<A>dd" ) ) + 2;
    tmpx += shortcut_print( w_info, point( tmpx, 1 ), c_white, c_light_green, _( "<R>emove" ) ) + 2;
    tmpx += shortcut_print( w_info, point( tmpx, 1 ), c_white, c_light_green, _( "<E>nable" ) ) + 2;
    // NOLINTNEXTLINE(clang-analyzer-deadcode.DeadStores)
    tmpx += shortcut_print( w_info, point( tmpx, 1 ), c_white, c_light_green, _( "<D>isable" ) ) + 2;

    tmpx = 1;
    tmpx += shortcut_print( w_info, point( tmpx, 2 ), c_white, c_light_green,
                            _( "<+-> Move up/down" ) ) + 2;
    // NOLINTNEXTLINE(clang-analyzer-deadcode.DeadStores)
    tmpx += shortcut_print( w_info, point( tmpx, 2 ), c_white, c_light_green, _( "<Enter>-Edit" ) ) + 2;

    tmpx = 1;
    tmpx += shortcut_print( w_info, point( tmpx, 3 ), c_white, c_light_green,
                            _( "<S>how all / hide distant" ) ) + 2;
    // NOLINTNEXTLINE(clang-analyzer-deadcode.DeadStores)
    tmpx += shortcut_print( w_info, point( tmpx, 3 ), c_white, c_light_green, _( "<M>ap" ) ) + 2;

    wrefresh( w_info );
}

static void zones_manager_draw_borders( const catacurses::window &w_border,
                                        const catacurses::window &w_info_border,
                                        const int iInfoHeight, const int width )
{
    for( int i = 1; i < TERMX; ++i ) {
        if( i < width ) {
            mvwputch( w_border, point( i, 0 ), c_light_gray, LINE_OXOX ); // -
            mvwputch( w_border, point( i, TERMY - iInfoHeight - 1 - VIEW_OFFSET_Y * 2 ), c_light_gray,
                      LINE_OXOX ); // -
        }

        if( i < TERMY - iInfoHeight - VIEW_OFFSET_Y * 2 ) {
            mvwputch( w_border, point( 0, i ), c_light_gray, LINE_XOXO ); // |
            mvwputch( w_border, point( width - 1, i ), c_light_gray, LINE_XOXO ); // |
        }
    }

    mvwputch( w_border, point_zero, c_light_gray, LINE_OXXO ); // |^
    mvwputch( w_border, point( width - 1, 0 ), c_light_gray, LINE_OOXX ); // ^|

    mvwputch( w_border, point( 0, TERMY - iInfoHeight - 1 - VIEW_OFFSET_Y * 2 ), c_light_gray,
              LINE_XXXO ); // |-
    mvwputch( w_border, point( width - 1, TERMY - iInfoHeight - 1 - VIEW_OFFSET_Y * 2 ), c_light_gray,
              LINE_XOXX ); // -|

    mvwprintz( w_border, point( 2, 0 ), c_white, _( "Zones manager" ) );
    wrefresh( w_border );

    for( int j = 0; j < iInfoHeight - 1; ++j ) {
        mvwputch( w_info_border, point( 0, j ), c_light_gray, LINE_XOXO );
        mvwputch( w_info_border, point( width - 1, j ), c_light_gray, LINE_XOXO );
    }

    for( int j = 0; j < width - 1; ++j ) {
        mvwputch( w_info_border, point( j, iInfoHeight - 1 ), c_light_gray, LINE_OXOX );
    }

    mvwputch( w_info_border, point( 0, iInfoHeight - 1 ), c_light_gray, LINE_XXOO );
    mvwputch( w_info_border, point( width - 1, iInfoHeight - 1 ), c_light_gray, LINE_XOOX );
    wrefresh( w_info_border );
}

void game::zones_manager()
{
    const tripoint stored_view_offset = u.view_offset;

    u.view_offset = tripoint_zero;

    const int offset_x = ( u.posx() + u.view_offset.x ) - getmaxx( w_terrain ) / 2;
    const int offset_y = ( u.posy() + u.view_offset.y ) - getmaxy( w_terrain ) / 2;

    draw_ter();

    int stored_pm_opt = pixel_minimap_option;
    pixel_minimap_option = 0;

    int zone_ui_height = 12;
    int zone_options_height = 7;

    const int width = 45;
    const int offsetX = get_option<std::string>( "SIDEBAR_POSITION" ) == "left" ?
                        TERMX + VIEW_OFFSET_X - width : VIEW_OFFSET_X;
    int w_zone_height = TERMY - zone_ui_height - VIEW_OFFSET_Y * 2;
    catacurses::window w_zones = catacurses::newwin( w_zone_height - 2, width - 2,
                                 point( offsetX + 1, VIEW_OFFSET_Y + 1 ) );
    catacurses::window w_zones_border = catacurses::newwin( w_zone_height, width,
                                        point( offsetX, VIEW_OFFSET_Y ) );
    catacurses::window w_zones_info = catacurses::newwin( zone_ui_height - zone_options_height - 1,
                                      width - 2, point( offsetX + 1, w_zone_height + VIEW_OFFSET_Y ) );
    catacurses::window w_zones_info_border = catacurses::newwin( zone_ui_height, width,
            point( offsetX, w_zone_height + VIEW_OFFSET_Y ) );
    catacurses::window w_zones_options = catacurses::newwin( zone_options_height - 1, width - 2,
                                         point( offsetX + 1, TERMY - zone_options_height - VIEW_OFFSET_Y ) );

    zones_manager_draw_borders( w_zones_border, w_zones_info_border, zone_ui_height, width );
    zones_manager_shortcuts( w_zones_info );

    std::string action;
    input_context ctxt( "ZONES_MANAGER" );
    ctxt.register_cardinal();
    ctxt.register_action( "CONFIRM" );
    ctxt.register_action( "QUIT" );
    ctxt.register_action( "ADD_ZONE" );
    ctxt.register_action( "REMOVE_ZONE" );
    ctxt.register_action( "MOVE_ZONE_UP" );
    ctxt.register_action( "MOVE_ZONE_DOWN" );
    ctxt.register_action( "SHOW_ZONE_ON_MAP" );
    ctxt.register_action( "ENABLE_ZONE" );
    ctxt.register_action( "DISABLE_ZONE" );
    ctxt.register_action( "SHOW_ALL_ZONES" );
    ctxt.register_action( "HELP_KEYBINDINGS" );

    auto &mgr = zone_manager::get_manager();
    const int max_rows = w_zone_height - 2;
    int start_index = 0;
    int active_index = 0;
    bool blink = false;
    bool stuff_changed = false;
    bool show_all_zones = false;
    int zone_cnt = 0;

    // get zones on the same z-level, with distance between player and
    // zone center point <= 50 or all zones, if show_all_zones is true
    auto get_zones = [&]() {
        std::vector<zone_manager::ref_zone_data> zones;
        if( show_all_zones ) {
            zones = mgr.get_zones();
        } else {
            const tripoint &u_abs_pos = m.getabs( u.pos() );
            for( zone_manager::ref_zone_data &ref : mgr.get_zones() ) {
                const tripoint &zone_abs_pos = ref.get().get_center_point();
                if( u_abs_pos.z == zone_abs_pos.z && rl_dist( u_abs_pos, zone_abs_pos ) <= 50 ) {
                    zones.emplace_back( ref );
                }
            }
        }
        zone_cnt = static_cast<int>( zones.size() );
        return zones;
    };

    auto zones = get_zones();

    auto zones_manager_options = [&]() {
        werase( w_zones_options );

        if( zone_cnt > 0 ) {
            const auto &zone = zones[active_index].get();

            if( zone.has_options() ) {
                const auto &descriptions = zone.get_options().get_descriptions();

                // NOLINTNEXTLINE(cata-use-named-point-constants)
                mvwprintz( w_zones_options, point( 1, 0 ), c_white, _( "Options" ) );

                int y = 1;
                for( const auto &desc : descriptions ) {
                    mvwprintz( w_zones_options, point( 3, y ), c_white, desc.first );
                    mvwprintz( w_zones_options, point( 20, y ), c_white, desc.second );
                    y++;
                }
            }
        }

        wrefresh( w_zones_options );
    };

    auto query_position = [this, w_zones_info]() -> cata::optional<std::pair<tripoint, tripoint>> {
        werase( w_zones_info );
        mvwprintz( w_zones_info, point( 2, 3 ), c_white, _( "Select first point." ) );
        wrefresh( w_zones_info );

        tripoint center = u.pos() + u.view_offset;

        const look_around_result first = look_around( w_zones_info, center, center, false, true,
                false );
        if( first.position )
        {
            mvwprintz( w_zones_info, point( 2, 3 ), c_white, _( "Select second point." ) );
            wrefresh( w_zones_info );

            const look_around_result second = look_around( w_zones_info, center, *first.position,
                    true, true, false );
            if( second.position ) {
                werase( w_zones_info );
                wrefresh( w_zones_info );

                tripoint first_abs = m.getabs( tripoint( std::min( first.position->x,
                                               second.position->x ),
                                               std::min( first.position->y, second.position->y ),
                                               std::min( first.position->z,
                                                       second.position->z ) ) );
                tripoint second_abs = m.getabs( tripoint( std::max( first.position->x,
                                                second.position->x ),
                                                std::max( first.position->y, second.position->y ),
                                                std::max( first.position->z,
                                                        second.position->z ) ) );
                return std::pair<tripoint, tripoint>( first_abs, second_abs );
            }
        }

        return cata::nullopt;
    };

    zones_manager_open = true;
    do {
        if( action == "ADD_ZONE" ) {
            zones_manager_draw_borders( w_zones_border, w_zones_info_border,
                                        zone_ui_height, width );

            do { // not a loop, just for quick bailing out if canceled
                const auto maybe_id = mgr.query_type();
                if( !maybe_id.has_value() ) {
                    break;
                }

                const zone_type_id &id = maybe_id.value();
                auto options = zone_options::create( id );

                if( !options->query_at_creation() ) {
                    break;
                }

                auto default_name = options->get_zone_name_suggestion();
                if( default_name.empty() ) {
                    default_name = mgr.get_name_from_type( id );
                }
                const auto maybe_name = mgr.query_name( default_name );
                if( !maybe_name.has_value() ) {
                    break;
                }
                const itype_id &name = maybe_name.value();

                const auto position = query_position();
                if( !position ) {
                    break;
                }

                mgr.add( name, id, g->u.get_faction()->id, false, true, position->first,
                         position->second, options );

                zones = get_zones();
                active_index = zone_cnt - 1;

                stuff_changed = true;
            } while( false );

            draw_ter();
            blink = false;

            zones_manager_draw_borders( w_zones_border, w_zones_info_border,
                                        zone_ui_height, width );
            zones_manager_shortcuts( w_zones_info );

        } else if( action == "SHOW_ALL_ZONES" ) {
            show_all_zones = !show_all_zones;
            zones = get_zones();
            active_index = 0;
            draw_ter();

        } else if( zone_cnt > 0 ) {
            if( action == "UP" ) {
                active_index--;
                if( active_index < 0 ) {
                    active_index = zone_cnt - 1;
                }
                draw_ter();
                blink = false;

            } else if( action == "DOWN" ) {
                active_index++;
                if( active_index >= zone_cnt ) {
                    active_index = 0;
                }
                draw_ter();
                blink = false;

            } else if( action == "REMOVE_ZONE" ) {
                if( active_index < zone_cnt ) {
                    mgr.remove( zones[active_index] );
                    zones = get_zones();
                    active_index--;

                    if( active_index < 0 ) {
                        active_index = 0;
                    }

                    draw_ter();
                    wrefresh( w_terrain );
                    draw_panels( true );
                }
                blink = false;
                stuff_changed = true;

            } else if( action == "CONFIRM" ) {
                auto &zone = zones[active_index].get();

                uilist as_m;
                as_m.text = _( "What do you want to change:" );
                as_m.entries.emplace_back( 1, true, '1', _( "Edit name" ) );
                as_m.entries.emplace_back( 2, true, '2', _( "Edit type" ) );
                as_m.entries.emplace_back( 3, zone.get_options().has_options(), '3',
                                           zone.get_type() == zone_type_id( "LOOT_CUSTOM" ) ? _( "Edit filter" ) : _( "Edit options" ) );
                as_m.entries.emplace_back( 4, !zone.get_is_vehicle(), '4', _( "Edit position" ) );
                as_m.query();

                switch( as_m.ret ) {
                    case 1:
                        if( zone.set_name() ) {
                            stuff_changed = true;
                        }
                        break;
                    case 2:
                        if( zone.set_type() ) {
                            stuff_changed = true;
                        }
                        break;
                    case 3:
                        if( zone.get_options().query() ) {
                            stuff_changed = true;
                        }
                        break;
                    case 4: {
                        const auto pos = query_position();
                        if( pos && ( pos->first != zone.get_start_point() ||
                                     pos->second != zone.get_end_point() ) ) {
                            zone.set_position( *pos );
                            stuff_changed = true;
                        }
                    }
                    break;
                    default:
                        break;
                }

                draw_ter();

                blink = false;

                zones_manager_draw_borders( w_zones_border, w_zones_info_border,
                                            zone_ui_height, width );
                zones_manager_shortcuts( w_zones_info );

            } else if( action == "MOVE_ZONE_UP" && zone_cnt > 1 ) {
                if( active_index < zone_cnt - 1 ) {
                    mgr.swap( zones[active_index], zones[active_index + 1] );
                    zones = get_zones();
                    active_index++;
                }
                blink = false;
                stuff_changed = true;

            } else if( action == "MOVE_ZONE_DOWN" && zone_cnt > 1 ) {
                if( active_index > 0 ) {
                    mgr.swap( zones[active_index], zones[active_index - 1] );
                    zones = get_zones();
                    active_index--;
                }
                blink = false;
                stuff_changed = true;

            } else if( action == "SHOW_ZONE_ON_MAP" ) {
                //show zone position on overmap;
                tripoint player_overmap_position = ms_to_omt_copy( m.getabs( u.pos() ) );
                tripoint zone_overmap = ms_to_omt_copy( zones[active_index].get().get_center_point() );

                ui::omap::display_zones( player_overmap_position, zone_overmap, active_index );

                zones_manager_draw_borders( w_zones_border, w_zones_info_border,
                                            zone_ui_height, width );
                zones_manager_shortcuts( w_zones_info );

                draw_ter();

            } else if( action == "ENABLE_ZONE" ) {
                zones[active_index].get().set_enabled( true );

                stuff_changed = true;

            } else if( action == "DISABLE_ZONE" ) {
                zones[active_index].get().set_enabled( false );

                stuff_changed = true;
            }
        }

        if( zone_cnt == 0 ) {
            werase( w_zones );
            wrefresh( w_zones_border );
            mvwprintz( w_zones, point( 2, 5 ), c_white, _( "No Zones defined." ) );

        } else {
            werase( w_zones );

            calcStartPos( start_index, active_index, max_rows, zone_cnt );

            draw_scrollbar( w_zones_border, active_index, max_rows, zone_cnt, point_south );
            wrefresh( w_zones_border );

            int iNum = 0;

            tripoint player_absolute_pos = m.getabs( u.pos() );

            //Display saved zones
            for( auto &i : zones ) {
                if( iNum >= start_index &&
                    iNum < start_index + ( ( max_rows > zone_cnt ) ? zone_cnt : max_rows ) ) {
                    const auto &zone = i.get();

                    nc_color colorLine = ( zone.get_enabled() ) ? c_white : c_light_gray;

                    if( iNum == active_index ) {
                        mvwprintz( w_zones, point( 0, iNum - start_index ), c_yellow, "%s", ">>" );
                        colorLine = ( zone.get_enabled() ) ? c_light_green : c_green;
                    }

                    //Draw Zone name
                    mvwprintz( w_zones, point( 3, iNum - start_index ), colorLine,
                               zone.get_name() );

                    //Draw Type name
                    mvwprintz( w_zones, point( 20, iNum - start_index ), colorLine,
                               mgr.get_name_from_type( zone.get_type() ) );

                    tripoint center = zone.get_center_point();

                    //Draw direction + distance
                    mvwprintz( w_zones, point( 32, iNum - start_index ), colorLine, "%*d %s",
                               5, static_cast<int>( trig_dist( player_absolute_pos, center ) ),
                               direction_name_short( direction_from( player_absolute_pos,
                                                     center ) ) );

                    //Draw Vehicle Indicator
                    mvwprintz( w_zones, point( 41, iNum - start_index ), colorLine,
                               zone.get_is_vehicle() ? "*" : "" );
                }
                iNum++;
            }

            // Display zone options
            zones_manager_options();
        }

        if( zone_cnt > 0 ) {
            const auto &zone = zones[active_index].get();

            blink = !blink;

            tripoint start = m.getlocal( zone.get_start_point() );
            tripoint end = m.getlocal( zone.get_end_point() );

            if( blink ) {
                //draw marked area
                tripoint offset = tripoint( offset_x, offset_y, 0 ); //ASCII
#if defined(TILES)
                if( use_tiles ) {
                    offset = tripoint_zero; //TILES
                } else {
                    offset = tripoint( -offset_x, -offset_y, 0 ); //SDL
                }
#endif

                draw_zones( start, end, offset );
            } else {
                //clear marked area
#if defined(TILES)
                if( !use_tiles ) {
#endif
                    for( int iY = start.y; iY <= end.y; ++iY ) {
                        for( int iX = start.x; iX <= end.x; ++iX ) {
                            if( u.sees( tripoint( iX, iY, u.posz() ) ) ) {
                                m.drawsq( w_terrain, u,
                                          tripoint( iX, iY, u.posz() + u.view_offset.z ),
                                          false,
                                          false,
                                          u.pos() + u.view_offset );
                            } else {
                                if( u.has_effect( effect_boomered ) ) {
                                    mvwputch( w_terrain, point( iX - offset_x, iY - offset_y ),
                                              c_magenta, '#' );
                                } else {
                                    mvwputch( w_terrain, point( iX - offset_x, iY - offset_y ),
                                              c_black, ' ' );
                                }
                            }
                        }
                    }
#if defined(TILES)
                }
#endif
            }

            ctxt.set_timeout( BLINK_SPEED );
        } else {
            ctxt.reset_timeout();
        }

        wrefresh( w_terrain );
        zones_manager_draw_borders( w_zones_border, w_zones_info_border, zone_ui_height, width );
        zones_manager_shortcuts( w_zones_info );
        draw_panels();
        wrefresh( w_zones );
        wrefresh( w_zones_border );

        //Wait for input
        action = ctxt.handle_input();
    } while( action != "QUIT" );
    zones_manager_open = false;
    ctxt.reset_timeout();

    if( stuff_changed ) {
        auto &zones = zone_manager::get_manager();
        if( query_yn( _( "Save changes?" ) ) ) {
            zones.save_zones();
        } else {
            zones.load_zones();
        }

        zones.cache_data();
    }

    u.view_offset = stored_view_offset;
    pixel_minimap_option = stored_pm_opt;

    refresh_all();
}

void game::pre_print_all_tile_info( const tripoint &lp, const catacurses::window &w_info,
                                    int &first_line, const int last_line,
                                    const visibility_variables &cache )
{
    // get global area info according to look_around caret position
    const oter_id &cur_ter_m = overmap_buffer.ter( ms_to_omt_copy( g->m.getabs( lp ) ) );
    // we only need the area name and then pass it to print_all_tile_info() function below
    const std::string area_name = cur_ter_m->get_name();
    print_all_tile_info( lp, w_info, area_name, 1, first_line, last_line, !is_draw_tiles_mode(),
                         cache );
}

cata::optional<tripoint> game::look_around()
{
    tripoint center = u.pos() + u.view_offset;
    look_around_result result = look_around( catacurses::window(), center, center, false, false,
                                false );
    return result.position;
}

look_around_result game::look_around( catacurses::window w_info, tripoint &center,
                                      const tripoint &start_point, bool has_first_point, bool select_zone, bool peeking )
{
    bVMonsterLookFire = false;
    // TODO: Make this `true`
    const bool allow_zlev_move = m.has_zlevels();

    temp_exit_fullscreen();

    const int offset_x = ( u.posx() + u.view_offset.x ) - getmaxx( w_terrain ) / 2;
    const int offset_y = ( u.posy() + u.view_offset.y ) - getmaxy( w_terrain ) / 2;

    tripoint lp = start_point; // cursor
    if( !has_first_point ) {
        lp = start_point;
    }
    int &lx = lp.x;
    int &ly = lp.y;
    int &lz = lp.z;

    draw_ter( center );
    wrefresh( w_terrain );
    draw_panels();

    int soffset = get_option<int>( "FAST_SCROLL_OFFSET" );
    bool fast_scroll = false;

    bool bNewWindow = false;
    if( !w_info ) {
        int panel_width = panel_manager::get_manager().get_current_layout().begin()->get_width();
        int height = pixel_minimap_option ? TERMY - getmaxy( w_pixel_minimap ) : TERMY;

        // If particularly small, base height on panel width irrespective of other elements.
        // Value here is attempting to get a square-ish result assuming 1x2 proportioned font.
        if( height < panel_width / 2 ) {
            height = panel_width / 2;
        }

        int la_y = 0;
        int la_x = TERMX - panel_width;
        int la_h = height;
        int la_w = panel_width;
        w_info = catacurses::newwin( la_h, la_w, point( la_x, la_y ) );
        bNewWindow = true;
    }

    dbg( D_PEDANTIC_INFO ) << ": calling handle_input()";

    std::string action;
    input_context ctxt( "LOOK" );
    ctxt.set_iso( true );
    ctxt.register_directions();
    ctxt.register_action( "COORDINATE" );
    ctxt.register_action( "LEVEL_UP" );
    ctxt.register_action( "LEVEL_DOWN" );
    ctxt.register_action( "TOGGLE_FAST_SCROLL" );
    ctxt.register_action( "EXTENDED_DESCRIPTION" );
    ctxt.register_action( "SELECT" );
    if( peeking ) {
        ctxt.register_action( "throw_blind" );
    }
    if( !select_zone ) {
        ctxt.register_action( "TRAVEL_TO" );
        ctxt.register_action( "LIST_ITEMS" );
    }
    ctxt.register_action( "MOUSE_MOVE" );
    ctxt.register_action( "CENTER" );

    ctxt.register_action( "debug_scent" );
    ctxt.register_action( "debug_temp" );
    ctxt.register_action( "debug_visibility" );
    ctxt.register_action( "debug_lighting" );
    ctxt.register_action( "debug_radiation" );
    ctxt.register_action( "CONFIRM" );
    ctxt.register_action( "QUIT" );
    ctxt.register_action( "HELP_KEYBINDINGS" );
    ctxt.register_action( "zoom_out" );
    ctxt.register_action( "zoom_in" );
    ctxt.register_action( "toggle_pixel_minimap" );

    const int old_levz = get_levz();
    const int min_levz = std::max( old_levz - fov_3d_z_range, -OVERMAP_DEPTH );
    const int max_levz = std::min( old_levz + fov_3d_z_range, OVERMAP_HEIGHT );

    m.update_visibility_cache( old_levz );
    const visibility_variables &cache = g->m.get_visibility_variables_cache();

    bool blink = true;
    bool redraw = true;
    look_around_result result;
    do {
        if( redraw ) {
            if( bNewWindow ) {
                werase( w_info );
                draw_border( w_info );

                static const std::string title_prefix = "< ";
                const std::string title = _( "Look Around" );
                static const std::string title_suffix = " >";
                static const std::string full_title = title_prefix + title + title_suffix;
                const int start_pos = center_text_pos( full_title, 0, getmaxx( w_info ) - 1 );
                mvwprintz( w_info, point( start_pos, 0 ), c_white, title_prefix );
                wprintz( w_info, c_green, title );
                wprintz( w_info, c_white, title_suffix );

                std::string fast_scroll_text = string_format( _( "%s - %s" ),
                                               ctxt.get_desc( "TOGGLE_FAST_SCROLL" ),
                                               ctxt.get_action_name( "TOGGLE_FAST_SCROLL" ) );
                std::string pixel_minimap_text = string_format( _( "%s - %s" ),
                                                 ctxt.get_desc( "toggle_pixel_minimap" ),
                                                 ctxt.get_action_name( "toggle_pixel_minimap" ) );
                mvwprintz( w_info, point( 1, getmaxy( w_info ) - 1 ), fast_scroll ? c_light_green : c_green,
                           fast_scroll_text );
                mvwprintz( w_info, point( utf8_width( fast_scroll_text ) + 3, getmaxy( w_info ) - 1 ),
                           pixel_minimap_option ? c_light_green : c_green, pixel_minimap_text );

                int first_line = 1;
                const int last_line = getmaxy( w_info ) - 2;
                pre_print_all_tile_info( lp, w_info, first_line, last_line, cache );
            }

            draw_ter( center, true );

            if( select_zone && has_first_point ) {
                if( blink ) {
                    const int dx = start_point.x - offset_x + u.posx() - lx;
                    const int dy = start_point.y - offset_y + u.posy() - ly;

                    const tripoint start = tripoint( std::min( dx, POSX ), std::min( dy, POSY ), lz );
                    const tripoint end = tripoint( std::max( dx, POSX ), std::max( dy, POSY ), lz );

                    tripoint offset; //ASCII/SDL
#if defined(TILES)
                    if( use_tiles ) {
                        offset = tripoint( offset_x + lx - u.posx(), offset_y + ly - u.posy(), 0 ); //TILES
                    }
#endif
                    draw_zones( start, end, offset );
                }

                //Draw first point
                g->draw_cursor( start_point );
            }

            //Draw select cursor
            g->draw_cursor( lp );

            // redraw order: terrain, panels, look_around panel
            wrefresh( w_terrain );
            draw_panels();
            wrefresh( w_info );

        }

        if( select_zone && has_first_point ) {
            ctxt.set_timeout( BLINK_SPEED );
        }

        redraw = true;
        //Wait for input
        // only specify a timeout here if "EDGE_SCROLL" is enabled
        // otherwise use the previously set timeout
        int scroll_timeout = get_option<int>( "EDGE_SCROLL" );
        if( scroll_timeout >= 0 ) {
            action = ctxt.handle_input( scroll_timeout );
        } else {
            action = ctxt.handle_input();
        }
        if( action == "LIST_ITEMS" ) {
            list_items_monsters();
        } else if( action == "TOGGLE_FAST_SCROLL" ) {
            fast_scroll = !fast_scroll;
        } else if( action == "toggle_pixel_minimap" ) {
            toggle_pixel_minimap();

            int panel_width = panel_manager::get_manager().get_current_layout().begin()->get_width();
            int height = pixel_minimap_option ? TERMY - getmaxy( w_pixel_minimap ) : TERMY;
            w_info = catacurses::newwin( height, panel_width, point( TERMX - panel_width, 0 ) );
        } else if( action == "LEVEL_UP" || action == "LEVEL_DOWN" ) {
            if( !allow_zlev_move ) {
                continue;
            }

            const int dz = ( action == "LEVEL_UP" ? 1 : -1 );
            lz = clamp( lz + dz, min_levz, max_levz );
            center.z = clamp( center.z + dz, min_levz, max_levz );

            add_msg( m_debug, "levx: %d, levy: %d, levz: %d", get_levx(), get_levy(), center.z );
            u.view_offset.z = center.z - u.posz();
            m.invalidate_map_cache( center.z );
            refresh_all();
            if( select_zone && has_first_point ) { // is blinking
                blink = true; // Always draw blink symbols when moving cursor
            }
        } else if( action == "TRAVEL_TO" ) {
            if( !u.sees( lp ) ) {
                add_msg( _( "You can't see that destination." ) );
                continue;
            }

            auto route = m.route( u.pos(), lp, u.get_pathfinding_settings(), u.get_path_avoid() );
            if( route.size() > 1 ) {
                route.pop_back();
                u.set_destination( route );
            } else {
                add_msg( m_info, _( "You can't travel there." ) );
                continue;
            }
        } else if( action == "debug_scent" ) {
            if( !MAP_SHARING::isCompetitive() || MAP_SHARING::isDebugger() ) {
                display_scent();
            }
        } else if( action == "debug_temp" ) {
            if( !MAP_SHARING::isCompetitive() || MAP_SHARING::isDebugger() ) {
                display_temperature();
            }
        } else if( action == "debug_lighting" ) {
            if( !MAP_SHARING::isCompetitive() || MAP_SHARING::isDebugger() ) {
                display_lighting();
            }
        } else if( action == "debug_radiation" ) {
            if( !MAP_SHARING::isCompetitive() || MAP_SHARING::isDebugger() ) {
                display_radiation();
            }
        } else if( action == "EXTENDED_DESCRIPTION" ) {
            extended_description( lp );
        } else if( action == "CENTER" ) {
            center = u.pos();
            lp = u.pos();
            u.view_offset.z = 0;
        } else if( action == "MOUSE_MOVE" || action == "TIMEOUT" ) {
            // This block is structured this way so that edge scroll can work
            // whether the mouse is moving at the edge or simply stationary
            // at the edge. But even if edge scroll isn't in play, there's
            // other things for us to do here.

            if( action == "TIMEOUT" ) {
                blink = !blink;
            }
            tripoint edge_scroll = mouse_edge_scrolling_terrain( ctxt );
            if( edge_scroll != tripoint_zero ) {
                if( action == "MOUSE_MOVE" ) {
                    edge_scroll *= 2;
                }
                center += edge_scroll;
            } else if( action == "MOUSE_MOVE" ) {

                const tripoint old_lp = lp;
                const tripoint old_center = center;

                const cata::optional<tripoint> mouse_pos = ctxt.get_coordinates( w_terrain );
                if( mouse_pos ) {
                    lx = mouse_pos->x;
                    ly = mouse_pos->y;
                }
                if( select_zone && has_first_point ) { // is blinking
                    if( blink && lp == old_lp ) { // blink symbols drawn (blink == true) and cursor not changed
                        redraw = false; // no need to redraw, so don't redraw to save CPU
                    } else {
                        blink = true; // Always draw blink symbols when moving cursor
                    }
                } else if( lp == old_lp && center == old_center ) { // not blinking and cursor not changed
                    redraw = false; // no need to redraw, so don't redraw to save CPU
                }
            }
        } else if( cata::optional<tripoint> vec = ctxt.get_direction( action ) ) {
            if( fast_scroll ) {
                vec->x *= soffset;
                vec->y *= soffset;
            }

            lx = lx + vec->x;
            ly = ly + vec->y;
            center.x = center.x + vec->x;
            center.y = center.y + vec->y;
            if( select_zone && has_first_point ) { // is blinking
                blink = true; // Always draw blink symbols when moving cursor
            }
        } else if( action == "throw_blind" ) {
            result.peek_action = PA_BLIND_THROW;
        } else if( action == "zoom_in" ) {
            center.x = lp.x;
            center.y = lp.y;
            zoom_in();
        } else if( action == "zoom_out" ) {
            center.x = lp.x;
            center.y = lp.y;
            zoom_out();
        }
    } while( action != "QUIT" && action != "CONFIRM" && action != "SELECT" && action != "TRAVEL_TO" &&
             action != "throw_blind" );

    if( m.has_zlevels() && center.z != old_levz ) {
        m.invalidate_map_cache( old_levz );
        m.build_map_cache( old_levz );
        u.view_offset.z = 0;
    }

    ctxt.reset_timeout();

    if( bNewWindow ) {
        w_info = catacurses::window();
    }
    reenter_fullscreen();
    bVMonsterLookFire = true;

    if( action == "CONFIRM" || action == "SELECT" ) {
        result.position = lp;
    }

    return result;
}

std::vector<map_item_stack> game::find_nearby_items( int iRadius )
{
    std::map<std::string, map_item_stack> temp_items;
    std::vector<map_item_stack> ret;
    std::vector<std::string> item_order;

    if( u.is_blind() ) {
        return ret;
    }

    std::vector<tripoint> points = closest_tripoints_first( iRadius, u.pos() );

    for( auto &points_p_it : points ) {
        if( points_p_it.y >= u.posy() - iRadius && points_p_it.y <= u.posy() + iRadius &&
            u.sees( points_p_it ) &&
            m.sees_some_items( points_p_it, u ) ) {

            for( auto &elem : m.i_at( points_p_it ) ) {
                const std::string name = elem.tname();
                const tripoint relative_pos = points_p_it - u.pos();

                if( std::find( item_order.begin(), item_order.end(), name ) == item_order.end() ) {
                    item_order.push_back( name );
                    temp_items[name] = map_item_stack( &elem, relative_pos );
                } else {
                    temp_items[name].add_at_pos( &elem, relative_pos );
                }
            }
        }
    }

    for( auto &elem : item_order ) {
        ret.push_back( temp_items[elem] );
    }

    return ret;
}

void game::draw_trail_to_square( const tripoint &t, bool bDrawX )
{
    //Reset terrain
    draw_ter();

    std::vector<tripoint> pts;
    tripoint center = u.pos() + u.view_offset;
    if( t != tripoint_zero ) {
        //Draw trail
        pts = line_to( u.pos(), u.pos() + t, 0, 0 );
    } else {
        //Draw point
        pts.push_back( u.pos() );
    }

    draw_line( u.pos() + t, center, pts );
    if( bDrawX ) {
        char sym = 'X';
        if( t.z > 0 ) {
            sym = '^';
        } else if( t.z < 0 ) {
            sym = 'v';
        }
        if( pts.empty() ) {
            mvwputch( w_terrain, point( POSX, POSY ), c_white, sym );
        } else {
            mvwputch( w_terrain, pts[pts.size() - 1].xy() - u.view_offset.xy() + point( POSX - u.posx(),
                      POSY - u.posy() ),
                      c_white, sym );
        }
    }

    wrefresh( w_terrain );
}

static void centerlistview( const tripoint &active_item_position, int ui_width )
{
    player &u = g->u;
    if( get_option<std::string>( "SHIFT_LIST_ITEM_VIEW" ) != "false" ) {
        u.view_offset.z = active_item_position.z;
        if( get_option<std::string>( "SHIFT_LIST_ITEM_VIEW" ) == "centered" ) {
            u.view_offset.x = active_item_position.x;
            u.view_offset.y = active_item_position.y;
        } else {
            int xpos = POSX + active_item_position.x;
            int ypos = POSY + active_item_position.y;

            // item/monster list UI is on the right, so get the difference between its width
            // and the width of the sidebar on the right (if any)
            int sidebar_right_adjusted = ui_width - panel_manager::get_manager().get_width_right();
            // if and only if that difference is greater than zero, use that as offset
            int right_offset = sidebar_right_adjusted > 0 ? sidebar_right_adjusted : 0;

            // Convert offset to tile counts, calculate adjusted terrain window width
            // This lets us account for possible differences in terrain width between
            // the normal sidebar and the list-all-whatever display.
            to_map_font_dim_width( right_offset );
            int terrain_width = TERRAIN_WINDOW_WIDTH - right_offset;

            if( xpos < 0 ) {
                u.view_offset.x = xpos;
            } else if( xpos >= terrain_width ) {
                u.view_offset.x = xpos - ( terrain_width - 1 );
            } else {
                u.view_offset.x = 0;
            }

            if( ypos < 0 ) {
                u.view_offset.y = ypos;
            } else if( ypos >= TERRAIN_WINDOW_HEIGHT ) {
                u.view_offset.y = ypos - ( TERRAIN_WINDOW_HEIGHT - 1 );
            } else {
                u.view_offset.y = 0;
            }
        }
    }

}

#define MAXIMUM_ZOOM_LEVEL 4
void game::zoom_out()
{
#if defined(TILES)
    if( tileset_zoom > MAXIMUM_ZOOM_LEVEL ) {
        tileset_zoom = tileset_zoom / 2;
    } else {
        tileset_zoom = 64;
    }
    rescale_tileset( tileset_zoom );
#endif
}

void game::zoom_in()
{
#if defined(TILES)
    if( tileset_zoom == 64 ) {
        tileset_zoom = MAXIMUM_ZOOM_LEVEL;
    } else {
        tileset_zoom = tileset_zoom * 2;
    }
    rescale_tileset( tileset_zoom );
#endif
}

void game::reset_zoom()
{
#if defined(TILES)
    tileset_zoom = DEFAULT_TILESET_ZOOM;
    rescale_tileset( tileset_zoom );
#endif // TILES
}

int game::get_moves_since_last_save() const
{
    return moves_since_last_save;
}

int game::get_user_action_counter() const
{
    return user_action_counter;
}

bool game::take_screenshot( const std::string &path ) const
{
#if defined(TILES)
    return save_screenshot( path );
#else
    ( void )path; // unused
    return false;
#endif
}

//helper method so we can keep list_items shorter
void game::reset_item_list_state( const catacurses::window &window, int height, bool bRadiusSort )
{
    const int width = 44;
    for( int i = 1; i < TERMX; i++ ) {
        if( i < width ) {
            mvwputch( window, point( i, 0 ), c_light_gray, LINE_OXOX ); // -
            mvwputch( window, point( i, TERMY - height - 1 - VIEW_OFFSET_Y * 2 ), c_light_gray,
                      LINE_OXOX ); // -
        }

        if( i < TERMY - height - VIEW_OFFSET_Y * 2 ) {
            mvwputch( window, point( 0, i ), c_light_gray, LINE_XOXO ); // |
            mvwputch( window, point( width - 1, i ), c_light_gray, LINE_XOXO ); // |
        }
    }

    mvwputch( window, point_zero, c_light_gray, LINE_OXXO ); // |^
    mvwputch( window, point( width - 1, 0 ), c_light_gray, LINE_OOXX ); // ^|

    mvwputch( window, point( 0, TERMY - height - 1 - VIEW_OFFSET_Y * 2 ), c_light_gray,
              LINE_XXXO ); // |-
    mvwputch( window, point( width - 1, TERMY - height - 1 - VIEW_OFFSET_Y * 2 ), c_light_gray,
              LINE_XOXX ); // -|

    mvwprintz( window, point( 2, 0 ), c_light_green, "<Tab> " );
    wprintz( window, c_white, _( "Items" ) );

    std::string sSort;
    if( bRadiusSort ) {
        //~ Sort type: distance.
        sSort = _( "<s>ort: dist" );
    } else {
        //~ Sort type: category.
        sSort = _( "<s>ort: cat" );
    }

    int letters = utf8_width( sSort );

    shortcut_print( window, point( getmaxx( window ) - letters, 0 ), c_white, c_light_green, sSort );

    std::vector<std::string> tokens;
    if( !sFilter.empty() ) {
        tokens.emplace_back( _( "<R>eset" ) );
    }

    tokens.emplace_back( _( "<E>xamine" ) );
    tokens.emplace_back( _( "<C>ompare" ) );
    tokens.emplace_back( _( "<F>ilter" ) );
    tokens.emplace_back( _( "<+/->Priority" ) );

    int gaps = tokens.size() + 1;
    letters = 0;
    int n = tokens.size();
    for( int i = 0; i < n; i++ ) {
        letters += utf8_width( tokens[i] ) - 2; //length ignores < >
    }

    int usedwidth = letters;
    const int gap_spaces = ( width - usedwidth ) / gaps;
    usedwidth += gap_spaces * gaps;
    int xpos = gap_spaces + ( width - usedwidth ) / 2;
    const int ypos = TERMY - height - 1 - VIEW_OFFSET_Y * 2;

    for( int i = 0; i < n; i++ ) {
        xpos += shortcut_print( window, point( xpos, ypos ), c_white, c_light_green,
                                tokens[i] ) + gap_spaces;
    }

    refresh_all();
}

void game::list_items_monsters()
{
    std::vector<Creature *> mons = u.get_visible_creatures( current_daylight_level( calendar::turn ) );
    // whole reality bubble
    const std::vector<map_item_stack> items = find_nearby_items( 60 );

    if( mons.empty() && items.empty() ) {
        add_msg( m_info, _( "You don't see any items or monsters around you!" ) );
        return;
    }

    std::sort( mons.begin(), mons.end(), [&]( const Creature * lhs, const Creature * rhs ) {
        const auto att_lhs = lhs->attitude_to( u );
        const auto att_rhs = rhs->attitude_to( u );

        return att_lhs < att_rhs || ( att_lhs == att_rhs
                                      && rl_dist( u.pos(), lhs->pos() ) < rl_dist( u.pos(), rhs->pos() ) );
    } );

    // If the current list is empty, switch to the non-empty list
    if( uistate.vmenu_show_items ) {
        if( items.empty() ) {
            uistate.vmenu_show_items = false;
        }
    } else if( mons.empty() ) {
        uistate.vmenu_show_items = true;
    }

    temp_exit_fullscreen();
    game::vmenu_ret ret;
    while( true ) {
        ret = uistate.vmenu_show_items ? list_items( items ) : list_monsters( mons );
        if( ret == game::vmenu_ret::CHANGE_TAB ) {
            uistate.vmenu_show_items = !uistate.vmenu_show_items;
        } else {
            break;
        }
    }

    refresh_all();
    if( ret == game::vmenu_ret::FIRE ) {
        avatar_action::fire( u, m, u.weapon );
    }
    reenter_fullscreen();
}

game::vmenu_ret game::list_items( const std::vector<map_item_stack> &item_list )
{
    int iInfoHeight = std::min( 25, TERMY / 2 );
    const int width = 44;
    const int offsetX = TERMX - VIEW_OFFSET_X - width;

    catacurses::window w_items = catacurses::newwin( TERMY - 2 - iInfoHeight - VIEW_OFFSET_Y * 2,
                                 width - 2, point( offsetX + 1, VIEW_OFFSET_Y + 1 ) );
    catacurses::window w_items_border = catacurses::newwin( TERMY - iInfoHeight - VIEW_OFFSET_Y * 2,
                                        width, point( offsetX, VIEW_OFFSET_Y ) );
    catacurses::window w_item_info = catacurses::newwin( iInfoHeight, width,
                                     point( offsetX, TERMY - iInfoHeight - VIEW_OFFSET_Y ) );

    // use previously selected sorting method
    bool sort_radius = uistate.list_item_sort != 2;
    bool addcategory = !sort_radius;

    // reload filter/priority settings on the first invocation, if they were active
    if( !uistate.list_item_init ) {
        if( uistate.list_item_filter_active ) {
            sFilter = uistate.list_item_filter;
        }
        if( uistate.list_item_downvote_active ) {
            list_item_downvote = uistate.list_item_downvote;
        }
        if( uistate.list_item_priority_active ) {
            list_item_upvote = uistate.list_item_priority;
        }
        uistate.list_item_init = true;
    }

    std::vector<map_item_stack> ground_items = item_list;
    //this stores only those items that match our filter
    std::vector<map_item_stack> filtered_items =
        !sFilter.empty() ? filter_item_stacks( ground_items, sFilter ) : ground_items;
    int highPEnd = list_filter_high_priority( filtered_items, list_item_upvote );
    int lowPStart = list_filter_low_priority( filtered_items, highPEnd, list_item_downvote );
    int iItemNum = ground_items.size();

    const tripoint stored_view_offset = u.view_offset;

    u.view_offset = tripoint_zero;

    int iActive = 0; // Item index that we're looking at
    const int iMaxRows = TERMY - iInfoHeight - 2 - VIEW_OFFSET_Y * 2;
    int iStartPos = 0;
    tripoint active_pos;
    cata::optional<tripoint> iLastActive;
    bool refilter = true;
    int page_num = 0;
    int iCatSortNum = 0;
    int iScrollPos = 0;
    map_item_stack *activeItem = nullptr;
    std::map<int, std::string> mSortCategory;

    std::string action;
    input_context ctxt( "LIST_ITEMS" );
    ctxt.register_action( "UP", translate_marker( "Move cursor up" ) );
    ctxt.register_action( "DOWN", translate_marker( "Move cursor down" ) );
    ctxt.register_action( "LEFT", translate_marker( "Previous item" ) );
    ctxt.register_action( "RIGHT", translate_marker( "Next item" ) );
    ctxt.register_action( "PAGE_DOWN" );
    ctxt.register_action( "PAGE_UP" );
    ctxt.register_action( "NEXT_TAB" );
    ctxt.register_action( "PREV_TAB" );
    ctxt.register_action( "HELP_KEYBINDINGS" );
    ctxt.register_action( "QUIT" );
    ctxt.register_action( "FILTER" );
    ctxt.register_action( "RESET_FILTER" );
    ctxt.register_action( "EXAMINE" );
    ctxt.register_action( "COMPARE" );
    ctxt.register_action( "PRIORITY_INCREASE" );
    ctxt.register_action( "PRIORITY_DECREASE" );
    ctxt.register_action( "SORT" );
    ctxt.register_action( "TRAVEL_TO" );

    do {
        if( action == "COMPARE" ) {
            game_menus::inv::compare( u, active_pos );
            refresh_all();
        } else if( action == "FILTER" ) {
            draw_item_filter_rules( w_item_info, 0, iInfoHeight - 1, item_filter_type::FILTER );
            string_input_popup()
            .title( _( "Filter:" ) )
            .width( 55 )
            .description( _( "UP: history, CTRL-U: clear line, ESC: abort, ENTER: save" ) )
            .identifier( "item_filter" )
            .max_length( 256 )
            .edit( sFilter );
            refilter = true;
            addcategory = !sort_radius;
            uistate.list_item_filter_active = !sFilter.empty();
        } else if( action == "RESET_FILTER" ) {
            sFilter.clear();
            filtered_items = ground_items;
            iLastActive.reset();
            refilter = true;
            uistate.list_item_filter_active = false;
            addcategory = !sort_radius;
        } else if( action == "EXAMINE" && !filtered_items.empty() ) {
            std::vector<iteminfo> vThisItem;
            std::vector<iteminfo> vDummy;
            int dummy = 0; // draw_item_info needs an int &
            assert( activeItem ); // To appease static analysis
            activeItem->example->info( true, vThisItem );
            draw_item_info( 0, width - 5, 0, TERMY - VIEW_OFFSET_Y * 2,
                            activeItem->example->tname(), activeItem->example->type_name(), vThisItem, vDummy, dummy,
                            false, false, true );
            // wait until the user presses a key to wipe the screen
            iLastActive.reset();
        } else if( action == "PRIORITY_INCREASE" ) {
            draw_item_filter_rules( w_item_info, 0, iInfoHeight - 1, item_filter_type::HIGH_PRIORITY );
            list_item_upvote = string_input_popup()
                               .title( _( "High Priority:" ) )
                               .width( 55 )
                               .text( list_item_upvote )
                               .description( _( "UP: history, CTRL-U clear line, ESC: abort, ENTER: save" ) )
                               .identifier( "list_item_priority" )
                               .max_length( 256 )
                               .query_string();
            refilter = true;
            addcategory = !sort_radius;
            uistate.list_item_priority_active = !list_item_upvote.empty();
        } else if( action == "PRIORITY_DECREASE" ) {
            draw_item_filter_rules( w_item_info, 0, iInfoHeight - 1, item_filter_type::LOW_PRIORITY );
            list_item_downvote = string_input_popup()
                                 .title( _( "Low Priority:" ) )
                                 .width( 55 )
                                 .text( list_item_downvote )
                                 .description( _( "UP: history, CTRL-U clear line, ESC: abort, ENTER: save" ) )
                                 .identifier( "list_item_downvote" )
                                 .max_length( 256 )
                                 .query_string();
            refilter = true;
            addcategory = !sort_radius;
            uistate.list_item_downvote_active = !list_item_downvote.empty();
        } else if( action == "SORT" ) {
            if( sort_radius ) {
                sort_radius = false;
                addcategory = true;
                uistate.list_item_sort = 2; // list is sorted by category
            } else {
                sort_radius = true;
                uistate.list_item_sort = 1; // list is sorted by distance
            }
            highPEnd = -1;
            lowPStart = -1;
            iCatSortNum = 0;

            mSortCategory.clear();
            refilter = true;
        } else if( action == "TRAVEL_TO" ) {
            if( !u.sees( u.pos() + active_pos ) ) {
                add_msg( _( "You can't see that destination." ) );
            }
            auto route = m.route( u.pos(), u.pos() + active_pos, u.get_pathfinding_settings(),
                                  u.get_path_avoid() );
            if( route.size() > 1 ) {
                route.pop_back();
                u.set_destination( route );
                break;
            } else {
                add_msg( m_info, _( "You can't travel there." ) );
            }
        }
        if( uistate.list_item_sort == 1 ) {
            ground_items = item_list;
        } else if( uistate.list_item_sort == 2 ) {
            std::sort( ground_items.begin(), ground_items.end(), map_item_stack::map_item_stack_sort );
        }

        if( refilter ) {
            refilter = false;
            filtered_items = filter_item_stacks( ground_items, sFilter );
            highPEnd = list_filter_high_priority( filtered_items, list_item_upvote );
            lowPStart = list_filter_low_priority( filtered_items, highPEnd, list_item_downvote );
            iActive = 0;
            page_num = 0;
            iLastActive.reset();
            iItemNum = filtered_items.size();
        }

        if( addcategory ) {
            addcategory = false;
            iCatSortNum = 0;
            mSortCategory.clear();
            if( highPEnd > 0 ) {
                mSortCategory[0] = _( "HIGH PRIORITY" );
                iCatSortNum++;
            }
            std::string last_cat_name;
            for( int i = std::max( 0, highPEnd );
                 i < std::min( lowPStart, static_cast<int>( filtered_items.size() ) ); i++ ) {
                const std::string &cat_name = filtered_items[i].example->get_category().name();
                if( cat_name != last_cat_name ) {
                    mSortCategory[i + iCatSortNum++] = cat_name;
                    last_cat_name = cat_name;
                }
            }
            if( lowPStart < static_cast<int>( filtered_items.size() ) ) {
                mSortCategory[lowPStart + iCatSortNum++] = _( "LOW PRIORITY" );
            }
            if( !mSortCategory[0].empty() ) {
                iActive++;
            }
            iItemNum = static_cast<int>( filtered_items.size() ) + iCatSortNum;
        }

        reset_item_list_state( w_items_border, iInfoHeight, sort_radius );

        if( action == "HELP_KEYBINDINGS" ) {
            draw_ter();
            wrefresh( w_terrain );
        } else if( action == "UP" ) {
            do {
                iActive--;

            } while( !mSortCategory[iActive].empty() );
            iScrollPos = 0;
            page_num = 0;
            if( iActive < 0 ) {
                iActive = iItemNum - 1;
            }
        } else if( action == "DOWN" ) {
            do {
                iActive++;

            } while( !mSortCategory[iActive].empty() );
            iScrollPos = 0;
            page_num = 0;
            if( iActive >= iItemNum ) {
                iActive = mSortCategory[0].empty() ? 0 : 1;
            }
        } else if( action == "RIGHT" ) {
            if( !filtered_items.empty() ) {
                assert( activeItem ); // To appease static analysis
                if( ++page_num >= static_cast<int>( activeItem->vIG.size() ) ) {
                    page_num = activeItem->vIG.size() - 1;
                }
            }
        } else if( action == "LEFT" ) {
            page_num = std::max( 0, page_num - 1 );
        } else if( action == "PAGE_UP" ) {
            iScrollPos--;
        } else if( action == "PAGE_DOWN" ) {
            iScrollPos++;
        } else if( action == "NEXT_TAB" || action == "PREV_TAB" ) {
            u.view_offset = stored_view_offset;
            return game::vmenu_ret::CHANGE_TAB;
        }

        if( ground_items.empty() ) {
            reset_item_list_state( w_items_border, iInfoHeight, sort_radius );
            wrefresh( w_items_border );
            mvwprintz( w_items, point( 2, 10 ), c_white, _( "You don't see any items around you!" ) );
        } else {
            werase( w_items );
            calcStartPos( iStartPos, iActive, iMaxRows, iItemNum );
            int iNum = 0;
            active_pos = tripoint_zero;
            bool high = false;
            bool low = false;
            int index = 0;
            int iCatSortOffset = 0;

            for( int i = 0; i < iStartPos; i++ ) {
                if( !mSortCategory[i].empty() ) {
                    iNum++;
                }
            }
            for( auto iter = filtered_items.begin(); iter != filtered_items.end(); ++index ) {
                if( highPEnd > 0 && index < highPEnd + iCatSortOffset ) {
                    high = true;
                    low = false;
                } else if( index >= lowPStart + iCatSortOffset ) {
                    high = false;
                    low = true;
                } else {
                    high = false;
                    low = false;
                }

                if( iNum >= iStartPos && iNum < iStartPos + ( iMaxRows > iItemNum ? iItemNum : iMaxRows ) ) {
                    int iThisPage = 0;
                    if( !mSortCategory[iNum].empty() ) {
                        iCatSortOffset++;
                        mvwprintz( w_items, point( 1, iNum - iStartPos ), c_magenta, mSortCategory[iNum] );
                    } else {
                        if( iNum == iActive ) {
                            iThisPage = page_num;
                            active_pos = iter->vIG[iThisPage].pos;
                            activeItem = &( *iter );
                        }
                        std::stringstream sText;
                        if( iter->vIG.size() > 1 ) {
                            sText << "[" << iThisPage + 1 << "/" << iter->vIG.size() << "] (" << iter->totalcount << ") ";
                        }
                        sText << iter->example->tname();
                        if( iter->vIG[iThisPage].count > 1 ) {
                            sText << " [" << iter->vIG[iThisPage].count << "]";
                        }

                        nc_color col = c_light_green;
                        if( iNum != iActive ) {
                            if( high ) {
                                col = c_yellow;
                            } else if( low ) {
                                col = c_red;
                            } else {
                                col = iter->example->color_in_inventory();
                            }
                        }
                        trim_and_print( w_items, point( 1, iNum - iStartPos ), width - 9, col, sText.str() );
                        const int numw = iItemNum > 9 ? 2 : 1;
                        const int x = iter->vIG[iThisPage].pos.x;
                        const int y = iter->vIG[iThisPage].pos.y;
                        mvwprintz( w_items, point( width - 6 - numw, iNum - iStartPos ),
                                   iNum == iActive ? c_light_green : c_light_gray,
                                   "%*d %s", numw, rl_dist( point_zero, point( x, y ) ),
                                   direction_name_short( direction_from( point_zero, point( x, y ) ) ) );
                        ++iter;
                    }
                } else {
                    ++iter;
                }
                iNum++;
            }
            iNum = 0;
            for( int i = 0; i < iActive; i++ ) {
                if( !mSortCategory[i].empty() ) {
                    iNum++;
                }
            }
            mvwprintz( w_items_border, point( ( width - 9 ) / 2 + ( iItemNum > 9 ? 0 : 1 ), 0 ),
                       c_light_green, " %*d", iItemNum > 9 ? 2 : 1, iItemNum > 0 ? iActive - iNum + 1 : 0 );
            wprintz( w_items_border, c_white, " / %*d ", iItemNum > 9 ? 2 : 1, iItemNum - iCatSortNum );
            werase( w_item_info );

            if( iItemNum > 0 ) {
                std::vector<iteminfo> vThisItem;
                std::vector<iteminfo> vDummy;
                activeItem->example->info( true, vThisItem );
                draw_item_info( w_item_info, "", "", vThisItem, vDummy, iScrollPos, true, true );

                iLastActive.emplace( active_pos );
                centerlistview( active_pos, width );
                draw_trail_to_square( active_pos, true );
            }
            draw_scrollbar( w_items_border, iActive, iMaxRows, iItemNum, point_south );
            wrefresh( w_items_border );
        }

        const bool bDrawLeft = ground_items.empty() || filtered_items.empty();

        draw_custom_border( w_item_info, bDrawLeft, true, false, true, LINE_XOXO, LINE_XOXO, true, true );
        wrefresh( w_items );
        wrefresh( w_item_info );
        catacurses::refresh();
        action = ctxt.handle_input();
    } while( action != "QUIT" );

    u.view_offset = stored_view_offset;
    return game::vmenu_ret::QUIT;
}

game::vmenu_ret game::list_monsters( const std::vector<Creature *> &monster_list )
{
    int iInfoHeight = 14;
    const int width = 45;
    const int offsetX = TERMX - VIEW_OFFSET_X - width; //VIEW_OFFSET_X;
    catacurses::window w_monsters = catacurses::newwin( TERMY - iInfoHeight - VIEW_OFFSET_Y * 2,
                                    width - 2, point( offsetX + 1, VIEW_OFFSET_Y + 1 ) );
    catacurses::window w_monsters_border = catacurses::newwin( TERMY - iInfoHeight - VIEW_OFFSET_Y * 2,
                                           width, point( offsetX, VIEW_OFFSET_Y ) );
    catacurses::window w_monster_info = catacurses::newwin( iInfoHeight - 1, width - 2,
                                        point( offsetX + 1, TERMY - iInfoHeight - VIEW_OFFSET_Y ) );
    catacurses::window w_monster_info_border = catacurses::newwin( iInfoHeight, width + 1,
            point( offsetX, TERMY - iInfoHeight - VIEW_OFFSET_Y ) );

    const int max_gun_range = u.weapon.gun_range( &u );

    const tripoint stored_view_offset = u.view_offset;
    u.view_offset = tripoint_zero;

    int iActive = 0; // monster index that we're looking at
    const int iMaxRows = TERMY - iInfoHeight - 2 - VIEW_OFFSET_Y * 2 - 1;
    int iStartPos = 0;
    cata::optional<tripoint> iLastActivePos;
    Creature *cCurMon = nullptr;

    for( int j = 0; j < iInfoHeight - 1; j++ ) {
        mvwputch( w_monster_info_border, point( 0, j ), c_light_gray, LINE_XOXO );
        mvwputch( w_monster_info_border, point( width - 1, j ), c_light_gray, LINE_XOXO );
    }

    for( int j = 0; j < width - 1; j++ ) {
        mvwputch( w_monster_info_border, point( j, iInfoHeight - 1 ), c_light_gray, LINE_OXOX );
    }

    mvwputch( w_monsters_border, point_zero, BORDER_COLOR, LINE_OXXO ); // |^
    // NOLINTNEXTLINE(cata-use-named-point-constants)
    mvwhline( w_monsters_border, point( 1, 0 ), 0, width );
    mvwputch( w_monsters_border, point( width - 1, 0 ), BORDER_COLOR, LINE_OOXX ); // ^|

    for( int i = 1; i < getmaxy( w_monsters ) - 1; i++ ) {
        mvwputch( w_monsters_border, point( 0, i ), BORDER_COLOR, LINE_XOXO ); // |
        mvwputch( w_monsters_border, point( width - 1, i ), BORDER_COLOR, LINE_XOXO ); // |
    }

    mvwprintz( w_monsters_border, point( 2, 0 ), c_light_green, "<Tab> " );
    wprintz( w_monsters_border, c_white, _( "Monsters" ) );

    std::string action;
    input_context ctxt( "LIST_MONSTERS" );
    ctxt.register_action( "UP", translate_marker( "Move cursor up" ) );
    ctxt.register_action( "DOWN", translate_marker( "Move cursor down" ) );
    ctxt.register_action( "NEXT_TAB" );
    ctxt.register_action( "PREV_TAB" );
    ctxt.register_action( "SAFEMODE_BLACKLIST_ADD" );
    ctxt.register_action( "SAFEMODE_BLACKLIST_REMOVE" );
    ctxt.register_action( "QUIT" );
    if( bVMonsterLookFire ) {
        ctxt.register_action( "look" );
        ctxt.register_action( "fire" );
    }
    ctxt.register_action( "HELP_KEYBINDINGS" );

    // first integer is the row the attitude category string is printed in the menu
    std::map<int, Creature::Attitude> mSortCategory;

    for( int i = 0, last_attitude = -1; i < static_cast<int>( monster_list.size() ); i++ ) {
        const auto attitude = monster_list[i]->attitude_to( u );
        if( attitude != last_attitude ) {
            mSortCategory[i + mSortCategory.size()] = attitude;
            last_attitude = attitude;
        }
    }

    do {
        if( action == "HELP_KEYBINDINGS" ) {
            draw_ter();
            wrefresh( w_terrain );
        } else if( action == "UP" ) {
            iActive--;
            if( iActive < 0 ) {
                iActive = static_cast<int>( monster_list.size() ) - 1;
            }
        } else if( action == "DOWN" ) {
            iActive++;
            if( iActive >= static_cast<int>( monster_list.size() ) ) {
                iActive = 0;
            }
        } else if( action == "NEXT_TAB" || action == "PREV_TAB" ) {
            u.view_offset = stored_view_offset;
            return game::vmenu_ret::CHANGE_TAB;
        } else if( action == "SAFEMODE_BLACKLIST_REMOVE" ) {
            const auto m = dynamic_cast<monster *>( cCurMon );
            const std::string monName = ( m != nullptr ) ? m->name() : "human";

            if( get_safemode().has_rule( monName, Creature::A_ANY ) ) {
                get_safemode().remove_rule( monName, Creature::A_ANY );
            }
        } else if( action == "SAFEMODE_BLACKLIST_ADD" ) {
            if( !get_safemode().empty() ) {
                const auto m = dynamic_cast<monster *>( cCurMon );
                const std::string monName = ( m != nullptr ) ? m->name() : "human";

                get_safemode().add_rule( monName, Creature::A_ANY, get_option<int>( "SAFEMODEPROXIMITY" ),
                                         RULE_BLACKLISTED );
            }
        } else if( action == "look" ) {
            iLastActivePos = look_around();
        } else if( action == "fire" ) {
            if( cCurMon != nullptr && rl_dist( u.pos(), cCurMon->pos() ) <= max_gun_range ) {
                u.last_target = shared_from( *cCurMon );
                u.view_offset = stored_view_offset;
                return game::vmenu_ret::FIRE;
            }
        }

        if( monster_list.empty() ) {
            mvwputch( w_monsters_border, point( 0, TERMY - iInfoHeight - 1 - VIEW_OFFSET_Y * 2 ), BORDER_COLOR,
                      LINE_XOXO ); // |
            mvwputch( w_monsters_border, point( width - 1, TERMY - iInfoHeight - 1 - VIEW_OFFSET_Y * 2 ),
                      BORDER_COLOR, LINE_XOXO ); // |
            wrefresh( w_monsters_border );
            mvwprintz( w_monsters, point( 2, 10 ), c_white, _( "You don't see any monsters around you!" ) );
        } else {
            werase( w_monsters );

            mvwputch( w_monsters_border, point( 0, TERMY - iInfoHeight - 1 - VIEW_OFFSET_Y * 2 ), BORDER_COLOR,
                      LINE_XXXO ); // |-
            mvwputch( w_monsters_border, point( width - 1, TERMY - iInfoHeight - 1 - VIEW_OFFSET_Y * 2 ),
                      BORDER_COLOR,
                      LINE_XOXX ); // -|

            const int iNumMonster = monster_list.size();
            const int iMenuSize = monster_list.size() + mSortCategory.size();

            const int numw = iNumMonster > 999 ? 4 :
                             iNumMonster > 99  ? 3 :
                             iNumMonster > 9   ? 2 : 1;

            // given the currently selected monster iActive. get the selected row
            int iSelPos = iActive;
            for( auto &ia : mSortCategory ) {
                int index = ia.first;
                if( index <= iSelPos ) {
                    ++iSelPos;
                } else {
                    break;
                }
            }
            // use selected row get the start row
            calcStartPos( iStartPos, iSelPos, iMaxRows, iMenuSize );

            // get first visible monster and category
            int iCurMon = iStartPos;
            auto CatSortIter = mSortCategory.cbegin();
            while( CatSortIter != mSortCategory.cend() && CatSortIter->first < iStartPos ) {
                ++CatSortIter;
                --iCurMon;
            }

            const auto endY = std::min<int>( iMaxRows, iMenuSize );
            for( int y = 0; y < endY; ++y ) {
                if( CatSortIter != mSortCategory.cend() ) {
                    const int iCurPos = iStartPos + y;
                    const int iCatPos = CatSortIter->first;
                    if( iCurPos == iCatPos ) {
                        const std::string cat_name = Creature::get_attitude_ui_data(
                                                         CatSortIter->second ).first.translated();
                        mvwprintz( w_monsters, point( 1, y ), c_magenta, cat_name );
                        ++CatSortIter;
                        continue;
                    }
                }
                // select current monster
                const auto critter = monster_list[iCurMon];
                const bool selected = iCurMon == iActive;
                ++iCurMon;
                if( critter->sees( g->u ) ) {
                    mvwprintz( w_monsters, point( 0, y ), c_yellow, "!" );
                }
                bool is_npc = false;
                const monster *m = dynamic_cast<monster *>( critter );
                const npc     *p = dynamic_cast<npc *>( critter );

                if( m != nullptr ) {
                    mvwprintz( w_monsters, point( 1, y ), selected ? c_light_green : c_white, m->name() );
                } else {
                    mvwprintz( w_monsters, point( 1, y ), selected ? c_light_green : c_white, critter->disp_name() );
                    is_npc = true;
                }

                if( selected && !get_safemode().empty() ) {
                    const std::string monName = is_npc ? get_safemode().npc_type_name() : m->name();

                    std::string sSafemode;
                    if( get_safemode().has_rule( monName, Creature::A_ANY ) ) {
                        sSafemode = _( "<R>emove from safemode Blacklist" );
                    } else {
                        sSafemode = _( "<A>dd to safemode Blacklist" );
                    }

                    mvwhline( w_monsters, point( 0, getmaxy( w_monsters ) - 2 ), 0, width - 1 );
                    shortcut_print( w_monsters, point( 1, getmaxy( w_monsters ) - 2 ),
                                    c_white, c_light_green, sSafemode );
                }

                nc_color color = c_white;
                std::string sText;

                if( m != nullptr ) {
                    m->get_HP_Bar( color, sText );
                } else {
                    std::tie( sText, color ) =
                        ::get_hp_bar( critter->get_hp(), critter->get_hp_max(), false );
                }
                mvwprintz( w_monsters, point( 22, y ), color, sText );

                if( m != nullptr ) {
                    const auto att = m->get_attitude();
                    sText = att.first;
                    color = att.second;
                } else if( p != nullptr ) {
                    sText = npc_attitude_name( p->get_attitude() );
                    color = p->symbol_color();
                }
                mvwprintz( w_monsters, point( 28, y ), color, sText );

                mvwprintz( w_monsters, point( width - ( 6 + numw ), y ),
                           ( selected ? c_light_green : c_light_gray ),
                           "%*d %s",
                           numw, rl_dist( u.pos(), critter->pos() ),
                           direction_name_short( direction_from( u.pos(), critter->pos() ) ) );
            }

            mvwprintz( w_monsters_border, point( ( width / 2 ) - numw - 2, 0 ), c_light_green, " %*d", numw,
                       iActive + 1 );
            wprintz( w_monsters_border, c_white, " / %*d ", numw, static_cast<int>( monster_list.size() ) );

            cCurMon = monster_list[iActive];

            werase( w_monster_info );
            cCurMon->print_info( w_monster_info, 1, 11, 1 );

            if( bVMonsterLookFire ) {
                mvwprintz( w_monsters, point( 1, getmaxy( w_monsters ) - 3 ), c_light_green,
                           ctxt.press_x( "look" ) );
                wprintz( w_monsters, c_light_gray, " %s", _( "to look around" ) );

                if( rl_dist( u.pos(), cCurMon->pos() ) <= max_gun_range ) {
                    wprintz( w_monsters, c_light_gray, "%s", " " );
                    mvwprintz( w_monsters, point( 24, getmaxy( w_monsters ) - 3 ), c_light_green,
                               ctxt.press_x( "fire" ) );
                    wprintz( w_monsters, c_light_gray, " %s", _( "to shoot" ) );
                }
            }

            // Only redraw trail/terrain if x/y position changed or if keybinding menu erased it
            tripoint iActivePos = cCurMon->pos() - u.pos();
            iLastActivePos.emplace( iActivePos );
            centerlistview( iActivePos, width );
            draw_trail_to_square( iActivePos, false );

            draw_scrollbar( w_monsters_border, iActive, iMaxRows, static_cast<int>( monster_list.size() ),
                            point_south );
            wrefresh( w_monsters_border );
        }

        // repairing the damage caused by refreshing the whole screen for w_terrain
        // the previous situation was only refreshing the screen minus sidebar width.
        for( int j = 0; j < iInfoHeight - 1; j++ ) {
            mvwputch( w_monster_info_border, point( 0, j ), c_light_gray, LINE_XOXO );
            mvwputch( w_monster_info_border, point( width - 1, j ), c_light_gray, LINE_XOXO );
        }

        for( int j = 0; j < width - 1; j++ ) {
            mvwputch( w_monster_info_border, point( j, iInfoHeight - 1 ), c_light_gray, LINE_OXOX );
        }

        for( int i = 1; i < getmaxy( w_monsters ) - 1; i++ ) {
            mvwputch( w_monsters_border, point( 0, i ), BORDER_COLOR, LINE_XOXO ); // |
            mvwputch( w_monsters_border, point( width - 1, i ), BORDER_COLOR, LINE_XOXO ); // |
        }

        mvwputch( w_monster_info_border, point( 0, getmaxy( w_monster_info_border ) - 1 ), BORDER_COLOR,
                  LINE_XXOO );  // |_
        mvwputch( w_monster_info_border, point( width - 1, getmaxy( w_monster_info_border ) - 1 ),
                  BORDER_COLOR, LINE_XOOX ); // _|

        wrefresh( w_monsters_border );
        wrefresh( w_monster_info_border );
        wrefresh( w_monsters );
        wrefresh( w_monster_info );
        catacurses::refresh();

        action = ctxt.handle_input();
    } while( action != "QUIT" );

    u.view_offset = stored_view_offset;

    return game::vmenu_ret::QUIT;
}

void game::drop()
{
    u.drop( game_menus::inv::multidrop( u ), u.pos() );
}

void game::drop_in_direction()
{
    if( const cata::optional<tripoint> pnt = choose_adjacent( _( "Drop where?" ) ) ) {
        refresh_all();
        u.drop( game_menus::inv::multidrop( u ), *pnt );
    }
}

// Used to set up the first Hotkey in the display set
static int get_initial_hotkey( const size_t menu_index )
{
    int hotkey = -1;
    if( menu_index == 0 ) {
        const int butcher_key = inp_mngr.get_previously_pressed_key();
        if( butcher_key != 0 ) {
            hotkey = butcher_key;
        }
    }
    return hotkey;
}

// Returns a vector of pairs.
//    Pair.first is the iterator to the first item with a unique tname.
//    Pair.second is the number of equivalent items per unique tname
// There are options for optimization here, but the function is hit infrequently
// enough that optimizing now is not a useful time expenditure.
static std::vector<std::pair<map_stack::iterator, int>> generate_butcher_stack_display(
            std::vector<map_stack::iterator> &its )
{
    std::vector<std::pair<map_stack::iterator, int>> result;
    std::vector<std::string> result_strings;
    result.reserve( its.size() );
    result_strings.reserve( its.size() );

    for( map_stack::iterator &it : its ) {
        const std::string tname = it->tname();
        size_t s = 0;
        // Search for the index with a string equivalent to tname
        for( ; s < result_strings.size(); ++s ) {
            if( result_strings[s] == tname ) {
                break;
            }
        }
        // If none is found, this is a unique tname so we need to add
        // the tname to string vector, and make an empty result pair.
        // Has the side effect of making 's' a valid index
        if( s == result_strings.size() ) {
            // make a new entry
            result.emplace_back( it, 0 );
            // Also push new entry string
            result_strings.push_back( tname );
        }
        // Increase count result pair at index s
        ++result[s].second;
    }

    return result;
}

// Corpses are always individual items
// Just add them individually to the menu
static void add_corpses( uilist &menu, const std::vector<map_stack::iterator> &its,
                         size_t &menu_index )
{
    int hotkey = get_initial_hotkey( menu_index );

    for( const map_stack::iterator &it : its ) {
        menu.addentry( menu_index++, true, hotkey, it->get_mtype()->nname() );
        hotkey = -1;
    }
}

// Salvagables stack so we need to pass in a stack vector rather than an item index vector
static void add_salvagables( uilist &menu,
                             const std::vector<std::pair<map_stack::iterator, int>> &stacks,
                             size_t &menu_index, const salvage_actor &salvage_iuse )
{
    if( !stacks.empty() ) {
        int hotkey = get_initial_hotkey( menu_index );

        for( const auto &stack : stacks ) {
            const item &it = *stack.first;

            //~ Name and number of items listed for cutting up
            const auto &msg = string_format( pgettext( "butchery menu", "Cut up %s (%d)" ),
                                             it.tname(), stack.second );
            menu.addentry_col( menu_index++, true, hotkey, msg,
                               to_string_clipped( time_duration::from_turns( salvage_iuse.time_to_cut_up( it ) / 100 ) ) );
            hotkey = -1;
        }
    }
}

// Disassemblables stack so we need to pass in a stack vector rather than an item index vector
static void add_disassemblables( uilist &menu,
                                 const std::vector<std::pair<map_stack::iterator, int>> &stacks, size_t &menu_index )
{
    if( !stacks.empty() ) {
        int hotkey = get_initial_hotkey( menu_index );

        for( const auto &stack : stacks ) {
            const item &it = *stack.first;

            //~ Name, number of items and time to complete disassembling
            const auto &msg = string_format( pgettext( "butchery menu", "%s (%d)" ),
                                             it.tname(), stack.second );
            menu.addentry_col( menu_index++, true, hotkey, msg,
                               to_string_clipped( time_duration::from_turns( recipe_dictionary::get_uncraft(
                                       it.typeId() ).time / 100 ) ) );
            hotkey = -1;
        }
    }
}

// Butchery sub-menu and time calculation
static void butcher_submenu( const std::vector<map_stack::iterator> &corpses, int corpse = -1 )
{
    auto cut_time = [&]( enum butcher_type bt ) {
        int time_to_cut = 0;
        if( corpse != -1 ) {
            time_to_cut = butcher_time_to_cut( g->u, *corpses[corpse], bt );
        } else {
            for( const map_stack::iterator &it : corpses ) {
                time_to_cut += butcher_time_to_cut( g->u, *it, bt );
            }
        }
        return to_string_clipped( time_duration::from_turns( time_to_cut / 100 ) );
    };
    const bool enough_light = g->u.fine_detail_vision_mod() <= 4;

    const int factor = g->u.max_quality( quality_id( "BUTCHER" ) );
    const std::string msgFactor = factor > INT_MIN
                                  ? string_format( _( "Your best tool has %d butchering." ), factor )
                                  :  _( "You have no butchering tool." );

    const int factorD = g->u.max_quality( quality_id( "CUT_FINE" ) );
    const std::string msgFactorD = factorD > INT_MIN
                                   ? string_format( _( "Your best tool has %d fine cutting." ), factorD )
                                   :  _( "You have no fine cutting tool." );

    bool has_skin = false;
    bool has_organs = false;

    if( corpse != -1 ) {
        const mtype *dead_mon = corpses[corpse]->get_mtype();
        if( dead_mon ) {
            for( const harvest_entry &entry : dead_mon->harvest.obj() ) {
                if( entry.type == "skin" ) {
                    has_skin = true;
                }
                if( entry.type == "offal" ) {
                    has_organs = true;
                }
            }
        }
    }

    uilist smenu;
    smenu.desc_enabled = true;
    smenu.text = _( "Choose type of butchery:" );

    const std::string cannot_see = colorize( _( "can't see!" ), c_red );

    smenu.addentry_col( BUTCHER, enough_light, 'B', _( "Quick butchery" ),
                        enough_light ? cut_time( BUTCHER ) : cannot_see,
                        string_format( "%s  %s",
                                       _( "This technique is used when you are in a hurry, "
                                          "but still want to harvest something from the corpse. "
                                          " Yields are lower as you don't try to be precise, "
                                          "but it's useful if you don't want to set up a workshop.  "
                                          "Prevents zombies from raising." ),
                                       msgFactor ) );
    smenu.addentry_col( BUTCHER_FULL, enough_light, 'b', _( "Full butchery" ),
                        enough_light ? cut_time( BUTCHER_FULL ) : cannot_see,
                        string_format( "%s  %s",
                                       _( "This technique is used to properly butcher a corpse, "
                                          "and requires a rope & a tree or a butchering rack, "
                                          "a flat surface (for ex. a table, a leather tarp, etc.) "
                                          "and good tools.  Yields are plentiful and varied, "
                                          "but it is time consuming." ),
                                       msgFactor ) );
    smenu.addentry_col( F_DRESS, enough_light &&
                        has_organs, 'f', _( "Field dress corpse" ),
                        enough_light ? ( has_organs ? cut_time( F_DRESS ) : colorize( _( "has no organs" ),
                                         c_red ) ) : cannot_see,
                        string_format( "%s  %s",
                                       _( "Technique that involves removing internal organs and "
                                          "viscera to protect the corpse from rotting from inside.  "
                                          "Yields internal organs.  Carcass will be lighter and will "
                                          "stay fresh longer.  Can be combined with other methods for "
                                          "better effects." ),
                                       msgFactor ) );
    smenu.addentry_col( SKIN, enough_light &&
                        has_skin, 's', _( "Skin corpse" ),
                        enough_light ? ( has_skin ? cut_time( SKIN ) : colorize( _( "has no skin" ), c_red ) ) : cannot_see,
                        string_format( "%s  %s",
                                       _( "Skinning a corpse is an involved and careful process that "
                                          "usually takes some time.  You need skill and an appropriately "
                                          "sharp and precise knife to do a good job.  Some corpses are "
                                          "too small to yield a full-sized hide and will instead produce "
                                          "scraps that can be used in other ways." ),
                                       msgFactor ) );
    smenu.addentry_col( QUARTER, enough_light, 'k', _( "Quarter corpse" ),
                        enough_light ? cut_time( QUARTER ) : cannot_see,
                        string_format( "%s  %s",
                                       _( "By quartering a previously field dressed corpse you will "
                                          "acquire four parts with reduced weight and volume.  It "
                                          "may help in transporting large game.  This action destroys "
                                          "skin, hide, pelt, etc., so don't use it if you want to "
                                          "harvest them later." ),
                                       msgFactor ) );
    smenu.addentry_col( DISMEMBER, true, 'm', _( "Dismember corpse" ), cut_time( DISMEMBER ),
                        string_format( "%s  %s",
                                       _( "If you're aiming to just destroy a body outright and don't "
                                          "care about harvesting it, dismembering it will hack it apart "
                                          "in a very short amount of time but yields little to no usable flesh." ),
                                       msgFactor ) );
    smenu.addentry_col( DISSECT, enough_light, 'd', _( "Dissect corpse" ),
                        enough_light ? cut_time( DISSECT ) : cannot_see,
                        string_format( "%s  %s",
                                       _( "By careful dissection of the corpse, you will examine it for "
                                          "possible bionic implants, or discrete organs and harvest them "
                                          "if possible.  Requires scalpel-grade cutting tools, ruins "
                                          "corpse, and consumes a lot of time.  Your medical knowledge "
                                          "is most useful here." ),
                                       msgFactorD ) );
    smenu.query();
    switch( smenu.ret ) {
        case BUTCHER:
            g->u.assign_activity( activity_id( "ACT_BUTCHER" ), 0, true );
            break;
        case BUTCHER_FULL:
            g->u.assign_activity( activity_id( "ACT_BUTCHER_FULL" ), 0, true );
            break;
        case F_DRESS:
            g->u.assign_activity( activity_id( "ACT_FIELD_DRESS" ), 0, true );
            break;
        case SKIN:
            g->u.assign_activity( activity_id( "ACT_SKIN" ), 0, true );
            break;
        case QUARTER:
            g->u.assign_activity( activity_id( "ACT_QUARTER" ), 0, true );
            break;
        case DISMEMBER:
            g->u.assign_activity( activity_id( "ACT_DISMEMBER" ), 0, true );
            break;
        case DISSECT:
            g->u.assign_activity( activity_id( "ACT_DISSECT" ), 0, true );
            break;
        default:
            return;
    }
}

void game::butcher()
{
    static const std::string salvage_string = "salvage";
    if( u.controlling_vehicle ) {
        add_msg( m_info, _( "You can't butcher while driving!" ) );
        return;
    }

    const int factor = u.max_quality( quality_id( "BUTCHER" ) );
    const int factorD = u.max_quality( quality_id( "CUT_FINE" ) );
    const std::string no_knife_msg = _( "You don't have a butchering tool." );
    const std::string no_corpse_msg = _( "There are no corpses here to butcher." );

    //You can't butcher on sealed terrain- you have to smash/shovel/etc it open first
    if( m.has_flag( "SEALED", u.pos() ) ) {
        if( m.sees_some_items( u.pos(), u ) ) {
            add_msg( m_info, _( "You can't access the items here." ) );
        } else if( factor > INT_MIN || factorD > INT_MIN ) {
            add_msg( m_info, no_corpse_msg );
        } else {
            add_msg( m_info, no_knife_msg );
        }
        return;
    }

    const item *first_item_without_tools = nullptr;
    // Indices of relevant items
    std::vector<map_stack::iterator> corpses;
    std::vector<map_stack::iterator> disassembles;
    std::vector<map_stack::iterator> salvageables;
    map_stack items = m.i_at( u.pos() );
    const inventory &crafting_inv = u.crafting_inventory();

    // TODO: Properly handle different material whitelists
    // TODO: Improve quality of this section
    auto salvage_filter = []( item it ) {
        const auto usable = it.get_usable_item( salvage_string );
        return usable != nullptr;
    };

    std::vector< item * > salvage_tools = u.items_with( salvage_filter );
    int salvage_tool_index = INT_MIN;
    item *salvage_tool = nullptr;
    const salvage_actor *salvage_iuse = nullptr;
    if( !salvage_tools.empty() ) {
        salvage_tool = salvage_tools.front();
        salvage_tool_index = u.get_item_position( salvage_tool );
        item *usable = salvage_tool->get_usable_item( salvage_string );
        salvage_iuse = dynamic_cast<const salvage_actor *>(
                           usable->get_use( salvage_string )->get_actor_ptr() );
    }

    // Reserve capacity for each to hold entire item set if necessary to prevent
    // reallocations later on
    corpses.reserve( items.size() );
    salvageables.reserve( items.size() );
    disassembles.reserve( items.size() );

    // Split into corpses, disassemble-able, and salvageable items
    // It's not much additional work to just generate a corpse list and
    // clear it later, but does make the splitting process nicer.
    for( map_stack::iterator it = items.begin(); it != items.end(); ++it ) {
        if( it->is_corpse() ) {
            corpses.push_back( it );
        } else {
            if( ( salvage_tool_index != INT_MIN ) && salvage_iuse->valid_to_cut_up( *it ) ) {
                salvageables.push_back( it );
            }
            if( u.can_disassemble( *it, crafting_inv ).success() ) {
                disassembles.push_back( it );
            } else if( !first_item_without_tools ) {
                first_item_without_tools = &*it;
            }
        }
    }

    // Clear corpses if butcher and dissect factors are INT_MIN
    if( factor == INT_MIN && factorD == INT_MIN ) {
        corpses.clear();
    }

    if( corpses.empty() && disassembles.empty() && salvageables.empty() ) {
        if( factor > INT_MIN || factorD > INT_MIN ) {
            add_msg( m_info, no_corpse_msg );
        } else {
            add_msg( m_info, no_knife_msg );
        }

        if( first_item_without_tools ) {
            add_msg( m_info, _( "You don't have the necessary tools to disassemble any items here." ) );
            // Just for the "You need x to disassemble y" messages
            const auto ret = u.can_disassemble( *first_item_without_tools, crafting_inv );
            if( !ret.success() ) {
                add_msg( m_info, "%s", ret.c_str() );
            }
        }
        return;
    }

    Creature *hostile_critter = is_hostile_very_close();
    if( hostile_critter != nullptr ) {
        if( !query_yn( _( "You see %s nearby!  Start butchering anyway?" ),
                       hostile_critter->disp_name() ) ) {
            return;
        }
    }

    // Magic indices for special butcher options
    enum : int {
        MULTISALVAGE = MAX_ITEM_IN_SQUARE + 1,
        MULTIBUTCHER,
        MULTIDISASSEMBLE_ONE,
        MULTIDISASSEMBLE_ALL,
        NUM_BUTCHER_ACTIONS
    };
    // What are we butchering (ie. which vector to pick indices from)
    enum {
        BUTCHER_CORPSE,
        BUTCHER_DISASSEMBLE,
        BUTCHER_SALVAGE,
        BUTCHER_OTHER // For multisalvage etc.
    } butcher_select = BUTCHER_CORPSE;
    // Index to std::vector of iterators...
    int indexer_index = 0;

    // Generate the indexed stacks so we can display them nicely
    const auto disassembly_stacks = generate_butcher_stack_display( disassembles );
    const auto salvage_stacks = generate_butcher_stack_display( salvageables );
    // Always ask before cutting up/disassembly, but not before butchery
    size_t ret = 0;
    if( !corpses.empty() || !disassembles.empty() || !salvageables.empty() ) {
        uilist kmenu;
        kmenu.text = _( "Choose corpse to butcher / item to disassemble" );

        size_t i = 0;
        // Add corpses, disassembleables, and salvagables to the UI
        add_corpses( kmenu, corpses, i );
        add_disassemblables( kmenu, disassembly_stacks, i );
        if( !salvageables.empty() ) {
            assert( salvage_iuse ); // To appease static analysis
            add_salvagables( kmenu, salvage_stacks, i, *salvage_iuse );
        }

        if( corpses.size() > 1 ) {
            kmenu.addentry( MULTIBUTCHER, true, 'b', _( "Butcher everything" ) );
        }
        if( disassembles.size() > 1 ) {
            int time_to_disassemble = 0;
            int time_to_disassemble_all = 0;
            for( const auto &stack : disassembly_stacks ) {
                const int time = recipe_dictionary::get_uncraft( stack.first->typeId() ).time;
                time_to_disassemble += time;
                time_to_disassemble_all += time * stack.second;
            }

            kmenu.addentry_col( MULTIDISASSEMBLE_ONE, true, 'D', _( "Disassemble everything once" ),
                                to_string_clipped( time_duration::from_turns( time_to_disassemble / 100 ) ) );
            kmenu.addentry_col( MULTIDISASSEMBLE_ALL, true, 'd', _( "Disassemble everything" ),
                                to_string_clipped( time_duration::from_turns( time_to_disassemble_all / 100 ) ) );
        }
        if( salvageables.size() > 1 ) {
            assert( salvage_iuse ); // To appease static analysis
            int time_to_salvage = 0;
            for( const auto &stack : salvage_stacks ) {
                time_to_salvage += salvage_iuse->time_to_cut_up( *stack.first ) * stack.second;
            }

            kmenu.addentry_col( MULTISALVAGE, true, 'z', _( "Cut up everything" ),
                                to_string_clipped( time_duration::from_turns( time_to_salvage / 100 ) ) );
        }

        kmenu.query();

        if( kmenu.ret < 0 || kmenu.ret >= NUM_BUTCHER_ACTIONS ) {
            return;
        }

        ret = static_cast<size_t>( kmenu.ret );
        if( ret >= MULTISALVAGE && ret < NUM_BUTCHER_ACTIONS ) {
            butcher_select = BUTCHER_OTHER;
            indexer_index = ret;
        } else if( ret < corpses.size() ) {
            butcher_select = BUTCHER_CORPSE;
            indexer_index = ret;
        } else if( ret < corpses.size() + disassembly_stacks.size() ) {
            butcher_select = BUTCHER_DISASSEMBLE;
            indexer_index = ret - corpses.size();
        } else if( ret < corpses.size() + disassembly_stacks.size() + salvage_stacks.size() ) {
            butcher_select = BUTCHER_SALVAGE;
            indexer_index = ret - corpses.size() - disassembly_stacks.size();
        } else {
            debugmsg( "Invalid butchery index: %d", ret );
            return;
        }
    }

    if( !u.has_morale_to_craft() ) {
        if( butcher_select == BUTCHER_CORPSE || indexer_index == MULTIBUTCHER ) {
            add_msg( m_info,
                     _( "You are not in the mood and the prospect of guts and blood on your hands convinces you to turn away." ) );
        } else {
            add_msg( m_info,
                     _( "You are not in the mood and the prospect of work stops you before you begin." ) );
        }
        return;
    }
    const auto helpers = u.get_crafting_helpers();
    for( const npc *np : helpers ) {
        add_msg( m_info, _( "%s helps with this task..." ), np->name );
        break;
    }
    switch( butcher_select ) {
        case BUTCHER_OTHER:
            switch( indexer_index ) {
                case MULTISALVAGE:
                    u.assign_activity( activity_id( "ACT_LONGSALVAGE" ), 0, salvage_tool_index );
                    break;
                case MULTIBUTCHER:
                    butcher_submenu( corpses );
                    for( map_stack::iterator &it : corpses ) {
                        u.activity.targets.emplace_back( map_cursor( u.pos() ), &*it );
                    }
                    break;
                case MULTIDISASSEMBLE_ONE:
                    u.disassemble_all( true );
                    break;
                case MULTIDISASSEMBLE_ALL:
                    u.disassemble_all( false );
                    break;
                default:
                    debugmsg( "Invalid butchery type: %d", indexer_index );
                    return;
            }
            break;
        case BUTCHER_CORPSE: {
            butcher_submenu( corpses, indexer_index );
            draw_ter();
            wrefresh( w_terrain );
            draw_panels( true );
            u.activity.targets.emplace_back( map_cursor( u.pos() ), &*corpses[indexer_index] );
        }
        break;
        case BUTCHER_DISASSEMBLE: {
            // Pick index of first item in the disassembly stack
            item *const target = &*disassembly_stacks[indexer_index].first;
            u.disassemble( item_location( map_cursor( u.pos() ), target ), true );
        }
        break;
        case BUTCHER_SALVAGE: {
            // Pick index of first item in the salvage stack
            item *const target = &*salvage_stacks[indexer_index].first;
            item_location item_loc( map_cursor( u.pos() ), target );
            salvage_iuse->cut_up( u, *salvage_tool, item_loc );
        }
        break;
    }
}

void game::eat()
{
    eat( game_menus::inv::consume, INT_MIN );
}

void game::eat( int pos )
{
    eat( game_menus::inv::consume, pos );
}

void game::eat( item_location( *menu )( player &p ) )
{
    eat( menu, INT_MIN );
}

void game::eat( item_location( *menu )( player &p ), int pos )
{
    if( ( u.has_active_mutation( trait_RUMINANT ) || u.has_active_mutation( trait_GRAZER ) ) &&
        ( m.ter( u.pos() ) == t_underbrush || m.ter( u.pos() ) == t_shrub ) ) {
        if( u.get_hunger() < 20 ) {
            add_msg( _( "You're too full to eat the leaves from the %s." ), m.ter( u.pos() )->name() );
            return;
        } else {
            u.moves -= 400;
            m.ter_set( u.pos(), t_grass );
            add_msg( _( "You eat the underbrush." ) );
            item food( "underbrush", calendar::turn, 1 );
            u.eat( food );
            return;
        }
    }
    if( u.has_active_mutation( trait_GRAZER ) && ( m.ter( u.pos() ) == t_grass ||
            m.ter( u.pos() ) == t_grass_long || m.ter( u.pos() ) == t_grass_tall ) ) {
        if( u.get_hunger() < 8 ) {
            add_msg( _( "You're too full to graze." ) );
            return;
        } else {
            u.moves -= 400;
            add_msg( _( "You eat the grass." ) );
            item food( item( "grass", calendar::turn, 1 ) );
            u.eat( food );
            m.ter_set( u.pos(), t_dirt );
            if( m.ter( u.pos() ) == t_grass_tall ) {
                m.ter_set( u.pos(), t_grass_long );
            } else if( m.ter( u.pos() ) == t_grass_long ) {
                m.ter_set( u.pos(), t_grass );
            } else {
                m.ter_set( u.pos(), t_dirt );
            }
            return;
        }
    }
    if( u.has_active_mutation( trait_GRAZER ) ) {
        if( m.ter( u.pos() ) == t_grass_golf ) {
            add_msg( _( "This grass is too short to graze." ) );
            return;
        } else if( m.ter( u.pos() ) == t_grass_dead ) {
            add_msg( _( "This grass is dead and too mangled for you to graze." ) );
            return;
        } else if( m.ter( u.pos() ) == t_grass_white ) {
            add_msg( _( "This grass is tainted with paint and thus inedible." ) );
            return;
        }
    }

    if( pos != INT_MIN ) {
        u.consume( pos );
        return;
    }

    auto item_loc = menu( u );
    if( !item_loc ) {
        u.cancel_activity();
        add_msg( _( "Never mind." ) );
        return;
    }

    item *it = item_loc.get_item();
    pos = u.get_item_position( it );
    if( pos != INT_MIN ) {
        u.consume( pos );

    } else if( u.consume_item( *it ) ) {
        if( it->is_food_container() ) {
            it->contents.erase( it->contents.begin() );
            add_msg( _( "You leave the empty %s." ), it->tname() );
        } else if( u.can_consume_as_is( *it ) ) {
            item_loc.remove_item();
        }
    }
    if( g->u.get_value( "THIEF_MODE_KEEP" ) != "YES" ) {
        g->u.set_value( "THIEF_MODE", "THIEF_ASK" );
    }
}

void game::change_side( int pos )
{
    if( pos == INT_MIN ) {
        pos = inv_for_filter( _( "Change side for item" ), [&]( const item & it ) {
            return u.is_worn( it ) && it.is_sided();
        }, _( "You don't have sided items worn." ) );
    }
    if( pos == INT_MIN ) {
        add_msg( _( "Never mind." ) );
        return;
    }
    u.change_side( pos );
}

void game::reload( int pos, bool prompt )
{
    item_location loc( u, &u.i_at( pos ) );
    reload( loc, prompt );
}

void game::reload( item_location &loc, bool prompt, bool empty )
{
    item *it = loc.get_item();

    // bows etc do not need to reload. select favorite ammo for them instead
    if( it->has_flag( "RELOAD_AND_SHOOT" ) ) {
        item::reload_option opt = u.select_ammo( *it, prompt );
        if( !opt ) {
            return;
        } else if( u.ammo_location && opt.ammo == u.ammo_location ) {
            u.ammo_location = item_location();
        } else {
            u.ammo_location = opt.ammo;
        }
        return;
    }

    switch( u.rate_action_reload( *it ) ) {
        case HINT_IFFY:
            if( ( it->is_ammo_container() || it->is_magazine() ) && it->ammo_remaining() > 0 &&
                it->ammo_remaining() == it->ammo_capacity() ) {
                add_msg( m_info, _( "The %s is already fully loaded!" ), it->tname() );
                return;
            }
            if( it->is_ammo_belt() ) {
                const auto &linkage = it->type->magazine->linkage;
                if( linkage && !u.has_charges( *linkage, 1 ) ) {
                    add_msg( m_info, _( "You need at least one %s to reload the %s!" ),
                             item::nname( *linkage, 1 ), it->tname() );
                    return;
                }
            }
            if( it->is_watertight_container() && it->is_container_full() ) {
                add_msg( m_info, _( "The %s is already full!" ), it->tname() );
                return;
            }

        // intentional fall-through

        case HINT_CANT:
            add_msg( m_info, _( "You can't reload a %s!" ), it->tname() );
            return;

        case HINT_GOOD:
            break;
    }



    bool use_loc = true;
    if( !it->has_flag( "ALLOWS_REMOTE_USE" ) ) {
        it = &u.i_at( loc.obtain( u ) );
        use_loc = false;
    }

    // for holsters and ammo pouches try to reload any contained item
    if( it->type->can_use( "holster" ) && !it->contents.empty() ) {
        it = &it->contents.front();
    }

    // for bandoliers we currently defer to iuse_actor methods
    if( it->is_bandolier() ) {
        auto ptr = dynamic_cast<const bandolier_actor *>
                   ( it->type->get_use( "bandolier" )->get_actor_ptr() );
        ptr->reload( u, *it );
        return;
    }

    item::reload_option opt = u.ammo_location && it->can_reload_with( u.ammo_location->typeId() ) ?
                              item::reload_option( &u, it, it, u.ammo_location ) :
                              u.select_ammo( *it, prompt, empty );

    if( opt.ammo.get_item() == nullptr || ( opt.ammo.get_item()->is_frozen_liquid() &&
                                            !u.crush_frozen_liquid( opt.ammo ) ) ) {
        return;
    }

    if( opt ) {
        u.assign_activity( activity_id( "ACT_RELOAD" ), opt.moves(), opt.qty() );
        if( use_loc ) {
            u.activity.targets.emplace_back( loc );
        } else {
            u.activity.targets.emplace_back( u, const_cast<item *>( opt.target ) );
        }
        u.activity.targets.push_back( std::move( opt.ammo ) );
    }

    refresh_all();
}

// Reload something.
void game::reload_item()
{
    item_location item_loc = inv_map_splice( [&]( const item & it ) {
        return u.rate_action_reload( it ) == HINT_GOOD;
    }, _( "Reload item" ), 1, _( "You have nothing to reload." ) );

    if( !item_loc ) {
        add_msg( _( "Never mind." ) );
        return;
    }

    reload( item_loc );
}

void game::reload_weapon( bool try_everything )
{
    // As a special streamlined activity, hitting reload repeatedly should:
    // Reload wielded gun
    // First reload a magazine if necessary.
    // Then load said magazine into gun.
    // Reload magazines that are compatible with the current gun.
    // Reload other guns in inventory.
    // Reload misc magazines in inventory.
    std::vector<item_location> reloadables = u.find_reloadables();
    std::sort( reloadables.begin(), reloadables.end(),
    [this]( const item_location & a, const item_location & b ) {
        const item *ap = a.get_item();
        const item *bp = b.get_item();
        // Current wielded weapon comes first.
        if( this->u.is_wielding( *bp ) ) {
            return false;
        }
        if( this->u.is_wielding( *ap ) ) {
            return true;
        }
        // Second sort by afiliation with wielded gun
        const std::set<itype_id> compatible_magazines = this->u.weapon.magazine_compatible();
        const bool mag_ap = compatible_magazines.count( ap->typeId() ) > 0;
        const bool mag_bp = compatible_magazines.count( bp->typeId() ) > 0;
        if( mag_ap != mag_bp ) {
            return mag_ap;
        }
        // Third sort by gun vs magazine,
        if( ap->is_gun() != bp->is_gun() ) {
            return ap->is_gun();
        }
        // Finally sort by speed to reload.
        return ( ap->get_reload_time() * ( ap->ammo_capacity() - ap->ammo_remaining() ) ) <
               ( bp->get_reload_time() * ( bp->ammo_capacity() - bp->ammo_remaining() ) );
    } );
    for( item_location &candidate : reloadables ) {
        std::vector<item::reload_option> ammo_list;
        u.list_ammo( *candidate.get_item(), ammo_list, false );
        if( !ammo_list.empty() ) {
            reload( candidate, false, false );
            return;
        }
    }
    // Just for testing, bail out here to avoid unwanted side effects.
    if( !try_everything ) {
        return;
    }
    // If we make it here and haven't found anything to reload, start looking elsewhere.
    vehicle *veh = veh_pointer_or_null( m.veh_at( u.pos() ) );
    turret_data turret;
    if( veh && ( turret = veh->turret_query( u.pos() ) ) && turret.can_reload() ) {
        item::reload_option opt = g->u.select_ammo( *turret.base(), true );
        if( opt ) {
            g->u.assign_activity( activity_id( "ACT_RELOAD" ), opt.moves(), opt.qty() );
            g->u.activity.targets.emplace_back( turret.base() );
            g->u.activity.targets.push_back( std::move( opt.ammo ) );
        }
        return;
    }

    reload_item();
}

// Unload a container, gun, or tool
// If it's a gun, some gunmods can also be loaded
void game::unload( int pos )
{
    item *it = nullptr;
    item_location item_loc;

    if( pos == INT_MIN ) {
        item_loc = inv_map_splice( [&]( const item & it ) {
            return u.rate_action_unload( it ) == HINT_GOOD;
        }, _( "Unload item" ), 1, _( "You have nothing to unload." ) );
        it = item_loc.get_item();

        if( it == nullptr ) {
            add_msg( _( "Never mind." ) );
            return;
        }
    } else {
        it = &u.i_at( pos );
        if( it->is_null() ) {
            debugmsg( "Tried to unload non-existent item" );
            return;
        }
        item_loc = item_location( u, it );
    }

    if( u.unload( *it ) ) {
        if( it->has_flag( "MAG_DESTROY" ) && it->ammo_remaining() == 0 ) {
            item_loc.remove_item();
        }
    }
}

void game::mend( int pos )
{
    if( pos == INT_MIN ) {
        if( u.is_armed() ) {
            pos = -1;
        } else {
            add_msg( m_info, _( "You're not wielding anything." ) );
        }
    }

    item &obj = g->u.i_at( pos );
    if( g->u.has_item( obj ) ) {
        g->u.mend_item( item_location( g->u, &obj ) );
    }
}

bool game::unload( item &it )
{
    return u.unload( it );
}

void game::wield( int pos )
{
    item_location loc( u, &u.i_at( pos ) );
    wield( loc );
}

void game::wield( item_location &loc )
{
    if( u.is_armed() ) {
        const bool is_unwielding = u.is_wielding( *loc );
        const auto ret = u.can_unwield( *loc );

        if( !ret.success() ) {
            add_msg( m_info, "%s", ret.c_str() );
        }

        u.unwield();

        if( is_unwielding ) {
            if( u.style_selected != matype_id( "style_none" ) ) {
                u.martialart_use_message();
            }
            return;
        }
    }

    const auto ret = u.can_wield( *loc );
    if( !ret.success() ) {
        add_msg( m_info, "%s", ret.c_str() );
    }

    // Need to do this here because holster_actor::use() checks if/where the item is worn
    item &target = *loc.get_item();
    if( target.get_use( "holster" ) && !target.contents.empty() ) {
        //~ %1$s: weapon name, %2$s: holster name
        if( query_yn( pgettext( "holster", "Draw %1$s from %2$s?" ), target.get_contained().tname(),
                      target.tname() ) ) {
            u.invoke_item( &target );
            return;
        }
    }

    // Can't use loc.obtain() here because that would cause things to spill.
    item to_wield = *loc.get_item();
    item_location::type location_type = loc.where();
    tripoint pos = loc.position();
    int worn_index = INT_MIN;
    if( u.is_worn( *loc.get_item() ) ) {
        auto ret = u.can_takeoff( *loc.get_item() );
        if( !ret.success() ) {
            add_msg( m_info, "%s", ret.c_str() );
            return;
        }
        int item_pos = u.get_item_position( loc.get_item() );
        if( item_pos != INT_MIN ) {
            worn_index = Character::worn_position_to_index( item_pos );
        }
    }
    int move_cost = loc.obtain_cost( u );
    loc.remove_item();
    if( !u.wield( to_wield ) ) {
        switch( location_type ) {
            case item_location::type::character:
                if( worn_index != INT_MIN ) {
                    auto it = u.worn.begin();
                    std::advance( it, worn_index );
                    u.worn.insert( it, to_wield );
                } else {
                    u.i_add( to_wield );
                }
                break;
            case item_location::type::map:
                m.add_item( pos, to_wield );
                break;
            case item_location::type::vehicle: {
                const cata::optional<vpart_reference> vp = g->m.veh_at( pos ).part_with_feature( "CARGO", false );
                // If we fail to return the item to the vehicle for some reason, add it to the map instead.
                if( !vp || !( vp->vehicle().add_item( vp->part_index(), to_wield ) ) ) {
                    m.add_item( pos, to_wield );
                }
                break;
            }
            case item_location::type::invalid:
                debugmsg( "Failed wield from invalid item location" );
                break;
        }
        return;
    }

    u.mod_moves( -move_cost );
}

void game::wield()
{
    item_location loc = game_menus::inv::wield( u );

    if( loc ) {
        wield( loc );
    } else {
        add_msg( _( "Never mind." ) );
    }
}

bool game::check_safe_mode_allowed( bool repeat_safe_mode_warnings )
{
    if( !repeat_safe_mode_warnings && safe_mode_warning_logged ) {
        // Already warned player since safe_mode_warning_logged is set.
        return false;
    }

    std::string msg_ignore = press_x( ACTION_IGNORE_ENEMY );
    if( !msg_ignore.empty() ) {
        std::wstring msg_ignore_wide = utf8_to_wstr( msg_ignore );
        // Operate on a wide-char basis to prevent corrupted multi-byte string
        msg_ignore_wide[0] = towlower( msg_ignore_wide[0] );
        msg_ignore = wstr_to_utf8( msg_ignore_wide );
    }

    if( u.has_effect( effect_laserlocked ) ) {
        // Automatic and mandatory safemode.  Make BLOODY sure the player notices!
        if( u.get_int_base() < 5 || u.has_trait( trait_id( "PROF_CHURL" ) ) ) {
            add_msg( game_message_params{ m_warning, gmf_bypass_cooldown },
                     _( "There's an angry red dot on your body, %s to brush it off." ), msg_ignore );
        } else {
            add_msg( game_message_params{ m_warning, gmf_bypass_cooldown },
                     _( "You are being laser-targeted, %s to ignore." ), msg_ignore );
        }
        safe_mode_warning_logged = true;
        return false;
    }
    if( safe_mode != SAFE_MODE_STOP ) {
        return true;
    }
    // Currently driving around, ignore the monster, they have no chance against a proper car anyway (-:
    if( u.controlling_vehicle && !get_option<bool>( "SAFEMODEVEH" ) ) {
        return true;
    }
    // Monsters around and we don't want to run
    std::string spotted_creature_name;
    if( new_seen_mon.empty() ) {
        // naming consistent with code in game::mon_info
        spotted_creature_name = _( "a survivor" );
        get_safemode().lastmon_whitelist = get_safemode().npc_type_name();
    } else {
        spotted_creature_name = new_seen_mon.back()->name();
        get_safemode().lastmon_whitelist = spotted_creature_name;
    }

    std::string whitelist;
    if( !get_safemode().empty() ) {
        whitelist = string_format( _( " or %s to whitelist the monster" ),
                                   press_x( ACTION_WHITELIST_ENEMY ) );
    }

    const std::string msg_safe_mode = press_x( ACTION_TOGGLE_SAFEMODE );
    add_msg( game_message_params{ m_warning, gmf_bypass_cooldown },
             _( "Spotted %1$s--safe mode is on!  (%2$s to turn it off, %3$s to ignore monster%4$s)" ),
             spotted_creature_name, msg_safe_mode, msg_ignore, whitelist );
    safe_mode_warning_logged = true;
    return false;
}

void game::set_safe_mode( safe_mode_type mode )
{
    safe_mode = mode;
    safe_mode_warning_logged = false;
}

bool game::disable_robot( const tripoint &p )
{
    monster *const mon_ptr = critter_at<monster>( p );
    if( !mon_ptr ) {
        return false;
    }
    monster &critter = *mon_ptr;
    if( critter.friendly == 0 || critter.has_flag( MF_RIDEABLE_MECH ) ||
        ( critter.has_flag( MF_PAY_BOT ) && critter.has_effect( effect_paid ) ) ) {
        // Can only disable / reprogram friendly monsters
        return false;
    }
    const auto mid = critter.type->id;
    const auto mon_item_id = critter.type->revert_to_itype;
    if( !mon_item_id.empty() &&
        query_yn( _( "Deactivate the %s?" ), critter.name() ) ) {

        u.moves -= 100;
        m.add_item_or_charges( p.xy(), critter.to_item() );
        if( !critter.has_flag( MF_INTERIOR_AMMO ) ) {
            for( auto &ammodef : critter.ammo ) {
                if( ammodef.second > 0 ) {
                    m.spawn_item( p.xy(), ammodef.first, 1, ammodef.second, calendar::turn );
                }
            }
        }
        remove_zombie( critter );
        return true;
    }
    // Manhacks are special, they have their own menu here.
    if( mid == mon_manhack ) {
        int choice = UILIST_CANCEL;
        if( critter.has_effect( effect_docile ) ) {
            choice = uilist( _( "Reprogram the manhack?" ), { _( "Engage targets." ) } );
        } else {
            choice = uilist( _( "Reprogram the manhack?" ), { _( "Follow me." ) } );
        }
        switch( choice ) {
            case 0:
                if( critter.has_effect( effect_docile ) ) {
                    critter.remove_effect( effect_docile );
                    if( one_in( 3 ) ) {
                        add_msg( _( "The %s hovers momentarily as it surveys the area." ),
                                 critter.name() );
                    }
                } else {
                    critter.add_effect( effect_docile, 1_turns, num_bp, true );
                    if( one_in( 3 ) ) {
                        add_msg( _( "The %s lets out a whirring noise and starts to follow you." ),
                                 critter.name() );
                    }
                }
                u.moves -= 100;
                return true;
            default:
                break;
        }
    }
    return false;
}

bool game::is_dangerous_tile( const tripoint &dest_loc ) const
{
    return !( get_dangerous_tile( dest_loc ).empty() );
}

bool game::prompt_dangerous_tile( const tripoint &dest_loc ) const
{
    std::vector<std::string> harmful_stuff = get_dangerous_tile( dest_loc );

    if( !harmful_stuff.empty() &&
        !query_yn( _( "Really step into %s?" ), enumerate_as_string( harmful_stuff ) ) ) {
        return false;
    }
    if( !harmful_stuff.empty() && u.is_mounted() &&
        m.tr_at( dest_loc ).loadid == tr_ledge ) {
        add_msg( m_warning, _( "Your %s refuses to move over that ledge!" ),
                 u.mounted_creature->get_name() );
        return false;
    }
    return true;
}

std::vector<std::string> game::get_dangerous_tile( const tripoint &dest_loc ) const
{
    std::vector<std::string> harmful_stuff;
    const auto fields_here = m.field_at( u.pos() );
    for( const auto &e : m.field_at( dest_loc ) ) {
        // warn before moving into a dangerous field except when already standing within a similar field
        if( u.is_dangerous_field( e.second ) && fields_here.find_field( e.first ) == nullptr ) {
            harmful_stuff.push_back( e.second.name() );
        }
    }

    if( !u.is_blind() ) {
        const trap &tr = m.tr_at( dest_loc );
        const bool boardable = static_cast<bool>( m.veh_at( dest_loc ).part_with_feature( "BOARDABLE",
                               true ) );
        // Hack for now, later ledge should stop being a trap
        // Note: in non-z-level mode, ledges obey different rules and so should be handled as regular traps
        if( tr.loadid == tr_ledge && m.has_zlevels() ) {
            if( !boardable ) {
                harmful_stuff.emplace_back( tr.name() );
            }
        } else if( tr.can_see( dest_loc, u ) && !tr.is_benign() && !boardable ) {
            harmful_stuff.emplace_back( tr.name() );
        }

        static const std::set< body_part > sharp_bps = {
            bp_eyes, bp_mouth, bp_head, bp_leg_l, bp_leg_r, bp_foot_l, bp_foot_r, bp_arm_l, bp_arm_r,
            bp_hand_l, bp_hand_r, bp_torso
        };

        const auto sharp_bp_check = [this]( body_part bp ) {
            return u.immune_to( bp, { DT_CUT, 10 } );
        };

        if( m.has_flag( "ROUGH", dest_loc ) && !m.has_flag( "ROUGH", u.pos() ) && !boardable &&
            ( u.get_armor_bash( bp_foot_l ) < 5 || u.get_armor_bash( bp_foot_r ) < 5 ) ) {
            harmful_stuff.emplace_back( m.name( dest_loc ) );
        } else if( m.has_flag( "SHARP", dest_loc ) && !m.has_flag( "SHARP", u.pos() ) && !( u.in_vehicle ||
                   g->m.veh_at( dest_loc ) ) &&
                   u.dex_cur < 78 && !std::all_of( sharp_bps.begin(), sharp_bps.end(), sharp_bp_check ) ) {
            harmful_stuff.emplace_back( m.name( dest_loc ) );
        }

    }

    return harmful_stuff;
}

bool game::walk_move( const tripoint &dest_loc )
{
    if( u.is_mounted() ) {
        auto mons = u.mounted_creature.get();
        if( mons->has_flag( MF_RIDEABLE_MECH ) ) {
            if( !mons->check_mech_powered() ) {
                add_msg( m_bad, _( "Your %s refuses to move as its batteries have been drained." ),
                         mons->get_name() );
                return false;
            }
        }
    }
    const optional_vpart_position vp_here = m.veh_at( u.pos() );
    const optional_vpart_position vp_there = m.veh_at( dest_loc );

    bool pushing = false; // moving -into- grabbed tile; skip check for move_cost > 0
    bool pulling = false; // moving -away- from grabbed tile; check for move_cost > 0
    bool shifting_furniture = false; // moving furniture and staying still; skip check for move_cost > 0

    const tripoint furn_pos = u.pos() + u.grab_point;
    const tripoint furn_dest = dest_loc + u.grab_point;

    bool grabbed = u.get_grab_type() != OBJECT_NONE;
    if( grabbed ) {
        const tripoint dp = dest_loc - u.pos();
        pushing = dp ==  u.grab_point;
        pulling = dp == -u.grab_point;
    }
    if( grabbed && dest_loc.z != u.posz() ) {
        add_msg( m_warning, _( "You let go of the grabbed object." ) );
        grabbed = false;
        u.grab( OBJECT_NONE );
    }

    // Now make sure we're actually holding something
    const vehicle *grabbed_vehicle = nullptr;
    if( grabbed && u.get_grab_type() == OBJECT_FURNITURE ) {
        // We only care about shifting, because it's the only one that can change our destination
        if( m.has_furn( u.pos() + u.grab_point ) ) {
            shifting_furniture = !pushing && !pulling;
        } else {
            // We were grabbing a furniture that isn't there
            grabbed = false;
        }
    } else if( grabbed && u.get_grab_type() == OBJECT_VEHICLE ) {
        grabbed_vehicle = veh_pointer_or_null( m.veh_at( u.pos() + u.grab_point ) );
        if( grabbed_vehicle == nullptr ) {
            // We were grabbing a vehicle that isn't there anymore
            grabbed = false;
        }
    } else if( grabbed ) {
        // We were grabbing something WEIRD, let's pretend we weren't
        grabbed = false;
    }
    if( u.grab_point != tripoint_zero && !grabbed ) {
        add_msg( m_warning, _( "Can't find grabbed object." ) );
        u.grab( OBJECT_NONE );
    }

    if( m.impassable( dest_loc ) && !pushing && !shifting_furniture ) {
        if( vp_there && u.mounted_creature && u.mounted_creature->has_flag( MF_RIDEABLE_MECH ) &&
            vp_there->vehicle().handle_potential_theft( dynamic_cast<player &>( u ) ) ) {
            tripoint diff = dest_loc - u.pos();
            if( diff.x < 0 ) {
                diff.x -= 2;
            } else if( diff.x > 0 ) {
                diff.x += 2;
            }
            if( diff.y < 0 ) {
                diff.y -= 2;
            } else if( diff.y > 0 ) {
                diff.y += 2;
            }
            u.mounted_creature->shove_vehicle( dest_loc + diff.xy(),
                                               dest_loc );
        }
        return false;
    }
    if( vp_there && !vp_there->vehicle().handle_potential_theft( dynamic_cast<player &>( u ) ) ) {
        return false;
    }
    if( u.is_mounted() && !pushing && vp_there ) {
        add_msg( m_warning, _( "You cannot board a vehicle whilst riding." ) );
        return false;
    }
    u.set_underwater( false );

    if( !shifting_furniture && !pushing && !prompt_dangerous_tile( dest_loc ) ) {
        return true;
    }
    // Used to decide whether to print a 'moving is slow message
    const int mcost_from = m.move_cost( u.pos() ); //calculate this _before_ calling grabbed_move

    int modifier = 0;
    if( grabbed && u.get_grab_type() == OBJECT_FURNITURE && u.pos() + u.grab_point == dest_loc ) {
        modifier = -m.furn( dest_loc ).obj().movecost;
    }

    int multiplier = 1;
    if( u.is_on_ground() ) {
        multiplier *= 3;
    }

    const int mcost = m.combined_movecost( u.pos(), dest_loc, grabbed_vehicle, modifier ) * multiplier;
    if( grabbed_move( dest_loc - u.pos() ) ) {
        return true;
    } else if( mcost == 0 ) {
        return false;
    }
    bool diag = trigdist && u.posx() != dest_loc.x && u.posy() != dest_loc.y;
    const int previous_moves = u.moves;
    if( u.is_mounted() ) {
        auto crit = u.mounted_creature.get();
        if( !crit->has_flag( MF_RIDEABLE_MECH ) &&
            ( m.has_flag_ter_or_furn( "MOUNTABLE", dest_loc ) ||
              m.has_flag_ter_or_furn( "BARRICADABLE_DOOR", dest_loc ) ||
              m.has_flag_ter_or_furn( "OPENCLOSE_INSIDE", dest_loc ) ||
              m.has_flag_ter_or_furn( "BARRICADABLE_DOOR_DAMAGED", dest_loc ) ||
              m.has_flag_ter_or_furn( "BARRICADABLE_DOOR_REINFORCED", dest_loc ) ) ) {
            add_msg( m_warning, _( "You cannot pass obstacles whilst mounted." ) );
            return false;
        }
        const double base_moves = u.run_cost( mcost, diag ) * 100.0 / crit->get_speed();
        const double encumb_moves = u.get_weight() / 4800.0_gram;
        u.moves -= static_cast<int>( ceil( base_moves + encumb_moves ) );
        if( u.movement_mode_is( CMM_WALK ) ) {
            crit->use_mech_power( -2 );
        } else if( u.movement_mode_is( CMM_CROUCH ) ) {
            crit->use_mech_power( -1 );
        } else if( u.movement_mode_is( CMM_RUN ) ) {
            crit->use_mech_power( -3 );
        }
    } else {
        u.moves -= u.run_cost( mcost, diag );
        /**
        TODO:
        This should really use the mounted creatures stamina, if mounted.
        Monsters don't currently have stamina however.
        For the time being just don't burn players stamina when mounted.
        */
        u.burn_move_stamina( previous_moves - u.moves );
    }
    // Max out recoil
    u.recoil = MAX_RECOIL;

    // Print a message if movement is slow
    const int mcost_to = m.move_cost( dest_loc ); //calculate this _after_ calling grabbed_move
    const bool fungus = m.has_flag_ter_or_furn( "FUNGUS", u.pos() ) ||
                        m.has_flag_ter_or_furn( "FUNGUS",
                                dest_loc ); //fungal furniture has no slowing effect on mycus characters
    const bool slowed = ( ( !u.has_trait( trait_PARKOUR ) && ( mcost_to > 2 || mcost_from > 2 ) ) ||
                          mcost_to > 4 || mcost_from > 4 ) &&
                        !( u.has_trait( trait_M_IMMUNE ) && fungus );
    if( slowed && !u.is_mounted() ) {
        // Unless u.pos() has a higher movecost than dest_loc, state that dest_loc is the cause
        if( mcost_to >= mcost_from ) {
            if( auto displayed_part = vp_there.part_displayed() ) {
                add_msg( m_warning, _( "Moving onto this %s is slow!" ),
                         displayed_part->part().name() );
                sfx::do_obstacle( displayed_part->part().info().get_id().str() );
            } else {
                add_msg( m_warning, _( "Moving onto this %s is slow!" ), m.name( dest_loc ) );
                sfx::do_obstacle( m.ter( dest_loc ).id().str() );
            }
        } else {
            if( auto displayed_part = vp_here.part_displayed() ) {
                add_msg( m_warning, _( "Moving off of this %s is slow!" ),
                         displayed_part->part().name() );
                sfx::do_obstacle( displayed_part->part().info().get_id().str() );
            } else {
                add_msg( m_warning, _( "Moving off of this %s is slow!" ), m.name( u.pos() ) );
                sfx::do_obstacle( m.ter( u.pos() ).id().str() );
            }
        }
    }
    if( !u.is_mounted() && u.has_trait( trait_id( "LEG_TENT_BRACE" ) ) &&
        ( !u.footwear_factor() ||
          ( u.footwear_factor() == .5 && one_in( 2 ) ) ) ) {
        // DX and IN are long suits for Cephalopods,
        // so this shouldn't cause too much hardship
        // Presumed that if it's swimmable, they're
        // swimming and won't stick
        ///\EFFECT_DEX decreases chance of tentacles getting stuck to the ground

        ///\EFFECT_INT decreases chance of tentacles getting stuck to the ground
        if( !m.has_flag( "SWIMMABLE", dest_loc ) && one_in( 80 + u.dex_cur + u.int_cur ) ) {
            add_msg( _( "Your tentacles stick to the ground, but you pull them free." ) );
            u.mod_fatigue( 1 );
        }
    }
    if( !u.has_artifact_with( AEP_STEALTH ) && !u.has_trait( trait_id( "DEBUG_SILENT" ) ) ) {
        int volume = u.is_stealthy() ? 3 : 6;
        volume *= u.mutation_value( "noise_modifier" );
        if( volume > 0 ) {
            if( u.is_wearing( "rm13_armor_on" ) ) {
                volume = 2;
            } else if( u.has_bionic( bionic_id( "bio_ankles" ) ) ) {
                volume = 12;
            }
            if( u.movement_mode_is( CMM_RUN ) ) {
                volume *= 1.5;
            } else if( u.movement_mode_is( CMM_CROUCH ) ) {
                volume /= 2;
            }
            if( u.is_mounted() ) {
                auto mons = u.mounted_creature.get();
                switch( mons->get_size() ) {
                    case MS_TINY:
                        volume = 0; // No sound for the tinies
                        break;
                    case MS_SMALL:
                        volume /= 3;
                        break;
                    case MS_MEDIUM:
                        break;
                    case MS_LARGE:
                        volume *= 1.5;
                        break;
                    case MS_HUGE:
                        volume *= 2;
                        break;
                    default:
                        break;
                }
                if( mons->has_flag( MF_LOUDMOVES ) ) {
                    volume += 6;
                }
                sounds::sound( dest_loc, volume, sounds::sound_t::movement, mons->type->get_footsteps(), false,
                               "none", "none" );
            } else {
                sounds::sound( dest_loc, volume, sounds::sound_t::movement, _( "footsteps" ), true,
                               "none", "none" );    // Sound of footsteps may awaken nearby monsters
            }
            sfx::do_footstep();
        }

        if( one_in( 20 ) && u.has_artifact_with( AEP_MOVEMENT_NOISE ) ) {
            sounds::sound( u.pos(), 40, sounds::sound_t::movement, _( "a rattling sound." ), true,
                           "misc", "rattling" );
        }
    }

    if( m.has_flag_ter_or_furn( TFLAG_HIDE_PLACE, dest_loc ) ) {
        add_msg( m_good, _( "You are hiding in the %s." ), m.name( dest_loc ) );
    }

    if( dest_loc != u.pos() ) {
        mtype_id mount_type;
        if( u.is_mounted() ) {
            mount_type = u.mounted_creature->type->id;
        }
        g->events().send<event_type::avatar_moves>( mount_type );
    }

    tripoint oldpos = u.pos();
    point submap_shift = place_player( dest_loc );
    point ms_shift = sm_to_ms_copy( submap_shift );
    oldpos = oldpos - ms_shift;

    if( pulling ) {
        const tripoint shifted_furn_pos = furn_pos - ms_shift;
        const tripoint shifted_furn_dest = furn_dest - ms_shift;
        const time_duration fire_age = m.get_field_age( shifted_furn_pos, fd_fire );
        const int fire_intensity = m.get_field_intensity( shifted_furn_pos, fd_fire );
        m.remove_field( shifted_furn_pos, fd_fire );
        m.set_field_intensity( shifted_furn_dest, fd_fire, fire_intensity );
        m.set_field_age( shifted_furn_dest, fd_fire, fire_age );
    }

    if( u.is_hauling() ) {
        u.assign_activity( activity_id( "ACT_MOVE_ITEMS" ) );
        // Whether the destination is inside a vehicle (not supported)
        u.activity.values.push_back( 0 );
        // Destination relative to the player
        u.activity.coords.push_back( tripoint_zero );
        map_stack items = m.i_at( oldpos );
        if( items.empty() ) {
            u.stop_hauling();
        }
        for( item &it : items ) {
            u.activity.targets.emplace_back( map_cursor( oldpos ), &it );
            // Quantity of 0 means move all
            u.activity.values.push_back( 0 );
        }
    }

    on_move_effects();

    return true;
}

point game::place_player( const tripoint &dest_loc )
{
    const optional_vpart_position vp1 = m.veh_at( dest_loc );
    if( const cata::optional<std::string> label = vp1.get_label() ) {
        add_msg( m_info, _( "Label here: %s" ), *label );
    }
    std::string signage = m.get_signage( dest_loc );
    if( !signage.empty() ) {
        if( !u.has_trait( trait_ILLITERATE ) ) {
            add_msg( m_info, _( "The sign says: %s" ), signage );
        } else {
            add_msg( m_info, _( "There is a sign here, but you are unable to read it." ) );
        }
    }
    if( m.has_graffiti_at( dest_loc ) ) {
        if( !u.has_trait( trait_ILLITERATE ) ) {
            add_msg( m_info, _( "Written here: %s" ), m.graffiti_at( dest_loc ) );
        } else {
            add_msg( m_info, _( "Something is written here, but you are unable to read it." ) );
        }
    }
    // TODO: Move the stuff below to a Character method so that NPCs can reuse it
    if( m.has_flag( "ROUGH", dest_loc ) && ( !u.in_vehicle ) && ( !u.is_mounted() ) ) {
        if( one_in( 5 ) && u.get_armor_bash( bp_foot_l ) < rng( 2, 5 ) ) {
            add_msg( m_bad, _( "You hurt your left foot on the %s!" ),
                     m.has_flag_ter( "ROUGH", dest_loc ) ? m.tername( dest_loc ) : m.furnname(
                         dest_loc ) );
            u.deal_damage( nullptr, bp_foot_l, damage_instance( DT_CUT, 1 ) );
        }
        if( one_in( 5 ) && u.get_armor_bash( bp_foot_r ) < rng( 2, 5 ) ) {
            add_msg( m_bad, _( "You hurt your right foot on the %s!" ),
                     m.has_flag_ter( "ROUGH", dest_loc ) ? m.tername( dest_loc ) : m.furnname(
                         dest_loc ) );
            u.deal_damage( nullptr, bp_foot_l, damage_instance( DT_CUT, 1 ) );
        }
    }
    ///\EFFECT_DEX increases chance of avoiding cuts on sharp terrain
    if( m.has_flag( "SHARP", dest_loc ) && !one_in( 3 ) && !x_in_y( 1 + u.dex_cur / 2.0, 40 ) &&
        ( !u.in_vehicle && !g->m.veh_at( dest_loc ) ) && ( !u.has_trait( trait_PARKOUR ) ||
                one_in( 4 ) ) ) {
        if( u.is_mounted() ) {
            add_msg( _( "Your %s gets cut!" ), u.mounted_creature->get_name() );
            u.mounted_creature->apply_damage( nullptr, bp_torso, rng( 1, 10 ) );
        } else {
            body_part bp = random_body_part();
            if( u.deal_damage( nullptr, bp, damage_instance( DT_CUT, rng( 1, 10 ) ) ).total_damage() > 0 ) {
                //~ 1$s - bodypart name in accusative, 2$s is terrain name.
                add_msg( m_bad, _( "You cut your %1$s on the %2$s!" ),
                         body_part_name_accusative( bp ),
                         m.has_flag_ter( "SHARP", dest_loc ) ? m.tername( dest_loc ) : m.furnname(
                             dest_loc ) );
                if( ( u.has_trait( trait_INFRESIST ) ) && ( one_in( 1024 ) ) ) {
                    u.add_effect( effect_tetanus, 1_turns, num_bp, true );
                } else if( ( !u.has_trait( trait_INFIMMUNE ) || !u.has_trait( trait_INFRESIST ) ) &&
                           ( one_in( 256 ) ) ) {
                    u.add_effect( effect_tetanus, 1_turns, num_bp, true );
                }
            }
        }
    }
    if( m.has_flag( "UNSTABLE", dest_loc ) && !u.is_mounted() ) {
        u.add_effect( effect_bouldering, 1_turns, num_bp, true );
    } else if( u.has_effect( effect_bouldering ) ) {
        u.remove_effect( effect_bouldering );
    }
    if( m.has_flag_ter_or_furn( TFLAG_NO_SIGHT, dest_loc ) ) {
        u.add_effect( effect_no_sight, 1_turns, num_bp, true );
    } else if( u.has_effect( effect_no_sight ) ) {
        u.remove_effect( effect_no_sight );
    }

    // If we moved out of the nonant, we need update our map data
    if( m.has_flag( "SWIMMABLE", dest_loc ) && u.has_effect( effect_onfire ) ) {
        add_msg( _( "The water puts out the flames!" ) );
        u.remove_effect( effect_onfire );
        if( u.is_mounted() ) {
            monster *mon = u.mounted_creature.get();
            if( mon->has_effect( effect_onfire ) ) {
                mon->remove_effect( effect_onfire );
            }
        }
    }

    if( monster *const mon_ptr = critter_at<monster>( dest_loc ) ) {
        // We displaced a monster. It's probably a bug if it wasn't a friendly mon...
        // Immobile monsters can't be displaced.
        monster &critter = *mon_ptr;
        // TODO handling for ridden creatures other than players mount.
        if( !critter.has_effect( effect_ridden ) ) {
            if( u.is_mounted() ) {
                std::vector<tripoint> valid;
                for( const tripoint &jk : g->m.points_in_radius( critter.pos(), 1 ) ) {
                    if( is_empty( jk ) ) {
                        valid.push_back( jk );
                    }
                }
                if( !valid.empty() ) {
                    critter.move_to( random_entry( valid ) );
                    add_msg( _( "You push the %s out of the way." ), critter.name() );
                } else {
                    add_msg( _( "There is no room to push the %s out of the way." ), critter.name() );
                    return u.pos().xy();
                }
            } else {
                critter.move_to( u.pos(), true ); // Force the movement even though the player is there right now.
                add_msg( _( "You displace the %s." ), critter.name() );
            }
        } else if( !u.has_effect( effect_riding ) ) {
            add_msg( _( "You cannot move the %s out of the way." ), critter.name() );
            return u.pos().xy();
        }
    }

    // If the player is in a vehicle, unboard them from the current part
    if( u.in_vehicle ) {
        m.unboard_vehicle( u.pos() );
    }
    // Move the player
    // Start with z-level, to make it less likely that old functions (2D ones) freak out
    if( m.has_zlevels() && dest_loc.z != get_levz() ) {
        vertical_shift( dest_loc.z );
    }

    if( u.is_hauling() && ( !m.can_put_items( dest_loc ) ||
                            m.has_flag( TFLAG_DEEP_WATER, dest_loc ) ||
                            vp1 ) ) {
        u.stop_hauling();
    }
    u.setpos( dest_loc );
    if( u.is_mounted() ) {
        monster *mon = u.mounted_creature.get();
        mon->setpos( dest_loc );
        mon->process_triggers();
        m.creature_in_field( *mon );
    }
    point submap_shift = update_map( u );
    // Important: don't use dest_loc after this line. `update_map` may have shifted the map
    // and dest_loc was not adjusted and therefore is still in the un-shifted system and probably wrong.
    // If you must use it you can calculate the position in the new, shifted system with
    // adjusted_pos = ( old_pos.x - submap_shift.x * SEEX, old_pos.y - submap_shift.y * SEEY, old_pos.z )

    //Auto pulp or butcher and Auto foraging
    if( get_option<bool>( "AUTO_FEATURES" ) && mostseen == 0  && !u.is_mounted() ) {
        static const direction adjacentDir[8] = { NORTH, NORTHEAST, EAST, SOUTHEAST, SOUTH, SOUTHWEST, WEST, NORTHWEST };

        const std::string forage_type = get_option<std::string>( "AUTO_FORAGING" );
        if( forage_type != "off" ) {
            const auto forage = [&]( const tripoint & pos ) {
                const auto &xter_t = m.ter( pos ).obj().examine;
                const auto &xfurn_t = m.furn( pos ).obj().examine;
                const bool forage_everything = forage_type == "both";
                const bool forage_bushes = forage_everything || forage_type == "bushes";
                const bool forage_trees = forage_everything || forage_type == "trees";
                if( xter_t == &iexamine::none ) {
                    return;
                } else if( ( forage_bushes && xter_t == &iexamine::shrub_marloss ) ||
                           ( forage_bushes && xter_t == &iexamine::shrub_wildveggies ) ||
                           ( forage_bushes && xter_t == &iexamine::harvest_ter_nectar ) ||
                           ( forage_trees && xter_t == &iexamine::tree_marloss ) ||
                           ( forage_trees && xter_t == &iexamine::harvest_ter ) ||
                           ( forage_trees && xter_t == &iexamine::harvest_ter_nectar )
                         ) {
                    xter_t( u, pos );
                } else if( ( forage_everything && xfurn_t == &iexamine::harvest_furn ) ||
                           ( forage_everything && xfurn_t == &iexamine::harvest_furn_nectar )
                         ) {
                    xfurn_t( u, pos );
                }
            };

            for( auto &elem : adjacentDir ) {
                forage( u.pos() + direction_XY( elem ) );
            }
        }

        const std::string pulp_butcher = get_option<std::string>( "AUTO_PULP_BUTCHER" );
        if( pulp_butcher == "butcher" && u.max_quality( quality_id( "BUTCHER" ) ) > INT_MIN ) {
            std::vector<item *> corpses;

            for( item &it : m.i_at( u.pos() ) ) {
                corpses.push_back( &it );
            }

            if( !corpses.empty() ) {
                u.assign_activity( activity_id( "ACT_BUTCHER" ), 0, true );
                for( item *it : corpses ) {
                    u.activity.targets.emplace_back( map_cursor( u.pos() ), it );
                }
            }
        } else if( pulp_butcher == "pulp" || pulp_butcher == "pulp_adjacent" ) {
            const auto pulp = [&]( const tripoint & pos ) {
                for( const auto &maybe_corpse : m.i_at( pos ) ) {
                    if( maybe_corpse.is_corpse() && maybe_corpse.can_revive() &&
                        !maybe_corpse.get_mtype()->bloodType().obj().has_acid ) {
                        u.assign_activity( activity_id( "ACT_PULP" ), calendar::INDEFINITELY_LONG, 0 );
                        u.activity.placement = pos;
                        u.activity.auto_resume = true;
                        u.activity.str_values.push_back( "auto_pulp_no_acid" );
                        return;
                    }
                }
            };

            if( pulp_butcher == "pulp_adjacent" ) {
                for( auto &elem : adjacentDir ) {
                    pulp( u.pos() + direction_XY( elem ) );
                }
            } else {
                pulp( u.pos() );
            }
        }
    }

    //Autopickup
    if( !u.is_mounted() && get_option<bool>( "AUTO_PICKUP" ) && !u.is_hauling() &&
        ( !get_option<bool>( "AUTO_PICKUP_SAFEMODE" ) || mostseen == 0 ) &&
        ( m.has_items( u.pos() ) || get_option<bool>( "AUTO_PICKUP_ADJACENT" ) ) ) {
        Pickup::pick_up( u.pos(), -1 );
    }

    // If the new tile is a boardable part, board it
    if( vp1.part_with_feature( "BOARDABLE", true ) && !u.is_mounted() ) {
        m.board_vehicle( u.pos(), &u );
    }

    // Traps!
    // Try to detect.
    u.search_surroundings();
    if( u.is_mounted() ) {
        m.creature_on_trap( *u.mounted_creature );
    } else {
        m.creature_on_trap( u );
    }
    // Drench the player if swimmable
    if( m.has_flag( "SWIMMABLE", u.pos() ) && !u.is_mounted() ) {
        u.drench( 40, { { bp_foot_l, bp_foot_r, bp_leg_l, bp_leg_r } }, false );
    }

    // List items here
    if( !m.has_flag( "SEALED", u.pos() ) ) {
        if( get_option<bool>( "NO_AUTO_PICKUP_ZONES_LIST_ITEMS" ) ||
            !g->check_zone( zone_type_id( "NO_AUTO_PICKUP" ), u.pos() ) ) {
            if( u.is_blind() && !m.i_at( u.pos() ).empty() ) {
                add_msg( _( "There's something here, but you can't see what it is." ) );
            } else if( m.has_items( u.pos() ) ) {
                std::vector<std::string> names;
                std::vector<size_t> counts;
                std::vector<item> items;
                for( auto &tmpitem : m.i_at( u.pos() ) ) {

                    std::string next_tname = tmpitem.tname();
                    std::string next_dname = tmpitem.display_name();
                    bool by_charges = tmpitem.count_by_charges();
                    bool got_it = false;
                    for( size_t i = 0; i < names.size(); ++i ) {
                        if( by_charges && next_tname == names[i] ) {
                            counts[i] += tmpitem.charges;
                            got_it = true;
                            break;
                        } else if( next_dname == names[i] ) {
                            counts[i] += 1;
                            got_it = true;
                            break;
                        }
                    }
                    if( !got_it ) {
                        if( by_charges ) {
                            names.push_back( tmpitem.tname( tmpitem.charges ) );
                            counts.push_back( tmpitem.charges );
                        } else {
                            names.push_back( tmpitem.display_name( 1 ) );
                            counts.push_back( 1 );
                        }
                        items.push_back( tmpitem );
                    }
                    if( names.size() > 10 ) {
                        break;
                    }
                }
                for( size_t i = 0; i < names.size(); ++i ) {
                    if( !items[i].count_by_charges() ) {
                        names[i] = items[i].display_name( counts[i] );
                    } else {
                        names[i] = items[i].tname( counts[i] );
                    }
                }
                int and_the_rest = 0;
                for( size_t i = 0; i < names.size(); ++i ) {
                    //~ number of items: "<number> <item>"
                    std::string fmt = ngettext( "%1$d %2$s", "%1$d %2$s", counts[i] );
                    names[i] = string_format( fmt, counts[i], names[i] );
                    // Skip the first two.
                    if( i > 1 ) {
                        and_the_rest += counts[i];
                    }
                }
                if( names.size() == 1 ) {
                    add_msg( _( "You see here %s." ), names[0] );
                } else if( names.size() == 2 ) {
                    add_msg( _( "You see here %s and %s." ), names[0], names[1] );
                } else if( names.size() == 3 ) {
                    add_msg( _( "You see here %s, %s, and %s." ), names[0], names[1], names[2] );
                } else if( and_the_rest < 7 ) {
                    add_msg( ngettext( "You see here %s, %s and %d more item.",
                                       "You see here %s, %s and %d more items.",
                                       and_the_rest ),
                             names[0], names[1], and_the_rest );
                } else {
                    add_msg( _( "You see here %s and many more items." ), names[0] );
                }
            }
        }
    }

    if( vp1.part_with_feature( "CONTROLS", true ) && u.in_vehicle && !u.is_mounted() ) {
        add_msg( _( "There are vehicle controls here." ) );
        if( !u.has_trait( trait_id( "WAYFARER" ) ) ) {
            add_msg( m_info, _( "%s to drive." ), press_x( ACTION_CONTROL_VEHICLE ) );
        }
    } else if( vp1.part_with_feature( "CONTROLS", true ) && u.in_vehicle &&
               u.is_mounted() ) {
        add_msg( _( "There are vehicle controls here but you cannot reach them whilst mounted." ) );
    }
    return submap_shift;
}

void game::place_player_overmap( const tripoint &om_dest )
{
    // if player is teleporting around, they dont bring their horse with them
    if( u.is_mounted() ) {
        u.remove_effect( effect_riding );
        u.mounted_creature->remove_effect( effect_ridden );
        u.mounted_creature = nullptr;
    }
    // offload the active npcs.
    unload_npcs();
    for( monster &critter : all_monsters() ) {
        despawn_monster( critter );
    }
    if( u.in_vehicle ) {
        m.unboard_vehicle( u.pos() );
    }
    const int minz = m.has_zlevels() ? -OVERMAP_DEPTH : get_levz();
    const int maxz = m.has_zlevels() ? OVERMAP_HEIGHT : get_levz();
    for( int z = minz; z <= maxz; z++ ) {
        m.clear_vehicle_cache( z );
        m.clear_vehicle_list( z );
    }
    // offset because load_map expects the coordinates of the top left corner, but the
    // player will be centered in the middle of the map.
    const tripoint map_om_pos( tripoint( 2 * om_dest.x, 2 * om_dest.y,
                                         om_dest.z ) + point( -HALF_MAPSIZE, -HALF_MAPSIZE ) );
    const tripoint player_pos( u.pos().xy(), map_om_pos.z );
    load_map( map_om_pos );
    load_npcs();
    m.spawn_monsters( true ); // Static monsters
    update_overmap_seen();
    // update weather now as it could be different on the new location
    weather.nextweather = calendar::turn;
    place_player( player_pos );
}

bool game::phasing_move( const tripoint &dest_loc )
{
    if( !u.has_active_bionic( bionic_id( "bio_probability_travel" ) ) ||
        u.get_power_level() < 250_kJ ) {
        return false;
    }

    if( dest_loc.z != u.posz() ) {
        // No vertical phasing yet
        return false;
    }

    //probability travel through walls but not water
    tripoint dest = dest_loc;
    // tile is impassable
    int tunneldist = 0;
    const int dx = sgn( dest.x - u.posx() );
    const int dy = sgn( dest.y - u.posy() );
    while( m.impassable( dest ) ||
           ( critter_at( dest ) != nullptr && tunneldist > 0 ) ) {
        //add 1 to tunnel distance for each impassable tile in the line
        tunneldist += 1;
        //Being dimensionally anchored prevents quantum shenanigans.
        if( u.worn_with_flag( "DIMENSIONAL_ANCHOR" ) || u.has_effect_with_flag( "DIMENSIONAL_ANCHOR" ) ) {
            u.add_msg_if_player( m_info, _( "You are repelled by the barrier!" ) );
            u.mod_power_level( -250_kJ ); //cost of tunneling one tile.
            return false;
        }
        if( tunneldist * 250_kJ >
            u.get_power_level() ) { //oops, not enough energy! Tunneling costs 250 bionic power per impassable tile
            add_msg( _( "You try to quantum tunnel through the barrier but are reflected!  Try again with more energy!" ) );
            u.mod_power_level( -250_kJ );
            return false;
        }

        if( tunneldist > 24 ) {
            add_msg( m_info, _( "It's too dangerous to tunnel that far!" ) );
            u.mod_power_level( -250_kJ );
            return false;
        }

        dest.x += dx;
        dest.y += dy;
    }

    if( tunneldist != 0 ) {
        if( u.in_vehicle ) {
            m.unboard_vehicle( u.pos() );
        }

        add_msg( _( "You quantum tunnel through the %d-tile wide barrier!" ), tunneldist );
        //tunneling costs 250 bionic power per impassable tile
        u.mod_power_level( -( tunneldist * 250_kJ ) );
        u.moves -= 100; //tunneling costs 100 moves
        u.setpos( dest );

        if( m.veh_at( u.pos() ).part_with_feature( "BOARDABLE", true ) ) {
            m.board_vehicle( u.pos(), &u );
        }

        u.grab( OBJECT_NONE );
        on_move_effects();
        return true;
    }

    return false;
}

bool game::grabbed_furn_move( const tripoint &dp )
{
    // Furniture: pull, push, or standing still and nudging object around.
    // Can push furniture out of reach.
    tripoint fpos = u.pos() + u.grab_point;
    // supposed position of grabbed furniture
    if( !m.has_furn( fpos ) ) {
        // Where did it go? We're grabbing thin air so reset.
        add_msg( m_info, _( "No furniture at grabbed point." ) );
        u.grab( OBJECT_NONE );
        return false;
    }

    const bool pushing_furniture = dp ==  u.grab_point;
    const bool pulling_furniture = dp == -u.grab_point;
    const bool shifting_furniture = !pushing_furniture && !pulling_furniture;

    tripoint fdest = fpos + dp; // intended destination of furniture.
    // Check floor: floorless tiles don't need to be flat and have no traps
    const bool has_floor = m.has_floor( fdest );
    // Unfortunately, game::is_empty fails for tiles we're standing on,
    // which will forbid pulling, so:
    const bool canmove = (
                             m.passable( fdest ) &&
                             critter_at<npc>( fdest ) == nullptr &&
                             critter_at<monster>( fdest ) == nullptr &&
                             ( !pulling_furniture || is_empty( u.pos() + dp ) ) &&
                             ( !has_floor || m.has_flag( "FLAT", fdest ) ) &&
                             !m.has_furn( fdest ) &&
                             !m.veh_at( fdest ) &&
                             ( !has_floor || m.tr_at( fdest ).is_null() )
                         );

    const furn_t furntype = m.furn( fpos ).obj();
    const int src_items = m.i_at( fpos ).size();
    const int dst_items = m.i_at( fdest ).size();

    const bool only_liquid_items = std::all_of( m.i_at( fdest ).begin(), m.i_at( fdest ).end(),
    [&]( item & liquid_item ) {
        return liquid_item.made_of_from_type( LIQUID );
    } );

    const bool dst_item_ok = !m.has_flag( "NOITEM", fdest ) &&
                             !m.has_flag( "SWIMMABLE", fdest ) &&
                             !m.has_flag( "DESTROY_ITEM", fdest ) &&
                             only_liquid_items;
    const bool src_item_ok = m.furn( fpos ).obj().has_flag( "CONTAINER" ) ||
                             m.furn( fpos ).obj().has_flag( "FIRE_CONTAINER" ) ||
                             m.furn( fpos ).obj().has_flag( "SEALED" );

    const int fire_intensity = m.get_field_intensity( fpos, fd_fire );
    time_duration fire_age = m.get_field_age( fpos, fd_fire );

    int str_req = furntype.move_str_req;
    // Factor in weight of items contained in the furniture.
    units::mass furniture_contents_weight = 0_gram;
    for( auto &contained_item : m.i_at( fpos ) ) {
        furniture_contents_weight += contained_item.weight();
    }
    str_req += furniture_contents_weight / 4_kilogram;
    if( canmove ) {
        u.increase_activity_level( ACTIVE_EXERCISE );
    }
    if( !canmove ) {
        // TODO: What is something?
        add_msg( _( "The %s collides with something." ), furntype.name() );
        u.moves -= 50;
        return true;
        ///\EFFECT_STR determines ability to drag furniture
    } else if( str_req > u.get_str() &&
               one_in( std::max( 20 - str_req - u.get_str(), 2 ) ) ) {
        add_msg( m_bad, _( "You strain yourself trying to move the heavy %s!" ),
                 furntype.name() );
        u.moves -= 100;
        u.mod_pain( 1 ); // Hurt ourselves.
        return true; // furniture and or obstacle wins.
    } else if( !src_item_ok && !dst_item_ok && dst_items > 0 ) {
        add_msg( _( "There's stuff in the way." ) );
        u.moves -= 50;
        return true;
    }

    u.moves -= str_req * 10;
    // Additional penalty if we can't comfortably move it.
    if( str_req > u.get_str() ) {
        int move_penalty = std::pow( str_req, 2.0 ) + 100.0;
        if( move_penalty <= 1000 ) {
            u.moves -= 100;
            add_msg( m_bad, _( "The %s is too heavy for you to budge." ),
                     furntype.name() );
            return true;
        }
        u.moves -= move_penalty;
        if( move_penalty > 500 ) {
            add_msg( _( "Moving the heavy %s is taking a lot of time!" ),
                     furntype.name() );
        } else if( move_penalty > 200 ) {
            if( one_in( 3 ) ) { // Nag only occasionally.
                add_msg( _( "It takes some time to move the heavy %s." ),
                         furntype.name() );
            }
        }
    }
    sounds::sound( fdest, furntype.move_str_req * 2, sounds::sound_t::movement,
                   _( "a scraping noise." ), true, "misc", "scraping" );

    // Actually move the furniture.
    m.furn_set( fdest, m.furn( fpos ) );
    m.furn_set( fpos, f_null );

    if( fire_intensity == 1 && !pulling_furniture ) {
        m.remove_field( fpos, fd_fire );
        m.set_field_intensity( fdest, fd_fire, fire_intensity );
        m.set_field_age( fdest, fd_fire, fire_age );
    }

    // Is there is only liquids on the ground, remove them after moving furniture.
    if( dst_items > 0 && only_liquid_items ) {
        m.i_clear( fdest );
    }

    if( src_items > 0 ) { // Move the stuff inside.
        if( dst_item_ok && src_item_ok ) {
            // Assume contents of both cells are legal, so we can just swap contents.
            std::list<item> temp;
            std::move( m.i_at( fpos ).begin(), m.i_at( fpos ).end(),
                       std::back_inserter( temp ) );
            m.i_clear( fpos );
            for( auto item_iter = m.i_at( fdest ).begin();
                 item_iter != m.i_at( fdest ).end(); ++item_iter ) {
                m.i_at( fpos ).insert( *item_iter );
            }
            m.i_clear( fdest );
            for( auto &cur_item : temp ) {
                m.i_at( fdest ).insert( cur_item );
            }
        } else {
            add_msg( _( "Stuff spills from the %s!" ), furntype.name() );
        }
    }

    if( shifting_furniture ) {
        // We didn't move
        tripoint d_sum = u.grab_point + dp;
        if( abs( d_sum.x ) < 2 && abs( d_sum.y ) < 2 ) {
            u.grab_point = d_sum; // furniture moved relative to us
        } else { // we pushed furniture out of reach
            add_msg( _( "You let go of the %s." ), furntype.name() );
            u.grab( OBJECT_NONE );
        }
        return true; // We moved furniture but stayed still.
    }

    if( pushing_furniture && m.impassable( fpos ) ) {
        // Not sure how that chair got into a wall, but don't let player follow.
        add_msg( _( "You let go of the %1$s as it slides past %2$s." ),
                 furntype.name(), m.tername( fdest ) );
        u.grab( OBJECT_NONE );
        return true;
    }

    return false;
}

bool game::grabbed_move( const tripoint &dp )
{
    if( u.get_grab_type() == OBJECT_NONE ) {
        return false;
    }

    if( dp.z != 0 ) {
        // No dragging stuff up/down stairs yet!
        return false;
    }

    // vehicle: pulling, pushing, or moving around the grabbed object.
    if( u.get_grab_type() == OBJECT_VEHICLE ) {
        return grabbed_veh_move( dp );
    }

    if( u.get_grab_type() == OBJECT_FURNITURE ) {
        return grabbed_furn_move( dp );
    }

    add_msg( m_info, _( "Nothing at grabbed point %d,%d,%d or bad grabbed object type." ),
             u.grab_point.x, u.grab_point.y, u.grab_point.z );
    u.grab( OBJECT_NONE );
    return false;
}

void game::on_move_effects()
{
    // TODO: Move this to a character method
    if( !u.is_mounted() ) {
        const item muscle( "muscle" );
        if( one_in( 8 ) ) {// active power gen
            if( u.has_active_bionic( bionic_id( "bio_torsionratchet" ) ) ) {
                u.mod_power_level( 1_kJ );
            }
            for( const bionic_id &bid : u.get_bionic_fueled_with( muscle ) ) {
                if( u.has_active_bionic( bid ) ) {
                    u.mod_power_level( units::from_kilojoule( muscle.fuel_energy() ) * bid->fuel_efficiency );
                }
            }
        }
        if( one_in( 160 ) ) {//  passive power gen
            if( u.has_bionic( bionic_id( "bio_torsionratchet" ) ) ) {
                u.mod_power_level( 1_kJ );
            }
            for( const bionic_id &bid : u.get_bionic_fueled_with( muscle ) ) {
                if( u.has_bionic( bid ) ) {
                    u.mod_power_level( units::from_kilojoule( muscle.fuel_energy() ) * bid->fuel_efficiency );
                }
            }
        }
        if( u.has_active_bionic( bionic_id( "bio_jointservo" ) ) ) {
            if( u.movement_mode_is( CMM_RUN ) ) {
                u.mod_power_level( -20_kJ );
            } else {
                u.mod_power_level( -10_kJ );
            }
        }
    }

<<<<<<< HEAD
    if( u.movement_mode_is( PMM_RUN ) ) {
        if( !u.can_run() ) {
=======
    if( u.movement_mode_is( CMM_RUN ) ) {
        if( u.stamina <= 0 ) {
>>>>>>> 08353e32
            u.toggle_run_mode();
        }
        if( u.stamina < u.get_stamina_max() / 5 && one_in( u.stamina ) ) {
            u.add_effect( effect_winded, 10_turns );
        }
    }

    // apply martial art move bonuses
    u.ma_onmove_effects();

    sfx::do_ambient();
}

void game::on_options_changed()
{
#if defined(TILES)
    tilecontext->on_options_changed();
#endif
}

void game::fling_creature( Creature *c, const int &dir, float flvel, bool controlled )
{
    if( c == nullptr ) {
        debugmsg( "game::fling_creature invoked on null target" );
        return;
    }

    if( c->is_dead_state() ) {
        // Flinging a corpse causes problems, don't enable without testing
        return;
    }

    if( c->is_hallucination() ) {
        // Don't fling hallucinations
        return;
    }

    int steps = 0;
    bool thru = true;
    const bool is_u = ( c == &u );
    // Don't animate critters getting bashed if animations are off
    const bool animate = is_u || get_option<bool>( "ANIMATIONS" );

    player *p = dynamic_cast<player *>( c );

    tileray tdir( dir );
    int range = flvel / 10;
    tripoint pt = c->pos();
    while( range > 0 ) {
        c->underwater = false;
        // TODO: Check whenever it is actually in the viewport
        // or maybe even just redraw the changed tiles
        bool seen = is_u || u.sees( *c ); // To avoid redrawing when not seen
        tdir.advance();
        pt.x = c->posx() + tdir.dx();
        pt.y = c->posy() + tdir.dy();
        float force = 0;

        if( monster *const mon_ptr = critter_at<monster>( pt ) ) {
            monster &critter = *mon_ptr;
            // Approximate critter's "stopping power" with its max hp
            force = std::min<float>( 1.5f * critter.type->hp, flvel );
            const int damage = rng( force, force * 2.0f ) / 6;
            c->impact( damage, pt );
            // Multiply zed damage by 6 because no body parts
            const int zed_damage = std::max( 0, ( damage - critter.get_armor_bash( bp_torso ) ) * 6 );
            // TODO: Pass the "flinger" here - it's not the flung critter that deals damage
            critter.apply_damage( c, bp_torso, zed_damage );
            critter.check_dead_state();
            if( !critter.is_dead() ) {
                thru = false;
            }
        } else if( m.impassable( pt ) ) {
            if( !m.veh_at( pt ).obstacle_at_part() ) {
                force = std::min<float>( m.bash_strength( pt ), flvel );
            } else {
                // No good way of limiting force here
                // Keep it 1 less than maximum to make the impact hurt
                // but to keep the target flying after it
                force = flvel - 1;
            }
            const int damage = rng( force, force * 2.0f ) / 9;
            c->impact( damage, pt );
            if( m.is_bashable( pt ) ) {
                // Only go through if we successfully make the tile passable
                m.bash( pt, flvel );
                thru = m.passable( pt );
            } else {
                thru = false;
            }
        }

        // If the critter dies during flinging, moving it around causes debugmsgs
        if( c->is_dead_state() ) {
            return;
        }

        flvel -= force;
        if( thru ) {
            if( p != nullptr ) {
                if( p->in_vehicle ) {
                    m.unboard_vehicle( p->pos() );
                }
                // If we're flinging the player around, make sure the map stays centered on them.
                if( is_u ) {
                    update_map( pt.x, pt.y );
                } else {
                    p->setpos( pt );
                }
            } else if( !critter_at( pt ) ) {
                // Dying monster doesn't always leave an empty tile (blob spawning etc.)
                // Just don't setpos if it happens - next iteration will do so
                // or the monster will stop a tile before the unpassable one
                c->setpos( pt );
            }
        } else {
            // Don't zero flvel - count this as slamming both the obstacle and the ground
            // although at lower velocity
            break;
        }
        range--;
        steps++;
        if( animate && ( seen || u.sees( *c ) ) ) {
            draw();
        }
    }

    // Fall down to the ground - always on the last reached tile
    if( !m.has_flag( "SWIMMABLE", c->pos() ) ) {
        const trap_id trap_under_creature = m.tr_at( c->pos() ).loadid;
        // Didn't smash into a wall or a floor so only take the fall damage
        if( thru && trap_under_creature == tr_ledge ) {
            m.creature_on_trap( *c, false );
        } else {
            // Fall on ground
            int force = rng( flvel, flvel * 2 ) / 9;
            if( controlled ) {
                force = std::max( force / 2 - 5, 0 );
            }
            if( force > 0 ) {
                int dmg = c->impact( force, c->pos() );
                // TODO: Make landing damage the floor
                m.bash( c->pos(), dmg / 4, false, false, false );
            }
            // Always apply traps to creature i.e. bear traps, tele traps etc.
            m.creature_on_trap( *c, false );
        }
    } else {
        c->underwater = true;
        if( is_u ) {
            if( controlled ) {
                add_msg( _( "You dive into water." ) );
            } else {
                add_msg( m_warning, _( "You fall into water." ) );
            }
        }
    }
}

static cata::optional<tripoint> point_selection_menu( const std::vector<tripoint> &pts )
{
    if( pts.empty() ) {
        debugmsg( "point_selection_menu called with empty point set" );
        return cata::nullopt;
    }

    if( pts.size() == 1 ) {
        return pts[0];
    }

    const tripoint &upos = g->u.pos();
    uilist pmenu;
    pmenu.title = _( "Climb where?" );
    int num = 0;
    for( const tripoint &pt : pts ) {
        // TODO: Sort the menu so that it can be used with numpad directions
        const std::string &direction = direction_name( direction_from( upos.xy(), pt.xy() ) );
        // TODO: Inform player what is on said tile
        // But don't just print terrain name (in many cases it will be "open air")
        pmenu.addentry( num++, true, MENU_AUTOASSIGN, _( "Climb %s" ), direction );
    }

    pmenu.query();
    const int ret = pmenu.ret;
    if( ret < 0 || ret >= num ) {
        return cata::nullopt;
    }

    return pts[ret];
}

void game::vertical_move( int movez, bool force )
{
    if( u.is_mounted() ) {
        auto mons = u.mounted_creature.get();
        if( mons->has_flag( MF_RIDEABLE_MECH ) ) {
            if( !mons->check_mech_powered() ) {
                add_msg( m_bad, _( "Your %s refuses to move as its batteries have been drained." ),
                         mons->get_name() );
                return;
            }
        }
    }

    if( !u.move_effects( false ) ) {
        return;
    }

    // Check if there are monsters are using the stairs.
    bool slippedpast = false;
    if( !m.has_zlevels() && !coming_to_stairs.empty() && !force ) {
        // TODO: Allow travel if zombie couldn't reach stairs, but spawn him when we go up.
        add_msg( m_warning, _( "You try to use the stairs.  Suddenly you are blocked by a %s!" ),
                 coming_to_stairs[0].name() );
        // Roll.
        ///\EFFECT_DEX increases chance of moving past monsters on stairs

        ///\EFFECT_DODGE increases chance of moving past monsters on stairs
        int dexroll = dice( 6, u.dex_cur + u.get_skill_level( skill_dodge ) * 2 );
        ///\EFFECT_STR increases chance of moving past monsters on stairs

        ///\EFFECT_MELEE increases chance of moving past monsters on stairs
        int strroll = dice( 3, u.str_cur + u.get_skill_level( skill_melee ) * 1.5 );
        if( coming_to_stairs.size() > 4 ) {
            add_msg( _( "The are a lot of them on the %s!" ), m.tername( u.pos() ) );
            dexroll /= 4;
            strroll /= 2;
        } else if( coming_to_stairs.size() > 1 ) {
            add_msg( m_warning, _( "There's something else behind it!" ) );
            dexroll /= 2;
        }

        if( dexroll < 14 || strroll < 12 ) {
            update_stair_monsters();
            u.moves -= 100;
            return;
        }

        if( dexroll >= 14 ) {
            add_msg( _( "You manage to slip past!" ) );
        } else if( strroll >= 12 ) {
            add_msg( _( "You manage to push past!" ) );
        }
        slippedpast = true;
        u.moves -= 100;
    }

    // > and < are used for diving underwater.
    if( m.has_flag( "SWIMMABLE", u.pos() ) && m.has_flag( TFLAG_DEEP_WATER, u.pos() ) ) {
        if( movez == -1 ) {
            if( u.is_underwater() ) {
                add_msg( m_info, _( "You are already underwater!" ) );
                return;
            }
            if( u.worn_with_flag( "FLOTATION" ) ) {
                add_msg( m_info, _( "You can't dive while wearing a flotation device." ) );
                return;
            }
            u.set_underwater( true );
            ///\EFFECT_STR increases breath-holding capacity while diving
            u.oxygen = 30 + 2 * u.str_cur;
            add_msg( _( "You dive underwater!" ) );
        } else {
            if( u.swim_speed() < 500 || u.shoe_type_count( "swim_fins" ) ) {
                u.set_underwater( false );
                add_msg( _( "You surface." ) );
            } else {
                add_msg( m_info, _( "You try to surface but can't!" ) );
            }
        }
        u.moves -= 100;
        return;
    }

    // Force means we're going down, even if there's no staircase, etc.
    bool climbing = false;
    int move_cost = 100;
    tripoint stairs( u.posx(), u.posy(), u.posz() + movez );
    if( m.has_zlevels() && !force && movez == 1 && !m.has_flag( "GOES_UP", u.pos() ) ) {
        // Climbing
        if( m.has_floor_or_support( stairs ) ) {
            add_msg( m_info, _( "You can't climb here - there's a ceiling above your head" ) );
            return;
        }

        const int cost = u.climbing_cost( u.pos(), stairs );
        if( cost == 0 ) {
            add_msg( m_info, _( "You can't climb here - you need walls and/or furniture to brace against" ) );
            return;
        }

        std::vector<tripoint> pts;
        for( const auto &pt : m.points_in_radius( stairs, 1 ) ) {
            if( m.passable( pt ) &&
                m.has_floor_or_support( pt ) ) {
                pts.push_back( pt );
            }
        }

        if( cost <= 0 || pts.empty() ) {
            add_msg( m_info,
                     _( "You can't climb here - there is no terrain above you that would support your weight" ) );
            return;
        } else {
            // TODO: Make it an extended action
            climbing = true;
            move_cost = cost;

            const cata::optional<tripoint> pnt = point_selection_menu( pts );
            if( !pnt ) {
                return;
            }
            stairs = *pnt;
        }
    }

    if( !force && movez == -1 && !m.has_flag( "GOES_DOWN", u.pos() ) ) {
        add_msg( m_info, _( "You can't go down here!" ) );
        return;
    } else if( !climbing && !force && movez == 1 && !m.has_flag( "GOES_UP", u.pos() ) ) {
        add_msg( m_info, _( "You can't go up here!" ) );
        return;
    }

    if( force ) {
        // Let go of a grabbed cart.
        u.grab( OBJECT_NONE );
    } else if( u.grab_point != tripoint_zero ) {
        add_msg( m_info, _( "You can't drag things up and down stairs." ) );
        return;
    }

    // Because get_levz takes z-value from the map, it will change when vertical_shift (m.has_zlevels() == true)
    // is called or when the map is loaded on new z-level (== false).
    // This caches the z-level we start the movement on (current) and the level we're want to end.
    const int z_before = get_levz();
    const int z_after = get_levz() + movez;
    if( z_after < -OVERMAP_DEPTH || z_after > OVERMAP_HEIGHT ) {
        debugmsg( "Tried to move outside allowed range of z-levels" );
        return;
    }

    // Shift the map up or down

    std::unique_ptr<map> tmp_map_ptr;
    if( !m.has_zlevels() ) {
        tmp_map_ptr = std::make_unique<map>();
    }

    map &maybetmp = m.has_zlevels() ? m : *( tmp_map_ptr.get() );
    if( m.has_zlevels() ) {
        // We no longer need to shift the map here! What joy
    } else {
        maybetmp.load( tripoint( get_levx(), get_levy(), z_after ), false );
    }

    // Find the corresponding staircase
    bool rope_ladder = false;
    // TODO: Remove the stairfinding, make the mapgen gen aligned maps
    if( !force && !climbing ) {
        const cata::optional<tripoint> pnt = find_or_make_stairs( maybetmp, z_after, rope_ladder );
        if( !pnt ) {
            return;
        }
        stairs = *pnt;
    }

    if( !force ) {
        monstairz = z_before;
    }
    // Save all monsters that can reach the stairs, remove them from the tracker,
    // then despawn the remaining monsters. Because it's a vertical shift, all
    // monsters are out of the bounds of the map and will despawn.
    std::shared_ptr<monster> stored_mount;
    if( u.is_mounted() && !m.has_zlevels() ) {
        // Store a *copy* of the mount, so we can remove the original monster instance
        // from the tracker before the map shifts.
        // Map shifting would otherwise just despawn the mount and would later respawn it.
        stored_mount = std::make_shared<monster>( *u.mounted_creature );
        critter_tracker->remove( *u.mounted_creature );
    }
    if( !m.has_zlevels() ) {
        const tripoint to = u.pos();
        for( monster &critter : all_monsters() ) {
            if( critter.has_effect( effect_ridden ) ) {
                continue;
            }
            int turns = critter.turns_to_reach( to.xy() );
            if( turns < 10 && coming_to_stairs.size() < 8 && critter.will_reach( to.xy() )
                && !slippedpast ) {
                critter.staircount = 10 + turns;
                critter.on_unload();
                coming_to_stairs.push_back( critter );
                remove_zombie( critter );
            }
        }
        auto mons = critter_tracker->find( g->u.pos() );
        if( mons != nullptr ) {
            critter_tracker->remove( *mons );
        }
        shift_monsters( tripoint( 0, 0, movez ) );
    }

    std::vector<std::shared_ptr<npc>> npcs_to_bring;
    std::vector<monster *> monsters_following;
    if( !m.has_zlevels() && abs( movez ) == 1 ) {
        std::copy_if( active_npc.begin(), active_npc.end(), back_inserter( npcs_to_bring ),
        [this]( const std::shared_ptr<npc> &np ) {
            return np->is_walking_with() && !np->is_mounted() && rl_dist( np->pos(), u.pos() ) < 2;
        } );
    }

    if( m.has_zlevels() && abs( movez ) == 1 ) {
        for( monster &critter : all_monsters() ) {
            if( critter.attack_target() == &g->u || ( !critter.has_effect( effect_ridden ) &&
                    critter.has_effect( effect_pet ) && critter.friendly == -1 ) ) {
                monsters_following.push_back( &critter );
            }
        }
    }

    if( u.is_mounted() ) {
        monster *crit = u.mounted_creature.get();
        if( crit->has_flag( MF_RIDEABLE_MECH ) ) {
            crit->use_mech_power( -1 );
            if( u.movement_mode_is( CMM_WALK ) ) {
                crit->use_mech_power( -2 );
            } else if( u.movement_mode_is( CMM_CROUCH ) ) {
                crit->use_mech_power( -1 );
            } else if( u.movement_mode_is( CMM_RUN ) ) {
                crit->use_mech_power( -3 );
            }
        }
    } else {
        u.moves -= move_cost;
    }
    const tripoint old_pos = g->u.pos();
    point submap_shift;
    vertical_shift( z_after );
    if( !force ) {
        submap_shift = update_map( stairs.x, stairs.y );
    }
    if( u.is_mounted() ) {
        if( stored_mount ) {
            assert( !m.has_zlevels() );
            stored_mount->spawn( g->u.pos() );
            if( critter_tracker->add( stored_mount ) ) {
                u.mounted_creature = stored_mount;
            }
        } else {
            u.mounted_creature->setpos( g->u.pos() );
        }
    }

    if( !npcs_to_bring.empty() ) {
        // Would look nicer randomly scrambled
        auto candidates = closest_tripoints_first( 1, u.pos() );
        std::remove_if( candidates.begin(), candidates.end(), [this]( const tripoint & c ) {
            return !is_empty( c );
        } );

        for( const auto &np : npcs_to_bring ) {
            const auto found = std::find_if( candidates.begin(), candidates.end(),
            [this, np]( const tripoint & c ) {
                return !np->is_dangerous_fields( m.field_at( c ) ) && m.tr_at( c ).is_benign();
            } );

            if( found != candidates.end() ) {
                // TODO: De-uglify
                np->setpos( *found );
                np->place_on_map();
                np->setpos( *found );
                candidates.erase( found );
            }

            if( candidates.empty() ) {
                break;
            }
        }

        reload_npcs();
    }

    // This ugly check is here because of stair teleport bullshit
    // TODO: Remove stair teleport bullshit
    if( rl_dist( g->u.pos(), old_pos ) <= 1 ) {
        for( monster *m : monsters_following ) {
            m->set_dest( g->u.pos() );
        }
    }

    if( rope_ladder ) {
        m.ter_set( u.pos(), t_rope_up );
    }

    if( m.ter( stairs ) == t_manhole_cover ) {
        m.spawn_item( stairs + point( rng( -1, 1 ), rng( -1, 1 ) ), "manhole_cover" );
        m.ter_set( stairs, t_manhole );
    }

    // Wouldn't work and may do strange things
    if( u.is_hauling() && !m.has_zlevels() ) {
        add_msg( _( "You cannot haul items here." ) );
        u.stop_hauling();
    }

    if( u.is_hauling() ) {
        const tripoint adjusted_pos = old_pos - sm_to_ms_copy( submap_shift );
        u.assign_activity( activity_id( "ACT_MOVE_ITEMS" ) );
        // Whether the destination is inside a vehicle (not supported)
        u.activity.values.push_back( 0 );
        // Destination relative to the player
        u.activity.coords.push_back( tripoint_zero );
        map_stack items = m.i_at( adjusted_pos );
        if( items.empty() ) {
            u.stop_hauling();
        }
        for( item &it : items ) {
            u.activity.targets.emplace_back( map_cursor( adjusted_pos ), &it );
            // Quantitu of 0 means move all
            u.activity.values.push_back( 0 );
        }
    }

    m.invalidate_map_cache( g->get_levz() );
    refresh_all();
    // Upon force movement, traps can not be avoided.
    m.creature_on_trap( u, !force );
}

cata::optional<tripoint> game::find_or_make_stairs( map &mp, const int z_after, bool &rope_ladder )
{
    const int omtilesz = SEEX * 2;
    real_coords rc( m.getabs( point( u.posx(), u.posy() ) ) );
    tripoint omtile_align_start( m.getlocal( rc.begin_om_pos() ), z_after );
    tripoint omtile_align_end( omtile_align_start + point( -1 + omtilesz, -1 + omtilesz ) );

    // Try to find the stairs.
    cata::optional<tripoint> stairs;
    int best = INT_MAX;
    const int movez = z_after - get_levz();
    Creature *blocking_creature = nullptr;
    for( const tripoint &dest : m.points_in_rectangle( omtile_align_start, omtile_align_end ) ) {
        if( rl_dist( u.pos(), dest ) <= best &&
            ( ( movez == -1 && mp.has_flag( "GOES_UP", dest ) ) ||
              ( movez == 1 && ( mp.has_flag( "GOES_DOWN", dest ) ||
                                mp.ter( dest ) == t_manhole_cover ) ) ||
              ( ( movez == 2 || movez == -2 ) && mp.ter( dest ) == t_elevator ) ) ) {
            if( mp.has_zlevels() && critter_at( dest ) ) {
                blocking_creature = critter_at( dest );
                continue;
            }
            stairs.emplace( dest );
            best = rl_dist( u.pos(), dest );
        }
    }

    if( stairs ) {
        // Stairs found
        return stairs;
    }

    if( blocking_creature ) {
        add_msg( _( "There's a %s in the way!" ), blocking_creature->disp_name() );
        return cata::nullopt;
    }
    // No stairs found! Try to make some
    rope_ladder = false;
    stairs.emplace( u.pos() );
    stairs->z = z_after;
    // Check the destination area for lava.
    if( mp.ter( *stairs ) == t_lava ) {
        if( movez < 0 &&
            !query_yn(
                _( "There is a LOT of heat coming out of there, even the stairs have melted away.  Jump down?  You won't be able to get back up." ) ) ) {
            return cata::nullopt;
        } else if( movez > 0 &&
                   !query_yn(
                       _( "There is a LOT of heat coming out of there.  Push through the half-molten rocks and ascend?  You will not be able to get back down." ) ) ) {
            return cata::nullopt;
        }

        return stairs;
    }

    if( movez > 0 ) {
        if( !mp.has_flag( "GOES_DOWN", *stairs ) ) {
            if( !query_yn( _( "You may be unable to return back down these stairs.  Continue up?" ) ) ) {
                return cata::nullopt;
            }
        }
        // Manhole covers need this to work
        // Maybe require manhole cover here and fail otherwise?
        return stairs;
    }

    if( mp.impassable( *stairs ) ) {
        popup( _( "Halfway down, the way down becomes blocked off." ) );
        return cata::nullopt;
    }

    if( u.has_trait( trait_id( "WEB_RAPPEL" ) ) ) {
        if( query_yn( _( "There is a sheer drop halfway down.  Web-descend?" ) ) ) {
            rope_ladder = true;
            if( ( rng( 4, 8 ) ) < u.get_skill_level( skill_dodge ) ) {
                add_msg( _( "You attach a web and dive down headfirst, flipping upright and landing on your feet." ) );
            } else {
                add_msg( _( "You securely web up and work your way down, lowering yourself safely." ) );
            }
        } else {
            return cata::nullopt;
        }
    } else if( u.has_trait( trait_VINES2 ) || u.has_trait( trait_VINES3 ) ) {
        if( query_yn( _( "There is a sheer drop halfway down.  Use your vines to descend?" ) ) ) {
            if( u.has_trait( trait_VINES2 ) ) {
                if( query_yn( _( "Detach a vine?  It'll hurt, but you'll be able to climb back up..." ) ) ) {
                    rope_ladder = true;
                    add_msg( m_bad, _( "You descend on your vines, though leaving a part of you behind stings." ) );
                    u.mod_pain( 5 );
                    u.apply_damage( nullptr, bp_torso, 5 );
                    u.mod_stored_nutr( 10 );
                    u.mod_thirst( 10 );
                } else {
                    add_msg( _( "You gingerly descend using your vines." ) );
                }
            } else {
                add_msg( _( "You effortlessly lower yourself and leave a vine rooted for future use." ) );
                rope_ladder = true;
                u.mod_stored_nutr( 10 );
                u.mod_thirst( 10 );
            }
        } else {
            return cata::nullopt;
        }
    } else if( u.has_amount( "grapnel", 1 ) ) {
        if( query_yn( _( "There is a sheer drop halfway down.  Climb your grappling hook down?" ) ) ) {
            rope_ladder = true;
            u.use_amount( "grapnel", 1 );
        } else {
            return cata::nullopt;
        }
    } else if( u.has_amount( "rope_30", 1 ) ) {
        if( query_yn( _( "There is a sheer drop halfway down.  Climb your rope down?" ) ) ) {
            rope_ladder = true;
            u.use_amount( "rope_30", 1 );
        } else {
            return cata::nullopt;
        }
    } else if( !query_yn( _( "There is a sheer drop halfway down.  Jump?" ) ) ) {
        return cata::nullopt;
    }

    return stairs;
}

void game::vertical_shift( const int z_after )
{
    if( z_after < -OVERMAP_DEPTH || z_after > OVERMAP_HEIGHT ) {
        debugmsg( "Tried to get z-level %d outside allowed range of %d-%d",
                  z_after, -OVERMAP_DEPTH, OVERMAP_HEIGHT );
        return;
    }

    // TODO: Implement dragging stuff up/down
    u.grab( OBJECT_NONE );

    scent.reset();

    u.setz( z_after );
    const int z_before = get_levz();
    if( !m.has_zlevels() ) {
        m.clear_vehicle_cache( z_before );
        m.access_cache( z_before ).vehicle_list.clear();
        m.access_cache( z_before ).zone_vehicles.clear();
        m.set_transparency_cache_dirty( z_before );
        m.set_outside_cache_dirty( z_before );
        m.load( tripoint( get_levx(), get_levy(), z_after ), true );
        shift_monsters( tripoint( 0, 0, z_after - z_before ) );
        reload_npcs();
    } else {
        // Shift the map itself
        m.vertical_shift( z_after );
    }

    m.spawn_monsters( true );
    // this may be required after a vertical shift if z-levels are not enabled
    // the critter is unloaded/loaded, and it needs to reconstruct its rider data after being reloaded.
    validate_mounted_npcs();
    vertical_notes( z_before, z_after );
}

void game::vertical_notes( int z_before, int z_after )
{
    if( z_before == z_after || !get_option<bool>( "AUTO_NOTES" ) ||
        !get_option<bool>( "AUTO_NOTES_STAIRS" ) ) {
        return;
    }

    if( !m.inbounds_z( z_before ) || !m.inbounds_z( z_after ) ) {
        debugmsg( "game::vertical_notes invalid arguments: z_before == %d, z_after == %d",
                  z_before, z_after );
        return;
    }
    // Figure out where we know there are up/down connectors
    // Fill in all the tiles we know about (e.g. subway stations)
    static const int REVEAL_RADIUS = 40;
    for( const tripoint &p : points_in_radius( u.global_omt_location(), REVEAL_RADIUS ) ) {
        const tripoint cursp_before( p.xy(), z_before );
        const tripoint cursp_after( p.xy(), z_after );

        if( !overmap_buffer.seen( cursp_before ) ) {
            continue;
        }
        if( overmap_buffer.has_note( cursp_after ) ) {
            // Already has a note -> never add an AUTO-note
            continue;
        }
        const oter_id &ter = overmap_buffer.ter( cursp_before );
        const oter_id &ter2 = overmap_buffer.ter( cursp_after );
        if( z_after > z_before && ter->has_flag( known_up ) &&
            !ter2->has_flag( known_down ) ) {
            overmap_buffer.set_seen( cursp_after, true );
            overmap_buffer.add_note( cursp_after, string_format( ">:W;%s", _( "AUTO: goes down" ) ) );
        } else if( z_after < z_before && ter->has_flag( known_down ) &&
                   !ter2->has_flag( known_up ) ) {
            overmap_buffer.set_seen( cursp_after, true );
            overmap_buffer.add_note( cursp_after, string_format( "<:W;%s", _( "AUTO: goes up" ) ) );
        }
    }
}

point game::update_map( player &p )
{
    int x = p.posx();
    int y = p.posy();
    return update_map( x, y );
}

point game::update_map( int &x, int &y )
{
    point shift;

    while( x < HALF_MAPSIZE_X ) {
        x += SEEX;
        shift.x--;
    }
    while( x >= HALF_MAPSIZE_X + SEEX ) {
        x -= SEEX;
        shift.x++;
    }
    while( y < HALF_MAPSIZE_Y ) {
        y += SEEY;
        shift.y--;
    }
    while( y >= HALF_MAPSIZE_Y + SEEY ) {
        y -= SEEY;
        shift.y++;
    }

    if( shift == point_zero ) {
        // adjust player position
        u.setpos( tripoint( x, y, get_levz() ) );
        // Not actually shifting the submaps, all the stuff below would do nothing
        return point_zero;
    }

    // this handles loading/unloading submaps that have scrolled on or off the viewport
    m.shift( shift );

    // Shift monsters
    shift_monsters( tripoint( shift, 0 ) );
    const point shift_ms = sm_to_ms_copy( shift );
    u.shift_destination( -shift_ms );

    // Shift NPCs
    for( auto it = active_npc.begin(); it != active_npc.end(); ) {
        ( *it )->shift( shift.x, shift.y );
        if( ( *it )->posx() < 0 - SEEX * 2 || ( *it )->posy() < 0 - SEEX * 2 ||
            ( *it )->posx() > SEEX * ( MAPSIZE + 2 ) || ( *it )->posy() > SEEY * ( MAPSIZE + 2 ) ) {
            //Remove the npc from the active list. It remains in the overmap list.
            ( *it )->on_unload();
            it = active_npc.erase( it );
        } else {
            it++;
        }
    }

    scent.shift( shift_ms.x, shift_ms.y );

    // Also ensure the player is on current z-level
    // get_levz() should later be removed, when there is no longer such a thing
    // as "current z-level"
    u.setpos( tripoint( x, y, get_levz() ) );

    // Only do the loading after all coordinates have been shifted.

    // Check for overmap saved npcs that should now come into view.
    // Put those in the active list.
    load_npcs();

    // Make sure map cache is consistent since it may have shifted.
    if( m.has_zlevels() ) {
        for( int zlev = -OVERMAP_DEPTH; zlev <= OVERMAP_HEIGHT; ++zlev ) {
            m.invalidate_map_cache( zlev );
        }
    } else {
        m.invalidate_map_cache( get_levz() );
    }
    m.build_map_cache( get_levz() );

    // Spawn monsters if appropriate
    // This call will generate new monsters in addition to loading, so it's placed after NPC loading
    m.spawn_monsters( false ); // Static monsters

    // Update what parts of the world map we can see
    update_overmap_seen();

    return shift;
}

void game::update_overmap_seen()
{
    const tripoint ompos = u.global_omt_location();
    const int dist = u.overmap_sight_range( light_level( u.posz() ) );
    const int dist_squared = dist * dist;
    // We can always see where we're standing
    overmap_buffer.set_seen( ompos, true );
    for( const tripoint &p : points_in_radius( ompos, dist ) ) {
        const point delta = p.xy() - ompos.xy();
        const int h_squared = delta.x * delta.x + delta.y * delta.y;
        if( trigdist && h_squared > dist_squared ) {
            continue;
        }
        // If circular distances are enabled, scale overmap distances by the diagonality of the sight line.
        const float multiplier = trigdist ? std::sqrt( h_squared ) / std::max( std::abs( delta.x ),
                                 std::abs( delta.y ) ) : 1;
        const std::vector<tripoint> line = line_to( ompos, p, 0 );
        float sight_points = dist;
        for( auto it = line.begin();
             it != line.end() && sight_points >= 0; ++it ) {
            const oter_id &ter = overmap_buffer.ter( *it );
            sight_points -= static_cast<int>( ter->get_see_cost() ) * multiplier;
        }
        if( sight_points >= 0 ) {
            tripoint seen( p );
            do {
                overmap_buffer.set_seen( seen, true );
                --seen.z;
            } while( seen.z >= 0 );
        }
    }
}

void game::replace_stair_monsters()
{
    for( auto &elem : coming_to_stairs ) {
        elem.staircount = 0;
        const tripoint pnt( elem.pos().xy(), get_levz() );
        place_critter_around( std::make_shared<monster>( elem ), pnt, 10 );
    }

    coming_to_stairs.clear();
}

// TODO: abstract out the location checking code
// TODO: refactor so zombies can follow up and down stairs instead of this mess
void game::update_stair_monsters()
{
    // Search for the stairs closest to the player.
    std::vector<int> stairx;
    std::vector<int> stairy;
    std::vector<int> stairdist;

    const bool from_below = monstairz < get_levz();

    if( coming_to_stairs.empty() ) {
        return;
    }

    if( m.has_zlevels() ) {
        debugmsg( "%d monsters coming to stairs on a map with z-levels",
                  coming_to_stairs.size() );
        coming_to_stairs.clear();
    }

    for( const tripoint &dest : m.points_on_zlevel( u.posz() ) ) {
        if( ( from_below && m.has_flag( "GOES_DOWN", dest ) ) ||
            ( !from_below && m.has_flag( "GOES_UP", dest ) ) ) {
            stairx.push_back( dest.x );
            stairy.push_back( dest.y );
            stairdist.push_back( rl_dist( dest, u.pos() ) );
        }
    }
    if( stairdist.empty() ) {
        return;         // Found no stairs?
    }

    // Find closest stairs.
    size_t si = 0;
    for( size_t i = 0; i < stairdist.size(); i++ ) {
        if( stairdist[i] < stairdist[si] ) {
            si = i;
        }
    }

    // Find up to 4 stairs for distance stairdist[si] +1
    std::vector<int> nearest;
    nearest.push_back( si );
    for( size_t i = 0; i < stairdist.size() && nearest.size() < 4; i++ ) {
        if( ( i != si ) && ( stairdist[i] <= stairdist[si] + 1 ) ) {
            nearest.push_back( i );
        }
    }
    // Randomize the stair choice
    si = random_entry_ref( nearest );

    // Attempt to spawn zombies.
    for( size_t i = 0; i < coming_to_stairs.size(); i++ ) {
        int mposx = stairx[si];
        int mposy = stairy[si];
        monster &critter = coming_to_stairs[i];
        const tripoint dest {
            mposx, mposy, g->get_levz()
        };

        // We might be not be visible.
        if( ( critter.posx() < 0 - ( MAPSIZE_X ) / 6 ||
              critter.posy() < 0 - ( MAPSIZE_Y ) / 6 ||
              critter.posx() > ( MAPSIZE_X * 7 ) / 6 ||
              critter.posy() > ( MAPSIZE_Y * 7 ) / 6 ) ) {
            continue;
        }

        critter.staircount -= 4;
        // Let the player know zombies are trying to come.
        if( u.sees( dest ) ) {
            std::stringstream dump;
            if( critter.staircount > 4 ) {
                dump << string_format( _( "You see a %s on the stairs" ), critter.name() );
            } else {
                if( critter.staircount > 0 ) {
                    dump << ( from_below ?
                              //~ The <monster> is almost at the <bottom/top> of the <terrain type>!
                              string_format( _( "The %1$s is almost at the top of the %2$s!" ),
                                             critter.name(),
                                             m.tername( dest ) ) :
                              string_format( _( "The %1$s is almost at the bottom of the %2$s!" ),
                                             critter.name(),
                                             m.tername( dest ) ) );
                }
            }

            add_msg( m_warning, dump.str() );
        } else {
            sounds::sound( dest, 5, sounds::sound_t::movement,
                           _( "a sound nearby from the stairs!" ), true, "misc", "stairs_movement" );
        }

        if( critter.staircount > 0 ) {
            continue;
        }

        if( is_empty( dest ) ) {
            critter.spawn( dest );
            critter.staircount = 0;
            place_critter_at( std::make_shared<monster>( critter ), dest );
            if( u.sees( dest ) ) {
                if( !from_below ) {
                    add_msg( m_warning, _( "The %1$s comes down the %2$s!" ),
                             critter.name(),
                             m.tername( dest ) );
                } else {
                    add_msg( m_warning, _( "The %1$s comes up the %2$s!" ),
                             critter.name(),
                             m.tername( dest ) );
                }
            }
            coming_to_stairs.erase( coming_to_stairs.begin() + i );
            continue;
        } else if( u.pos() == dest ) {
            // Monster attempts to push player of stairs
            int pushx = -1;
            int pushy = -1;
            int tries = 0;

            // the critter is now right on top of you and will attack unless
            // it can find a square to push you into with one of his tries.
            const int creature_push_attempts = 9;
            const int player_throw_resist_chance = 3;

            critter.spawn( dest );
            while( tries < creature_push_attempts ) {
                tries++;
                pushx = rng( -1, 1 );
                pushy = rng( -1, 1 );
                int iposx = mposx + pushx;
                int iposy = mposy + pushy;
                tripoint pos( iposx, iposy, get_levz() );
                if( ( pushx != 0 || pushy != 0 ) && !critter_at( pos ) &&
                    critter.can_move_to( pos ) ) {
                    bool resiststhrow = ( u.is_throw_immune() ) ||
                                        ( u.has_trait( trait_LEG_TENT_BRACE ) );
                    if( resiststhrow && one_in( player_throw_resist_chance ) ) {
                        u.moves -= 25; // small charge for avoiding the push altogether
                        add_msg( _( "The %s fails to push you back!" ),
                                 critter.name() );
                        return; //judo or leg brace prevent you from getting pushed at all
                    }
                    // Not accounting for tentacles latching on, so..
                    // Something is about to happen, lets charge half a move
                    u.moves -= 50;
                    if( resiststhrow && ( u.is_throw_immune() ) ) {
                        //we have a judoka who isn't getting pushed but counterattacking now.
                        mattack::thrown_by_judo( &critter );
                        return;
                    }
                    std::string msg;
                    ///\EFFECT_DODGE reduces chance of being downed when pushed off the stairs
                    if( !( resiststhrow ) && ( u.get_dodge() + rng( 0, 3 ) < 12 ) ) {
                        // dodge 12 - never get downed
                        // 11.. avoid 75%; 10.. avoid 50%; 9.. avoid 25%
                        u.add_effect( effect_downed, 2_turns );
                        msg = _( "The %s pushed you back hard!" );
                    } else {
                        msg = _( "The %s pushed you back!" );
                    }
                    add_msg( m_warning, msg.c_str(), critter.name() );
                    u.setx( u.posx() + pushx );
                    u.sety( u.posy() + pushy );
                    return;
                }
            }
            add_msg( m_warning,
                     _( "The %s tried to push you back but failed!  It attacks you!" ),
                     critter.name() );
            critter.melee_attack( u );
            u.moves -= 50;
            return;
        } else if( monster *const mon_ptr = critter_at<monster>( dest ) ) {
            // Monster attempts to displace a monster from the stairs
            monster &other = *mon_ptr;
            critter.spawn( dest );

            // the critter is now right on top of another and will push it
            // if it can find a square to push it into inside of his tries.
            const int creature_push_attempts = 9;
            const int creature_throw_resist = 4;

            int tries = 0;
            int pushx = 0;
            int pushy = 0;
            while( tries < creature_push_attempts ) {
                tries++;
                pushx = rng( -1, 1 );
                pushy = rng( -1, 1 );
                int iposx = mposx + pushx;
                int iposy = mposy + pushy;
                tripoint pos( iposx, iposy, get_levz() );
                if( ( pushx == 0 && pushy == 0 ) || ( ( iposx == u.posx() ) && ( iposy == u.posy() ) ) ) {
                    continue;
                }
                if( !critter_at( pos ) && other.can_move_to( pos ) ) {
                    other.setpos( tripoint( iposx, iposy, get_levz() ) );
                    other.moves -= 50;
                    std::string msg;
                    if( one_in( creature_throw_resist ) ) {
                        other.add_effect( effect_downed, 2_turns );
                        msg = _( "The %1$s pushed the %2$s hard." );
                    } else {
                        msg = _( "The %1$s pushed the %2$s." );
                    }
                    add_msg( m_neutral, msg, critter.name(), other.name() );
                    return;
                }
            }
            return;
        }
    }
}

void game::despawn_monster( monster &critter )
{
    if( !critter.is_hallucination() ) {
        // hallucinations aren't stored, they come and go as they like,
        overmap_buffer.despawn_monster( critter );
    }

    critter.on_unload();
    remove_zombie( critter );
    // simulate it being dead so further processing of it (e.g. in monmove) will yield
    critter.set_hp( 0 );
}

void game::shift_monsters( const tripoint &shift )
{
    // If either shift argument is non-zero, we're shifting.
    if( shift == tripoint_zero ) {
        return;
    }
    for( monster &critter : all_monsters() ) {
        if( shift.xy() != point_zero ) {
            critter.shift( shift.xy() );
        }

        if( m.inbounds( critter.pos() ) && ( shift.z == 0 || m.has_zlevels() ) ) {
            // We're inbounds, so don't despawn after all.
            // No need to shift Z-coordinates, they are absolute
            continue;
        }
        // Either a vertical shift or the critter is now outside of the reality bubble,
        // anyway: it must be saved and removed.
        despawn_monster( critter );
    }
    // The order in which zombies are shifted may cause zombies to briefly exist on
    // the same square. This messes up the mon_at cache, so we need to rebuild it.
    critter_tracker->rebuild_cache();
}

void game::perhaps_add_random_npc()
{
    if( !calendar::once_every( 1_hours ) ) {
        return;
    }
    // Create a new NPC?
    // Only allow NPCs on 0 z-level, otherwise they can bug out due to lack of spots
    if( !get_option<bool>( "RANDOM_NPC" ) || ( !m.has_zlevels() && get_levz() != 0 ) ) {
        return;
    }

    float density = get_option<float>( "NPC_DENSITY" );
    // TODO: This is inaccurate when the player is near a overmap border, and it will
    //immediately spawn new npcs upon entering a new overmap. Rather use number of npcs *nearby*.
    const int npc_num = get_cur_om().get_npcs().size();
    if( npc_num > 0 ) {
        // 100%, 80%, 64%, 52%, 41%, 33%...
        density *= powf( 0.8f, npc_num );
    }

    if( !x_in_y( density, 100 ) ) {
        return;
    }

    //tmp->stock_missions();
    // Create the NPC in one of the outermost submaps,
    // hopefully far away to be invisible to the player,
    // to prevent NPCs appearing out of thin air.
    // This can be changed to let the NPC spawn further away,
    // so it does not became active immediately.
    int msx = get_levx();
    int msy = get_levy();
    switch( rng( 0, 4 ) ) { // on which side of the map to spawn
        case 0:
            msy += rng( 0, MAPSIZE - 1 );
            break;
        case 1:
            msx += MAPSIZE - 1;
            msy += rng( 0, MAPSIZE - 1 );
            break;
        case 2:
            msx += rng( 0, MAPSIZE - 1 );
            break;
        case 3:
            msy += MAPSIZE - 1;
            msx += rng( 0, MAPSIZE - 1 );
            break;
        default:
            break;
    }
    tripoint omt_pos = sm_to_omt_copy( tripoint( msx, msy, 0 ) );
    const auto oter = overmap_buffer.ter( omt_pos );
    // shouldnt spawn on lakes or rivers.
    if( is_river_or_lake( oter ) ) {
        return;
    }
    std::shared_ptr<npc> tmp = std::make_shared<npc>();
    tmp->normalize();
    tmp->randomize();
    std::string new_fac_id = "solo_";
    new_fac_id += tmp->name;
    // create a new "lone wolf" faction for this one NPC
    faction *new_solo_fac = faction_manager_ptr->add_new_faction( tmp->name, faction_id( new_fac_id ),
                            faction_id( "no_faction" ) );
    tmp->set_fac( new_solo_fac ? new_solo_fac->id : faction_id( "no_faction" ) );
    // adds the npc to the correct overmap.
    tmp->spawn_at_sm( msx, msy, 0 );
    overmap_buffer.insert_npc( tmp );
    tmp->form_opinion( u );
    tmp->mission = NPC_MISSION_NULL;
    tmp->add_new_mission( mission::reserve_random( ORIGIN_ANY_NPC, tmp->global_omt_location(),
                          tmp->getID() ) );
    // This will make the new NPC active
    load_npcs();
}

bool game::display_overlay_state( const action_id action )
{
    const auto it = displaying_overlays.find( action );
    if( it == displaying_overlays.end() ) {
        return false;
    }

    return displaying_overlays[action];
}

void game::display_toggle_overlay( const action_id action )
{
    const auto it = displaying_overlays.find( action );
    if( it == displaying_overlays.end() ) {
        return;
    }

    const bool action_flag = it->second;
    std::for_each( displaying_overlays.begin(), displaying_overlays.end(), []( auto & p ) {
        p.second = false;
    } );
    displaying_overlays[action] = !action_flag;
}

void game::display_scent()
{
    if( use_tiles ) {
        display_toggle_overlay( ACTION_DISPLAY_SCENT );
    } else {
        int div;
        bool got_value = query_int( div, _( "Set the Scent Map sensitivity to (0 to cancel)?" ) );
        if( !got_value || div < 1 ) {
            add_msg( _( "Never mind." ) );
            return;
        }
        draw_ter();
        scent.draw( w_terrain, div * 2, u.pos() + u.view_offset );
        wrefresh( w_terrain );
        draw_panels();
        inp_mngr.wait_for_any_key();
    }
}

void game::display_temperature()
{
    if( use_tiles ) {
        display_toggle_overlay( ACTION_DISPLAY_TEMPERATURE );
    }
}

void game::display_visibility()
{
    if( use_tiles ) {
        display_toggle_overlay( ACTION_DISPLAY_VISIBILITY );
        if( display_overlay_state( ACTION_DISPLAY_VISIBILITY ) ) {
            std::vector< tripoint > locations;
            uilist creature_menu;
            int num_creatures = 0;
            creature_menu.addentry( num_creatures++, true, MENU_AUTOASSIGN, "%s", _( "You" ) );
            locations.emplace_back( g->u.pos() ); // add player first.
            for( const Creature &critter : g->all_creatures() ) {
                if( critter.is_player() ) {
                    continue;
                }
                creature_menu.addentry( num_creatures++, true, MENU_AUTOASSIGN, critter.disp_name() );
                locations.emplace_back( critter.pos() );
            }

            pointmenu_cb callback( locations );
            creature_menu.callback = &callback;
            creature_menu.w_y = 0;
            creature_menu.query();
            if( creature_menu.ret >= 0 && static_cast<size_t>( creature_menu.ret ) < locations.size() ) {
                Creature *creature = critter_at<Creature>( locations[creature_menu.ret] );
                displaying_visibility_creature = creature;
            }
        } else {
            displaying_visibility_creature = nullptr;
        }
    }
}

void game::display_lighting()
{
    if( use_tiles ) {
        display_toggle_overlay( ACTION_DISPLAY_LIGHTING );
        if( !g->display_overlay_state( ACTION_DISPLAY_LIGHTING ) ) {
            return;
        }
        uilist lighting_menu;
        std::vector<std::string> lighting_menu_strings{
            "Global lighting conditions"
        };

        int count = 0;
        for( const auto &menu_str : lighting_menu_strings ) {
            lighting_menu.addentry( count++, true, MENU_AUTOASSIGN, "%s", menu_str );
        }

        lighting_menu.w_y = 0;
        lighting_menu.query();
        if( ( lighting_menu.ret >= 0 ) &&
            ( static_cast<size_t>( lighting_menu.ret ) < lighting_menu_strings.size() ) ) {
            g->displaying_lighting_condition = lighting_menu.ret;
        }
    }
}

void game::display_radiation()
{
    if( use_tiles ) {
        display_toggle_overlay( ACTION_DISPLAY_RADIATION );
    }
}

void game::init_autosave()
{
    moves_since_last_save = 0;
    last_save_timestamp = time( nullptr );
}

void game::quicksave()
{
    //Don't autosave if the player hasn't done anything since the last autosave/quicksave,
    if( !moves_since_last_save ) {
        return;
    }
    add_msg( m_info, _( "Saving game, this may take a while" ) );
    popup_nowait( _( "Saving game, this may take a while" ) );

    time_t now = time( nullptr ); //timestamp for start of saving procedure

    //perform save
    save();
    //Now reset counters for autosaving, so we don't immediately autosave after a quicksave or autosave.
    moves_since_last_save = 0;
    last_save_timestamp = now;
}

void game::quickload()
{
    const WORLDPTR active_world = world_generator->active_world;
    if( active_world == nullptr ) {
        return;
    }

    if( active_world->save_exists( save_t::from_player_name( u.name ) ) ) {
        if( moves_since_last_save != 0 ) { // See if we need to reload anything
            MAPBUFFER.reset();
            overmap_buffer.clear();
            try {
                setup();
            } catch( const std::exception &err ) {
                debugmsg( "Error: %s", err.what() );
            }
            load( save_t::from_player_name( u.name ) );
        }
    } else {
        popup_getkey( _( "No saves for %s yet." ), u.name );
    }
}

void game::autosave()
{
    //Don't autosave if the min-autosave interval has not passed since the last autosave/quicksave.
    if( time( nullptr ) < last_save_timestamp + 60 * get_option<int>( "AUTOSAVE_MINUTES" ) ) {
        return;
    }
    quicksave();    //Driving checks are handled by quicksave()
}

void intro()
{
    int maxy = getmaxy( catacurses::stdscr );
    int maxx = getmaxx( catacurses::stdscr );
    const int minHeight = FULL_SCREEN_HEIGHT;
    const int minWidth = FULL_SCREEN_WIDTH;
    catacurses::window tmp = catacurses::newwin( minHeight, minWidth, point_zero );

    while( maxy < minHeight || maxx < minWidth ) {
        werase( tmp );
        if( maxy < minHeight && maxx < minWidth ) {
            fold_and_print( tmp, point_zero, maxx, c_white,
                            _( "Whoa!  Your terminal is tiny!  This game requires a minimum terminal size of "
                               "%dx%d to work properly.  %dx%d just won't do.  Maybe a smaller font would help?" ),
                            minWidth, minHeight, maxx, maxy );
        } else if( maxx < minWidth ) {
            fold_and_print( tmp, point_zero, maxx, c_white,
                            _( "Oh!  Hey, look at that.  Your terminal is just a little too narrow.  This game "
                               "requires a minimum terminal size of %dx%d to function.  It just won't work "
                               "with only %dx%d.  Can you stretch it out sideways a bit?" ),
                            minWidth, minHeight, maxx, maxy );
        } else {
            fold_and_print( tmp, point_zero, maxx, c_white,
                            _( "Woah, woah, we're just a little short on space here.  The game requires a "
                               "minimum terminal size of %dx%d to run.  %dx%d isn't quite enough!  Can you "
                               "make the terminal just a smidgen taller?" ),
                            minWidth, minHeight, maxx, maxy );
        }
        wrefresh( tmp );
        inp_mngr.wait_for_any_key();
        maxy = getmaxy( catacurses::stdscr );
        maxx = getmaxx( catacurses::stdscr );
    }
    werase( tmp );

#if !(defined(_WIN32) || defined(TILES))
    // Check whether LC_CTYPE supports the UTF-8 encoding
    // and show a warning if it doesn't
    if( std::strcmp( nl_langinfo( CODESET ), "UTF-8" ) != 0 ) {
        const char *unicode_error_msg =
            _( "You don't seem to have a valid Unicode locale. You may see some weird "
               "characters (e.g. empty boxes or question marks). You have been warned." );
        fold_and_print( tmp, point_zero, maxx, c_white, unicode_error_msg, minWidth, minHeight,
                        maxx, maxy );
        wrefresh( tmp );
        inp_mngr.wait_for_any_key();
        werase( tmp );
    }
#endif

    wrefresh( tmp );
    catacurses::erase();
}

void game::process_artifact( item &it, player &p )
{
    const bool worn = p.is_worn( it );
    const bool wielded = ( &it == &p.weapon );
    std::vector<art_effect_passive> effects = it.type->artifact->effects_carried;
    if( worn ) {
        const std::vector<art_effect_passive> &ew = it.type->artifact->effects_worn;
        effects.insert( effects.end(), ew.begin(), ew.end() );
    }
    if( wielded ) {
        const std::vector<art_effect_passive> &ew = it.type->artifact->effects_wielded;
        effects.insert( effects.end(), ew.begin(), ew.end() );
    }

    if( it.is_tool() ) {
        // Recharge it if necessary
        if( it.ammo_remaining() < it.ammo_capacity() && calendar::once_every( 1_minutes ) ) {
            //Before incrementing charge, check that any extra requirements are met
            if( check_art_charge_req( it ) ) {
                switch( it.type->artifact->charge_type ) {
                    case ARTC_NULL:
                    case NUM_ARTCS:
                        break; // dummy entries
                    case ARTC_TIME:
                        // Once per hour
                        if( calendar::once_every( 1_hours ) ) {
                            it.charges++;
                        }
                        break;
                    case ARTC_SOLAR:
                        if( calendar::once_every( 10_minutes ) &&
                            is_in_sunlight( p.pos() ) ) {
                            it.charges++;
                        }
                        break;
                    // Artifacts can inflict pain even on Deadened folks.
                    // Some weird Lovecraftian thing.  ;P
                    // (So DON'T route them through mod_pain!)
                    case ARTC_PAIN:
                        if( calendar::once_every( 1_minutes ) ) {
                            add_msg( m_bad, _( "You suddenly feel sharp pain for no reason." ) );
                            p.mod_pain_noresist( 3 * rng( 1, 3 ) );
                            it.charges++;
                        }
                        break;
                    case ARTC_HP:
                        if( calendar::once_every( 1_minutes ) ) {
                            add_msg( m_bad, _( "You feel your body decaying." ) );
                            p.hurtall( 1, nullptr );
                            it.charges++;
                        }
                        break;
                    case ARTC_FATIGUE:
                        if( calendar::once_every( 1_minutes ) ) {
                            add_msg( m_bad, _( "You feel fatigue seeping into your body." ) );
                            u.mod_fatigue( 3 * rng( 1, 3 ) );
                            u.mod_stat( "stamina", -90 * rng( 1, 3 ) * rng( 1, 3 ) * rng( 2, 3 ) );
                            it.charges++;
                        }
                        break;
                    // Portals are energetic enough to charge the item.
                    // Tears in reality are consumed too, but can't charge it.
                    case ARTC_PORTAL:
                        for( const tripoint &dest : m.points_in_radius( p.pos(), 1 ) ) {
                            m.remove_field( dest, fd_fatigue );
                            if( m.tr_at( dest ).loadid == tr_portal ) {
                                add_msg( m_good, _( "The portal collapses!" ) );
                                m.remove_trap( dest );
                                it.charges++;
                                break;
                            }
                        }
                        break;
                }
            }
        }
    }

    for( const art_effect_passive &i : effects ) {
        switch( i ) {
            case AEP_STR_UP:
                p.mod_str_bonus( +4 );
                break;
            case AEP_DEX_UP:
                p.mod_dex_bonus( +4 );
                break;
            case AEP_PER_UP:
                p.mod_per_bonus( +4 );
                break;
            case AEP_INT_UP:
                p.mod_int_bonus( +4 );
                break;
            case AEP_ALL_UP:
                p.mod_str_bonus( +2 );
                p.mod_dex_bonus( +2 );
                p.mod_per_bonus( +2 );
                p.mod_int_bonus( +2 );
                break;
            case AEP_SPEED_UP: // Handled in player::current_speed()
                break;

            case AEP_PBLUE:
                if( p.radiation > 0 ) {
                    p.radiation--;
                }
                break;

            case AEP_SMOKE:
                if( one_in( 10 ) ) {
                    tripoint pt( p.posx() + rng( -1, 1 ),
                                 p.posy() + rng( -1, 1 ),
                                 p.posz() );
                    m.add_field( pt, fd_smoke, rng( 1, 3 ) );
                }
                break;

            case AEP_SNAKES:
                break; // Handled in player::hit()

            case AEP_EXTINGUISH:
                for( const tripoint &dest : m.points_in_radius( p.pos(), 1 ) ) {
                    m.mod_field_age( dest, fd_fire, -1_turns );
                }
                break;

            case AEP_FUN:
                //Bonus fluctuates, wavering between 0 and 30-ish - usually around 12
                p.add_morale( MORALE_FEELING_GOOD, rng( 1, 2 ) * rng( 2, 3 ), 0, 3_turns, 0_turns, false );
                break;

            case AEP_HUNGER:
                if( one_in( 100 ) ) {
                    p.mod_hunger( 1 );
                }
                break;

            case AEP_THIRST:
                if( one_in( 120 ) ) {
                    p.mod_thirst( 1 );
                }
                break;

            case AEP_EVIL:
                if( one_in( 150 ) ) { // Once every 15 minutes, on average
                    p.add_effect( effect_evil, 30_minutes );
                    if( it.is_armor() ) {
                        if( !worn ) {
                            add_msg( _( "You have an urge to wear the %s." ),
                                     it.tname() );
                        }
                    } else if( !wielded ) {
                        add_msg( _( "You have an urge to wield the %s." ),
                                 it.tname() );
                    }
                }
                break;

            case AEP_SCHIZO:
                break; // Handled in player::suffer()

            case AEP_RADIOACTIVE:
                if( one_in( 4 ) ) {
                    p.irradiate( 1.0f );
                }
                break;

            case AEP_STR_DOWN:
                p.mod_str_bonus( -3 );
                break;

            case AEP_DEX_DOWN:
                p.mod_dex_bonus( -3 );
                break;

            case AEP_PER_DOWN:
                p.mod_per_bonus( -3 );
                break;

            case AEP_INT_DOWN:
                p.mod_int_bonus( -3 );
                break;

            case AEP_ALL_DOWN:
                p.mod_str_bonus( -2 );
                p.mod_dex_bonus( -2 );
                p.mod_per_bonus( -2 );
                p.mod_int_bonus( -2 );
                break;

            case AEP_SPEED_DOWN:
                break; // Handled in player::current_speed()

            default:
                //Suppress warnings
                break;
        }
    }
    // Recalculate, as it might have changed (by mod_*_bonus above)
    p.str_cur = p.get_str();
    p.int_cur = p.get_int();
    p.dex_cur = p.get_dex();
    p.per_cur = p.get_per();
}
//Check if an artifact's extra charge requirements are currently met
bool check_art_charge_req( item &it )
{
    player &p = g->u;
    bool reqsmet = true;
    const bool worn = p.is_worn( it );
    const bool wielded = ( &it == &p.weapon );
    const bool heldweapon = ( wielded && !it.is_armor() ); //don't charge wielded clothes
    switch( it.type->artifact->charge_req ) {
        case( ACR_NULL ):
        case( NUM_ACRS ):
            break;
        case( ACR_EQUIP ):
            //Generated artifacts won't both be wearable and have charges, but nice for mods
            reqsmet = ( worn || heldweapon );
            break;
        case( ACR_SKIN ):
            //As ACR_EQUIP, but also requires nothing worn on bodypart wielding or wearing item
            if( !worn && !heldweapon ) {
                reqsmet = false;
                break;
            }
            for( const body_part bp : all_body_parts ) {
                if( it.covers( bp ) || ( heldweapon && ( bp == bp_hand_r || bp == bp_hand_l ) ) ) {
                    reqsmet = true;
                    for( auto &i : p.worn ) {
                        if( i.covers( bp ) && ( &it != &i ) && i.get_coverage() > 50 ) {
                            reqsmet = false;
                            break; //This one's no good, check the next body part
                        }
                    }
                    if( reqsmet ) {
                        break;    //Only need skin contact on one bodypart
                    }
                }
            }
            break;
        case( ACR_SLEEP ):
            reqsmet = p.has_effect( effect_sleep );
            break;
        case( ACR_RAD ):
            reqsmet = ( ( g->m.get_radiation( p.pos() ) > 0 ) || ( p.radiation > 0 ) );
            break;
        case( ACR_WET ):
            reqsmet = std::any_of( p.body_wetness.begin(), p.body_wetness.end(),
            []( const int w ) {
                return w != 0;
            } );
            if( !reqsmet && sum_conditions( calendar::turn - 1_turns, calendar::turn, p.pos() ).rain_amount > 0
                && !( p.in_vehicle && g->m.veh_at( p.pos() )->is_inside() ) ) {
                reqsmet = true;
            }
            break;
        case( ACR_SKY ):
            reqsmet = ( p.posz() > 0 );
            break;
    }
    return reqsmet;
}

void game::start_calendar()
{
    const bool scen_season = scen->has_flag( "SPR_START" ) || scen->has_flag( "SUM_START" ) ||
                             scen->has_flag( "AUT_START" ) || scen->has_flag( "WIN_START" ) ||
                             scen->has_flag( "SUM_ADV_START" );

    if( scen_season ) {
        // Configured starting date overridden by scenario, calendar::start is left as Spring 1
        calendar::start_of_cataclysm = calendar::turn_zero + 1_hours * get_option<int>( "INITIAL_TIME" );
        calendar::turn = calendar::turn_zero + 1_hours * get_option<int>( "INITIAL_TIME" );
        if( scen->has_flag( "SPR_START" ) ) {
            calendar::initial_season = SPRING;
        } else if( scen->has_flag( "SUM_START" ) ) {
            calendar::initial_season = SUMMER;
            calendar::turn += calendar::season_length();
        } else if( scen->has_flag( "AUT_START" ) ) {
            calendar::initial_season = AUTUMN;
            calendar::turn += calendar::season_length() * 2;
        } else if( scen->has_flag( "WIN_START" ) ) {
            calendar::initial_season = WINTER;
            calendar::turn += calendar::season_length() * 3;
        } else if( scen->has_flag( "SUM_ADV_START" ) ) {
            calendar::initial_season = SUMMER;
            calendar::turn += calendar::season_length() * 5;
        } else {
            debugmsg( "The Unicorn" );
        }
    } else {
        // No scenario, so use the starting date+time configured in world options
        const int initial_days = get_option<int>( "INITIAL_DAY" );
        calendar::start_of_cataclysm = calendar::turn_zero + 1_days * initial_days;

        // Determine the season based off how long the seasons are set to be
        // First mod by length of season to get number of seasons elapsed, then mod by 4 to force a 0-3 range of values
        const int season_number = ( initial_days % get_option<int>( "SEASON_LENGTH" ) ) % 4;
        if( season_number == 0 ) {
            calendar::initial_season = SPRING;
        } else if( season_number == 1 ) {
            calendar::initial_season = SUMMER;
        } else if( season_number == 2 ) {
            calendar::initial_season = AUTUMN;
        } else {
            calendar::initial_season = WINTER;
        }

        calendar::turn = calendar::start_of_cataclysm
                         + 1_hours * get_option<int>( "INITIAL_TIME" )
                         + 1_days * get_option<int>( "SPAWN_DELAY" );
    }

}

void game::add_artifact_messages( const std::vector<art_effect_passive> &effects )
{
    int net_str = 0;
    int net_dex = 0;
    int net_per = 0;
    int net_int = 0;
    int net_speed = 0;

    for( auto &i : effects ) {
        switch( i ) {
            case AEP_STR_UP:
                net_str += 4;
                break;
            case AEP_DEX_UP:
                net_dex += 4;
                break;
            case AEP_PER_UP:
                net_per += 4;
                break;
            case AEP_INT_UP:
                net_int += 4;
                break;
            case AEP_ALL_UP:
                net_str += 2;
                net_dex += 2;
                net_per += 2;
                net_int += 2;
                break;
            case AEP_STR_DOWN:
                net_str -= 3;
                break;
            case AEP_DEX_DOWN:
                net_dex -= 3;
                break;
            case AEP_PER_DOWN:
                net_per -= 3;
                break;
            case AEP_INT_DOWN:
                net_int -= 3;
                break;
            case AEP_ALL_DOWN:
                net_str -= 2;
                net_dex -= 2;
                net_per -= 2;
                net_int -= 2;
                break;

            case AEP_SPEED_UP:
                net_speed += 20;
                break;
            case AEP_SPEED_DOWN:
                net_speed -= 20;
                break;

            case AEP_PBLUE:
                break; // No message

            case AEP_SNAKES:
                add_msg( m_warning, _( "Your skin feels slithery." ) );
                break;

            case AEP_INVISIBLE:
                add_msg( m_good, _( "You fade into invisibility!" ) );
                break;

            case AEP_CLAIRVOYANCE:
            case AEP_CLAIRVOYANCE_PLUS:
                add_msg( m_good, _( "You can see through walls!" ) );
                break;

            case AEP_SUPER_CLAIRVOYANCE:
                add_msg( m_good, _( "You can see through everything!" ) );
                break;

            case AEP_STEALTH:
                add_msg( m_good, _( "Your steps stop making noise." ) );
                break;

            case AEP_GLOW:
                add_msg( _( "A glow of light forms around you." ) );
                break;

            case AEP_PSYSHIELD:
                add_msg( m_good, _( "Your mental state feels protected." ) );
                break;

            case AEP_RESIST_ELECTRICITY:
                add_msg( m_good, _( "You feel insulated." ) );
                break;

            case AEP_CARRY_MORE:
                add_msg( m_good, _( "Your back feels strengthened." ) );
                break;

            case AEP_FUN:
                add_msg( m_good, _( "You feel a pleasant tingle." ) );
                break;

            case AEP_HUNGER:
                add_msg( m_warning, _( "You feel hungry." ) );
                break;

            case AEP_THIRST:
                add_msg( m_warning, _( "You feel thirsty." ) );
                break;

            case AEP_EVIL:
                add_msg( m_warning, _( "You feel an evil presence..." ) );
                break;

            case AEP_SCHIZO:
                add_msg( m_bad, _( "You feel a tickle of insanity." ) );
                break;

            case AEP_RADIOACTIVE:
                add_msg( m_warning, _( "Your skin prickles with radiation." ) );
                break;

            case AEP_MUTAGENIC:
                add_msg( m_bad, _( "You feel your genetic makeup degrading." ) );
                break;

            case AEP_ATTENTION:
                add_msg( m_warning, _( "You feel an otherworldly attention upon you..." ) );
                break;

            case AEP_FORCE_TELEPORT:
                add_msg( m_bad, _( "You feel a force pulling you inwards." ) );
                break;

            case AEP_MOVEMENT_NOISE:
                add_msg( m_warning, _( "You hear a rattling noise coming from inside yourself." ) );
                break;

            case AEP_BAD_WEATHER:
                add_msg( m_warning, _( "You feel storms coming." ) );
                break;

            case AEP_SICK:
                add_msg( m_bad, _( "You feel unwell." ) );
                break;

            case AEP_SMOKE:
                add_msg( m_warning, _( "A cloud of smoke appears." ) );
                break;
            default:
                //Suppress warnings
                break;
        }
    }

    std::string stat_info;
    if( net_str != 0 ) {
        stat_info += string_format( _( "Str %s%d! " ),
                                    ( net_str > 0 ? "+" : "" ), net_str );
    }
    if( net_dex != 0 ) {
        stat_info += string_format( _( "Dex %s%d! " ),
                                    ( net_dex > 0 ? "+" : "" ), net_dex );
    }
    if( net_int != 0 ) {
        stat_info += string_format( _( "Int %s%d! " ),
                                    ( net_int > 0 ? "+" : "" ), net_int );
    }
    if( net_per != 0 ) {
        stat_info += string_format( _( "Per %s%d! " ),
                                    ( net_per > 0 ? "+" : "" ), net_per );
    }

    if( !stat_info.empty() ) {
        add_msg( m_neutral, stat_info );
    }

    if( net_speed != 0 ) {
        add_msg( m_info, _( "Speed %s%d!" ), ( net_speed > 0 ? "+" : "" ), net_speed );
    }
}

void game::add_artifact_dreams( )
{
    //If player is sleeping, get a dream from a carried artifact
    //Don't need to check that player is sleeping here, that's done before calling
    std::list<item *> art_items = g->u.get_artifact_items();
    std::vector<item *>      valid_arts;
    std::vector<std::vector<std::string>>
                                       valid_dreams; // Tracking separately so we only need to check its req once
    //Pull the list of dreams
    add_msg( m_debug, "Checking %s carried artifacts", art_items.size() );
    for( auto &it : art_items ) {
        //Pick only the ones with an applicable dream
        auto art = it->type->artifact;
        if( art.has_value() && art->charge_req != ACR_NULL &&
            ( it->ammo_remaining() < it->ammo_capacity() ||
              it->ammo_capacity() == 0 ) ) { //or max 0 in case of wacky mod shenanigans
            add_msg( m_debug, "Checking artifact %s", it->tname() );
            if( check_art_charge_req( *it ) ) {
                add_msg( m_debug, "   Has freq %s,%s", art->dream_freq_met, art->dream_freq_unmet );
                if( art->dream_freq_met   > 0 && x_in_y( art->dream_freq_met,   100 ) ) {
                    add_msg( m_debug, "Adding met dream from %s", it->tname() );
                    valid_arts.push_back( it );
                    valid_dreams.push_back( art->dream_msg_met );
                }
            } else {
                add_msg( m_debug, "   Has freq %s,%s", art->dream_freq_met, art->dream_freq_unmet );
                if( art->dream_freq_unmet > 0 && x_in_y( art->dream_freq_unmet, 100 ) ) {
                    add_msg( m_debug, "Adding unmet dream from %s", it->tname() );
                    valid_arts.push_back( it );
                    valid_dreams.push_back( art->dream_msg_unmet );
                }
            }
        }
    }
    if( !valid_dreams.empty() ) {
        add_msg( m_debug, "Found %s valid artifact dreams", valid_dreams.size() );
        const int selected = rng( 0, valid_arts.size() - 1 );
        auto it = valid_arts[selected];
        auto msg = random_entry( valid_dreams[selected] );
        const std::string &dream = string_format( _( msg ), it->tname() );
        add_msg( dream );
    } else {
        add_msg( m_debug, "Didn't have any dreams, sorry" );
    }
}

int game::get_levx() const
{
    return m.get_abs_sub().x;
}

int game::get_levy() const
{
    return m.get_abs_sub().y;
}

int game::get_levz() const
{
    return m.get_abs_sub().z;
}

overmap &game::get_cur_om() const
{
    // The player is located in the middle submap of the map.
    const tripoint sm = m.get_abs_sub() + tripoint( HALF_MAPSIZE, HALF_MAPSIZE, 0 );
    const tripoint pos_om = sm_to_om_copy( sm );
    return overmap_buffer.get( pos_om.xy() );
}

std::vector<npc *> game::allies()
{
    return get_npcs_if( [&]( const npc & guy ) {
        if( !guy.is_hallucination() ) {
            return guy.is_ally( g->u );
        } else {
            return false;
        }
    } );
}

std::vector<Creature *> game::get_creatures_if( const std::function<bool( const Creature & )>
        &pred )
{
    std::vector<Creature *> result;
    for( Creature &critter : all_creatures() ) {
        if( pred( critter ) ) {
            result.push_back( &critter );
        }
    }
    return result;
}

std::vector<npc *> game::get_npcs_if( const std::function<bool( const npc & )> &pred )
{
    std::vector<npc *> result;
    for( npc &guy : all_npcs() ) {
        if( pred( guy ) ) {
            result.push_back( &guy );
        }
    }
    return result;
}

template<>
bool game::non_dead_range<monster>::iterator::valid()
{
    current = iter->lock();
    return current && !current->is_dead();
}

template<>
bool game::non_dead_range<npc>::iterator::valid()
{
    current = iter->lock();
    return current && !current->is_dead();
}

template<>
bool game::non_dead_range<Creature>::iterator::valid()
{
    current = iter->lock();
    // There is no Creature::is_dead function, so we can't write
    // return current && !current->is_dead();
    if( !current ) {
        return false;
    }
    const Creature *const critter = current.get();
    if( critter->is_monster() ) {
        return !static_cast<const monster *>( critter )->is_dead();
    }
    if( critter->is_npc() ) {
        return !static_cast<const npc *>( critter )->is_dead();
    }
    return true; // must be g->u
}

game::monster_range::monster_range( game &g )
{
    const auto &monsters = g.critter_tracker->get_monsters_list();
    items.insert( items.end(), monsters.begin(), monsters.end() );
}

game::Creature_range::Creature_range( game &g ) : u( &g.u, []( player * ) { } )
{
    const auto &monsters = g.critter_tracker->get_monsters_list();
    items.insert( items.end(), monsters.begin(), monsters.end() );
    items.insert( items.end(), g.active_npc.begin(), g.active_npc.end() );
    items.push_back( u );
}

game::npc_range::npc_range( game &g )
{
    items.insert( items.end(), g.active_npc.begin(), g.active_npc.end() );
}

game::Creature_range game::all_creatures()
{
    return Creature_range( *this );
}

game::monster_range game::all_monsters()
{
    return monster_range( *this );
}

game::npc_range game::all_npcs()
{
    return npc_range( *this );
}

Creature *game::get_creature_if( const std::function<bool( const Creature & )> &pred )
{
    for( Creature &critter : all_creatures() ) {
        if( pred( critter ) ) {
            return &critter;
        }
    }
    return nullptr;
}

std::string game::get_player_base_save_path() const
{
    return get_world_base_save_path() + "/" + base64_encode( u.name );
}

std::string game::get_world_base_save_path() const
{
    if( world_generator->active_world == nullptr ) {
        return FILENAMES["savedir"];
    }
    return world_generator->active_world->folder_path();
}<|MERGE_RESOLUTION|>--- conflicted
+++ resolved
@@ -9964,13 +9964,9 @@
         }
     }
 
-<<<<<<< HEAD
-    if( u.movement_mode_is( PMM_RUN ) ) {
+
+    if( u.movement_mode_is( CMM_RUN ) ) {
         if( !u.can_run() ) {
-=======
-    if( u.movement_mode_is( CMM_RUN ) ) {
-        if( u.stamina <= 0 ) {
->>>>>>> 08353e32
             u.toggle_run_mode();
         }
         if( u.stamina < u.get_stamina_max() / 5 && one_in( u.stamina ) ) {
