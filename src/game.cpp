--- conflicted
+++ resolved
@@ -1054,13 +1054,8 @@
         #endif
     }
 
-<<<<<<< HEAD
-    if (turn % 50 == 0) { //move hordes every 5 min
-        overmap_buffer.move_hordes();
-=======
     if (calendar::turn % 50 == 0) { //move hordes every 5 min
         cur_om->move_hordes();
->>>>>>> dc261d0e
     }
 
     // Check if we've overdosed... in any deadly way.
