--- conflicted
+++ resolved
@@ -1324,11 +1324,7 @@
                 default:
                     break;
             }
-<<<<<<< HEAD
-            if( query_int( dbg_damage, _( "Damage self for how much? hp: %d" ), part ) ) {
-=======
             if( query_int( dbg_damage, _( "Damage self for how much?  hp: %d" ), part ) ) {
->>>>>>> a096b1ea
                 u.apply_damage( nullptr, part, dbg_damage );
                 u.die( nullptr );
             }
