#include "debug_menu.h"

#include <cstdint>
// IWYU pragma: no_include <sys/signal.h>
// IWYU pragma: no_include <cxxabi.h>

#include <algorithm>
#include <array>
#include <chrono>
#include <csignal>
#include <cstdlib>
#include <iomanip> // IWYU pragma: keep
#include <iostream>
#include <iterator>
#include <limits>
#include <list>
#include <map>
#include <memory>
#include <new>
#include <sstream>
#include <string>
#include <type_traits>
#include <unordered_map>
#include <unordered_set>
#include <utility>
#include <vector>

#include "achievement.h"
#include "action.h"
#include "avatar.h"
#include "bodypart.h"
#include "calendar.h"
#include "cata_utility.h"
#include "catacharset.h"
#include "character.h"
#include "character_id.h"
#include "character_martial_arts.h"
#include "clzones.h"
#include "color.h"
#include "coordinates.h"
#include "creature.h"
#include "creature_tracker.h"
#include "debug.h"
#include "dialogue_chatbin.h"
#include "display.h"
#include "effect.h"
#include "effect_on_condition.h"
#include "effect_source.h"
#include "enum_conversions.h"
#include "enums.h"
#include "event.h"
#include "event_bus.h"
#include "faction.h"
#include "filesystem.h" // IWYU pragma: keep
#include "game.h"
#include "game_constants.h"
#include "game_inventory.h"
#include "global_vars.h"
#include "input.h"
#include "inventory.h"
#include "item.h"
#include "item_group.h"
#include "item_location.h"
#include "itype.h"
#include "localized_comparator.h"
#include "magic.h"
#include "map.h"
#include "map_extras.h"
#include "mapgen.h"
#include "mapgendata.h"
#include "martialarts.h"
#include "memory_fast.h"
#include "messages.h"
#include "mission.h"
#include "monster.h"
#include "monstergenerator.h"
#include "morale_types.h"
#include "mtype.h"
#include "mutation.h"
#include "npc.h"
#include "npc_class.h"
#include "omdata.h"
#include "optional.h"
#include "options.h"
#include "output.h"
#include "overmap.h"
#include "overmap_ui.h"
#include "overmapbuffer.h"
#include "path_info.h" // IWYU pragma: keep
#include "pimpl.h"
#include "point.h"
#include "popup.h"
#include "recipe_dictionary.h"
#include "relic.h"
#include "rng.h"
#include "sounds.h"
#include "stomach.h"
#include "string_formatter.h"
#include "string_input_popup.h"
#include "trait_group.h"
#include "translations.h"
#include "try_parse_integer.h"
#include "type_id.h"
#include "ui.h"
#include "ui_manager.h"
#include "units.h"
#include "units_utility.h"
#include "veh_type.h"
#include "vehicle.h"
#include "vitamin.h"
#include "vpart_position.h"
#include "weather.h"
#include "weather_gen.h"
#include "weather_type.h"
#include "weighted_list.h"
#include "worldfactory.h"

static const bodypart_str_id body_part_no_a_real_part( "no_a_real_part" );

static const efftype_id effect_asthma( "asthma" );

static const faction_id faction_no_faction( "no_faction" );

static const matype_id style_none( "style_none" );

static const mtype_id mon_generator( "mon_generator" );

static const trait_id trait_ASTHMA( "ASTHMA" );
static const trait_id trait_NONE( "NONE" );

static const vproto_id vehicle_prototype_custom( "custom" );

#if defined(TILES)
#include "sdl_wrappers.h"
#endif

#define dbg(x) DebugLog((x),D_GAME) << __FILE__ << ":" << __LINE__ << ": "

namespace io
{

template<>
std::string enum_to_string<debug_menu::debug_menu_index>( debug_menu::debug_menu_index v )
{
    switch( v ) {
        // *INDENT-OFF*
        case debug_menu::debug_menu_index::WISH: return "WISH";
        case debug_menu::debug_menu_index::SHORT_TELEPORT: return "SHORT_TELEPORT";
        case debug_menu::debug_menu_index::LONG_TELEPORT: return "LONG_TELEPORT";
        case debug_menu::debug_menu_index::REVEAL_MAP: return "REVEAL_MAP";
        case debug_menu::debug_menu_index::SPAWN_NPC: return "SPAWN_NPC";
        case debug_menu::debug_menu_index::SPAWN_MON: return "SPAWN_MON";
        case debug_menu::debug_menu_index::GAME_STATE: return "GAME_STATE";
        case debug_menu::debug_menu_index::KILL_AREA: return "KILL_AREA";
        case debug_menu::debug_menu_index::KILL_NPCS: return "KILL_NPCS";
        case debug_menu::debug_menu_index::MUTATE: return "MUTATE";
        case debug_menu::debug_menu_index::SPAWN_VEHICLE: return "SPAWN_VEHICLE";
        case debug_menu::debug_menu_index::CHANGE_SKILLS: return "CHANGE_SKILLS";
        case debug_menu::debug_menu_index::CHANGE_THEORY: return "CHANGE_THEORY";
        case debug_menu::debug_menu_index::LEARN_MA: return "LEARN_MA";
        case debug_menu::debug_menu_index::UNLOCK_RECIPES: return "UNLOCK_RECIPES";
        case debug_menu::debug_menu_index::EDIT_PLAYER: return "EDIT_PLAYER";
        case debug_menu::debug_menu_index::CONTROL_NPC: return "CONTROL_NPC";
        case debug_menu::debug_menu_index::SPAWN_ARTIFACT: return "SPAWN_ARTIFACT";
        case debug_menu::debug_menu_index::SPAWN_CLAIRVOYANCE: return "SPAWN_CLAIRVOYANCE";
        case debug_menu::debug_menu_index::MAP_EDITOR: return "MAP_EDITOR";
        case debug_menu::debug_menu_index::CHANGE_WEATHER: return "CHANGE_WEATHER";
        case debug_menu::debug_menu_index::WIND_DIRECTION: return "WIND_DIRECTION";
        case debug_menu::debug_menu_index::WIND_SPEED: return "WIND_SPEED";
        case debug_menu::debug_menu_index::GEN_SOUND: return "GEN_SOUND";
        case debug_menu::debug_menu_index::KILL_MONS: return "KILL_MONS";
        case debug_menu::debug_menu_index::DISPLAY_HORDES: return "DISPLAY_HORDES";
        case debug_menu::debug_menu_index::TEST_IT_GROUP: return "TEST_IT_GROUP";
        case debug_menu::debug_menu_index::DAMAGE_SELF: return "DAMAGE_SELF";
        case debug_menu::debug_menu_index::BLEED_SELF: return "BLEED_SELF";
        case debug_menu::debug_menu_index::SHOW_SOUND: return "SHOW_SOUND";
        case debug_menu::debug_menu_index::DISPLAY_WEATHER: return "DISPLAY_WEATHER";
        case debug_menu::debug_menu_index::DISPLAY_SCENTS: return "DISPLAY_SCENTS";
        case debug_menu::debug_menu_index::CHANGE_TIME: return "CHANGE_TIME";
        case debug_menu::debug_menu_index::SET_AUTOMOVE: return "SET_AUTOMOVE";
        case debug_menu::debug_menu_index::SHOW_MUT_CAT: return "SHOW_MUT_CAT";
        case debug_menu::debug_menu_index::OM_EDITOR: return "OM_EDITOR";
        case debug_menu::debug_menu_index::BENCHMARK: return "BENCHMARK";
        case debug_menu::debug_menu_index::OM_TELEPORT: return "OM_TELEPORT";
        case debug_menu::debug_menu_index::OM_TELEPORT_COORDINATES: return "OM_TELEPORT_COORDINATES";
        case debug_menu::debug_menu_index::TRAIT_GROUP: return "TRAIT_GROUP";
        case debug_menu::debug_menu_index::ENABLE_ACHIEVEMENTS: return "ENABLE_ACHIEVEMENTS";
        case debug_menu::debug_menu_index::SHOW_MSG: return "SHOW_MSG";
        case debug_menu::debug_menu_index::CRASH_GAME: return "CRASH_GAME";
        case debug_menu::debug_menu_index::MAP_EXTRA: return "MAP_EXTRA";
        case debug_menu::debug_menu_index::DISPLAY_NPC_PATH: return "DISPLAY_NPC_PATH";
        case debug_menu::debug_menu_index::DISPLAY_NPC_ATTACK: return "DISPLAY_NPC_ATTACK";
        case debug_menu::debug_menu_index::PRINT_FACTION_INFO: return "PRINT_FACTION_INFO";
        case debug_menu::debug_menu_index::PRINT_NPC_MAGIC: return "PRINT_NPC_MAGIC";
        case debug_menu::debug_menu_index::QUIT_NOSAVE: return "QUIT_NOSAVE";
        case debug_menu::debug_menu_index::TEST_WEATHER: return "TEST_WEATHER";
        case debug_menu::debug_menu_index::WRITE_GLOBAL_EOCS: return "WRITE_GLOBAL_EOCS";
        case debug_menu::debug_menu_index::WRITE_GLOBAL_VARS: return "WRITE_GLOBAL_VARS";
        case debug_menu::debug_menu_index::EDIT_GLOBAL_VARS: return "SET_GLOBAL_VARS";
        case debug_menu::debug_menu_index::SAVE_SCREENSHOT: return "SAVE_SCREENSHOT";
        case debug_menu::debug_menu_index::GAME_REPORT: return "GAME_REPORT";
        case debug_menu::debug_menu_index::DISPLAY_SCENTS_LOCAL: return "DISPLAY_SCENTS_LOCAL";
        case debug_menu::debug_menu_index::DISPLAY_SCENTS_TYPE_LOCAL: return "DISPLAY_SCENTS_TYPE_LOCAL";
        case debug_menu::debug_menu_index::DISPLAY_TEMP: return "DISPLAY_TEMP";
        case debug_menu::debug_menu_index::DISPLAY_VEHICLE_AI: return "DISPLAY_VEHICLE_AI";
        case debug_menu::debug_menu_index::DISPLAY_VISIBILITY: return "DISPLAY_VISIBILITY";
        case debug_menu::debug_menu_index::DISPLAY_LIGHTING: return "DISPLAY_LIGHTING";
        case debug_menu::debug_menu_index::DISPLAY_TRANSPARENCY: return "DISPLAY_TRANSPARENCY";
        case debug_menu::debug_menu_index::DISPLAY_REACHABILITY_ZONES: return "DISPLAY_REACHABILITY_ZONES";
        case debug_menu::debug_menu_index::DISPLAY_RADIATION: return "DISPLAY_RADIATION";
        case debug_menu::debug_menu_index::HOUR_TIMER: return "HOUR_TIMER";
        case debug_menu::debug_menu_index::CHANGE_SPELLS: return "CHANGE_SPELLS";
        case debug_menu::debug_menu_index::TEST_MAP_EXTRA_DISTRIBUTION: return "TEST_MAP_EXTRA_DISTRIBUTION";
        case debug_menu::debug_menu_index::NESTED_MAPGEN: return "NESTED_MAPGEN";
        case debug_menu::debug_menu_index::EDIT_CAMP_LARDER: return "EDIT_CAMP_LARDER";
        case debug_menu::debug_menu_index::VEHICLE_BATTERY_CHARGE: return "VEHICLE_BATTERY_CHARGE";
        case debug_menu::debug_menu_index::GENERATE_EFFECT_LIST: return "GENERATE_EFFECT_LIST";
        case debug_menu::debug_menu_index::ACTIVATE_EOC: return "ACTIVATE_EOC";        
        // *INDENT-ON*
        case debug_menu::debug_menu_index::last:
            break;
    }
    debugmsg( "unknown debug_menu::debug_menu_index %d", static_cast<int>( v ) );
    return "";
}

} // namespace io

namespace debug_menu
{

class mission_debug
{
    private:
        // Doesn't actually "destroy" the mission, just removes assignments
        static void remove_mission( mission &m );
    public:
        static void edit_mission( mission &m );
        static void edit( Character &who );
        static void edit_player();
        static void edit_npc( npc &who );
        static std::string describe( const mission &m );
};

static std::string first_word( const std::string &str )
{
    const size_t space_pos = str.find( ' ' );
    if( space_pos == std::string::npos || space_pos == 0 ) {
        return str;
    }
    return str.substr( 0, space_pos );
}

static bool is_debug_character()
{
    static const std::unordered_set<std::string> debug_names = {
        "Debug", "Test", "Sandbox", "Staging", "QA", "UAT"
    };
    return debug_names.count( first_word( get_player_character().name ) ) ||
           debug_names.count( first_word( world_generator->active_world->world_name ) );
}

static int player_uilist()
{
    std::vector<uilist_entry> uilist_initializer = {
        { uilist_entry( debug_menu_index::MUTATE, true, 'M', _( "Mutate" ) ) },
        { uilist_entry( debug_menu_index::CHANGE_SKILLS, true, 's', _( "Change all skills" ) ) },
        { uilist_entry( debug_menu_index::CHANGE_THEORY, true, 'T', _( "Change all skills theoretical knowledge" ) ) },
        { uilist_entry( debug_menu_index::LEARN_MA, true, 'l', _( "Learn all melee styles" ) ) },
        { uilist_entry( debug_menu_index::UNLOCK_RECIPES, true, 'r', _( "Unlock all recipes" ) ) },
        { uilist_entry( debug_menu_index::EDIT_PLAYER, true, 'p', _( "Edit player/NPC" ) ) },
        { uilist_entry( debug_menu_index::DAMAGE_SELF, true, 'd', _( "Damage self" ) ) },
        { uilist_entry( debug_menu_index::BLEED_SELF, true, 'b', _( "Bleed self" ) ) },
        { uilist_entry( debug_menu_index::SET_AUTOMOVE, true, 'a', _( "Set automove route" ) ) },
        { uilist_entry( debug_menu_index::CONTROL_NPC, true, 'x', _( "Control NPC follower" ) ) },
    };
    if( !spell_type::get_all().empty() ) {
        uilist_initializer.emplace_back( uilist_entry( debug_menu_index::CHANGE_SPELLS, true, 'S',
                                         _( "Change spells" ) ) );
    }

    return uilist( _( "Player…" ), uilist_initializer );
}

static int info_uilist( bool display_all_entries = true )
{
    // always displayed
    std::vector<uilist_entry> uilist_initializer = {
        { uilist_entry( debug_menu_index::SAVE_SCREENSHOT, true, 'H', _( "Take screenshot" ) ) },
        { uilist_entry( debug_menu_index::GAME_REPORT, true, 'r', _( "Generate game report" ) ) },
    };

    if( display_all_entries ) {
        const std::vector<uilist_entry> debug_only_options = {
            { uilist_entry( debug_menu_index::GAME_STATE, true, 'g', _( "Check game state" ) ) },
            { uilist_entry( debug_menu_index::DISPLAY_HORDES, true, 'h', _( "Display hordes" ) ) },
            { uilist_entry( debug_menu_index::TEST_IT_GROUP, true, 'i', _( "Test item group" ) ) },
            { uilist_entry( debug_menu_index::SHOW_SOUND, true, 'c', _( "Show sound clustering" ) ) },
            { uilist_entry( debug_menu_index::DISPLAY_WEATHER, true, 'w', _( "Display weather" ) ) },
            { uilist_entry( debug_menu_index::DISPLAY_SCENTS, true, 'S', _( "Display overmap scents" ) ) },
            { uilist_entry( debug_menu_index::DISPLAY_SCENTS_LOCAL, true, 's', _( "Toggle display local scents" ) ) },
            { uilist_entry( debug_menu_index::DISPLAY_SCENTS_TYPE_LOCAL, true, 'y', _( "Toggle display local scents type" ) ) },
            { uilist_entry( debug_menu_index::DISPLAY_TEMP, true, 'T', _( "Toggle display temperature" ) ) },
            { uilist_entry( debug_menu_index::DISPLAY_VEHICLE_AI, true, 'V', _( "Toggle display vehicle autopilot overlay" ) ) },
            { uilist_entry( debug_menu_index::DISPLAY_VISIBILITY, true, 'v', _( "Toggle display visibility" ) ) },
            { uilist_entry( debug_menu_index::DISPLAY_LIGHTING, true, 'l', _( "Toggle display lighting" ) ) },
            { uilist_entry( debug_menu_index::DISPLAY_TRANSPARENCY, true, 'p', _( "Toggle display transparency" ) ) },
            { uilist_entry( debug_menu_index::DISPLAY_REACHABILITY_ZONES, true, 'z', _( "Toggle display reachability zones" ) ) },
            { uilist_entry( debug_menu_index::DISPLAY_RADIATION, true, 'R', _( "Toggle display radiation" ) ) },
            { uilist_entry( debug_menu_index::SHOW_MUT_CAT, true, 'm', _( "Show mutation category levels" ) ) },
            { uilist_entry( debug_menu_index::BENCHMARK, true, 'b', _( "Draw benchmark (X seconds)" ) ) },
            { uilist_entry( debug_menu_index::HOUR_TIMER, true, 'E', _( "Toggle hour timer" ) ) },
            { uilist_entry( debug_menu_index::TRAIT_GROUP, true, 't', _( "Test trait group" ) ) },
            { uilist_entry( debug_menu_index::DISPLAY_NPC_PATH, true, 'n', _( "Toggle NPC pathfinding on map" ) ) },
            { uilist_entry( debug_menu_index::DISPLAY_NPC_ATTACK, true, 'A', _( "Toggle NPC attack potential values on map" ) ) },
            { uilist_entry( debug_menu_index::PRINT_FACTION_INFO, true, 'f', _( "Print faction info to console" ) ) },
            { uilist_entry( debug_menu_index::PRINT_NPC_MAGIC, true, 'M', _( "Print NPC magic info to console" ) ) },
            { uilist_entry( debug_menu_index::TEST_WEATHER, true, 'W', _( "Test weather" ) ) },
            { uilist_entry( debug_menu_index::WRITE_GLOBAL_EOCS, true, 'C', _( "Write global effect_on_condition(s) to eocs.output" ) ) },
            { uilist_entry( debug_menu_index::WRITE_GLOBAL_VARS, true, 'G', _( "Write global var(s) to var_list.output" ) ) },
            { uilist_entry( debug_menu_index::EDIT_GLOBAL_VARS, true, 'e', _( "Edit global var(s)" ) ) },
            { uilist_entry( debug_menu_index::TEST_MAP_EXTRA_DISTRIBUTION, true, 'e', _( "Test map extra list" ) ) },
            { uilist_entry( debug_menu_index::GENERATE_EFFECT_LIST, true, 'L', _( "Generate effect list" ) ) },
        };
        uilist_initializer.insert( uilist_initializer.begin(), debug_only_options.begin(),
                                   debug_only_options.end() );
    }

    return uilist( _( "Info…" ), uilist_initializer );
}

static int game_uilist()
{
    std::vector<uilist_entry> uilist_initializer = {
        { uilist_entry( debug_menu_index::ENABLE_ACHIEVEMENTS, true, 'a', _( "Enable achievements" ) ) },
        { uilist_entry( debug_menu_index::SHOW_MSG, true, 'd', _( "Show debug message" ) ) },
        { uilist_entry( debug_menu_index::CRASH_GAME, true, 'C', _( "Crash game (test crash handling)" ) ) },
        { uilist_entry( debug_menu_index::ACTIVATE_EOC, true, 'E', _( "Activate EOC" ) ) },
        { uilist_entry( debug_menu_index::QUIT_NOSAVE, true, 'Q', _( "Quit to main menu" ) )  },
    };

    return uilist( _( "Game…" ), uilist_initializer );
}

static int vehicle_uilist()
{
    std::vector<uilist_entry> uilist_initializer = {
        { uilist_entry( debug_menu_index::VEHICLE_BATTERY_CHARGE, true, 'b', _( "Change [b]attery charge" ) ) },
    };

    return uilist( _( "Vehicle…" ), uilist_initializer );
}

static int teleport_uilist()
{
    const std::vector<uilist_entry> uilist_initializer = {
        { uilist_entry( debug_menu_index::SHORT_TELEPORT, true, 's', _( "Teleport - short range" ) ) },
        { uilist_entry( debug_menu_index::LONG_TELEPORT, true, 'l', _( "Teleport - long range" ) ) },
        { uilist_entry( debug_menu_index::OM_TELEPORT, true, 'o', _( "Teleport - adjacent overmap" ) ) },
        { uilist_entry( debug_menu_index::OM_TELEPORT_COORDINATES, true, 'p', _( "Teleport - specific overmap coordinates" ) ) },
    };

    return uilist( _( "Teleport…" ), uilist_initializer );
}

static int spawning_uilist()
{
    const std::vector<uilist_entry> uilist_initializer = {
        { uilist_entry( debug_menu_index::WISH, true, 'w', _( "Spawn an item" ) ) },
        { uilist_entry( debug_menu_index::SPAWN_NPC, true, 'n', _( "Spawn NPC" ) ) },
        { uilist_entry( debug_menu_index::SPAWN_MON, true, 'm', _( "Spawn monster" ) ) },
        { uilist_entry( debug_menu_index::SPAWN_VEHICLE, true, 'v', _( "Spawn a vehicle" ) ) },
        { uilist_entry( debug_menu_index::SPAWN_ARTIFACT, true, 'a', _( "Spawn artifact" ) ) },
        { uilist_entry( debug_menu_index::SPAWN_CLAIRVOYANCE, true, 'c', _( "Spawn clairvoyance artifact" ) ) },
    };

    return uilist( _( "Spawning…" ), uilist_initializer );
}

static int map_uilist()
{
    const std::vector<uilist_entry> uilist_initializer = {
        { uilist_entry( debug_menu_index::REVEAL_MAP, true, 'r', _( "Reveal map" ) ) },
        { uilist_entry( debug_menu_index::KILL_AREA, true, 'a', _( "Kill in Area" ) ) },
        { uilist_entry( debug_menu_index::KILL_NPCS, true, 'k', _( "Kill NPCs" ) ) },
        { uilist_entry( debug_menu_index::MAP_EDITOR, true, 'M', _( "Map editor" ) ) },
        { uilist_entry( debug_menu_index::CHANGE_WEATHER, true, 'w', _( "Change weather" ) ) },
        { uilist_entry( debug_menu_index::WIND_DIRECTION, true, 'd', _( "Change wind direction" ) ) },
        { uilist_entry( debug_menu_index::WIND_SPEED, true, 's', _( "Change wind speed" ) ) },
        { uilist_entry( debug_menu_index::GEN_SOUND, true, 'S', _( "Generate sound" ) ) },
        { uilist_entry( debug_menu_index::KILL_MONS, true, 'K', _( "Kill all monsters" ) ) },
        { uilist_entry( debug_menu_index::CHANGE_TIME, true, 't', _( "Change time" ) ) },
        { uilist_entry( debug_menu_index::OM_EDITOR, true, 'O', _( "Overmap editor" ) ) },
        { uilist_entry( debug_menu_index::MAP_EXTRA, true, 'm', _( "Spawn map extra" ) ) },
        { uilist_entry( debug_menu_index::NESTED_MAPGEN, true, 'n', _( "Spawn nested mapgen" ) ) },
        { uilist_entry( debug_menu_index::EDIT_CAMP_LARDER, true, 'l', _( "Edit the faction camp larder" ) ) },
    };

    return uilist( _( "Map…" ), uilist_initializer );
}

/**
 * Create the debug menu UI list.
 * @param display_all_entries: `true` if all entries should be displayed, `false` is some entries should be hidden (for ex. when the debug menu is called from the main menu).
 *   This allows to have some menu elements at the same time in the main menu and in the debug menu.
 * @returns The chosen action.
 */
static cata::optional<debug_menu_index> debug_menu_uilist( bool display_all_entries = true )
{
    std::vector<uilist_entry> menu = {
        { uilist_entry( 1, true, 'i', _( "Info…" ) ) },
    };

    if( display_all_entries ) {
        const std::vector<uilist_entry> debug_menu = {
            { uilist_entry( 6, true, 'g', _( "Game…" ) ) },
            { uilist_entry( 2, true, 's', _( "Spawning…" ) ) },
            { uilist_entry( 3, true, 'p', _( "Player…" ) ) },
            { uilist_entry( 7, true, 'v', _( "Vehicle…" ) ) },
            { uilist_entry( 4, true, 't', _( "Teleport…" ) ) },
            { uilist_entry( 5, true, 'm', _( "Map…" ) ) },
        };

        // insert debug-only menu right after "Info".
        menu.insert( menu.begin() + 1, debug_menu.begin(), debug_menu.end() );
    }

    std::string msg;
    if( display_all_entries && !is_debug_character() ) {
        msg = _( "Debug Functions - Using these will cheat not only the game, but yourself.\nYou won't grow.  You won't improve.\nTaking this shortcut will gain you nothing.  Your victory will be hollow.\nNothing will be risked and nothing will be gained." );
    } else {
        msg = _( "Debug Functions" );
    }

    while( true ) {
        const int group = uilist( msg, menu );

        int action;

        switch( group ) {
            case 1:
                action = info_uilist( display_all_entries );
                break;
            case 2:
                action = spawning_uilist();
                break;
            case 3:
                action = player_uilist();
                break;
            case 4:
                action = teleport_uilist();
                break;
            case 5:
                action = map_uilist();
                break;
            case 6:
                action = game_uilist();
                break;
            case 7:
                action = vehicle_uilist();
                break;

            default:
                return cata::nullopt;
        }
        if( action >= 0 ) {
            return static_cast<debug_menu_index>( action );
        } else {
            return cata::nullopt;
        }
    }
}

static void spell_description(
    std::tuple<spell_type, int, std::string> &spl_data, int width, Character &chrc )
{
    std::ostringstream description;

    const int spl_level = std::get<1>( spl_data );
    spell spl( std::get<0>( spl_data ).id );
    spl.set_level( spl_level );

    nc_color gray = c_light_gray;
    nc_color yellow = c_yellow;
    nc_color light_green = c_light_green;

    // # spell_id
    description << colorize( string_format( "# %s", spl.id().str() ), c_cyan ) << '\n';

    // Name: spell name
    description << string_format( _( "Name: %1$s" ), colorize( spl.name(), c_white ) ) << '\n';


    // Class: Spell Class
    description << string_format( _( "Class: %1$s" ), colorize( spl.spell_class() == trait_NONE ?
                                  _( "Classless" ) : spl.spell_class()->name(),
                                  yellow ) ) << "\n";

    // Spell description
    description << spl.description() << '\n';

    // Spell Casting flags
    description << spell_desc::enumerate_spell_data( spl ) << '\n';

    // Spell Level: 0 / 0 (MAX)
    description << string_format(
                    //~ %1$s - spell current level, %2$s - spell max level, %3$s - is max level
                    _( "Spell Level: %1$s / %2$d %3$s" ),
                    spl_level == -1 ? _( "Unlearned" ) : std::to_string( spl_level ),
                    spl.get_max_level(),
                    spl_level == spl.get_max_level() ? _( "(MAX)" ) : "" ) << '\n';

    // Difficulty: 0 ( 0.0 % Failure Chance)
    description << string_format(
                    //~ %1$d - difficulty, %2$s - failure chance
                    _( "Difficulty: %1$d ( %2$s )" ),
                    spl.get_difficulty(), spl.colorized_fail_percent( chrc ) ) << '\n';


    const std::string impeded = _( "(impeded)" );

    // Casting Cost: 0 (impeded) ( 0 current )
    description << string_format(
                    //~ %1$s - energy cost, %2$s - is casting impeded, %3$s - current character energy
                    _( "Casting Cost: %1$s %2$s ( %3$s current ) " ),
                    spl.energy_cost_string( chrc ),
                    spell_desc::energy_cost_encumbered( spl, chrc ) ?  impeded : "",
                    spl.energy_cur_string( chrc ) ) << '\n';

    // Casting Time: 0 (impeded)
    description << string_format(
                    //~ %1$s - cast time, %2$s - is casting impeded, %3$s - casting base time
                    _( "Casting Time: %1$s %2$s ( %3$s base time ) " ),
                    to_string( time_duration::from_moves( spl.casting_time( chrc ) ) ),
                    spell_desc::casting_time_encumbered( spl, chrc ) ? impeded : "",
                    to_string( time_duration::from_moves( std::get<0>( spl_data ).base_casting_time ) ) ) << '\n';

    std::string targets;
    if( spl.is_valid_target( spell_target::none ) ) {
        targets = _( "self" );
    } else {
        targets = spl.enumerate_targets();
    }
    description << string_format( _( "Valid Targets: %1$s" ), targets ) << '\n';

    std::string target_ids = spl.list_targeted_monster_names();
    if( !target_ids.empty() ) {
        description << string_format( _( "Only affects the monsters: %1$s" ), target_ids ) << '\n';
    }

    const int damage = spl.damage();
    const std::string spl_eff = spl.effect();
    std::string damage_string;
    std::string range_string;
    std::string aoe_string;
    // if it's any type of attack spell, the stats are normal.
    if( spl_eff == "attack" ) {
        if( damage > 0 ) {
            std::string dot_string;
            if( spl.damage_dot() ) {
                //~ amount of damage per second, abbreviated
                dot_string = string_format( _( ", %1$d/sec" ), spl.damage_dot() );
            }
            damage_string = string_format( _( "Damage: %1$s %2$s%3$s" ), spl.damage_string(),
                                           spl.damage_type_string(), dot_string );
            damage_string = colorize( damage_string, spl.damage_type_color() );
        } else if( damage < 0 ) {
            damage_string = string_format( _( "Healing: %1$s" ), colorize( spl.damage_string(),
                                           light_green ) );
        }

        if( spl.aoe() > 0 ) {
            std::string aoe_string_temp = _( "Spell Radius" );
            std::string degree_string;
            if( spl.shape() == spell_shape::cone ) {
                aoe_string_temp = _( "Cone Arc" );
                degree_string = _( "degrees" );
            } else if( spl.shape() == spell_shape::line ) {
                aoe_string_temp = _( "Line Width" );
            }
            aoe_string = string_format( _( "%1$s: %2$d %3$s" ), aoe_string_temp, spl.aoe(), degree_string );
        }

    } else if( spl_eff == "teleport_random" ) {
        if( spl.aoe() > 0 ) {
            aoe_string = string_format( _( "Variance: %1$d" ), spl.aoe() );
        }

    } else if( spl_eff == "spawn_item" ) {
        damage_string = string_format( _( "Spawn %1$d %2$s" ), spl.damage(),
                                       item::nname( itype_id( spl.effect_data() ), spl.damage() ) );

    } else if( spl_eff == "summon" ) {
        std::string monster_name = "FIXME";
        if( spl.has_flag( spell_flag::SPAWN_GROUP ) ) {
            // TODO: Get a more user-friendly group name
            if( MonsterGroupManager::isValidMonsterGroup( mongroup_id( spl.effect_data() ) ) ) {
                monster_name = string_format( _( "from %1$s" ), spl.effect_data() );
            } else {
                debugmsg( "Unknown monster group: %s", spl.effect_data() );
            }
        } else {
            monster_name = monster( mtype_id( spl.effect_data() ) ).get_name();
        }
        damage_string = string_format( _( "Summon: %1$d %2$s" ), spl.damage(), monster_name );
        aoe_string = string_format( _( "Spell Radius: %1$d" ), spl.aoe() );

    } else if( spl_eff == "targeted_polymorph" ) {
        std::string monster_name = spl.effect_data();
        if( spl.has_flag( spell_flag::POLYMORPH_GROUP ) ) {
            // TODO: Get a more user-friendly group name
            if( MonsterGroupManager::isValidMonsterGroup( mongroup_id( spl.effect_data() ) ) ) {
                monster_name = _( "random creature" );
            } else {
                debugmsg( "Unknown monster group: %s", spl.effect_data() );
            }
        } else if( monster_name.empty() ) {
            monster_name = _( "random creature" );
        } else {
            monster_name = mtype_id( spl.effect_data() )->nname();
        }
        damage_string = string_format( _( "Targets under: %1$dhp become a %2$s" ), spl.damage(),
                                       monster_name );

    } else if( spl_eff == "ter_transform" ) {
        aoe_string = string_format( "Spell Radius: %1$s", spl.aoe_string() );

    } else if( spl_eff == "banishment" ) {
        damage_string = string_format( _( "Damage: %1$s %2$s" ), spl.damage_string(),
                                       spl.damage_type_string() );
        if( spl.aoe() > 0 ) {
            aoe_string = string_format( _( "Spell Radius: %1$d" ), spl.aoe() );
        }
    }

    // Range / AOE in two columns
    description << string_format( _( "Range: %1$s" ),
                                  spl.range() <= 0 ? _( "self" ) : std::to_string( spl.range() ) ) << '\n';


    description << aoe_string << '\n';

    // One line for damage / healing / spawn / summon effect
    description << damage_string << '\n';

    // todo: damage over time here, when it gets implemented

    // Show duration for spells that endure
    if( spl.duration() > 0 || spl.has_flag( spell_flag::PERMANENT ) ) {
        description << string_format( _( "Duration: %1$s" ), spl.duration_string() ) << '\n';
    }

    // helper function for printing tool and item component requirement lists
    const auto print_vec_string = [&]( const std::vector<std::string> &vec ) {
        for( const std::string &line_str : vec ) {
            description << line_str << '\n';
        }
    };

    if( spl.has_components() ) {
        if( !spl.components().get_components().empty() ) {
            print_vec_string( spl.components().get_folded_components_list( width - 2, gray,
                              chrc.crafting_inventory(), return_true<item> ) );
        }
        if( !( spl.components().get_tools().empty() && spl.components().get_qualities().empty() ) ) {
            print_vec_string( spl.components().get_folded_tools_list( width - 2, gray,
                              chrc.crafting_inventory() ) );
        }
    }

    std::get<2>( spl_data ) = description.str();
}

static void change_spells( Character &character )
{
    if( spell_type::get_all().empty() ) {
        add_msg( m_info, _( "There are no spells to change." ) );
        return;
    }

    static character_id last_char_id = character.getID();

    using spell_tuple = std::tuple<spell_type, int, std::string>;
    const size_t spells_all_size = spell_type::get_all().size();
    // all spells with cached string list
    // the string is rebuilt every time it's empty or its level changed
    static std::vector<spell_tuple> spells_all( spells_all_size );
    // maps which spells will show on the list
    std::vector<spell_tuple *> spells_relative( spells_all_size );

    // number of spells changed, current map is invalid
    bool rebuild_string_cache = false;
    if( spells_all.size() != spells_all_size || last_char_id != character.getID() ) {
        rebuild_string_cache = true;
        last_char_id = character.getID();
        spells_all.clear();
    }

    int spname_len = 0;
    for( size_t i = 0; i < spells_all_size; ++i ) {
        if( rebuild_string_cache ) {
            spells_all.emplace_back( spell_type{}, -1, std::string{} );
            std::get<2>( spells_all[i] ).clear();
        }

        if( std::get<0>( spells_all[i] ).id != spell_type::get_all()[i].id ) {
            std::get<0>( spells_all[i] ) = spell_type::get_all()[i];
            std::get<1>( spells_all[i] ) = -1;
            std::get<2>( spells_all[i] ).clear();
        }

        spells_relative[i] = &spells_all[i];

        // get max spell name length
        spname_len = std::max( spname_len, utf8_width( std::get<0>( spells_all[i] ).name.translated() ) );
    }
    spname_len += 2;

    // fill the levels for spells the character knowns
    for( const spell *sp : character.magic->get_spells() ) {
        auto iterator = std::find_if( spells_all.begin(),
        spells_all.end(), [&sp]( spell_tuple & spt ) -> bool {
            return std::get<0>( spt ).id == sp->id();
        } );
        std::get<1>( spells_all[iterator - spells_all.begin()] ) = sp->get_level();
        std::get<2>( spells_all[iterator - spells_all.begin()] ).clear();
    }

    auto set_spell = [&character]( spell_type & splt, int spell_level ) {
        if( spell_level == -1 ) {
            character.magic->get_spellbook().erase( splt.id );
            return;
        } else if( !character.magic->knows_spell( splt.id ) ) {
            spell spl( splt.id );
            character.magic->get_spellbook().emplace( splt.id, spl );
        }

        character.magic->get_spell( splt.id ).set_exp( spell::exp_for_level( spell_level ) );
    };

    ui_adaptor spellsui;
    border_helper borders;

    struct win_info {
        catacurses::window window;
        border_helper::border_info *border = nullptr;
        int width;
        point start;
    };

    struct win_info w_name;
    w_name.border = &borders.add_border();
    w_name.width = spname_len + 1;
    w_name.start = point_zero;

    struct win_info w_level;
    w_level.border = &borders.add_border();
    w_level.width = 11;
    w_level.start = {w_name.width, 0};

    struct win_info w_descborder;
    w_descborder.border = &borders.add_border();

    // desc is inside descborder with a padding of 2 characters
    struct win_info w_desc;

    scrollbar scrllbr;
    scrllbr.offset_x( 0 ).offset_y( 1 ).border_color( c_magenta );

    spellsui.on_screen_resize( [&]( ui_adaptor & ui ) {

        w_descborder.start = {w_level.start.x + w_level.width, 0};
        w_descborder.width = TERMX - w_descborder.start.x;

        w_desc.width = w_descborder.width - 4;
        w_desc.start = {w_descborder.start.x + 2, 1};

        w_name.window = catacurses::newwin( TERMY, w_name.width, w_name.start );
        w_level.window = catacurses::newwin( TERMY, w_level.width, w_level.start );
        w_descborder.window = catacurses::newwin( TERMY, w_descborder.width, w_descborder.start );
        w_desc.window = catacurses::newwin( TERMY - 2, w_desc.width, w_desc.start );

        w_name.border->set( w_name.start, { w_name.width, TERMY } );
        w_level.border->set( w_level.start, { w_level.width, TERMY } );
        w_descborder.border->set( w_descborder.start, { w_descborder.width, TERMY } );

        scrllbr.viewport_size( TERMY - 2 );
        ui.position( point_zero, { TERMX, TERMY } );
    } );
    spellsui.mark_resize();

    input_context ctxt( "DEBUG_SPELLS" );
    ctxt.register_action( "UNLEARN_SPELL" ); // Quickly unlearn a spell
    ctxt.register_action( "TOGGLE_ALL_SPELL" ); // Cycle level on all spells in spells_relative
    ctxt.register_action( "SHOW_ONLY_LEARNED" ); // Removes all unlearned spells in spells_relative
    ctxt.register_cardinal(); // left and right change spell level
    ctxt.register_action( "QUIT" );
    ctxt.register_action( "CONFIRM" ); // set a spell to a level
    ctxt.register_action( "FILTER" );
    ctxt.register_action( "RESET_FILTER" );
    ctxt.register_action( "HELP_KEYBINDINGS" );

    int spells_start = 0;
    int spell_selected = 0;
    std::string filterstring;
    spellsui.on_redraw( [&]( const ui_adaptor & ) {
        werase( w_name.window );
        werase( w_level.window );
        werase( w_descborder.window );
        werase( w_desc.window );

        borders.draw_border( w_name.window, c_magenta );
        borders.draw_border( w_level.window, c_magenta );
        borders.draw_border( w_descborder.window, c_magenta );

        center_print( w_name.window, 0, c_magenta, _( "<<color_white>Spell Name</color>>" ) );
        center_print( w_level.window, 0, c_magenta, _( "<<color_white>Level</color>>" ) );
        center_print( w_descborder.window, 0, c_magenta, _( "<<color_white>Description</color>>" ) );

        nc_color magenta = c_magenta;
        const std::string help_keybindings = string_format(
                _( "<<color_white>[<color_yellow>%1$s</color>] Keybindings</color>>" ),
                ctxt.get_desc( "HELP_KEYBINDINGS" ) );
        print_colored_text( w_descborder.window,
                            point( w_descborder.width - help_keybindings.length() + 42, TERMY - 1 ),
                            magenta, magenta, help_keybindings );

        std::string help_filter;
        if( filterstring.empty() ) {
            help_filter = string_format( _( "<<color_white>[<color_yellow>%1$s</color>] Filter</color>>" ),
                                         ctxt.get_desc( "FILTER" ) );
        } else {
            help_filter = string_format( "<<color_white>%s</color>>", filterstring );
        }

        print_colored_text( w_name.window, point( 1, TERMY - 1 ),
                            magenta, magenta, help_filter );

        const int relative_size = spells_relative.size();
        scrllbr.content_size( relative_size );
        scrllbr.viewport_pos( spell_selected );
        scrllbr.apply( w_name.window );

        calcStartPos( spells_start, spell_selected, TERMY - 2, relative_size );

        int line_number = 1;
        for( int i = spells_start; i < relative_size; ++i ) {
            if( line_number == TERMY - 1 ) {
                break;
            }

            const spell_type &splt = std::get<0>( *spells_relative[i] );
            const int &spell_level = std::get<1>( *spells_relative[i] );

            nc_color spell_color = spell_level > -1 ? c_green : c_light_gray;
            spell_color = i == spell_selected ? hilite( spell_color ) : spell_color;

            mvwprintz( w_name.window, point( 2, line_number ),
                       spell_color, splt.name.translated() );
            mvwprintz( w_level.window, point( 2, line_number++ ), spell_color,
                       _( "%1$-3d/%2$3d" ), spell_level, splt.max_level );
        }

        nc_color gray = c_light_gray;
        print_colored_text( w_desc.window, point_zero, gray, gray,
                            std::get<2>( *spells_relative[spell_selected] ) );

        wnoutrefresh( w_name.window );
        wnoutrefresh( w_level.window );
        wnoutrefresh( w_descborder.window );
        wnoutrefresh( w_desc.window );
    } );

    auto update_description = [&]( bool force ) -> void {
        if( force || std::get<2>( *spells_relative[spell_selected] ).empty() )
        {
            spell_description( *spells_relative[spell_selected], w_desc.width, character );
        }
    };

    // keep the same spell selected
    auto spell_middle_or_id = [&]( const spell_id & spellid ) -> void {
        if( spellid.is_empty() )
        {
            spell_selected = 0;
            return;
        }

        // in case we don't find anything, keep selection in the middle of screen
        const size_t spells_relative_size = spells_relative.size();
        spell_selected = std::min( ( TERMY - 2 ) / 2, static_cast<int>( spells_relative_size ) / 2 );
        for( size_t i = 0; i < spells_relative_size; ++i )
        {
            if( std::get<0>( *spells_relative[i] ).id == spellid ) {
                spell_selected = i;
                break;
            }
        }
    };

    // reset spells_relative vector
    auto reset_spells_relative = [&]() -> void {
        for( spell_tuple &spt : spells_all )
        {
            spells_relative.emplace_back( &spt );
        }
    };

    auto filter_spells = [&]( ) -> void {
        const spell_id &spellid = std::get<0>( *spells_relative[spell_selected] ).id;
        spells_relative.clear();
        if( filterstring.empty() )
        {
            reset_spells_relative();
        } else
        {
            for( spell_tuple &spt : spells_all ) {
                const spell_type &spl = std::get<0>( spt );
                if( lcmatch( spl.name.translated(), filterstring ) ||
                    lcmatch( spl.id.str(), filterstring ) ) {
                    spells_relative.emplace_back( &spt );
                }
            }

            // no spell found, reset relative list
            if( spells_relative.empty() ) {
                reset_spells_relative();
                popup( _( "Nothing found." ) );
            }
        }

        spell_middle_or_id( spellid );
    };

    auto toggle_all_spells = [&]( int level ) {
        // -2 sets it to max level
        for( spell_tuple *spt : spells_relative ) {
            std::get<1>( *spt ) = level > -2 ? level : std::get<0>( *spt ).max_level;
            set_spell( std::get<0>( *spt ), std::get<1>( *spt ) );
            std::get<2>( *spt ).clear();
        }
    };

    static spell_id last_selected_spellid;
    spell_middle_or_id( last_selected_spellid );

    // 0 -> turn off all spells
    // 1 -> set all spells to level 0
    // 2 -> set all spells to their max level
    int toggle_spells_state = 1;

    bool showing_only_learned = false;

    bool force_update_description = false;

    while( true ) {
        update_description( force_update_description );
        force_update_description = false;

        ui_manager::redraw();
        const std::string action = ctxt.handle_input();

        if( action == "QUIT" ) {
            last_selected_spellid = std::get<0>( *spells_relative[spell_selected] ).id;
            break;

        } else if( action == "FILTER" ) {
            string_input_popup()
            .title( _( "Filter:" ) )
            .width( 16 )
            .description( _( "Filter by spell name or id" ) )
            .edit( filterstring );

            showing_only_learned = false;
            filter_spells( );

        } else if( action == "RESET_FILTER" ) {
            showing_only_learned = false;
            filterstring.clear();
            filter_spells();

        } else if( action == "UP" ) {
            if( !spell_selected ) {
                spell_selected = spells_relative.size() - 1;
            } else {
                spell_selected--;
            }

        } else if( action == "DOWN" ) {
            spell_selected++;
            if( static_cast<size_t>( spell_selected ) == spells_relative.size() ) {
                spell_selected = 0;
            }

        } else if( action == "LEFT" ) {
            int &spell_level = std::get<1>( *spells_relative[spell_selected] );
            spell_level = std::max( -1, spell_level - 1 );
            set_spell( std::get<0>( *spells_relative[spell_selected] ), spell_level );
            force_update_description = true;

        } else if( action == "RIGHT" ) {
            int &spell_level = std::get<1>( *spells_relative[spell_selected] );
            spell_level = std::min( spell_level + 1,
                                    std::get<0>( *spells_relative[spell_selected] ).max_level );
            set_spell( std::get<0>( *spells_relative[spell_selected] ), spell_level );
            force_update_description = true;

        } else if( action == "CONFIRM" ) {
            int &spell_level = std::get<1>( *spells_relative[spell_selected] );
            query_int( spell_level, _( "Set spell level to?  Currently: %1$d" ), spell_level );
            spell_level = clamp( spell_level, -1, std::get<0>( *spells_relative[spell_selected] ).max_level );
            set_spell( std::get<0>( *spells_relative[spell_selected] ), spell_level );
            force_update_description = true;

        } else if( action == "UNLEARN_SPELL" ) {
            int &spell_level = std::get<1>( *spells_relative[spell_selected] );
            spell_level = -1;
            set_spell( std::get<0>( *spells_relative[spell_selected] ), spell_level );
            force_update_description = true;

        } else if( action == "TOGGLE_ALL_SPELL" ) {
            if( toggle_spells_state == 0 ) {
                toggle_spells_state = 1;
                toggle_all_spells( -1 ); // unlearn all spells
            } else if( toggle_spells_state == 1 ) {
                toggle_spells_state = 2;
                toggle_all_spells( 0 ); // sets all spells to the minimum level
            } else  {
                toggle_spells_state = 0;
                toggle_all_spells( -2 ); // max level
            }

        } else if( action == "SHOW_ONLY_LEARNED" ) {
            showing_only_learned = !showing_only_learned;

            const spell_id &spellid = std::get<0>( *spells_relative[spell_selected] ).id;
            spells_relative.clear();
            if( showing_only_learned ) {
                for( spell_tuple &spt : spells_all ) {
                    if( std::get<1>( spt ) > -1 ) {
                        spells_relative.emplace_back( &spt );
                    }
                }

                if( spells_relative.empty() ) {
                    popup( _( "Nothing found." ) );
                    showing_only_learned = false;
                }
            }

            if( !showing_only_learned ) {
                reset_spells_relative();
            }

            spell_middle_or_id( spellid );
        }
    }
}

static void spawn_artifact()
{
    map &here = get_map();
    uilist relic_menu;
    std::vector<relic_procgen_id> relic_list;
    for( auto &elem : relic_procgen_data::get_all() ) {
        relic_list.emplace_back( elem.id );
    }
    relic_menu.text = _( "Choose artifact data:" );
    std::sort( relic_list.begin(), relic_list.end(), localized_compare );
    int menu_ind = 0;
    for( auto &elem : relic_list ) {
        relic_menu.addentry( menu_ind, true, MENU_AUTOASSIGN, elem.c_str() );
        ++menu_ind;
    }
    relic_menu.query();
    int artifact_max_attributes;
    int artifact_power_level;
    int artifact_max_negative_value;
    if( relic_menu.ret >= 0 && relic_menu.ret < static_cast<int>( relic_list.size() ) ) {
        if( query_int( artifact_max_attributes, _( "Enter max attributes:" ) )
            && query_int( artifact_power_level, _( "Enter power level:" ) )
            && query_int( artifact_max_negative_value, _( "Enter negative power limit:" ) ) ) {
            if( const cata::optional<tripoint> center = g->look_around() ) {
                here.spawn_artifact( *center, relic_list[relic_menu.ret], artifact_max_attributes,
                                     artifact_power_level, artifact_max_negative_value );
            }
        }
    }
}

static void teleport_short()
{
    const cata::optional<tripoint> where = g->look_around();
    const Character &player_character = get_player_character();
    if( !where || *where == player_character.pos() ) {
        return;
    }
    g->place_player( *where );
    const tripoint new_pos( player_character.pos() );
    add_msg( _( "You teleport to point %s." ), new_pos.to_string() );
}

static void teleport_long()
{
    const tripoint_abs_omt where( ui::omap::choose_point( true ) );
    if( where == overmap::invalid_tripoint ) {
        return;
    }
    g->place_player_overmap( where );
    add_msg( _( "You teleport to submap %s." ), where.to_string() );
}

static void teleport_overmap( bool specific_coordinates = false )
{
    Character &player_character = get_player_character();
    tripoint_abs_omt where;
    if( specific_coordinates ) {
        const std::string text = string_input_popup()
                                 .title( _( "Teleport where?" ) )
                                 .width( 20 )
                                 .query_string();
        if( text.empty() ) {
            return;
        }
        const std::vector<std::string> coord_strings = string_split( text, ',' );
        if( coord_strings.size() < 2 || coord_strings.size() > 3 ) {
            popup( _( "Error interpreting teleport target: "
                      "expected two or three comma-separated values; got %zu" ),
                   coord_strings.size() );
            return;
        }
        std::vector<int> coord_ints;
        for( const std::string &coord_string : coord_strings ) {
            ret_val<int> parsed_coord = try_parse_integer<int>( coord_string, true );
            if( !parsed_coord.success() ) {
                popup( _( "Error interpreting teleport target: %s" ), parsed_coord.str() );
                return;
            }
            coord_ints.push_back( parsed_coord.value() );
        }
        cata_assert( coord_ints.size() >= 2 );
        tripoint coord;
        coord.x = coord_ints[0];
        coord.y = coord_ints[1];
        coord.z = coord_ints.size() >= 3 ? coord_ints[2] : 0;
        where = tripoint_abs_omt( OMAPX * coord.x, OMAPY * coord.y, coord.z );
    } else {
        const cata::optional<tripoint> dir_ = choose_direction( _( "Where is the desired overmap?" ) );
        if( !dir_ ) {
            return;
        }
        const tripoint offset = tripoint( OMAPX * dir_->x, OMAPY * dir_->y, dir_->z );
        where = player_character.global_omt_location() + offset;
    }
    g->place_player_overmap( where );

    const tripoint_abs_om new_pos =
        project_to<coords::om>( player_character.global_omt_location() );
    add_msg( _( "You teleport to overmap %s." ), new_pos.to_string() );
}

static void spawn_nested_mapgen()
{
    uilist nest_menu;
    std::vector<nested_mapgen_id> nest_ids;
    for( auto &nested : nested_mapgens ) {
        nest_menu.addentry( -1, true, -1, nested.first.str() );
        nest_ids.push_back( nested.first );
    }
    nest_menu.query();
    const int nest_choice = nest_menu.ret;
    if( nest_choice >= 0 && nest_choice < static_cast<int>( nest_ids.size() ) ) {
        const cata::optional<tripoint> where = g->look_around();
        if( !where ) {
            return;
        }

        map &here = get_map();
        const tripoint_abs_ms abs_ms( here.getabs( *where ) );
        const tripoint_abs_omt abs_omt = project_to<coords::omt>( abs_ms );
        const tripoint_abs_sm abs_sub = project_to<coords::sm>( abs_ms );

        map target_map;
        target_map.load( abs_sub, true );
        const tripoint local_ms = target_map.getlocal( abs_ms );
        mapgendata md( abs_omt, target_map, 0.0f, calendar::turn, nullptr );
        const auto &ptr = nested_mapgens[nest_ids[nest_choice]].funcs().pick();
        if( ptr == nullptr ) {
            return;
        }
        ( *ptr )->nest( md, local_ms.xy(), "debug menu" );
        target_map.save();
        g->load_npcs();
        here.invalidate_map_cache( here.get_abs_sub().z() );
    }
}

static void control_npc_menu()
{
    get_avatar().control_npc_menu();
}

static void character_edit_stats_menu( Character &you )
{
    uilist smenu;
    smenu.addentry( 0, true, 'S', "%s: %d", _( "Maximum strength" ), you.str_max );
    smenu.addentry( 1, true, 'D', "%s: %d", _( "Maximum dexterity" ), you.dex_max );
    smenu.addentry( 2, true, 'I', "%s: %d", _( "Maximum intelligence" ), you.int_max );
    smenu.addentry( 3, true, 'P', "%s: %d", _( "Maximum perception" ), you.per_max );
    smenu.query();
    int *bp_ptr = nullptr;
    switch( smenu.ret ) {
        case 0:
            bp_ptr = &you.str_max;
            break;
        case 1:
            bp_ptr = &you.dex_max;
            break;
        case 2:
            bp_ptr = &you.int_max;
            break;
        case 3:
            bp_ptr = &you.per_max;
            break;
        default:
            break;
    }

    if( bp_ptr != nullptr ) {
        int value;
        if( query_int( value, _( "Set the stat to?  Currently: %d" ), *bp_ptr ) && value >= 0 ) {
            *bp_ptr = value;
            you.reset_stats();
        }
    }
}

static void character_edit_needs_menu( Character &you )
{
    std::pair<std::string, nc_color> hunger_pair = display::hunger_text_color( you );
    std::pair<std::string, nc_color> thirst_pair = display::thirst_text_color( you );
    std::pair<std::string, nc_color> fatigue_pair = display::fatigue_text_color( you );
    std::pair<std::string, nc_color> weariness_pair = display::weariness_text_color( you );

    std::stringstream data;
    data << string_format( _( "Hunger: %d  %s" ), you.get_hunger(), colorize( hunger_pair.first,
                           hunger_pair.second ) ) << std::endl;
    data << string_format( _( "Thirst: %d  %s" ), you.get_thirst(), colorize( thirst_pair.first,
                           thirst_pair.second ) ) << std::endl;
    data << string_format( _( "Fatigue: %d  %s" ), you.get_fatigue(), colorize( fatigue_pair.first,
                           fatigue_pair.second ) ) << std::endl;
    data << string_format( _( "Weariness: %d  %s" ), you.weariness(), colorize( weariness_pair.first,
                           weariness_pair.second ) ) << std::endl;
    data << std::endl;
    data << _( "Stored kCal: " ) << you.get_stored_kcal() << std::endl;
    data << _( "Total kCal: " ) << you.get_stored_kcal() + you.stomach.get_calories() +
         you.guts.get_calories() << std::endl;
    data << std::endl;
    data << _( "Stomach contents" ) << std::endl;
    data << _( "  Total volume: " ) << vol_to_string( you.stomach.contains() ) << std::endl;
    data << _( "  Water volume: " ) << vol_to_string( you.stomach.get_water() ) << std::endl;
    data << string_format( _( "  kCal: %d" ), you.stomach.get_calories() ) << std::endl;
    data << std::endl;
    data << _( "Gut contents" ) << std::endl;
    data << _( "  Total volume: " ) << vol_to_string( you.guts.contains() ) << std::endl;
    data << _( "  Water volume: " ) << vol_to_string( you.guts.get_water() ) << std::endl;
    data << string_format( _( "  kCal: %d" ), you.guts.get_calories() ) << std::endl;

    uilist smenu;
    smenu.text = data.str();
    smenu.addentry( 0, true, 'h', "%s: %d", _( "Hunger" ), you.get_hunger() );
    smenu.addentry( 1, true, 's', "%s: %d", _( "Stored kCal" ), you.get_stored_kcal() );
    smenu.addentry( 2, true, 'S', "%s: %d", _( "Stomach kCal" ), you.stomach.get_calories() );
    smenu.addentry( 3, true, 'G', "%s: %d", _( "Gut kCal" ), you.guts.get_calories() );
    smenu.addentry( 4, true, 't', "%s: %d", _( "Thirst" ), you.get_thirst() );
    smenu.addentry( 5, true, 'f', "%s: %d", _( "Fatigue" ), you.get_fatigue() );
    smenu.addentry( 6, true, 'd', "%s: %d", _( "Sleep Deprivation" ), you.get_sleep_deprivation() );
    smenu.addentry( 7, true, 'w', "%s: %d", _( "Weariness" ), you.weariness() );
    smenu.addentry( 8, true, 'a', _( "Reset all basic needs" ) );
    smenu.addentry( 9, true, 'e', _( "Empty stomach and guts" ) );

    const auto &vits = vitamin::all();
    for( const auto &v : vits ) {
        smenu.addentry( -1, true, 0, "%s: %d", v.second.name(), you.vitamin_get( v.first ) );
    }

    smenu.query();
    int value;
    switch( smenu.ret ) {
        case 0:
            if( query_int( value, _( "Set hunger to?  Currently: %d" ), you.get_hunger() ) ) {
                you.set_hunger( value );
            }
            break;

        case 1:
            if( query_int( value, _( "Set stored kCal to?  Currently: %d" ), you.get_stored_kcal() ) ) {
                you.set_stored_kcal( value );
            }
            break;

        case 2:
            if( query_int( value, _( "Set stomach kCal to?  Currently: %d" ), you.stomach.get_calories() ) ) {
                you.stomach.mod_calories( value - you.stomach.get_calories() );
            }
            break;

        case 3:
            if( query_int( value, _( "Set gut kCal to?  Currently: %d" ), you.guts.get_calories() ) ) {
                you.guts.mod_calories( value - you.guts.get_calories() );
            }
            break;

        case 4:
            if( query_int( value, _( "Set thirst to?  Currently: %d" ), you.get_thirst() ) ) {
                you.set_thirst( value );
            }
            break;

        case 5:
            if( query_int( value, _( "Set fatigue to?  Currently: %d" ), you.get_fatigue() ) ) {
                you.set_fatigue( value );
            }
            break;

        case 6:
            if( query_int( value, _( "Set sleep deprivation to?  Currently: %d" ),
                           you.get_sleep_deprivation() ) ) {
                you.set_sleep_deprivation( value );
            }
            break;

        case 7:
            if( query_yn( _( "Reset weariness?  Currently: %d" ),
                          you.weariness() ) ) {
                you.activity_history.weary_clear();
            }
            break;
        case 8:
            you.initialize_stomach_contents();
            you.set_hunger( 0 );
            you.set_thirst( 0 );
            you.set_fatigue( 0 );
            you.set_sleep_deprivation( 0 );
            you.set_stored_kcal( you.get_healthy_kcal() );
            you.activity_history.weary_clear();
            break;
        case 9:
            you.stomach.empty();
            you.guts.empty();
            break;
        default:
            if( smenu.ret >= 10 && smenu.ret < static_cast<int>( vits.size() + 10 ) ) {
                auto iter = std::next( vits.begin(), smenu.ret - 10 );
                if( query_int( value, _( "Set %s to?  Currently: %d" ),
                               iter->second.name(), you.vitamin_get( iter->first ) ) ) {
                    you.vitamin_set( iter->first, value );
                }
            }
    }
}

static void character_edit_hp_menu( Character &you )
{
    const int torso_hp = you.get_part_hp_cur( bodypart_id( "torso" ) );
    const int head_hp = you.get_part_hp_cur( bodypart_id( "head" ) );
    const int arm_l_hp = you.get_part_hp_cur( bodypart_id( "arm_l" ) );
    const int arm_r_hp = you.get_part_hp_cur( bodypart_id( "arm_r" ) );
    const int leg_l_hp = you.get_part_hp_cur( bodypart_id( "leg_l" ) );
    const int leg_r_hp = you.get_part_hp_cur( bodypart_id( "leg_r" ) );
    uilist smenu;
    smenu.addentry( 0, true, 'q', "%s: %d", _( "Torso" ), torso_hp );
    smenu.addentry( 1, true, 'w', "%s: %d", _( "Head" ), head_hp );
    smenu.addentry( 2, true, 'a', "%s: %d", _( "Left arm" ), arm_l_hp );
    smenu.addentry( 3, true, 's', "%s: %d", _( "Right arm" ), arm_r_hp );
    smenu.addentry( 4, true, 'z', "%s: %d", _( "Left leg" ), leg_l_hp );
    smenu.addentry( 5, true, 'x', "%s: %d", _( "Right leg" ), leg_r_hp );
    smenu.addentry( 6, true, 'e', "%s: %d", _( "All" ), you.get_lowest_hp() );
    smenu.query();
    bodypart_str_id bp = body_part_no_a_real_part;
    int bp_ptr = -1;
    bool all_select = false;

    switch( smenu.ret ) {
        case 0:
            bp = body_part_torso;
            bp_ptr = torso_hp;
            break;
        case 1:
            bp = body_part_head;
            bp_ptr = head_hp;
            break;
        case 2:
            bp = body_part_arm_l;
            bp_ptr = arm_l_hp;
            break;
        case 3:
            bp = body_part_arm_r;
            bp_ptr = arm_r_hp;
            break;
        case 4:
            bp = body_part_leg_l;
            bp_ptr = leg_l_hp;
            break;
        case 5:
            bp = body_part_leg_r;
            bp_ptr = leg_r_hp;
            break;
        case 6:
            all_select = true;
            break;
        default:
            break;
    }

    if( bp.is_valid() ) {
        int value;
        if( query_int( value, _( "Set the hitpoints to?  Currently: %d" ), bp_ptr ) && value >= 0 ) {
            you.set_part_hp_cur( bp.id(), value );
            you.reset_stats();
        }
    } else if( all_select ) {
        int value;
        if( query_int( value, _( "Set the hitpoints to?  Currently: %d" ), you.get_lowest_hp() ) &&
            value >= 0 ) {
            for( bodypart_id part_id : you.get_all_body_parts( get_body_part_flags::only_main ) ) {
                you.set_part_hp_cur( part_id, value );
            }
            you.reset_stats();
        }
    }
}

static void character_edit_opinion_menu( npc *np )
{
    uilist smenu;
    smenu.addentry( 0, true, 'h', "%s: %d", _( "trust" ), np->op_of_u.trust );
    smenu.addentry( 1, true, 's', "%s: %d", _( "fear" ), np->op_of_u.fear );
    smenu.addentry( 2, true, 't', "%s: %d", _( "value" ), np->op_of_u.value );
    smenu.addentry( 3, true, 'f', "%s: %d", _( "anger" ), np->op_of_u.anger );
    smenu.addentry( 4, true, 'd', "%s: %d", _( "owed" ), np->op_of_u.owed );
    smenu.addentry( 5, true, 'd', "%s: %d", _( "sold" ), np->op_of_u.sold );

    smenu.query();
    int value;
    switch( smenu.ret ) {
        case 0:
            if( query_int( value, _( "Set trust to?  Currently: %d" ),
                           np->op_of_u.trust ) ) {
                np->op_of_u.trust = value;
            }
            break;
        case 1:
            if( query_int( value, _( "Set fear to?  Currently: %d" ), np->op_of_u.fear ) ) {
                np->op_of_u.fear = value;
            }
            break;
        case 2:
            if( query_int( value, _( "Set value to?  Currently: %d" ),
                           np->op_of_u.value ) ) {
                np->op_of_u.value = value;
            }
            break;
        case 3:
            if( query_int( value, _( "Set anger to?  Currently: %d" ),
                           np->op_of_u.anger ) ) {
                np->op_of_u.anger = value;
            }
            break;
        case 4:
            if( query_int( value, _( "Set owed to?  Currently: %d" ), np->op_of_u.owed ) ) {
                np->op_of_u.owed = value;
            }
            break;
        case 5:
            if( query_int( value, _( "Set sold to?  Currently: %d" ), np->op_of_u.sold ) ) {
                np->op_of_u.sold = value;
            }
            break;
    }
}

static void character_edit_desc_menu( Character &you )
{
    uilist smenu;
    std::string current_bloodt = io::enum_to_string( you.my_blood_type ) + ( you.blood_rh_factor ? "+" :
                                 "-" );
    smenu.text = _( "Select a value and press enter to change it." );
    if( you.is_avatar() ) {
        smenu.addentry( 0, true, 's', "%s: %s", _( "Current save file name" ), get_avatar().get_save_id() );
    }
    smenu.addentry( 1, true, 'n', "%s: %s", _( "Current pre-Cataclysm name" ), you.name );
    smenu.addentry( 2, true, 'a', "%s: %d", _( "Current age" ), you.base_age() );
    smenu.addentry( 3, true, 'h', "%s: %d", _( "Current height in cm" ), you.base_height() );
    smenu.addentry( 4, true, 'b', "%s: %s", _( "Current blood type" ), current_bloodt );
    smenu.query();
    switch( smenu.ret ) {
        case 0: {
            std::string filterstring = get_avatar().get_save_id();
            string_input_popup popup;
            popup
            .title( _( "Rename save file (WARNING: this will duplicate the save):" ) )
            .width( 85 )
            .edit( filterstring );
            if( popup.confirmed() ) {
                get_avatar().set_save_id( filterstring );
            }
        }
        break;
        case 1: {
            std::string filterstring = you.name;
            string_input_popup popup;
            popup
            .title( _( "Rename character:" ) )
            .width( 85 )
            .edit( filterstring );
            if( popup.confirmed() ) {
                you.name = filterstring;
            }
        }
        break;
        case 2: {
            string_input_popup popup;
            popup.title( _( "Enter age in years.  Minimum 16, maximum 55" ) )
            .text( string_format( "%d", you.base_age() ) )
            .only_digits( true );
            const int result = popup.query_int();
            if( result != 0 ) {
                you.set_base_age( clamp( result, 16, 55 ) );
            }
        }
        break;
        case 3: {
            string_input_popup popup;
            popup.title( string_format( _( "Enter height in centimeters.  Minimum %d, maximum %d" ),
                                        Character::min_height(),
                                        Character::max_height() ) )
            .text( string_format( "%d", you.base_height() ) )
            .only_digits( true );
            const int result = popup.query_int();
            if( result != 0 ) {
                you.set_base_height( clamp( result, Character::min_height(), Character::max_height() ) );
            }
        }
        break;
        case 4: {
            uilist btype;
            btype.text = _( "Select blood type" );
            btype.addentry( static_cast<int>( blood_type::blood_O ), true, '1', "O" );
            btype.addentry( static_cast<int>( blood_type::blood_A ), true, '2', "A" );
            btype.addentry( static_cast<int>( blood_type::blood_B ), true, '3', "B" );
            btype.addentry( static_cast<int>( blood_type::blood_AB ), true, '4', "AB" );
            btype.query();
            if( btype.ret < 0 ) {
                break;
            }
            uilist bfac;
            bfac.text = _( "Select Rh factor" );
            bfac.addentry( 0, true, '-', _( "negative" ) );
            bfac.addentry( 1, true, '+', _( "positive" ) );
            bfac.query();
            if( bfac.ret < 0 ) {
                break;
            }
            you.my_blood_type = static_cast<blood_type>( btype.ret );
            you.blood_rh_factor = static_cast<bool>( bfac.ret );
            break;
        }
    }
}

static void character_edit_menu()
{
    std::vector< tripoint > locations;
    uilist charmenu;
    int charnum = 0;
    avatar &player_character = get_avatar();
    charmenu.addentry( charnum++, true, MENU_AUTOASSIGN, "%s", _( "You" ) );
    locations.emplace_back( player_character.pos() );
    for( const npc &guy : g->all_npcs() ) {
        charmenu.addentry( charnum++, true, MENU_AUTOASSIGN, guy.get_name() );
        locations.emplace_back( guy.pos() );
    }

    pointmenu_cb callback( locations );
    charmenu.callback = &callback;
    charmenu.w_y_setup = 0;
    charmenu.query();
    if( charmenu.ret < 0 || static_cast<size_t>( charmenu.ret ) >= locations.size() ) {
        return;
    }
    const size_t index = charmenu.ret;
    // The NPC is also required for "Add mission", so has to be in this scope
    npc *np = get_creature_tracker().creature_at<npc>( locations[index], false );
    Character &you = np ? *np->as_character() : *player_character.as_character();
    uilist nmenu;

    if( np != nullptr ) {
        std::stringstream data;
        data << np->get_name() << " - " << ( np->male ? _( "Male" ) : _( "Female" ) ) << " " <<
             np->myclass->get_name() << std::endl;
        data << string_format( _( "Faction: %s (api v%d)" ), np->get_faction()->id.str(),
                               np->get_faction_ver() ) << "; "
             << string_format( _( "Attitude: %s" ), npc_attitude_name( np->get_attitude() ) ) << std::endl;
        if( np->has_destination() ) {
            data << string_format(
                     _( "Destination: %s %s" ), np->goal.to_string(),
                     overmap_buffer.ter( np->goal )->get_name() ) << std::endl;
        }
        data << string_format( _( "Trust: %d" ), np->op_of_u.trust ) << " "
             << string_format( _( "Fear: %d" ), np->op_of_u.fear ) << " "
             << string_format( _( "Value: %d" ), np->op_of_u.value ) << " "
             << string_format( _( "Anger: %d" ), np->op_of_u.anger ) << std::endl;
        data << string_format( _( "Owed: %d" ), np->op_of_u.owed ) << " "
             << string_format( _( "Sold: %d" ), np->op_of_u.sold ) << std::endl;

        data << string_format( _( "Aggression: %d" ),
                               static_cast<int>( np->personality.aggression ) ) << " "
             << string_format( _( "Bravery: %d" ), static_cast<int>( np->personality.bravery ) ) << " "
             << string_format( _( "Collector: %d" ), static_cast<int>( np->personality.collector ) ) << " "
             << string_format( _( "Altruism: %d" ), static_cast<int>( np->personality.altruism ) ) << std::endl;

        data << _( "Needs:" );
        for( const auto &need : np->needs ) {
            data << " " << npc::get_need_str_id( need );
        }
        data << std::endl;
        data << string_format( _( "Total morale: %d" ), np->get_morale_level() ) << std::endl;

        nmenu.text = data.str();
    } else {
        nmenu.text = _( "Player" );
    }

    enum {
        D_DESC, D_SKILLS, D_THEORY, D_PROF, D_STATS, D_SPELLS, D_ITEMS, D_DELETE_ITEMS, D_ITEM_WORN,
        D_HP, D_STAMINA, D_MORALE, D_PAIN, D_NEEDS, D_HEALTHY, D_STATUS, D_MISSION_ADD, D_MISSION_EDIT,
        D_TELE, D_MUTATE, D_CLASS, D_ATTITUDE, D_OPINION, D_ADD_EFFECT, D_ASTHMA, D_PRINT_VARS,
<<<<<<< HEAD
        D_WRITE_EOCS, D_KILL_XP, D_CHECK_TEMP
=======
        D_WRITE_EOCS, D_KILL_XP, D_EDIT_VARS
>>>>>>> a139c2e8
    };
    nmenu.addentry( D_DESC, true, 'D', "%s",
                    _( "Edit [D]escription - Name, Age, Height or Blood type" ) );
    nmenu.addentry( D_SKILLS, true, 's', "%s", _( "Edit [s]kills" ) );
    nmenu.addentry( D_THEORY, true, 'T', "%s", _( "Edit [T]heoretical skill knowledge" ) );
    nmenu.addentry( D_PROF, true, 'P', "%s", _( "Edit [P]roficiencies" ) );
    nmenu.addentry( D_STATS, true, 't', "%s", _( "Edit s[t]ats" ) );
    nmenu.addentry( D_SPELLS, true, 'l', "%s", _( "Edit spe[l]ls" ) );
    nmenu.addentry( D_ITEMS, true, 'i', "%s", _( "Grant [i]tems" ) );
    nmenu.addentry( D_DELETE_ITEMS, true, 'd', "%s", _( "[d]elete (all) items" ) );
    nmenu.addentry( D_ITEM_WORN, true, 'w', "%s",
                    _( "[w]ear/[w]ield an item from player's inventory" ) );
    nmenu.addentry( D_HP, true, 'h', "%s", _( "Set [h]it points" ) );
    nmenu.addentry( D_STAMINA, true, 'S', "%s", _( "Set [S]tamina" ) );
    nmenu.addentry( D_MORALE, true, 'o', "%s", _( "Set m[o]rale" ) );
    nmenu.addentry( D_PAIN, true, 'p', "%s", _( "Cause [p]ain" ) );
    nmenu.addentry( D_HEALTHY, true, 'a', "%s", _( "Set he[a]lth" ) );
    nmenu.addentry( D_NEEDS, true, 'n', "%s", _( "Set [n]eeds" ) );
    if( get_option<bool>( "STATS_THROUGH_KILLS" ) ) {
        nmenu.addentry( D_KILL_XP, true, 'X', "%s", _( "Set kill [X]P" ) );
    }
    nmenu.addentry( D_MUTATE, true, 'u', "%s", _( "M[u]tate" ) );
    nmenu.addentry( D_STATUS, true,
                    hotkey_for_action( ACTION_PL_INFO, /*maximum_modifier_count=*/1 ),
                    "%s", _( "Status Window [@]" ) );
    nmenu.addentry( D_TELE, true, 'e', "%s", _( "t[e]leport" ) );
    nmenu.addentry( D_ADD_EFFECT, true, 'E', "%s", _( "Add an [E]ffect" ) );
    nmenu.addentry( D_CHECK_TEMP, true, 'U', "%s", _( "Print temprat[U]re" ) );
    nmenu.addentry( D_ASTHMA, true, 'k', "%s", _( "Cause asthma attac[k]" ) );
    nmenu.addentry( D_MISSION_EDIT, true, 'M', "%s", _( "Edit [M]issions (WARNING: Unstable!)" ) );
    nmenu.addentry( D_PRINT_VARS, true, 'V', "%s", _( "Print [V]ars to file" ) );
    nmenu.addentry( D_WRITE_EOCS, true, 'w', "%s",
                    _( "[w]rite effect_on_condition(s) to eocs.output." ) );
    nmenu.addentry( D_EDIT_VARS, true, 'v', "%s",
                    _( "Edit [v]ars" ) );

    if( you.is_npc() ) {
        nmenu.addentry( D_MISSION_ADD, true, 'm', "%s", _( "Add [m]ission" ) );
        nmenu.addentry( D_CLASS, true, 'c', "%s", _( "Randomize with [c]lass" ) );
        nmenu.addentry( D_ATTITUDE, true, 'A', "%s", _( "Set [A]ttitude" ) );
        nmenu.addentry( D_OPINION, true, 'O', "%s", _( "Set [O]pinion" ) );
    }
    nmenu.query();
    switch( nmenu.ret ) {
        case D_SKILLS:
            wishskill( &you );
            break;
        case D_THEORY:
            wishskill( &you, true );
            break;
        case D_STATS:
            character_edit_stats_menu( you );
            break;
        case D_SPELLS:
            change_spells( you );
            break;
        case D_PROF:
            wishproficiency( &you );
            break;
        case D_ITEMS:
            wishitem( &you );
            break;
        case D_DELETE_ITEMS:
            if( !query_yn( _( "Delete all items from the target?" ) ) ) {
                break;
            }
            for( auto &it : you.worn ) {
                it.on_takeoff( you );
            }
            you.worn.clear();
            you.inv->clear();
            you.remove_weapon();
            break;
        case D_ITEM_WORN: {
            item_location loc = game_menus::inv::titled_menu( player_character, _( "Make target equip" ) );
            if( !loc ) {
                break;
            }
            item &to_wear = *loc;
            if( to_wear.is_armor() ) {
                you.on_item_wear( to_wear );
                you.worn.push_back( to_wear );
            } else if( !to_wear.is_null() ) {
                you.set_wielded_item( to_wear );
                get_event_bus().send<event_type::character_wields_item>( you.getID(),
                        you.get_wielded_item().typeId() );
            }
        }
        break;
        case D_HP:
            character_edit_hp_menu( you );
            break;
        case D_STAMINA:
            int value;
            if( query_int( value, _( "Set stamina to?  Current: %d. Max: %d." ), you.get_stamina(),
                           you.get_stamina_max() ) ) {
                if( value >= 0 && value <= you.get_stamina_max() ) {
                    you.set_stamina( value );
                } else {
                    add_msg( m_bad, _( "Target stamina value out of bounds!" ) );
                }
            }
            break;
        case D_MORALE: {
            int value;
            if( query_int( value, _( "Set the morale to?  Currently: %d" ), you.get_morale_level() ) ) {
                you.rem_morale( MORALE_PERM_DEBUG );
                int morale_level_delta = value - you.get_morale_level();
                you.add_morale( MORALE_PERM_DEBUG, morale_level_delta );
                you.apply_persistent_morale();
            }
        }
        break;
        case D_KILL_XP: {
            int value;
            if( query_int( value, _( "Set kill XP to?  Currently: %d" ), you.kill_xp ) ) {
                you.kill_xp = value;
            }
        }
        break;
        case D_OPINION:
            character_edit_opinion_menu( np );
            break;
        case D_DESC:
            character_edit_desc_menu( you );
            break;
        case D_PAIN: {
            int value;
            if( query_int( value, _( "Cause how much pain?  pain: %d" ), you.get_pain() ) ) {
                you.mod_pain( value );
            }
        }
        break;
        case D_NEEDS:
            character_edit_needs_menu( you );
            break;
        case D_MUTATE:
            wishmutate( &you );
            break;
        case D_HEALTHY: {
            uilist smenu;
            smenu.addentry( 0, true, 'h', "%s: %d", _( "Health" ), you.get_healthy() );
            smenu.addentry( 1, true, 'm', "%s: %d", _( "Health modifier" ), you.get_healthy_mod() );
            smenu.addentry( 2, true, 'r', "%s: %d", _( "Radiation" ), you.get_rad() );
            smenu.query();
            int value;
            switch( smenu.ret ) {
                case 0:
                    if( query_int( value, _( "Set the value to?  Currently: %d" ), you.get_healthy() ) ) {
                        you.set_healthy( value );
                    }
                    break;
                case 1:
                    if( query_int( value, _( "Set the value to?  Currently: %d" ), you.get_healthy_mod() ) ) {
                        you.set_healthy_mod( value );
                    }
                    break;
                case 2:
                    if( query_int( value, _( "Set the value to?  Currently: %d" ), you.get_rad() ) ) {
                        you.set_rad( value );
                    }
                    break;
                default:
                    break;
            }
        }
        break;
        case D_STATUS:
            you.disp_info( true );
            break;
        case D_MISSION_ADD: {
            uilist types;
            types.text = _( "Choose mission type" );
            const auto all_missions = mission_type::get_all();
            std::vector<const mission_type *> mts;
            for( size_t i = 0; i < all_missions.size(); i++ ) {
                types.addentry( i, true, -1, all_missions[i].tname() );
                mts.push_back( &all_missions[i] );
            }

            types.query();
            if( types.ret >= 0 && types.ret < static_cast<int>( mts.size() ) ) {
                np->add_new_mission( mission::reserve_new( mts[types.ret]->id, np->getID() ) );
            }
        }
        break;
        case D_MISSION_EDIT:
            mission_debug::edit( you );
            break;
        case D_TELE: {
            if( const cata::optional<tripoint> newpos = g->look_around() ) {
                you.setpos( *newpos );
                if( you.is_avatar() ) {
                    if( you.is_mounted() ) {
                        you.mounted_creature->setpos( *newpos );
                    }
                    g->update_map( player_character );
                }
            }
        }
        break;
        case D_CLASS: {
            uilist classes;
            classes.text = _( "Choose new class" );
            std::vector<npc_class_id> ids;
            size_t i = 0;
            for( const npc_class &cl : npc_class::get_all() ) {
                ids.push_back( cl.id );
                classes.addentry( i, true, -1, cl.get_name() );
                i++;
            }

            classes.query();
            if( classes.ret < static_cast<int>( ids.size() ) && classes.ret >= 0 ) {
                np->randomize( ids[classes.ret] );
            }
        }
        break;
        case D_ATTITUDE: {
            uilist attitudes_ui;
            attitudes_ui.text = _( "Choose new attitude" );
            std::vector<npc_attitude> attitudes;
            for( int i = NPCATT_NULL; i < NPCATT_END; i++ ) {
                npc_attitude att_id = static_cast<npc_attitude>( i );
                std::string att_name = npc_attitude_name( att_id );
                attitudes.push_back( att_id );
                if( att_name == _( "Unknown attitude" ) ) {
                    continue;
                }

                attitudes_ui.addentry( i, true, -1, att_name );
            }

            attitudes_ui.query();
            if( attitudes_ui.ret < static_cast<int>( attitudes.size() ) && attitudes_ui.ret >= 0 ) {
                np->set_attitude( attitudes[attitudes_ui.ret] );
            }
        }
        break;
        case D_ADD_EFFECT: {
            wisheffect( you );
            break;
        }
        case D_CHECK_TEMP: {
            for( const bodypart_id &bp : you.get_all_body_parts() ) {
                add_msg( string_format( "%s: temperature: %d, temperature conv: %d, wetness: %d", bp->name,
                                        you.get_part_temp_cur( bp ), you.get_part_temp_conv( bp ), you.get_part_wetness( bp ) ) );
            }
            break;
        }
        case D_ASTHMA: {
            you.set_mutation( trait_ASTHMA );
            you.add_effect( effect_asthma, 10_minutes );
            break;
        }
        case D_PRINT_VARS: {
            write_to_file( "var_list.output", [&you]( std::ostream & testfile ) {
                testfile << "Character Name: " + you.get_name() << std::endl;
                testfile << "|;key;value;" << std::endl;

                for( const auto &value : you.get_values() ) {
                    testfile << "|;" << value.first << ";" << value.second << ";" << std::endl;
                }

            }, "var_list" );

            popup( _( "Var list written to var_list.output" ) );
            break;
        }
        case D_WRITE_EOCS: {
            effect_on_conditions::write_eocs_to_file( you );
            popup( _( "effect_on_condition list written to eocs.output" ) );
            break;
        }
        case D_EDIT_VARS: {
            std::string key;
            std::string value;
            string_input_popup popup_key;
            string_input_popup popup_val;
            popup_key
            .title( _( "Key" ) )
            .width( 85 )
            .edit( key );
            popup_val
            .title( _( "Value" ) )
            .width( 85 )
            .edit( value );
            you.set_value( "npctalk_var_" + key, value );
            break;
        }
    }
}

static std::string mission_status_string( mission::mission_status status )
{
    static const std::map<mission::mission_status, std::string> desc{ {
            { mission::mission_status::yet_to_start, translate_marker( "Yet to start" ) },
            { mission::mission_status::in_progress, translate_marker( "In progress" ) },
            { mission::mission_status::success, translate_marker( "Success" ) },
            { mission::mission_status::failure, translate_marker( "Failure" ) }
        }
    };

    const auto &iter = desc.find( status );
    if( iter != desc.end() ) {
        return _( iter->second );
    }

    return _( "Bugged" );
}

std::string mission_debug::describe( const mission &m )
{
    std::stringstream data;
    data << _( "Type:" ) << m.type->id.str();
    data << _( " Status:" ) << mission_status_string( m.status );
    data << _( " ID:" ) << m.uid;
    data << _( " NPC ID:" ) << m.npc_id;
    data << _( " Target:" ) << m.target.to_string();
    data << _( "Player ID:" ) << m.player_id;

    return data.str();
}

static void add_header( uilist &mmenu, const std::string &str )
{
    if( !mmenu.entries.empty() ) {
        mmenu.addentry( -1, false, -1, "" );
    }
    uilist_entry header( -1, false, -1, str, c_yellow, c_yellow );
    header.force_color = true;
    mmenu.entries.push_back( header );
}

void mission_debug::edit( Character &who )
{
    if( who.is_avatar() ) {
        edit_player();
    } else if( who.is_npc() ) {
        edit_npc( dynamic_cast<npc &>( who ) );
    }
}

void mission_debug::edit_npc( npc &who )
{
    dialogue_chatbin &bin = who.chatbin;
    std::vector<mission *> all_missions;

    uilist mmenu;
    mmenu.text = _( "Select mission to edit" );

    add_header( mmenu, _( "Currently assigned missions:" ) );
    for( mission *m : bin.missions_assigned ) {
        mmenu.addentry( all_missions.size(), true, MENU_AUTOASSIGN, "%s", m->type->id.c_str() );
        all_missions.emplace_back( m );
    }

    add_header( mmenu, _( "Not assigned missions:" ) );
    for( mission *m : bin.missions ) {
        mmenu.addentry( all_missions.size(), true, MENU_AUTOASSIGN, "%s", m->type->id.c_str() );
        all_missions.emplace_back( m );
    }

    mmenu.query();
    if( mmenu.ret < 0 || mmenu.ret >= static_cast<int>( all_missions.size() ) ) {
        return;
    }

    edit_mission( *all_missions[mmenu.ret] );
}

void mission_debug::edit_player()
{
    std::vector<mission *> all_missions;

    uilist mmenu;
    mmenu.text = _( "Select mission to edit" );

    avatar &player_character = get_avatar();
    add_header( mmenu, _( "Active missions:" ) );
    for( mission *m : player_character.active_missions ) {
        mmenu.addentry( all_missions.size(), true, MENU_AUTOASSIGN, "%s", m->type->id.c_str() );
        all_missions.emplace_back( m );
    }

    add_header( mmenu, _( "Completed missions:" ) );
    for( mission *m : player_character.completed_missions ) {
        mmenu.addentry( all_missions.size(), true, MENU_AUTOASSIGN, "%s", m->type->id.c_str() );
        all_missions.emplace_back( m );
    }

    add_header( mmenu, _( "Failed missions:" ) );
    for( mission *m : player_character.failed_missions ) {
        mmenu.addentry( all_missions.size(), true, MENU_AUTOASSIGN, "%s", m->type->id.c_str() );
        all_missions.emplace_back( m );
    }

    mmenu.query();
    if( mmenu.ret < 0 || mmenu.ret >= static_cast<int>( all_missions.size() ) ) {
        return;
    }

    edit_mission( *all_missions[mmenu.ret] );
}

static bool remove_from_vec( std::vector<mission *> &vec, mission *m )
{
    auto iter = std::remove( vec.begin(), vec.end(), m );
    bool ret = iter != vec.end();
    vec.erase( iter, vec.end() );
    return ret;
}

void mission_debug::remove_mission( mission &m )
{
    avatar &player_character = get_avatar();
    if( remove_from_vec( player_character.active_missions, &m ) ) {
        add_msg( _( "Removing from active_missions" ) );
    }
    if( remove_from_vec( player_character.completed_missions, &m ) ) {
        add_msg( _( "Removing from completed_missions" ) );
    }
    if( remove_from_vec( player_character.failed_missions, &m ) ) {
        add_msg( _( "Removing from failed_missions" ) );
    }

    if( player_character.active_mission == &m ) {
        player_character.active_mission = nullptr;
        add_msg( _( "Unsetting active mission" ) );
    }

    npc *giver = g->find_npc( m.npc_id );
    if( giver != nullptr ) {
        if( remove_from_vec( giver->chatbin.missions_assigned, &m ) ) {
            add_msg( _( "Removing from %s missions_assigned" ), giver->get_name() );
        }
        if( remove_from_vec( giver->chatbin.missions, &m ) ) {
            add_msg( _( "Removing from %s missions" ), giver->get_name() );
        }
    }
}

void mission_debug::edit_mission( mission &m )
{
    uilist mmenu;
    mmenu.text = describe( m );

    enum {
        M_FAIL, M_SUCCEED, M_REMOVE
    };

    mmenu.addentry( M_FAIL, true, 'f', "%s", _( "Fail mission" ) );
    mmenu.addentry( M_SUCCEED, true, 'c', "%s", _( "Mark as complete" ) );
    mmenu.addentry( M_REMOVE, true, 'r', "%s", _( "Remove mission without proper cleanup" ) );

    mmenu.query();
    switch( mmenu.ret ) {
        case M_FAIL:
            m.fail();
            break;
        case M_SUCCEED:
            m.status = mission::mission_status::success;
            break;
        case M_REMOVE:
            remove_mission( m );
            break;
    }
}

static void draw_benchmark( const int max_difference )
{
    // call the draw procedure as many times as possible in max_difference milliseconds
    auto start_tick = std::chrono::steady_clock::now();
    auto end_tick = std::chrono::steady_clock::now();
    int64_t difference = 0;
    int draw_counter = 0;

    static_popup popup;
    popup.on_top( true ).message( "%s", _( "Benchmark in progress…" ) );

    while( true ) {
        end_tick = std::chrono::steady_clock::now();
        difference = std::chrono::duration_cast<std::chrono::milliseconds>( end_tick - start_tick ).count();
        if( difference >= max_difference ) {
            break;
        }
        g->invalidate_main_ui_adaptor();
        inp_mngr.pump_events();
        ui_manager::redraw_invalidated();
        refresh_display();
        draw_counter++;
    }

    DebugLog( D_INFO, DC_ALL ) << "Draw benchmark:\n" <<
                               "\n| USE_TILES |  RENDERER | FRAMEBUFFER_ACCEL | USE_COLOR_MODULATED_TEXTURES | FPS |" <<
                               "\n|:---:|:---:|:---:|:---:|:---:|\n| " <<
                               get_option<bool>( "USE_TILES" ) << " | " <<
#if !defined(__ANDROID__)
                               get_option<std::string>( "RENDERER" ) << " | " <<
#else
                               get_option<bool>( "SOFTWARE_RENDERING" ) << " | " <<
#endif
                               get_option<bool>( "FRAMEBUFFER_ACCEL" ) << " | " <<
                               get_option<bool>( "USE_COLOR_MODULATED_TEXTURES" ) << " | " <<
                               static_cast<int>( 1000.0 * draw_counter / static_cast<double>( difference ) ) << " |\n";

    add_msg( m_info, _( "Drew %d times in %.3f seconds.  (%.3f fps average)" ), draw_counter,
             difference / 1000.0, 1000.0 * draw_counter / static_cast<double>( difference ) );
}

static void debug_menu_game_state()
{
    avatar &player_character = get_avatar();
    map &here = get_map();
    tripoint_abs_sm abs_sub = here.get_abs_sub();
    std::string mfus;
    std::vector<std::pair<m_flag, int>> sorted;
    sorted.reserve( m_flag::MF_MAX );
    for( int f = 0; f < m_flag::MF_MAX; f++ ) {
        sorted.emplace_back( static_cast<m_flag>( f ),
                             MonsterGenerator::generator().m_flag_usage_stats[f] );
    }
    std::sort( sorted.begin(), sorted.end(), []( std::pair<m_flag, int> a, std::pair<m_flag, int> b ) {
        return a.second != b.second ? a.second > b.second : a.first < b.first;
    } );
    popup( player_character.total_daily_calories_string() );
    for( auto &m_flag_stat : sorted ) {
        mfus += string_format( "%s;%d\n", io::enum_to_string<m_flag>( m_flag_stat.first ),
                               m_flag_stat.second );
    }
    DebugLog( D_INFO, DC_ALL ) << "Monster flag usage statistics:\nFLAG;COUNT\n" << mfus;
    std::fill( MonsterGenerator::generator().m_flag_usage_stats.begin(),
               MonsterGenerator::generator().m_flag_usage_stats.end(), 0 );
    popup_top( "Monster flag usage statistics were dumped to debug.log and cleared." );

    std::string s = _( "Location %d:%d in %d:%d, %s\n" );
    s += _( "Current turn: %d.\n" );
    s += n_gettext( "%d creature exists.\n", "%d creatures exist.\n", g->num_creatures() );

    std::unordered_map<std::string, int> creature_counts;
    for( Creature &critter : g->all_creatures() ) {
        std::string this_name = critter.get_name();
        creature_counts[this_name]++;
    }

    if( !creature_counts.empty() ) {
        std::vector<std::pair<std::string, int>> creature_names_sorted;
        creature_names_sorted.reserve( creature_counts.size() );
        for( const std::pair<const std::string, int> &it : creature_counts ) {
            creature_names_sorted.emplace_back( it );
        }

        std::stable_sort( creature_names_sorted.begin(), creature_names_sorted.end(), []( auto a, auto b ) {
            return a.second > b.second;
        } );

        s += _( "\nSpecific creature type list:\n" );
        for( const std::pair<std::string, int> &crit_name : creature_names_sorted ) {
            s += string_format( "%i %s\n", crit_name.second, crit_name.first );
        }
    }

    popup_top(
        s.c_str(),
        player_character.posx(), player_character.posy(), abs_sub.x(), abs_sub.y(),
        overmap_buffer.ter( player_character.global_omt_location() )->get_name(),
        to_turns<int>( calendar::turn - calendar::turn_zero ),
        g->num_creatures() );
    for( const npc &guy : g->all_npcs() ) {
        tripoint_abs_sm t = guy.global_sm_location();
        add_msg( m_info, _( "%s: map ( %d:%d ) pos ( %d:%d )" ), guy.get_name(), t.x(),
                 t.y(), guy.posx(), guy.posy() );
    }

    add_msg( m_info, _( "(you: %d:%d)" ), player_character.posx(), player_character.posy() );
    std::string stom =
        _( "Stomach Contents: %d ml / %d ml kCal: %d, Water: %d ml" );
    add_msg( m_info, stom.c_str(), units::to_milliliter( player_character.stomach.contains() ),
             units::to_milliliter( player_character.stomach.capacity( player_character ) ),
             player_character.stomach.get_calories(),
             units::to_milliliter( player_character.stomach.get_water() ), player_character.get_hunger() );
    stom = _( "Guts Contents: %d ml / %d ml kCal: %d, Water: %d ml\nHunger: %d, Thirst: %d, kCal: %d / %d" );
    add_msg( m_info, stom.c_str(), units::to_milliliter( player_character.guts.contains() ),
             units::to_milliliter( player_character.guts.capacity( player_character ) ),
             player_character.guts.get_calories(), units::to_milliliter( player_character.guts.get_water() ),
             player_character.get_hunger(), player_character.get_thirst(), player_character.get_stored_kcal(),
             player_character.get_healthy_kcal() );
    add_msg( m_info, _( "Body Mass Index: %.0f\nBasal Metabolic Rate: %i" ), player_character.get_bmi(),
             player_character.get_bmr() );
    add_msg( m_info, _( "Player activity level: %s" ), player_character.activity_level_str() );
    g->invalidate_main_ui_adaptor();
    g->disp_NPCs();
}

static void debug_menu_spawn_vehicle()
{
    avatar &player_character = get_avatar();
    map &here = get_map();
    if( here.veh_at( player_character.pos() ) ) {
        dbg( D_ERROR ) << "game:load: There's already vehicle here";
        debugmsg( "There's already vehicle here" );
    } else {
        // Vector of name, id so that we can sort by name
        std::vector<std::pair<std::string, vproto_id>> veh_strings;
        for( auto &elem : vehicle_prototype::get_all() ) {
            if( elem == vehicle_prototype_custom ) {
                continue;
            }
            veh_strings.emplace_back( elem->name.translated(), elem );
        }
        std::sort( veh_strings.begin(), veh_strings.end(), localized_compare );
        uilist veh_menu;
        veh_menu.text = _( "Choose vehicle to spawn" );
        int menu_ind = 0;
        for( auto &elem : veh_strings ) {
            //~ Menu entry in vehicle wish menu: 1st string: displayed name, 2nd string: internal name of vehicle
            veh_menu.addentry( menu_ind, true, MENU_AUTOASSIGN, _( "%1$s (%2$s)" ),
                               elem.first, elem.second.c_str() );
            ++menu_ind;
        }
        veh_menu.query();
        if( veh_menu.ret >= 0 && veh_menu.ret < static_cast<int>( veh_strings.size() ) ) {
            // Didn't cancel
            const vproto_id &selected_opt = veh_strings[veh_menu.ret].second;
            tripoint dest = player_character.pos();
            uilist veh_cond_menu;
            veh_cond_menu.text = _( "Vehicle condition" );
            veh_cond_menu.addentry( 0, true, MENU_AUTOASSIGN, _( "Light damage" ) );
            veh_cond_menu.addentry( 1, true, MENU_AUTOASSIGN, _( "Undamaged" ) );
            veh_cond_menu.addentry( 2, true, MENU_AUTOASSIGN, _( "Disabled (tires or engine)" ) );
            veh_cond_menu.query();

            if( veh_cond_menu.ret >= 0 && veh_cond_menu.ret < 3 ) {
                // TODO: Allow picking this when add_vehicle has 3d argument
                vehicle *veh = here.add_vehicle(
                                   selected_opt, dest, -90_degrees, 100, veh_cond_menu.ret - 1 );
                if( veh != nullptr ) {
                    here.board_vehicle( dest, &player_character );
                }
            }
        }
    }
}

static void debug_menu_change_time()
{
    auto set_turn = [&]( const int initial, const time_duration & factor, const char *const msg ) {
        string_input_popup pop;
        const int new_value = pop
                              .title( msg )
                              .width( 20 )
                              .text( std::to_string( initial ) )
                              .only_digits( true )
                              .query_int();
        if( pop.canceled() ) {
            return;
        }
        const time_duration offset = ( new_value - initial ) * factor;
        // Arbitrary maximal value.
        const time_point max = calendar::turn_zero + time_duration::from_turns(
                                   std::numeric_limits<int>::max() / 2 );
        calendar::turn = std::max( std::min( max, calendar::turn + offset ), calendar::turn_zero );
    };

    uilist smenu;
    static const auto years = []( const time_point & p ) {
        return static_cast<int>( ( p - calendar::turn_zero ) / calendar::year_length() );
    };
    do {
        const int iSel = smenu.ret;
        smenu.reset();
        smenu.addentry( 0, true, 'y', "%s: %d", _( "year" ), years( calendar::turn ) );
        smenu.addentry( 1, !calendar::eternal_season(), 's', "%s: %d",
                        _( "season" ), static_cast<int>( season_of_year( calendar::turn ) ) );
        smenu.addentry( 2, true, 'd', "%s: %d", _( "day" ), day_of_season<int>( calendar::turn ) );
        smenu.addentry( 3, true, 'h', "%s: %d", _( "hour" ), hour_of_day<int>( calendar::turn ) );
        smenu.addentry( 4, true, 'm', "%s: %d", _( "minute" ), minute_of_hour<int>( calendar::turn ) );
        smenu.addentry( 5, true, 't', "%s: %d", _( "turn" ),
                        to_turns<int>( calendar::turn - calendar::turn_zero ) );
        smenu.selected = iSel;
        smenu.query();

        switch( smenu.ret ) {
            case 0:
                set_turn( years( calendar::turn ), calendar::year_length(), _( "Set year to?" ) );
                break;
            case 1:
                set_turn( static_cast<int>( season_of_year( calendar::turn ) ), calendar::season_length(),
                          _( "Set season to?  (0 = spring)" ) );
                break;
            case 2:
                set_turn( day_of_season<int>( calendar::turn ), 1_days, _( "Set days to?" ) );
                break;
            case 3:
                set_turn( hour_of_day<int>( calendar::turn ), 1_hours, _( "Set hour to?" ) );
                break;
            case 4:
                set_turn( minute_of_hour<int>( calendar::turn ), 1_minutes, _( "Set minute to?" ) );
                break;
            case 5:
                set_turn( to_turns<int>( calendar::turn - calendar::turn_zero ), 1_turns,
                          string_format( _( "Set turn to?  (One day is %i turns)" ), to_turns<int>( 1_days ) ).c_str() );
                break;
            default:
                break;
        }
    } while( smenu.ret != UILIST_CANCEL );
}

void debug()
{
    bool debug_menu_has_hotkey = hotkey_for_action( ACTION_DEBUG,
                                 /*maximum_modifier_count=*/ -1, false ).has_value();
    cata::optional<debug_menu_index> action = debug_menu_uilist( debug_menu_has_hotkey );

    // For the "cheaty" options, disable achievements when used
    achievements_tracker &achievements = get_achievements();
    static const std::unordered_set<debug_menu_index> non_cheaty_options = {
        debug_menu_index::SAVE_SCREENSHOT,
        debug_menu_index::GAME_REPORT,
        debug_menu_index::ENABLE_ACHIEVEMENTS,
        debug_menu_index::BENCHMARK,
        debug_menu_index::SHOW_MSG,
    };
    const bool should_disable_achievements = action && !is_debug_character() &&
            !non_cheaty_options.count( *action );
    if( should_disable_achievements && achievements.is_enabled() ) {
        static const std::string query(
            translate_marker(
                "Using this will disable achievements.  Proceed?"
                "\nThey can be reenabled in the 'game' section of the menu." ) );
        if( query_yn( _( query ) ) ) {
            achievements.set_enabled( false );
        } else {
            action = cata::nullopt;
        }
    }

    if( !action ) {
        return;
    }

    get_event_bus().send<event_type::uses_debug_menu>( *action );

    avatar &player_character = get_avatar();
    map &here = get_map();
    switch( *action ) {
        case debug_menu_index::WISH:
            debug_menu::wishitem( &player_character );
            break;

        case debug_menu_index::SHORT_TELEPORT:
            debug_menu::teleport_short();
            break;

        case debug_menu_index::LONG_TELEPORT:
            debug_menu::teleport_long();
            break;

        case debug_menu_index::REVEAL_MAP: {
            auto &cur_om = g->get_cur_om();
            for( int i = 0; i < OMAPX; i++ ) {
                for( int j = 0; j < OMAPY; j++ ) {
                    for( int k = -OVERMAP_DEPTH; k <= OVERMAP_HEIGHT; k++ ) {
                        cur_om.seen( { i, j, k } ) = true;
                    }
                }
            }
            add_msg( m_good, _( "Current overmap revealed." ) );
        }
        break;

        case debug_menu_index::SPAWN_NPC: {
            shared_ptr_fast<npc> temp = make_shared_fast<npc>();
            temp->normalize();
            temp->randomize();
            temp->spawn_at_precise( player_character.get_location() + point( -4, -4 ) );
            overmap_buffer.insert_npc( temp );
            temp->form_opinion( player_character );
            temp->mission = NPC_MISSION_NULL;
            temp->add_new_mission( mission::reserve_random( ORIGIN_ANY_NPC, temp->global_omt_location(),
                                   temp->getID() ) );
            std::string new_fac_id = "solo_";
            new_fac_id += temp->name;
            // create a new "lone wolf" faction for this one NPC
            faction *new_solo_fac = g->faction_manager_ptr->add_new_faction( temp->name,
                                    faction_id( new_fac_id ), faction_no_faction );
            temp->set_fac( new_solo_fac ? new_solo_fac->id : faction_no_faction );
            g->load_npcs();
        }
        break;

        case debug_menu_index::SPAWN_MON:
            debug_menu::wishmonster( cata::nullopt );
            break;

        case debug_menu_index::GAME_STATE:
            debug_menu_game_state();
            break;

        case debug_menu_index::KILL_AREA: {
            static_popup popup;
            popup.on_top( true );
            popup.message( "%s", _( "Select first point." ) );

            tripoint initial_pos = player_character.pos();
            const look_around_result first = g->look_around( false, initial_pos, initial_pos,
                                             false, true, false );

            if( !first.position ) {
                break;
            }

            popup.message( "%s", _( "Select second point." ) );
            const look_around_result second = g->look_around( false, initial_pos, *first.position,
                                              true, true, false );

            if( !second.position ) {
                break;
            }

            const tripoint_range<tripoint> points = get_map().points_in_rectangle(
                    first.position.value(), second.position.value() );

            std::vector<Creature *> creatures = g->get_creatures_if(
            [&points]( const Creature & critter ) -> bool {
                return !critter.is_avatar() && points.is_point_inside( critter.pos() );
            } );

            for( Creature *critter : creatures ) {
                critter->die( nullptr );
            }

            g->cleanup_dead();
        }
        break;

        case debug_menu_index::KILL_NPCS:
            for( npc &guy : g->all_npcs() ) {
                add_msg( _( "%s's head implodes!" ), guy.get_name() );
                guy.set_part_hp_cur( bodypart_id( "head" ), 0 );
            }
            break;

        case debug_menu_index::MUTATE:
            debug_menu::wishmutate( &player_character );
            break;

        case debug_menu_index::SPAWN_VEHICLE:
            debug_menu_spawn_vehicle();
            break;

        case debug_menu_index::CHANGE_SKILLS: {
            debug_menu::wishskill( &player_character );
        }
        break;

        case debug_menu_index::CHANGE_THEORY: {
            debug_menu::wishskill( &player_character, true );
        }
        break;

        case debug_menu_index::LEARN_MA:
            add_msg( m_info, _( "Martial arts debug." ) );
            add_msg( _( "Your eyes blink rapidly as knowledge floods your brain." ) );
            for( auto &style : all_martialart_types() ) {
                if( style != style_none ) {
                    player_character.martial_arts_data->add_martialart( style );
                }
            }
            add_msg( m_good, _( "You now know a lot more than just 10 styles of kung fu." ) );
            break;

        case debug_menu_index::UNLOCK_RECIPES: {
            add_msg( m_info, _( "Recipe debug." ) );
            add_msg( _( "Your eyes blink rapidly as knowledge floods your brain." ) );
            for( const auto &e : recipe_dict ) {
                player_character.learn_recipe( &e.second );
            }
            add_msg( m_good, _( "You know how to craft that now." ) );
        }
        break;

        case debug_menu_index::EDIT_PLAYER:
            character_edit_menu();
            break;

        case debug_menu_index::CONTROL_NPC:
            control_npc_menu();
            break;

        case debug_menu_index::SPAWN_ARTIFACT:
            spawn_artifact();
            break;

        case debug_menu_index::SPAWN_CLAIRVOYANCE:
            player_character.i_add( item( "architect_cube", calendar::turn ) );
            break;

        case debug_menu_index::MAP_EDITOR:
            g->look_debug();
            break;

        case debug_menu_index::CHANGE_WEATHER: {
            uilist weather_menu;
            weather_manager &weather = get_weather();
            weather_menu.text = _( "Select new weather pattern:" );
            weather_menu.addentry( 0, true, MENU_AUTOASSIGN, weather.weather_override == WEATHER_NULL ?
                                   _( "Keep normal weather patterns" ) : _( "Disable weather forcing" ) );
            for( size_t i = 0; i < weather_types::get_all().size(); i++ ) {
                weather_menu.addentry( i, true, MENU_AUTOASSIGN,
                                       weather_types::get_all()[i].name.translated() );
            }

            weather_menu.query();

            if( weather_menu.ret >= 0 &&
                static_cast<size_t>( weather_menu.ret ) < weather_types::get_all().size() ) {
                const weather_type_id selected_weather = weather_types::get_all()[weather_menu.ret].id;
                weather.weather_override = selected_weather;
                weather.set_nextweather( calendar::turn );
            }
        }
        break;

        case debug_menu_index::WIND_DIRECTION: {
            uilist wind_direction_menu;
            weather_manager &weather = get_weather();
            wind_direction_menu.text = _( "Select new wind direction:" );
            wind_direction_menu.addentry( 0, true, MENU_AUTOASSIGN, weather.wind_direction_override ?
                                          _( "Disable direction forcing" ) : _( "Keep normal wind direction" ) );
            int count = 1;
            for( int angle = 0; angle <= 315; angle += 45 ) {
                wind_direction_menu.addentry( count, true, MENU_AUTOASSIGN, get_wind_arrow( angle ) );
                count += 1;
            }
            wind_direction_menu.query();
            if( wind_direction_menu.ret == 0 ) {
                weather.wind_direction_override = cata::nullopt;
                weather.set_nextweather( calendar::turn );
            } else if( wind_direction_menu.ret >= 0 && wind_direction_menu.ret < 9 ) {
                weather.wind_direction_override = ( wind_direction_menu.ret - 1 ) * 45;
                weather.set_nextweather( calendar::turn );
            }
        }
        break;

        case debug_menu_index::WIND_SPEED: {
            uilist wind_speed_menu;
            weather_manager &weather = get_weather();
            wind_speed_menu.text = _( "Select new wind speed:" );
            wind_speed_menu.addentry( 0, true, MENU_AUTOASSIGN, weather.wind_direction_override ?
                                      _( "Disable speed forcing" ) : _( "Keep normal wind speed" ) );
            int count = 1;
            for( int speed = 0; speed <= 100; speed += 10 ) {
                std::string speedstring = std::to_string( speed ) + " " + velocity_units( VU_WIND );
                wind_speed_menu.addentry( count, true, MENU_AUTOASSIGN, speedstring );
                count += 1;
            }
            wind_speed_menu.query();
            if( wind_speed_menu.ret == 0 ) {
                weather.windspeed_override = cata::nullopt;
                weather.set_nextweather( calendar::turn );
            } else if( wind_speed_menu.ret >= 0 && wind_speed_menu.ret < 12 ) {
                int selected_wind_speed = ( wind_speed_menu.ret - 1 ) * 10;
                weather.windspeed_override = selected_wind_speed;
                weather.set_nextweather( calendar::turn );
            }
        }
        break;

        case debug_menu_index::GEN_SOUND: {
            const cata::optional<tripoint> where = g->look_around();
            if( !where ) {
                return;
            }

            int volume;
            if( !query_int( volume, _( "Volume of sound: " ) ) ) {
                return;
            }

            if( volume < 0 ) {
                return;
            }

            sounds::sound( *where, volume, sounds::sound_t::order, string_format( _( "DEBUG SOUND ( %d )" ),
                           volume ) );
        }
        break;

        case debug_menu_index::KILL_MONS: {
            for( monster &critter : g->all_monsters() ) {
                // Use the normal death functions, useful for testing death
                // and for getting a corpse.
                if( critter.type->id != mon_generator ) {
                    critter.die( nullptr );
                }
            }
            g->cleanup_dead();
        }
        break;
        case debug_menu_index::DISPLAY_HORDES:
            ui::omap::display_hordes();
            break;
        case debug_menu_index::TEST_IT_GROUP: {
            item_group::debug_spawn();
        }
        break;

        // Damage Self
        case debug_menu_index::DAMAGE_SELF: {
            const std::vector<bodypart_id> parts = player_character.get_all_body_parts(
                    get_body_part_flags::only_main );
            uilist smenu;
            int i = 0;
            for( const bodypart_id &part : parts ) {
                smenu.addentry( i, true, ' ', "%s: %d",
                                part->name.translated(), player_character.get_part_hp_cur( part ) );
                i++;
            }
            smenu.query();
            bodypart_id part;
            int dbg_damage;
            if( smenu.ret >= 0 && static_cast<std::size_t>( smenu.ret ) <= parts.size() ) {
                part = parts.at( smenu.ret );
            }
            if( query_int( dbg_damage, _( "Damage self for how much?  hp: %s" ), part.id().c_str() ) ) {
                player_character.apply_damage( nullptr, part, dbg_damage );
                player_character.die( nullptr );
            }
        }
        break;

        // Add bleeding
        case debug_menu_index::BLEED_SELF: {
            uilist smenu;
            smenu.addentry( 0, true, 'q', _( "Torso" ) );
            smenu.addentry( 1, true, 'w', _( "Head" ) );
            smenu.addentry( 2, true, 'a', _( "Left arm" ) );
            smenu.addentry( 3, true, 's', _( "Right arm" ) );
            smenu.addentry( 4, true, 'z', _( "Left leg" ) );
            smenu.addentry( 5, true, 'x', _( "Right leg" ) );
            smenu.query();
            bodypart_id part;
            int intensity = 0;
            switch( smenu.ret ) {
                case 0:
                    part = bodypart_id( "torso" );
                    break;
                case 1:
                    part = bodypart_id( "head" );
                    break;
                case 2:
                    part = bodypart_id( "arm_l" );
                    break;
                case 3:
                    part = bodypart_id( "arm_r" );
                    break;
                case 4:
                    part = bodypart_id( "leg_l" );
                    break;
                case 5:
                    part = bodypart_id( "leg_r" );
                    break;
                default:
                    break;
            }
            if( query_int( intensity, _( "Add bleeding duration in minutes, equal to intensity:" ) ) ) {
                player_character.make_bleed( effect_source::empty(), part, 1_minutes * intensity );
            }
        }
        break;

        case debug_menu_index::SHOW_SOUND: {
#if defined(TILES)
            const auto &sounds_to_draw = sounds::get_monster_sounds();

            shared_ptr_fast<game::draw_callback_t> sound_cb = make_shared_fast<game::draw_callback_t>( [&]() {
                const point offset {
                    player_character.view_offset.xy() + point( POSX - player_character.posx(), POSY - player_character.posy() )
                };
                for( const auto &sound : sounds_to_draw.first ) {
                    mvwputch( g->w_terrain, offset + sound.xy(), c_yellow, '?' );
                }
                for( const auto &sound : sounds_to_draw.second ) {
                    mvwputch( g->w_terrain, offset + sound.xy(), c_red, '?' );
                }
            } );
            g->add_draw_callback( sound_cb );

            ui_manager::redraw();
            inp_mngr.wait_for_any_key();
#else
            popup( _( "This binary was not compiled with tiles support." ) );
#endif
        }
        break;

        case debug_menu_index::DISPLAY_WEATHER:
            ui::omap::display_weather();
            break;
        case debug_menu_index::DISPLAY_SCENTS:
            ui::omap::display_scents();
            break;
        case debug_menu_index::DISPLAY_SCENTS_LOCAL:
            g->display_toggle_overlay( ACTION_DISPLAY_SCENT );
            break;
        case debug_menu_index::DISPLAY_SCENTS_TYPE_LOCAL:
            g->display_toggle_overlay( ACTION_DISPLAY_SCENT_TYPE );
            break;
        case debug_menu_index::DISPLAY_NPC_ATTACK:
            g->display_toggle_overlay( ACTION_DISPLAY_NPC_ATTACK_POTENTIAL );
            break;
        case debug_menu_index::DISPLAY_TEMP:
            g->display_toggle_overlay( ACTION_DISPLAY_TEMPERATURE );
            break;
        case debug_menu_index::DISPLAY_VEHICLE_AI:
            g->display_toggle_overlay( ACTION_DISPLAY_VEHICLE_AI );
            break;
        case debug_menu_index::DISPLAY_VISIBILITY:
            g->display_toggle_overlay( ACTION_DISPLAY_VISIBILITY );
            break;
        case debug_menu_index::DISPLAY_LIGHTING:
            g->display_toggle_overlay( ACTION_DISPLAY_LIGHTING );
            break;
        case debug_menu_index::DISPLAY_RADIATION:
            g->display_toggle_overlay( ACTION_DISPLAY_RADIATION );
            break;
        case debug_menu_index::DISPLAY_TRANSPARENCY:
            g->display_toggle_overlay( ACTION_DISPLAY_TRANSPARENCY );
            break;
        case debug_menu_index::DISPLAY_REACHABILITY_ZONES:
            g->display_reachability_zones();
            break;
        case debug_menu_index::HOUR_TIMER:
            g->toggle_debug_hour_timer();
            break;
        case debug_menu_index::CHANGE_TIME:
            debug_menu_change_time();
            break;
        case debug_menu_index::SET_AUTOMOVE: {
            const cata::optional<tripoint> dest = g->look_around();
            if( !dest || *dest == player_character.pos() ) {
                break;
            }

            auto rt = here.route( player_character.pos(), *dest, player_character.get_pathfinding_settings(),
                                  player_character.get_path_avoid() );
            if( !rt.empty() ) {
                player_character.set_destination( rt );
            } else {
                popup( "Couldn't find path" );
            }
        }
        break;
        case debug_menu_index::SHOW_MUT_CAT:
            for( const auto &elem : player_character.mutation_category_level ) {
                add_msg( "%s: %d", elem.first.c_str(), elem.second );
            }
            break;

        case debug_menu_index::OM_EDITOR:
            ui::omap::display_editor();
            break;

        case debug_menu_index::BENCHMARK: {
            const int ms = string_input_popup()
                           .title( _( "Enter benchmark length (in milliseconds):" ) )
                           .width( 20 )
                           .text( "5000" )
                           .query_int();
            debug_menu::draw_benchmark( ms );
        }
        break;

        case debug_menu_index::OM_TELEPORT:
            debug_menu::teleport_overmap();
            break;
        case debug_menu_index::OM_TELEPORT_COORDINATES:
            debug_menu::teleport_overmap( true );
            break;
        case debug_menu_index::TRAIT_GROUP:
            trait_group::debug_spawn();
            break;
        case debug_menu_index::ENABLE_ACHIEVEMENTS:
            if( achievements.is_enabled() ) {
                popup( _( "Achievements are already enabled" ) );
            } else {
                achievements.set_enabled( true );
                popup( _( "Achievements enabled" ) );
            }
            break;
        case debug_menu_index::SHOW_MSG:
            debugmsg( "Test debugmsg" );
            break;
        case debug_menu_index::CRASH_GAME:
            raise( SIGSEGV );
            break;
        case debug_menu_index::ACTIVATE_EOC: {
            const std::vector<effect_on_condition> &eocs = effect_on_conditions::get_all();
            uilist eoc_menu;
            for( const effect_on_condition &eoc : eocs ) {
                eoc_menu.addentry( -1, true, -1, eoc.id.str() );
            }
            eoc_menu.query();

            if( eoc_menu.ret >= 0 && eoc_menu.ret < static_cast<int>( eocs.size() ) ) {
                dialogue newDialog( get_talker_for( get_avatar() ), nullptr );
                eocs[eoc_menu.ret].activate( newDialog );
            }
        }
        break;
        case debug_menu_index::MAP_EXTRA: {
            const std::vector<map_extra_id> &mx_str = MapExtras::get_all_function_names();
            uilist mx_menu;
            for( const map_extra_id &extra : mx_str ) {
                mx_menu.addentry( -1, true, -1, extra.str() );
            }
            mx_menu.query();
            int mx_choice = mx_menu.ret;
            if( mx_choice >= 0 && mx_choice < static_cast<int>( mx_str.size() ) ) {
                const tripoint_abs_omt where_omt( ui::omap::choose_point( true ) );
                if( where_omt != overmap::invalid_tripoint ) {
                    tripoint_abs_sm where_sm = project_to<coords::sm>( where_omt );
                    tinymap mx_map;
                    mx_map.load( where_sm, false );
                    MapExtras::apply_function( mx_str[mx_choice], mx_map, where_sm );
                    g->load_npcs();
                    here.invalidate_map_cache( here.get_abs_sub().z() );
                }
            }
            break;
        }
        case debug_menu_index::NESTED_MAPGEN:
            debug_menu::spawn_nested_mapgen();
            break;
        case debug_menu_index::DISPLAY_NPC_PATH:
            g->debug_pathfinding = !g->debug_pathfinding;
            break;
        case debug_menu_index::PRINT_FACTION_INFO: {
            int count = 0;
            for( const auto &elem : g->faction_manager_ptr->all() ) {
                std::cout << std::to_string( count ) << " Faction_id key in factions map = " << elem.first.str() <<
                          std::endl;
                std::cout << std::to_string( count ) << " Faction name associated with this id is " <<
                          elem.second.name << std::endl;
                std::cout << std::to_string( count ) << " the id of that faction object is " << elem.second.id.str()
                          << std::endl;
                count++;
            }
            std::cout << "Player faction is " << player_character.get_faction()->id.str() << std::endl;
            break;
        }
        case debug_menu_index::PRINT_NPC_MAGIC: {
            for( npc &guy : g->all_npcs() ) {
                const std::vector<spell_id> spells = guy.magic->spells();
                if( spells.empty() ) {
                    std::cout << guy.disp_name() << " does not know any spells." << std::endl;
                    continue;
                }
                std::cout << guy.disp_name() << "knows : ";
                int counter = 1;
                for( const spell_id &sp : spells ) {
                    std::cout << sp->name.translated() << " ";
                    if( counter < static_cast<int>( spells.size() ) ) {
                        std::cout << "and ";
                    } else {
                        std::cout << "." << std::endl;
                    }
                    counter++;
                }
            }
            break;
        }
        case debug_menu_index::QUIT_NOSAVE:
            if( query_yn(
                    _( "Quit without saving?  This may cause issues such as duplicated or missing items and vehicles!" ) ) ) {
                player_character.moves = 0;
                g->uquit = QUIT_NOSAVED;
            }
            break;
        case debug_menu_index::TEST_WEATHER: {
            get_weather().get_cur_weather_gen().test_weather( g->get_seed() );
        }
        break;
        case debug_menu_index::WRITE_GLOBAL_EOCS: {
            effect_on_conditions::write_global_eocs_to_file();
            popup( _( "effect_on_condition list written to eocs.output" ) );
        }
        break;
        case debug_menu_index::WRITE_GLOBAL_VARS: {
            write_to_file( "var_list.output", [&]( std::ostream & testfile ) {
                testfile << "Global" << std::endl;
                testfile << "|;key;value;" << std::endl;
                global_variables &globvars = get_globals();
                auto globals = globvars.get_global_values();
                for( const auto &value : globals ) {
                    testfile << "|;" << value.first << ";" << value.second << ";" << std::endl;
                }

            }, "var_list" );

            popup( _( "Var list written to var_list.output" ) );
        }
        break;

        case debug_menu_index::EDIT_GLOBAL_VARS: {
            std::string key;
            std::string value;
            string_input_popup popup_key;
            string_input_popup popup_val;
            popup_key
            .title( _( "Key" ) )
            .width( 85 )
            .edit( key );
            popup_val
            .title( _( "Value" ) )
            .width( 85 )
            .edit( value );
            global_variables &globvars = get_globals();
            globvars.set_global_value( "npctalk_var_" + key, value );
        }
        break;

        case debug_menu_index::SAVE_SCREENSHOT:
            g->queue_screenshot = true;
            break;

        case debug_menu_index::GAME_REPORT: {
            // generate a game report, useful for bug reporting.
            std::string report = game_info::game_report();
            // write to log
            DebugLog( DL_ALL, DC_ALL ) << " GAME REPORT:\n" << report;
            std::string popup_msg = _( "Report written to debug.log" );
#if defined(TILES)
            // copy to clipboard
            int clipboard_result = SDL_SetClipboardText( report.c_str() );
            printErrorIf( clipboard_result != 0, "Error while copying the game report to the clipboard." );
            if( clipboard_result == 0 ) {
                popup_msg += _( " and to the clipboard." );
            }
#endif
            popup( popup_msg );
        }
        break;
        case debug_menu_index::CHANGE_SPELLS:
            change_spells( player_character );
            break;
        case debug_menu_index::TEST_MAP_EXTRA_DISTRIBUTION:
            MapExtras::debug_spawn_test();
            break;

        case debug_menu_index::GENERATE_EFFECT_LIST:
            write_to_file( "effect_list.output", [&]( std::ostream & testfile ) {
                testfile << "|;id;duration;intensity;perm;bp" << std::endl;

                for( const effect &eff :  get_player_character().get_effects() ) {
                    testfile << "|;" << eff.get_id().str() << ";" << to_string( eff.get_duration() ) << ";" <<
                             eff.get_intensity() << ";" << ( eff.is_permanent() ? "true" : "false" ) << ";" <<
                             eff.get_bp().id().str()
                             << std::endl;
                }

            }, "effect_list" );

            popup( _( "Effect list written to effect_list.output" ) );
            break;

        case debug_menu_index::VEHICLE_BATTERY_CHARGE: {

            optional_vpart_position v_part_pos = here.veh_at( player_character.pos() );
            if( !v_part_pos ) {
                add_msg( m_bad, _( "There's no vehicle there." ) );
                break;
            }

            int amount = 0;
            string_input_popup popup;
            popup
            .title( _( "By how much?  (in kJ, negative to discharge)" ) )
            .width( 30 )
            .edit( amount );
            if( !popup.canceled() ) {
                vehicle &veh = v_part_pos->vehicle();
                if( amount >= 0 ) {
                    veh.charge_battery( amount, false );
                } else {
                    veh.discharge_battery( -amount, false );
                }
            }
            break;
        }

        case debug_menu_index::EDIT_CAMP_LARDER: {
            faction *your_faction = get_player_character().get_faction();
            int larder;
            if( query_int( larder, _( "Set camp larder kCals to?  Currently: %d" ),
                           your_faction->food_supply ) ) {
                your_faction->food_supply = larder;
            }
            break;
        }

        case debug_menu_index::last:
            return;
    }
    here.invalidate_map_cache( here.get_abs_sub().z() );
}

} // namespace debug_menu<|MERGE_RESOLUTION|>--- conflicted
+++ resolved
@@ -1636,11 +1636,7 @@
         D_DESC, D_SKILLS, D_THEORY, D_PROF, D_STATS, D_SPELLS, D_ITEMS, D_DELETE_ITEMS, D_ITEM_WORN,
         D_HP, D_STAMINA, D_MORALE, D_PAIN, D_NEEDS, D_HEALTHY, D_STATUS, D_MISSION_ADD, D_MISSION_EDIT,
         D_TELE, D_MUTATE, D_CLASS, D_ATTITUDE, D_OPINION, D_ADD_EFFECT, D_ASTHMA, D_PRINT_VARS,
-<<<<<<< HEAD
-        D_WRITE_EOCS, D_KILL_XP, D_CHECK_TEMP
-=======
-        D_WRITE_EOCS, D_KILL_XP, D_EDIT_VARS
->>>>>>> a139c2e8
+        D_WRITE_EOCS, D_KILL_XP, D_CHECK_TEMP, D_EDIT_VARS
     };
     nmenu.addentry( D_DESC, true, 'D', "%s",
                     _( "Edit [D]escription - Name, Age, Height or Blood type" ) );
