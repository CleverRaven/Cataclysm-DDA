--- conflicted
+++ resolved
@@ -1300,7 +1300,9 @@
 
         case DEBUG_SHOW_SOUND: {
 #if defined(TILES)
-            const point offset = u.view_offset.xy() + point( POSX - u.posx(), POSY - u.posy() );
+            const point offset {
+                u.view_offset.xy() + point( POSX - u.posx(), POSY - u.posy() )
+            };
             g->draw_ter();
             auto sounds_to_draw = sounds::get_monster_sounds();
             for( const auto &sound : sounds_to_draw.first ) {
@@ -1315,87 +1317,6 @@
 #else
             popup( _( "This binary was not compiled with tiles support." ) );
 #endif
-<<<<<<< HEAD
-            }
-                     break;
-
-            case DEBUG_DISPLAY_WEATHER:
-                ui::omap::display_weather();
-                break;
-            case DEBUG_DISPLAY_SCENTS:
-                ui::omap::display_scents();
-                break;
-            case DEBUG_DISPLAY_SCENTS_LOCAL:
-                g->display_toggle_overlay( ACTION_DISPLAY_SCENT );
-                break;
-            case DEBUG_DISPLAY_TEMP:
-                g->display_toggle_overlay( ACTION_DISPLAY_TEMPERATURE );
-                break;
-            case DEBUG_DISPLAY_VISIBILITY:
-                g->display_toggle_overlay( ACTION_DISPLAY_VISIBILITY );
-                break;
-            case DEBUG_DISPLAY_LIGHTING:
-                g->display_toggle_overlay( ACTION_DISPLAY_LIGHTING );
-                break;
-            case DEBUG_DISPLAY_RADIATION:
-                g->display_toggle_overlay( ACTION_DISPLAY_RADIATION );
-                break;
-            case DEBUG_CHANGE_TIME: {
-                auto set_turn = [&]( const int initial, const time_duration factor, const char *const msg ) {
-                    const auto text = string_input_popup()
-                        .title( msg )
-                        .width( 20 )
-                        .text( to_string( initial ) )
-                        .only_digits( true )
-                        .query_string();
-                    if( text.empty() ) {
-                        return;
-                    }
-                    const int new_value = std::atoi( text.c_str() );
-                    const time_duration offset = ( new_value - initial ) * factor;
-                    // Arbitrary maximal value.
-                    const time_point max = calendar::turn_zero + time_duration::from_turns( std::numeric_limits<int>::max() / 2 );
-                    calendar::turn = std::max( std::min( max, calendar::turn + offset ), calendar::turn_zero );
-                };
-
-                uilist smenu;
-                static const auto years = [](const time_point &p) { return static_cast<int>( ( p - calendar::turn_zero ) / calendar::year_length() ); };
-                do {
-                    const int iSel = smenu.ret;
-                    smenu.reset();
-                    smenu.addentry( 0, true, 'y', "%s: %d", _( "year" ), years( calendar::turn ) );
-                    smenu.addentry( 1, !calendar::eternal_season(), 's', "%s: %d",
-                                    _( "season" ), static_cast<int>( season_of_year( calendar::turn ) ) );
-                    smenu.addentry( 2, true, 'd', "%s: %d", _( "day" ), day_of_season<int>( calendar::turn ) );
-                    smenu.addentry( 3, true, 'h', "%s: %d", _( "hour" ), hour_of_day<int>( calendar::turn ) );
-                    smenu.addentry( 4, true, 'm', "%s: %d", _( "minute" ), minute_of_hour<int>( calendar::turn ) );
-                    smenu.addentry( 5, true, 't', "%s: %d", _( "turn" ), to_turns<int>( calendar::turn - calendar::turn_zero ) );
-                    smenu.selected = iSel;
-                    smenu.query();
-
-                    switch( smenu.ret ) {
-                        case 0:
-                            set_turn( years( calendar::turn ), calendar::year_length(), _( "Set year to?" ) );
-                            break;
-                        case 1:
-                            set_turn( static_cast<int>( season_of_year( calendar::turn ) ), calendar::season_length(), _( "Set season to? (0 = spring)" ) );
-                            break;
-                        case 2:
-                            set_turn( day_of_season<int>( calendar::turn ), 1_days, _( "Set days to?" ) );
-                            break;
-                        case 3:
-                            set_turn( hour_of_day<int>( calendar::turn ), 1_hours, _( "Set hour to?" ) );
-                            break;
-                        case 4:
-                            set_turn( minute_of_hour<int>( calendar::turn ), 1_minutes, _( "Set minute to?" ) );
-                            break;
-                        case 5:
-                            set_turn( to_turns<int>( calendar::turn - calendar::turn_zero ), 1_turns,
-                                      string_format( _( "Set turn to? (One day is %i turns)" ), to_turns<int>( 1_days ) ).c_str() );
-                            break;
-                        default:
-                            break;
-=======
         }
         break;
 
@@ -1406,57 +1327,20 @@
             ui::omap::display_scents();
             break;
         case DEBUG_DISPLAY_SCENTS_LOCAL:
-            g->displaying_temperature = false;
-            g->displaying_visibility = false;
-            g->displaying_radiation = false;
-            g->displaying_scent = !g->displaying_scent;
+            g->display_toggle_overlay( ACTION_DISPLAY_SCENT );
             break;
         case DEBUG_DISPLAY_TEMP:
-            g->displaying_scent = false;
-            g->displaying_visibility = false;
-            g->displaying_radiation = false;
-            g->displaying_temperature = !g->displaying_temperature;
-            break;
-        case DEBUG_DISPLAY_VISIBILITY: {
-            g->displaying_scent = false;
-            g->displaying_temperature = false;
-            g->displaying_radiation = false;
-            g->displaying_visibility = !g->displaying_visibility;
-            if( g->displaying_visibility ) {
-                std::vector< tripoint > locations;
-                uilist creature_menu;
-                int num_creatures = 0;
-                creature_menu.addentry( num_creatures++, true, MENU_AUTOASSIGN, "%s", _( "You" ) );
-                locations.emplace_back( g->u.pos() ); // add player first.
-                for( const Creature &critter : g->all_creatures() ) {
-                    if( critter.is_player() ) {
-                        continue;
->>>>>>> 7ec37c89
-                    }
-                    creature_menu.addentry( num_creatures++, true, MENU_AUTOASSIGN, critter.disp_name() );
-                    locations.emplace_back( critter.pos() );
-                }
-
-                pointmenu_cb callback( locations );
-                creature_menu.callback = &callback;
-                creature_menu.w_y = 0;
-                creature_menu.query();
-                if( creature_menu.ret >= 0 && static_cast<size_t>( creature_menu.ret ) < locations.size() ) {
-                    Creature *creature = g->critter_at<Creature>( locations[creature_menu.ret] );
-                    g->displaying_visibility_creature = creature;
-                }
-            } else {
-                g->displaying_visibility_creature = nullptr;
-            }
-        }
-        break;
-        case DEBUG_DISPLAY_RADIATION: {
-            g->displaying_scent = false;
-            g->displaying_temperature = false;
-            g->displaying_visibility = false;
-            g->displaying_radiation = !g->displaying_radiation;
-        }
-        break;
+            g->display_toggle_overlay( ACTION_DISPLAY_TEMPERATURE );
+            break;
+        case DEBUG_DISPLAY_VISIBILITY:
+            g->display_toggle_overlay( ACTION_DISPLAY_VISIBILITY );
+            break;
+        case DEBUG_DISPLAY_LIGHTING:
+            g->display_toggle_overlay( ACTION_DISPLAY_LIGHTING );
+            break;
+        case DEBUG_DISPLAY_RADIATION:
+            g->display_toggle_overlay( ACTION_DISPLAY_RADIATION );
+            break;
         case DEBUG_CHANGE_TIME: {
             auto set_turn = [&]( const int initial, const time_duration factor, const char *const msg ) {
                 const auto text = string_input_popup()
