#include "mattack_common.h" // IWYU pragma: associated
#include "monstergenerator.h" // IWYU pragma: associated

#include <algorithm>
#include <set>
#include <utility>

#include "catacharset.h"
#include "creature.h"
#include "debug.h"
#include "generic_factory.h"
#include "item.h"
#include "item_group.h"
#include "json.h"
#include "mattack_actors.h"
#include "monattack.h"
#include "mondeath.h"
#include "mondefense.h"
#include "monfaction.h"
#include "options.h"
#include "rng.h"
#include "assign.h"
#include "bodypart.h"
#include "damage.h"
#include "game.h"
#include "pathfinding.h"
#include "units.h"
#include "translations.h"

namespace
{

const std::map<std::string, mon_trigger> trigger_map = {
    { "STALK",              mon_trigger::STALK },
    { "MEAT",               mon_trigger::MEAT },
    { "PLAYER_WEAK",        mon_trigger::HOSTILE_WEAK },
    { "PLAYER_CLOSE",       mon_trigger::HOSTILE_CLOSE },
    { "HURT",               mon_trigger::HURT },
    { "FIRE",               mon_trigger::FIRE },
    { "FRIEND_DIED",        mon_trigger::FRIEND_DIED },
    { "FRIEND_ATTACKED",    mon_trigger::FRIEND_ATTACKED },
    { "SOUND",              mon_trigger::SOUND },
    { "PLAYER_NEAR_BABY",   mon_trigger::PLAYER_NEAR_BABY },
    { "MATING_SEASON",      mon_trigger::MATING_SEASON }
};

const std::map<std::string, m_flag> flag_map = {
    // see mtype.h for commentary
    { "SEES", MF_SEES },
    { "HEARS", MF_HEARS },
    { "GOODHEARING", MF_GOODHEARING },
    { "SMELLS", MF_SMELLS },
    { "KEENNOSE", MF_KEENNOSE },
    { "STUMBLES", MF_STUMBLES },
    { "WARM", MF_WARM },
    { "NOHEAD", MF_NOHEAD },
    { "HARDTOSHOOT", MF_HARDTOSHOOT },
    { "GRABS", MF_GRABS },
    { "BASHES", MF_BASHES },
    { "GROUP_BASH", MF_GROUP_BASH },
    { "DESTROYS", MF_DESTROYS },
    { "BORES", MF_BORES },
    { "POISON", MF_POISON },
    { "VENOM", MF_VENOM },
    { "BADVENOM", MF_BADVENOM },
    { "PARALYZEVENOM", MF_PARALYZE },
    { "BLEED", MF_BLEED },
    { "WEBWALK", MF_WEBWALK },
    { "DIGS", MF_DIGS },
    { "CAN_DIG", MF_CAN_DIG },
    { "CAN_OPEN_DOORS", MF_CAN_OPEN_DOORS },
    { "FLIES", MF_FLIES },
    { "AQUATIC", MF_AQUATIC },
    { "SWIMS", MF_SWIMS },
    { "FISHABLE", MF_FISHABLE },
    { "ATTACKMON", MF_ATTACKMON },
    { "ANIMAL", MF_ANIMAL },
    { "PLASTIC", MF_PLASTIC },
    { "SUNDEATH", MF_SUNDEATH },
    { "ELECTRIC", MF_ELECTRIC },
    { "ACIDPROOF", MF_ACIDPROOF },
    { "ACIDTRAIL", MF_ACIDTRAIL },
    { "SHORTACIDTRAIL", MF_SHORTACIDTRAIL },
    { "FIREPROOF", MF_FIREPROOF },
    { "SLUDGEPROOF", MF_SLUDGEPROOF },
    { "SLUDGETRAIL", MF_SLUDGETRAIL },
    { "FIREY", MF_FIREY },
    { "QUEEN", MF_QUEEN },
    { "ELECTRONIC", MF_ELECTRONIC },
    { "FUR", MF_FUR },
    { "LEATHER", MF_LEATHER },
    { "WOOL", MF_WOOL },
    { "FEATHER", MF_FEATHER },
    { "CBM_CIV", MF_CBM_CIV },
    { "BONES", MF_BONES },
    { "FAT", MF_FAT },
    { "IMMOBILE", MF_IMMOBILE },
    { "HIT_AND_RUN", MF_HIT_AND_RUN },
    { "GUILT", MF_GUILT },
    { "HUMAN", MF_HUMAN },
    { "NO_BREATHE", MF_NO_BREATHE },
    { "REGENERATES_50", MF_REGENERATES_50 },
    { "REGENERATES_10", MF_REGENERATES_10 },
    { "REGENERATES_1", MF_REGENERATES_1 },
    { "REGENERATES_IN_DARK", MF_REGENERATES_IN_DARK },
    { "FLAMMABLE", MF_FLAMMABLE },
    { "REVIVES", MF_REVIVES },
    { "CHITIN", MF_CHITIN },
    { "VERMIN", MF_VERMIN },
    { "NOGIB", MF_NOGIB },
    { "ABSORBS", MF_ABSORBS },
    { "ABSORBS_SPLITS", MF_ABSORBS_SPLITS },
    { "LARVA", MF_LARVA },
    { "ARTHROPOD_BLOOD", MF_ARTHROPOD_BLOOD },
    { "ACID_BLOOD", MF_ACID_BLOOD },
    { "BILE_BLOOD", MF_BILE_BLOOD },
    { "REGEN_MORALE", MF_REGENMORALE },
    { "CBM_POWER", MF_CBM_POWER },
    { "CBM_SCI", MF_CBM_SCI },
    { "CBM_OP", MF_CBM_OP },
    { "CBM_TECH", MF_CBM_TECH },
    { "CBM_SUBS", MF_CBM_SUBS },
    { "FILTHY", MF_FILTHY },
    { "SWARMS", MF_SWARMS },
    { "CLIMBS", MF_CLIMBS },
    { "GROUP_MORALE", MF_GROUP_MORALE },
    { "INTERIOR_AMMO", MF_INTERIOR_AMMO },
    { "NIGHT_INVISIBILITY", MF_NIGHT_INVISIBILITY },
    { "REVIVES_HEALTHY", MF_REVIVES_HEALTHY },
    { "NO_NECRO", MF_NO_NECRO },
    { "PACIFIST", MF_PACIFIST },
    { "PUSH_MON", MF_PUSH_MON },
    { "PUSH_VEH", MF_PUSH_VEH },
    { "PATH_AVOID_DANGER_1", MF_AVOID_DANGER_1 },
    { "PATH_AVOID_DANGER_2", MF_AVOID_DANGER_2 },
    { "PRIORITIZE_TARGETS", MF_PRIORITIZE_TARGETS },
    { "NOT_HALLUCINATION", MF_NOT_HALLU },
    { "CATFOOD", MF_CATFOOD },
    { "CANPLAY", MF_CANPLAY },
    { "CATTLEFODDER", MF_CATTLEFODDER },
    { "BIRDFOOD", MF_BIRDFOOD },
    { "PET_MOUNTABLE", MF_PET_MOUNTABLE },
    { "DOGFOOD", MF_DOGFOOD },
    { "MILKABLE", MF_MILKABLE },
    { "NO_BREED", MF_NO_BREED },
    { "PET_WONT_FOLLOW", MF_PET_WONT_FOLLOW },
    { "DRIPS_NAPALM", MF_DRIPS_NAPALM },
    { "DRIPS_GASOLINE", MF_DRIPS_GASOLINE },
    { "ELECTRIC_FIELD", MF_ELECTRIC_FIELD },
    { "LOUDMOVES", MF_LOUDMOVES }
};

} // namespace

namespace io
{

template<>
mon_trigger string_to_enum<mon_trigger>( const std::string &trigger )
{
    return string_to_enum_look_up( trigger_map, trigger );
}

template<>
m_flag string_to_enum<m_flag>( const std::string &flag )
{
    return string_to_enum_look_up( flag_map, flag );
}

} // namespace io

/** @relates string_id */
template<>
const mtype &string_id<mtype>::obj() const
{
    return MonsterGenerator::generator().mon_templates->obj( *this );
}

/** @relates string_id */
template<>
bool string_id<mtype>::is_valid() const
{
    return MonsterGenerator::generator().mon_templates->is_valid( *this );
}

/** @relates string_id */
template<>
const species_type &string_id<species_type>::obj() const
{
    return MonsterGenerator::generator().mon_species->obj( *this );
}

/** @relates string_id */
template<>
bool string_id<species_type>::is_valid() const
{
    return MonsterGenerator::generator().mon_species->is_valid( *this );
}

MonsterGenerator::MonsterGenerator()
    : mon_templates( "monster type", "id", "alias" )
    , mon_species( "species" )
{
    mon_templates->insert( mtype() );
    mon_species->insert( species_type() );
    init_phases();
    init_attack();
    init_defense();
    init_death();
}

MonsterGenerator::~MonsterGenerator() = default;

void MonsterGenerator::reset()
{
    mon_templates->reset();
    mon_templates->insert( mtype() );

    mon_species->reset();
    mon_species->insert( species_type() );

    hallucination_monsters.clear();

    attack_map.clear();
    // Hardcode attacks need to be re-added here
    // TODO: Move initialization from constructor to init()
    init_attack();
}

static int calc_bash_skill( const mtype &t )
{
    int ret = t.melee_dice * t.melee_sides; // IOW, the critter's max bashing damage
    if( t.has_flag( MF_BORES ) ) {
        ret *= 15; // This is for stuff that goes through solid rock: minerbots, dark wyrms, etc
    } else if( t.has_flag( MF_DESTROYS ) ) {
        ret *= 2.5;
    } else if( !t.has_flag( MF_BASHES ) ) {
        ret = 0;
    }

    return ret;
}

static m_size volume_to_size( const units::volume vol )
{
    if( vol <= 7500_ml ) {
        return MS_TINY;
    } else if( vol <= 46250_ml ) {
        return MS_SMALL;
    } else if( vol <= 77500_ml ) {
        return MS_MEDIUM;
    } else if( vol <= 483750_ml ) {
        return MS_LARGE;
    }
    return MS_HUGE;
}

struct monster_adjustment {
    species_id species;
    std::string stat;
    float stat_adjust;
    std::string flag;
    bool flag_val;
    std::string special;
    void apply( mtype &mon );
};

void monster_adjustment::apply( mtype &mon )
{
    if( !mon.in_species( species ) ) {
        return;
    }
    if( !stat.empty() ) {
        if( stat == "speed" ) {
            mon.speed *= stat_adjust;
        } else if( stat == "hp" ) {
            mon.hp *= stat_adjust;
        }
    }
    if( !flag.empty() ) {
        mon.set_flag( io::string_to_enum<m_flag>( flag ), flag_val );
    }
    if( !special.empty() ) {
        if( special == "nightvision" ) {
            mon.vision_night = mon.vision_day;
        }
    }
}

static std::vector<monster_adjustment> adjustments;

void load_monster_adjustment( JsonObject &jsobj )
{
    monster_adjustment adj;
    adj.species = species_id( jsobj.get_string( "species" ) );
    if( jsobj.has_member( "stat" ) ) {
        JsonObject stat = jsobj.get_object( "stat" );
        stat.read( "name", adj.stat );
        stat.read( "modifier", adj.stat_adjust );
    }
    if( jsobj.has_member( "flag" ) ) {
        JsonObject flag = jsobj.get_object( "flag" );
        flag.read( "name", adj.flag );
        flag.read( "value", adj.flag_val );
    }
    if( jsobj.has_member( "special" ) ) {
        jsobj.read( "special", adj.special );
    }
    adjustments.push_back( adj );
}

void MonsterGenerator::finalize_mtypes()
{
    mon_templates->finalize();
    for( const auto &elem : mon_templates->get_all() ) {
        mtype &mon = const_cast<mtype &>( elem );
        apply_species_attributes( mon );
        set_species_ids( mon );
        mon.size = volume_to_size( mon.volume );

        // adjust for worldgen difficulty parameters
        mon.speed *= get_option<int>( "MONSTER_SPEED" )      / 100.0;
        mon.hp    *= get_option<int>( "MONSTER_RESILIENCE" ) / 100.0;

        for( monster_adjustment adj : adjustments ) {
            adj.apply( mon );
        }

        if( mon.bash_skill < 0 ) {
            mon.bash_skill = calc_bash_skill( mon );
        }

        if( mon.armor_bash < 0 ) {
            mon.armor_bash = 0;
        }
        if( mon.armor_cut < 0 ) {
            mon.armor_cut = 0;
        }
        if( mon.armor_stab < 0 ) {
            mon.armor_stab = mon.armor_cut * 0.8;
        }
        if( mon.armor_acid < 0 ) {
            mon.armor_acid = mon.armor_cut * 0.5;
        }
        if( mon.armor_fire < 0 ) {
            mon.armor_fire = 0;
        }

        mon.hp = std::max( mon.hp, 1 ); // lower bound for hp scaling

        finalize_pathfinding_settings( mon );
    }

    for( const auto &mon : mon_templates->get_all() ) {
        if( !mon.has_flag( MF_NOT_HALLU ) ) {
            hallucination_monsters.push_back( mon.id );
        }
    }
}

void MonsterGenerator::apply_species_attributes( mtype &mon )
{
    for( const auto &spec : mon.species ) {
        if( !spec.is_valid() ) {
            continue;
        }
        const species_type &mspec = spec.obj();

        mon.flags |= mspec.flags;
        mon.anger |= mspec.anger;
        mon.fear |= mspec.fear;
        mon.placate |= mspec.placate;
    }
}

void MonsterGenerator::finalize_pathfinding_settings( mtype &mon )
{
    if( mon.path_settings.max_length < 0 ) {
        mon.path_settings.max_length = mon.path_settings.max_dist * 5;
    }

    if( mon.path_settings.bash_strength < 0 ) {
        mon.path_settings.bash_strength = mon.bash_skill;
    }

    if( mon.has_flag( MF_CLIMBS ) ) {
        mon.path_settings.climb_cost = 3;
    }
}

void MonsterGenerator::init_phases()
{
    phase_map["NULL"] = PNULL;
    phase_map["SOLID"] = SOLID;
    phase_map["LIQUID"] = LIQUID;
    phase_map["GAS"] = GAS;
    phase_map["PLASMA"] = PLASMA;
}

void MonsterGenerator::init_death()
{
    death_map["NORMAL"] = &mdeath::normal;// Drop a body
    death_map["SPLATTER"] = &mdeath::splatter;//Explodes in gibs and chunks
    death_map["ACID"] = &mdeath::acid;// Acid instead of a body
    death_map["BOOMER"] = &mdeath::boomer;// Explodes in vomit :3
    death_map["BOOMER_GLOW"] = &mdeath::boomer_glow;// Explodes in glowing vomit :3
    death_map["KILL_VINES"] = &mdeath::kill_vines;// Kill all nearby vines
    death_map["VINE_CUT"] = &mdeath::vine_cut;// Kill adjacent vine if it's cut
    death_map["TRIFFID_HEART"] = &mdeath::triffid_heart;// Destroy all roots
    death_map["FUNGUS"] = &mdeath::fungus;// Explodes in spores D:
    death_map["DISINTEGRATE"] = &mdeath::disintegrate;// Falls apart
    death_map["WORM"] = &mdeath::worm;// Spawns 2 half-worms
    death_map["DISAPPEAR"] = &mdeath::disappear;// Hallucination disappears
    death_map["GUILT"] = &mdeath::guilt;// Morale penalty
    death_map["BRAINBLOB"] = &mdeath::brainblob;// Frees blobs, redirects to brainblob()
    death_map["BLOBSPLIT"] = &mdeath::blobsplit;// Creates more blobs
    death_map["JACKSON"] = &mdeath::jackson;// Reverts dancers
    death_map["MELT"] = &mdeath::melt;// Normal death, but melts
    death_map["AMIGARA"] = &mdeath::amigara;// Removes hypnosis if last one
    death_map["THING"] = &mdeath::thing;// Turn into a full thing
    death_map["EXPLODE"] = &mdeath::explode;// Damaging explosion
    death_map["FOCUSEDBEAM"] = &mdeath::focused_beam;// Blinding ray
    death_map["BROKEN"] = &mdeath::broken;// Spawns a broken robot.
    death_map["RATKING"] = &mdeath::ratking;// Cure verminitis
    death_map["DARKMAN"] = &mdeath::darkman;// sight returns to normal
    death_map["GAS"] = &mdeath::gas;// Explodes in toxic gas
    death_map["KILL_BREATHERS"] = &mdeath::kill_breathers;// All breathers die
    // Gives a message about destroying ammo and then calls "BROKEN"
    death_map["BROKEN_AMMO"] = &mdeath::broken_ammo;
    death_map["SMOKEBURST"] = &mdeath::smokeburst;// Explode like a huge smoke bomb.
    death_map["JABBERWOCKY"] = &mdeath::jabberwock; // Snicker-snack!
    death_map["DETONATE"] = &mdeath::detonate; // Take them with you
    death_map["GAMEOVER"] = &mdeath::gameover;// Game over!  Defense mode
    death_map["PREG_ROACH"] = &mdeath::preg_roach;// Spawn some cockroach nymphs
    death_map["FIREBALL"] = &mdeath::fireball;// Explode in a fireball
    death_map["CONFLAGRATION"] = &mdeath::conflagration; // Explode in a huge fireball

    /* Currently Unimplemented */
    //death_map["SHRIEK"] = &mdeath::shriek;// Screams loudly
    //death_map["HOWL"] = &mdeath::howl;// Wolf's howling
    //death_map["RATTLE"] = &mdeath::rattle;// Rattles like a rattlesnake
}

void MonsterGenerator::init_attack()
{
    add_hardcoded_attack( "NONE", mattack::none );
    add_hardcoded_attack( "EAT_CROP", mattack::eat_crop );
    add_hardcoded_attack( "EAT_FOOD", mattack::eat_food );
    add_hardcoded_attack( "ANTQUEEN", mattack::antqueen );
    add_hardcoded_attack( "CHECK_UP", mattack::nurse_check_up );
    add_hardcoded_attack( "ASSIST", mattack::nurse_assist );
    add_hardcoded_attack( "OPERATE", mattack::nurse_operate );
    add_hardcoded_attack( "SHRIEK", mattack::shriek );
    add_hardcoded_attack( "SHRIEK_ALERT", mattack::shriek_alert );
    add_hardcoded_attack( "SHRIEK_STUN", mattack::shriek_stun );
    add_hardcoded_attack( "RATTLE", mattack::rattle );
    add_hardcoded_attack( "HOWL", mattack::howl );
    add_hardcoded_attack( "ACID", mattack::acid );
    add_hardcoded_attack( "ACID_BARF", mattack::acid_barf );
    add_hardcoded_attack( "ACID_ACCURATE", mattack::acid_accurate );
    add_hardcoded_attack( "SHOCKSTORM", mattack::shockstorm );
    add_hardcoded_attack( "SHOCKING_REVEAL", mattack::shocking_reveal );
    add_hardcoded_attack( "PULL_METAL_WEAPON", mattack::pull_metal_weapon );
    add_hardcoded_attack( "BOOMER", mattack::boomer );
    add_hardcoded_attack( "BOOMER_GLOW", mattack::boomer_glow );
    add_hardcoded_attack( "RESURRECT", mattack::resurrect );
    add_hardcoded_attack( "SMASH", mattack::smash );
    add_hardcoded_attack( "SCIENCE", mattack::science );
    add_hardcoded_attack( "GROWPLANTS", mattack::growplants );
    add_hardcoded_attack( "GROW_VINE", mattack::grow_vine );
    add_hardcoded_attack( "VINE", mattack::vine );
    add_hardcoded_attack( "SPIT_SAP", mattack::spit_sap );
    add_hardcoded_attack( "TRIFFID_HEARTBEAT", mattack::triffid_heartbeat );
    add_hardcoded_attack( "FUNGUS", mattack::fungus );
    add_hardcoded_attack( "FUNGUS_CORPORATE", mattack::fungus_corporate );
    add_hardcoded_attack( "FUNGUS_HAZE", mattack::fungus_haze );
    add_hardcoded_attack( "FUNGUS_BIG_BLOSSOM", mattack::fungus_big_blossom );
    add_hardcoded_attack( "FUNGUS_INJECT", mattack::fungus_inject );
    add_hardcoded_attack( "FUNGUS_BRISTLE", mattack::fungus_bristle );
    add_hardcoded_attack( "FUNGUS_GROWTH", mattack::fungus_growth );
    add_hardcoded_attack( "FUNGUS_SPROUT", mattack::fungus_sprout );
    add_hardcoded_attack( "FUNGUS_FORTIFY", mattack::fungus_fortify );
    add_hardcoded_attack( "DERMATIK", mattack::dermatik );
    add_hardcoded_attack( "DERMATIK_GROWTH", mattack::dermatik_growth );
    add_hardcoded_attack( "PLANT", mattack::plant );
    add_hardcoded_attack( "DISAPPEAR", mattack::disappear );
    add_hardcoded_attack( "FORMBLOB", mattack::formblob );
    add_hardcoded_attack( "CALLBLOBS", mattack::callblobs );
    add_hardcoded_attack( "JACKSON", mattack::jackson );
    add_hardcoded_attack( "DANCE", mattack::dance );
    add_hardcoded_attack( "DOGTHING", mattack::dogthing );
    add_hardcoded_attack( "TENTACLE", mattack::tentacle );
    add_hardcoded_attack( "GENE_STING", mattack::gene_sting );
    add_hardcoded_attack( "PARA_STING", mattack::para_sting );
    add_hardcoded_attack( "TRIFFID_GROWTH", mattack::triffid_growth );
    add_hardcoded_attack( "STARE", mattack::stare );
    add_hardcoded_attack( "FEAR_PARALYZE", mattack::fear_paralyze );
    add_hardcoded_attack( "PHOTOGRAPH", mattack::photograph );
    add_hardcoded_attack( "TAZER", mattack::tazer );
    add_hardcoded_attack( "SEARCHLIGHT", mattack::searchlight );
    add_hardcoded_attack( "FLAMETHROWER", mattack::flamethrower );
    add_hardcoded_attack( "COPBOT", mattack::copbot );
    add_hardcoded_attack( "CHICKENBOT", mattack::chickenbot );
    add_hardcoded_attack( "MULTI_ROBOT", mattack::multi_robot );
    add_hardcoded_attack( "RATKING", mattack::ratking );
    add_hardcoded_attack( "GENERATOR", mattack::generator );
    add_hardcoded_attack( "UPGRADE", mattack::upgrade );
    add_hardcoded_attack( "BREATHE", mattack::breathe );
    add_hardcoded_attack( "IMPALE", mattack::impale );
    add_hardcoded_attack( "BRANDISH", mattack::brandish );
    add_hardcoded_attack( "FLESH_GOLEM", mattack::flesh_golem );
    add_hardcoded_attack( "ABSORB_MEAT", mattack::absorb_meat );
    add_hardcoded_attack( "LUNGE", mattack::lunge );
    add_hardcoded_attack( "LONGSWIPE", mattack::longswipe );
    add_hardcoded_attack( "PARROT", mattack::parrot );
    add_hardcoded_attack( "DARKMAN", mattack::darkman );
    add_hardcoded_attack( "SHADOW_HUNTER", mattack::shadow_hunter );
    add_hardcoded_attack( "SHADOW_HUNTER_H", mattack::shadow_hunter_h );
    add_hardcoded_attack( "SLIMESPRING", mattack::slimespring );
    add_hardcoded_attack( "BIO_OP_TAKEDOWN", mattack::bio_op_takedown );
    add_hardcoded_attack( "SUICIDE", mattack::suicide );
    add_hardcoded_attack( "KAMIKAZE", mattack::kamikaze );
    add_hardcoded_attack( "GRENADIER", mattack::grenadier );
    add_hardcoded_attack( "GRENADIER_ELITE", mattack::grenadier_elite );
    add_hardcoded_attack( "RIOTBOT", mattack::riotbot );
    add_hardcoded_attack( "STRETCH_ATTACK", mattack::stretch_attack );
    add_hardcoded_attack( "STRETCH_BITE", mattack::stretch_bite );
    add_hardcoded_attack( "RANGED_PULL", mattack::ranged_pull );
    add_hardcoded_attack( "GRAB", mattack::grab );
    add_hardcoded_attack( "GRAB_DRAG", mattack::grab_drag );
    add_hardcoded_attack( "DOOT", mattack::doot );
}

void MonsterGenerator::init_defense()
{
    defense_map["NONE"] = &mdefense::none; //No special attack-back
    defense_map["ZAPBACK"] = &mdefense::zapback; //Shock attacker on hit
    defense_map["ACIDSPLASH"] = &mdefense::acidsplash; //Splash acid on the attacker
}

<<<<<<< HEAD
=======
void MonsterGenerator::init_trigger()
{
    trigger_map["NULL"] = MTRIG_NULL;// = 0,
    trigger_map["STALK"] = MTRIG_STALK;//  // Increases when following the player
    trigger_map["MEAT"] = MTRIG_MEAT;//  // Meat or a corpse nearby
    trigger_map["PLAYER_WEAK"] = MTRIG_HOSTILE_WEAK;// // Hurt hostile player/npc/monster seen
    trigger_map["PLAYER_CLOSE"] = MTRIG_HOSTILE_CLOSE;// // Hostile creature within a few tiles
    trigger_map["HURT"] = MTRIG_HURT;//  // We are hurt
    trigger_map["FIRE"] = MTRIG_FIRE;//  // Fire nearby
    trigger_map["FRIEND_DIED"] = MTRIG_FRIEND_DIED;// // A monster of the same type died
    trigger_map["FRIEND_ATTACKED"] = MTRIG_FRIEND_ATTACKED;// // A monster of the same type attacked
    trigger_map["SOUND"] = MTRIG_SOUND;//  // Heard a sound
}

void MonsterGenerator::init_flags()
{
    // see mtype.h for commentary
    flag_map["NULL"] = MF_NULL;
    flag_map["SEES"] = MF_SEES;
    flag_map["HEARS"] = MF_HEARS;
    flag_map["GOODHEARING"] = MF_GOODHEARING;
    flag_map["SMELLS"] = MF_SMELLS;
    flag_map["KEENNOSE"] = MF_KEENNOSE;
    flag_map["STUMBLES"] = MF_STUMBLES;
    flag_map["WARM"] = MF_WARM;
    flag_map["NOHEAD"] = MF_NOHEAD;
    flag_map["HARDTOSHOOT"] = MF_HARDTOSHOOT;
    flag_map["GRABS"] = MF_GRABS;
    flag_map["BASHES"] = MF_BASHES;
    flag_map["GROUP_BASH"] = MF_GROUP_BASH;
    flag_map["DESTROYS"] = MF_DESTROYS;
    flag_map["BORES"] = MF_BORES;
    flag_map["POISON"] = MF_POISON;
    flag_map["VENOM"] = MF_VENOM;
    flag_map["BADVENOM"] = MF_BADVENOM;
    flag_map["PARALYZEVENOM"] = MF_PARALYZE;
    flag_map["BLEED"] = MF_BLEED;
    flag_map["WEBWALK"] = MF_WEBWALK;
    flag_map["DIGS"] = MF_DIGS;
    flag_map["CAN_DIG"] = MF_CAN_DIG;
    flag_map["FLIES"] = MF_FLIES;
    flag_map["AQUATIC"] = MF_AQUATIC;
    flag_map["SWIMS"] = MF_SWIMS;
    flag_map["FISHABLE"] = MF_FISHABLE;
    flag_map["ATTACKMON"] = MF_ATTACKMON;
    flag_map["ANIMAL"] = MF_ANIMAL;
    flag_map["PLASTIC"] = MF_PLASTIC;
    flag_map["SUNDEATH"] = MF_SUNDEATH;
    flag_map["ELECTRIC"] = MF_ELECTRIC;
    flag_map["ACIDPROOF"] = MF_ACIDPROOF;
    flag_map["ACIDTRAIL"] = MF_ACIDTRAIL;
    flag_map["FIREPROOF"] = MF_FIREPROOF;
    flag_map["SLUDGEPROOF"] = MF_SLUDGEPROOF;
    flag_map["SLUDGETRAIL"] = MF_SLUDGETRAIL;
    flag_map["FIREY"] = MF_FIREY;
    flag_map["QUEEN"] = MF_QUEEN;
    flag_map["ELECTRONIC"] = MF_ELECTRONIC;
    flag_map["FUR"] = MF_FUR;
    flag_map["LEATHER"] = MF_LEATHER;
    flag_map["WOOL"] = MF_WOOL;
    flag_map["FEATHER"] = MF_FEATHER;
    flag_map["CBM_CIV"] = MF_CBM_CIV;
    flag_map["BONES"] = MF_BONES;
    flag_map["FAT"] = MF_FAT;
    flag_map["IMMOBILE"] = MF_IMMOBILE;
    flag_map["HIT_AND_RUN"] = MF_HIT_AND_RUN;
    flag_map["GUILT"] = MF_GUILT;
    flag_map["HUMAN"] = MF_HUMAN;
    flag_map["NO_BREATHE"] = MF_NO_BREATHE;
    flag_map["REGENERATES_50"] = MF_REGENERATES_50;
    flag_map["REGENERATES_10"] = MF_REGENERATES_10;
    flag_map["REGENERATES_IN_DARK"] = MF_REGENERATES_IN_DARK;
    flag_map["FLAMMABLE"] = MF_FLAMMABLE;
    flag_map["REVIVES"] = MF_REVIVES;
    flag_map["CHITIN"] = MF_CHITIN;
    flag_map["VERMIN"] = MF_VERMIN;
    flag_map["NOGIB"] = MF_NOGIB;
    flag_map["ABSORBS"] = MF_ABSORBS;
    flag_map["LARVA"] = MF_LARVA;
    flag_map["ARTHROPOD_BLOOD"] = MF_ARTHROPOD_BLOOD;
    flag_map["ACID_BLOOD"] = MF_ACID_BLOOD;
    flag_map["BILE_BLOOD"] = MF_BILE_BLOOD;
    flag_map["REGEN_MORALE"] = MF_REGENMORALE;
    flag_map["CBM_POWER"] = MF_CBM_POWER;
    flag_map["CBM_SCI"] = MF_CBM_SCI;
    flag_map["CBM_OP"] = MF_CBM_OP;
    flag_map["CBM_TECH"] = MF_CBM_TECH;
    flag_map["CBM_SUBS"] = MF_CBM_SUBS;
    flag_map["SWARMS"] = MF_SWARMS;
    flag_map["CLIMBS"] = MF_CLIMBS;
    flag_map["GROUP_MORALE"] = MF_GROUP_MORALE;
    flag_map["INTERIOR_AMMO"] = MF_INTERIOR_AMMO;
    flag_map["NIGHT_INVISIBILITY"] = MF_NIGHT_INVISIBILITY;
    flag_map["INVISIBLE"] = MF_INVISIBLE;
    flag_map["REVIVES_HEALTHY"] = MF_REVIVES_HEALTHY;
    flag_map["NO_NECRO"] = MF_NO_NECRO;
    flag_map["PUSH_MON"] = MF_PUSH_MON;
    flag_map["PATH_AVOID_DANGER_1"] = MF_AVOID_DANGER_1;
    flag_map["PATH_AVOID_DANGER_2"] = MF_AVOID_DANGER_2;
    flag_map["PRIORITIZE_TARGETS"] = MF_PRIORITIZE_TARGETS;
    flag_map["NOT_HALLUCINATION"] = MF_NOT_HALLU;
}

>>>>>>> aac02f82
void MonsterGenerator::set_species_ids( mtype &mon )
{
    for( const auto &s : mon.species ) {
        if( s.is_valid() ) {
            mon.species_ptrs.insert( &s.obj() );
        } else {
            debugmsg( "Tried to assign species %s to monster %s, but no entry for the species exists",
                      s.c_str(), mon.id.c_str() );
        }
    }
}

void MonsterGenerator::load_monster( JsonObject &jo, const std::string &src )
{
    mon_templates->load( jo, src );
}

mon_effect_data load_mon_effect_data( JsonObject &e )
{
    return mon_effect_data( efftype_id( e.get_string( "id" ) ), e.get_int( "duration", 0 ),
                            e.get_bool( "affect_hit_bp", false ),
                            get_body_part_token( e.get_string( "bp", "NUM_BP" ) ),
                            e.get_bool( "permanent", false ),
                            e.get_int( "chance", 100 ) );
}

class mon_attack_effect_reader : public generic_typed_reader<mon_attack_effect_reader>
{
    public:
        mon_effect_data get_next( JsonIn &jin ) const {
            JsonObject e = jin.get_object();
            return load_mon_effect_data( e );
        }
        template<typename C>
        void erase_next( JsonIn &jin, C &container ) const {
            const efftype_id id = efftype_id( jin.get_string() );
            reader_detail::handler<C>().erase_if( container, [&id]( const mon_effect_data & e ) {
                return e.id == id;
            } );
        }
};

void mtype::load( JsonObject &jo, const std::string &src )
{
    bool strict = src == "dda";

    MonsterGenerator &gen = MonsterGenerator::generator();

    // Name and name plural are not translated here, but when needed in
    // combination with the actual count in `mtype::nname`.
    mandatory( jo, was_loaded, "name", name );
    // default behavior: Assume the regular plural form (appending an “s”)
    optional( jo, was_loaded, "name_plural", name_plural, name + "s" );
    optional( jo, was_loaded, "description", description );

    optional( jo, was_loaded, "material", mat, auto_flags_reader<material_id> {} );
    optional( jo, was_loaded, "species", species, auto_flags_reader<species_id> {} );
    optional( jo, was_loaded, "categories", categories, auto_flags_reader<> {} );

    // See monfaction.cpp
    if( !was_loaded || jo.has_member( "default_faction" ) ) {
        const auto faction = mfaction_str_id( jo.get_string( "default_faction" ) );
        default_faction = monfactions::get_or_add_faction( faction );
    }

    if( !was_loaded || jo.has_member( "symbol" ) ) {
        sym = jo.get_string( "symbol" );
        if( utf8_wrapper( sym ).display_width() != 1 ) {
            jo.throw_error( "monster symbol should be exactly one console cell width", "symbol" );
        }
    }
    if( was_loaded && jo.has_member( "copy-from" ) && looks_like.empty() ) {
        looks_like = jo.get_string( "copy-from" );
    }
    if( jo.has_member( "looks_like" ) ) {
        looks_like = jo.get_string( "looks_like" );
    }

    assign( jo, "bodytype", bodytype );
    assign( jo, "color", color );
    assign( jo, "volume", volume, strict, 0_ml );
    assign( jo, "weight", weight, strict, 0_gram );

    optional( jo, was_loaded, "phase", phase, make_flag_reader( gen.phase_map, "phase id" ), SOLID );

    assign( jo, "diff", difficulty_base, strict, 0 );
    assign( jo, "hp", hp, strict, 1 );
    assign( jo, "speed", speed, strict, 0 );
    assign( jo, "aggression", agro, strict, -100, 100 );
    assign( jo, "morale", morale, strict );

    assign( jo, "attack_cost", attack_cost, strict, 0 );
    assign( jo, "melee_skill", melee_skill, strict, 0 );
    assign( jo, "melee_dice", melee_dice, strict, 0 );
    assign( jo, "melee_dice_sides", melee_sides, strict, 0 );

    assign( jo, "grab_strength", grab_strength, strict, 0 );

    assign( jo, "dodge", sk_dodge, strict, 0 );
    assign( jo, "armor_bash", armor_bash, strict, 0 );
    assign( jo, "armor_cut", armor_cut, strict, 0 );
    assign( jo, "armor_stab", armor_stab, strict, 0 );
    assign( jo, "armor_acid", armor_acid, strict, 0 );
    assign( jo, "armor_fire", armor_fire, strict, 0 );

    assign( jo, "vision_day", vision_day, strict, 0 );
    assign( jo, "vision_night", vision_night, strict, 0 );

    optional( jo, was_loaded, "starting_ammo", starting_ammo );
    optional( jo, was_loaded, "luminance", luminance, 0 );
    optional( jo, was_loaded, "revert_to_itype", revert_to_itype, "" );
    optional( jo, was_loaded, "attack_effs", atk_effs, mon_attack_effect_reader{} );

    // TODO: make this work with `was_loaded`
    if( jo.has_array( "melee_damage" ) ) {
        JsonArray arr = jo.get_array( "melee_damage" );
        melee_damage = load_damage_instance( arr );
    } else if( jo.has_object( "melee_damage" ) ) {
        melee_damage = load_damage_instance( jo );
    }

    int bonus_cut = 0;
    if( jo.has_int( "melee_cut" ) ) {
        bonus_cut = jo.get_int( "melee_cut" );
        melee_damage.add_damage( DT_CUT, bonus_cut );
    }

    if( jo.has_member( "death_drops" ) ) {
        JsonIn &stream = *jo.get_raw( "death_drops" );
        death_drops = item_group::load_item_group( stream, "distribution" );
    }

    assign( jo, "harvest", harvest, strict );

    const auto death_reader = make_flag_reader( gen.death_map, "monster death function" );
    optional( jo, was_loaded, "death_function", dies, death_reader );
    if( dies.empty() ) {
        // TODO: really needed? Is an empty `dies` container not allowed?
        dies.push_back( mdeath::normal );
    }

    assign( jo, "emit_fields", emit_fields );

    if( jo.has_member( "special_when_hit" ) ) {
        JsonArray jsarr = jo.get_array( "special_when_hit" );
        const auto iter = gen.defense_map.find( jsarr.get_string( 0 ) );
        if( iter == gen.defense_map.end() ) {
            jsarr.throw_error( "Invalid monster defense function" );
        }
        sp_defense = iter->second;
        def_chance = jsarr.get_int( 1 );
    } else if( !was_loaded ) {
        sp_defense = &mdefense::none;
        def_chance = 0;
    }

    if( !was_loaded || jo.has_member( "special_attacks" ) ) {
        special_attacks.clear();
        special_attacks_names.clear();
        add_special_attacks( jo, "special_attacks", src );
    } else {
        // Note: special_attacks left as is, new attacks are added to it!
        // Note: member name prefixes are compatible with those used by generic_typed_reader
        if( jo.has_object( "extend" ) ) {
            auto tmp = jo.get_object( "extend" );
            add_special_attacks( tmp, "special_attacks", src );
        }
        if( jo.has_object( "delete" ) ) {
            auto tmp = jo.get_object( "delete" );
            remove_special_attacks( tmp, "special_attacks", src );
        }
    }

    // Disable upgrading when JSON contains `"upgrades": false`, but fallback to the
    // normal behavior (including error checking) if "upgrades" is not boolean or not `false`.
    if( jo.has_bool( "upgrades" ) && !jo.get_bool( "upgrades" ) ) {
        upgrade_group = mongroup_id::NULL_ID();
        upgrade_into = mtype_id::NULL_ID();
        upgrades = false;
    } else if( jo.has_member( "upgrades" ) ) {
        JsonObject up = jo.get_object( "upgrades" );
        optional( up, was_loaded, "half_life", half_life, -1 );
        optional( up, was_loaded, "age_grow", age_grow, -1 );
        optional( up, was_loaded, "into_group", upgrade_group, auto_flags_reader<mongroup_id> {},
                  mongroup_id::NULL_ID() );
        optional( up, was_loaded, "into", upgrade_into, auto_flags_reader<mtype_id> {},
                  mtype_id::NULL_ID() );
        upgrades = true;
    }

    //Reproduction
    if( jo.has_member( "reproduction" ) ) {
        JsonObject repro = jo.get_object( "reproduction" );
        optional( repro, was_loaded, "baby_count", baby_count, -1 );
        optional( repro, was_loaded, "baby_timer", baby_timer, -1 );
        optional( repro, was_loaded, "baby_monster", baby_monster, auto_flags_reader<mtype_id> {},
                  mtype_id::NULL_ID() );
        optional( repro, was_loaded, "baby_egg", baby_egg, auto_flags_reader<itype_id> {},
                  "null" );
        reproduces = true;
    }

    if( jo.has_member( "baby_flags" ) ) {
        // Because this determines mating season and some monsters have a mating season but not in-game offspring, declare this separately
        baby_flags.clear();
        JsonArray baby_tags = jo.get_array( "baby_flags" );
        while( baby_tags.has_more() ) {
            baby_flags.push_back( baby_tags.next_string() );
        }
    }

    if( jo.has_member( "biosignature" ) ) {
        JsonObject biosig = jo.get_object( "biosignature" );
        optional( biosig, was_loaded, "biosig_timer", biosig_timer, -1 );
        optional( biosig, was_loaded, "biosig_item", biosig_item, auto_flags_reader<itype_id> {},
                  "null" );
        biosignatures = true;
    }

    optional( jo, was_loaded, "burn_into", burn_into, auto_flags_reader<mtype_id> {},
              mtype_id::NULL_ID() );

    const auto flag_reader = enum_flags_reader<m_flag> { "monster flag" };
    optional( jo, was_loaded, "flags", flags, flag_reader );
    // Can't calculate yet - we want all flags first
    optional( jo, was_loaded, "bash_skill", bash_skill, -1 );

    const auto trigger_reader = enum_flags_reader<mon_trigger> { "monster trigger" };
    optional( jo, was_loaded, "anger_triggers", anger, trigger_reader );
    optional( jo, was_loaded, "placate_triggers", placate, trigger_reader );
    optional( jo, was_loaded, "fear_triggers", fear, trigger_reader );

    if( jo.has_member( "path_settings" ) ) {
        auto jop = jo.get_object( "path_settings" );
        // Here rather than in pathfinding.cpp because we want monster-specific defaults and was_loaded
        optional( jop, was_loaded, "max_dist", path_settings.max_dist, 0 );
        optional( jop, was_loaded, "max_length", path_settings.max_length, -1 );
        optional( jop, was_loaded, "bash_strength", path_settings.bash_strength, -1 );
        optional( jop, was_loaded, "allow_open_doors", path_settings.allow_open_doors, false );
        optional( jop, was_loaded, "avoid_traps", path_settings.avoid_traps, false );
        optional( jop, was_loaded, "allow_climb_stairs", path_settings.allow_climb_stairs, true );
    }
    difficulty = ( melee_skill + 1 ) * melee_dice * ( bonus_cut + melee_sides ) * 0.04 +
                 ( sk_dodge + 1 ) * ( 3 + armor_bash + armor_cut ) * 0.04 +
                 ( difficulty_base + special_attacks.size() + 8 * emit_fields.size() );
    difficulty *= ( hp + speed - attack_cost + ( morale + agro ) / 10 ) * 0.01 +
                  ( vision_day + 2 * vision_night ) * 0.01;
}

void MonsterGenerator::load_species( JsonObject &jo, const std::string &src )
{
    mon_species->load( jo, src );
}

void species_type::load( JsonObject &jo, const std::string & )
{
    optional( jo, was_loaded, "footsteps", footsteps, "footsteps." );
    footsteps = _( footsteps );
    const auto flag_reader = enum_flags_reader<m_flag> { "monster flag" };
    optional( jo, was_loaded, "flags", flags, flag_reader );

    const auto trigger_reader = enum_flags_reader<mon_trigger> { "monster trigger" };
    optional( jo, was_loaded, "anger_triggers", anger, trigger_reader );
    optional( jo, was_loaded, "placate_triggers", placate, trigger_reader );
    optional( jo, was_loaded, "fear_triggers", fear, trigger_reader );
}

const std::vector<mtype> &MonsterGenerator::get_all_mtypes() const
{
    return mon_templates->get_all();
}

mtype_id MonsterGenerator::get_valid_hallucination() const
{
    return random_entry( hallucination_monsters );
}

class mattack_hardcoded_wrapper : public mattack_actor
{
    private:
        mon_action_attack cpp_function;
    public:
        mattack_hardcoded_wrapper( const mattack_id &id, const mon_action_attack f )
            : mattack_actor( id )
            , cpp_function( f ) { }

        ~mattack_hardcoded_wrapper() override = default;
        bool call( monster &m ) const override {
            return cpp_function( &m );
        }
        mattack_actor *clone() const override {
            return new mattack_hardcoded_wrapper( *this );
        }

        void load_internal( JsonObject &, const std::string & ) override {}
};

mtype_special_attack::mtype_special_attack( const mattack_id &id, const mon_action_attack f )
    : mtype_special_attack( new mattack_hardcoded_wrapper( id, f ) ) {}

void MonsterGenerator::add_hardcoded_attack( const std::string &type, const mon_action_attack f )
{
    add_attack( mtype_special_attack( type, f ) );
}

void MonsterGenerator::add_attack( mattack_actor *ptr )
{
    add_attack( mtype_special_attack( ptr ) );
}

void MonsterGenerator::add_attack( const mtype_special_attack &wrapper )
{
    if( attack_map.count( wrapper->id ) > 0 ) {
        if( test_mode ) {
            debugmsg( "Overwriting monster attack with id %s", wrapper->id.c_str() );
        }

        attack_map.erase( wrapper->id );
    }

    attack_map.emplace( wrapper->id, wrapper );
}

mtype_special_attack MonsterGenerator::create_actor( JsonObject obj, const std::string &src ) const
{
    // Legacy support: tolerate attack types being specified as the type
    const std::string type = obj.get_string( "type", "monster_attack" );
    const std::string attack_type = obj.get_string( "attack_type", type );

    if( type != "monster_attack" && attack_type != type ) {
        obj.throw_error( "Specifying \"attack_type\" is only allowed when \"type\" is \"monster_attack\" or not specified",
                         "type" );
    }

    mattack_actor *new_attack = nullptr;
    if( attack_type == "monster_attack" ) {
        const std::string id = obj.get_string( "id" );
        const auto &iter = attack_map.find( id );
        if( iter == attack_map.end() ) {
            obj.throw_error( "Monster attacks must specify type and/or id", "type" );
        }

        new_attack = iter->second->clone();
    } else if( attack_type == "leap" ) {
        new_attack = new leap_actor();
    } else if( attack_type == "melee" ) {
        new_attack = new melee_actor();
    } else if( attack_type == "bite" ) {
        new_attack = new bite_actor();
    } else if( attack_type == "gun" ) {
        new_attack = new gun_actor();
    } else if( attack_type == "spell" ) {
        new_attack = new mon_spellcasting_actor();
    } else {
        obj.throw_error( "unknown monster attack", "attack_type" );
    }

    new_attack->load( obj, src );
    return mtype_special_attack( new_attack );
}

void mattack_actor::load( JsonObject &jo, const std::string &src )
{
    bool strict = src == "dda";

    // Legacy support
    if( !jo.has_string( "id" ) ) {
        id = jo.get_string( "type" );
    } else {
        // Loading ids can't be strict at the moment, since it has to match the stored version
        assign( jo, "id", id, false );
    }

    assign( jo, "cooldown", cooldown, strict );

    load_internal( jo, src );
    // Set was_loaded manually because we don't have generic_factory to do it for us
    was_loaded = true;
}

void MonsterGenerator::load_monster_attack( JsonObject &jo, const std::string &src )
{
    add_attack( create_actor( jo, src ) );
}

void mtype::add_special_attack( JsonObject obj, const std::string &src )
{
    mtype_special_attack new_attack = MonsterGenerator::generator().create_actor( obj, src );

    if( special_attacks.count( new_attack->id ) > 0 ) {
        special_attacks.erase( new_attack->id );
        const auto iter = std::find( special_attacks_names.begin(), special_attacks_names.end(),
                                     new_attack->id );
        if( iter != special_attacks_names.end() ) {
            special_attacks_names.erase( iter );
        }
        if( test_mode ) {
            debugmsg( "%s specifies more than one attack of (sub)type %s, ignoring all but the last",
                      id.c_str(), new_attack->id.c_str() );
        }
    }

    special_attacks.emplace( new_attack->id, new_attack );
    special_attacks_names.push_back( new_attack->id );
}

void mtype::add_special_attack( JsonArray inner, const std::string & )
{
    MonsterGenerator &gen = MonsterGenerator::generator();
    const std::string name = inner.get_string( 0 );
    const auto iter = gen.attack_map.find( name );
    if( iter == gen.attack_map.end() ) {
        inner.throw_error( "Invalid special_attacks" );
    }

    if( special_attacks.count( name ) > 0 ) {
        special_attacks.erase( name );
        const auto iter = std::find( special_attacks_names.begin(), special_attacks_names.end(), name );
        if( iter != special_attacks_names.end() ) {
            special_attacks_names.erase( iter );
        }
        if( test_mode ) {
            debugmsg( "%s specifies more than one attack of (sub)type %s, ignoring all but the last",
                      id.c_str(), name );
        }
    }
    auto new_attack = mtype_special_attack( iter->second );
    new_attack.actor->cooldown = inner.get_int( 1 );
    special_attacks.emplace( name, new_attack );
    special_attacks_names.push_back( name );
}

void mtype::add_special_attacks( JsonObject &jo, const std::string &member,
                                 const std::string &src )
{

    if( !jo.has_array( member ) ) {
        return;
    }

    JsonArray outer = jo.get_array( member );
    while( outer.has_more() ) {
        if( outer.test_array() ) {
            add_special_attack( outer.next_array(), src );
        } else if( outer.test_object() ) {
            add_special_attack( outer.next_object(), src );
        } else {
            outer.throw_error( "array element is neither array nor object." );
        }
    }
}

void mtype::remove_special_attacks( JsonObject &jo, const std::string &member_name,
                                    const std::string & )
{
    for( const std::string &name : jo.get_tags( member_name ) ) {
        special_attacks.erase( name );
        const auto iter = std::find( special_attacks_names.begin(), special_attacks_names.end(), name );
        if( iter != special_attacks_names.end() ) {
            special_attacks_names.erase( iter );
        }
    }
}

void MonsterGenerator::check_monster_definitions() const
{
    for( const auto &mon : mon_templates->get_all() ) {
        if( mon.harvest == "null" && !mon.has_flag( MF_ELECTRONIC ) && mon.id != mtype_id( "mon_null" ) ) {
            debugmsg( "monster %s has no harvest entry", mon.id.c_str(), mon.harvest.c_str() );
        }
        for( auto &spec : mon.species ) {
            if( !spec.is_valid() ) {
                debugmsg( "monster %s has invalid species %s", mon.id.c_str(), spec.c_str() );
            }
        }
        if( !mon.death_drops.empty() && !item_group::group_is_defined( mon.death_drops ) ) {
            debugmsg( "monster %s has unknown death drop item group: %s", mon.id.c_str(),
                      mon.death_drops.c_str() );
        }
        for( auto &m : mon.mat ) {
            if( m.str() == "null" || !m.is_valid() ) {
                debugmsg( "monster %s has unknown material: %s", mon.id.c_str(), m.c_str() );
            }
        }
        if( !mon.revert_to_itype.empty() && !item::type_is_defined( mon.revert_to_itype ) ) {
            debugmsg( "monster %s has unknown revert_to_itype: %s", mon.id.c_str(),
                      mon.revert_to_itype.c_str() );
        }
        for( auto &s : mon.starting_ammo ) {
            if( !item::type_is_defined( s.first ) ) {
                debugmsg( "starting ammo %s of monster %s is unknown", s.first.c_str(), mon.id.c_str() );
            }
        }
        for( auto &e : mon.atk_effs ) {
            if( !e.id.is_valid() ) {
                debugmsg( "attack effect %s of monster %s is unknown", e.id.c_str(), mon.id.c_str() );
            }
        }

        for( const auto &e : mon.emit_fields ) {
            if( !e.is_valid() ) {
                debugmsg( "monster %s has invalid emit source %s", mon.id.c_str(), e.c_str() );
            }
        }

        if( mon.upgrades ) {
            if( mon.half_life < 0 && mon.age_grow < 0 ) {
                debugmsg( "half_life %d and age_grow %d (<0) of monster %s is invalid",
                          mon.half_life, mon.age_grow, mon.id.c_str() );
            }
            if( !mon.upgrade_into && !mon.upgrade_group ) {
                debugmsg( "no into nor into_group defined for monster %s", mon.id.c_str() );
            }
            if( mon.upgrade_into && mon.upgrade_group ) {
                debugmsg( "both into and into_group defined for monster %s", mon.id.c_str() );
            }
            if( !mon.upgrade_into.is_valid() ) {
                debugmsg( "upgrade_into %s of monster %s is not a valid monster id",
                          mon.upgrade_into.c_str(), mon.id.c_str() );
            }
            if( !mon.upgrade_group.is_valid() ) {
                debugmsg( "upgrade_group %s of monster %s is not a valid monster group id",
                          mon.upgrade_group.c_str(), mon.id.c_str() );
            }
        }

        if( mon.reproduces ) {
            if( mon.baby_timer < 1 ) {
                debugmsg( "Time between reproductions (%d) is invalid for %s",
                          mon.baby_timer, mon.id.c_str() );
            }
            if( mon.baby_count < 1 ) {
                debugmsg( "Number of children (%d) is invalid for %s",
                          mon.baby_count, mon.id.c_str() );
            }
            if( !mon.baby_monster && mon.baby_egg == "null" ) {
                debugmsg( "No baby or egg defined for monster %s", mon.id.c_str() );
            }
            if( mon.baby_monster && mon.baby_egg != "null" ) {
                debugmsg( "Both an egg and a live birth baby are defined for %s", mon.id.c_str() );
            }
            if( !mon.baby_monster.is_valid() ) {
                debugmsg( "baby_monster %s of monster %s is not a valid monster id",
                          mon.baby_monster.c_str(), mon.id.c_str() );
            }
            if( !item::type_is_defined( mon.baby_egg ) ) {
                debugmsg( "item_id %s of monster %s is not a valid item id",
                          mon.baby_egg.c_str(), mon.id.c_str() );
            }
        }

        if( mon.biosignatures ) {
            if( mon.biosig_timer < 1 ) {
                debugmsg( "Time between biosignature drops (%d) is invalid for %s",
                          mon.biosig_timer, mon.id.c_str() );
            }
            if( mon.biosig_item == "null" ) {
                debugmsg( "No biosignature drop defined for monster %s", mon.id.c_str() );
            }
            if( !item::type_is_defined( mon.biosig_item ) ) {
                debugmsg( "item_id %s of monster %s is not a valid item id",
                          mon.biosig_item.c_str(), mon.id.c_str() );
            }
        }
    }
}<|MERGE_RESOLUTION|>--- conflicted
+++ resolved
@@ -538,8 +538,6 @@
     defense_map["ACIDSPLASH"] = &mdefense::acidsplash; //Splash acid on the attacker
 }
 
-<<<<<<< HEAD
-=======
 void MonsterGenerator::init_trigger()
 {
     trigger_map["NULL"] = MTRIG_NULL;// = 0,
@@ -643,7 +641,6 @@
     flag_map["NOT_HALLUCINATION"] = MF_NOT_HALLU;
 }
 
->>>>>>> aac02f82
 void MonsterGenerator::set_species_ids( mtype &mon )
 {
     for( const auto &s : mon.species ) {
