--- conflicted
+++ resolved
@@ -2803,14 +2803,8 @@
         requirement_id what_we_need;
         std::vector<tripoint_bub_ms> loot_zone_spots;
         std::vector<tripoint_bub_ms> combined_spots;
-<<<<<<< HEAD
-        // TODO: fix point types
-        for( const tripoint &elem : mgr.get_point_set_loot(
+        for( const tripoint_bub_ms &elem : mgr.get_point_set_loot(
                  abspos, MAX_VIEW_DISTANCE, you.is_npc(), _fac_id( you ) ) ) {
-=======
-        for( const tripoint_bub_ms &elem : mgr.get_point_set_loot(
-                 abspos, ACTIVITY_SEARCH_DISTANCE, you.is_npc(), _fac_id( you ) ) ) {
->>>>>>> 44b38173
             loot_zone_spots.emplace_back( elem );
             combined_spots.emplace_back( elem );
         }
