#include "activity_handlers.h" // IWYU pragma: associated

#include <climits>
#include <algorithm>
#include <list>
#include <vector>
#include <iterator>
#include <memory>
#include <string>
#include <utility>

#include "avatar.h"
#include "construction.h"
#include "clzones.h"
#include "debug.h"
#include "enums.h"
#include "field.h"
#include "fire.h"
#include "game.h"
#include "iuse.h"
#include "iexamine.h"
#include "map.h"
#include "map_iterator.h"
#include "mapdata.h"
#include "messages.h"
#include "monster.h"
#include "npc.h"
#include "optional.h"
#include "output.h"
#include "pickup.h"
#include "player.h"
#include "player_activity.h"
#include "requirements.h"
#include "string_formatter.h"
#include "translations.h"
#include "trap.h"
#include "veh_type.h"
#include "vehicle.h"
#include "vpart_position.h"
#include "calendar.h"
#include "character.h"
#include "game_constants.h"
#include "inventory.h"
#include "line.h"
#include "units.h"
#include "flat_set.h"
#include "int_id.h"
#include "item_location.h"
#include "point.h"
#include "string_id.h"

struct construction_category;

void cancel_aim_processing();

const efftype_id effect_controlled( "controlled" );
const efftype_id effect_pet( "pet" );

const zone_type_id zone_source_firewood( "SOURCE_FIREWOOD" );
const zone_type_id z_loot_unsorted( "LOOT_UNSORTED" );

const trap_str_id tr_firewood_source( "tr_firewood_source" );
const trap_str_id tr_unfinished_construction( "tr_unfinished_construction" );

/** Activity-associated item */
struct act_item {
    const item *it;         /// Pointer to the inventory item
    int count;              /// How many items need to be processed
    int consumed_moves;     /// Amount of moves that processing will consume

    act_item( const item *it, int count, int consumed_moves )
        : it( it ),
          count( count ),
          consumed_moves( consumed_moves ) {}
};

// TODO: Deliberately unified with multidrop. Unify further.
using drop_indexes = std::list<std::pair<int, int>>;

static bool same_type( const std::list<item> &items )
{
    return std::all_of( items.begin(), items.end(), [&items]( const item & it ) {
        return it.type == items.begin()->type;
    } );
}

static void put_into_vehicle( Character &c, item_drop_reason reason, const std::list<item> &items,
                              vehicle &veh, int part )
{
    if( items.empty() ) {
        return;
    }

    const tripoint where = veh.global_part_pos3( part );
    const std::string ter_name = g->m.name( where );
    int fallen_count = 0;
    int into_vehicle_count = 0;

    for( auto it : items ) { // cant use constant reference here because of the spill_contents()
        if( Pickup::handle_spillable_contents( c, it, g->m ) ) {
            continue;
        }
        if( veh.add_item( part, it ) ) {
            into_vehicle_count += it.count();
        } else {
            if( it.count_by_charges() ) {
                // Maybe we can add a few charges in the trunk and the rest on the ground.
                auto charges_added = veh.add_charges( part, it );
                it.mod_charges( -charges_added );
                into_vehicle_count += charges_added;
            }
            g->m.add_item_or_charges( where, it );
            fallen_count += it.count();
        }
        it.handle_pickup_ownership( c );
    }

    const std::string part_name = veh.part_info( part ).name();

    if( same_type( items ) ) {
        const item &it = items.front();
        const int dropcount = items.size() * it.count();
        const std::string it_name = it.tname( dropcount );

        switch( reason ) {
            case item_drop_reason::deliberate:
                c.add_msg_player_or_npc(
                    ngettext( "You put your %1$s in the %2$s's %3$s.",
                              "You put your %1$s in the %2$s's %3$s.", dropcount ),
                    ngettext( "<npcname> puts their %1$s in the %2$s's %3$s.",
                              "<npcname> puts their %1$s in the %2$s's %3$s.", dropcount ),
                    it_name, veh.name, part_name
                );
                break;
            case item_drop_reason::too_large:
                c.add_msg_if_player(
                    ngettext(
                        "There's no room in your inventory for the %s, so you drop it into the %s's %s.",
                        "There's no room in your inventory for the %s, so you drop them into the %s's %s.",
                        dropcount ),
                    it_name, veh.name, part_name
                );
                break;
            case item_drop_reason::too_heavy:
                c.add_msg_if_player(
                    ngettext( "The %s is too heavy to carry, so you drop it into the %s's %s.",
                              "The %s are too heavy to carry, so you drop them into the %s's %s.", dropcount ),
                    it_name, veh.name, part_name
                );
                break;
            case item_drop_reason::tumbling:
                c.add_msg_if_player(
                    m_bad,
                    ngettext( "Your %s tumbles into the %s's %s.",
                              "Your %s tumble into the %s's %s.", dropcount ),
                    it_name, veh.name, part_name
                );
                break;
        }
    } else {
        switch( reason ) {
            case item_drop_reason::deliberate:
                c.add_msg_player_or_npc(
                    _( "You put several items in the %1$s's %2$s." ),
                    _( "<npcname> puts several items in the %1$s's %2$s." ),
                    veh.name, part_name
                );
                break;
            case item_drop_reason::too_large:
            case item_drop_reason::too_heavy:
            case item_drop_reason::tumbling:
                c.add_msg_if_player(
                    m_bad, _( "Some items tumble into the %1$s's %2$s." ),
                    veh.name, part_name
                );
                break;
        }
    }

    if( fallen_count > 0 ) {
        if( into_vehicle_count > 0 ) {
            c.add_msg_if_player(
                m_warning,
                ngettext( "The %s is full, so something fell to the %s.",
                          "The %s is full, so some items fell to the %s.", fallen_count ),
                part_name, ter_name
            );
        } else {
            c.add_msg_if_player(
                m_warning,
                ngettext( "The %s is full, so it fell to the %s.",
                          "The %s is full, so they fell to the %s.", fallen_count ),
                part_name, ter_name
            );
        }
    }
}

static void pass_to_ownership_handling( item obj, Character &c )
{
    obj.handle_pickup_ownership( c );
}

static void pass_to_ownership_handling( item obj, player *p )
{
    obj.handle_pickup_ownership( *p );
}

static void stash_on_pet( const std::list<item> &items, monster &pet, player *p )
{
    units::volume remaining_volume = pet.inv.empty() ? 0_ml : pet.inv.front().get_storage();
    units::mass remaining_weight = pet.weight_capacity();

    for( const auto &it : pet.inv ) {
        remaining_volume -= it.volume();
        remaining_weight -= it.weight();
    }

    for( auto &it : items ) {
        pet.add_effect( effect_controlled, 5_turns );
        if( it.volume() > remaining_volume ) {
            add_msg( m_bad, _( "%1$s did not fit and fell to the %2$s." ),
                     it.display_name(), g->m.name( pet.pos() ) );
            g->m.add_item_or_charges( pet.pos(), it );
        } else if( it.weight() > remaining_weight ) {
            add_msg( m_bad, _( "%1$s is too heavy and fell to the %2$s." ),
                     it.display_name(), g->m.name( pet.pos() ) );
            g->m.add_item_or_charges( pet.pos(), it );
        } else {
            pet.add_item( it );
            remaining_volume -= it.volume();
            remaining_weight -= it.weight();
        }
        // TODO: if NPCs can have pets or move items onto pets
        pass_to_ownership_handling( it, p );
    }
}

void drop_on_map( Character &c, item_drop_reason reason, const std::list<item> &items,
                  const tripoint &where )
{
    if( items.empty() ) {
        return;
    }
    const std::string ter_name = g->m.name( where );
    const bool can_move_there = g->m.passable( where );

    if( same_type( items ) ) {
        const item &it = items.front();
        const int dropcount = items.size() * it.count();
        const std::string it_name = it.tname( dropcount );

        switch( reason ) {
            case item_drop_reason::deliberate:
                if( can_move_there ) {
                    c.add_msg_player_or_npc(
                        ngettext( "You drop your %1$s on the %2$s.",
                                  "You drop your %1$s on the %2$s.", dropcount ),
                        ngettext( "<npcname> drops their %1$s on the %2$s.",
                                  "<npcname> drops their %1$s on the %2$s.", dropcount ),
                        it_name, ter_name
                    );
                } else {
                    c.add_msg_player_or_npc(
                        ngettext( "You put your %1$s in the %2$s.",
                                  "You put your %1$s in the %2$s.", dropcount ),
                        ngettext( "<npcname> puts their %1$s in the %2$s.",
                                  "<npcname> puts their %1$s in the %2$s.", dropcount ),
                        it_name, ter_name
                    );
                }
                break;
            case item_drop_reason::too_large:
                c.add_msg_if_player(
                    ngettext( "There's no room in your inventory for the %s, so you drop it.",
                              "There's no room in your inventory for the %s, so you drop them.", dropcount ),
                    it_name
                );
                break;
            case item_drop_reason::too_heavy:
                c.add_msg_if_player(
                    ngettext( "The %s is too heavy to carry, so you drop it.",
                              "The %s is too heavy to carry, so you drop them.", dropcount ),
                    it_name
                );
                break;
            case item_drop_reason::tumbling:
                c.add_msg_if_player(
                    m_bad,
                    ngettext( "Your %1$s tumbles to the %2$s.",
                              "Your %1$s tumble to the %2$s.", dropcount ),
                    it_name, ter_name
                );
                break;
        }
    } else {
        switch( reason ) {
            case item_drop_reason::deliberate:
                if( can_move_there ) {
                    c.add_msg_player_or_npc(
                        _( "You drop several items on the %s." ),
                        _( "<npcname> drops several items on the %s." ),
                        ter_name
                    );
                } else {
                    c.add_msg_player_or_npc(
                        _( "You put several items in the %s." ),
                        _( "<npcname> puts several items in the %s." ),
                        ter_name
                    );
                }
                break;
            case item_drop_reason::too_large:
            case item_drop_reason::too_heavy:
            case item_drop_reason::tumbling:
                c.add_msg_if_player( m_bad, _( "Some items tumble to the %s." ), ter_name );
                break;
        }
    }
    for( auto &it : items ) {
        g->m.add_item_or_charges( where, it );
        pass_to_ownership_handling( it, c );
    }
}

void put_into_vehicle_or_drop( Character &c, item_drop_reason reason, const std::list<item> &items )
{
    return put_into_vehicle_or_drop( c, reason, items, c.pos() );
}

void put_into_vehicle_or_drop( Character &c, item_drop_reason reason, const std::list<item> &items,
                               const tripoint &where, bool force_ground )
{
    const cata::optional<vpart_reference> vp = g->m.veh_at( where ).part_with_feature( "CARGO", false );
    if( vp && !force_ground ) {
        put_into_vehicle( c, reason, items, vp->vehicle(), vp->part_index() );
        return;
    }
    drop_on_map( c, reason, items, where );
}

static drop_indexes convert_to_indexes( const player_activity &act )
{
    drop_indexes res;

    if( act.values.size() % 2 != 0 ) {
        debugmsg( "Drop/stash activity contains an odd number of values." );
        return res;
    }
    for( auto iter = act.values.begin(); iter != act.values.end(); iter += 2 ) {
        res.emplace_back( *iter, *std::next( iter ) );
    }
    return res;
}

static drop_indexes convert_to_indexes( const player &p, const std::list<act_item> &items )
{
    drop_indexes res;

    for( const auto &ait : items ) {
        const int pos = p.get_item_position( ait.it );

        if( pos != INT_MIN && ait.count > 0 ) {
            if( res.empty() || res.back().first != pos ) {
                res.emplace_back( pos, ait.count );
            } else {
                res.back().second += ait.count;
            }
        }
    }
    return res;
}

static std::list<act_item> convert_to_items( const player &p, const drop_indexes &drop,
        int min_pos, int max_pos )
{
    std::list<act_item> res;

    for( const auto &rec : drop ) {
        const auto pos = rec.first;
        const auto count = rec.second;

        if( pos < min_pos || pos > max_pos ) {
            continue;
        } else if( pos >= 0 ) {
            int obtained = 0;
            for( const auto &it : p.inv.const_stack( pos ) ) {
                if( obtained >= count ) {
                    break;
                }
                const int qty = it.count_by_charges() ? std::min<int>( it.charges, count - obtained ) : 1;
                obtained += qty;
                res.emplace_back( &it, qty, 100 ); // TODO: Use a calculated cost
            }
        } else {
            res.emplace_back( &p.i_at( pos ), count, pos == -1 ? 0 : 100 ); // TODO: Use a calculated cost
        }
    }

    return res;
}

// Prepares items for dropping by reordering them so that the drop
// cost is minimal and "dependent" items get taken off first.
// Implements the "backpack" logic.
static std::list<act_item> reorder_for_dropping( const player &p, const drop_indexes &drop )
{
    auto res = convert_to_items( p, drop, -1, -1 );
    auto inv = convert_to_items( p, drop, 0, INT_MAX );
    auto worn = convert_to_items( p, drop, INT_MIN, -2 );

    // Sort inventory items by volume in ascending order
    inv.sort( []( const act_item & first, const act_item & second ) {
        return first.it->volume() < second.it->volume();
    } );
    // Add missing dependent worn items (if any).
    for( const auto &wait : worn ) {
        for( const auto dit : p.get_dependent_worn_items( *wait.it ) ) {
            const auto iter = std::find_if( worn.begin(), worn.end(),
            [dit]( const act_item & ait ) {
                return ait.it == dit;
            } );

            if( iter == worn.end() ) {
                worn.emplace_front( dit, dit->count(), 100 ); // TODO: Use a calculated cost
            }
        }
    }
    // Sort worn items by storage in descending order, but dependent items always go first.
    worn.sort( []( const act_item & first, const act_item & second ) {
        return first.it->is_worn_only_with( *second.it )
               || ( first.it->get_storage() > second.it->get_storage()
                    && !second.it->is_worn_only_with( *first.it ) );
    } );

    units::volume storage_loss = 0_ml;                     // Cumulatively increases
    units::volume remaining_storage = p.volume_capacity(); // Cumulatively decreases

    while( !worn.empty() && !inv.empty() ) {
        storage_loss += worn.front().it->get_storage();
        remaining_storage -= p.volume_capacity_reduced_by( storage_loss );
        units::volume inventory_item_volume = inv.front().it->volume();
        if( remaining_storage < inventory_item_volume ) {
            break; // Does not fit
        }

        while( !inv.empty() && remaining_storage >= inventory_item_volume ) {
            remaining_storage -= inventory_item_volume;

            res.push_back( inv.front() );
            res.back().consumed_moves = 0; // Free of charge

            inv.pop_front();
        }

        res.push_back( worn.front() );
        worn.pop_front();
    }
    // Now insert everything that remains
    std::copy( inv.begin(), inv.end(), std::back_inserter( res ) );
    std::copy( worn.begin(), worn.end(), std::back_inserter( res ) );

    return res;
}

// TODO: Display costs in the multidrop menu
static void debug_drop_list( const std::list<act_item> &list )
{
    if( !debug_mode ) {
        return;
    }

    std::string res( "Items ordered to drop:\n" );
    for( const auto &ait : list ) {
        res += string_format( "Drop %d %s for %d moves\n",
                              ait.count, ait.it->display_name( ait.count ), ait.consumed_moves );
    }
    popup( res, PF_GET_KEY );
}

static std::list<item> obtain_activity_items( player_activity &act, player &p )
{
    std::list<item> res;

    auto items = reorder_for_dropping( p, convert_to_indexes( act ) );

    debug_drop_list( items );

    while( !items.empty() && ( p.is_npc() || p.moves > 0 || items.front().consumed_moves == 0 ) ) {
        const auto &ait = items.front();

        p.mod_moves( -ait.consumed_moves );

        if( p.is_worn( *ait.it ) ) {
            p.takeoff( *ait.it, &res );
        } else if( ait.it->count_by_charges() ) {
            res.push_back( p.reduce_charges( const_cast<item *>( ait.it ), ait.count ) );
        } else {
            res.push_back( p.i_rem( ait.it ) );
        }

        items.pop_front();
    }
    // Avoid tumbling to the ground. Unload cleanly.
    const units::volume excessive_volume = p.volume_carried() - p.volume_capacity();
    if( excessive_volume > 0_ml ) {
        const auto excess = p.inv.remove_randomly_by_volume( excessive_volume );
        res.insert( res.begin(), excess.begin(), excess.end() );
    }
    // Load anything that remains (if any) into the activity
    act.values.clear();
    if( !items.empty() ) {
        for( const auto &drop : convert_to_indexes( p, items ) ) {
            act.values.push_back( drop.first );
            act.values.push_back( drop.second );
        }
    }
    // And cancel if its empty. If its not, we modified in place and we will continue
    // to resolve the drop next turn. This is different from the pickup logic which
    // creates a brand new activity every turn and cancels the old activity
    if( act.values.empty() ) {
        p.cancel_activity();
    }

    return res;
}

void activity_handlers::drop_do_turn( player_activity *act, player *p )
{
    const tripoint pos = act->placement + p->pos();

    bool force_ground = false;
    for( auto &it : act->str_values ) {
        if( it == "force_ground" ) {
            force_ground = true;
            break;
        }
    }

    put_into_vehicle_or_drop( *p, item_drop_reason::deliberate, obtain_activity_items( *act, *p ),
                              pos, force_ground );
}

void activity_on_turn_wear( player_activity &act, player &p )
{
    // ACT_WEAR has item_location targets, and int quatities
    while( p.moves > 0 && !act.targets.empty() ) {
        item_location target = std::move( act.targets.back() );
        int quantity = act.values.back();
        act.targets.pop_back();
        act.values.pop_back();

        if( !target ) {
            debugmsg( "Lost target item of ACT_WEAR" );
            continue;
        }

        // Make copies so the original remains untouched if wearing fails
        item newit = *target;
        item leftovers = newit;

        // Handle charges, quantity == 0 means move all
        if( quantity != 0 && newit.count_by_charges() ) {
            leftovers.charges = newit.charges - quantity;
            if( leftovers.charges > 0 ) {
                newit.charges = quantity;
            }
        } else {
            leftovers.charges = 0;
        }

        if( p.wear_item( newit ) ) {
            // If we wore up a whole stack, remove the original item
            // Otherwise, replace the item with the leftovers
            if( leftovers.charges > 0 ) {
                *target = std::move( leftovers );
            } else {
                target.remove_item();
            }
        }
    }

    // If there are no items left we are done
    if( act.targets.empty() ) {
        p.cancel_activity();
    }
}

void activity_handlers::washing_finish( player_activity *act, player *p )
{
    auto items = reorder_for_dropping( *p, convert_to_indexes( *act ) );

    // Check again that we have enough water and soap incase the amount in our inventory changed somehow
    // Consume the water and soap
    units::volume total_volume = 0_ml;

    for( const act_item &filthy_item : items ) {
        total_volume += filthy_item.it->volume();
    }
    washing_requirements required = washing_requirements_for_volume( total_volume );

    const auto is_liquid_crafting_component = []( const item & it ) {
        return is_crafting_component( it ) && ( !it.count_by_charges() || it.made_of( LIQUID ) ||
                                                it.contents_made_of( LIQUID ) );
    };
    const inventory &crafting_inv = p->crafting_inventory();
    if( !crafting_inv.has_charges( "water", required.water, is_liquid_crafting_component ) &&
        !crafting_inv.has_charges( "water_clean", required.water, is_liquid_crafting_component ) ) {
        p->add_msg_if_player( _( "You need %1$i charges of water or clean water to wash these items." ),
                              required.water );
        act->set_to_null();
        return;
    } else if( !crafting_inv.has_charges( "soap", required.cleanser ) &&
               !crafting_inv.has_charges( "detergent", required.cleanser ) ) {
        p->add_msg_if_player( _( "You need %1$i charges of cleansing agent to wash these items." ),
                              required.cleanser );
        act->set_to_null();
        return;
    }

    for( const auto &ait : items ) {
        item *filthy_item = const_cast<item *>( ait.it );
        filthy_item->item_tags.erase( "FILTHY" );
        p->on_worn_item_washed( *filthy_item );
    }

    std::vector<item_comp> comps;
    comps.push_back( item_comp( "water", required.water ) );
    comps.push_back( item_comp( "water_clean", required.water ) );
    p->consume_items( comps, 1, is_liquid_crafting_component );

    std::vector<item_comp> comps1;
    comps1.push_back( item_comp( "soap", required.cleanser ) );
    comps1.push_back( item_comp( "detergent", required.cleanser ) );
    p->consume_items( comps1 );

    p->add_msg_if_player( m_good, _( "You washed your items." ) );

    // Make sure newly washed components show up as available if player attempts to craft immediately
    p->invalidate_crafting_inventory();

    act->set_to_null();
}

void activity_handlers::stash_do_turn( player_activity *act, player *p )
{
    const tripoint pos = act->placement + p->pos();

    monster *pet = g->critter_at<monster>( pos );
    if( pet != nullptr && pet->has_effect( effect_pet ) ) {
        stash_on_pet( obtain_activity_items( *act, *p ), *pet, p );
    } else {
        p->add_msg_if_player( _( "The pet has moved somewhere else." ) );
        p->cancel_activity();
    }
}

void activity_on_turn_pickup()
{
    // ACT_PICKUP has item_locations of target items and quantities of the same.

    // If we don't have target items bail out
    if( g->u.activity.targets.empty() ) {
        g->u.cancel_activity();
        return;
    }

    // Auto_resume implies autopickup.
    const bool autopickup = g->u.activity.auto_resume;

    // False indicates that the player canceled pickup when met with some prompt
    const bool keep_going = Pickup::do_pickup( g->u.activity.targets, g->u.activity.values,
                            autopickup );

<<<<<<< HEAD
    // If there are items left we ran out of moves, so continue the activity
    // Otherwise, we are done.
    if( !keep_going || g->u.activity.targets.empty() ) {
        g->u.cancel_activity();
        if( g->u.get_value( "THIEF_MODE_KEEP" ) != "YES" ) {
            g->u.set_value( "THIEF_MODE", "THIEF_ASK" );
        }
    }

    // TODO: Move this to advanced inventory instead of hacking it in here
=======
>>>>>>> 7163f59f
    if( !keep_going ) {
        // The user canceled the activity, so we're done
        g->u.cancel_activity();
        // AIM might have more pickup activities pending, also cancel them.
        // TODO: Move this to advanced inventory instead of hacking it in here
        cancel_aim_processing();
    } else if( g->u.activity.targets.empty() ) {
        // The user did not cancel, but there's no item left
        g->u.cancel_activity();
        // But do not cancel AIM processing as it might have more pickup activities
        // pending for other locations.
    }
}

// I'd love to have this not duplicate so much code from Pickup::pick_one_up(),
// but I don't see a clean way to do that.
static void move_items( player &p, const tripoint &relative_dest, bool to_vehicle,
                        std::vector<item_location> &targets, std::vector<int> &quantities )
{
    const tripoint dest = relative_dest + p.pos();

    while( p.moves > 0 && !targets.empty() ) {
        item_location target = std::move( targets.back() );
        int quantity = quantities.back();
        targets.pop_back();
        quantities.pop_back();

        if( !target ) {
            debugmsg( "Lost target item of ACT_MOVE_ITEMS" );
            continue;
        }

        // Don't need to make a copy here since movement can't be canceled
        item &leftovers = *target;
        // Make a copy to be put in the destination location
        item newit = leftovers;

        // Handle charges, quantity == 0 means move all
        if( quantity != 0 && newit.count_by_charges() ) {
            newit.charges = std::min( newit.charges, quantity );
            leftovers.charges -= quantity;
        } else {
            leftovers.charges = 0;
        }

        // Check that we can pick it up.
        if( !newit.made_of_from_type( LIQUID ) ) {
            // This is for hauling across zlevels, remove when going up and down stairs
            // is no longer teleportation
            const tripoint src = target.position();
            int distance = src.z == dest.z ? std::max( rl_dist( src, dest ), 1 ) : 1;
            p.mod_moves( -Pickup::cost_to_move_item( p, newit ) * distance );
            if( to_vehicle ) {
                put_into_vehicle_or_drop( p, item_drop_reason::deliberate, { newit }, dest );
            } else {
                drop_on_map( p, item_drop_reason::deliberate, { newit }, dest );
            }
            // If we picked up a whole stack, remove the leftover item
            if( leftovers.charges <= 0 ) {
                target.remove_item();
            }
        }
    }
}

/*      values explanation
 *      0: items to a vehicle?
 *      1: amount 0 <-+
 *      2: amount 1   |
 *      n: ^----------+
 *
 *      targets correspond to amounts
 */
void activity_on_turn_move_items( player_activity &act, player &p )
{
    // Drop activity if we don't know destination coordinates or have target items.
    if( act.coords.empty() || act.targets.empty() ) {
        act.set_to_null();
        return;
    }

    // Move activity has source square, target square,
    // item_locations of targets, and quantities of same.
    const tripoint relative_dest = act.coords.front();
    const bool to_vehicle = act.values.front();

    // *puts on 3d glasses from 90s cereal box*
    move_items( p, relative_dest, to_vehicle, act.targets, act.values );

    if( act.targets.empty() ) {
        // Nuke the current activity, leaving the backlog alone.
        act.set_to_null();
    }
}

static double get_capacity_fraction( int capacity, int volume )
{
    // fration of capacity the item would occupy
    // fr = 1 is for capacity smaller than is size of item
    // in such case, let's assume player does the trip for full cost with item in hands
    double fr = 1;

    if( capacity > volume ) {
        fr = static_cast<double>( volume ) / capacity;
    }

    return fr;
}

static int move_cost_inv( const item &it, const tripoint &src, const tripoint &dest )
{
    // to prevent potentially ridiculous number
    const int MAX_COST = 500;

    // it seems that pickup cost is flat 100
    // in function pick_one_up, varible moves_taken has initial value of 100
    // and never changes until it is finally used in function
    // remove_from_map_or_vehicle
    const int pickup_cost = 100;

    // drop cost for non-tumbling items (from inventory overload) is also flat 100
    // according to convert_to_items (it does contain todo to use calculated costs)
    const int drop_cost = 100;

    // typical flat ground move cost
    const int mc_per_tile = 100;

    // only free inventory capacity
    const int inventory_capacity = units::to_milliliter( g->u.volume_capacity() -
                                   g->u.volume_carried() );

    const int item_volume = units::to_milliliter( it.volume() );

    const double fr = get_capacity_fraction( inventory_capacity, item_volume );

    // approximation of movement cost between source and destination
    const int move_cost = mc_per_tile * rl_dist( src, dest ) * fr;

    return std::min( pickup_cost + drop_cost + move_cost, MAX_COST );
}

static int move_cost_cart( const item &it, const tripoint &src, const tripoint &dest,
                           const units::volume &capacity )
{
    // to prevent potentially ridiculous number
    const int MAX_COST = 500;

    // cost to move item into the cart
    const int pickup_cost = Pickup::cost_to_move_item( g->u, it );

    // cost to move item out of the cart
    const int drop_cost = pickup_cost;

    // typical flat ground move cost
    const int mc_per_tile = 100;

    // only free cart capacity
    const int cart_capacity = units::to_milliliter( capacity );

    const int item_volume = units::to_milliliter( it.volume() );

    const double fr = get_capacity_fraction( cart_capacity, item_volume );

    // approximation of movement cost between source and destination
    const int move_cost = mc_per_tile * rl_dist( src, dest ) * fr;

    return std::min( pickup_cost + drop_cost + move_cost, MAX_COST );
}

static int move_cost( const item &it, const tripoint &src, const tripoint &dest )
{
    if( g->u.get_grab_type() == OBJECT_VEHICLE ) {
        tripoint cart_position = g->u.pos() + g->u.grab_point;

        if( const cata::optional<vpart_reference> vp = g->m.veh_at(
                    cart_position ).part_with_feature( "CARGO", false ) ) {
            auto veh = vp->vehicle();
            auto vstor = vp->part_index();
            auto capacity = veh.free_volume( vstor );

            return move_cost_cart( it, src, dest, capacity );
        }
    }

    return move_cost_inv( it, src, dest );
}

static void move_item( player &p, item &it, int quantity, const tripoint &src,
                       const tripoint &dest, vehicle *src_veh, int src_part,
                       activity_id activity_to_restore = activity_id::NULL_ID() )
{
    item leftovers = it;

    if( quantity != 0 && it.count_by_charges() ) {
        // Reinserting leftovers happens after item removal to avoid stacking issues.
        leftovers.charges = it.charges - quantity;
        if( leftovers.charges > 0 ) {
            it.charges = quantity;
        }
    } else {
        leftovers.charges = 0;
    }

    // Check that we can pick it up.
    if( !it.made_of_from_type( LIQUID ) ) {
        p.mod_moves( -move_cost( it, src, dest ) );
        if( activity_to_restore == activity_id( "ACT_TIDY_UP" ) ) {
            it.erase_var( "activity_var" );
        } else if( activity_to_restore == activity_id( "ACT_FETCH_REQUIRED" ) ) {
            it.set_var( "activity_var", p.name );
        }
        put_into_vehicle_or_drop( p, item_drop_reason::deliberate, { it }, dest );
        // Remove from map or vehicle.
        if( src_veh ) {
            src_veh->remove_item( src_part, &it );
        } else {
            g->m.i_rem( src, &it );
        }
    }

    // If we didn't pick up a whole stack, put the remainder back where it came from.
    if( leftovers.charges > 0 ) {
        if( src_veh ) {
            if( !src_veh->add_item( src_part, leftovers ) ) {
                debugmsg( "SortLoot: Source vehicle failed to receive leftover charges." );
            }
        } else {
            g->m.add_item_or_charges( src, leftovers );
        }
    }
}

std::vector<tripoint> route_adjacent( const player &p, const tripoint &dest )
{
    auto passable_tiles = std::unordered_set<tripoint>();

    for( const tripoint &tp : g->m.points_in_radius( dest, 1 ) ) {
        if( tp != p.pos() && g->m.passable( tp ) ) {
            passable_tiles.emplace( tp );
        }
    }

    const auto &sorted = get_sorted_tiles_by_distance( p.pos(), passable_tiles );

    const auto &avoid = p.get_path_avoid();
    for( const tripoint &tp : sorted ) {
        auto route = g->m.route( p.pos(), tp, p.get_pathfinding_settings(), avoid );

        if( !route.empty() ) {
            return route;
        }
    }

    return std::vector<tripoint>();
}

static construction check_build_pre( const construction &con )
{
    const std::string pre_con_str = con.pre_terrain;
    construction pre_con = con;
    const std::vector<construction> &list_constructions = get_constructions();
    for( const construction elem : list_constructions ) {
        if( !elem.post_terrain.empty() && elem.post_terrain == pre_con_str &&
            elem.category != string_id<construction_category>( "REPAIR" ) &&
            elem.category != string_id<construction_category>( "REINFORCE" ) ) {
            //we found the construction that could build the required terrain
            pre_con = elem;
            break;
        }
    }
    return pre_con;
}

static bool character_has_skill_for( const player &p, const construction &con )
{
    return std::all_of( con.required_skills.begin(), con.required_skills.end(),
    [&]( const std::pair<skill_id, int> &pr ) {
        return p.get_skill_level( pr.first ) >= pr.second;
    } );
}

static bool are_requirements_nearby( const std::vector<tripoint> &loot_spots,
                                     const requirement_id &needed_things, const player &p, const activity_id activity_to_restore,
                                     bool in_loot_zones )
{
    zone_manager &mgr = zone_manager::get_manager();
    inventory temp_inv;
    units::volume volume_allowed = p.volume_capacity() - p.volume_carried();
    units::mass weight_allowed = p.weight_capacity() - p.weight_carried();
    const bool check_weight = p.backlog.front().id() == activity_id( "ACT_MULTIPLE_FARM" ) ||
                              activity_to_restore == activity_id( "ACT_MULTIPLE_FARM" );
    for( const tripoint &elem : loot_spots ) {
        // if we are searching for things to fetch, we can skip certain thngs.
        // if, however they are already near the work spot, then the crafting / inventory fucntions will have their own method to use or discount them.
        if( in_loot_zones ) {
            // skip tiles in IGNORE zone and tiles on fire
            // (to prevent taking out wood off the lit brazier)
            // and inaccessible furniture, like filled charcoal kiln
            if( mgr.has( zone_type_id( "LOOT_IGNORE" ), g->m.getabs( elem ) ) ||
                g->m.dangerous_field_at( elem ) ||
                !g->m.can_put_items_ter_furn( elem ) ) {
                continue;
            }
        }
        for( const auto &elem2 : g->m.i_at( elem ) ) {
            if( in_loot_zones && elem2.made_of_from_type( LIQUID ) ) {
                continue;
            }
            if( check_weight ) {
                // this fetch task will need to pick up an item. so check for its weight/volume before setting off.
                if( in_loot_zones && ( elem2.volume() > volume_allowed ||
                                       elem2.weight() > weight_allowed ) ) {
                    continue;
                }
            }
            temp_inv += elem2;
        }
        if( !in_loot_zones ) {
            if( const cata::optional<vpart_reference> vp = g->m.veh_at( elem ).part_with_feature( "CARGO",
                    false ) ) {
                vehicle &src_veh = vp->vehicle();
                int src_part = vp->part_index();
                for( auto &it : src_veh.get_items( src_part ) ) {
                    temp_inv += it;
                }
            }
        }
    }
    return needed_things.obj().can_make_with_inventory( temp_inv, is_crafting_component );
}

static std::pair<bool, do_activity_reason> can_do_activity_there( const activity_id &act, player &p,
        const tripoint &src_loc )
{
    // see activity_handlers.h cant_do_activity_reason enums
    zone_manager &mgr = zone_manager::get_manager();
    std::vector<zone_data> zones;
    if( act == activity_id( "ACT_MOVE_LOOT" ) ) {
        // skip tiles in IGNORE zone and tiles on fire
        // (to prevent taking out wood off the lit brazier)
        // and inaccessible furniture, like filled charcoal kiln
        if( mgr.has( zone_type_id( "LOOT_IGNORE" ), g->m.getabs( src_loc ) ) ||
            g->m.get_field( src_loc, fd_fire ) != nullptr ||
            !g->m.can_put_items_ter_furn( src_loc ) ) {
            return std::make_pair( false, BLOCKING_TILE );
        } else {
            return std::make_pair( true, CAN_DO_FETCH );
        }
    }
    if( act == activity_id( "ACT_TIDY_UP" ) ) {
        if( mgr.has_near( z_loot_unsorted, g->m.getabs( src_loc ), 60 ) ) {
            return std::make_pair( true, CAN_DO_FETCH );
        }
        return std::make_pair( false, NO_ZONE );
    }
    if( act == activity_id( "ACT_MULTIPLE_CONSTRUCTION" ) ) {
        const std::vector<construction> &list_constructions = get_constructions();
        zones = mgr.get_zones( zone_type_id( "CONSTRUCTION_BLUEPRINT" ),
                               g->m.getabs( src_loc ) );
        partial_con *nc = g->m.partial_con_at( src_loc );
        // if theres a partial construction on the tile, then we can work on it, no need to check inventories.
        if( nc ) {
            const construction &built = list_constructions[nc->id];
            if( !character_has_skill_for( p, built ) ) {
                return std::make_pair( false, DONT_HAVE_SKILL );
            }
            return std::make_pair( true, CAN_DO_CONSTRUCTION );
        }
        construction built_pre;
        // PICKUP_RANGE -1 because we will be adjacent to the spot when arriving.
        const inventory pre_inv = p.crafting_inventory( src_loc, PICKUP_RANGE - 1 );
        for( const zone_data &zone : zones ) {
            const blueprint_options options = dynamic_cast<const blueprint_options &>( zone.get_options() );
            const int index = options.get_index();
            const construction &built = list_constructions[index];
            // maybe it's already built?
            if( !built.post_terrain.empty() ) {
                if( built.post_is_furniture ) {
                    if( furn_id( built.post_terrain ) == g->m.furn( src_loc ) ) {
                        return std::make_pair( false, ALREADY_DONE );
                    }
                } else {
                    if( ter_id( built.post_terrain ) == g->m.ter( src_loc ) ) {
                        return std::make_pair( false, ALREADY_DONE );
                    }
                }
            }

            if( can_construct( built, src_loc ) && player_can_build( p, pre_inv, built ) ) {
                return std::make_pair( true, CAN_DO_CONSTRUCTION );
            } else {
                // if both return false, then there is a pre_special requirement that failed.
                if( !player_can_build( p, pre_inv, built ) && !can_construct( built, src_loc ) ) {
                    return std::make_pair( false, NO_ZONE );
                }
                auto stuff_there = g->m.i_at( src_loc );
                if( !stuff_there.empty() ) {
                    return std::make_pair( false, BLOCKING_TILE );
                }
                // there are no pre-requisites.
                // so we need to potentially fetch components
                if( built.pre_terrain.empty() && built.pre_special( src_loc ) ) {
                    return std::make_pair( false, NO_COMPONENTS );
                } else if( !built.pre_special( src_loc ) ) {
                    return std::make_pair( false, BLOCKING_TILE );
                }
                // cant build it
                // maybe we can build the pre-requisite instead
                // see if the reason is because of pre-terrain requirement
                if( !built.pre_terrain.empty() && ( ( built.pre_is_furniture &&
                                                      furn_id( built.pre_terrain ) == g->m.furn( src_loc ) ) || ( !built.pre_is_furniture &&
                                                              ter_id( built.pre_terrain ) == g->m.ter( src_loc ) ) ) ) {
                    // the pre-req is already built, so the reason is due to lack of tools/components
                    return std::make_pair( false, NO_COMPONENTS );
                }
                built_pre = check_build_pre( built );
                // the pre-terrain requirement is not a possible construction.
                if( built_pre.id == built.id ) {
                    return std::make_pair( false, NO_ZONE );
                }
                // so lets check if we can build the pre-req
                if( can_construct( built_pre, src_loc ) && player_can_build( p, pre_inv, built_pre ) ) {
                    return std::make_pair( true, CAN_DO_PREREQ );
                } else {
                    // Ok we'll go one more pre-req deep - for things like doors and walls that have 3 steps.
                    construction built_pre_2 = check_build_pre( built_pre );
                    if( built_pre.id == built_pre_2.id ) {
                        //the 2nd pre-req down is not possible to build
                        return std::make_pair( false, NO_ZONE );
                    }
                    if( can_construct( built_pre, src_loc ) && player_can_build( p, pre_inv, built_pre ) ) {
                        return std::make_pair( true, CAN_DO_PREREQ_2 );
                    }
                    return std::make_pair( false, NO_COMPONENTS_PREREQ_2 );
                }
            }
        }
    } else if( act == activity_id( "ACT_MULTIPLE_FARM" ) ) {
        zones = mgr.get_zones( zone_type_id( "FARM_PLOT" ),
                               g->m.getabs( src_loc ) );
        for( const zone_data &zone : zones ) {
            if( g->m.has_flag_furn( "GROWTH_HARVEST", src_loc ) ) {
                // simple work, pulling up plants, nothing else required.
                return std::make_pair( true, NEEDS_HARVESTING );
            } else if( g->m.has_flag( "PLOWABLE", src_loc ) && !g->m.has_furn( src_loc ) ) {
                if( p.has_quality( quality_id( "DIG" ), 1 ) ) {
                    // we have a shovel/hoe already, great
                    return std::make_pair( true, NEEDS_TILLING );
                } else {
                    // we need a shovel/hoe
                    return std::make_pair( false, NEEDS_TILLING );
                }
            } else if( g->m.has_flag_ter_or_furn( "PLANTABLE", src_loc ) && warm_enough_to_plant( src_loc ) ) {
                if( g->m.has_items( src_loc ) ) {
                    return std::make_pair( false, BLOCKING_TILE );
                } else {
                    // do we have the required seed on our person?
                    const auto options = dynamic_cast<const plot_options &>( zone.get_options() );
                    const std::string seed = options.get_seed();
                    std::vector<item *> seed_inv = p.items_with( []( const item & itm ) {
                        return itm.is_seed();
                    } );
                    for( const auto elem : seed_inv ) {
                        if( elem->typeId() == itype_id( seed ) ) {
                            return std::make_pair( true, NEEDS_PLANTING );
                        }
                    }
                    // didnt find the seed, but maybe there are overlapping farm zones
                    // and another of the zones is for a seed that we have
                    // so loop again, and return false once all zones done.
                }

            } else {
                // cant plant, till or harvest
                return std::make_pair( false, ALREADY_DONE );
            }

        }
        // looped through all zones, and only got here if its plantable, but have no seeds.
        return std::make_pair( false, NEEDS_PLANTING );
    } else if( act == activity_id( "ACT_FETCH_REQUIRED" ) ) {
        // we check if its possible to get all the requirements for fetching at two other places.
        // 1. before we even assign the fetch activity and;
        // 2. when we form the src_set to loop through at the beginning of the fetch activity.
        return std::make_pair( true, CAN_DO_FETCH );
    }
    // Shouldnt get here because the zones were checked previously. if it does, set enum reason as "no zone"
    return std::make_pair( false, NO_ZONE );
}

static std::vector<std::tuple<tripoint, itype_id, int>> requirements_map( player &p )
{
    const requirement_data things_to_fetch = requirement_id( p.backlog.front().str_values[0] ).obj();
    const activity_id activity_to_restore = p.backlog.front().id();
    // NOLINTNEXTLINE(performance-unnecessary-copy-initialization)
    requirement_id things_to_fetch_id = things_to_fetch.id();
    std::vector<std::vector<item_comp>> req_comps = things_to_fetch.get_components();
    std::vector<std::vector<tool_comp>> tool_comps = things_to_fetch.get_tools();
    std::vector<std::vector<quality_requirement>> quality_comps = things_to_fetch.get_qualities();
    const units::volume volume_allowed = p.volume_capacity() - p.volume_carried();
    const units::mass weight_allowed = p.weight_capacity() - p.weight_carried();
    zone_manager &mgr = zone_manager::get_manager();
    const bool pickup_task = p.backlog.front().id() == activity_id( "ACT_MULTIPLE_FARM" );
    // where it is, what it is, how much of it, and how much in total is required of that item.
    std::vector<std::tuple<tripoint, itype_id, int>> requirement_map;
    std::vector<std::tuple<tripoint, itype_id, int>> final_map;
    std::vector<tripoint> loot_spots;
    std::vector<tripoint> already_there_spots;
    std::vector<tripoint> combined_spots;
    std::map<itype_id, int> total_map;
    for( const auto elem : g->m.points_in_radius( g->m.getlocal( p.backlog.front().placement ),
            PICKUP_RANGE - 1 ) ) {
        already_there_spots.push_back( elem );
        combined_spots.push_back( elem );
    }
    for( const tripoint elem : mgr.get_point_set_loot( g->m.getabs( p.pos() ), 60, p.is_npc() ) ) {
        // if there is a loot zone thats already near the work spot, we dont want it to be added twice.
        if( std::find( already_there_spots.begin(), already_there_spots.end(),
                       elem ) != already_there_spots.end() ) {
            // construction tasks dont need the loot spot *and* the already_there/cmbined spots both added.
            // but a farming task will need to go and fetch the tool no matter if its near the work spot.
            // wheras the construction will automaticlaly use whats nearby anyway.
            if( pickup_task ) {
                loot_spots.push_back( elem );
            } else {
                continue;
            }
        } else {
            loot_spots.push_back( elem );
            combined_spots.push_back( elem );
        }
    }
    // if the requirements arent available, then stop.
    if( !are_requirements_nearby( pickup_task ? loot_spots : combined_spots, things_to_fetch_id, p,
                                  activity_to_restore, pickup_task ) ) {
        return requirement_map;
    }
    // if the requirements are already near the work spot and its a construction/crafting task, then no need to fetch anything more.
    if( !pickup_task &&
        are_requirements_nearby( already_there_spots, things_to_fetch_id, p, activity_to_restore,
                                 false ) ) {
        return requirement_map;
    }
    // a vector of every item in every tile that matches any part of the requirements.
    // will be filtered for amounts/charges afterwards.
    for( tripoint point_elem : pickup_task ? loot_spots : combined_spots ) {
        std::map<itype_id, int> temp_map;
        for( auto &stack_elem : g->m.i_at( point_elem ) ) {
            for( std::vector<item_comp> &elem : req_comps ) {
                for( item_comp &comp_elem : elem ) {
                    if( comp_elem.type == stack_elem.typeId() ) {
                        // if its near the work site, we can remove a count from the requirements.
                        // if two "lines" of the requirement have the same component appearing again
                        // that is fine, we will choose which "line" to fulfill later, and the decrement will count towards that then.
                        if( !pickup_task &&
                            std::find( already_there_spots.begin(), already_there_spots.end(),
                                       point_elem ) != already_there_spots.end() ) {
                            comp_elem.count -= stack_elem.count();
                        }
                        temp_map[stack_elem.typeId()] += stack_elem.count();
                    }
                }
            }
            for( std::vector<tool_comp> &elem : tool_comps ) {
                for( tool_comp &comp_elem : elem ) {
                    if( comp_elem.type == stack_elem.typeId() ) {
                        if( !pickup_task &&
                            std::find( already_there_spots.begin(), already_there_spots.end(),
                                       point_elem ) != already_there_spots.end() ) {
                            comp_elem.count -= stack_elem.count();
                        }
                        temp_map[stack_elem.typeId()] += stack_elem.count();
                    }
                }
            }

            for( std::vector<quality_requirement> &elem : quality_comps ) {
                for( quality_requirement &comp_elem : elem ) {
                    const quality_id tool_qual = comp_elem.type;
                    const int qual_level = comp_elem.level;
                    if( stack_elem.has_quality( tool_qual, qual_level ) ) {
                        // check for weight/volume if its a task that involves needing a carried tool
                        // this is a shovel, we can just return this, nothing else is needed.
                        if( pickup_task && stack_elem.volume() < volume_allowed &&
                            stack_elem.weight() < weight_allowed &&
                            std::find( loot_spots.begin(), loot_spots.end(), point_elem ) != loot_spots.end() ) {
                            std::vector<std::tuple<tripoint, itype_id, int>> ret;
                            ret.push_back( std::make_tuple( point_elem, stack_elem.typeId(), 1 ) );
                            return ret;
                        }
                        if( !pickup_task &&
                            std::find( already_there_spots.begin(), already_there_spots.end(),
                                       point_elem ) != already_there_spots.end() ) {
                            comp_elem.count -= stack_elem.count();
                        }
                        temp_map[stack_elem.typeId()] += stack_elem.count();
                    }
                }
            }
        }
        for( auto map_elem : temp_map ) {
            total_map[map_elem.first] += map_elem.second;
            // if its a construction/crafting task, we can discount any items already near the work spot
            // we dont need to fetch those, they will be used automatically in the construction.
            // a shovel for tilling, for example, however, needs to be picked up, no matter if its near the spot or not.
            if( !pickup_task ) {
                if( std::find( already_there_spots.begin(), already_there_spots.end(),
                               point_elem ) != already_there_spots.end() ) {
                    continue;
                }
            }
            requirement_map.push_back( std::make_tuple( point_elem, map_elem.first, map_elem.second ) );
        }
    }
    // Ok we now have a list of all the items that match the requirements, their points, and a quantity for each one.
    // we need to consolidate them, and winnow it down to the minimum required counts, instead of all matching.
    for( std::vector<item_comp> &elem : req_comps ) {
        bool line_found = false;
        for( item_comp &comp_elem : elem ) {
            if( line_found || comp_elem.count <= 0 ) {
                break;
            }
            int quantity_required = comp_elem.count;
            int item_quantity = 0;
            auto it = requirement_map.begin();
            int remainder = 0;
            while( it != requirement_map.end() ) {
                tripoint pos_here = std::get<0>( *it );
                itype_id item_here = std::get<1>( *it );
                int quantity_here = std::get<2>( *it );
                if( comp_elem.type == item_here ) {
                    item_quantity += quantity_here;
                }
                if( item_quantity >= quantity_required ) {
                    // it's just this spot that can fulfil the requirement on its own
                    final_map.push_back( std::make_tuple( pos_here, item_here, std::min<int>( quantity_here,
                                                          quantity_required ) ) );
                    if( quantity_here >= quantity_required ) {
                        line_found = true;
                        break;
                    } else {
                        remainder = quantity_required - quantity_here;
                    }
                    break;
                }
                it++;
            }
            if( line_found ) {
                while( true ) {
                    // go back over things
                    if( it == requirement_map.begin() ) {
                        break;
                    }
                    if( remainder <= 0 ) {
                        line_found = true;
                        break;
                    }
                    tripoint pos_here2 = std::get<0>( *it );
                    itype_id item_here2 = std::get<1>( *it );
                    int quantity_here2 = std::get<2>( *it );
                    if( comp_elem.type == item_here2 ) {
                        if( quantity_here2 >= remainder ) {
                            final_map.push_back( std::make_tuple( pos_here2, item_here2, remainder ) );
                            line_found = true;
                        } else {
                            final_map.push_back( std::make_tuple( pos_here2, item_here2, remainder ) );
                            remainder -= quantity_here2;
                        }
                    }
                    it--;
                }
            }
        }
    }
    for( std::vector<tool_comp> &elem : tool_comps ) {
        bool line_found = false;
        for( tool_comp &comp_elem : elem ) {
            if( line_found || comp_elem.count <= 0 ) {
                break;
            }
            int quantity_required = comp_elem.count;
            int item_quantity = 0;
            auto it = requirement_map.begin();
            int remainder = 0;
            while( it != requirement_map.end() ) {
                tripoint pos_here = std::get<0>( *it );
                itype_id item_here = std::get<1>( *it );
                int quantity_here = std::get<2>( *it );
                if( comp_elem.type == item_here ) {
                    item_quantity += quantity_here;
                }
                if( item_quantity >= quantity_required ) {
                    // it's just this spot that can fulfil the requirement on its own
                    final_map.push_back( std::make_tuple( pos_here, item_here, std::min<int>( quantity_here,
                                                          quantity_required ) ) );
                    if( quantity_here >= quantity_required ) {
                        line_found = true;
                        break;
                    } else {
                        remainder = quantity_required - quantity_here;
                    }
                    break;
                }
                it++;
            }
            if( line_found ) {
                while( true ) {
                    // go back over things
                    if( it == requirement_map.begin() ) {
                        break;
                    }
                    if( remainder <= 0 ) {
                        line_found = true;
                        break;
                    }
                    tripoint pos_here2 = std::get<0>( *it );
                    itype_id item_here2 = std::get<1>( *it );
                    int quantity_here2 = std::get<2>( *it );
                    if( comp_elem.type == item_here2 ) {
                        if( quantity_here2 >= remainder ) {
                            final_map.push_back( std::make_tuple( pos_here2, item_here2, remainder ) );
                            line_found = true;
                        } else {
                            final_map.push_back( std::make_tuple( pos_here2, item_here2, remainder ) );
                            remainder -= quantity_here2;
                        }
                    }
                    it--;
                }
            }
        }
    }
    for( std::vector<quality_requirement> &elem : quality_comps ) {
        bool line_found = false;
        for( quality_requirement &comp_elem : elem ) {
            if( line_found || comp_elem.count <= 0 ) {
                break;
            }
            const quality_id tool_qual = comp_elem.type;
            const int qual_level = comp_elem.level;
            for( auto it = requirement_map.begin(); it != requirement_map.end(); ) {
                tripoint pos_here = std::get<0>( *it );
                itype_id item_here = std::get<1>( *it );
                item test_item = item( item_here, 0 );
                if( test_item.has_quality( tool_qual, qual_level ) ) {
                    // it's just this spot that can fulfil the requirement on its own
                    final_map.push_back( std::make_tuple( pos_here, item_here, 1 ) );
                    line_found = true;
                    break;
                }
                it++;
            }
        }
    }
    return final_map;
}

static bool plant_activity( player &p, const zone_data *zone, const tripoint src_loc )
{
    const std::string seed = dynamic_cast<const plot_options &>( zone->get_options() ).get_seed();
    std::vector<item *> seed_inv = p.items_with( [seed]( const item & itm ) {
        return itm.typeId() == itype_id( seed );
    } );
    // we dont have the required seed, even though we should at this point.
    // move onto the next tile, and if need be that will prompt a fetch seeds activity.
    if( seed_inv.empty() ) {
        return false;
    }
    iexamine::plant_seed( p, src_loc, itype_id( seed ) );
    return true;
}

static void construction_activity( player &p, const zone_data *zone, const tripoint src_loc,
                                   do_activity_reason reason, const std::vector<construction> &list_constructions,
                                   activity_id activity_to_restore )
{
    const blueprint_options options = dynamic_cast<const blueprint_options &>( zone->get_options() );
    // the actual desired construction
    construction built_chosen;
    if( reason == CAN_DO_CONSTRUCTION ) {
        built_chosen = list_constructions[options.get_index()];
    } else if( reason == CAN_DO_PREREQ ) {
        built_chosen = check_build_pre( list_constructions[options.get_index()] );
    } else {
        built_chosen = check_build_pre( check_build_pre( list_constructions[options.get_index()] ) );
    }
    std::list<item> used;
    // create the partial construction struct
    partial_con pc;
    pc.id = built_chosen.id;
    pc.counter = 0;
    // Set the trap that has the examine function
    if( g->m.tr_at( src_loc ).loadid == tr_null ) {
        g->m.trap_set( src_loc, tr_unfinished_construction );
    }
    // Use up the components
    for( const std::vector<item_comp> &it : built_chosen.requirements->get_components() ) {
        std::list<item> tmp = p.consume_items( it, 1, is_crafting_component );
        used.splice( used.end(), tmp );
    }
    pc.components = used;
    g->m.partial_con_set( src_loc, pc );
    for( const std::vector<tool_comp> &it : built_chosen.requirements->get_tools() ) {
        p.consume_tools( it );
    }
    p.backlog.push_front( activity_to_restore );
    p.assign_activity( activity_id( "ACT_BUILD" ) );
    p.activity.placement = g->m.getabs( src_loc );
}

static bool tidy_activity( player &p, const tripoint src_loc, activity_id activity_to_restore )
{
    auto &mgr = zone_manager::get_manager();
    tripoint loot_abspos = g->m.getabs( src_loc );
    tripoint loot_src_lot;
    if( mgr.has_near( z_loot_unsorted, loot_abspos, 60 ) ) {
        const auto &zone_src_set = mgr.get_near( zone_type_id( "LOOT_UNSORTED" ), loot_abspos, 60 );
        const auto &zone_src_sorted = get_sorted_tiles_by_distance( loot_abspos, zone_src_set );
        // Find the nearest unsorted zone to dump objects at
        for( auto &src_elem : zone_src_sorted ) {
            if( !g->m.can_put_items_ter_furn( g->m.getlocal( src_elem ) ) ) {
                continue;
            }
            loot_src_lot = g->m.getlocal( src_elem );
            break;
        }
    }
    if( loot_src_lot == tripoint_zero ) {
        return false;
    }
    auto items_there = g->m.i_at( src_loc );
    vehicle *dest_veh;
    int dest_part;
    if( const cata::optional<vpart_reference> vp = g->m.veh_at(
                loot_src_lot ).part_with_feature( "CARGO",
                        false ) ) {
        dest_veh = &vp->vehicle();
        dest_part = vp->part_index();
    } else {
        dest_veh = nullptr;
        dest_part = -1;
    }
    for( auto &it : items_there ) {
        if( it.has_var( "activity_var" ) && it.get_var( "activity_var", "" ) == p.name ) {
            move_item( p, it, it.count(), src_loc, loot_src_lot, dest_veh, dest_part,
                       activity_to_restore );
            break;
        }
    }
    // we are adjacent to an unsorted zone, we came here to just drop items we are carrying
    if( mgr.has( zone_type_id( z_loot_unsorted ), g->m.getabs( src_loc ) ) ) {
        for( auto inv_elem : p.inv_dump() ) {
            if( inv_elem->has_var( "activity_var" ) ) {
                inv_elem->erase_var( "activity_var" );
                p.drop( p.get_item_position( inv_elem ), src_loc );
            }
        }
    }
    return true;
}

static void fetch_activity( player &p, const tripoint src_loc, activity_id activity_to_restore )
{
    if( !g->m.can_put_items_ter_furn( g->m.getlocal( p.backlog.front().coords.back() ) ) ) {
        return;
    }
    const std::vector<std::tuple<tripoint, itype_id, int>> mental_map_2 = requirements_map( p );
    int pickup_count = 1;
    auto items_there = g->m.i_at( src_loc );
    vehicle *src_veh = nullptr;
    int src_part = 0;
    if( const cata::optional<vpart_reference> vp = g->m.veh_at( src_loc ).part_with_feature( "CARGO",
            false ) ) {
        src_veh = &vp->vehicle();
        src_part = vp->part_index();
    }
    std::string picked_up;
    const units::volume volume_allowed = p.volume_capacity() - p.volume_carried();
    const units::mass weight_allowed = p.weight_capacity() - p.weight_carried();
    // TODO : vehicle_stack and map_stack into one loop.
    if( src_veh ) {
        for( auto &veh_elem : src_veh->get_items( src_part ) ) {
            for( auto elem : mental_map_2 ) {
                if( std::get<0>( elem ) == src_loc && veh_elem.typeId() == std::get<1>( elem ) ) {
                    if( !p.backlog.empty() && p.backlog.front().id() == activity_id( "ACT_MULTIPLE_CONSTRUCTION" ) ) {
                        move_item( p, veh_elem, veh_elem.count_by_charges() ? std::get<2>( elem ) : 1, src_loc,
                                   g->m.getlocal( p.backlog.front().coords.back() ), src_veh, src_part, activity_to_restore );
                        return;
                    }
                }
            }
        }
    }
    for( auto it = items_there.begin(); it != items_there.end(); it++ ) {
        for( auto elem : mental_map_2 ) {
            if( std::get<0>( elem ) == src_loc && it->typeId() == std::get<1>( elem ) ) {
                // construction/crafting tasks want the requred item moved near the work spot.
                if( !p.backlog.empty() && p.backlog.front().id() == activity_id( "ACT_MULTIPLE_CONSTRUCTION" ) ) {
                    move_item( p, *it, it->count_by_charges() ? std::get<2>( elem ) : 1, src_loc,
                               g->m.getlocal( p.backlog.front().coords.back() ), src_veh, src_part, activity_to_restore );
                    return;
                    // other tasks want the tool picked up
                } else if( !p.backlog.empty() && p.backlog.front().id() == activity_id( "ACT_MULTIPLE_FARM" ) ) {
                    if( it->volume() > volume_allowed || it->weight() > weight_allowed ) {
                        continue;
                    }
                    item leftovers = *it;

                    if( pickup_count != 1 && it->count_by_charges() ) {
                        // Reinserting leftovers happens after item removal to avoid stacking issues.
                        leftovers.charges = it->charges - pickup_count;
                        if( leftovers.charges > 0 ) {
                            it->charges = pickup_count;
                        }
                    } else {
                        leftovers.charges = 0;
                    }
                    it->set_var( "activity_var", p.name );
                    p.i_add( *it );
                    picked_up = it->tname();
                    items_there.erase( it );
                    // If we didn't pick up a whole stack, put the remainder back where it came from.
                    if( leftovers.charges > 0 ) {
                        g->m.add_item_or_charges( src_loc, leftovers );
                    }
                    if( p.is_npc() && !picked_up.empty() ) {
                        if( pickup_count == 1 ) {
                            add_msg( _( "%1$s picks up a %2$s." ), p.disp_name(), picked_up );
                        } else {
                            add_msg( _( "%s picks up several items." ), p.disp_name() );
                        }
                    }
                    return;
                }
            }
        }
    }
}

static bool move_loot_activity( player &p, tripoint src_loc, zone_manager &mgr,
                                activity_id activity_to_restore )
{
    // the boolean in this pair being true indicates the item is from a vehicle storage space
    auto items = std::vector<std::pair<item *, bool>>();
    vehicle *src_veh, *dest_veh;
    int src_part, dest_part;
    tripoint src = g->m.getabs( src_loc );
    tripoint abspos = g->m.getabs( p.pos() );
    //Check source for cargo part
    //map_stack and vehicle_stack are different types but inherit from item_stack
    // TODO: use one for loop
    if( const cata::optional<vpart_reference> vp = g->m.veh_at( src_loc ).part_with_feature( "CARGO",
            false ) ) {
        src_veh = &vp->vehicle();
        src_part = vp->part_index();
        for( auto &it : src_veh->get_items( src_part ) ) {
            items.push_back( std::make_pair( &it, true ) );
        }
    } else {
        src_veh = nullptr;
        src_part = -1;
    }
    for( auto &it : g->m.i_at( src_loc ) ) {
        items.push_back( std::make_pair( &it, false ) );
    }
    //Skip items that have already been processed
    for( auto it = items.begin() + mgr.get_num_processed( src ); it < items.end(); it++ ) {

        mgr.increment_num_processed( src );

        const auto thisitem = it->first;

        if( thisitem->made_of_from_type( LIQUID ) ) { // skip unpickable liquid
            continue;
        }

        // Only if it's from a vehicle do we use the vehicle source location information.
        vehicle *this_veh = it->second ? src_veh : nullptr;
        const int this_part = it->second ? src_part : -1;

        const auto id = mgr.get_near_zone_type_for_item( *thisitem, abspos );

        // checks whether the item is already on correct loot zone or not
        // if it is, we can skip such item, if not we move the item to correct pile
        // think empty bag on food pile, after you ate the content
        if( !mgr.has( id, src ) ) {
            const auto &dest_set = mgr.get_near( id, abspos );

            for( auto &dest : dest_set ) {
                const auto &dest_loc = g->m.getlocal( dest );

                //Check destination for cargo part
                if( const cata::optional<vpart_reference> vp = g->m.veh_at( dest_loc ).part_with_feature( "CARGO",
                        false ) ) {
                    dest_veh = &vp->vehicle();
                    dest_part = vp->part_index();
                } else {
                    dest_veh = nullptr;
                    dest_part = -1;
                }

                // skip tiles with inaccessible furniture, like filled charcoal kiln
                if( !g->m.can_put_items_ter_furn( dest_loc ) ) {
                    continue;
                }

                units::volume free_space;
                // if there's a vehicle with space do not check the tile beneath
                if( dest_veh ) {
                    free_space = dest_veh->free_volume( dest_part );
                } else {
                    free_space = g->m.free_volume( dest_loc );
                }
                // check free space at destination
                if( free_space >= thisitem->volume() ) {
                    move_item( p, *thisitem, thisitem->count(), src_loc, dest_loc, this_veh, this_part );

                    // moved item away from source so decrement
                    mgr.decrement_num_processed( src );

                    break;
                }
            }
            if( p.moves <= 0 ) {
                // Restart activity and break from cycle.
                p.assign_activity( activity_to_restore );
                mgr.end_sort();
                return true;
            }
        }
    }
    return false;
}

static std::string random_string( size_t length )
{
    auto randchar = []() -> char {
        const char charset[] =
        "ABCDEFGHIJKLMNOPQRSTUVWXYZ"
        "abcdefghijklmnopqrstuvwxyz";
        const size_t max_index = ( sizeof( charset ) - 1 );
        return charset[rand() % max_index];
    };
    std::string str( length, 0 );
    std::generate_n( str.begin(), length, randchar );
    return str;
}

void generic_multi_activity_handler( player_activity &act, player &p )
{
    // First get the things that are activity-agnostic.
    zone_manager &mgr = zone_manager::get_manager();
    const tripoint abspos = g->m.getabs( p.pos() );
    // NOLINTNEXTLINE(performance-unnecessary-copy-initialization)
    activity_id activity_to_restore = act.id();
    const tripoint localpos = p.pos();
    bool dark_capable = false;
    // the set of target work spots - potentally after we have fetched required tools.
    std::unordered_set<tripoint> src_set;
    // we may need a list of all constructions later.
    const std::vector<construction> &list_constructions = get_constructions();
    // Nuke the current activity, leaving the backlog alone
    p.activity = player_activity();
    // now we setup the target spots based on whch activity is occuring
    if( activity_to_restore == activity_id( "ACT_MOVE_LOOT" ) ) {
        dark_capable = true;
        if( g->m.check_vehicle_zones( g->get_levz() ) ) {
            mgr.cache_vzones();
        }
        src_set = mgr.get_near( zone_type_id( "LOOT_UNSORTED" ), abspos );
    }
    if( activity_to_restore == activity_id( "ACT_TIDY_UP" ) ) {
        dark_capable = true;
        tripoint unsorted_spot;
        for( const tripoint elem : g->m.points_in_radius( g->m.getlocal( abspos ), 60 ) ) {
            if( mgr.has( zone_type_id( z_loot_unsorted ), g->m.getabs( elem ) ) ) {
                // it already has a unsorted loot spot, and therefore dont need to go and pick up items there.
                if( unsorted_spot == tripoint_zero ) {
                    unsorted_spot = elem;
                }
                continue;
            }
            for( const auto &stack_elem : g->m.i_at( elem ) ) {
                if( stack_elem.has_var( "activity_var" ) && stack_elem.get_var( "activity_var", "" ) == p.name ) {
                    const furn_t &f = g->m.furn( elem ).obj();
                    if( !f.has_flag( "PLANT" ) ) {
                        src_set.insert( g->m.getabs( elem ) );
                        break;
                    }
                }
            }
        }
        if( src_set.empty() && unsorted_spot != tripoint_zero ) {
            for( auto inv_elem : p.inv_dump() ) {
                if( inv_elem->has_var( "activity_var" ) ) {
                    // we've gone to tidy up all the thngs lying around, now tidy up the things we picked up.
                    src_set.insert( g->m.getabs( unsorted_spot ) );
                    break;
                }
            }
        }
    }
    // multiple construction will form a list of targets based on blueprint zones and unfinished constructions
    if( activity_to_restore == activity_id( "ACT_MULTIPLE_CONSTRUCTION" ) ) {
        src_set = mgr.get_near( zone_type_id( "CONSTRUCTION_BLUEPRINT" ), abspos, 60 );
        for( const tripoint &elem : g->m.points_in_radius( localpos, 40 ) ) {
            partial_con *pc = g->m.partial_con_at( elem );
            if( pc ) {
                src_set.insert( g->m.getabs( elem ) );
            }
        }
        // farming activies encompass tilling, planting, harvesting.
    }
    if( activity_to_restore == activity_id( "ACT_MULTIPLE_FARM" ) ) {
        src_set = mgr.get_near( zone_type_id( "FARM_PLOT" ), abspos, 60 );
        // fetch required will always be following on from a previous activity
    }
    if( activity_to_restore == activity_id( "ACT_FETCH_REQUIRED" ) ) {
        dark_capable = true;
        // get the right zones for the items in the requirements.
        // we previously checked if the items are nearby before we set the fetch task
        // but we will check again later, to be sure nothings changed.
        std::vector<std::tuple<tripoint, itype_id, int>> mental_map = requirements_map( p );
        for( auto elem : mental_map ) {
            tripoint elem_point = std::get<0>( elem );
            src_set.insert( g->m.getabs( elem_point ) );
        }
    }
    // prune the set to remove tiles that are never gonna work out.
    for( auto it2 = src_set.begin(); it2 != src_set.end(); ) {
        // remove dangerous tiles
        tripoint set_pt = g->m.getlocal( *it2 );
        if( g->m.dangerous_field_at( set_pt ) ) {
            it2 = src_set.erase( it2 );
            // remove tiles in darkness, if we arent lit-up ourselves
        } else if( !dark_capable && p.fine_detail_vision_mod( set_pt ) > 4.0 ) {
            it2 = src_set.erase( it2 );
        } else {
            ++it2;
        }
    }
    // now we have our final set of points
    std::vector<tripoint> src_sorted = get_sorted_tiles_by_distance( abspos, src_set );
    if( activity_to_restore == activity_id( "ACT_MOVE_LOOT" ) ) {
        if( !mgr.is_sorting() ) {
            mgr.start_sort( src_sorted );
        }
    }
    // now loop through the work-spot tiles and judge whether its worth travelling to it yet
    // or if we need to fetch something first.
    for( const tripoint &src : src_sorted ) {
        const tripoint &src_loc = g->m.getlocal( src );
        if( !g->m.inbounds( src_loc ) ) {
            if( !g->m.inbounds( p.pos() ) ) {
                // p is implicitly an NPC that has been moved off the map, so reset the activity
                // and unload them
                p.assign_activity( activity_to_restore );
                p.set_moves( 0 );
                g->reload_npcs();
                if( activity_to_restore == activity_id( "ACT_MOVE_LOOT" ) ) {
                    mgr.end_sort();
                }
                return;
            }
            const std::vector<tripoint> route = route_adjacent( p, src_loc );
            if( route.empty() ) {
                // can't get there, can't do anything, skip it
                continue;
            }
            p.set_moves( 0 );
            p.set_destination( route, player_activity( activity_to_restore ) );
            return;
        }
        std::pair<bool, do_activity_reason> check_can_do = can_do_activity_there( activity_to_restore, p,
                src_loc );
        const bool can_do_it = check_can_do.first;
        const do_activity_reason reason = check_can_do.second;
        const zone_data *zone = mgr.get_zone_at( src );
        const bool needs_to_be_in_zone = activity_to_restore == activity_id( "ACT_FETCH_REQUIRED" ) ||
                                         activity_to_restore == activity_id( "ACT_MULTIPLE_FARM" ) ||
                                         ( activity_to_restore == activity_id( "ACT_MULTIPLE_CONSTRUCTION" ) &&
                                           !g->m.partial_con_at( src_loc ) );
        // some activities require the target tile to be part of a zone.
        // tidy up activity dosnt - it wants things that may not be in a zone already - things that may have been left lying around.
        if( needs_to_be_in_zone && !zone ) {
            continue;
        }
        if( ( !can_do_it ) && ( reason == DONT_HAVE_SKILL || reason == NO_ZONE || reason == ALREADY_DONE ||
                                reason == BLOCKING_TILE || reason == UNKNOWN_ACTIVITY ) ) {
            // we can discount this tile, the work can't be done.
            if( reason == DONT_HAVE_SKILL ) {
                p.add_msg_if_player( m_info, _( "You don't have the skill for this task." ) );
            } else if( reason == BLOCKING_TILE ) {
                p.add_msg_if_player( m_info, _( "There is something blocking the location for this task." ) );
            } else {
                p.add_msg_if_player( m_info, _( "You cannot do this task there." ) );
            }
            continue;
        } else if( ( !can_do_it ) && ( reason == NO_COMPONENTS || reason == NEEDS_PLANTING ||
                                       reason == NEEDS_TILLING ) ) {
            // we can do it, but we need to fetch some stuff first
            // before we set the task to fetch components - is it even worth it? are the components anywhere?
            requirement_id what_we_need;
            std::vector<tripoint> loot_zone_spots;
            std::vector<tripoint> combined_spots;
            for( const tripoint elem : mgr.get_point_set_loot( abspos, 60, p.is_npc() ) ) {
                loot_zone_spots.push_back( elem );
                combined_spots.push_back( elem );
            }
            for( const tripoint elem : g->m.points_in_radius( src_loc, PICKUP_RANGE - 1 ) ) {
                combined_spots.push_back( elem );
            }
            if( ( reason == NO_COMPONENTS || reason == NO_COMPONENTS_PREREQ ||
                  reason == NO_COMPONENTS_PREREQ_2 ) &&
                activity_to_restore == activity_id( "ACT_MULTIPLE_CONSTRUCTION" ) ) {
                // its a construction and we need the components.
                const blueprint_options options = dynamic_cast<const blueprint_options &>( zone->get_options() );
                construction built_chosen;
                if( reason == NO_COMPONENTS ) {
                    built_chosen = list_constructions[options.get_index()];
                } else if( reason == NO_COMPONENTS_PREREQ ) {
                    built_chosen = check_build_pre( list_constructions[options.get_index()] );
                } else {
                    built_chosen = check_build_pre( check_build_pre( list_constructions[options.get_index()] ) );
                }
                what_we_need = built_chosen.requirements;
            } else if( reason == NEEDS_TILLING || reason == NEEDS_PLANTING ) {
                std::vector<std::vector<item_comp>> requirement_comp_vector;
                std::vector<std::vector<quality_requirement>> quality_comp_vector;
                std::vector<std::vector<tool_comp>> tool_comp_vector;
                if( reason == NEEDS_TILLING ) {
                    quality_comp_vector.push_back( std::vector<quality_requirement> { quality_requirement( quality_id( "DIG" ), 1, 1 ) } );
                } else if( reason == NEEDS_PLANTING ) {
                    requirement_comp_vector.push_back( std::vector<item_comp> { item_comp( itype_id( dynamic_cast<const plot_options &>
                                                       ( zone->get_options() ).get_seed() ), 1 )
                                                                              } );
                }
                // ok, we need a shovel/hoe/axe/etc
                // this is an activity that only requires this one tool, so we will fetch and wield it.
                requirement_data reqs_data = requirement_data( tool_comp_vector, quality_comp_vector,
                                             requirement_comp_vector );
                const std::string ran_str = random_string( 10 );
                const requirement_id req_id( ran_str );
                requirement_data::save_requirement( reqs_data, req_id );
                what_we_need = req_id;
            }
            bool tool_pickup = reason == NEEDS_TILLING || reason == NEEDS_PLANTING;
            // is it even worth fetching anything if there isnt enough nearby?
            if( !are_requirements_nearby( tool_pickup ? loot_zone_spots : combined_spots, what_we_need, p,
                                          activity_to_restore, tool_pickup ) ) {
                p.add_msg_if_player( m_info, _( "The required items are not available to complete this task." ) );
                continue;
            } else {
                p.backlog.push_front( activity_to_restore );
                p.assign_activity( activity_id( "ACT_FETCH_REQUIRED" ) );
                p.backlog.front().str_values.push_back( what_we_need.str() );
                p.backlog.front().values.push_back( reason );
                // come back here after succesfully fetching your stuff
                std::vector<tripoint> candidates;
                if( p.backlog.front().coords.empty() ) {
                    std::vector<tripoint> local_src_set;
                    for( const auto elem : src_set ) {
                        local_src_set.push_back( g->m.getlocal( elem ) );
                    }
                    std::vector<tripoint> candidates;
                    for( const auto point_elem : g->m.points_in_radius( src_loc, PICKUP_RANGE - 1 ) ) {
                        // we dont want to place the components where they could interfere with our ( or someone elses ) construction spots
                        if( ( std::find( local_src_set.begin(), local_src_set.end(),
                                         point_elem ) != local_src_set.end() ) || !g->m.can_put_items_ter_furn( point_elem ) ) {
                            continue;
                        }
                        candidates.push_back( point_elem );
                    }
                    if( candidates.empty() ) {
                        p.activity = player_activity();
                        p.backlog.clear();
                        return;
                    }
                    p.backlog.front().coords.push_back( g->m.getabs( candidates[std::max( 0,
                                                                  static_cast<int>( candidates.size() / 2 ) )] ) );
                }
                p.backlog.front().placement = src;

                return;
            }
        }
        if( square_dist( p.pos(), src_loc ) > 1 ) { // not adjacent
            std::vector<tripoint> route = route_adjacent( p, src_loc );

            // check if we found path to source / adjacent tile
            if( route.empty() ) {
                if( activity_to_restore == activity_id( "ACT_MOVE_LOOT" ) ) {
                    mgr.end_sort();
                }
                return;
            }
            if( p.moves <= 0 ) {
                // Restart activity and break from cycle.
                p.assign_activity( activity_to_restore );
                return;
            }
            // set the destination and restart activity after player arrives there
            // we don't need to check for safe mode,
            // activity will be restarted only if
            // player arrives on destination tile
            p.set_destination( route, player_activity( activity_to_restore ) );
            return;
        }
        // something needs to be done, now we are there.
        // it was here earlier, in the space of one turn, maybe it got harvested by someone else.
        if( reason == NEEDS_HARVESTING && g->m.has_flag_furn( "GROWTH_HARVEST", src_loc ) ) {
            iexamine::harvest_plant( p, src_loc, true );
        } else if( reason == NEEDS_TILLING && g->m.has_flag( "PLOWABLE", src_loc ) &&
                   p.has_quality( quality_id( "DIG" ), 1 ) && !g->m.has_furn( src_loc ) ) {
            p.assign_activity( activity_id( "ACT_CHURN" ), 18000, -1 );
            p.backlog.push_front( activity_to_restore );
            p.activity.placement = src;
            return;
        } else if( reason == NEEDS_PLANTING && g->m.has_flag_ter_or_furn( "PLANTABLE", src_loc ) ) {
            if( !plant_activity( p, zone, src_loc ) ) {
                continue;
            }
        } else if( reason == CAN_DO_CONSTRUCTION && g->m.partial_con_at( src_loc ) ) {
            p.backlog.push_front( activity_to_restore );
            p.assign_activity( activity_id( "ACT_BUILD" ) );
            p.activity.placement = src;
            return;
        } else if( reason == CAN_DO_CONSTRUCTION || reason == CAN_DO_PREREQ || reason == CAN_DO_PREREQ_2 ) {
            construction_activity( p, zone, src_loc, reason, list_constructions, activity_to_restore );
            return;
        } else if( reason == CAN_DO_FETCH && activity_to_restore == activity_id( "ACT_TIDY_UP" ) ) {
            if( !tidy_activity( p, src_loc, activity_to_restore ) ) {
                return;
            }
        } else if( reason == CAN_DO_FETCH && activity_to_restore == activity_id( "ACT_FETCH_REQUIRED" ) ) {
            fetch_activity( p, src_loc, activity_to_restore );
            return;
        } else if( reason == CAN_DO_FETCH && activity_to_restore == activity_id( "ACT_MOVE_LOOT" ) ) {
            if( move_loot_activity( p, src_loc, mgr, activity_to_restore ) ) {
                return;
            }
            continue;
        }
    }
    if( p.moves <= 0 ) {
        // Restart activity and break from cycle.
        p.assign_activity( activity_to_restore );
        if( activity_to_restore == activity_id( "ACT_MOVE_LOOT" ) ) {
            mgr.end_sort();
        }
        return;
    }
    // if we got here, we need to revert otherwise NPC will be stuck in AI Limbo and have a head explosion.
    if( p.backlog.empty() || src_set.empty() ) {
        if( p.is_npc() ) {
            npc *guy = dynamic_cast<npc *>( &p );
            guy->revert_after_activity();
        }
        // tidy up leftover moved parts and tools left lying near the work spots.
        if( activity_to_restore == activity_id( "ACT_MULTIPLE_FARM" ) ||
            activity_to_restore == activity_id( "ACT_MULTIPLE_CONSTRUCTION" ) ) {
            p.assign_activity( activity_id( "ACT_TIDY_UP" ) );
        } else if( activity_to_restore == activity_id( "ACT_MOVE_LOOT" ) ) {
            mgr.end_sort();
        }
    }
}

static cata::optional<tripoint> find_best_fire(
    const std::vector<tripoint> &from, const tripoint &center )
{
    cata::optional<tripoint> best_fire;
    time_duration best_fire_age = 1_days;
    for( const tripoint &pt : from ) {
        field_entry *fire = g->m.get_field( pt, fd_fire );
        if( fire == nullptr || fire->get_field_intensity() > 1 ||
            !g->m.clear_path( center, pt, PICKUP_RANGE, 1, 100 ) ) {
            continue;
        }
        time_duration fire_age = fire->get_field_age();
        // Refuel only the best fueled fire (if it needs it)
        if( fire_age < best_fire_age ) {
            best_fire = pt;
            best_fire_age = fire_age;
        }
        // If a contained fire exists, ignore any other fires
        if( g->m.has_flag_furn( TFLAG_FIRE_CONTAINER, pt ) ) {
            return pt;
        }
    }

    return best_fire;
}

static inline bool has_clear_path_to_pickup_items( const tripoint &from, const tripoint &to )
{
    return g->m.has_items( to ) &&
           g->m.accessible_items( to ) &&
           g->m.clear_path( from, to, PICKUP_RANGE, 1, 100 );
}

static cata::optional<tripoint> find_refuel_spot_zone( const tripoint &center )
{
    const zone_manager &mgr = zone_manager::get_manager();
    const tripoint center_abs = g->m.getabs( center );

    const std::unordered_set<tripoint> &tiles_abs_unordered =
        mgr.get_near( zone_source_firewood, center_abs, PICKUP_RANGE );
    const std::vector<tripoint> &tiles_abs =
        get_sorted_tiles_by_distance( center_abs, tiles_abs_unordered );

    for( const tripoint &tile_abs : tiles_abs ) {
        const tripoint tile = g->m.getlocal( tile_abs );
        if( has_clear_path_to_pickup_items( center, tile ) ) {
            return tile;
        }
    }

    return {};
}

static cata::optional<tripoint> find_refuel_spot_trap( const std::vector<tripoint> &from,
        const tripoint &center )
{
    const auto tile = std::find_if( from.begin(), from.end(), [center]( const tripoint & pt ) {
        // Hacky - firewood spot is a trap and it's ID-checked
        return g->m.tr_at( pt ).id == tr_firewood_source
               && has_clear_path_to_pickup_items( center, pt );
    } );

    if( tile != from.end() ) {
        return *tile;
    }

    return {};
}

void try_fuel_fire( player_activity &act, player &p, const bool starting_fire )
{
    const tripoint pos = p.pos();
    auto adjacent = closest_tripoints_first( PICKUP_RANGE, pos );
    adjacent.erase( adjacent.begin() );

    cata::optional<tripoint> best_fire = starting_fire ? act.placement : find_best_fire( adjacent,
                                         pos );

    if( !best_fire || !g->m.accessible_items( *best_fire ) ) {
        return;
    }

    cata::optional<tripoint> refuel_spot = find_refuel_spot_zone( pos );
    if( !refuel_spot ) {
        refuel_spot = find_refuel_spot_trap( adjacent, pos );
        if( !refuel_spot ) {
            return;
        }
    }

    // Special case: fire containers allow burning logs, so use them as fuel iif fire is contained
    bool contained = g->m.has_flag_furn( TFLAG_FIRE_CONTAINER, *best_fire );
    fire_data fd( 1, contained );
    time_duration fire_age = g->m.get_field_age( *best_fire, fd_fire );

    // Maybe TODO: - refueling in the rain could use more fuel
    // First, simulate expected burn per turn, to see if we need more fuel
    map_stack fuel_on_fire = g->m.i_at( *best_fire );
    for( item &it : fuel_on_fire ) {
        it.simulate_burn( fd );
        // Unconstrained fires grow below -50_minutes age
        if( !contained && fire_age < -40_minutes && fd.fuel_produced > 1.0f && !it.made_of( LIQUID ) ) {
            // Too much - we don't want a firestorm!
            // Move item back to refueling pile
            // Note: this handles messages (they're the generic "you drop x")
            drop_on_map( p, item_drop_reason::deliberate, { it }, *refuel_spot );

            const int distance = std::max( rl_dist( *best_fire, *refuel_spot ), 1 );
            p.mod_moves( -Pickup::cost_to_move_item( p, it ) * distance );

            g->m.i_rem( *best_fire, &it );
            return;
        }
    }

    // Enough to sustain the fire
    // TODO: It's not enough in the rain
    if( !starting_fire && ( fd.fuel_produced >= 1.0f || fire_age < 10_minutes ) ) {
        return;
    }

    // We need to move fuel from stash to fire
    map_stack potential_fuel = g->m.i_at( *refuel_spot );
    for( item &it : potential_fuel ) {
        if( it.made_of( LIQUID ) ) {
            continue;
        }

        float last_fuel = fd.fuel_produced;
        it.simulate_burn( fd );
        if( fd.fuel_produced > last_fuel ) {
            // Note: this handles messages (they're the generic "you drop x")
            drop_on_map( p, item_drop_reason::deliberate, { it }, *best_fire );

            const int distance = std::max( rl_dist( *refuel_spot, *best_fire ), 1 );
            p.mod_moves( -Pickup::cost_to_move_item( p, it ) * distance );

            g->m.i_rem( *refuel_spot, &it );
            return;
        }
    }
}<|MERGE_RESOLUTION|>--- conflicted
+++ resolved
@@ -672,7 +672,6 @@
     const bool keep_going = Pickup::do_pickup( g->u.activity.targets, g->u.activity.values,
                             autopickup );
 
-<<<<<<< HEAD
     // If there are items left we ran out of moves, so continue the activity
     // Otherwise, we are done.
     if( !keep_going || g->u.activity.targets.empty() ) {
@@ -683,8 +682,7 @@
     }
 
     // TODO: Move this to advanced inventory instead of hacking it in here
-=======
->>>>>>> 7163f59f
+
     if( !keep_going ) {
         // The user canceled the activity, so we're done
         g->u.cancel_activity();
