#include "activity_handlers.h" // IWYU pragma: associated

#include <algorithm>
#include <cmath>
#include <cstdlib>
#include <list>
#include <memory>
#include <optional>
#include <set>
#include <string>
#include <tuple>
#include <unordered_map>
#include <unordered_set>
#include <utility>
#include <vector>

#include "activity_actor_definitions.h"
#include "avatar.h"
#include "calendar.h"
#include "cata_utility.h"
#include "character.h"
#include "clzones.h"
#include "construction.h"
#include "coordinates.h"
#include "craft_command.h"
#include "creature.h"
#include "creature_tracker.h"
#include "debug.h"
#include "enums.h"
#include "faction.h"
#include "field.h"
#include "field_type.h"
#include "fire.h"
#include "flag.h"
#include "game.h"
#include "game_constants.h"
#include "iexamine.h"
#include "inventory.h"
#include "item.h"
#include "item_components.h"
#include "item_contents.h"
#include "item_location.h"
#include "item_pocket.h"
#include "item_stack.h"
#include "itype.h"
#include "map.h"
#include "map_iterator.h"
#include "map_scale_constants.h"
#include "map_selector.h"
#include "mapdata.h"
#include "messages.h"
#include "mtype.h"
#include "npc.h"
#include "options.h"
#include "overmapbuffer.h"
#include "pickup.h"
#include "player_activity.h"
#include "pocket_type.h"
#include "point.h"
#include "recipe.h"
#include "recipe_dictionary.h"
#include "requirements.h"
#include "ret_val.h"
#include "rng.h"
#include "stomach.h"
#include "temp_crafting_inventory.h"
#include "translations.h"
#include "trap.h"
#include "units.h"
#include "value_ptr.h"
#include "veh_type.h"
#include "vehicle.h"
#include "vehicle_selector.h"
#include "visitable.h"
#include "vpart_position.h"
#include "weather.h"

struct use_function;

static const activity_id ACT_BUILD( "ACT_BUILD" );
static const activity_id ACT_BUTCHER_FULL( "ACT_BUTCHER_FULL" );
static const activity_id ACT_FETCH_REQUIRED( "ACT_FETCH_REQUIRED" );
static const activity_id ACT_FISH( "ACT_FISH" );
static const activity_id ACT_JACKHAMMER( "ACT_JACKHAMMER" );
static const activity_id ACT_MOVE_LOOT( "ACT_MOVE_LOOT" );
static const activity_id ACT_MULTIPLE_BUTCHER( "ACT_MULTIPLE_BUTCHER" );
static const activity_id ACT_MULTIPLE_CHOP_PLANKS( "ACT_MULTIPLE_CHOP_PLANKS" );
static const activity_id ACT_MULTIPLE_CHOP_TREES( "ACT_MULTIPLE_CHOP_TREES" );
static const activity_id ACT_MULTIPLE_CONSTRUCTION( "ACT_MULTIPLE_CONSTRUCTION" );
static const activity_id ACT_MULTIPLE_CRAFT( "ACT_MULTIPLE_CRAFT" );
static const activity_id ACT_MULTIPLE_DIS( "ACT_MULTIPLE_DIS" );
static const activity_id ACT_MULTIPLE_FARM( "ACT_MULTIPLE_FARM" );
static const activity_id ACT_MULTIPLE_FISH( "ACT_MULTIPLE_FISH" );
static const activity_id ACT_MULTIPLE_MINE( "ACT_MULTIPLE_MINE" );
static const activity_id ACT_MULTIPLE_MOP( "ACT_MULTIPLE_MOP" );
static const activity_id ACT_MULTIPLE_READ( "ACT_MULTIPLE_READ" );
static const activity_id ACT_PICKAXE( "ACT_PICKAXE" );
static const activity_id ACT_TIDY_UP( "ACT_TIDY_UP" );
static const activity_id ACT_VEHICLE( "ACT_VEHICLE" );
static const activity_id ACT_VEHICLE_DECONSTRUCTION( "ACT_VEHICLE_DECONSTRUCTION" );
static const activity_id ACT_VEHICLE_REPAIR( "ACT_VEHICLE_REPAIR" );

static const addiction_id addiction_alcohol( "alcohol" );

static const efftype_id effect_incorporeal( "incorporeal" );

static const flag_id json_flag_CUT_HARVEST( "CUT_HARVEST" );
static const flag_id json_flag_MOP( "MOP" );
static const flag_id json_flag_NO_AUTO_CONSUME( "NO_AUTO_CONSUME" );

static const itype_id itype_battery( "battery" );
static const itype_id itype_disassembly( "disassembly" );
static const itype_id itype_log( "log" );
static const itype_id itype_soldering_iron( "soldering_iron" );
static const itype_id itype_welder( "welder" );

static const quality_id qual_AXE( "AXE" );
static const quality_id qual_BUTCHER( "BUTCHER" );
static const quality_id qual_DIG( "DIG" );
static const quality_id qual_FISHING_ROD( "FISHING_ROD" );
static const quality_id qual_GRASS_CUT( "GRASS_CUT" );
static const quality_id qual_SAW_M( "SAW_M" );
static const quality_id qual_SAW_W( "SAW_W" );
static const quality_id qual_WELD( "WELD" );

static const requirement_id requirement_data_mining_standard( "mining_standard" );

static const species_id species_FERAL( "FERAL" );
static const species_id species_HUMAN( "HUMAN" );

static const ter_str_id ter_t_stump( "t_stump" );
static const ter_str_id ter_t_trunk( "t_trunk" );

static const trait_id trait_SAPROPHAGE( "SAPROPHAGE" );
static const trait_id trait_SAPROVORE( "SAPROVORE" );

static const trap_str_id tr_firewood_source( "tr_firewood_source" );

static const zone_type_id zone_type_( "" );
static const zone_type_id zone_type_AUTO_DRINK( "AUTO_DRINK" );
static const zone_type_id zone_type_AUTO_EAT( "AUTO_EAT" );
static const zone_type_id zone_type_CAMP_STORAGE( "CAMP_STORAGE" );
static const zone_type_id zone_type_CHOP_TREES( "CHOP_TREES" );
static const zone_type_id zone_type_CONSTRUCTION_BLUEPRINT( "CONSTRUCTION_BLUEPRINT" );
static const zone_type_id zone_type_DISASSEMBLE( "DISASSEMBLE" );
static const zone_type_id zone_type_FARM_PLOT( "FARM_PLOT" );
static const zone_type_id zone_type_FISHING_SPOT( "FISHING_SPOT" );
static const zone_type_id zone_type_LOOT_CORPSE( "LOOT_CORPSE" );
static const zone_type_id zone_type_LOOT_CUSTOM( "LOOT_CUSTOM" );
static const zone_type_id zone_type_LOOT_IGNORE( "LOOT_IGNORE" );
static const zone_type_id zone_type_LOOT_IGNORE_FAVORITES( "LOOT_IGNORE_FAVORITES" );
static const zone_type_id zone_type_LOOT_UNSORTED( "LOOT_UNSORTED" );
static const zone_type_id zone_type_LOOT_WOOD( "LOOT_WOOD" );
static const zone_type_id zone_type_MINING( "MINING" );
static const zone_type_id zone_type_MOPPING( "MOPPING" );
static const zone_type_id zone_type_SOURCE_FIREWOOD( "SOURCE_FIREWOOD" );
static const zone_type_id zone_type_STRIP_CORPSES( "STRIP_CORPSES" );
static const zone_type_id zone_type_UNLOAD_ALL( "UNLOAD_ALL" );
static const zone_type_id zone_type_VEHICLE_DECONSTRUCT( "VEHICLE_DECONSTRUCT" );
static const zone_type_id zone_type_VEHICLE_REPAIR( "VEHICLE_REPAIR" );

namespace
{
faction_id _fac_id( Character &you )
{
    faction const *fac = you.get_faction();
    return fac == nullptr ? faction_id() : fac->id;
}
} // namespace

/** Activity-associated item */
struct act_item {
    /// inventory item
    item_location loc;
    /// How many items need to be processed
    int count;
    /// Amount of moves that processing will consume
    int consumed_moves;

    act_item( const item_location &loc, int count, int consumed_moves )
        : loc( loc ),
          count( count ),
          consumed_moves( consumed_moves ) {}
};

// TODO: Deliberately unified with multidrop. Unify further.
static bool same_type( const std::list<item> &items )
{
    return std::all_of( items.begin(), items.end(), [&items]( const item & it ) {
        return it.type == items.begin()->type;
    } );
}

// Deprecated. See `contents_change_handler` and `Character::handle_contents_changed`
// for contents handling with item_location.
static bool handle_spillable_contents( Character &c, item &it, map &m )
{
    if( it.is_bucket_nonempty() ) {
        it.spill_open_pockets( c, /*avoid=*/&it );

        // If bucket is still not empty then player opted not to handle the
        // rest of the contents
        if( !it.empty() ) {
            c.add_msg_player_or_npc(
                _( "To avoid spilling its contents, you set your %1$s on the %2$s." ),
                _( "To avoid spilling its contents, <npcname> sets their %1$s on the %2$s." ),
                it.display_name(), m.name( c.pos_bub() )
            );
            m.add_item_or_charges( c.pos_bub(), it );
            return true;
        }
    }

    return false;
}

static void put_into_vehicle( Character &c, item_drop_reason reason, const std::list<item> &items,
                              const vpart_reference &vpr )
{
    map &here = get_map();
    if( items.empty() ) {
        return;
    }
    c.invalidate_weight_carried_cache();
    vehicle_part &vp = vpr.part();
    vehicle &veh = vpr.vehicle();
    const tripoint_bub_ms where = veh.bub_part_pos( here, vp );
    int items_did_not_fit_count = 0;
    int into_vehicle_count = 0;
    const std::string part_name = vp.info().name();

    // can't use constant reference here because of the spill_contents()
    for( item it : items ) {
        if( handle_spillable_contents( c, it, here ) ) {
            continue;
        }

        if( it.made_of( phase_id::LIQUID ) ) {
            here.add_item_or_charges( c.pos_bub(), it );
            it.charges = 0;
        }

        if( veh.add_item( here, vp, it ) ) {
            into_vehicle_count += it.count();
        } else {
            if( it.count_by_charges() ) {
                // Maybe we can add a few charges in the trunk and the rest on the ground.
                const int charges_added = veh.add_charges( here, vp, it );
                it.mod_charges( -charges_added );
                into_vehicle_count += charges_added;
            }
            items_did_not_fit_count += it.count();
            //~ %1$s is item name, %2$s is vehicle name, %3$s is vehicle part name
            add_msg( m_mixed, _( "Unable to fit %1$s in the %2$s's %3$s." ), it.tname(), veh.name, part_name );
            // Retain item in inventory if overflow not too large/heavy or wield if possible otherwise drop on the ground
            if( c.can_pickVolume( it ) && c.can_pickWeight( it, !get_option<bool>( "DANGEROUS_PICKUPS" ) ) ) {
                c.i_add( it );
            } else if( !c.has_wield_conflicts( it ) && c.can_wield( it ).success() ) {
                c.wield( it );
            } else {
                const std::string ter_name = here.name( where );
                add_msg( _( "The %s falls to the %s." ), it.tname(), ter_name );
                here.add_item_or_charges( where, it );
            }
        }
        it.handle_pickup_ownership( c );
    }

    if( same_type( items ) ) {
        const item &it = items.front();
        const int dropcount = items.size() * it.count();
        const std::string it_name = it.tname( dropcount );

        switch( reason ) {
            case item_drop_reason::deliberate:
                if( items_did_not_fit_count == 0 ) {
                    c.add_msg_player_or_npc(
                        n_gettext( "You put your %1$s in the %2$s's %3$s.",
                                   "You put your %1$s in the %2$s's %3$s.", dropcount ),
                        n_gettext( "<npcname> puts their %1$s in the %2$s's %3$s.",
                                   "<npcname> puts their %1$s in the %2$s's %3$s.", dropcount ),
                        it_name, veh.name, part_name
                    );
                } else if( into_vehicle_count > 0 ) {
                    c.add_msg_player_or_npc(
                        n_gettext( "You put some of your %1$s in the %2$s's %3$s.",
                                   "You put some of your %1$s in the %2$s's %3$s.", dropcount ),
                        n_gettext( "<npcname> puts some of their %1$s in the %2$s's %3$s.",
                                   "<npcname> puts some of their %1$s in the %2$s's %3$s.", dropcount ),
                        it_name, veh.name, part_name
                    );
                }
                break;
            case item_drop_reason::too_large:
                c.add_msg_if_player(
                    n_gettext(
                        "There's no room in your inventory for the %s, so you drop it into the %s's %s.",
                        "There's no room in your inventory for the %s, so you drop them into the %s's %s.",
                        dropcount ),
                    it_name, veh.name, part_name
                );
                break;
            case item_drop_reason::too_heavy:
                c.add_msg_if_player(
                    n_gettext( "The %s is too heavy to carry, so you drop it into the %s's %s.",
                               "The %s are too heavy to carry, so you drop them into the %s's %s.", dropcount ),
                    it_name, veh.name, part_name
                );
                break;
            case item_drop_reason::tumbling:
                c.add_msg_if_player(
                    m_bad,
                    n_gettext( "Your %s tumbles into the %s's %s.",
                               "Your %s tumble into the %s's %s.", dropcount ),
                    it_name, veh.name, part_name
                );
                break;
        }
    } else {
        switch( reason ) {
            case item_drop_reason::deliberate:
                c.add_msg_player_or_npc(
                    _( "You put several items in the %1$s's %2$s." ),
                    _( "<npcname> puts several items in the %1$s's %2$s." ),
                    veh.name, part_name
                );
                break;
            case item_drop_reason::too_large:
            case item_drop_reason::too_heavy:
            case item_drop_reason::tumbling:
                c.add_msg_if_player(
                    m_bad, _( "Some items tumble into the %1$s's %2$s." ),
                    veh.name, part_name
                );
                break;
        }
    }
}

std::vector<item_location> drop_on_map( Character &you, item_drop_reason reason,
                                        const std::list<item> &items,
                                        map *here, const tripoint_bub_ms &where )
{
    if( items.empty() ) {
        return {};
    }
    const std::string ter_name = here->name( where );
    const bool can_move_there = here->passable( where );

    if( same_type( items ) ) {
        const item &it = items.front();
        const int dropcount = items.size() * it.count();
        const std::string it_name = it.tname( dropcount );

        switch( reason ) {
            case item_drop_reason::deliberate:
                if( can_move_there ) {
                    you.add_msg_player_or_npc(
                        n_gettext( "You drop your %1$s on the %2$s.",
                                   "You drop your %1$s on the %2$s.", dropcount ),
                        n_gettext( "<npcname> drops their %1$s on the %2$s.",
                                   "<npcname> drops their %1$s on the %2$s.", dropcount ),
                        it_name, ter_name
                    );
                } else {
                    you.add_msg_player_or_npc(
                        n_gettext( "You put your %1$s in the %2$s.",
                                   "You put your %1$s in the %2$s.", dropcount ),
                        n_gettext( "<npcname> puts their %1$s in the %2$s.",
                                   "<npcname> puts their %1$s in the %2$s.", dropcount ),
                        it_name, ter_name
                    );
                }
                break;
            case item_drop_reason::too_large:
                you.add_msg_if_player(
                    n_gettext( "There's no room in your inventory for the %s, so you drop it.",
                               "There's no room in your inventory for the %s, so you drop them.", dropcount ),
                    it_name
                );
                break;
            case item_drop_reason::too_heavy:
                you.add_msg_if_player(
                    n_gettext( "The %s is too heavy to carry, so you drop it.",
                               "The %s is too heavy to carry, so you drop them.", dropcount ),
                    it_name
                );
                break;
            case item_drop_reason::tumbling:
                you.add_msg_if_player(
                    m_bad,
                    n_gettext( "Your %1$s tumbles to the %2$s.",
                               "Your %1$s tumble to the %2$s.", dropcount ),
                    it_name, ter_name
                );
                break;
        }

        if( get_option<bool>( "AUTO_NOTES_DROPPED_FAVORITES" ) && it.is_favorite ) {
            const tripoint_abs_omt your_pos = you.pos_abs_omt();
            if( !overmap_buffer.has_note( your_pos ) ) {
                overmap_buffer.add_note( your_pos, it.display_name() );
            } else {
                overmap_buffer.add_note( your_pos, overmap_buffer.note( your_pos ) + "; " + it.display_name() );
            }
        }
    } else {
        switch( reason ) {
            case item_drop_reason::deliberate:
                if( can_move_there ) {
                    you.add_msg_player_or_npc(
                        _( "You drop several items on the %s." ),
                        _( "<npcname> drops several items on the %s." ),
                        ter_name
                    );
                } else {
                    you.add_msg_player_or_npc(
                        _( "You put several items in the %s." ),
                        _( "<npcname> puts several items in the %s." ),
                        ter_name
                    );
                }
                break;
            case item_drop_reason::too_large:
            case item_drop_reason::too_heavy:
            case item_drop_reason::tumbling:
                you.add_msg_if_player( m_bad, _( "Some items tumble to the %s." ), ter_name );
                break;
        }
    }
    std::vector<item_location> items_dropped;
    for( const item &it : items ) {
        item &dropped_item = here->add_item_or_charges( where, it );
        items_dropped.emplace_back( map_cursor( here, where ), &dropped_item );
        item( it ).handle_pickup_ownership( you );
    }

    you.recoil = MAX_RECOIL;
    you.invalidate_weight_carried_cache();

    return items_dropped;
}

void put_into_vehicle_or_drop( Character &you, item_drop_reason reason,
                               const std::list<item> &items )
{
    map &here = get_map();

    put_into_vehicle_or_drop( you, reason, items, &here, you.pos_bub( here ) );
}

void put_into_vehicle_or_drop( Character &you, item_drop_reason reason,
                               const std::list<item> &items,
                               map *here, const tripoint_bub_ms &where, bool force_ground )
{
    const std::optional<vpart_reference> vp = here->veh_at( where ).cargo();
    if( vp && !force_ground ) {
        put_into_vehicle( you, reason, items, *vp );
        return;
    }
    drop_on_map( you, reason, items, here, where );
}

static double get_capacity_fraction( int capacity, int volume )
{
    // fraction of capacity the item would occupy
    // fr = 1 is for capacity smaller than is size of item
    // in such case, let's assume player does the trip for full cost with item in hands
    double fr = 1;

    if( capacity > volume ) {
        fr = static_cast<double>( volume ) / capacity;
    }

    return fr;
}

int activity_handlers::move_cost_inv( const item &it, const tripoint_bub_ms &src,
                                      const tripoint_bub_ms &dest )
{
    // to prevent potentially ridiculous number
    const int MAX_COST = 500;

    // it seems that pickup cost is flat 100
    // in function pick_one_up, variable moves_taken has initial value of 100
    // and never changes until it is finally used in function
    // remove_from_map_or_vehicle
    const int pickup_cost = 100;

    // drop cost for non-tumbling items (from inventory overload) is also flat 100
    // according to convert_to_items (it does contain todo to use calculated costs)
    const int drop_cost = 100;

    // typical flat ground move cost
    const int mc_per_tile = 100;

    Character &player_character = get_player_character();
    // only free inventory capacity
    const int inventory_capacity = units::to_milliliter( player_character.volume_capacity() -
                                   player_character.volume_carried() );

    const int item_volume = units::to_milliliter( it.volume() );

    const double fr = get_capacity_fraction( inventory_capacity, item_volume );

    // approximation of movement cost between source and destination
    const int move_cost = mc_per_tile * rl_dist( src, dest ) * fr;

    return std::min( pickup_cost + drop_cost + move_cost, MAX_COST );
}

int activity_handlers::move_cost_cart(
    const item &it, const tripoint_bub_ms &src, const tripoint_bub_ms &dest,
    const units::volume &capacity )
{
    // to prevent potentially ridiculous number
    const int MAX_COST = 500;

    // cost to move item into the cart
    const int pickup_cost = Pickup::cost_to_move_item( get_player_character(), it );

    // cost to move item out of the cart
    const int drop_cost = pickup_cost;

    // typical flat ground move cost
    const int mc_per_tile = 100;

    // only free cart capacity
    const int cart_capacity = units::to_milliliter( capacity );

    const int item_volume = units::to_milliliter( it.volume() );

    const double fr = get_capacity_fraction( cart_capacity, item_volume );

    // approximation of movement cost between source and destination
    const int move_cost = mc_per_tile * rl_dist( src, dest ) * fr;

    return std::min( pickup_cost + drop_cost + move_cost, MAX_COST );
}

int activity_handlers::move_cost( const item &it, const tripoint_bub_ms &src,
                                  const tripoint_bub_ms &dest )
{
    avatar &player_character = get_avatar();
    if( player_character.get_grab_type() == object_type::VEHICLE ) {
        const tripoint_bub_ms cart_position = player_character.pos_bub() + player_character.grab_point;
        if( const std::optional<vpart_reference> ovp = get_map().veh_at( cart_position ).cargo() ) {
            return move_cost_cart( it, src, dest, ovp->items().free_volume() );
        }
    }

    return move_cost_inv( it, src, dest );
}

// return true if activity was assigned.
// return false if it was not possible.
static bool vehicle_activity( Character &you, const tripoint_bub_ms &src_loc, int vpindex,
                              char type )
{
    map &here = get_map();
    vehicle *veh = veh_pointer_or_null( here.veh_at( src_loc ) );
    if( !veh ) {
        return false;
    }
    time_duration time_to_take = 0_seconds;
    if( vpindex >= veh->part_count() ) {
        // if parts got removed during our work, we can't just carry on removing, we want to repair parts!
        // so just bail out, as we don't know if the next shifted part is suitable for repair.
        if( type == 'r' ) {
            return false;
        } else if( type == 'o' ) {
            vpindex = veh->get_next_shifted_index( vpindex, you );
            if( vpindex == -1 ) {
                return false;
            }
        }
    }
    const vehicle_part &vp = veh->part( vpindex );
    const vpart_info &vpi = vp.info();
    if( type == 'r' ) {
        const int frac = ( vp.damage() - vp.degradation() ) / ( vp.max_damage() - vp.degradation() );
        time_to_take = vpi.repair_time( you ) * frac;
    } else if( type == 'o' ) {
        time_to_take = vpi.removal_time( you );
    }
    you.assign_activity( ACT_VEHICLE, to_moves<int>( time_to_take ), static_cast<int>( type ) );
    // so , NPCs can remove the last part on a position, then there is no vehicle there anymore,
    // for someone else who stored that position at the start of their activity.
    // so we may need to go looking a bit further afield to find it , at activities end.
    for( const tripoint_abs_ms &pt : veh->get_points( true ) ) {
        you.activity.coord_set.insert( pt );
    }
    // values[0]
    you.activity.values.push_back( here.get_abs( src_loc ).x() );
    // values[1]
    you.activity.values.push_back( here.get_abs( src_loc ).y() );
    // values[2]
    you.activity.values.push_back( point::zero.x );
    // values[3]
    you.activity.values.push_back( point::zero.y );
    // values[4]
    you.activity.values.push_back( -point::zero.x );
    // values[5]
    you.activity.values.push_back( -point::zero.y );
    // values[6]
    you.activity.values.push_back( veh->index_of_part( &vp ) );
    you.activity.str_values.push_back( vpi.id.str() );
    you.activity.str_values.push_back( vp.variant );
    // this would only be used for refilling tasks
    item_location target;
    you.activity.targets.emplace_back( std::move( target ) );
    you.activity.placement = here.get_abs( src_loc );
    you.activity_vehicle_part_index = -1;
    return true;
}

static void move_item( Character &you, item &it, const int quantity, const tripoint_bub_ms &src,
                       const tripoint_bub_ms &dest, const std::optional<vpart_reference> &vpr_src,
                       const activity_id &activity_to_restore = activity_id::NULL_ID() )
{
    item leftovers = it;

    if( quantity != 0 && it.count_by_charges() ) {
        // Reinserting leftovers happens after item removal to avoid stacking issues.
        leftovers.charges = it.charges - quantity;
        if( leftovers.charges > 0 ) {
            it.charges = quantity;
        }
    } else {
        leftovers.charges = 0;
    }

    map &here = get_map();
    // Check that we can pick it up.
    if( !it.made_of_from_type( phase_id::LIQUID ) ) {
        you.mod_moves( -activity_handlers::move_cost( it, src, dest ) );
        if( activity_to_restore == ACT_TIDY_UP ) {
            it.erase_var( "activity_var" );
        } else if( activity_to_restore == ACT_FETCH_REQUIRED ) {
            it.set_var( "activity_var", you.name );
        }
        put_into_vehicle_or_drop( you, item_drop_reason::deliberate, { it }, &here, dest );
        // Remove from map or vehicle.
        if( vpr_src ) {
            vpr_src->vehicle().remove_item( vpr_src->part(), &it );
        } else {
            here.i_rem( src, &it );
        }
    }

    // If we didn't pick up a whole stack, put the remainder back where it came from.
    if( leftovers.charges > 0 ) {
        if( vpr_src ) {
            if( !vpr_src->vehicle().add_item( here, vpr_src->part(), leftovers ) ) {
                debugmsg( "SortLoot: Source vehicle failed to receive leftover charges." );
            }
        } else {
            here.add_item_or_charges( src, leftovers );
        }
    }
}

std::vector<tripoint_bub_ms> route_adjacent( const Character &you, const tripoint_bub_ms &dest )
{
    std::unordered_set<tripoint_bub_ms> passable_tiles;
    map &here = get_map();

    for( const tripoint_bub_ms &tp : here.points_in_radius( dest, 1 ) ) {
        if( tp != you.pos_bub() && here.passable( tp ) ) {
            passable_tiles.emplace( tp );
        }
    }

    const std::vector<tripoint_bub_ms> &sorted =
        get_sorted_tiles_by_distance( you.pos_bub( here ), passable_tiles );

    const auto &avoid = you.get_path_avoid();
    for( const tripoint_bub_ms &tp : sorted ) {
        std::vector<tripoint_bub_ms> route =
            here.route( you.pos_bub( here ), tp, you.get_pathfinding_settings(), avoid );

        if( !route.empty() ) {
            return route;
        }
    }

    return {};
}

static std::vector<tripoint_bub_ms> route_best_workbench(
    const Character &you, const tripoint_bub_ms &dest )
{
    std::unordered_set<tripoint_bub_ms> passable_tiles;
    map &here = get_map();
    creature_tracker &creatures = get_creature_tracker();
    for( const tripoint_bub_ms &tp : here.points_in_radius( dest, 1 ) ) {
        if( tp == you.pos_bub() || ( here.passable( tp ) && !creatures.creature_at( tp ) ) ) {
            passable_tiles.insert( tp );
        }
    }
    // Make sure current tile is at first
    // so that the "best" tile doesn't change on reaching our destination
    // if we are near the best workbench
    std::vector<tripoint_bub_ms> sorted =
        get_sorted_tiles_by_distance( you.pos_bub(), passable_tiles );

    const auto cmp = [&]( const tripoint_bub_ms & a, const tripoint_bub_ms & b ) {
        float best_bench_multi_a = 0.0f;
        float best_bench_multi_b = 0.0f;
        for( const tripoint_bub_ms &adj : here.points_in_radius( a, 1 ) ) {
            if( here.dangerous_field_at( adj ) ) {
                continue;
            }
            if( const cata::value_ptr<furn_workbench_info> &wb = here.furn( adj ).obj().workbench ) {
                if( wb->multiplier > best_bench_multi_a ) {
                    best_bench_multi_a = wb->multiplier;
                }
            } else if( const std::optional<vpart_reference> vp = here.veh_at(
                           adj ).part_with_feature( "WORKBENCH", true ) ) {
                if( const std::optional<vpslot_workbench> &wb_info = vp->part().info().workbench_info ) {
                    if( wb_info->multiplier > best_bench_multi_a ) {
                        best_bench_multi_a = wb_info->multiplier;
                    }
                } else {
                    debugmsg( "part '%s' with WORKBENCH flag has no workbench info", vp->part().name() );
                }
            }
        }
        for( const tripoint_bub_ms &adj : here.points_in_radius( b, 1 ) ) {
            if( here.dangerous_field_at( adj ) ) {
                continue;
            }
            if( const cata::value_ptr<furn_workbench_info> &wb = here.furn( adj ).obj().workbench ) {
                if( wb->multiplier > best_bench_multi_b ) {
                    best_bench_multi_b = wb->multiplier;
                }
            } else if( const std::optional<vpart_reference> vp = here.veh_at(
                           adj ).part_with_feature( "WORKBENCH", true ) ) {
                if( const std::optional<vpslot_workbench> &wb_info = vp->part().info().workbench_info ) {
                    if( wb_info->multiplier > best_bench_multi_b ) {
                        best_bench_multi_b = wb_info->multiplier;
                    }
                } else {
                    debugmsg( "part '%s' with WORKBENCH flag has no workbench info", vp->part().name() );
                }
            }
        }
        return best_bench_multi_a > best_bench_multi_b;
    };
    std::stable_sort( sorted.begin(), sorted.end(), cmp );
    const auto &avoid = you.get_path_avoid();
    if( sorted.front() == you.pos_bub() ) {
        // We are on the best tile
        return {};
    }
    for( const tripoint_bub_ms &tp : sorted ) {
        std::vector<tripoint_bub_ms> route =
            here.route( you.pos_bub(), tp, you.get_pathfinding_settings(), avoid );

        if( !route.empty() ) {
            return route;
        }
    }
    return {};

}

namespace
{

bool _can_construct(
    tripoint_bub_ms const &loc, construction_id const &idx, construction const &check,
    std::optional<construction_id> const &part_con_idx )
{
    return ( part_con_idx && *part_con_idx == check.id ) ||
           ( ( check.pre_terrain.find( idx->post_terrain ) == check.pre_terrain.end() ) &&
             can_construct( check, loc ) );
}

construction const *
_find_alt_construction( tripoint_bub_ms const &loc, construction_id const &idx,
                        std::optional<construction_id> const &part_con_idx,
                        std::function<bool( construction const & )> const &filter )
{
    std::vector<construction *> cons = constructions_by_filter( filter );
    for( construction const *el : cons ) {
        if( _can_construct( loc, idx, *el, part_con_idx ) ) {
            return el;
        }
    }
    return nullptr;
}

template <class ID>
ID _get_id( construction_id const &idx )
{
    return idx->post_terrain.empty() ? ID() : ID( idx->post_terrain );
}

using checked_cache_t = std::vector<construction_id>;
construction const *_find_prereq( tripoint_bub_ms const &loc, construction_id const &idx,
                                  construction_id const &top_idx,
                                  std::optional<construction_id> const &part_con_idx, checked_cache_t &checked_cache )
{
    construction const *con = nullptr;
    std::vector<construction *> cons = constructions_by_filter( [&idx, &top_idx](
    construction const & it ) {
        furn_id const f = top_idx->post_is_furniture ? _get_id<furn_id>( top_idx ) : furn_id();
        ter_id const t = top_idx->post_is_furniture ? ter_id() : _get_id<ter_id>( top_idx );
        return it.group != idx->group && !it.post_terrain.empty() &&
               ( idx->pre_terrain.find( it.post_terrain ) != idx->pre_terrain.end() )  &&
               // don't get stuck building and deconstructing the top level post_terrain
               ( it.pre_terrain.find( top_idx->post_terrain ) == it.pre_terrain.end() )  &&
               ( it.pre_flags.empty() || !can_construct_furn_ter( it, f, t ) );
    } );

    for( construction const *gcon : cons ) {
        if( std::find( checked_cache.begin(), checked_cache.end(), gcon->id ) !=
            checked_cache.end() ) {
            continue;
        }
        checked_cache.emplace_back( gcon->id );
        if( _can_construct( loc, idx, *gcon, part_con_idx ) ) {
            return gcon;
        }
        // try to find a prerequisite of this prerequisite
        if( !gcon->pre_terrain.empty() || !gcon->pre_flags.empty() ) {
            con = _find_prereq( loc, gcon->id, top_idx, part_con_idx, checked_cache );
        }
        if( con != nullptr ) {
            return con;
        }
    }
    return nullptr;
}

bool already_done( construction const &build, tripoint_bub_ms const &loc )
{
    map &here = get_map();
    const furn_id &furn = here.furn( loc );
    const ter_id &ter = here.ter( loc );
    return !build.post_terrain.empty() &&
           ( ( !build.post_is_furniture && ter_id( build.post_terrain ) == ter ) ||
             ( build.post_is_furniture && furn_id( build.post_terrain ) == furn ) );
}

} // namespace

static activity_reason_info find_base_construction(
    Character &you,
    const tripoint_bub_ms &inv_from_loc,
    const tripoint_bub_ms &loc,
    const std::optional<construction_id> &part_con_idx,
    const construction_id &idx )
{
    if( already_done( idx.obj(), loc ) ) {
        return activity_reason_info::build( do_activity_reason::ALREADY_DONE, false, idx->id );
    }
    bool cc = can_construct( idx.obj(), loc );
    construction const *con = nullptr;

    if( !cc ) {
        // try to build a variant from the same group
        con = _find_alt_construction( loc, idx, part_con_idx, [&idx]( construction const & it ) {
            return it.group == idx->group;
        } );
        if( !idx->strict && con == nullptr ) {
            // try to build a pre-requisite from a different group, recursively
            checked_cache_t checked_cache;
            for( construction const *vcon : constructions_by_group( idx->group ) ) {
                con = _find_prereq( loc, vcon->id, vcon->id, part_con_idx, checked_cache );
                if( con != nullptr ) {
                    break;
                }
            }
        }
        cc = con != nullptr;
    }

    const construction &build = con == nullptr ? idx.obj() : *con;
    if( already_done( build, loc ) ) {
        return activity_reason_info::build( do_activity_reason::ALREADY_DONE, false, build.id );
    }
    if( !you.meets_skill_requirements( build ) ) {
        return activity_reason_info::build( do_activity_reason::DONT_HAVE_SKILL, false, build.id );
    }
    //if there's an appropriate partial construction on the tile, then we can work on it, no need to check inventories.
    if( part_con_idx ) {
        if( *part_con_idx != build.id ) {
            //have a partial construction which is not leading to the required construction
            return activity_reason_info::build( do_activity_reason::BLOCKING_TILE, false, idx );
        }
        return activity_reason_info::build( do_activity_reason::CAN_DO_CONSTRUCTION, true, build.id );
    }
    if( !cc ) {
        return activity_reason_info::build( do_activity_reason::BLOCKING_TILE, false, idx );
    }
    const inventory &inv = you.crafting_inventory( inv_from_loc, PICKUP_RANGE );
    if( !player_can_build( you, inv, build, true ) ) {
        //can't build with current inventory, do not look for pre-req
        return activity_reason_info::build( do_activity_reason::NO_COMPONENTS, false, build.id );
    }
    return activity_reason_info::build( do_activity_reason::CAN_DO_CONSTRUCTION, true, build.id );
}

static bool are_requirements_nearby(
    const std::vector<tripoint_bub_ms> &loot_spots, const requirement_id &needed_things,
    Character &you, const activity_id &activity_to_restore, const bool in_loot_zones,
    const tripoint_bub_ms &src_loc )
{
    zone_manager &mgr = zone_manager::get_manager();
    temp_crafting_inventory temp_inv;
    units::volume volume_allowed;
    units::mass weight_allowed;
    static const auto check_weight_if = []( const activity_id & id ) {
        return id == ACT_MULTIPLE_FARM ||
               id == ACT_MULTIPLE_CHOP_PLANKS ||
               id == ACT_MULTIPLE_BUTCHER ||
               id == ACT_VEHICLE_DECONSTRUCTION ||
               id == ACT_VEHICLE_REPAIR ||
               id == ACT_MULTIPLE_CHOP_TREES ||
               id == ACT_MULTIPLE_FISH ||
               id == ACT_MULTIPLE_MINE ||
               id == ACT_MULTIPLE_MOP;
    };
    const bool check_weight = check_weight_if( activity_to_restore ) || ( !you.backlog.empty() &&
                              check_weight_if( you.backlog.front().id() ) );

    if( check_weight ) {
        volume_allowed = you.volume_capacity() - you.volume_carried();
        weight_allowed = you.weight_capacity() - you.weight_carried();
    }

    bool found_welder = false;
    for( item *elem : you.inv_dump() ) {
        if( elem->has_quality( qual_WELD ) ) {
            found_welder = true;
        }
        temp_inv.add_item_ref( *elem );
    }
    map &here = get_map();
    for( const tripoint_bub_ms &elem : loot_spots ) {
        // if we are searching for things to fetch, we can skip certain things.
        // if, however they are already near the work spot, then the crafting / inventory functions will have their own method to use or discount them.
        if( in_loot_zones ) {
            // skip tiles in IGNORE zone and tiles on fire
            // (to prevent taking out wood off the lit brazier)
            // and inaccessible furniture, like filled charcoal kiln
            if( mgr.has( zone_type_LOOT_IGNORE, here.get_abs( elem ), _fac_id( you ) ) ||
                here.dangerous_field_at( elem ) ||
                !here.can_put_items_ter_furn( elem ) ) {
                continue;
            }
        }
        for( item &elem2 : here.i_at( elem ) ) {
            if( in_loot_zones ) {
                if( elem2.made_of_from_type( phase_id::LIQUID ) ) {
                    continue;
                }

                if( check_weight ) {
                    // this fetch task will need to pick up an item. so check for its weight/volume before setting off.
                    if( elem2.volume() > volume_allowed ||
                        elem2.weight() > weight_allowed ) {
                        continue;
                    }
                }
            }
            temp_inv.add_item_ref( elem2 );
        }

        if( !in_loot_zones ) {
            if( const std::optional<vpart_reference> ovp = here.veh_at( elem ).cargo() ) {
                for( item &it : ovp->items() ) {
                    temp_inv.add_item_ref( it );
                }
            }
        }
    }
    // use nearby welding rig without needing to drag it or position yourself on the right side of the vehicle.
    if( !found_welder ) {
        for( const tripoint_bub_ms &elem : here.points_in_radius( src_loc, PICKUP_RANGE - 1,
                PICKUP_RANGE - 1 ) ) {
            const std::optional<vpart_reference> &vp = here.veh_at( elem ).part_with_tool( here, itype_welder );

            if( vp ) {
                const int veh_battery = vp->vehicle().fuel_left( here, itype_battery );

                item welder( itype_welder, calendar::turn_zero );
                welder.charges = veh_battery;
                welder.set_flag( flag_PSEUDO );
                temp_inv.add_item_copy( welder );
                item soldering_iron( itype_soldering_iron, calendar::turn_zero );
                soldering_iron.charges = veh_battery;
                soldering_iron.set_flag( flag_PSEUDO );
                temp_inv.add_item_copy( soldering_iron );
            }
        }
    }
    return needed_things.obj().can_make_with_inventory( temp_inv, is_crafting_component );
}

static activity_reason_info can_do_activity_there( const activity_id &act, Character &you,
        const tripoint_bub_ms &src_loc, const int distance = MAX_VIEW_DISTANCE )
{
    // see activity_handlers.h cant_do_activity_reason enums
    you.invalidate_crafting_inventory();
    zone_manager &mgr = zone_manager::get_manager();
    std::vector<zone_data> zones;
    Character &player_character = get_player_character();
    map &here = get_map();
    if( act == ACT_VEHICLE_DECONSTRUCTION ||
        act == ACT_VEHICLE_REPAIR ) {
        std::vector<int> already_working_indexes;
        vehicle *veh = veh_pointer_or_null( here.veh_at( src_loc ) );
        if( !veh || veh->is_appliance() ) {
            return activity_reason_info::fail( do_activity_reason::NO_ZONE );
        }
        // if the vehicle is moving or player is controlling it.
        if( std::abs( veh->velocity ) > 100 || veh->player_in_control( here, player_character ) ) {
            return activity_reason_info::fail( do_activity_reason::NO_ZONE );
        }
        for( const npc &guy : g->all_npcs() ) {
            if( &guy == &you ) {
                continue;
            }
            // If the NPC has an activity - make sure they're not duplicating work.
            tripoint_bub_ms guy_work_spot;
            if( guy.has_player_activity() &&
                guy.activity.placement != player_activity::invalid_place ) {
                guy_work_spot = here.get_bub( guy.activity.placement );
            }
            // If their position or intended position or player position/intended position
            // then discount, don't need to move each other out of the way.
            if( here.get_bub( player_character.activity.placement ) == src_loc ||
                guy_work_spot == src_loc || guy.pos_bub() == src_loc ||
                ( you.is_npc() && player_character.pos_bub() == src_loc ) ) {
                return activity_reason_info::fail( do_activity_reason::ALREADY_WORKING );
            }
            if( guy_work_spot != tripoint_bub_ms::zero ) {
                vehicle *other_veh = veh_pointer_or_null( here.veh_at( guy_work_spot ) );
                // working on same vehicle - store the index to check later.
                if( other_veh && other_veh == veh && guy.activity_vehicle_part_index != -1 ) {
                    already_working_indexes.push_back( guy.activity_vehicle_part_index );
                }
            }
            if( player_character.activity_vehicle_part_index != -1 ) {
                already_working_indexes.push_back( player_character.activity_vehicle_part_index );
            }
        }
        if( act == ACT_VEHICLE_DECONSTRUCTION ) {
            // find out if there is a vehicle part here we can remove.
            std::vector<vehicle_part *> parts =
                veh->get_parts_at( &here, src_loc, "", part_status_flag::any );
            for( vehicle_part *part_elem : parts ) {
                const int vpindex = veh->index_of_part( part_elem, true );
                // if part is not on this vehicle, or if its attached to another part that needs to be removed first.
                if( vpindex < 0 || !veh->can_unmount( *part_elem ).success() ) {
                    continue;
                }
                const vpart_info &vpinfo = part_elem->info();
                // If removing this part would make the vehicle non-flyable, avoid it
                if( veh->would_removal_prevent_flyable( *part_elem, player_character ) ) {
                    return activity_reason_info::fail( do_activity_reason::WOULD_PREVENT_VEH_FLYING );
                }
                // this is the same part that somebody else wants to work on, or already is.
                if( std::find( already_working_indexes.begin(), already_working_indexes.end(),
                               vpindex ) != already_working_indexes.end() ) {
                    continue;
                }
                // don't have skill to remove it
                if( !you.meets_skill_requirements( vpinfo.removal_skills ) ) {
                    continue;
                }
                item base( vpinfo.base_item );
                const units::mass max_lift = you.best_nearby_lifting_assist( here, src_loc );
                const bool use_aid = max_lift >= base.weight();
                const bool use_str = you.can_lift( base );
                if( !( use_aid || use_str ) ) {
                    continue;
                }
                const requirement_data &reqs = vpinfo.removal_requirements();
                const inventory &inv = you.crafting_inventory( here, false );

                const bool can_make = reqs.can_make_with_inventory( inv, is_crafting_component );
                you.set_value( "veh_index_type", vpinfo.name() );
                // temporarily store the intended index, we do this so two NPCs don't try and work on the same part at same time.
                you.activity_vehicle_part_index = vpindex;
                if( !can_make ) {
                    return activity_reason_info::fail( do_activity_reason::NEEDS_VEH_DECONST );
                } else {
                    return activity_reason_info::ok( do_activity_reason::NEEDS_VEH_DECONST );
                }
            }
        } else if( act == ACT_VEHICLE_REPAIR ) {
            // find out if there is a vehicle part here we can repair.
            std::vector<vehicle_part *> parts = veh->get_parts_at( &here, src_loc, "", part_status_flag::any );
            for( vehicle_part *part_elem : parts ) {
                const vpart_info &vpinfo = part_elem->info();
                int vpindex = veh->index_of_part( part_elem, true );
                // if part is undamaged or beyond repair - can skip it.
                if( !part_elem->is_repairable() ) {
                    continue;
                }
                // If repairing this part would make the vehicle non-flyable, avoid it
                if( veh->would_repair_prevent_flyable( *part_elem, player_character ) ) {
                    return activity_reason_info::fail( do_activity_reason::WOULD_PREVENT_VEH_FLYING );
                }
                if( std::find( already_working_indexes.begin(), already_working_indexes.end(),
                               vpindex ) != already_working_indexes.end() ) {
                    continue;
                }
                // don't have skill to repair it

                if( !you.meets_skill_requirements( vpinfo.repair_skills ) ) {
                    continue;
                }
                const requirement_data &reqs = vpinfo.repair_requirements();
                const inventory &inv =
                    you.crafting_inventory( here, src_loc, PICKUP_RANGE - 1, false );
                const bool can_make = reqs.can_make_with_inventory( inv, is_crafting_component );
                you.set_value( "veh_index_type", vpinfo.name() );
                // temporarily store the intended index, we do this so two NPCs don't try and work on the same part at same time.
                you.activity_vehicle_part_index = vpindex;
                if( !can_make ) {
                    return activity_reason_info::fail( do_activity_reason::NEEDS_VEH_REPAIR );
                } else {
                    return activity_reason_info::ok( do_activity_reason::NEEDS_VEH_REPAIR );
                }
            }
        }
        you.activity_vehicle_part_index = -1;
        return activity_reason_info::fail( do_activity_reason::NO_ZONE );
    }
    if( act == ACT_MULTIPLE_MINE ) {
        if( !here.has_flag( ter_furn_flag::TFLAG_MINEABLE, src_loc ) ) {
            return activity_reason_info::fail( do_activity_reason::NO_ZONE );
        }
        std::vector<item *> mining_inv = you.items_with( [&you]( const item & itm ) {
            return ( itm.has_flag( flag_DIG_TOOL ) && !itm.type->can_use( "JACKHAMMER" ) ) ||
                   ( itm.type->can_use( "JACKHAMMER" ) && itm.ammo_sufficient( &you ) );
        } );
        if( mining_inv.empty() ) {
            return activity_reason_info::fail( do_activity_reason::NEEDS_MINING );
        } else {
            return activity_reason_info::ok( do_activity_reason::NEEDS_MINING );
        }
    }
    if( act == ACT_MULTIPLE_MOP ) {
        if( !here.terrain_moppable( src_loc ) ) {
            return activity_reason_info::fail( do_activity_reason::NO_ZONE );
        }

        if( you.cache_has_item_with( json_flag_MOP ) ) {
            return activity_reason_info::ok( do_activity_reason::NEEDS_MOP );
        } else {
            return activity_reason_info::fail( do_activity_reason::NEEDS_MOP );
        }
    }
    if( act == ACT_MULTIPLE_FISH ) {
        if( !here.has_flag( ter_furn_flag::TFLAG_FISHABLE, src_loc ) ) {
            return activity_reason_info::fail( do_activity_reason::NO_ZONE );
        }
        std::vector<item *> rod_inv = you.items_with( []( const item & itm ) {
            return itm.has_quality( qual_FISHING_ROD );
        } );
        if( rod_inv.empty() ) {
            return activity_reason_info::fail( do_activity_reason::NEEDS_FISHING );
        } else {
            return activity_reason_info::ok( do_activity_reason::NEEDS_FISHING );
        }
    }
    if( act == ACT_MULTIPLE_CHOP_TREES ) {
        const ter_id &t = here.ter( src_loc );
        if( t == ter_t_trunk || t == ter_t_stump || here.has_flag( ter_furn_flag::TFLAG_TREE, src_loc ) ) {
            if( you.has_quality( qual_AXE ) ) {
                return activity_reason_info::ok( do_activity_reason::NEEDS_TREE_CHOPPING );
            } else {
                return activity_reason_info::fail( do_activity_reason::NEEDS_TREE_CHOPPING );
            }
        } else {
            return activity_reason_info::fail( do_activity_reason::NO_ZONE );
        }
    }
    if( act == ACT_MULTIPLE_BUTCHER ) {
        std::vector<item> corpses;
        int big_count = 0;
        int small_count = 0;
        for( const item &i : here.i_at( src_loc ) ) {
            // make sure nobody else is working on that corpse right now
            if( i.is_corpse() && !i.has_var( "activity_var" ) ) {
                const mtype corpse = *i.get_mtype();
                if( corpse.size > creature_size::medium ) {
                    big_count += 1;
                } else {
                    small_count += 1;
                }
                corpses.push_back( i );
            }
        }
        bool b_rack_present = false;
        for( const tripoint_bub_ms &pt : here.points_in_radius( src_loc, 2 ) ) {
            if( here.has_flag_furn( ter_furn_flag::TFLAG_BUTCHER_EQ, pt ) ) {
                b_rack_present = true;
            }
        }
        if( !corpses.empty() ) {
            for( item &body : corpses ) {
                const mtype &corpse = *body.get_mtype();
                // TODO: Extract this bool into a function
                const bool is_human = corpse.id == mtype_id::NULL_ID() ||
                                      corpse.in_species( species_HUMAN ) ||
                                      corpse.in_species( species_FERAL );
                if( is_human && !you.okay_with_eating_humans() ) {
                    return activity_reason_info::fail( do_activity_reason::REFUSES_THIS_WORK );
                }
            }
            if( big_count > 0 && small_count == 0 ) {
                if( !b_rack_present ) {
                    return activity_reason_info::fail( do_activity_reason::NO_ZONE );
                }
                if( you.has_quality( quality_id( qual_BUTCHER ), 1 ) && ( you.has_quality( qual_SAW_W ) ||
                        you.has_quality( qual_SAW_M ) ) ) {
                    return activity_reason_info::ok( do_activity_reason::NEEDS_BIG_BUTCHERING );
                } else {
                    return activity_reason_info::fail( do_activity_reason::NEEDS_BIG_BUTCHERING );
                }
            }
            if( ( big_count > 0 && small_count > 0 ) || ( big_count == 0 ) ) {
                // there are small corpses here, so we can ignore any big corpses here for the moment.
                if( you.has_quality( qual_BUTCHER, 1 ) ) {
                    return activity_reason_info::ok( do_activity_reason::NEEDS_BUTCHERING );
                } else {
                    return activity_reason_info::fail( do_activity_reason::NEEDS_BUTCHERING );
                }
            }
        }
        return activity_reason_info::fail( do_activity_reason::NO_ZONE );
    }
    if( act == ACT_MULTIPLE_READ ) {
        const item_filter filter = [ &you ]( const item & i ) {
            // Check well lit after
            read_condition_result condition = you.check_read_condition( i );
            return condition == read_condition_result::SUCCESS ||
                   condition == read_condition_result::TOO_DARK;
        };
        if( !you.items_with( filter ).empty() ) {
            return activity_reason_info::ok( do_activity_reason::NEEDS_BOOK_TO_LEARN );
        }
        // TODO: find books from zone?
        return activity_reason_info::fail( do_activity_reason::ALREADY_DONE );
    }
    if( act == ACT_MULTIPLE_CHOP_PLANKS ) {
        //are there even any logs there?
        for( item &i : here.i_at( src_loc ) ) {
            if( i.typeId() == itype_log ) {
                // do we have an axe?
                if( you.has_quality( qual_AXE, 1 ) ) {
                    return activity_reason_info::ok( do_activity_reason::NEEDS_CHOPPING );
                } else {
                    return activity_reason_info::fail( do_activity_reason::NEEDS_CHOPPING );
                }
            }
        }
        return activity_reason_info::fail( do_activity_reason::NO_ZONE );
    }
    if( act == ACT_TIDY_UP ) {
        if( mgr.has_near( zone_type_LOOT_UNSORTED, here.get_abs( src_loc ), distance, _fac_id( you ) ) ||
            mgr.has_near( zone_type_CAMP_STORAGE, here.get_abs( src_loc ), distance, _fac_id( you ) ) ) {
            return activity_reason_info::ok( do_activity_reason::CAN_DO_FETCH );
        }
        return activity_reason_info::fail( do_activity_reason::NO_ZONE );
    }
    if( act == ACT_MULTIPLE_CONSTRUCTION ) {
        zones = mgr.get_zones( zone_type_CONSTRUCTION_BLUEPRINT,
                               here.get_abs( src_loc ), _fac_id( you ) );
        const partial_con *part_con = here.partial_con_at( src_loc );
        std::optional<construction_id> part_con_idx;
        if( part_con ) {
            part_con_idx = part_con->id;
        }

        tripoint_bub_ms nearest_src_loc;
        if( square_dist( you.pos_bub(), src_loc ) == 1 ) {
            nearest_src_loc = you.pos_bub();
        } else {
            std::vector<tripoint_bub_ms> const route = route_adjacent( you, src_loc );
            if( route.empty() ) {
                return activity_reason_info::fail( do_activity_reason::BLOCKING_TILE );
            }
            nearest_src_loc = route.back();
        }
<<<<<<< HEAD
        const inventory pre_inv = you.crafting_inventory( here, nearest_src_loc, PICKUP_RANGE );
=======
>>>>>>> d02bb3d0
        if( !zones.empty() ) {
            const blueprint_options &options = dynamic_cast<const blueprint_options &>
                                               ( zones.front().get_options() );
            const construction_id index = options.get_index();
            return find_base_construction( you, nearest_src_loc, src_loc, part_con_idx,
                                           index );
        }
    } else if( act == ACT_MULTIPLE_FARM ) {
        zones = mgr.get_zones( zone_type_FARM_PLOT, here.get_abs( src_loc ), _fac_id( you ) );
        for( const zone_data &zone : zones ) {
            const plot_options &options = dynamic_cast<const plot_options &>( zone.get_options() );
            const itype_id seed = options.get_seed();

            if( here.has_flag_furn( ter_furn_flag::TFLAG_GROWTH_OVERGROWN, src_loc ) ) {
                return activity_reason_info::ok( do_activity_reason::NEEDS_CLEARING );
            }

            if( here.has_flag_furn( ter_furn_flag::TFLAG_GROWTH_HARVEST, src_loc ) ) {
                map_stack items = here.i_at( src_loc );
                const map_stack::iterator seed_iter =
                std::find_if( items.begin(), items.end(), []( const item & it ) {
                    return it.is_seed();
                } );
                if( seed_iter == items.end() ) {
                    debugmsg( "Missing seed item at %s", src_loc.to_string() );
                    return activity_reason_info::fail( do_activity_reason::ALREADY_DONE );
                } else if( seed_iter->has_flag( json_flag_CUT_HARVEST ) ) {
                    // The plant in this location needs a grass cutting tool.
                    if( you.has_quality( quality_id( qual_GRASS_CUT ), 1 ) ) {
                        return activity_reason_info::ok( do_activity_reason::NEEDS_CUT_HARVESTING );
                    } else {
                        return activity_reason_info::fail( do_activity_reason::NEEDS_CUT_HARVESTING );
                    }
                } else {
                    // We can harvest this plant without any tools.
                    return activity_reason_info::ok( do_activity_reason::NEEDS_HARVESTING );
                }
            } else if( here.has_flag( ter_furn_flag::TFLAG_PLOWABLE, src_loc ) && !here.has_furn( src_loc ) ) {
                if( you.has_quality( qual_DIG, 1 ) ) {
                    // we have a shovel/hoe already, great
                    return activity_reason_info::ok( do_activity_reason::NEEDS_TILLING );
                } else {
                    // we need a shovel/hoe
                    return activity_reason_info::fail( do_activity_reason::NEEDS_TILLING );
                }
                // do we have the required seed on our person?
                // If its a farm zone with no specified seed, and we've checked for tilling and harvesting.
                // then it means no further work can be done here
            } else if( !seed.is_empty() &&
                       warm_enough_to_plant( src_loc ) &&
                       here.has_flag_ter_or_furn( seed->seed->required_terrain_flag, src_loc ) ) {
                if( here.has_items( src_loc ) ) {
                    return activity_reason_info::fail( do_activity_reason::BLOCKING_TILE );
                } else {
                    if( you.cache_has_item_with( "is_seed", &item::is_seed, [&seed]( const item & it ) {
                    return it.typeId() == itype_id( seed );
                    } ) ) {
                        return activity_reason_info::ok( do_activity_reason::NEEDS_PLANTING );
                    }
                    // didn't find the seed, but maybe there are overlapping farm zones
                    // and another of the zones is for a seed that we have
                    // so loop again, and return false once all zones are done.
                }

            } else {
                // can't plant, till or harvest
                return activity_reason_info::fail( do_activity_reason::ALREADY_DONE );
            }

        }
        // looped through all zones, and only got here if its plantable, but have no seeds.
        return activity_reason_info::fail( do_activity_reason::NEEDS_PLANTING );
    } else if( act == ACT_FETCH_REQUIRED ) {
        // we check if its possible to get all the requirements for fetching at two other places.
        // 1. before we even assign the fetch activity and;
        // 2. when we form the src_set to loop through at the beginning of the fetch activity.
        return activity_reason_info::ok( do_activity_reason::CAN_DO_FETCH );
    } else if( act == ACT_MULTIPLE_CRAFT ) {
        // only npc is supported
        npc *p = you.as_npc();
        if( p ) {
            item_location to_craft = p->get_item_to_craft();
            if( to_craft && to_craft->is_craft() ) {
                const inventory &inv = you.crafting_inventory( here, src_loc, PICKUP_RANGE, false );
                const recipe &r = to_craft->get_making();
                std::vector<std::vector<item_comp>> item_comp_vector =
                                                     to_craft->get_continue_reqs().get_components();
                std::vector<std::vector<quality_requirement>> quality_comp_vector =
                            r.simple_requirements().get_qualities();
                std::vector<std::vector<tool_comp>> tool_comp_vector = r.simple_requirements().get_tools();
                requirement_data req = requirement_data( tool_comp_vector, quality_comp_vector, item_comp_vector );
                if( req.can_make_with_inventory( inv, is_crafting_component ) ) {
                    return activity_reason_info::ok( do_activity_reason::NEEDS_CRAFT );
                } else {
                    return activity_reason_info( do_activity_reason::NEEDS_CRAFT, false, req );
                }
            }
        }
        return activity_reason_info::fail( do_activity_reason::ALREADY_DONE );
    } else if( act == ACT_MULTIPLE_DIS ) {
        // Is there anything to be disassembled?
        const inventory &inv = you.crafting_inventory( here, src_loc, PICKUP_RANGE, false );
        requirement_data req;
        for( item &i : here.i_at( src_loc ) ) {
            // Skip items marked by other ppl.
            if( i.has_var( "activity_var" ) && i.get_var( "activity_var" ) != you.name ) {
                continue;
            }
            //unmark the item before check
            i.erase_var( "activity_var" );
            if( i.is_disassemblable() ) {
                // Are the requirements fulfilled?
                const recipe &r = recipe_dictionary::get_uncraft( ( i.typeId() == itype_disassembly ) ?
                                  i.components.only_item().typeId() : i.typeId() );
                req = r.disassembly_requirements();
                if( !std::all_of( req.get_qualities().begin(),
                req.get_qualities().end(), [&inv]( const std::vector<quality_requirement> &cur ) {
                return cur.empty() ||
                    std::any_of( cur.begin(), cur.end(), [&inv]( const quality_requirement & curr ) {
                        return curr.has( inv, return_true<item> );
                    } );
                } ) ) {
                    continue;
                }
                if( !std::all_of( req.get_tools().begin(),
                req.get_tools().end(), [&inv]( const std::vector<tool_comp> &cur ) {
                return cur.empty() || std::any_of( cur.begin(), cur.end(), [&inv]( const tool_comp & curr ) {
                        return  curr.has( inv, return_true<item> );
                    } );
                } ) ) {
                    continue;
                }
                // check passed, mark the item
                i.set_var( "activity_var", you.name );
                return activity_reason_info::ok( do_activity_reason::NEEDS_DISASSEMBLE );
            }
        }
        if( !req.is_null() || !req.is_empty() ) {
            // need tools
            return activity_reason_info( do_activity_reason::NEEDS_DISASSEMBLE, false, req );
        } else {
            // nothing to disassemble
            return activity_reason_info::fail( do_activity_reason::NO_ZONE );
        }
    }
    // Shouldn't get here because the zones were checked previously. if it does, set enum reason as "no zone"
    return activity_reason_info::fail( do_activity_reason::NO_ZONE );
}

static void add_basecamp_storage_to_loot_zone_list(
    zone_manager &mgr, const tripoint_bub_ms &src_loc, Character &you,
    std::vector<tripoint_bub_ms> &loot_zone_spots, std::vector<tripoint_bub_ms> &combined_spots )
{
    if( npc *const guy = dynamic_cast<npc *>( &you ) ) {
        map &here = get_map();
        if( guy->assigned_camp &&
            mgr.has_near( zone_type_CAMP_STORAGE, here.get_abs( src_loc ), MAX_VIEW_DISTANCE,
                          _fac_id( you ) ) ) {
            std::unordered_set<tripoint_abs_ms> bc_storage_set =
                mgr.get_near( zone_type_CAMP_STORAGE, here.get_abs( src_loc ),
                              MAX_VIEW_DISTANCE, nullptr, _fac_id( you ) );
            for( const tripoint_abs_ms &elem : bc_storage_set ) {
                tripoint_bub_ms here_local = here.get_bub( elem );

                // Check that a coordinate is not already in the combined list, otherwise actions
                // like construction may erroneously count materials twice if an object is both
                // in the camp zone and in a loot zone.
                if( std::find( combined_spots.begin(), combined_spots.end(),
                               here_local ) == combined_spots.end() ) {
                    loot_zone_spots.push_back( here_local );
                    combined_spots.push_back( here_local );
                }
            }
        }
    }
}

static std::vector<std::tuple<tripoint_bub_ms, itype_id, int>> requirements_map( Character &you,
        const int distance = MAX_VIEW_DISTANCE )
{
    std::vector<std::tuple<tripoint_bub_ms, itype_id, int>> requirement_map;
    if( you.backlog.empty() || you.backlog.front().str_values.empty() ) {
        return requirement_map;
    }
    const requirement_data things_to_fetch = requirement_id( you.backlog.front().str_values[0] ).obj();
    const activity_id activity_to_restore = you.backlog.front().id();
    // NOLINTNEXTLINE(performance-unnecessary-copy-initialization)
    requirement_id things_to_fetch_id = things_to_fetch.id();
    std::vector<std::vector<item_comp>> req_comps = things_to_fetch.get_components();
    std::vector<std::vector<tool_comp>> tool_comps = things_to_fetch.get_tools();
    std::vector<std::vector<quality_requirement>> quality_comps = things_to_fetch.get_qualities();
    zone_manager &mgr = zone_manager::get_manager();
    const bool pickup_task = you.backlog.front().id() == ACT_MULTIPLE_FARM ||
                             you.backlog.front().id() == ACT_MULTIPLE_CHOP_PLANKS ||
                             you.backlog.front().id() == ACT_MULTIPLE_BUTCHER ||
                             you.backlog.front().id() == ACT_MULTIPLE_CHOP_TREES ||
                             you.backlog.front().id() == ACT_VEHICLE_DECONSTRUCTION ||
                             you.backlog.front().id() == ACT_VEHICLE_REPAIR ||
                             you.backlog.front().id() == ACT_MULTIPLE_FISH ||
                             you.backlog.front().id() == ACT_MULTIPLE_MINE;
    // where it is, what it is, how much of it, and how much in total is required of that item.
    std::vector<std::tuple<tripoint_bub_ms, itype_id, int>> final_map;
    std::vector<tripoint_bub_ms> loot_spots;
    std::vector<tripoint_bub_ms> already_there_spots;
    std::vector<tripoint_bub_ms> combined_spots;
    std::map<itype_id, int> total_map;
    map &here = get_map();
    tripoint_bub_ms src_loc = here.get_bub( you.backlog.front().placement );
    for( const tripoint_bub_ms &elem : here.points_in_radius( src_loc,
            PICKUP_RANGE - 1 ) ) {
        already_there_spots.push_back( elem );
        combined_spots.push_back( elem );
    }
    for( const tripoint_bub_ms &elem : mgr.get_point_set_loot(
             you.pos_abs(), distance, you.is_npc(), _fac_id( you ) ) ) {
        // if there is a loot zone that's already near the work spot, we don't want it to be added twice.
        if( std::find( already_there_spots.begin(), already_there_spots.end(),
                       elem ) != already_there_spots.end() ) {
            // construction tasks don't need the loot spot *and* the already_there/combined spots both added.
            // but a farming task will need to go and fetch the tool no matter if its near the work spot.
            // whereas the construction will automatically use what's nearby anyway.
            if( pickup_task ) {
                loot_spots.emplace_back( elem );
            } else {
                continue;
            }
        } else {
            loot_spots.emplace_back( elem );
            combined_spots.emplace_back( elem );
        }
    }
    add_basecamp_storage_to_loot_zone_list( mgr, src_loc, you, loot_spots, combined_spots );
    // if the requirements aren't available, then stop.
    if( !are_requirements_nearby( pickup_task ? loot_spots : combined_spots, things_to_fetch_id, you,
                                  activity_to_restore, pickup_task, src_loc ) ) {
        return requirement_map;
    }
    // if the requirements are already near the work spot and its a construction/crafting task, then no need to fetch anything more.
    if( !pickup_task &&
        are_requirements_nearby( already_there_spots, things_to_fetch_id, you, activity_to_restore,
                                 false, src_loc ) ) {
        return requirement_map;
    }
    // a vector of every item in every tile that matches any part of the requirements.
    // will be filtered for amounts/charges afterwards.
    for( const tripoint_bub_ms &point_elem : pickup_task ? loot_spots : combined_spots ) {
        std::map<itype_id, int> temp_map;
        for( const item &stack_elem : here.i_at( point_elem ) ) {
            for( std::vector<item_comp> &elem : req_comps ) {
                for( item_comp &comp_elem : elem ) {
                    if( comp_elem.type == stack_elem.typeId() ) {
                        // if its near the work site, we can remove a count from the requirements.
                        // if two "lines" of the requirement have the same component appearing again
                        // that is fine, we will choose which "line" to fulfill later, and the decrement will count towards that then.
                        if( !pickup_task &&
                            std::find( already_there_spots.begin(), already_there_spots.end(),
                                       point_elem ) != already_there_spots.end() ) {
                            comp_elem.count -= stack_elem.count();
                        }
                        temp_map[stack_elem.typeId()] += stack_elem.count();
                    }
                }
            }
            for( std::vector<tool_comp> &elem : tool_comps ) {
                for( tool_comp &comp_elem : elem ) {
                    if( comp_elem.type == stack_elem.typeId() ) {
                        if( !pickup_task &&
                            std::find( already_there_spots.begin(), already_there_spots.end(),
                                       point_elem ) != already_there_spots.end() ) {
                            comp_elem.count -= stack_elem.count();
                        }
                        if( comp_elem.by_charges() ) {
                            // we don't care if there are 10 welders with 5 charges each
                            // we only want the one welder that has the required charge.
                            if( stack_elem.ammo_remaining( &you ) >= comp_elem.count ) {
                                temp_map[stack_elem.typeId()] += stack_elem.ammo_remaining( &you );
                            }
                        } else {
                            temp_map[stack_elem.typeId()] += stack_elem.count();
                        }
                    }
                }
            }

            for( std::vector<quality_requirement> &elem : quality_comps ) {
                for( quality_requirement &comp_elem : elem ) {
                    const quality_id tool_qual = comp_elem.type;
                    const int qual_level = comp_elem.level;
                    if( stack_elem.has_quality( tool_qual, qual_level ) ) {
                        if( !pickup_task &&
                            std::find( already_there_spots.begin(), already_there_spots.end(),
                                       point_elem ) != already_there_spots.end() ) {
                            comp_elem.count -= stack_elem.count();
                        }
                        temp_map[stack_elem.typeId()] += stack_elem.count();
                    }
                }
            }
        }
        for( const auto &map_elem : temp_map ) {
            total_map[map_elem.first] += map_elem.second;
            // if its a construction/crafting task, we can discount any items already near the work spot.
            // we don't need to fetch those, they will be used automatically in the construction.
            // a shovel for tilling, for example, however, needs to be picked up, no matter if its near the spot or not.
            if( !pickup_task ) {
                if( std::find( already_there_spots.begin(), already_there_spots.end(),
                               point_elem ) != already_there_spots.end() ) {
                    continue;
                }
            }
            requirement_map.emplace_back( point_elem, map_elem.first, map_elem.second );
        }
    }
    // Ok we now have a list of all the items that match the requirements, their points, and a quantity for each one.
    // we need to consolidate them, and winnow it down to the minimum required counts, instead of all matching.
    for( const std::vector<item_comp> &elem : req_comps ) {
        bool line_found = false;
        for( const item_comp &comp_elem : elem ) {
            if( line_found || comp_elem.count <= 0 ) {
                break;
            }
            int quantity_required = comp_elem.count;
            int item_quantity = 0;
            auto it = requirement_map.begin();
            int remainder = 0;
            while( it != requirement_map.end() ) {
                tripoint_bub_ms pos_here = std::get<0>( *it );
                itype_id item_here = std::get<1>( *it );
                int quantity_here = std::get<2>( *it );
                if( comp_elem.type == item_here ) {
                    item_quantity += quantity_here;
                }
                if( item_quantity >= quantity_required ) {
                    // it's just this spot that can fulfil the requirement on its own
                    final_map.emplace_back( pos_here, item_here, std::min<int>( quantity_here,
                                            quantity_required ) );
                    if( quantity_here >= quantity_required ) {
                        line_found = true;
                        break;
                    } else {
                        remainder = quantity_required - quantity_here;
                    }
                    break;
                }
                it++;
            }
            if( line_found ) {
                while( true ) {
                    // go back over things
                    if( it == requirement_map.begin() ) {
                        break;
                    }
                    if( remainder <= 0 ) {
                        line_found = true;
                        break;
                    }
                    tripoint_bub_ms pos_here2 = std::get<0>( *it );
                    itype_id item_here2 = std::get<1>( *it );
                    int quantity_here2 = std::get<2>( *it );
                    if( comp_elem.type == item_here2 ) {
                        if( quantity_here2 >= remainder ) {
                            final_map.emplace_back( pos_here2, item_here2, remainder );
                            line_found = true;
                        } else {
                            final_map.emplace_back( pos_here2, item_here2, remainder );
                            remainder -= quantity_here2;
                        }
                    }
                    it--;
                }
            }
        }
    }
    for( const std::vector<tool_comp> &elem : tool_comps ) {
        bool line_found = false;
        for( const tool_comp &comp_elem : elem ) {
            if( line_found || comp_elem.count < -1 ) {
                break;
            }
            int quantity_required = std::max( 1, comp_elem.count );
            int item_quantity = 0;
            auto it = requirement_map.begin();
            int remainder = 0;
            while( it != requirement_map.end() ) {
                tripoint_bub_ms pos_here = std::get<0>( *it );
                itype_id item_here = std::get<1>( *it );
                int quantity_here = std::get<2>( *it );
                if( comp_elem.type == item_here ) {
                    item_quantity += quantity_here;
                }
                if( item_quantity >= quantity_required ) {
                    // it's just this spot that can fulfil the requirement on its own
                    final_map.emplace_back( pos_here, item_here, std::min<int>( quantity_here,
                                            quantity_required ) );
                    if( quantity_here >= quantity_required ) {
                        line_found = true;
                        break;
                    } else {
                        remainder = quantity_required - quantity_here;
                    }
                    break;
                }
                it++;
            }
            if( line_found ) {
                while( true ) {
                    // go back over things
                    if( it == requirement_map.begin() ) {
                        break;
                    }
                    if( remainder <= 0 ) {
                        line_found = true;
                        break;
                    }
                    tripoint_bub_ms pos_here2 = std::get<0>( *it );
                    itype_id item_here2 = std::get<1>( *it );
                    int quantity_here2 = std::get<2>( *it );
                    if( comp_elem.type == item_here2 ) {
                        if( quantity_here2 >= remainder ) {
                            final_map.emplace_back( pos_here2, item_here2, remainder );
                            line_found = true;
                        } else {
                            final_map.emplace_back( pos_here2, item_here2, remainder );
                            remainder -= quantity_here2;
                        }
                    }
                    it--;
                }
            }
        }
    }
    for( const std::vector<quality_requirement> &elem : quality_comps ) {
        bool line_found = false;
        for( const quality_requirement &comp_elem : elem ) {
            if( line_found || comp_elem.count <= 0 ) {
                break;
            }
            const quality_id tool_qual = comp_elem.type;
            const int qual_level = comp_elem.level;
            for( auto it = requirement_map.begin(); it != requirement_map.end(); ) {
                tripoint_bub_ms pos_here = std::get<0>( *it );
                itype_id item_here = std::get<1>( *it );
                item test_item = item( item_here, calendar::turn_zero );
                if( test_item.has_quality( tool_qual, qual_level ) ) {
                    // it's just this spot that can fulfil the requirement on its own
                    final_map.emplace_back( pos_here, item_here, 1 );
                    line_found = true;
                    break;
                }
                it++;
            }
        }
    }
    for( const std::tuple<tripoint_bub_ms, itype_id, int> &elem : final_map ) {
        add_msg_debug( debugmode::DF_REQUIREMENTS_MAP, "%s is fetching %s from %s ",
                       you.disp_name(),
                       std::get<1>( elem ).str(), std::get<0>( elem ).to_string_writable() );
    }
    return final_map;
}

namespace
{

void _tidy_move_items( Character &you, item_stack &stack, tripoint_bub_ms const &src_loc,
                       tripoint_bub_ms const &dst_loc, const std::optional<vpart_reference> &vpr_src,
                       activity_id const &activity_to_restore )
{
    for( item &it : stack ) {
        if( it.has_var( "activity_var" ) && it.get_var( "activity_var", "" ) == you.name ) {
            move_item( you, it, it.count(), src_loc, dst_loc, vpr_src, activity_to_restore );
            break;
        }
    }
}

} // namespace

static bool construction_activity( Character &you, const zone_data * /*zone*/,
                                   const tripoint_bub_ms &src_loc,
                                   const activity_reason_info &act_info,
                                   const activity_id &activity_to_restore )
{
    // the actual desired construction
    if( !act_info.con_idx ) {
        debugmsg( "no construction selected" );
        return false;
    }
    const construction &built_chosen = act_info.con_idx->obj();
    std::list<item> used;
    // create the partial construction struct
    partial_con pc;
    pc.id = built_chosen.id;
    map &here = get_map();
    // Set the trap that has the examine function
    // Use up the components
    for( const std::vector<item_comp> &it : built_chosen.requirements->get_components() ) {
        for( const item_comp &comp : it ) {
            comp_selection<item_comp> sel;
            sel.use_from = usage_from::both;
            sel.comp = comp;
            std::list<item> consumed = you.consume_items( sel, 1, is_crafting_component );
            used.splice( used.end(), consumed );
        }
    }
    pc.components = used;
    here.partial_con_set( src_loc, pc );
    for( const std::vector<tool_comp> &it : built_chosen.requirements->get_tools() ) {
        you.consume_tools( it );
    }
    you.backlog.emplace_front( activity_to_restore );
    you.assign_activity( ACT_BUILD );
    you.activity.placement = here.get_abs( src_loc );
    return true;
}

static bool tidy_activity( Character &you, const tripoint_bub_ms &src_loc,
                           const activity_id &activity_to_restore,
                           const int distance = MAX_VIEW_DISTANCE )
{
    zone_manager &mgr = zone_manager::get_manager();
    map &here = get_map();
    tripoint_abs_ms loot_abspos = here.get_abs( src_loc );
    tripoint_bub_ms loot_src_lot;
    const auto &zone_src_set = mgr.get_near( zone_type_LOOT_UNSORTED, loot_abspos, distance, nullptr,
                               _fac_id( you ) );
    if( !zone_src_set.empty() ) {
        const std::vector<tripoint_abs_ms> &zone_src_sorted = get_sorted_tiles_by_distance(
                    loot_abspos, zone_src_set );
        // Find the nearest unsorted zone to dump objects at
        for( const tripoint_abs_ms &src_elem : zone_src_sorted ) {
            if( !here.can_put_items_ter_furn( here.get_bub( src_elem ) ) ) {
                continue;
            }
            loot_src_lot = here.get_bub( src_elem );
            break;
        }
    }
    if( loot_src_lot == tripoint_bub_ms() ) {
        return false;
    }
    if( const std::optional<vpart_reference> ovp = here.veh_at( src_loc ).cargo() ) {
        vehicle_stack vs = ovp->items();
        _tidy_move_items( you, vs, src_loc, loot_src_lot, ovp, activity_to_restore );
    }
    map_stack stack = here.i_at( src_loc );
    _tidy_move_items( you, stack, src_loc, loot_src_lot, std::nullopt, activity_to_restore );

    // we are adjacent to an unsorted zone, we came here to just drop items we are carrying
    if( mgr.has( zone_type_LOOT_UNSORTED, here.get_abs( src_loc ), _fac_id( you ) ) ) {
        for( item *inv_elem : you.inv_dump() ) {
            if( inv_elem->has_var( "activity_var" ) ) {
                inv_elem->erase_var( "activity_var" );
                put_into_vehicle_or_drop( you, item_drop_reason::deliberate, { *inv_elem }, &here, src_loc );
                you.i_rem( inv_elem );
            }
        }
    }
    return true;
}

static bool fetch_activity(
    Character &you, const tripoint_bub_ms &src_loc, const activity_id &activity_to_restore,
    const int distance = MAX_VIEW_DISTANCE )
{
    map &here = get_map();
    if( !here.can_put_items_ter_furn( here.get_bub(
                                          you.backlog.front().coords.back() ) ) ) {
        return false;
    }
    const std::vector<std::tuple<tripoint_bub_ms, itype_id, int>> mental_map_2 =
                requirements_map( you, distance );
    int pickup_count = 1;
    map_stack items_there = here.i_at( src_loc );
    const units::volume volume_allowed = you.volume_capacity() - you.volume_carried();
    const units::mass weight_allowed = you.weight_capacity() - you.weight_carried();
    const std::optional<vpart_reference> ovp = here.veh_at( src_loc ).cargo();
    if( ovp ) {
        for( item &veh_elem : ovp->items() ) {
            for( auto elem : mental_map_2 ) {
                if( std::get<0>( elem ) == src_loc && veh_elem.typeId() == std::get<1>( elem ) ) {
                    if( !you.backlog.empty() && you.backlog.front().id() == ACT_MULTIPLE_CONSTRUCTION ) {
                        move_item( you, veh_elem, veh_elem.count_by_charges() ? std::get<2>( elem ) : 1, src_loc,
                                   here.get_bub( you.backlog.front().coords.back() ), ovp,
                                   activity_to_restore );
                        return true;
                    }
                }
            }
        }
    }
    for( auto item_iter = items_there.begin(); item_iter != items_there.end(); item_iter++ ) {
        item &it = *item_iter;
        for( auto elem : mental_map_2 ) {
            if( std::get<0>( elem ) == src_loc && it.typeId() == std::get<1>( elem ) ) {
                // construction/crafting tasks want the required item moved near the work spot.
                if( !you.backlog.empty() && ( you.backlog.front().id() == ACT_MULTIPLE_CONSTRUCTION ||
                                              you.backlog.front().id() == ACT_MULTIPLE_DIS ) ) {
                    move_item( you, it, it.count_by_charges() ? std::get<2>( elem ) : 1, src_loc,
                               here.get_bub( you.backlog.front().coords.back() ), ovp,
                               activity_to_restore );

                    return true;
                    // other tasks want the tool picked up
                } else if( !you.backlog.empty() && ( you.backlog.front().id() == ACT_MULTIPLE_FARM ||
                                                     you.backlog.front().id() == ACT_MULTIPLE_CHOP_PLANKS ||
                                                     you.backlog.front().id() == ACT_VEHICLE_DECONSTRUCTION ||
                                                     you.backlog.front().id() == ACT_VEHICLE_REPAIR ||
                                                     you.backlog.front().id() == ACT_MULTIPLE_BUTCHER ||
                                                     you.backlog.front().id() == ACT_MULTIPLE_CHOP_TREES ||
                                                     you.backlog.front().id() == ACT_MULTIPLE_FISH ||
                                                     you.backlog.front().id() == ACT_MULTIPLE_MINE ||
                                                     you.backlog.front().id() == ACT_MULTIPLE_MOP ) ) {
                    if( it.volume() > volume_allowed || it.weight() > weight_allowed ) {
                        add_msg_if_player_sees( you, _( "%1s failed to fetch tools." ), you.name );
                        continue;
                    }
                    item leftovers = it;
                    if( pickup_count != 1 && it.count_by_charges() ) {
                        // Reinserting leftovers happens after item removal to avoid stacking issues.
                        leftovers.charges = it.charges - pickup_count;
                        if( leftovers.charges > 0 ) {
                            it.charges = pickup_count;
                        }
                    } else {
                        leftovers.charges = 0;
                    }
                    it.set_var( "activity_var", you.name );
                    you.i_add( it );
                    if( you.is_npc() ) {
                        if( pickup_count == 1 ) {
                            const std::string item_name = it.tname();
                            add_msg( _( "%1$s picks up a %2$s." ), you.disp_name(), item_name );
                        } else {
                            add_msg( _( "%s picks up several items." ),  you.disp_name() );
                        }
                    }
                    items_there.erase( item_iter );
                    // If we didn't pick up a whole stack, put the remainder back where it came from.
                    if( leftovers.charges > 0 ) {
                        here.add_item_or_charges( src_loc, leftovers );
                    }
                    return true;
                }
            }
        }
    }
    // if we got here, then the fetch failed for reasons that weren't predicted before setting it.
    // nothing was moved or picked up, and nothing can be moved or picked up
    // so call the whole thing off to stop it looping back to this point ad nauseum.
    you.set_moves( 0 );
    you.activity = player_activity();
    you.backlog.clear();
    return false;
}

static bool butcher_corpse_activity( Character &you, const tripoint_bub_ms &src_loc,
                                     const do_activity_reason &reason )
{
    map &here = get_map();
    map_stack items = here.i_at( src_loc );
    for( item &elem : items ) {
        if( elem.is_corpse() && !elem.has_var( "activity_var" ) ) {
            const mtype corpse = *elem.get_mtype();
            if( corpse.size > creature_size::medium && reason != do_activity_reason::NEEDS_BIG_BUTCHERING ) {
                continue;
            }
            elem.set_var( "activity_var", you.name );
            you.assign_activity( ACT_BUTCHER_FULL, 0, true );
            you.activity.targets.emplace_back( map_cursor( src_loc ), &elem );
            you.activity.placement = here.get_abs( src_loc );
            return true;
        }
    }
    return false;
}

static bool chop_plank_activity( Character &you, const tripoint_bub_ms &src_loc )
{
    item &best_qual = you.best_item_with_quality( qual_AXE );
    if( best_qual.is_null() ) {
        return false;
    }
    if( best_qual.type->can_have_charges() ) {
        you.consume_charges( best_qual, best_qual.type->charges_to_use() );
    }
    map &here = get_map();
    for( item &i : here.i_at( src_loc ) ) {
        if( i.typeId() == itype_log ) {
            here.i_rem( src_loc, &i );
            int moves = to_moves<int>( 20_minutes );
            you.add_msg_if_player( _( "You cut the log into planks." ) );
            you.assign_activity( chop_planks_activity_actor( moves ) );
            you.activity.placement = here.get_abs( src_loc );
            return true;
        }
    }
    return false;
}

void activity_on_turn_move_loot( player_activity &act, Character &you )
{
    enum activity_stage : int {
        //Initial stage
        INIT = 0,
        //Think about what to do first: choose destination
        THINK,
        //Do activity
        DO,
    };

    int &stage = act.index;
    //Prepare activity stage
    if( stage < 0 ) {
        stage = INIT;
        //num_processed
        act.values.push_back( 0 );
    }
    int &num_processed = act.values[ 0 ];

    map &here = get_map();
    const tripoint_abs_ms abspos = you.pos_abs();
    zone_manager &mgr = zone_manager::get_manager();

    std::vector<const item *> crafting_items;

    for( const npc &guy : g->all_npcs() ) {
        if( !guy.activity.targets.empty() ) {
            for( const item_location &target : guy.activity.targets ) {
                crafting_items.push_back( target.get_item() );
            }
        }
    }
    for( const item_location &target : get_player_character().activity.targets ) {
        crafting_items.push_back( target.get_item() );
    }

    if( here.check_vehicle_zones( here.get_abs_sub().z() ) ) {
        mgr.cache_vzones();
    }

    if( stage == INIT ) {
        act.coord_set.clear();
        for( const tripoint_abs_ms &p :
             mgr.get_near( zone_type_LOOT_UNSORTED, abspos, MAX_VIEW_DISTANCE, nullptr,
                           _fac_id( you ) ) ) {
            act.coord_set.insert( p );
        }
        stage = THINK;
    }

    if( stage == THINK ) {
        //initialize num_processed
        num_processed = 0;
        std::vector<tripoint_abs_ms> src_set;
        src_set.reserve( act.coord_set.size() );
        for( const tripoint_abs_ms &p : act.coord_set ) {
            src_set.emplace_back( p );
        }
        // sort source tiles by distance
        const auto &src_sorted = get_sorted_tiles_by_distance( abspos, src_set );

        for( const tripoint_abs_ms &src : src_sorted ) {
            act.placement = src;
            act.coord_set.erase( src );

            const tripoint_bub_ms src_loc = here.get_bub( src );
            if( !here.inbounds( src_loc ) ) {
                if( !here.inbounds( you.pos_bub() ) ) {
                    // p is implicitly an NPC that has been moved off the map, so reset the activity
                    // and unload them
                    you.cancel_activity();
                    you.assign_activity( ACT_MOVE_LOOT );
                    you.set_moves( 0 );
                    g->reload_npcs();
                    return;
                }
                std::vector<tripoint_bub_ms> route;
                route = here.route( you.pos_bub(), src_loc, you.get_pathfinding_settings(),
                                    you.get_path_avoid() );
                if( route.empty() ) {
                    // can't get there, can't do anything, skip it
                    continue;
                }
                stage = DO;
                you.set_destination( route, act );
                you.activity.set_to_null();
                return;
            }

            bool ignore_contents = false;

            // check ignorable zones for ignore_contents enabled
            for( const auto &zone_type : ignorable_zone_types ) {
                // add zones using mgr.get_zones_at
                for( zone_data const *zone : mgr.get_zones_at( src, zone_type, _fac_id( you ) ) ) {
                    ignorable_options const &options = dynamic_cast<const ignorable_options &>( zone->get_options() );
                    if( options.get_ignore_contents() ) {
                        ignore_contents = true;
                        break;
                    }
                }
                if( ignore_contents ) {
                    break;
                }
            }


            // skip tiles in IGNORE zone or with ignore option,
            // tiles on fire (to prevent taking out wood off the lit brazier)
            // and inaccessible furniture, like filled charcoal kiln
            if( mgr.has( zone_type_LOOT_IGNORE, src, _fac_id( you ) ) ||
                ignore_contents ||
                here.get_field( src_loc, fd_fire ) != nullptr ||
                !here.can_put_items_ter_furn( src_loc ) || here.impassable_field_at( src_loc ) ) {
                continue;
            }

            //nothing to sort?
            bool unload_mods = false;
            bool unload_molle = false;
            // bool unload_sparse_only = false;
            // int unload_sparse_threshold = 20;
            bool unload_always = false;
            bool ignore_favorite = false;
            bool unload_all = false;
            bool unload_corpses = false;

            std::vector<zone_data const *> const zones = mgr.get_zones_at( src, zone_type_UNLOAD_ALL,
                    _fac_id( you ) );

            // get most open rules out of all stacked zones
            for( zone_data const *zone : zones ) {
                if( !zone->get_enabled() ) {
                    continue;
                };
                unload_options const &options = dynamic_cast<const unload_options &>( zone->get_options() );
                unload_molle |= options.unload_molle();
                unload_mods |= options.unload_mods();
                unload_always |= options.unload_always();
                ignore_favorite |= zone->get_type() == zone_type_LOOT_IGNORE_FAVORITES;

                unload_all |= zone->get_type() == zone_type_UNLOAD_ALL;
                unload_corpses |= zone->get_type() == zone_type_STRIP_CORPSES;
            }

            const std::optional<vpart_reference> vp = here.veh_at( src_loc ).cargo();
            std::vector<const item *> items;
            // populate items from the appropriate source
            if( vp ) {
                for( const item &it : vp->items() ) {
                    items.push_back( &it );
                }
            } else {
                for( const item &it : here.i_at( src_loc ) ) {
                    items.push_back( &it );
                }
            }
            // check if there is valid destination for any item of the tile
            bool has_items_to_work_on = false;

            for( const item *it : items ) {

                const zone_type_id zone_type_id = mgr.get_near_zone_type_for_item( *it, abspos,
                                                  MAX_VIEW_DISTANCE, _fac_id( you ) );


                if( has_items_to_work_on ) {
                    break;
                }

                // don't steal disassembly in progress
                if( it->has_var( "activity_var" ) ) {
                    continue;
                }

                // don't steal crafts in progress
                if( std::find( crafting_items.begin(), crafting_items.end(), it ) != crafting_items.end() ) {
                    continue;
                }

                // skip items that allready sorted
                if( zone_type_id != zone_type_LOOT_CUSTOM && mgr.has( zone_type_id, src, _fac_id( you ) ) ) {
                    continue;
                }

                if( zone_type_id == zone_type_LOOT_CUSTOM &&
                    mgr.custom_loot_has( src, it, zone_type_LOOT_CUSTOM, _fac_id( you ) ) ) {
                    continue;
                }

                if( !it->is_owned_by( you, true ) ) {
                    continue;
                }

                // skip unpickable liquid
                if( !it->made_of_from_type( phase_id::SOLID ) ) {
                    continue;
                }

                if( it->is_favorite && ignore_favorite ) {
                    continue;
                }

                const std::unordered_set<tripoint_abs_ms> dest_set =
                    mgr.get_near( zone_type_id, abspos, MAX_VIEW_DISTANCE, it, _fac_id( you ) );

                if( unload_all || ( unload_corpses && it->is_corpse() ) ) {
                    if( dest_set.empty() || unload_always ) {
                        if( you.rate_action_unload( *it ) == hint_rating::good &&
                            !it->any_pockets_sealed() ) {
                            has_items_to_work_on = true;
                            break;
                        }

                        // if unloading mods
                        if( unload_mods ) {
                            // remove each mod, skip irremovable
                            for( const item *mod : it->gunmods() ) {
                                if( mod->is_irremovable() ) {
                                    continue;
                                }
                                has_items_to_work_on = true;
                                break;
                            }
                        }

                        // if unloading molle
                        if( unload_molle && ! it->get_contents().get_added_pockets().empty() ) {
                            has_items_to_work_on = true;
                            break;
                        }
                    }
                }
                // if item has destination
                if( !dest_set.empty() ) {
                    has_items_to_work_on = true;
                    break;
                }
            }
            if( !has_items_to_work_on ) {
                continue;
            }

            bool is_adjacent_or_closer = square_dist( you.pos_bub(), src_loc ) <= 1;
            // before we move any item, check if player is at or
            // adjacent to the loot source tile
            if( !is_adjacent_or_closer ) {
                std::vector<tripoint_bub_ms> route;
                bool adjacent = false;

                // get either direct route or route to nearest adjacent tile if
                // source tile is impassable
                if( here.passable( src_loc ) ) {
                    route = here.route( you.pos_bub(), src_loc, you.get_pathfinding_settings(),
                                        you.get_path_avoid() );
                } else {
                    // impassable source tile (locker etc.),
                    // get route to nearest adjacent tile instead
                    route = route_adjacent( you, src_loc );
                    adjacent = true;
                }

                // check if we found path to source / adjacent tile
                if( route.empty() ) {
                    add_msg( m_info, _( "%s can't reach the source tile.  Try to sort out loot without a cart." ),
                             you.disp_name() );
                    continue;
                }

                // shorten the route to adjacent tile, if necessary
                if( !adjacent ) {
                    route.pop_back();
                }

                // set the destination and restart activity after player arrives there
                // we don't need to check for safe mode,
                // activity will be restarted only if
                // player arrives on destination tile
                stage = DO;
                you.set_destination( route, act );
                you.activity.set_to_null();
                return;
            }
            stage = DO;
            break;
        }
    }
    if( stage == DO ) {
        const tripoint_abs_ms src( act.placement );
        const tripoint_bub_ms src_loc = here.get_bub( src );

        bool is_adjacent_or_closer = square_dist( you.pos_bub(), src_loc ) <= 1;
        // before we move any item, check if player is at or
        // adjacent to the loot source tile
        if( !is_adjacent_or_closer ) {
            stage = THINK;
            return;
        }

        // the boolean in this pair being true indicates the item is from a vehicle storage space
        auto items = std::vector<std::pair<item *, bool>>();
        const std::optional<vpart_reference> vpr = here.veh_at( src_loc ).cargo();
        //Check source for cargo part
        //map_stack and vehicle_stack are different types but inherit from item_stack
        // TODO: use one for loop
        if( vpr ) {
            for( item &it : vpr->items() ) {
                items.emplace_back( &it, true );
            }
        }
        for( item &it : here.i_at( src_loc ) ) {
            items.emplace_back( &it, false );
        }

        bool unload_mods = false;
        bool unload_molle = false;
        bool unload_sparse_only = false;
        int unload_sparse_threshold = 20;
        bool unload_always = false;

        std::vector<zone_data const *> const zones = mgr.get_zones_at( src, zone_type_UNLOAD_ALL,
                _fac_id( you ) );

        // get most open rules out of all stacked zones
        for( zone_data const *zone : zones ) {
            unload_options const &options = dynamic_cast<const unload_options &>( zone->get_options() );
            unload_molle |= options.unload_molle();
            unload_mods |= options.unload_mods();
            unload_sparse_only |= options.unload_sparse_only();
            unload_sparse_threshold |= options.unload_sparse_threshold();
            unload_always |= options.unload_always();
        }

        //Skip items that have already been processed
        for( auto it = items.begin() + num_processed; it < items.end(); ++it ) {
            ++num_processed;
            item &thisitem = *it->first;

            // skip items not owned by you
            if( !thisitem.is_owned_by( you, true ) ) {
                continue;
            }

            // skip unpickable liquid
            if( !thisitem.made_of_from_type( phase_id::SOLID ) ) {
                continue;
            }

            // skip favorite items in ignore favorite zones
            if( thisitem.is_favorite && mgr.has( zone_type_LOOT_IGNORE_FAVORITES, src, _fac_id( you ) ) ) {
                continue;
            }

            // don't steal disassembly in progress
            if( thisitem.has_var( "activity_var" ) ) {
                continue;
            }
            // don't steal crafts in progress
            if( std::find( crafting_items.begin(), crafting_items.end(), it->first ) != crafting_items.end() ) {
                continue;
            }


            // Only if it's from a vehicle do we use the vehicle source location information.
            const std::optional<vpart_reference> vpr_src = it->second ? vpr : std::nullopt;
            const zone_type_id id = mgr.get_near_zone_type_for_item( thisitem, abspos,
                                    MAX_VIEW_DISTANCE, _fac_id( you ) );

            // checks whether the item is already on correct loot zone or not
            // if it is, we can skip such item, if not we move the item to correct pile
            // think empty bag on food pile, after you ate the content
            if( id != zone_type_LOOT_CUSTOM && mgr.has( id, src, _fac_id( you ) ) ) {
                continue;
            }

            if( id == zone_type_LOOT_CUSTOM &&
                mgr.custom_loot_has( src, &thisitem, zone_type_LOOT_CUSTOM, _fac_id( you ) ) ) {
                continue;
            }

            const std::unordered_set<tripoint_abs_ms> dest_set =
                mgr.get_near( id, abspos, MAX_VIEW_DISTANCE, &thisitem, _fac_id( you ) );

            // if this item isn't going anywhere and its not sealed
            // check if it is in a unload zone or a strip corpse zone
            // then we should unload it and see what is inside
            bool move_and_reset = false;
            bool moved_something = false;

            if( mgr.has_near( zone_type_UNLOAD_ALL, abspos, 1, _fac_id( you ) ) ||
                ( mgr.has_near( zone_type_STRIP_CORPSES, abspos, 1, _fac_id( you ) ) && it->first->is_corpse() ) ) {
                if( dest_set.empty() || unload_always ) {
                    if( you.rate_action_unload( *it->first ) == hint_rating::good &&
                        !it->first->any_pockets_sealed() ) {
                        std::unordered_map<itype_id, int> item_counts;
                        if( unload_sparse_only ) {
                            for( item *contained : it->first->all_items_top( pocket_type::CONTAINER ) ) {
                                if( !contained->made_of( phase_id::LIQUID ) && !contained->made_of( phase_id::GAS ) ) {
                                    item_counts[contained->typeId()]++;
                                }
                            }
                        }
                        for( item *contained : it->first->all_items_top( pocket_type::CONTAINER ) ) {
                            // no liquids don't want to spill stuff
                            if( !contained->made_of( phase_id::LIQUID ) && !contained->made_of( phase_id::GAS ) ) {
                                if( unload_sparse_only &&
                                    item_counts[contained->typeId()] > unload_sparse_threshold ) {
                                    continue;
                                }
                                move_item( you, *contained, contained->count(), src_loc, src_loc, vpr_src );
                                it->first->remove_item( *contained );
                            }
                        }
                        for( item *contained : it->first->all_items_top( pocket_type::MAGAZINE ) ) {
                            // no liquids don't want to spill stuff
                            if( !contained->made_of( phase_id::LIQUID ) && !contained->made_of( phase_id::GAS ) ) {
                                if( it->first->is_ammo_belt() ) {
                                    if( it->first->type->magazine->linkage ) {
                                        item link( *it->first->type->magazine->linkage, calendar::turn, contained->count() );
                                        if( vpr_src ) {
                                            vpr_src->vehicle().add_item( here, vpr_src->part(), link );
                                        } else {
                                            here.add_item_or_charges( src_loc, link );
                                        }
                                    }
                                }
                                move_item( you, *contained, contained->count(), src_loc, src_loc, vpr_src );
                                it->first->remove_item( *contained );
                            }
                        }
                        for( item *contained : it->first->all_items_top( pocket_type::MAGAZINE_WELL ) ) {
                            // no liquids don't want to spill stuff
                            if( !contained->made_of( phase_id::LIQUID ) && !contained->made_of( phase_id::GAS ) ) {
                                move_item( you, *contained, contained->count(), src_loc, src_loc, vpr_src );
                                it->first->remove_item( *contained );
                            }
                        }
                        moved_something = true;

                    }

                    // if unloading mods
                    if( unload_mods ) {
                        // remove each mod, skip irremovable
                        for( item *mod : it->first->gunmods() ) {
                            if( mod->is_irremovable() ) {
                                continue;
                            }
                            you.gunmod_remove( *it->first, *mod );
                            // need to return so the activity starts
                            return;
                        }
                    }

                    // if unloading molle
                    if( unload_molle ) {
                        while( !it->first->get_contents().get_added_pockets().empty() ) {
                            item removed = it->first->get_contents().remove_pocket( 0 );
                            move_item( you, removed, 1, src_loc, src_loc, vpr_src );
                            moved_something = true;
                        }
                    }
                    if( it->first->has_flag( flag_MAG_DESTROY ) && it->first->ammo_remaining( ) == 0 ) {
                        if( vpr_src ) {
                            vpr_src->vehicle().remove_item( vpr_src->part(), it->first );
                        } else {
                            here.i_rem( src_loc, it->first );
                        }
                        num_processed = std::max( num_processed - 1, 0 );
                        return;
                    }

                    // after dumping items go back to start of activity loop
                    // so that can re-assess the items in the tile
                    // perhaps move the last item first however
                    if( unload_always && moved_something ) {
                        move_and_reset = true;
                    } else if( moved_something ) {
                        return;
                    }

                }

            }

            for( const tripoint_abs_ms &dest : dest_set ) {
                const tripoint_bub_ms dest_loc = here.get_bub( dest );
                units::volume free_space;

                //Check destination for cargo part
                if( const std::optional<vpart_reference> ovp = here.veh_at( dest_loc ).cargo() ) {
                    free_space = ovp->items().free_volume();
                } else {
                    free_space = here.free_volume( dest_loc );
                }

                // skip tiles with inaccessible furniture, like filled charcoal kiln
                if( !here.can_put_items_ter_furn( dest_loc ) ||
                    static_cast<int>( here.i_at( dest_loc ).size() ) >= MAX_ITEM_IN_SQUARE ) {
                    continue;
                }

                // check free space at destination
                if( free_space >= thisitem.volume() ) {
                    move_item( you, thisitem, thisitem.count(), src_loc, dest_loc, vpr_src );

                    // moved item away from source so decrement
                    if( num_processed > 0 ) {
                        --num_processed;
                    }
                    break;
                }
            }
            if( you.get_moves() <= 0 || move_and_reset ) {
                return;
            }
        }

        //this location is sorted
        stage = THINK;
        return;
    }

    // If we got here without restarting the activity, it means we're done
    add_msg( m_info, _( "%s sorted out every item possible." ), you.disp_name( false, true ) );
    if( you.is_npc() ) {
        npc *guy = dynamic_cast<npc *>( &you );
        guy->revert_after_activity();
    }
    you.activity.set_to_null();
}

static int chop_moves( Character &you, item &it )
{
    // quality of tool
    const int quality = it.get_quality( qual_AXE );

    // attribute; regular tools - based on STR, powered tools - based on DEX
    const int attr = it.has_flag( flag_POWERED ) ? you.dex_cur : you.get_arm_str();

    int moves = to_moves<int>( time_duration::from_minutes( 60 - attr ) / std::pow( 2, quality - 1 ) );
    const int helpersize = you.get_num_crafting_helpers( 3 );
    moves *= ( 1.0f - ( helpersize / 10.0f ) );
    return moves;
}

static bool mine_activity( Character &you, const tripoint_bub_ms &src_loc )
{
    std::vector<item *> mining_inv = you.items_with( [&you]( const item & itm ) {
        return ( itm.has_flag( flag_DIG_TOOL ) && !itm.type->can_use( "JACKHAMMER" ) ) ||
               ( itm.type->can_use( "JACKHAMMER" ) && itm.ammo_sufficient( &you ) );
    } );
    map &here = get_map();
    if( mining_inv.empty() || you.is_mounted() || you.is_underwater() || here.veh_at( src_loc ) ||
        !here.has_flag( ter_furn_flag::TFLAG_MINEABLE, src_loc ) || you.has_effect( effect_incorporeal ) ||
        here.impassable_field_at( src_loc ) ) {
        return false;
    }
    item *chosen_item = nullptr;
    bool powered = false;
    // is it a pickaxe or jackhammer?
    for( item *elem : mining_inv ) {
        if( chosen_item == nullptr ) {
            chosen_item = elem;
            if( elem->type->can_use( "JACKHAMMER" ) ) {
                powered = true;
            }
        } else {
            // prioritise powered tools
            if( chosen_item->type->can_use( "PICKAXE" ) && elem->type->can_use( "JACKHAMMER" ) ) {
                chosen_item = elem;
                powered = true;
                break;
            }
        }
    }
    if( chosen_item == nullptr ) {
        return false;
    }
    int moves = to_moves<int>( powered ? 30_minutes : 20_minutes );
    if( !powered ) {
        moves += ( ( MAX_STAT + 4 ) - std::min( you.get_arm_str(),
                                                MAX_STAT ) ) * to_moves<int>( 5_minutes );
    }
    if( here.move_cost( src_loc ) == 2 ) {
        // We're breaking up some flat surface like pavement, which is much easier
        moves /= 2;
    }
    you.assign_activity( powered ? ACT_JACKHAMMER : ACT_PICKAXE, moves );
    you.activity.targets.emplace_back( you, chosen_item );
    you.activity.placement = here.get_abs( src_loc );
    return true;

}

// Not really an activity like the others; relies on zone activity alerting on enemies
static bool mop_activity( Character &you, const tripoint_bub_ms &src_loc )
{
    // iuse::mop costs 15 moves per use
    you.assign_activity( mop_activity_actor( 15 ) );
    you.activity.placement = get_map().get_abs( src_loc );
    return true;
}

static bool chop_tree_activity( Character &you, const tripoint_bub_ms &src_loc )
{
    item &best_qual = you.best_item_with_quality( qual_AXE );
    if( best_qual.is_null() ) {
        return false;
    }
    int moves = chop_moves( you, best_qual );
    if( best_qual.type->can_have_charges() ) {
        you.consume_charges( best_qual, best_qual.type->charges_to_use() );
    }
    map &here = get_map();
    const ter_id &ter = here.ter( src_loc );
    if( here.has_flag( ter_furn_flag::TFLAG_TREE, src_loc ) ) {
        you.assign_activity( chop_tree_activity_actor( moves, item_location( you, &best_qual ) ) );
        you.activity.placement = here.get_abs( src_loc );
        return true;
    } else if( ter == ter_t_trunk || ter == ter_t_stump ) {
        you.assign_activity( chop_logs_activity_actor( moves, item_location( you, &best_qual ) ) );
        you.activity.placement = here.get_abs( src_loc );
        return true;
    }
    return false;
}

static void check_npc_revert( Character &you )
{
    if( you.is_npc() ) {
        npc *guy = dynamic_cast<npc *>( &you );
        if( guy ) {
            guy->revert_after_activity();
        }
    }
}

static zone_type_id get_zone_for_act( const tripoint_bub_ms &src_loc, const zone_manager &mgr,
                                      const activity_id &act_id, const faction_id &fac_id )
{
    zone_type_id ret = zone_type_;
    if( act_id == ACT_VEHICLE_DECONSTRUCTION ) {
        ret = zone_type_VEHICLE_DECONSTRUCT;
    }
    if( act_id == ACT_VEHICLE_REPAIR ) {
        ret = zone_type_VEHICLE_REPAIR;
    }
    if( act_id == ACT_MULTIPLE_CHOP_TREES ) {
        ret = zone_type_CHOP_TREES;
    }
    if( act_id == ACT_MULTIPLE_CONSTRUCTION ) {
        ret = zone_type_CONSTRUCTION_BLUEPRINT;
    }
    if( act_id == ACT_MULTIPLE_FARM ) {
        ret = zone_type_FARM_PLOT;
    }
    if( act_id == ACT_MULTIPLE_BUTCHER ) {
        ret = zone_type_LOOT_CORPSE;
    }
    if( act_id == ACT_MULTIPLE_CHOP_PLANKS ) {
        ret = zone_type_LOOT_WOOD;
    }
    if( act_id == ACT_MULTIPLE_FISH ) {
        ret = zone_type_FISHING_SPOT;
    }
    if( act_id == ACT_MULTIPLE_MINE ) {
        ret = zone_type_MINING;
    }
    if( act_id == ACT_MULTIPLE_MOP ) {
        ret = zone_type_MOPPING;
    }
    if( act_id == ACT_MULTIPLE_DIS ) {
        ret = zone_type_DISASSEMBLE;
    }
    if( src_loc != tripoint_bub_ms() && act_id == ACT_FETCH_REQUIRED ) {
        const zone_data *zd = mgr.get_zone_at( get_map().get_abs( src_loc ), false, fac_id );
        if( zd ) {
            ret = zd->get_type();
        }
    }
    return ret;
}

/** Determine all locations for this generic activity */
/** Returns locations */
static std::unordered_set<tripoint_abs_ms> generic_multi_activity_locations(
    Character &you, const activity_id &act_id )
{
    bool dark_capable = false;
    std::unordered_set<tripoint_abs_ms> src_set;

    zone_manager &mgr = zone_manager::get_manager();
    const tripoint_bub_ms localpos = you.pos_bub();
    map &here = get_map();
    const tripoint_abs_ms abspos = here.get_abs( localpos );
    if( act_id == ACT_TIDY_UP ) {
        dark_capable = true;
        tripoint_bub_ms unsorted_spot;
        std::unordered_set<tripoint_abs_ms> unsorted_set =
            mgr.get_near( zone_type_LOOT_UNSORTED, abspos, MAX_VIEW_DISTANCE, nullptr, _fac_id( you ) );
        if( !unsorted_set.empty() ) {
            unsorted_spot = here.get_bub( random_entry( unsorted_set ) );
        }
        bool found_one_point = false;
        bool found_route = true;
        for( const tripoint_bub_ms &elem : here.points_in_radius( localpos,
                MAX_VIEW_DISTANCE ) ) {
            // There's no point getting the entire list of all items to tidy up now.
            // the activity will run again after pathing to the first tile anyway.
            // tidy up activity has no requirements that will discount a square and
            // have the requirement to skip and scan the next one, ( other than checking path )
            // shortcircuiting the need to scan the entire map continuously can improve performance
            // especially if NPCs have a backlog of moves or there is a lot of them
            if( !found_route ) {
                found_route = true;
                continue;
            }
            if( found_one_point ) {
                break;
            }
            for( const item &stack_elem : here.i_at( elem ) ) {
                if( stack_elem.has_var( "activity_var" ) && stack_elem.get_var( "activity_var", "" ) == you.name ) {
                    const furn_t &f = here.furn( elem ).obj();
                    if( !f.has_flag( ter_furn_flag::TFLAG_PLANT ) ) {
                        src_set.insert( here.get_abs( elem ) );
                        found_one_point = true;
                        // only check for a valid path, as that is all that is needed to tidy something up.
                        if( square_dist( you.pos_bub(), elem ) > 1 ) {
                            std::vector<tripoint_bub_ms> route = route_adjacent( you, elem );
                            if( route.empty() ) {
                                found_route = false;
                            }
                        }
                        break;
                    }
                }
            }
        }
        if( src_set.empty() && unsorted_spot != tripoint_bub_ms::zero ) {
            for( const item *inv_elem : you.inv_dump() ) {
                if( inv_elem->has_var( "activity_var" ) ) {
                    // we've gone to tidy up all the things lying around, now tidy up the things we picked up.
                    src_set.insert( here.get_abs( unsorted_spot ) );
                    break;
                }
            }
        }
    } else if( act_id == ACT_MULTIPLE_READ ) {
        // anywhere well lit
        for( const tripoint_bub_ms &elem : here.points_in_radius( localpos, MAX_VIEW_DISTANCE ) ) {
            src_set.insert( here.get_abs( elem ) );
        }
    } else if( act_id == ACT_MULTIPLE_CRAFT ) {
        // Craft only with what is on the spot
        // TODO: add zone type like zone_type_CRAFT?
        src_set.insert( here.get_abs( localpos ) );
    } else if( act_id != ACT_FETCH_REQUIRED ) {
        zone_type_id zone_type = get_zone_for_act( tripoint_bub_ms::zero, mgr, act_id, _fac_id( you ) );
        src_set = mgr.get_near( zone_type, abspos, MAX_VIEW_DISTANCE, nullptr, _fac_id( you ) );
        // multiple construction will form a list of targets based on blueprint zones and unfinished constructions
        if( act_id == ACT_MULTIPLE_CONSTRUCTION ) {
            for( const tripoint_bub_ms &elem : here.points_in_radius( localpos, MAX_VIEW_DISTANCE ) ) {
                partial_con *pc = here.partial_con_at( elem );
                if( pc ) {
                    src_set.insert( here.get_abs( elem ) );
                }
            }
            // farming activities encompass tilling, planting, harvesting.
        } else if( act_id == ACT_MULTIPLE_FARM ) {
            dark_capable = true;
        }
    } else {
        dark_capable = true;
        // get the right zones for the items in the requirements.
        // we previously checked if the items are nearby before we set the fetch task
        // but we will check again later, to be sure nothings changed.
        std::vector<std::tuple<tripoint_bub_ms, itype_id, int>> mental_map =
                    requirements_map( you, MAX_VIEW_DISTANCE );
        for( const auto &elem : mental_map ) {
            const tripoint_bub_ms &elem_point = std::get<0>( elem );
            src_set.insert( here.get_abs( elem_point ) );
        }
    }
    // prune the set to remove tiles that are never gonna work out.
    const bool pre_dark_check = src_set.empty();
    const bool MOP_ACTIVITY = act_id == ACT_MULTIPLE_MOP;
    if( MOP_ACTIVITY ) {
        dark_capable = true;
    }

    for( auto it2 = src_set.begin(); it2 != src_set.end(); ) {
        // remove dangerous tiles
        const tripoint_bub_ms set_pt = here.get_bub( *it2 );
        if( MOP_ACTIVITY ) {
            if( !here.mopsafe_field_at( set_pt ) ) {
                it2 = src_set.erase( it2 );
                continue;
            }
        } else {
            if( here.dangerous_field_at( set_pt ) ) {
                it2 = src_set.erase( it2 );
                continue;
            }
        }
        // remove tiles in darkness, if we aren't lit-up ourselves
        if( !dark_capable && you.fine_detail_vision_mod( set_pt ) > 4.0 ) {
            it2 = src_set.erase( it2 );
            continue;
        }
        if( act_id == ACT_MULTIPLE_FISH ) {
            const ter_id &terrain_id = here.ter( set_pt );
            if( !terrain_id.obj().has_flag( ter_furn_flag::TFLAG_DEEP_WATER ) ) {
                it2 = src_set.erase( it2 );
            } else {
                ++it2;
            }
        } else //  Exclude activities that can't have multiple characters working on the same tile.
            if( act_id == ACT_MULTIPLE_CHOP_TREES ||
                act_id == ACT_MULTIPLE_CONSTRUCTION ||
                act_id == ACT_MULTIPLE_MINE ) {
                bool skip = false;

                for( const npc &guy : g->all_npcs() ) {
                    if( &guy == &you ) {
                        continue;
                    }
                    if( guy.has_player_activity() && guy.activity.placement == *it2 ) {
                        it2 = src_set.erase( it2 );
                        skip = true;
                        break;
                    }
                }
                if( skip ) {
                    continue;
                } else {
                    ++it2;
                }
            } else {
                ++it2;
            }
    }
    const bool post_dark_check = src_set.empty();
    if( !pre_dark_check && post_dark_check && !MOP_ACTIVITY ) {
        you.add_msg_if_player( m_info, _( "It is too dark to do the %s activity." ), act_id.c_str() );
    }
    return src_set;
}

/** Check if this activity can not be done immediately because it has some requirements */
static requirement_check_result generic_multi_activity_check_requirement(
    Character &you, const activity_id &act_id, activity_reason_info &act_info,
    const tripoint_abs_ms &src, const tripoint_bub_ms &src_loc,
    const std::unordered_set<tripoint_abs_ms> &src_set, const bool check_only = false )
{
    map &here = get_map();
    const tripoint_abs_ms abspos = here.get_abs( you.pos_bub() );
    zone_manager &mgr = zone_manager::get_manager();

    bool &can_do_it = act_info.can_do;
    const do_activity_reason &reason = act_info.reason;
    const zone_data *zone =
        mgr.get_zone_at( src, get_zone_for_act( src_loc, mgr, act_id, _fac_id( you ) ),
                         _fac_id( you ) );

    const bool needs_to_be_in_zone = act_id == ACT_FETCH_REQUIRED ||
                                     act_id == ACT_MULTIPLE_FARM ||
                                     act_id == ACT_MULTIPLE_BUTCHER ||
                                     act_id == ACT_MULTIPLE_CHOP_PLANKS ||
                                     act_id == ACT_MULTIPLE_CHOP_TREES ||
                                     act_id == ACT_VEHICLE_DECONSTRUCTION ||
                                     act_id == ACT_VEHICLE_REPAIR ||
                                     act_id == ACT_MULTIPLE_FISH ||
                                     act_id == ACT_MULTIPLE_MINE ||
                                     act_id == ACT_MULTIPLE_DIS ||
                                     ( act_id == ACT_MULTIPLE_CONSTRUCTION &&
                                       !here.partial_con_at( src_loc ) );
    // some activities require the target tile to be part of a zone.
    // tidy up activity doesn't - it wants things that may not be in a zone already - things that may have been left lying around.
    if( needs_to_be_in_zone && !zone ) {
        can_do_it = false;
        return requirement_check_result::SKIP_LOCATION_NO_ZONE;
    }
    if( can_do_it ) {
        return requirement_check_result::CAN_DO_LOCATION;
    }
    if( reason == do_activity_reason::REFUSES_THIS_WORK ) {
        you.add_msg_if_player( m_info,
                               _( "There's a human corpse there.  You wouldn't want to butcher it by accident." ) );
        if( you.is_npc() ) {
            add_msg_if_player_sees( you, m_info, _( "%s refuses to butcher a human corpse." ),
                                    you.disp_name() );
        }
    }
    if( reason == do_activity_reason::DONT_HAVE_SKILL ||
        reason == do_activity_reason::NO_ZONE ||
        reason == do_activity_reason::ALREADY_DONE ||
        reason == do_activity_reason::BLOCKING_TILE ||
        reason == do_activity_reason::UNKNOWN_ACTIVITY ) {
        // we can discount this tile, the work can't be done.
        if( reason == do_activity_reason::DONT_HAVE_SKILL ) {
            if( zone ) {
                you.add_msg_if_player( m_info, _( "You don't have the skill for the %1$s task at zone %2$s." ),
                                       act_id.c_str(), zone->get_name() );
            } else {
                you.add_msg_if_player( m_info, _( "You don't have the skill for the %s task." ), act_id.c_str() );
            }
        } else if( reason == do_activity_reason::BLOCKING_TILE ) {
            if( zone ) {
                you.add_msg_if_player( m_info,
                                       _( "There is something blocking the location for the %1$s task at zone %2$s." ), act_id.c_str(),
                                       zone->get_name() );
            } else {
                you.add_msg_if_player( m_info, _( "There is something blocking the location for the %s task." ),
                                       act_id.c_str() );
            }
        }
        if( you.is_npc() ) {
            if( reason == do_activity_reason::DONT_HAVE_SKILL ) {
                return requirement_check_result::SKIP_LOCATION_NO_SKILL;

            } else if( reason == do_activity_reason::NO_ZONE ) {
                return requirement_check_result::SKIP_LOCATION_NO_ZONE;
            } else if( reason == do_activity_reason::ALREADY_DONE ) {
                return requirement_check_result::SKIP_LOCATION;
            } else if( reason == do_activity_reason::BLOCKING_TILE ) {
                return requirement_check_result::SKIP_LOCATION_BLOCKING;
            } else if( reason == do_activity_reason::UNKNOWN_ACTIVITY ) {
                return requirement_check_result::SKIP_LOCATION_UNKNOWN_ACTIVITY;
            }
        } else {
            return requirement_check_result::SKIP_LOCATION;
        }
    } else if( reason == do_activity_reason::NO_COMPONENTS ||
               reason == do_activity_reason::NEEDS_CUT_HARVESTING ||
               reason == do_activity_reason::NEEDS_PLANTING ||
               reason == do_activity_reason::NEEDS_TILLING ||
               reason == do_activity_reason::NEEDS_CHOPPING ||
               reason == do_activity_reason::NEEDS_BUTCHERING ||
               reason == do_activity_reason::NEEDS_BIG_BUTCHERING ||
               reason == do_activity_reason::NEEDS_VEH_DECONST ||
               reason == do_activity_reason::NEEDS_VEH_REPAIR ||
               reason == do_activity_reason::NEEDS_TREE_CHOPPING ||
               reason == do_activity_reason::NEEDS_FISHING || reason == do_activity_reason::NEEDS_MINING ||
               reason == do_activity_reason::NEEDS_CRAFT ||
               reason == do_activity_reason::NEEDS_DISASSEMBLE ) {
        // we can do it, but we need to fetch some stuff first
        // before we set the task to fetch components - is it even worth it? are the components anywhere?
        if( you.is_npc() ) {
            if( zone ) {
                add_msg_if_player_sees( you, m_info,
                                        _( "%s is trying to find necessary items to do the %s job on zone %s, reason %s" ),
                                        you.disp_name(), act_id.c_str(), zone->get_name(), do_activity_reason_string[int( reason )] );
            } else {
                add_msg_if_player_sees( you, m_info,
                                        _( "%s is trying to find necessary items to do the %s job, reason %s" ),
                                        you.disp_name(), act_id.c_str(), do_activity_reason_string[int( reason )] );
            }
        }
        requirement_id what_we_need;
        std::vector<tripoint_bub_ms> loot_zone_spots;
        std::vector<tripoint_bub_ms> combined_spots;
        for( const tripoint_bub_ms &elem : mgr.get_point_set_loot(
                 abspos, MAX_VIEW_DISTANCE, you.is_npc(), _fac_id( you ) ) ) {
            loot_zone_spots.emplace_back( elem );
            combined_spots.emplace_back( elem );
        }
        for( const tripoint_bub_ms &elem : here.points_in_radius( src_loc, PICKUP_RANGE,
                PICKUP_RANGE ) ) {
            combined_spots.push_back( elem );
        }
        add_basecamp_storage_to_loot_zone_list( mgr, src_loc, you, loot_zone_spots, combined_spots );

        if( reason == do_activity_reason::NO_COMPONENTS && act_id == ACT_MULTIPLE_CONSTRUCTION ) {
            if( !act_info.con_idx ) {
                debugmsg( "no construction selected" );
                return requirement_check_result::SKIP_LOCATION;
            }
            // its a construction and we need the components.
            const construction &built_chosen = act_info.con_idx->obj();
            what_we_need = built_chosen.requirements;
        } else if( reason == do_activity_reason::NEEDS_VEH_DECONST ||
                   reason == do_activity_reason::NEEDS_VEH_REPAIR ) {
            const vehicle *veh = veh_pointer_or_null( here.veh_at( src_loc ) );
            // we already checked this in can_do_activity() but check again just incase.
            if( !veh ) {
                you.activity_vehicle_part_index = 1;
                return requirement_check_result::SKIP_LOCATION;
            }
            requirement_data reqs;
            if( you.activity_vehicle_part_index >= 0 &&
                you.activity_vehicle_part_index < static_cast<int>( veh->part_count() ) ) {
                const vpart_info &vpi = veh->part( you.activity_vehicle_part_index ).info();
                if( reason == do_activity_reason::NEEDS_VEH_DECONST ) {
                    reqs = vpi.removal_requirements();
                } else if( reason == do_activity_reason::NEEDS_VEH_REPAIR ) {
                    reqs = vpi.repair_requirements();
                }
            }
            const requirement_id req_id( std::to_string( reqs.make_hash() ) );
            if( requirement_data::all().count( req_id )  == 0 ) {
                requirement_data::save_requirement( reqs, req_id );
            }
            what_we_need = req_id;
        } else if( reason == do_activity_reason::NEEDS_MINING ) {
            what_we_need = requirement_data_mining_standard;
        } else if( reason == do_activity_reason::NEEDS_TILLING ||
                   reason == do_activity_reason::NEEDS_PLANTING ||
                   reason == do_activity_reason::NEEDS_CHOPPING ||
                   reason == do_activity_reason::NEEDS_CUT_HARVESTING ||
                   reason == do_activity_reason::NEEDS_BUTCHERING ||
                   reason == do_activity_reason::NEEDS_BIG_BUTCHERING ||
                   reason == do_activity_reason::NEEDS_TREE_CHOPPING ||
                   reason == do_activity_reason::NEEDS_FISHING ||
                   reason == do_activity_reason::NEEDS_CRAFT ||
                   reason == do_activity_reason::NEEDS_DISASSEMBLE ) {
            std::vector<std::vector<item_comp>> requirement_comp_vector;
            std::vector<std::vector<quality_requirement>> quality_comp_vector;
            std::vector<std::vector<tool_comp>> tool_comp_vector;
            if( reason == do_activity_reason::NEEDS_TILLING ) {
                quality_comp_vector.push_back( std::vector<quality_requirement> { quality_requirement( qual_DIG, 1, 1 ) } );
            } else if( reason == do_activity_reason::NEEDS_CHOPPING ||
                       reason == do_activity_reason::NEEDS_TREE_CHOPPING ) {
                quality_comp_vector.push_back( std::vector<quality_requirement> { quality_requirement( qual_AXE, 1, 1 ) } );
            } else if( reason == do_activity_reason::NEEDS_PLANTING ) {
                requirement_comp_vector.push_back( std::vector<item_comp> { item_comp( itype_id( dynamic_cast<const plot_options &>
                                                   ( zone->get_options() ).get_seed() ), 1 )
                                                                          } );
            } else if( reason == do_activity_reason::NEEDS_CUT_HARVESTING ) {
                quality_comp_vector.push_back( std::vector<quality_requirement> { quality_requirement( qual_GRASS_CUT, 1, 1 ) } );
            } else if( reason == do_activity_reason::NEEDS_BUTCHERING ||
                       reason == do_activity_reason::NEEDS_BIG_BUTCHERING ) {
                quality_comp_vector.push_back( std::vector<quality_requirement> { quality_requirement( qual_BUTCHER, 1, 1 ) } );
                if( reason == do_activity_reason::NEEDS_BIG_BUTCHERING ) {
                    quality_comp_vector.push_back( std::vector<quality_requirement> { quality_requirement( qual_SAW_M, 1, 1 ), quality_requirement( qual_SAW_W, 1, 1 ) } );
                }

            } else if( reason == do_activity_reason::NEEDS_FISHING ) {
                quality_comp_vector.push_back( std::vector<quality_requirement> {quality_requirement( qual_FISHING_ROD, 1, 1 )} );
            } else if( reason == do_activity_reason::NEEDS_CRAFT ) {
                requirement_comp_vector = act_info.req.get_components();
                quality_comp_vector = act_info.req.get_qualities();
                tool_comp_vector = act_info.req.get_tools();
            } else if( reason == do_activity_reason::NEEDS_DISASSEMBLE ) {
                quality_comp_vector = act_info.req.get_qualities();
                tool_comp_vector = act_info.req.get_tools();
            }
            // ok, we need a shovel/hoe/axe/etc.
            // this is an activity that only requires this one tool, so we will fetch and wield it.
            requirement_data reqs_data = requirement_data( tool_comp_vector, quality_comp_vector,
                                         requirement_comp_vector );
            const requirement_id req_id( std::to_string( reqs_data.make_hash() ) );
            if( requirement_data::all().count( req_id )  == 0 ) {
                requirement_data::save_requirement( reqs_data, req_id );
            }
            what_we_need = req_id;
        }
        bool tool_pickup = reason == do_activity_reason::NEEDS_TILLING ||
                           reason == do_activity_reason::NEEDS_PLANTING ||
                           reason == do_activity_reason::NEEDS_CHOPPING ||
                           reason == do_activity_reason::NEEDS_CUT_HARVESTING ||
                           reason == do_activity_reason::NEEDS_BUTCHERING ||
                           reason == do_activity_reason::NEEDS_BIG_BUTCHERING ||
                           reason == do_activity_reason::NEEDS_TREE_CHOPPING ||
                           reason == do_activity_reason::NEEDS_VEH_DECONST ||
                           reason == do_activity_reason::NEEDS_VEH_REPAIR ||
                           reason == do_activity_reason::NEEDS_MINING;
        // is it even worth fetching anything if there isn't enough nearby?
        if( !are_requirements_nearby( tool_pickup ? loot_zone_spots : combined_spots, what_we_need, you,
                                      act_id, tool_pickup, src_loc ) ) {
            if( zone ) {
                you.add_msg_player_or_npc( m_info,
                                           _( "The required items are not available to complete the %s task at zone %s." ), act_id.c_str(),
                                           zone->get_name(),
                                           _( "The required items are not available to complete the %s task at zone %s." ), act_id.c_str(),
                                           zone->get_name() );
            } else {
                you.add_msg_player_or_npc( m_info,
                                           _( "The required items are not available to complete the %s task." ), act_id.c_str(),
                                           _( "The required items are not available to complete the %s task." ), act_id.c_str() );
            }
            if( reason == do_activity_reason::NEEDS_VEH_DECONST ||
                reason == do_activity_reason::NEEDS_VEH_REPAIR ) {
                you.activity_vehicle_part_index = -1;
            }
            return requirement_check_result::SKIP_LOCATION;
        } else {
            if( !check_only ) {
                if( you.as_npc() && you.as_npc()->job.fetch_history.count( what_we_need.str() ) != 0 &&
                    you.as_npc()->job.fetch_history[what_we_need.str()] == calendar::turn ) {
                    // this may be faild fetch already. give up task for a while to avoid infinite loop.
                    you.activity = player_activity();
                    you.backlog.clear();
                    check_npc_revert( you );
                    return requirement_check_result::SKIP_LOCATION;
                }
                you.backlog.emplace_front( act_id );
                you.assign_activity( ACT_FETCH_REQUIRED );
                player_activity &act_prev = you.backlog.front();
                act_prev.str_values.push_back( what_we_need.str() );
                act_prev.values.push_back( static_cast<int>( reason ) );
                // come back here after successfully fetching your stuff
                if( act_prev.coords.empty() ) {
                    std::vector<tripoint_bub_ms> local_src_set;
                    local_src_set.reserve( src_set.size() );
                    for( const tripoint_abs_ms &elem : src_set ) {
                        local_src_set.push_back( here.get_bub( elem ) );
                    }
                    std::vector<tripoint_bub_ms> candidates;
                    for( const tripoint_bub_ms &point_elem :
                         here.points_in_radius( src_loc, /*radius=*/PICKUP_RANGE - 1, /*radiusz=*/0 ) ) {
                        // we don't want to place the components where they could interfere with our ( or someone else's ) construction spots
                        if( !you.sees( here, point_elem ) || ( std::find( local_src_set.begin(), local_src_set.end(),
                                                               point_elem ) != local_src_set.end() ) || !here.can_put_items_ter_furn( point_elem ) ) {
                            continue;
                        }
                        candidates.push_back( point_elem );
                    }
                    if( candidates.empty() ) {
                        you.activity = player_activity();
                        you.backlog.clear();
                        check_npc_revert( you );
                        return requirement_check_result::SKIP_LOCATION_NO_LOCATION;
                    }
                    act_prev.coords.push_back(
                        here.get_abs(
                            candidates[std::max( 0, static_cast<int>( candidates.size() / 2 ) )] )
                    );
                }
                act_prev.placement = src;
            }
            return requirement_check_result::RETURN_EARLY;
        }
    }
    return requirement_check_result::SKIP_LOCATION_NO_MATCH;
}

/** Do activity at this location */
/** Returns true if this multi activity may be processed further */
static bool generic_multi_activity_do(
    Character &you, const activity_id &act_id, const activity_reason_info &act_info,
    const tripoint_abs_ms &src, const tripoint_bub_ms &src_loc )
{
    // If any of the following activities return without processing
    // then they MUST return true here, to stop infinite loops.
    zone_manager &mgr = zone_manager::get_manager();

    const do_activity_reason &reason = act_info.reason;
    const zone_data *zone =
        mgr.get_zone_at( src, get_zone_for_act( src_loc, mgr, act_id, _fac_id( you ) ), _fac_id( you ) );
    map &here = get_map();
    // something needs to be done, now we are there.
    // it was here earlier, in the space of one turn, maybe it got harvested by someone else.
    if( ( ( reason == do_activity_reason::NEEDS_HARVESTING ) ||
          ( reason == do_activity_reason::NEEDS_CUT_HARVESTING ) ) &&
        here.has_flag_furn( ter_furn_flag::TFLAG_GROWTH_HARVEST, src_loc ) ) {
        iexamine::harvest_plant( you, src_loc, true );
    } else if( ( reason == do_activity_reason::NEEDS_CLEARING ) &&
               here.has_flag_furn( ter_furn_flag::TFLAG_GROWTH_OVERGROWN, src_loc ) ) {
        iexamine::clear_overgrown( you, src_loc );
    } else if( reason == do_activity_reason::NEEDS_TILLING &&
               here.has_flag( ter_furn_flag::TFLAG_PLOWABLE, src_loc ) &&
               you.has_quality( qual_DIG, 1 ) && !here.has_furn( src_loc ) ) {
        you.assign_activity( churn_activity_actor( 18000, item_location() ) );
        you.backlog.emplace_front( act_id );
        you.activity.placement = src;
        return false;
    } else if( reason == do_activity_reason::NEEDS_PLANTING ) {
        std::vector<zone_data> zones = mgr.get_zones( zone_type_FARM_PLOT, src, _fac_id( you ) );
        for( const zone_data &zone : zones ) {
            const itype_id seed =
                dynamic_cast<const plot_options &>( zone.get_options() ).get_seed();
            std::vector<item *> seed_inv = you.cache_get_items_with( "is_seed", itype_id( seed ), {},
                                           &item::is_seed );
            if( seed_inv.empty() ) {
                // we don't have the required seed, even though we should at this point.
                // move onto the next tile, and if need be that will prompt a fetch seeds activity.
                continue;
            }
            if( !here.has_flag_ter_or_furn( seed->seed->required_terrain_flag, src_loc ) ) {
                continue;
            }
            iexamine::plant_seed( you, src_loc, itype_id( seed ) );
            you.backlog.emplace_front( act_id );
            return false;
        }
    } else if( reason == do_activity_reason::NEEDS_CHOPPING && you.has_quality( qual_AXE, 1 ) ) {
        if( chop_plank_activity( you, src_loc ) ) {
            you.backlog.emplace_front( act_id );
            return false;
        }
    } else if( reason == do_activity_reason::NEEDS_BUTCHERING ||
               reason == do_activity_reason::NEEDS_BIG_BUTCHERING ) {
        if( butcher_corpse_activity( you, src_loc, reason ) ) {
            you.backlog.emplace_front( act_id );
            return false;
        }
    } else if( reason == do_activity_reason::NEEDS_BOOK_TO_LEARN ) {
        const item_filter filter = [ &you ]( const item & i ) {
            read_condition_result condition = you.check_read_condition( i );
            return condition == read_condition_result::SUCCESS;
        };
        std::vector<item *> books = you.items_with( filter );
        if( !books.empty() && books[0] ) {
            const time_duration time_taken = you.time_to_read( *books[0], you );
            item_location book = item_location( you, books[0] );
            item_location ereader;
            you.backlog.emplace_front( act_id );
            you.assign_activity( read_activity_actor( time_taken, book, ereader, true ) );
            return false;
        }
    } else if( reason == do_activity_reason::CAN_DO_CONSTRUCTION ) {
        if( here.partial_con_at( src_loc ) ) {
            you.backlog.emplace_front( act_id );
            you.assign_activity( ACT_BUILD );
            you.activity.placement = src;
            return false;
        }
        if( construction_activity( you, zone, src_loc, act_info, act_id ) ) {
            return false;
        }
    } else if( reason == do_activity_reason::CAN_DO_FETCH && act_id == ACT_TIDY_UP ) {
        if( !tidy_activity( you, src_loc, act_id, MAX_VIEW_DISTANCE ) ) {
            return false;
        }
    } else if( reason == do_activity_reason::CAN_DO_FETCH && act_id == ACT_FETCH_REQUIRED ) {
        if( fetch_activity( you, src_loc, act_id, MAX_VIEW_DISTANCE ) ) {
            if( !you.is_npc() ) {
                // Npcs will automatically start the next thing in the backlog, players need to be manually prompted
                // Because some player activities are necessarily not marked as auto-resume.
                activity_handlers::resume_for_multi_activities( you );
            }
            return false;
        }
    } else if( reason == do_activity_reason::NEEDS_TREE_CHOPPING && you.has_quality( qual_AXE, 1 ) ) {
        if( chop_tree_activity( you, src_loc ) ) {
            you.backlog.emplace_front( act_id );
            return false;
        }
    } else if( reason == do_activity_reason::NEEDS_FISHING && you.has_quality( qual_FISHING_ROD, 1 ) ) {
        you.backlog.emplace_front( act_id );
        // we don't want to keep repeating the fishing activity, just piggybacking on this functions structure to find requirements.
        you.activity = player_activity();
        item &best_rod = you.best_item_with_quality( qual_FISHING_ROD );
        you.assign_activity( ACT_FISH, to_moves<int>( 5_hours ), 0,
                             0, best_rod.tname() );
        you.activity.targets.emplace_back( you, &best_rod );
        you.activity.coord_set =
            g->get_fishable_locations_abs( MAX_VIEW_DISTANCE, src_loc );
        return false;
    } else if( reason == do_activity_reason::NEEDS_MINING ) {
        // if have enough batteries to continue etc.
        you.backlog.emplace_front( act_id );
        if( mine_activity( you, src_loc ) ) {
            return false;
        }
    } else if( reason == do_activity_reason::NEEDS_MOP ) {
        if( mop_activity( you, src_loc ) ) {
            you.backlog.emplace_front( act_id );
            return false;
        }
    } else if( reason == do_activity_reason::NEEDS_VEH_DECONST ) {
        if( vehicle_activity( you, src_loc, you.activity_vehicle_part_index, 'o' ) ) {
            you.backlog.emplace_front( act_id );
            return false;
        }
        you.activity_vehicle_part_index = -1;
    } else if( reason == do_activity_reason::NEEDS_VEH_REPAIR ) {
        if( vehicle_activity( you, src_loc, you.activity_vehicle_part_index, 'r' ) ) {
            you.backlog.emplace_front( act_id );
            return false;
        }

        you.activity_vehicle_part_index = -1;
    } else if( reason == do_activity_reason::NEEDS_CRAFT ) {
        // only npc is supported
        npc *p = you.as_npc();
        if( p ) {
            item_location to_craft = p->get_item_to_craft();
            if( to_craft && to_craft->is_craft() &&
                you.lighting_craft_speed_multiplier( to_craft->get_making() ) > 0 ) {
                player_activity act = player_activity( craft_activity_actor( to_craft, false ) );
                you.assign_activity( act );
                you.backlog.emplace_front( ACT_MULTIPLE_CRAFT );
                you.backlog.front().auto_resume = true;
                return false;
            }
        }
    } else if( reason == do_activity_reason::NEEDS_DISASSEMBLE ) {
        map_stack items = here.i_at( src_loc );
        for( item &elem : items ) {
            if( elem.is_disassemblable() ) {
                // Disassemble the checked one.
                if( elem.get_var( "activity_var" ) == you.name ) {
                    const recipe &r = ( elem.typeId() == itype_disassembly ) ? elem.get_making() :
                                      recipe_dictionary::get_uncraft( elem.typeId() );
                    int const qty = std::max( 1, elem.typeId() == itype_disassembly ? elem.get_making_batch_size() :
                                              elem.charges );
                    player_activity act = player_activity( disassemble_activity_actor( r.time_to_craft_moves( you,
                                                           recipe_time_flag::ignore_proficiencies ) * qty ) );
                    act.targets.emplace_back( map_cursor( src_loc ), &elem );
                    act.placement = here.get_abs( src_loc );
                    act.position = qty;
                    act.index = false;
                    you.assign_activity( act );
                    // Keep doing
                    // After assignment of disassemble activity (not multitype anymore)
                    // the backlog will not be nuked in do_player_activity()
                    you.backlog.emplace_back( ACT_MULTIPLE_DIS );
                    break;
                }
            }
        }
        return false;
    }
    return true;
}

struct failure_reasons {
    bool no_path = false;
    bool skip_location_no_zone = false;
    bool skip_location_blocking = false;
    bool skip_location_no_skill = false;
    bool skip_location_unknown_activity = false;
    bool skip_location_no_location = false;
    bool skip_location_no_match = false;
    bool skip_location = false;
    bool no_craft_disassembly_location_route_found = false;
};

bool generic_multi_activity_handler( player_activity &act, Character &you, bool check_only )
{
    map &here = get_map();
    const tripoint_abs_ms abspos = here.get_abs( you.pos_bub() );
    // NOLINTNEXTLINE(performance-unnecessary-copy-initialization)
    activity_id activity_to_restore = act.id();
    // Nuke the current activity, leaving the backlog alone
    if( !check_only ) {
        you.activity = player_activity();
    }
    // now we setup the target spots based on which activity is occurring
    // the set of target work spots - potentially after we have fetched required tools.
    std::unordered_set<tripoint_abs_ms> src_set =
        generic_multi_activity_locations( you, activity_to_restore );
    // now we have our final set of points
    std::vector<tripoint_abs_ms> src_sorted = get_sorted_tiles_by_distance( abspos, src_set );
    // now loop through the work-spot tiles and judge whether its worth traveling to it yet
    // or if we need to fetch something first.

    // check: if a fetch act was assigned but no need to do that anymore, restore our task
    // may cause infinite loop if something goes wrong
    // Maybe it makes more harm than good? I don't know.
    if( activity_to_restore == activity_id( ACT_FETCH_REQUIRED ) && src_sorted.empty() ) {
        // remind what you failed to fetch
        if( !check_only && !you.backlog.empty() ) {
            player_activity &act_prev = you.backlog.front();
            if( !act_prev.str_values.empty() && you.as_npc() ) {
                you.as_npc()->job.fetch_history[act_prev.str_values.back()] = calendar::turn;
            }
        }
        return true;
    }

    failure_reasons reason;

    for( const tripoint_abs_ms &src : src_sorted ) {
        const tripoint_bub_ms &src_loc = here.get_bub( src );
        if( !here.inbounds( src_loc ) && !check_only ) {
            if( !here.inbounds( you.pos_bub() ) ) {
                // p is implicitly an NPC that has been moved off the map, so reset the activity
                // and unload them
                you.assign_activity( activity_to_restore );
                you.set_moves( 0 );
                g->reload_npcs();
                return false;
            }
            const std::vector<tripoint_bub_ms> route = route_adjacent( you, src_loc );
            if( route.empty() ) {
                // can't get there, can't do anything, skip it
                reason.no_path = true;
                continue;
            }
            you.set_moves( 0 );
            you.set_destination( route, player_activity( activity_to_restore ) );
            return false;
        }
        activity_reason_info act_info = can_do_activity_there( activity_to_restore, you,
                                        src_loc, MAX_VIEW_DISTANCE );
        // see activity_handlers.h enum for requirement_check_result
        const requirement_check_result req_res = generic_multi_activity_check_requirement(
                    you, activity_to_restore, act_info, src, src_loc, src_set, check_only );
        if( req_res == requirement_check_result::SKIP_LOCATION ) {
            reason.skip_location = true;
            continue;

        } else if( req_res == requirement_check_result::SKIP_LOCATION_NO_ZONE ) {
            reason.skip_location_no_zone = true;
            continue;

        }      else if( req_res == requirement_check_result::SKIP_LOCATION_NO_SKILL ) {
            reason.skip_location_no_skill = true;
            continue;

        }        else if( req_res == requirement_check_result::SKIP_LOCATION_BLOCKING ) {
            reason.skip_location_blocking = true;
            continue;

        } else if( req_res == requirement_check_result::SKIP_LOCATION_UNKNOWN_ACTIVITY ) {
            reason.skip_location_unknown_activity = true;
            continue;

        } else if( req_res == requirement_check_result::SKIP_LOCATION_NO_LOCATION ) {
            reason.skip_location_no_location = true;
            continue;

        } else if( req_res == requirement_check_result::SKIP_LOCATION_NO_MATCH ) {
            reason.skip_location_no_match = true;
            continue;

        } else if( req_res == requirement_check_result::RETURN_EARLY ) {
            return true;
        }
        std::vector<tripoint_bub_ms> route_workbench;
        if( activity_to_restore == ACT_MULTIPLE_CRAFT || activity_to_restore == ACT_MULTIPLE_DIS ) {
            // returns empty vector if we can't reach best tile
            // or we are already on the best tile
            route_workbench = route_best_workbench( you, src_loc );
        }
        // If we are doing disassemble we need to stand on the "best" tile
        if( square_dist( you.pos_bub(), src_loc ) > 1 || !route_workbench.empty() ) {
            std::vector<tripoint_bub_ms> route;
            // find best workbench if possible
            if( !route_workbench.empty() ) {
                route = route_workbench;
            } else {
                route = route_adjacent( you, src_loc );
            }
            // check if we found path to source / adjacent tile
            if( route.empty() ) {
                check_npc_revert( you );
                reason.no_craft_disassembly_location_route_found = true;
                continue;
            }
            if( !check_only ) {
                if( you.get_moves() <= 0 ) {
                    // Restart activity and break from cycle.
                    you.assign_activity( activity_to_restore );
                    return true;
                }
                // set the destination and restart activity after player arrives there
                // we don't need to check for safe mode,
                // activity will be restarted only if
                // player arrives on destination tile
                you.set_destination( route, player_activity( activity_to_restore ) );
                return true;
            }
        }

        // we checked if the work spot was in darkness earlier
        // but there is a niche case where the player is in darkness but the work spot is not
        // this can create infinite loops
        // and we can't check player.pos() for darkness before they've traveled to where they are going to be.
        // but now we are here, we check
        if( activity_to_restore != ACT_TIDY_UP &&
            activity_to_restore != ACT_MULTIPLE_MOP &&
            activity_to_restore != ACT_MOVE_LOOT &&
            activity_to_restore != ACT_FETCH_REQUIRED &&
            you.fine_detail_vision_mod( you.pos_bub() ) > 4.0 ) {
            you.add_msg_if_player( m_info, _( "It is too dark to work here." ) );
            return false;
        }
        if( !check_only ) {
            if( !generic_multi_activity_do( you, activity_to_restore, act_info, src, src_loc ) ) {
                // if the activity was successful
                // then a new activity was assigned
                // and the backlog was given the multi-act
                return false;
            }
        } else {
            return true;
        }
    }
    if( !check_only ) {
        if( you.get_moves() <= 0 ) {
            // Restart activity and break from cycle.
            you.assign_activity( activity_to_restore );
            you.activity_vehicle_part_index = -1;
            return false;
        }
        // if we got here, we need to revert otherwise NPC will be stuck in AI Limbo and have a head explosion.
        if( you.backlog.empty() || src_set.empty() ) {
            check_npc_revert( you );
            if( player_activity( activity_to_restore ).is_multi_type() ) {
                you.assign_activity( activity_id::NULL_ID() );
            }
        }
        you.activity_vehicle_part_index = -1;
    }
    // scanned every location, tried every path.
    if( !check_only && you.is_npc() ) {
        if( src_sorted.empty() ) {
            add_msg( m_neutral,
                     _( "%1s failed to perform the %2$s activity because no suitable locations were found." ),
                     you.disp_name(), activity_to_restore.c_str() );
        } else if( reason.no_path ) {
            add_msg( m_neutral,
                     _( "%1$s failed to perform the %2$s activity because no path to a suitable location could be found." ),
                     you.disp_name(), activity_to_restore.c_str() );
        } else if( reason.skip_location_no_zone ) {
            add_msg( m_neutral,
                     _( "%1$s failed to perform the %2$s activity because no required zone was found." ),
                     you.disp_name(), activity_to_restore.c_str() );
        } else if( reason.skip_location_blocking ) {
            add_msg( m_neutral,
                     _( "%1$s failed to perform the %2$s activity because the target location is blocked or cannot be reached." ),
                     you.disp_name(), activity_to_restore.c_str() );
        } else if( reason.skip_location_no_skill ) {
            add_msg( m_neutral, _( "%1$s failed to perform the %2$s activity because of insufficient skills." ),
                     you.disp_name(), activity_to_restore.c_str() );
        } else if( reason.skip_location_unknown_activity ) {
            add_msg( m_neutral,
                     _( "%1$s failed to perform the %2$s activity because the activity couldn't be found.  This is probably an error." ),
                     you.disp_name(), activity_to_restore.c_str() );
        } else if( reason.skip_location_no_location ) {
            add_msg( m_neutral,
                     _( "%1$s failed to perform the %2$s activity because no suitable location could be found." ),
                     you.disp_name(), activity_to_restore.c_str() );
        } else if( reason.skip_location_no_match ) {
            add_msg( m_neutral,
                     _( "%1$s failed to perform the %2$s activity because no criteria could be matched." ),
                     you.disp_name(), activity_to_restore.c_str() );
        } else if( reason.skip_location ) {
            // Assumed to have been reported already.
        } else if( reason.no_craft_disassembly_location_route_found ) {
            add_msg( m_neutral,
                     _( "%1$s failed to perform the %2$s activity because no path to a suitable crafting/disassembly location could be found." ),
                     you.disp_name(), activity_to_restore.c_str() );
        }
    }
    return false;
}

static std::optional<tripoint_bub_ms> find_best_fire( const std::vector<tripoint_bub_ms> &from,
        const tripoint_bub_ms &center )
{
    std::optional<tripoint_bub_ms> best_fire;
    time_duration best_fire_age = 1_days;
    map &here = get_map();
    for( const tripoint_bub_ms &pt : from ) {
        field_entry *fire = here.get_field( pt, fd_fire );
        if( fire == nullptr || fire->get_field_intensity() > 1 ||
            !here.clear_path( center, pt, PICKUP_RANGE, 1, 100 ) ) {
            continue;
        }
        time_duration fire_age = fire->get_field_age();
        // Refuel only the best fueled fire (if it needs it)
        if( fire_age < best_fire_age ) {
            best_fire = pt;
            best_fire_age = fire_age;
        }
        // If a contained fire exists, ignore any other fires
        if( here.has_flag_furn( ter_furn_flag::TFLAG_FIRE_CONTAINER, pt ) ) {
            return pt;
        }
    }

    return best_fire;
}

static bool has_clear_path_to_pickup_items(
    const tripoint_bub_ms &from, const tripoint_bub_ms &to )
{
    map &here = get_map();
    return here.has_items( to ) &&
           here.accessible_items( to ) &&
           here.clear_path( from, to, PICKUP_RANGE, 1, 100 );
}

static std::optional<tripoint_bub_ms> find_refuel_spot_zone( const tripoint_bub_ms &center,
        const faction_id &fac )
{
    const zone_manager &mgr = zone_manager::get_manager();
    map &here = get_map();
    const tripoint_abs_ms center_abs = here.get_abs( center );

    const std::unordered_set<tripoint_abs_ms> tiles_abs_unordered =
        mgr.get_near( zone_type_SOURCE_FIREWOOD, center_abs, PICKUP_RANGE, nullptr, fac );
    const std::vector<tripoint_abs_ms> &tiles_abs =
        get_sorted_tiles_by_distance( center_abs, tiles_abs_unordered );

    for( const tripoint_abs_ms &tile_abs : tiles_abs ) {
        const tripoint_bub_ms tile = here.get_bub( tile_abs );
        if( has_clear_path_to_pickup_items( center, tile ) ) {
            return tile;
        }
    }

    return {};
}

static std::optional<tripoint_bub_ms> find_refuel_spot_trap(
    const std::vector<tripoint_bub_ms> &from, const tripoint_bub_ms &center )
{
    const auto tile = std::find_if( from.begin(), from.end(),
    [center]( const tripoint_bub_ms & pt ) {
        // Hacky - firewood spot is a trap and it's ID-checked
        return get_map().tr_at( pt ).id == tr_firewood_source
               && has_clear_path_to_pickup_items( center, pt );
    } );

    if( tile != from.end() ) {
        return *tile;
    }

    return {};
}

// Visits an item and all its contents.
static VisitResponse visit_item_contents( item_location &loc,
        const std::function<VisitResponse( item_location & )> &func )
{
    switch( func( loc ) ) {
        case VisitResponse::ABORT:
            return VisitResponse::ABORT;

        case VisitResponse::NEXT:
            for( item_pocket *pocket : loc->get_all_contained_pockets() ) {
                for( item &i : pocket->edit_contents() ) {
                    item_location child_loc( loc, &i );
                    if( visit_item_contents( child_loc, func ) == VisitResponse::ABORT ) {
                        return VisitResponse::ABORT;
                    }
                }
            }
            [[fallthrough]];

        case VisitResponse::SKIP:
            return VisitResponse::NEXT;
    }

    /* never reached; suppress the warning */
    return VisitResponse::ABORT;
}

static int get_comestible_order( Character &you, const item_location &loc,
                                 const time_duration &time )
{
    if( loc->rotten() ) {
        if( you.has_trait( trait_SAPROPHAGE ) || you.has_trait( trait_SAPROVORE ) ) {
            return 1;
        } else {
            return 5;
        }
    } else if( time == 0_turns ) {
        return 4;
    } else if( loc.has_parent() &&
               loc.parent_pocket()->spoil_multiplier() == 0.0f ) {
        return 3;
    } else {
        return 2;
    }
}

static time_duration get_comestible_time_left( const item_location &loc )
{
    time_duration time_left = 0_turns;
    const time_duration shelf_life = loc->is_comestible() ? loc->get_comestible()->spoils :
                                     calendar::INDEFINITELY_LONG_DURATION;
    if( shelf_life > 0_turns ) {
        const item &it = *loc;
        const double relative_rot = it.get_relative_rot();
        time_left = shelf_life - shelf_life * relative_rot;

        // Correct for an estimate that exceeds shelf life -- this happens especially with
        // fresh items.
        if( time_left > shelf_life ) {
            time_left = shelf_life;
        }
    }

    return time_left;
}

static bool comestible_sort_compare( Character &you, const item_location &lhs,
                                     const item_location &rhs )
{
    time_duration time_a = get_comestible_time_left( lhs );
    time_duration time_b = get_comestible_time_left( rhs );
    int order_a = get_comestible_order( you, lhs, time_a );
    int order_b = get_comestible_order( you, rhs, time_b );

    return order_a < order_b
           || ( order_a == order_b && time_a < time_b )
           || ( order_a == order_b && time_a == time_b );
}

int get_auto_consume_moves( Character &you, const bool food )
{
    if( you.is_npc() ) {
        return 0;
    }

    const tripoint_bub_ms pos = you.pos_bub();
    zone_manager &mgr = zone_manager::get_manager();
    zone_type_id consume_type_zone( "" );
    if( food ) {
        consume_type_zone = zone_type_AUTO_EAT;
    } else {
        consume_type_zone = zone_type_AUTO_DRINK;
    }
    map &here = get_map();
    const std::unordered_set<tripoint_abs_ms> &dest_set =
        mgr.get_near( consume_type_zone, here.get_abs( pos ), MAX_VIEW_DISTANCE, nullptr,
                      _fac_id( you ) );
    if( dest_set.empty() ) {
        return 0;
    }
    item_location best_comestible;
    for( const tripoint_abs_ms &loc : dest_set ) {
        if( loc.z() != pos.z() ) {
            continue;
        }

        const auto visit = [&]( item_location & it ) {
            if( !you.can_consume_as_is( *it ) ) {
                return VisitResponse::NEXT;
            }
            if( it->has_flag( json_flag_NO_AUTO_CONSUME ) ) {
                // ignored due to NO_AUTO_CONSUME flag
                return VisitResponse::NEXT;
            }
            if( it->is_null() || it->is_craft() || !it->is_food() ||
                you.fun_for( *it ).first < -5 ) {
                // not good eatings.
                return VisitResponse::NEXT;
            }
            if( food && you.compute_effective_nutrients( *it ).kcal() < 50 ) {
                // not filling enough
                return VisitResponse::NEXT;
            }
            if( !you.will_eat( *it, false ).success() ) {
                // wont like it, cannibal meat etc
                return VisitResponse::NEXT;
            }
            if( !it->is_owned_by( you, true ) ) {
                // it aint ours.
                return VisitResponse::NEXT;
            }
            if( !food && it->get_comestible()->quench < 15 ) {
                // not quenching enough
                return VisitResponse::NEXT;
            }
            if( !food && it->is_watertight_container() && it->made_of( phase_id::SOLID ) ) {
                // it's frozen
                return VisitResponse::NEXT;
            }
            const use_function *usef = it->type->get_use( "BLECH_BECAUSE_UNCLEAN" );
            if( usef ) {
                // it's unclean
                return VisitResponse::NEXT;
            }
            if( it->get_comestible()->addictions.count( addiction_alcohol ) &&
                !you.has_addiction( addiction_alcohol ) ) {
                return VisitResponse::NEXT;
            }

            if( !best_comestible || comestible_sort_compare( you, it, best_comestible ) ) {
                best_comestible = it;
            }

            return VisitResponse::NEXT;
        };

        const optional_vpart_position vp = here.veh_at( here.get_bub( loc ) );
        if( vp ) {
            if( const std::optional<vpart_reference> vp_cargo = vp.cargo() ) {
                for( item &it : vp_cargo->items() ) {
                    item_location i_loc( vehicle_cursor( vp->vehicle(), vp->part_index() ), &it );
                    visit_item_contents( i_loc, visit );
                }
            }
        } else {
            for( item &it : here.i_at( here.get_bub( loc ) ) ) {
                item_location i_loc( map_cursor( loc ), &it );
                visit_item_contents( i_loc, visit );
            }
        }
    }

    if( best_comestible ) {
        //The moves it takes you to walk there and back.
        int consume_moves = 2 * you.run_cost( 100, false ) * std::max( rl_dist( you.pos_abs(),
                            best_comestible.pos_abs() ), 1 );
        consume_moves += to_moves<int>( you.get_consume_time( *best_comestible ) );

        you.consume( best_comestible );
        // eat() may have removed the item, so check its still there.
        if( best_comestible.get_item() && best_comestible->is_container() ) {
            best_comestible->on_contents_changed();
        }

        return consume_moves;
    }
    return 0;
}

// Try to add fuel to a fire. Return true if there is both fire and fuel; return false otherwise.
bool try_fuel_fire( player_activity &act, Character &you, const bool starting_fire )
{
    const tripoint_bub_ms pos = you.pos_bub();
    std::vector<tripoint_bub_ms> adjacent = closest_points_first( pos, 1, PICKUP_RANGE );

    map &here = get_map();
    std::optional<tripoint_bub_ms> best_fire =
        starting_fire ? here.get_bub( act.placement ) : find_best_fire( adjacent, pos );

    if( !best_fire || !here.accessible_items( *best_fire ) ) {
        return false;
    }

    std::optional<tripoint_bub_ms> refuel_spot = find_refuel_spot_zone( pos, _fac_id( you ) );
    if( !refuel_spot ) {
        refuel_spot = find_refuel_spot_trap( adjacent, pos );
        if( !refuel_spot ) {
            return false;
        }
    }

    // Special case: fire containers allow burning logs, so use them as fuel if fire is contained
    bool contained = here.has_flag_furn( ter_furn_flag::TFLAG_FIRE_CONTAINER, *best_fire );
    fire_data fd( 1, contained );
    time_duration fire_age = here.get_field_age( *best_fire, fd_fire );

    // Maybe TODO: - refueling in the rain could use more fuel
    // First, simulate expected burn per turn, to see if we need more fuel
    map_stack fuel_on_fire = here.i_at( *best_fire );
    for( item &it : fuel_on_fire ) {
        it.simulate_burn( fd );
        // Unconstrained fires grow below -50_minutes age
        if( !contained && fire_age < -40_minutes && fd.fuel_produced > 1.0f &&
            !it.made_of( phase_id::LIQUID ) ) {
            // Too much - we don't want a firestorm!
            // Move item back to refueling pile
            // Note: move_item() handles messages (they're the generic "you drop x")
            move_item( you, it, 0, *best_fire, *refuel_spot, std::nullopt );
            return true;
        }
    }

    // Enough to sustain the fire
    // TODO: It's not enough in the rain
    if( !starting_fire && ( fd.fuel_produced >= 1.0f || fire_age < 10_minutes ) ) {
        return true;
    }

    // We need to move fuel from stash to fire
    map_stack potential_fuel = here.i_at( *refuel_spot );
    for( item &it : potential_fuel ) {
        if( it.made_of( phase_id::LIQUID ) ) {
            continue;
        }

        float last_fuel = fd.fuel_produced;
        it.simulate_burn( fd );
        if( fd.fuel_produced > last_fuel ) {
            int quantity = std::max( 1, std::min( it.charges, it.charges_per_volume( 250_ml ) ) );
            // Note: move_item() handles messages (they're the generic "you drop x")
            move_item( you, it, quantity, *refuel_spot, *best_fire, std::nullopt );
            return true;
        }
    }
    return true;
}<|MERGE_RESOLUTION|>--- conflicted
+++ resolved
@@ -1290,10 +1290,6 @@
             }
             nearest_src_loc = route.back();
         }
-<<<<<<< HEAD
-        const inventory pre_inv = you.crafting_inventory( here, nearest_src_loc, PICKUP_RANGE );
-=======
->>>>>>> d02bb3d0
         if( !zones.empty() ) {
             const blueprint_options &options = dynamic_cast<const blueprint_options &>
                                                ( zones.front().get_options() );
