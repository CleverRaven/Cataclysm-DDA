--- conflicted
+++ resolved
@@ -1130,7 +1130,6 @@
     // see activity_handlers.h cant_do_activity_reason enums
     zone_manager &mgr = zone_manager::get_manager();
     std::vector<zone_data> zones;
-<<<<<<< HEAD
     // check if another NPC or player is doing anything where we want to do something.
     if( g->m.getlocal( g->u.activity.placement ) == src_loc ) {
         return activity_reason_info::fail( ALREADY_WORKING );
@@ -1232,8 +1231,6 @@
         }
         return activity_reason_info::fail( NO_ZONE );
     }
-=======
->>>>>>> 20a9323a
     if( act == activity_id( "ACT_TIDY_UP" ) ) {
         if( mgr.has_near( z_loot_unsorted, g->m.getabs( src_loc ), 60 ) ) {
             return activity_reason_info::ok( CAN_DO_FETCH );
@@ -1771,7 +1768,6 @@
     }
 }
 
-<<<<<<< HEAD
 static bool butcher_corpse_activity( player &p, tripoint src_loc, do_activity_reason reason )
 {
     map_stack items = g->m.i_at( src_loc );
@@ -1886,71 +1882,6 @@
         }
 
         bool is_adjacent_or_closer = square_dist( p.pos(), src_loc ) <= 1;
-
-=======
-static std::string random_string( size_t length )
-{
-    auto randchar = []() -> char {
-        const char charset[] =
-        "ABCDEFGHIJKLMNOPQRSTUVWXYZ"
-        "abcdefghijklmnopqrstuvwxyz";
-        const size_t max_index = ( sizeof( charset ) - 1 );
-        return charset[rand() % max_index];
-    };
-    std::string str( length, 0 );
-    std::generate_n( str.begin(), length, randchar );
-    return str;
-}
-
-void activity_on_turn_move_loot( player_activity &, player &p )
-{
-    const activity_id act_move_loot = activity_id( "ACT_MOVE_LOOT" );
-    auto &mgr = zone_manager::get_manager();
-    if( g->m.check_vehicle_zones( g->get_levz() ) ) {
-        mgr.cache_vzones();
-    }
-    const auto abspos = g->m.getabs( p.pos() );
-    const auto &src_set = mgr.get_near( zone_type_id( "LOOT_UNSORTED" ), abspos );
-    vehicle *src_veh, *dest_veh;
-    int src_part, dest_part;
-
-    // Nuke the current activity, leaving the backlog alone.
-    p.activity = player_activity();
-
-    // sort source tiles by distance
-    const auto &src_sorted = get_sorted_tiles_by_distance( abspos, src_set );
-
-    if( !mgr.is_sorting() ) {
-        mgr.start_sort( src_sorted );
-    }
-
-    for( auto &src : src_sorted ) {
-        const auto &src_loc = g->m.getlocal( src );
-        if( !g->m.inbounds( src_loc ) ) {
-            if( !g->m.inbounds( p.pos() ) ) {
-                // p is implicitly an NPC that has been moved off the map, so reset the activity
-                // and unload them
-                p.assign_activity( act_move_loot );
-                p.set_moves( 0 );
-                g->reload_npcs();
-                mgr.end_sort();
-                return;
-            }
-            std::vector<tripoint> route;
-            route = g->m.route( p.pos(), src_loc, p.get_pathfinding_settings(),
-                                p.get_path_avoid() );
-            if( route.empty() ) {
-                // can't get there, can't do anything, skip it
-                continue;
-            }
-            p.set_destination( route, player_activity( act_move_loot ) );
-            mgr.end_sort();
-            return;
-        }
-
-        bool is_adjacent_or_closer = square_dist( p.pos(), src_loc ) <= 1;
-
->>>>>>> 20a9323a
         // skip tiles in IGNORE zone and tiles on fire
         // (to prevent taking out wood off the lit brazier)
         // and inaccessible furniture, like filled charcoal kiln
@@ -2086,7 +2017,6 @@
             }
         }
     }
-<<<<<<< HEAD
 
     // If we got here without restarting the activity, it means we're done
     add_msg( m_info, _( "%s sorted out every item possible." ), p.disp_name() );
@@ -2131,17 +2061,6 @@
         return true;
     }
     return false;
-=======
-
-    // If we got here without restarting the activity, it means we're done
-    add_msg( m_info, _( "%s sorted out every item possible." ), p.disp_name() );
-    if( p.is_npc() ) {
-        npc *guy = dynamic_cast<npc *>( &p );
-        guy->revert_after_activity();
-        guy->current_activity_id = activity_id::NULL_ID();
-    }
-    mgr.end_sort();
->>>>>>> 20a9323a
 }
 
 void generic_multi_activity_handler( player_activity &act, player &p )
@@ -2459,7 +2378,6 @@
         } else if( reason == CAN_DO_FETCH && activity_to_restore == activity_id( "ACT_FETCH_REQUIRED" ) ) {
             fetch_activity( p, src_loc, activity_to_restore );
             return;
-<<<<<<< HEAD
         } else if( reason == NEEDS_TREE_CHOPPING && p.has_quality( quality_id( "AXE" ), 1 ) ) {
             p.backlog.push_front( activity_to_restore );
             if( chop_tree_activity( p, src_loc ) ) {
@@ -2474,8 +2392,6 @@
                                p.get_item_position( best_rod ), best_rod->tname() );
             p.activity.coord_set = g->get_fishable_locations( 60, src_loc );
             return;
-=======
->>>>>>> 20a9323a
         }
     }
     if( p.moves <= 0 ) {
