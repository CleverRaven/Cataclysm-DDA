--- conflicted
+++ resolved
@@ -2761,14 +2761,9 @@
         }
         bool tool_pickup = reason == NEEDS_TILLING || reason == NEEDS_PLANTING ||
                            reason == NEEDS_CHOPPING || reason == NEEDS_BUTCHERING || reason == NEEDS_BIG_BUTCHERING ||
-<<<<<<< HEAD
                            reason == NEEDS_TREE_CHOPPING || reason == NEEDS_VEH_DECONST || reason == NEEDS_VEH_REPAIR ||
                            reason == NEEDS_MINING;
         // is it even worth fetching anything if there isnt enough nearby?
-=======
-                           reason == NEEDS_TREE_CHOPPING || reason == NEEDS_VEH_DECONST || reason == NEEDS_VEH_REPAIR;
-        // is it even worth fetching anything if there isn't enough nearby?
->>>>>>> 1639c4b1
         if( !are_requirements_nearby( tool_pickup ? loot_zone_spots : combined_spots, what_we_need, p,
                                       act_id, tool_pickup, src_loc ) ) {
             p.add_msg_if_player( m_info, _( "The required items are not available to complete this task." ) );
