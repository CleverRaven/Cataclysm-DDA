--- conflicted
+++ resolved
@@ -189,7 +189,6 @@
     }
 }
 
-<<<<<<< HEAD
 void pass_to_ownership_handling( item obj, Character &c )
 {
     obj.handle_pickup_ownership( c );
@@ -200,10 +199,7 @@
     obj.handle_pickup_ownership( *p );
 }
 
-void stash_on_pet( const std::list<item> &items, monster &pet, player *p )
-=======
 static void stash_on_pet( const std::list<item> &items, monster &pet )
->>>>>>> 093c7ea4
 {
     units::volume remaining_volume = pet.inv.empty() ? 0_ml : pet.inv.front().get_storage();
     units::mass remaining_weight = pet.weight_capacity();
@@ -233,13 +229,8 @@
     }
 }
 
-<<<<<<< HEAD
-void drop_on_map( Character &c, item_drop_reason reason, const std::list<item> &items,
-                  const tripoint &where )
-=======
 static void drop_on_map( const Character &c, item_drop_reason reason, const std::list<item> &items,
                          const tripoint &where )
->>>>>>> 093c7ea4
 {
     if( items.empty() ) {
         return;
