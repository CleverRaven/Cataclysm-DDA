#include "activity_handlers.h" // IWYU pragma: associated
#include "activity_item_handling.h" // IWYU pragma: associated

#include <algorithm>
#include <cmath>
#include <cstdlib>
#include <list>
#include <memory>
#include <optional>
#include <set>
#include <string>
#include <tuple>
#include <unordered_map>
#include <unordered_set>
#include <utility>
#include <vector>

#include "activity_actor_definitions.h"
#include "avatar.h"
#include "butchery.h"
#include "calendar.h"
#include "cata_utility.h"
#include "character.h"
#include "clzones.h"
#include "construction.h"
#include "coordinates.h"
#include "craft_command.h"
#include "creature.h"
#include "creature_tracker.h"
#include "debug.h"
#include "enums.h"
#include "faction.h"
#include "field.h"
#include "field_type.h"
#include "fire.h"
#include "flag.h"
#include "game.h"
#include "game_constants.h"
#include "iexamine.h"
#include "inventory.h"
#include "item.h"
#include "item_components.h"
#include "item_contents.h"
#include "item_location.h"
#include "item_pocket.h"
#include "item_stack.h"
#include "itype.h"
#include "iuse.h"
#include "lightmap.h"
#include "map.h"
#include "map_iterator.h"
#include "map_scale_constants.h"
#include "map_selector.h"
#include "mapdata.h"
#include "messages.h"
#include "mtype.h"
#include "npc.h"
#include "options.h"
#include "overmapbuffer.h"
#include "pathfinding.h"
#include "pickup.h"
#include "player_activity.h"
#include "pocket_type.h"
#include "point.h"
#include "recipe.h"
#include "recipe_dictionary.h"
#include "requirements.h"
#include "ret_val.h"
#include "rng.h"
#include "stomach.h"
#include "temp_crafting_inventory.h"
#include "translations.h"
#include "trap.h"
#include "units.h"
#include "value_ptr.h"
#include "veh_type.h"
#include "vehicle.h"
#include "vehicle_selector.h"
#include "visitable.h"
#include "vpart_position.h"
#include "weather.h"

static const activity_id ACT_BUILD( "ACT_BUILD" );
static const activity_id ACT_FETCH_REQUIRED( "ACT_FETCH_REQUIRED" );
static const activity_id ACT_FISH( "ACT_FISH" );
static const activity_id ACT_MOVE_LOOT( "ACT_MOVE_LOOT" );
static const activity_id ACT_MULTIPLE_BUTCHER( "ACT_MULTIPLE_BUTCHER" );
static const activity_id ACT_MULTIPLE_CHOP_PLANKS( "ACT_MULTIPLE_CHOP_PLANKS" );
static const activity_id ACT_MULTIPLE_CHOP_TREES( "ACT_MULTIPLE_CHOP_TREES" );
static const activity_id ACT_MULTIPLE_CONSTRUCTION( "ACT_MULTIPLE_CONSTRUCTION" );
static const activity_id ACT_MULTIPLE_CRAFT( "ACT_MULTIPLE_CRAFT" );
static const activity_id ACT_MULTIPLE_DIS( "ACT_MULTIPLE_DIS" );
static const activity_id ACT_MULTIPLE_FARM( "ACT_MULTIPLE_FARM" );
static const activity_id ACT_MULTIPLE_FISH( "ACT_MULTIPLE_FISH" );
static const activity_id ACT_MULTIPLE_MINE( "ACT_MULTIPLE_MINE" );
static const activity_id ACT_MULTIPLE_MOP( "ACT_MULTIPLE_MOP" );
static const activity_id ACT_MULTIPLE_READ( "ACT_MULTIPLE_READ" );
static const activity_id ACT_MULTIPLE_STUDY( "ACT_MULTIPLE_STUDY" );
static const activity_id ACT_TIDY_UP( "ACT_TIDY_UP" );
static const activity_id ACT_VEHICLE( "ACT_VEHICLE" );
static const activity_id ACT_VEHICLE_DECONSTRUCTION( "ACT_VEHICLE_DECONSTRUCTION" );
static const activity_id ACT_VEHICLE_REPAIR( "ACT_VEHICLE_REPAIR" );

static const addiction_id addiction_alcohol( "alcohol" );

static const flag_id json_flag_CUT_HARVEST( "CUT_HARVEST" );
static const flag_id json_flag_MOP( "MOP" );
static const flag_id json_flag_NO_AUTO_CONSUME( "NO_AUTO_CONSUME" );

static const itype_id itype_battery( "battery" );
static const itype_id itype_disassembly( "disassembly" );
static const itype_id itype_log( "log" );
static const itype_id itype_soldering_iron( "soldering_iron" );
static const itype_id itype_welder( "welder" );

static const quality_id qual_AXE( "AXE" );
static const quality_id qual_BUTCHER( "BUTCHER" );
static const quality_id qual_DIG( "DIG" );
static const quality_id qual_FISHING_ROD( "FISHING_ROD" );
static const quality_id qual_GRASS_CUT( "GRASS_CUT" );
static const quality_id qual_SAW_M( "SAW_M" );
static const quality_id qual_SAW_W( "SAW_W" );
static const quality_id qual_WELD( "WELD" );

static const requirement_id requirement_data_mining_standard( "mining_standard" );
static const requirement_id requirement_data_multi_butcher( "multi_butcher" );
static const requirement_id requirement_data_multi_butcher_big( "multi_butcher_big" );
static const requirement_id requirement_data_multi_chopping_planks( "multi_chopping_planks" );
static const requirement_id requirement_data_multi_chopping_trees( "multi_chopping_trees" );
static const requirement_id
requirement_data_multi_farm_cut_harvesting( "multi_farm_cut_harvesting" );
static const requirement_id requirement_data_multi_farm_tilling( "multi_farm_tilling" );
static const requirement_id requirement_data_multi_fishing( "multi_fishing" );

static const ter_str_id ter_t_stump( "t_stump" );
static const ter_str_id ter_t_trunk( "t_trunk" );

static const trait_id trait_SAPROPHAGE( "SAPROPHAGE" );
static const trait_id trait_SAPROVORE( "SAPROVORE" );

static const trap_str_id tr_firewood_source( "tr_firewood_source" );

static const zone_type_id zone_type_( "" );
static const zone_type_id zone_type_AUTO_DRINK( "AUTO_DRINK" );
static const zone_type_id zone_type_AUTO_EAT( "AUTO_EAT" );
static const zone_type_id zone_type_CAMP_STORAGE( "CAMP_STORAGE" );
static const zone_type_id zone_type_CHOP_TREES( "CHOP_TREES" );
static const zone_type_id zone_type_CONSTRUCTION_BLUEPRINT( "CONSTRUCTION_BLUEPRINT" );
static const zone_type_id zone_type_DISASSEMBLE( "DISASSEMBLE" );
static const zone_type_id zone_type_FARM_PLOT( "FARM_PLOT" );
static const zone_type_id zone_type_FISHING_SPOT( "FISHING_SPOT" );
static const zone_type_id zone_type_LOOT_CORPSE( "LOOT_CORPSE" );
static const zone_type_id zone_type_LOOT_CUSTOM( "LOOT_CUSTOM" );
static const zone_type_id zone_type_LOOT_IGNORE( "LOOT_IGNORE" );
static const zone_type_id zone_type_LOOT_IGNORE_FAVORITES( "LOOT_IGNORE_FAVORITES" );
static const zone_type_id zone_type_LOOT_UNSORTED( "LOOT_UNSORTED" );
static const zone_type_id zone_type_LOOT_WOOD( "LOOT_WOOD" );
static const zone_type_id zone_type_MINING( "MINING" );
static const zone_type_id zone_type_MOPPING( "MOPPING" );
static const zone_type_id zone_type_SOURCE_FIREWOOD( "SOURCE_FIREWOOD" );
static const zone_type_id zone_type_STRIP_CORPSES( "STRIP_CORPSES" );
static const zone_type_id zone_type_STUDY_ZONE( "STUDY_ZONE" );
static const zone_type_id zone_type_UNLOAD_ALL( "UNLOAD_ALL" );
static const zone_type_id zone_type_VEHICLE_DECONSTRUCT( "VEHICLE_DECONSTRUCT" );
static const zone_type_id zone_type_VEHICLE_REPAIR( "VEHICLE_REPAIR" );

namespace
{
faction_id _fac_id( Character &you )
{
    faction const *fac = you.get_faction();
    return fac == nullptr ? faction_id() : fac->id;
}
} // namespace

static bool is_valid_study_book( const item &it, const Character &you,
                                 const std::set<skill_id> *skill_prefs )
{
    if( it.has_var( "activity_var" ) && it.get_var( "activity_var" ) != you.name ) {
        return false;
    }
    if( you.check_read_condition( it ) != read_condition_result::SUCCESS ) {
        return false;
    }
    // if zone has skill preferences, filter by them
    if( skill_prefs && it.is_book() && it.type->book ) {
        const skill_id &book_skill = it.type->book->skill;
        if( book_skill == skill_id::NULL_ID() ) {
            return false;
        }
        if( skill_prefs->count( book_skill ) == 0 ) {
            return false;
        }
    }
    return true;
}

static item_location find_study_book( const tripoint_abs_ms &zone_pos, Character &you )
{
    map &here = get_map();
    zone_manager &mgr = zone_manager::get_manager();
    const zone_data *zone = mgr.get_zone_at( zone_pos, zone_type_STUDY_ZONE, _fac_id( you ) );
    const std::set<skill_id> *skill_prefs = nullptr;
    if( zone && zone->has_options() ) {
        const study_zone_options *options = dynamic_cast<const study_zone_options *>
                                            ( &zone->get_options() );
        if( options ) {
            skill_prefs = options->get_skill_preferences( you.name );
        }
    }
    const tripoint_bub_ms zone_loc = here.get_bub( zone_pos );

    // items on the ground
    for( item &it : here.i_at( zone_loc ) ) {
        if( is_valid_study_book( it, you, skill_prefs ) ) {
            return item_location( map_cursor( zone_loc ), &it );
        }

        // books in containers
        if( it.has_pocket_type( pocket_type::CONTAINER ) ) {
            for( item *contained : it.all_items_container_top() ) {
                if( is_valid_study_book( *contained, you, skill_prefs ) ) {
                    item_location container_loc( map_cursor( zone_loc ), &it );
                    return item_location( container_loc, contained );
                }
            }
        }
    }
    return item_location();
}

/** Activity-associated item */
struct act_item {
    /// inventory item
    item_location loc;
    /// How many items need to be processed
    int count;
    /// Amount of moves that processing will consume
    int consumed_moves;

    act_item( const item_location &loc, int count, int consumed_moves )
        : loc( loc ),
          count( count ),
          consumed_moves( consumed_moves ) {}
};

static void check_npc_revert( Character &you )
{
    if( you.is_npc() ) {
        npc *guy = dynamic_cast<npc *>( &you );
        if( guy ) {
            guy->revert_after_activity();
        }
    }
}

// TODO: Deliberately unified with multidrop. Unify further.
static bool same_type( const std::list<item> &items )
{
    return std::all_of( items.begin(), items.end(), [&items]( const item & it ) {
        return it.type == items.begin()->type;
    } );
}

// Deprecated. See `contents_change_handler` and `Character::handle_contents_changed`
// for contents handling with item_location.
static bool handle_spillable_contents( Character &c, item &it, map &m )
{
    if( it.is_bucket_nonempty() ) {
        it.spill_open_pockets( c, /*avoid=*/&it );

        // If bucket is still not empty then player opted not to handle the
        // rest of the contents
        if( !it.empty() ) {
            c.add_msg_player_or_npc(
                _( "To avoid spilling its contents, you set your %1$s on the %2$s." ),
                _( "To avoid spilling its contents, <npcname> sets their %1$s on the %2$s." ),
                it.display_name(), m.name( c.pos_bub() )
            );
            m.add_item_or_charges( c.pos_bub(), it );
            return true;
        }
    }

    return false;
}

//try to put items into_vehicle .If fail,first try to add to character bag, then character try wield  it, last drop.
static std::vector<item_location> try_to_put_into_vehicle( Character &c, item_drop_reason reason,
        const std::list<item> &items,
        const vpart_reference &vpr )
{
    map &here = get_map();
    std::vector<item_location> result;
    if( items.empty() ) {
        return result;
    }
    c.invalidate_weight_carried_cache();
    vehicle_part &vp = vpr.part();
    vehicle &veh = vpr.vehicle();
    const tripoint_bub_ms where = veh.bub_part_pos( here, vp );
    int items_did_not_fit_count = 0;
    int into_vehicle_count = 0;
    const std::string part_name = vp.info().name();
    // can't use constant reference here because of the spill_contents()
    for( item it : items ) {
        if( handle_spillable_contents( c, it, here ) ) {
            continue;
        }

        if( it.made_of( phase_id::LIQUID ) ) {
            here.add_item_or_charges( c.pos_bub(), it );
            it.charges = 0;
        }

        if( veh.add_item( here, vp, it ) ) {
            into_vehicle_count += it.count();
        } else {
            if( it.count_by_charges() ) {
                // Maybe we can add a few charges in the trunk and the rest on the ground.
                const int charges_added = veh.add_charges( here, vp, it );
                it.mod_charges( -charges_added );
                into_vehicle_count += charges_added;
            }
            items_did_not_fit_count += it.count();
            //~ %1$s is item name, %2$s is vehicle name, %3$s is vehicle part name
            add_msg( m_mixed, _( "Unable to fit %1$s in the %2$s's %3$s." ), it.tname(), veh.name, part_name );
            // Retain item in inventory if overflow not too large/heavy or wield if possible otherwise drop on the ground
            if( c.can_pickVolume( it ) && c.can_pickWeight( it, !get_option<bool>( "DANGEROUS_PICKUPS" ) ) ) {
                result.push_back( c.i_add( it ) );
            } else if( !c.has_wield_conflicts( it ) && c.can_wield( it ).success() ) {
                c.wield( it );
                result.emplace_back( c.get_wielded_item() );
            } else {
                const std::string ter_name = here.name( where );
                //~ %1$s - item name, %2$s - terrain name
                add_msg( _( "The %1$s falls to the %2$s." ), it.tname(), ter_name );
                result.push_back( here.add_item_or_charges_ret_loc( where, it ) );
            }
        }
        it.handle_pickup_ownership( c );
    }

    if( same_type( items ) ) {
        const item &it = items.front();
        const int dropcount = items.size() * it.count();
        const std::string it_name = it.tname( dropcount );

        switch( reason ) {
            case item_drop_reason::deliberate:
                if( items_did_not_fit_count == 0 ) {
                    c.add_msg_player_or_npc(
                        n_gettext( "You put your %1$s in the %2$s's %3$s.",
                                   "You put your %1$s in the %2$s's %3$s.", dropcount ),
                        n_gettext( "<npcname> puts their %1$s in the %2$s's %3$s.",
                                   "<npcname> puts their %1$s in the %2$s's %3$s.", dropcount ),
                        it_name, veh.name, part_name
                    );
                } else if( into_vehicle_count > 0 ) {
                    c.add_msg_player_or_npc(
                        n_gettext( "You put some of your %1$s in the %2$s's %3$s.",
                                   "You put some of your %1$s in the %2$s's %3$s.", dropcount ),
                        n_gettext( "<npcname> puts some of their %1$s in the %2$s's %3$s.",
                                   "<npcname> puts some of their %1$s in the %2$s's %3$s.", dropcount ),
                        it_name, veh.name, part_name
                    );
                }
                break;
            case item_drop_reason::too_large:
                c.add_msg_if_player(
                    n_gettext(
                        "There's no room in your inventory for the %1$s, so you drop it into the %2$s's %3$s.",
                        "There's no room in your inventory for the %1$s, so you drop them into the %2$s's %3$s.",
                        dropcount ),
                    it_name, veh.name, part_name
                );
                break;
            case item_drop_reason::too_heavy:
                c.add_msg_if_player(
                    n_gettext( "The %1$s is too heavy to carry, so you drop it into the %2$s's %3$s.",
                               "The %1$s are too heavy to carry, so you drop them into the %2$s's %3$s.", dropcount ),
                    it_name, veh.name, part_name
                );
                break;
            case item_drop_reason::tumbling:
                c.add_msg_if_player(
                    m_bad,
                    n_gettext( "Your %1$s tumbles into the %2$s's %3$s.",
                               "Your %1$s tumble into the %2$s's %3$s.", dropcount ),
                    it_name, veh.name, part_name
                );
                break;
        }
    } else {
        switch( reason ) {
            case item_drop_reason::deliberate:
                c.add_msg_player_or_npc(
                    _( "You put several items in the %1$s's %2$s." ),
                    _( "<npcname> puts several items in the %1$s's %2$s." ),
                    veh.name, part_name
                );
                break;
            case item_drop_reason::too_large:
            case item_drop_reason::too_heavy:
            case item_drop_reason::tumbling:
                c.add_msg_if_player(
                    m_bad, _( "Some items tumble into the %1$s's %2$s." ),
                    veh.name, part_name
                );
                break;
        }
    }
    return result;
}

std::vector<item_location> drop_on_map( Character &you, item_drop_reason reason,
                                        const std::list<item> &items,
                                        map *here, const tripoint_bub_ms &where )
{
    if( items.empty() ) {
        return {};
    }
    const std::string ter_name = here->name( where );
    const bool can_move_there = here->passable_through( where );

    if( same_type( items ) ) {
        const item &it = items.front();
        const int dropcount = items.size() * it.count();
        const std::string it_name = it.tname( dropcount );

        switch( reason ) {
            case item_drop_reason::deliberate:
                if( can_move_there ) {
                    you.add_msg_player_or_npc(
                        n_gettext( "You drop your %1$s on the %2$s.",
                                   "You drop your %1$s on the %2$s.", dropcount ),
                        n_gettext( "<npcname> drops their %1$s on the %2$s.",
                                   "<npcname> drops their %1$s on the %2$s.", dropcount ),
                        it_name, ter_name
                    );
                } else {
                    you.add_msg_player_or_npc(
                        n_gettext( "You put your %1$s in the %2$s.",
                                   "You put your %1$s in the %2$s.", dropcount ),
                        n_gettext( "<npcname> puts their %1$s in the %2$s.",
                                   "<npcname> puts their %1$s in the %2$s.", dropcount ),
                        it_name, ter_name
                    );
                }
                break;
            case item_drop_reason::too_large:
                you.add_msg_if_player(
                    n_gettext( "There's no room in your inventory for the %s, so you drop it.",
                               "There's no room in your inventory for the %s, so you drop them.", dropcount ),
                    it_name
                );
                break;
            case item_drop_reason::too_heavy:
                you.add_msg_if_player(
                    n_gettext( "The %s is too heavy to carry, so you drop it.",
                               "The %s is too heavy to carry, so you drop them.", dropcount ),
                    it_name
                );
                break;
            case item_drop_reason::tumbling:
                you.add_msg_if_player(
                    m_bad,
                    n_gettext( "Your %1$s tumbles to the %2$s.",
                               "Your %1$s tumble to the %2$s.", dropcount ),
                    it_name, ter_name
                );
                break;
        }

        if( get_option<bool>( "AUTO_NOTES_DROPPED_FAVORITES" )
            && ( it.is_favorite
        || it.has_any_with( []( const item & it ) {
        return it.is_favorite;
    }, pocket_type::CONTAINER ) ) ) {
            const tripoint_abs_omt your_pos = you.pos_abs_omt();
            if( !overmap_buffer.has_note( your_pos ) ) {
                overmap_buffer.add_note( your_pos, it.display_name() );
            } else {
                overmap_buffer.add_note( your_pos, overmap_buffer.note( your_pos ) + "; " + it.display_name() );
            }
        }
    } else {
        switch( reason ) {
            case item_drop_reason::deliberate:
                if( can_move_there ) {
                    you.add_msg_player_or_npc(
                        _( "You drop several items on the %s." ),
                        _( "<npcname> drops several items on the %s." ),
                        ter_name
                    );
                } else {
                    you.add_msg_player_or_npc(
                        _( "You put several items in the %s." ),
                        _( "<npcname> puts several items in the %s." ),
                        ter_name
                    );
                }
                break;
            case item_drop_reason::too_large:
            case item_drop_reason::too_heavy:
            case item_drop_reason::tumbling:
                you.add_msg_if_player( m_bad, _( "Some items tumble to the %s." ), ter_name );
                break;
        }
    }
    std::vector<item_location> items_dropped;
    for( const item &it : items ) {
        item &dropped_item = here->add_item_or_charges( where, it );
        items_dropped.emplace_back( map_cursor( here, where ), &dropped_item );
        item( it ).handle_pickup_ownership( you );
    }

    you.recoil = MAX_RECOIL;
    you.invalidate_weight_carried_cache();

    return items_dropped;
}

void put_into_vehicle_or_drop( Character &you, item_drop_reason reason,
                               const std::list<item> &items )
{
    map &here = get_map();

    put_into_vehicle_or_drop( you, reason, items, &here, you.pos_bub( here ) );
}

void put_into_vehicle_or_drop( Character &you, item_drop_reason reason,
                               const std::list<item> &items,
                               map *here, const tripoint_bub_ms &where, bool force_ground )
{
    const std::optional<vpart_reference> vp = here->veh_at( where ).cargo();
    if( vp && !force_ground ) {
        try_to_put_into_vehicle( you, reason, items, *vp );
        return;
    }
    drop_on_map( you, reason, items, here, where );
}

std::vector<item_location> put_into_vehicle_or_drop_ret_locs( Character &you,
        item_drop_reason reason,
        const std::list<item> &items )
{
    map &here = get_map();

    return put_into_vehicle_or_drop_ret_locs( you, reason, items, &here, you.pos_bub( here ) );
}

std::vector<item_location> put_into_vehicle_or_drop_ret_locs( Character &you,
        item_drop_reason reason,
        const std::list<item> &items,
        map *here, const tripoint_bub_ms &where, bool force_ground )
{
    const std::optional<vpart_reference> vp = here->veh_at( where ).cargo();
    if( vp && !force_ground ) {
        return try_to_put_into_vehicle( you, reason, items, *vp );
    }
    return drop_on_map( you, reason, items, here, where );
}

static double get_capacity_fraction( int capacity, int volume )
{
    // fraction of capacity the item would occupy
    // fr = 1 is for capacity smaller than is size of item
    // in such case, let's assume player does the trip for full cost with item in hands
    double fr = 1;

    if( capacity > volume ) {
        fr = static_cast<double>( volume ) / capacity;
    }

    return fr;
}

int activity_handlers::move_cost_inv( const item &it, const tripoint_bub_ms &src,
                                      const tripoint_bub_ms &dest )
{
    // to prevent potentially ridiculous number
    const int MAX_COST = 500;

    // it seems that pickup cost is flat 100
    // in function pick_one_up, variable moves_taken has initial value of 100
    // and never changes until it is finally used in function
    // remove_from_map_or_vehicle
    const int pickup_cost = 100;

    // drop cost for non-tumbling items (from inventory overload) is also flat 100
    // according to convert_to_items (it does contain todo to use calculated costs)
    const int drop_cost = 100;

    // typical flat ground move cost
    const int mc_per_tile = 100;

    Character &player_character = get_player_character();
    // only free inventory capacity
    const int inventory_capacity = units::to_milliliter( player_character.volume_capacity() -
                                   player_character.volume_carried() );

    const int item_volume = units::to_milliliter( it.volume() );

    const double fr = get_capacity_fraction( inventory_capacity, item_volume );

    // approximation of movement cost between source and destination
    const int move_cost = mc_per_tile * rl_dist( src, dest ) * fr;

    return std::min( pickup_cost + drop_cost + move_cost, MAX_COST );
}

int activity_handlers::move_cost_cart(
    const item &it, const tripoint_bub_ms &src, const tripoint_bub_ms &dest,
    const units::volume &capacity )
{
    // to prevent potentially ridiculous number
    const int MAX_COST = 500;

    // cost to move item into the cart
    const int pickup_cost = Pickup::cost_to_move_item( get_player_character(), it );

    // cost to move item out of the cart
    const int drop_cost = pickup_cost;

    // typical flat ground move cost
    const int mc_per_tile = 100;

    // only free cart capacity
    const int cart_capacity = units::to_milliliter( capacity );

    const int item_volume = units::to_milliliter( it.volume() );

    const double fr = get_capacity_fraction( cart_capacity, item_volume );

    // approximation of movement cost between source and destination
    const int move_cost = mc_per_tile * rl_dist( src, dest ) * fr;

    return std::min( pickup_cost + drop_cost + move_cost, MAX_COST );
}

int activity_handlers::move_cost( const item &it, const tripoint_bub_ms &src,
                                  const tripoint_bub_ms &dest )
{
    avatar &player_character = get_avatar();
    if( player_character.get_grab_type() == object_type::VEHICLE ) {
        const tripoint_bub_ms cart_position = player_character.pos_bub() + player_character.grab_point;
        if( const std::optional<vpart_reference> ovp = get_map().veh_at( cart_position ).cargo() ) {
            return move_cost_cart( it, src, dest, ovp->items().free_volume() );
        }
    }

    return move_cost_inv( it, src, dest );
}

// return true if activity was assigned.
// return false if it was not possible.
static bool vehicle_activity( Character &you, const tripoint_bub_ms &src_loc, int vpindex,
                              char type )
{
    map &here = get_map();
    vehicle *veh = veh_pointer_or_null( here.veh_at( src_loc ) );
    if( !veh ) {
        return false;
    }
    time_duration time_to_take = 0_seconds;
    if( vpindex >= veh->part_count() ) {
        // if parts got removed during our work, we can't just carry on removing, we want to repair parts!
        // so just bail out, as we don't know if the next shifted part is suitable for repair.
        if( type == 'r' ) {
            return false;
        } else if( type == 'o' ) {
            vpindex = veh->get_next_shifted_index( vpindex, you );
            if( vpindex == -1 ) {
                return false;
            }
        }
    }
    const vehicle_part &vp = veh->part( vpindex );
    const vpart_info &vpi = vp.info();
    if( type == 'r' ) {
        const int frac = ( vp.damage() - vp.degradation() ) / ( vp.max_damage() - vp.degradation() );
        time_to_take = vpi.repair_time( you ) * frac;
    } else if( type == 'o' ) {
        time_to_take = vpi.removal_time( you );
    }
    you.assign_activity( ACT_VEHICLE, to_moves<int>( time_to_take ), static_cast<int>( type ) );
    // so , NPCs can remove the last part on a position, then there is no vehicle there anymore,
    // for someone else who stored that position at the start of their activity.
    // so we may need to go looking a bit further afield to find it , at activities end.
    for( const tripoint_abs_ms &pt : veh->get_points( true ) ) {
        you.activity.coord_set.insert( pt );
    }
    // values[0]
    you.activity.values.push_back( here.get_abs( src_loc ).x() );
    // values[1]
    you.activity.values.push_back( here.get_abs( src_loc ).y() );
    // values[2]
    you.activity.values.push_back( point::zero.x );
    // values[3]
    you.activity.values.push_back( point::zero.y );
    // values[4]
    you.activity.values.push_back( -point::zero.x );
    // values[5]
    you.activity.values.push_back( -point::zero.y );
    // values[6]
    you.activity.values.push_back( veh->index_of_part( &vp ) );
    you.activity.str_values.push_back( vpi.id.str() );
    you.activity.str_values.push_back( vp.variant );
    // this would only be used for refilling tasks
    item_location target;
    you.activity.targets.emplace_back( std::move( target ) );
    you.activity.placement = here.get_abs( src_loc );
    you.activity_vehicle_part_index = -1;
    return true;
}

static void move_item( Character &you, item &it, const int quantity, const tripoint_bub_ms &src,
                       const tripoint_bub_ms &dest, const std::optional<vpart_reference> &vpr_src,
                       const activity_id &activity_to_restore = activity_id::NULL_ID() )
{
    item leftovers = it;

    if( quantity != 0 && it.count_by_charges() ) {
        // Reinserting leftovers happens after item removal to avoid stacking issues.
        leftovers.charges = it.charges - quantity;
        if( leftovers.charges > 0 ) {
            it.charges = quantity;
        }
    } else {
        leftovers.charges = 0;
    }

    map &here = get_map();
    // Check that we can pick it up.
    if( !it.made_of_from_type( phase_id::LIQUID ) ) {
        you.mod_moves( -activity_handlers::move_cost( it, src, dest ) );
        if( activity_to_restore == ACT_TIDY_UP ) {
            it.erase_var( "activity_var" );
        } else if( activity_to_restore == ACT_FETCH_REQUIRED ) {
            it.set_var( "activity_var", you.name );
        }
        put_into_vehicle_or_drop( you, item_drop_reason::deliberate, { it }, &here, dest );
        // Remove from map or vehicle.
        if( vpr_src ) {
            vpr_src->vehicle().remove_item( vpr_src->part(), &it );
        } else {
            here.i_rem( src, &it );
        }
    }

    // If we didn't pick up a whole stack, put the remainder back where it came from.
    if( leftovers.charges > 0 ) {
        if( vpr_src ) {
            if( !vpr_src->vehicle().add_item( here, vpr_src->part(), leftovers ) ) {
                debugmsg( "SortLoot: Source vehicle failed to receive leftover charges." );
            }
        } else {
            here.add_item_or_charges( src, leftovers );
        }
    }
}

namespace zone_sorting
{

bool sorter_out_of_bounds( Character &you )
{
    const map &here = get_map();
    if( !here.inbounds( you.pos_bub() ) ) {
        // p is implicitly an NPC that has been moved off the map, so reset the activity
        // and unload them
        you.cancel_activity();
        you.assign_activity( zone_sort_activity_actor() );
        you.set_moves( 0 );
        g->reload_npcs();
        return true;
    }
    return false;
}

bool route_to_destination( Character &you, player_activity &act,
                           const tripoint_bub_ms &dest, zone_activity_stage &stage )
{
    const map &here = get_map();
    //attempt to route to out-of-bubble position
    std::vector<tripoint_bub_ms> route;
    route = here.route( you, pathfinding_target::adjacent( dest ) );
    if( route.empty() ) {
        add_msg( m_info, _( "%s can't reach the source tile.  Try to sort out loot without a cart." ),
                 you.disp_name() );
        return false;
    }
    // set the destination and restart activity after player arrives there
    // note: we don't need to check for safe mode,
    // the activity will be restarted only if player arrives on destination tile
    stage = DO;
    you.set_destination( route, act );
    you.activity.set_to_null();
    return true;
}

bool sort_skip_item( Character &you, const item *it,
                     const std::vector<item_location> &other_activity_items,
                     bool ignore_favorite, const tripoint_abs_ms &src )
{
    const zone_manager &mgr = zone_manager::get_manager();

    // skip unpickable liquid
    if( !it->made_of_from_type( phase_id::SOLID ) ) {
        return true;
    }

    // don't steal disassembly in progress
    if( it->has_var( "activity_var" ) ) {
        return true;
    }

    // don't steal items from other activities, e.g. crafts in progress
    if( std::find_if( other_activity_items.begin(), other_activity_items.end(),
    [&it]( const item_location & activity_it ) {
    return activity_it.get_item() == it;
    } ) != other_activity_items.end() ) {
        return true;
    }

    // skip items not owned by you
    if( !it->is_owned_by( you, true ) ) {
        return true;
    }

    if( it->is_favorite && ignore_favorite ) {
        return true;
    }

    const faction_id fac_id = _fac_id( you );
    const zone_type_id zt_id = mgr.get_near_zone_type_for_item( *it, you.pos_abs(),
                               MAX_VIEW_DISTANCE, fac_id );
    // skip items that are already where they should be in for non-UNSORTED/CUSTOM zones
    if( zt_id != zone_type_LOOT_CUSTOM && mgr.has( zt_id, src, fac_id ) ) {
        return true;
    }
    // ...and then for CUSTOM zones
    if( zt_id == zone_type_LOOT_CUSTOM &&
        mgr.custom_loot_has( src, it, zone_type_LOOT_CUSTOM, fac_id ) ) {
        return true;
    }

    return false;
}

unload_sort_options set_unload_options( Character &you, const tripoint_abs_ms &src,
                                        bool use_zone_type )
{
    const zone_manager &mgr = zone_manager::get_manager();
    unload_sort_options zone_sort_options;

    std::vector<zone_data const *> const zones = mgr.get_zones_at( src, zone_type_UNLOAD_ALL,
            _fac_id( you ) );

    // set rules from all zones in stack
    for( zone_data const *zone : zones ) {
        if( !zone->get_enabled() ) {
            continue;
        };
        unload_options const &options = dynamic_cast<const unload_options &>( zone->get_options() );
        zone_sort_options.unload_molle |= options.unload_molle();
        zone_sort_options.unload_mods |= options.unload_mods();
        zone_sort_options.unload_always |= options.unload_always();

        zone_sort_options.unload_sparse_only |= options.unload_sparse_only();
        if( options.unload_sparse_only() &&
            options.unload_sparse_threshold() > zone_sort_options.unload_sparse_threshold ) {
            zone_sort_options.unload_sparse_threshold = options.unload_sparse_threshold();
        }

        if( use_zone_type ) {
            zone_sort_options.ignore_favorite |= zone->get_type() == zone_type_LOOT_IGNORE_FAVORITES;
            zone_sort_options.unload_all |= zone->get_type() == zone_type_UNLOAD_ALL;
            zone_sort_options.unload_corpses |= zone->get_type() == zone_type_STRIP_CORPSES;
        }
    }
    return zone_sort_options;
}

zone_items populate_items( const tripoint_bub_ms &src_bub )
{
    map &here = get_map();
    const std::optional<vpart_reference> vp = here.veh_at( src_bub ).cargo();

    zone_items items;
    // Check source for cargo part
    // map_stack and vehicle_stack are different types but inherit from item_stack
    // TODO: use one for loop
    if( vp ) {
        for( item &it : vp->items() ) {
            items.emplace_back( &it, true );
        }
    } else {
        for( item &it : here.i_at( src_bub ) ) {
            items.emplace_back( &it, false );
        }
    }
    return items;
}

bool ignore_contents( Character &you, const tripoint_abs_ms &src )
{
    const zone_manager &mgr = zone_manager::get_manager();
    // check ignorable zones for ignore_contents enabled
    for( const auto &zone_type : ignorable_zone_types ) {
        // add zones using mgr.get_zones_at
        for( zone_data const *zone : mgr.get_zones_at( src, zone_type, _fac_id( you ) ) ) {
            ignorable_options const &options = dynamic_cast<const ignorable_options &>( zone->get_options() );
            if( options.get_ignore_contents() ) {
                return true;
            }
        }
    }
    return false;
}

bool ignore_zone_position( Character &you, const tripoint_abs_ms &src,
                           bool ignore_contents )
{
    const zone_manager &mgr = zone_manager::get_manager();
    map &here = get_map();
    const tripoint_bub_ms src_bub = here.get_bub( src );

    return mgr.has( zone_type_LOOT_IGNORE, src, _fac_id( you ) ) ||
           ignore_contents ||
           here.get_field( src_bub, fd_fire ) != nullptr ||
           !here.can_put_items_ter_furn( src_bub ) ||
           here.impassable_field_at( src_bub );
}

bool has_items_to_sort( Character &you, const tripoint_abs_ms &src,
                        unload_sort_options zone_unload_options,
                        const std::vector<item_location> &other_activity_items,
                        const zone_items &items )
{
    const zone_manager &mgr = zone_manager::get_manager();
    const faction_id fac_id = _fac_id( you );
    const tripoint_abs_ms &abspos = you.pos_abs();

    for( std::pair<item *, bool> it_pair : items ) {
        item *it = it_pair.first;
        const zone_type_id zone_type_id = mgr.get_near_zone_type_for_item( *it, abspos,
                                          MAX_VIEW_DISTANCE, fac_id );

        if( sort_skip_item( you, it, other_activity_items,
                            zone_unload_options.ignore_favorite, src ) ) {
            continue;
        }

        const std::unordered_set<tripoint_abs_ms> dest_set =
            mgr.get_near( zone_type_id, abspos, MAX_VIEW_DISTANCE, it, fac_id );

        //if we're unloading all or a corpse
        if( zone_unload_options.unload_all || ( zone_unload_options.unload_corpses && it->is_corpse() ) ) {
            if( dest_set.empty() || zone_unload_options.unload_always ) {
                if( you.rate_action_unload( *it ) == hint_rating::good &&
                    !it->any_pockets_sealed() ) {
                    //we can unload this item, so stop here
                    return true;
                }

                // if unloading mods
                if( zone_unload_options.unload_mods ) {
                    // remove each mod, skip irremovable
                    for( const item *mod : it->gunmods() ) {
                        if( mod->is_irremovable() ) {
                            continue;
                        }
                        // we can remove a mod, so stop here
                        return true;
                    }
                }

                // if unloading molle
                if( zone_unload_options.unload_molle && !it->get_contents().get_added_pockets().empty() ) {
                    // we can unload the MOLLE, so stop here
                    return true;
                }
            }
        }
        // if item has destination
        if( !dest_set.empty() ) {
            return true;
        }
    }
    return false;
}

bool can_unload( item *it )
{
    return it->made_of( phase_id::SOLID );
}

void add_item( const std::optional<vpart_reference> &vp,
               const tripoint_bub_ms &src_bub,
               const item &it )
{
    map &here = get_map();
    if( vp ) {
        vp->vehicle().add_item( here, vp->part(), it );
    } else {
        here.add_item_or_charges( src_bub, it );
    }
}

void remove_item( const std::optional<vpart_reference> &vp,
                  const tripoint_bub_ms &src_bub,
                  item *it )
{
    map &here = get_map();
    if( vp ) {
        vp->vehicle().remove_item( vp->part(), it );
    } else {
        here.i_rem( src_bub, it );
    }
}

std::optional<bool> unload_item( Character &you, const tripoint_abs_ms &src,
                                 unload_sort_options zone_unload_options, const std::optional<vpart_reference> &vpr_src,
                                 item *it, const std::unordered_set<tripoint_abs_ms> &dest_set,
                                 int &num_processed )
{
    const zone_manager &mgr = zone_manager::get_manager();
    const faction_id fac_id = _fac_id( you );
    map &here = get_map();
    const tripoint_bub_ms src_bub = here.get_bub( src );
    const tripoint_abs_ms &abspos = you.pos_abs();
    // if this item isn't going anywhere and its not sealed
    // check if it is in a unload zone or a strip corpse zone
    // then we should unload it and see what is inside
    bool move_and_reset = false;
    bool moved_something = false;

    // teleport an item from container to ground
    // TODO: less egregious than teleporting over a distance, but still not good
    auto unload_teleport_item = [&you, &src_bub, &vpr_src, &it]( item * contained ) {
        move_item( you, *contained, contained->count(), src_bub, src_bub, vpr_src );
        it->remove_item( *contained );
    };

    if( mgr.has_near( zone_type_UNLOAD_ALL, abspos, 1, fac_id ) ||
        ( mgr.has_near( zone_type_STRIP_CORPSES, abspos, 1, fac_id ) && it->is_corpse() ) ) {
        if( dest_set.empty() || zone_unload_options.unload_always ) {

            if( you.rate_action_unload( *it ) == hint_rating::good &&
                !it->any_pockets_sealed() ) {

                //first, count items by type at top-level
                std::unordered_map<itype_id, int> item_counts;
                if( zone_unload_options.unload_sparse_only ) {
                    for( item *contained : it->all_items_top( pocket_type::CONTAINER ) ) {
                        if( zone_sorting::can_unload( contained ) ) {
                            item_counts[contained->typeId()]++;
                        }
                        if( you.get_moves() <= 0 ) {
                            return std::nullopt;
                        }
                    }
                }

                //unload all containers
                //if the item count is below the sparse threshold set above, don't unload
                for( item *contained : it->all_items_top( pocket_type::CONTAINER ) ) {
                    if( zone_sorting::can_unload( contained ) ) {
                        if( zone_unload_options.unload_sparse_only &&
                            item_counts[contained->typeId()] > zone_unload_options.unload_sparse_threshold ) {
                            continue;
                        }
                        unload_teleport_item( contained );
                    }
                    if( you.get_moves() <= 0 ) {
                        return std::nullopt;
                    }
                }

                //unload all magazines
                for( item *contained : it->all_items_top( pocket_type::MAGAZINE ) ) {
                    if( zone_sorting::can_unload( contained ) ) {
                        if( it->is_ammo_belt() ) {
                            if( it->type->magazine->linkage ) {
                                item link( *it->type->magazine->linkage, calendar::turn, contained->count() );
                                zone_sorting::add_item( vpr_src, src_bub, link );
                            }
                        }
                        unload_teleport_item( contained );
                    }

                    // destroy fully unloaded magazines
                    if( it->has_flag( flag_MAG_DESTROY ) && it->ammo_remaining() == 0 ) {
                        zone_sorting::remove_item( vpr_src, src_bub, it );
                        num_processed = std::max( num_processed - 1, 0 );
                        return std::nullopt;
                    }

                    if( you.get_moves() <= 0 ) {
                        return std::nullopt;
                    }
                }

                //unload all magazine wells
                for( item *contained : it->all_items_top( pocket_type::MAGAZINE_WELL ) ) {
                    if( zone_sorting::can_unload( contained ) ) {
                        unload_teleport_item( contained );
                    }
                }
                moved_something = true;

            }

            // if unloading mods
            if( zone_unload_options.unload_mods ) {
                // remove each mod, skip irremovable
                for( item *mod : it->gunmods() ) {
                    if( mod->is_irremovable() ) {
                        continue;
                    }
                    you.gunmod_remove( *it, *mod );
                    // need to return so the remove gunmod activity starts
                    return std::nullopt;
                }
            }

            // if unloading molle
            if( zone_unload_options.unload_molle ) {
                while( !it->get_contents().get_added_pockets().empty() ) {
                    item removed = it->get_contents().remove_pocket( 0 );
                    move_item( you, removed, 1, src_bub, src_bub, vpr_src );
                    moved_something = true;
                    if( you.get_moves() <= 0 ) {
                        return std::nullopt;
                    }
                }
            }

            // after dumping items go back to start of activity loop
            // so that can re-assess the items in the tile
            // perhaps move the last item first however
            if( zone_unload_options.unload_always && moved_something ) {
                move_and_reset = true;
            } else if( moved_something ) {
                return std::nullopt;
            }
        }
    }
    return move_and_reset;
}

//TODO: teleports item without picking it up; remove this behavior
void move_item( Character &you, const std::optional<vpart_reference> &vpr_src,
                const tripoint_bub_ms &src_bub, const std::unordered_set<tripoint_abs_ms> &dest_set,
                item &it, int &num_processed )
{
    map &here = get_map();

    for( const tripoint_abs_ms &dest : dest_set ) {
        const tripoint_bub_ms dest_loc = here.get_bub( dest );
        units::volume free_space;

        //Check destination for cargo part
        if( const std::optional<vpart_reference> ovp = here.veh_at( dest_loc ).cargo() ) {
            free_space = ovp->items().free_volume();
        } else {
            free_space = here.free_volume( dest_loc );
        }

        // skip tiles with inaccessible furniture, like filled charcoal kiln
        if( !here.can_put_items_ter_furn( dest_loc ) ||
            static_cast<int>( here.i_at( dest_loc ).size() ) >= MAX_ITEM_IN_SQUARE ) {
            continue;
        }

        // check free space at destination
        if( free_space >= it.volume() ) {
            move_item( you, it, it.count(), src_bub, dest_loc, vpr_src );

            // moved item away from source so decrement
            if( num_processed > 0 ) {
                --num_processed;
            }
            break;
        }
    }
}
} //namespace zone_sorting

std::vector<tripoint_bub_ms> route_adjacent( const Character &you, const tripoint_bub_ms &dest )
{
    std::unordered_set<tripoint_bub_ms> passable_tiles;
    map &here = get_map();

    for( const tripoint_bub_ms &tp : here.points_in_radius( dest, 1 ) ) {
        if( tp != you.pos_bub() && here.passable_through( tp ) ) {
            passable_tiles.emplace( tp );
        }
    }

    const std::vector<tripoint_bub_ms> &sorted =
        get_sorted_tiles_by_distance( you.pos_bub(), passable_tiles );

    for( const tripoint_bub_ms &tp : sorted ) {
        std::vector<tripoint_bub_ms> route =
            here.route( you, pathfinding_target::point( tp ) );

        if( !route.empty() ) {
            return route;
        }
    }

    return {};
}

static std::vector<tripoint_bub_ms> route_best_workbench(
    const Character &you, const tripoint_bub_ms &dest )
{
    std::unordered_set<tripoint_bub_ms> passable_tiles;
    map &here = get_map();
    creature_tracker &creatures = get_creature_tracker();
    for( const tripoint_bub_ms &tp : here.points_in_radius( dest, 1 ) ) {
        if( tp == you.pos_bub() || ( here.passable_through( tp ) && !creatures.creature_at( tp ) ) ) {
            passable_tiles.insert( tp );
        }
    }
    // Make sure current tile is at first
    // so that the "best" tile doesn't change on reaching our destination
    // if we are near the best workbench
    std::vector<tripoint_bub_ms> sorted =
        get_sorted_tiles_by_distance( you.pos_bub(), passable_tiles );

    const auto cmp = [&]( const tripoint_bub_ms & a, const tripoint_bub_ms & b ) {
        float best_bench_multi_a = 0.0f;
        float best_bench_multi_b = 0.0f;
        for( const tripoint_bub_ms &adj : here.points_in_radius( a, 1 ) ) {
            if( here.dangerous_field_at( adj ) ) {
                continue;
            }
            if( const cata::value_ptr<furn_workbench_info> &wb = here.furn( adj ).obj().workbench ) {
                if( wb->multiplier > best_bench_multi_a ) {
                    best_bench_multi_a = wb->multiplier;
                }
            } else if( const std::optional<vpart_reference> vp = here.veh_at(
                           adj ).part_with_feature( "WORKBENCH", true ) ) {
                if( const std::optional<vpslot_workbench> &wb_info = vp->part().info().workbench_info ) {
                    if( wb_info->multiplier > best_bench_multi_a ) {
                        best_bench_multi_a = wb_info->multiplier;
                    }
                } else {
                    debugmsg( "part '%s' with WORKBENCH flag has no workbench info", vp->part().name() );
                }
            }
        }
        for( const tripoint_bub_ms &adj : here.points_in_radius( b, 1 ) ) {
            if( here.dangerous_field_at( adj ) ) {
                continue;
            }
            if( const cata::value_ptr<furn_workbench_info> &wb = here.furn( adj ).obj().workbench ) {
                if( wb->multiplier > best_bench_multi_b ) {
                    best_bench_multi_b = wb->multiplier;
                }
            } else if( const std::optional<vpart_reference> vp = here.veh_at(
                           adj ).part_with_feature( "WORKBENCH", true ) ) {
                if( const std::optional<vpslot_workbench> &wb_info = vp->part().info().workbench_info ) {
                    if( wb_info->multiplier > best_bench_multi_b ) {
                        best_bench_multi_b = wb_info->multiplier;
                    }
                } else {
                    debugmsg( "part '%s' with WORKBENCH flag has no workbench info", vp->part().name() );
                }
            }
        }
        return best_bench_multi_a > best_bench_multi_b;
    };
    std::stable_sort( sorted.begin(), sorted.end(), cmp );
    if( sorted.front() == you.pos_bub() ) {
        // We are on the best tile
        return {};
    }
    for( const tripoint_bub_ms &tp : sorted ) {
        std::vector<tripoint_bub_ms> route =
            here.route( you, pathfinding_target::point( tp ) );

        if( !route.empty() ) {
            return route;
        }
    }
    return {};

}

namespace
{

bool _can_construct(
    tripoint_bub_ms const &loc, construction_id const &idx, construction const &check,
    std::optional<construction_id> const &part_con_idx )
{
    return ( part_con_idx && *part_con_idx == check.id ) ||
           ( ( check.pre_terrain.find( idx->post_terrain ) == check.pre_terrain.end() ) &&
             can_construct( check, loc ) );
}

construction const *
_find_alt_construction( tripoint_bub_ms const &loc, construction_id const &idx,
                        std::optional<construction_id> const &part_con_idx,
                        std::function<bool( construction const & )> const &filter )
{
    std::vector<construction *> cons = constructions_by_filter( filter );
    for( construction const *el : cons ) {
        if( _can_construct( loc, idx, *el, part_con_idx ) ) {
            return el;
        }
    }
    return nullptr;
}

template <class ID>
ID _get_id( construction_id const &idx )
{
    return idx->post_terrain.empty() ? ID() : ID( idx->post_terrain );
}

using checked_cache_t = std::vector<construction_id>;
construction const *_find_prereq( tripoint_bub_ms const &loc, construction_id const &idx,
                                  construction_id const &top_idx,
                                  std::optional<construction_id> const &part_con_idx, checked_cache_t &checked_cache )
{
    construction const *con = nullptr;
    std::vector<construction *> cons = constructions_by_filter( [&idx, &top_idx](
    construction const & it ) {
        furn_id const f = top_idx->post_is_furniture ? _get_id<furn_id>( top_idx ) : furn_id();
        ter_id const t = top_idx->post_is_furniture ? ter_id() : _get_id<ter_id>( top_idx );
        return it.group != idx->group && !it.post_terrain.empty() &&
               ( idx->pre_terrain.find( it.post_terrain ) != idx->pre_terrain.end() )  &&
               // don't get stuck building and deconstructing the top level post_terrain
               ( it.pre_terrain.find( top_idx->post_terrain ) == it.pre_terrain.end() )  &&
               ( it.pre_flags.empty() || !has_pre_flags( it, f, t ) );
    } );

    for( construction const *gcon : cons ) {
        if( std::find( checked_cache.begin(), checked_cache.end(), gcon->id ) !=
            checked_cache.end() ) {
            continue;
        }
        checked_cache.emplace_back( gcon->id );
        if( _can_construct( loc, idx, *gcon, part_con_idx ) ) {
            return gcon;
        }
        // try to find a prerequisite of this prerequisite
        if( !gcon->pre_terrain.empty() || !gcon->pre_flags.empty() ) {
            con = _find_prereq( loc, gcon->id, top_idx, part_con_idx, checked_cache );
        }
        if( con != nullptr ) {
            return con;
        }
    }
    return nullptr;
}

bool already_done( construction const &build, tripoint_bub_ms const &loc )
{
    map &here = get_map();
    const furn_id &furn = here.furn( loc );
    const ter_id &ter = here.ter( loc );
    return !build.post_terrain.empty() &&
           ( ( !build.post_is_furniture && ter_id( build.post_terrain ) == ter ) ||
             ( build.post_is_furniture && furn_id( build.post_terrain ) == furn ) );
}

} // namespace

static activity_reason_info find_base_construction(
    Character &you,
    const tripoint_bub_ms &inv_from_loc,
    const tripoint_bub_ms &loc,
    const std::optional<construction_id> &part_con_idx,
    const construction_id &idx )
{
    if( already_done( idx.obj(), loc ) ) {
        return activity_reason_info::build( do_activity_reason::ALREADY_DONE, false, idx->id );
    }
    bool cc = can_construct( idx.obj(), loc );
    construction const *con = nullptr;

    if( !cc ) {
        // try to build a variant from the same group
        con = _find_alt_construction( loc, idx, part_con_idx, [&idx]( construction const & it ) {
            return it.group == idx->group;
        } );
        if( !idx->strict && con == nullptr ) {
            // try to build a pre-requisite from a different group, recursively
            checked_cache_t checked_cache;
            for( construction const *vcon : constructions_by_group( idx->group ) ) {
                con = _find_prereq( loc, vcon->id, vcon->id, part_con_idx, checked_cache );
                if( con != nullptr ) {
                    break;
                }
            }
        }
        cc = con != nullptr;
    }

    const construction &build = con == nullptr ? idx.obj() : *con;
    if( already_done( build, loc ) ) {
        return activity_reason_info::build( do_activity_reason::ALREADY_DONE, false, build.id );
    }
    if( !you.meets_skill_requirements( build ) ) {
        return activity_reason_info::build( do_activity_reason::DONT_HAVE_SKILL, false, build.id );
    }
    //if there's an appropriate partial construction on the tile, then we can work on it, no need to check inventories.
    if( part_con_idx ) {
        if( *part_con_idx != build.id ) {
            //have a partial construction which is not leading to the required construction
            return activity_reason_info::build( do_activity_reason::BLOCKING_TILE, false, idx );
        }
        return activity_reason_info::build( do_activity_reason::CAN_DO_CONSTRUCTION, true, build.id );
    }
    if( !cc ) {
        return activity_reason_info::build( do_activity_reason::BLOCKING_TILE, false, idx );
    }
    const inventory &inv = you.crafting_inventory( inv_from_loc, PICKUP_RANGE );
    if( !player_can_build( you, inv, build, true ) ) {
        //can't build with current inventory, do not look for pre-req
        return activity_reason_info::build( do_activity_reason::NO_COMPONENTS, false, build.id );
    }
    return activity_reason_info::build( do_activity_reason::CAN_DO_CONSTRUCTION, true, build.id );
}

static bool are_requirements_nearby(
    const std::vector<tripoint_bub_ms> &loot_spots, const requirement_id &needed_things,
    Character &you, const activity_id &activity_to_restore, const bool in_loot_zones,
    const tripoint_bub_ms &src_loc )
{
    zone_manager &mgr = zone_manager::get_manager();
    temp_crafting_inventory temp_inv;
    units::volume volume_allowed;
    units::mass weight_allowed;
    static const auto check_weight_if = []( const activity_id & id ) {
        return id == ACT_MULTIPLE_FARM ||
               id == ACT_MULTIPLE_CHOP_PLANKS ||
               id == ACT_MULTIPLE_BUTCHER ||
               id == ACT_VEHICLE_DECONSTRUCTION ||
               id == ACT_VEHICLE_REPAIR ||
               id == ACT_MULTIPLE_CHOP_TREES ||
               id == ACT_MULTIPLE_FISH ||
               id == ACT_MULTIPLE_MINE ||
               id == ACT_MULTIPLE_MOP;
    };
    const bool check_weight = check_weight_if( activity_to_restore ) || ( !you.backlog.empty() &&
                              check_weight_if( you.backlog.front().id() ) );

    if( check_weight ) {
        volume_allowed = you.volume_capacity() - you.volume_carried();
        weight_allowed = you.weight_capacity() - you.weight_carried();
    }

    bool found_welder = false;
    for( item *elem : you.inv_dump() ) {
        if( elem->has_quality( qual_WELD ) ) {
            found_welder = true;
        }
        temp_inv.add_item_ref( *elem );
    }
    map &here = get_map();
    for( const tripoint_bub_ms &elem : loot_spots ) {
        // if we are searching for things to fetch, we can skip certain things.
        // if, however they are already near the work spot, then the crafting / inventory functions will have their own method to use or discount them.
        if( in_loot_zones ) {
            // skip tiles in IGNORE zone and tiles on fire
            // (to prevent taking out wood off the lit brazier)
            // and inaccessible furniture, like filled charcoal kiln
            if( mgr.has( zone_type_LOOT_IGNORE, here.get_abs( elem ), _fac_id( you ) ) ||
                here.dangerous_field_at( elem ) ||
                !here.can_put_items_ter_furn( elem ) ) {
                continue;
            }
        }
        for( item &elem2 : here.i_at( elem ) ) {
            if( in_loot_zones ) {
                if( elem2.made_of_from_type( phase_id::LIQUID ) ) {
                    continue;
                }

                if( check_weight ) {
                    // this fetch task will need to pick up an item. so check for its weight/volume before setting off.
                    if( elem2.volume() > volume_allowed ||
                        elem2.weight() > weight_allowed ) {
                        continue;
                    }
                }
            }
            temp_inv.add_item_ref( elem2 );
        }

        if( !in_loot_zones ) {
            if( const std::optional<vpart_reference> ovp = here.veh_at( elem ).cargo() ) {
                for( item &it : ovp->items() ) {
                    temp_inv.add_item_ref( it );
                }
            }
        }
    }
    // use nearby welding rig without needing to drag it or position yourself on the right side of the vehicle.
    if( !found_welder ) {
        for( const tripoint_bub_ms &elem : here.points_in_radius( src_loc, PICKUP_RANGE - 1,
                PICKUP_RANGE - 1 ) ) {
            const std::optional<vpart_reference> &vp = here.veh_at( elem ).part_with_tool( here, itype_welder );

            if( vp ) {
                const int veh_battery = vp->vehicle().fuel_left( here, itype_battery );

                item welder( itype_welder, calendar::turn_zero );
                welder.charges = veh_battery;
                welder.set_flag( flag_PSEUDO );
                temp_inv.add_item_copy( welder );
                item soldering_iron( itype_soldering_iron, calendar::turn_zero );
                soldering_iron.charges = veh_battery;
                soldering_iron.set_flag( flag_PSEUDO );
                temp_inv.add_item_copy( soldering_iron );
            }
        }
    }
    return needed_things.obj().can_make_with_inventory( temp_inv, is_crafting_component );
}

namespace multi_activity_actor
{

//common function for deconstruction/repair
activity_reason_info vehicle_work_can_do( const activity_id &, Character &you,
        const tripoint_bub_ms &src_loc, std::vector<int> &already_working_indexes,
        vehicle *veh )
{

    Character &player_character = get_player_character();
    map &here = get_map();

    if( !veh || veh->is_appliance() ) {
        return activity_reason_info::fail( do_activity_reason::NO_VEHICLE );
    }
    // if the vehicle is moving or player is controlling it.
    if( std::abs( veh->velocity ) > 100 || veh->player_in_control( here, player_character ) ) {
        return activity_reason_info::fail( do_activity_reason::NO_VEHICLE );
    }
    do_activity_reason result = do_activity_reason::NO_ZONE;
    for( const npc &guy : g->all_npcs() ) {
        if( &guy == &you ) {
            continue;
        }
        // If the NPC has an activity - make sure they're not duplicating work.
        tripoint_bub_ms guy_work_spot;
        if( guy.has_player_activity() &&
            guy.activity.placement != player_activity::invalid_place ) {
            guy_work_spot = here.get_bub( guy.activity.placement );
        }
        // If their position or intended position or player position/intended position
        // then discount, don't need to move each other out of the way.
        if( here.get_bub( player_character.activity.placement ) == src_loc ||
            guy_work_spot == src_loc || guy.pos_bub() == src_loc ||
            ( you.is_npc() && player_character.pos_bub() == src_loc ) ) {
            return activity_reason_info::fail( do_activity_reason::ALREADY_WORKING );
        }
        if( guy_work_spot != tripoint_bub_ms::zero ) {
            vehicle *other_veh = veh_pointer_or_null( here.veh_at( guy_work_spot ) );
            // working on same vehicle - store the index to check later.
            if( other_veh && other_veh == veh && guy.activity_vehicle_part_index != -1 ) {
                already_working_indexes.push_back( guy.activity_vehicle_part_index );
            }
        }
        if( player_character.activity_vehicle_part_index != -1 ) {
            already_working_indexes.push_back( player_character.activity_vehicle_part_index );
        }
    }
    return activity_reason_info::ok( result );
}

activity_reason_info vehicle_deconstruction_can_do( const activity_id &act, Character &you,
        const tripoint_bub_ms &src_loc )
{

    Character &player_character = get_player_character();
    map &here = get_map();

    std::vector<int> already_working_indexes;
    vehicle *veh = veh_pointer_or_null( here.veh_at( src_loc ) );

    activity_reason_info common_vehicle_work = vehicle_work_can_do( act, you, src_loc,
            already_working_indexes, veh );
    if( !common_vehicle_work.can_do ) {
        return common_vehicle_work;
    }
    do_activity_reason failed_work = common_vehicle_work.reason;

    // find out if there is a vehicle part here we can remove.
    std::vector<vehicle_part *> parts =
        veh->get_parts_at( &here, src_loc, "", part_status_flag::any );
    for( vehicle_part *part_elem : parts ) {
        const int vpindex = veh->index_of_part( part_elem, true );
        // if part is not on this vehicle, or if its attached to another part that needs to be removed first.
        if( vpindex < 0 || !veh->can_unmount( *part_elem ).success() ) {
            continue;
        }
        const vpart_info &vpinfo = part_elem->info();
        // If removing this part would make the vehicle non-flyable, avoid it
        if( veh->would_removal_prevent_flyable( *part_elem, player_character ) ) {
            return activity_reason_info::fail( do_activity_reason::WOULD_PREVENT_VEH_FLYING );
        }
        // this is the same part that somebody else wants to work on, or already is.
        if( std::find( already_working_indexes.begin(), already_working_indexes.end(),
                       vpindex ) != already_working_indexes.end() ) {
            continue;
        }
        // don't have skill to remove it
        if( !you.meets_skill_requirements( vpinfo.removal_skills ) ) {
            if( failed_work == do_activity_reason::NO_ZONE ) {
                failed_work = do_activity_reason::DONT_HAVE_SKILL;
            }
            continue;
        }
        item base( vpinfo.base_item );
        const units::mass max_lift = you.best_nearby_lifting_assist( src_loc );
        const bool use_aid = max_lift >= base.weight();
        const bool use_str = you.can_lift( base );
        if( !( use_aid || use_str ) ) {
            failed_work = do_activity_reason::NO_COMPONENTS;
            continue;
        }
        const requirement_data &reqs = vpinfo.removal_requirements();
        const inventory &inv = you.crafting_inventory( false );

        const bool can_make = reqs.can_make_with_inventory( inv, is_crafting_component );
        you.set_value( "veh_index_type", vpinfo.name() );
        // temporarily store the intended index, we do this so two NPCs don't try and work on the same part at same time.
        you.activity_vehicle_part_index = vpindex;
        if( !can_make ) {
            return activity_reason_info::fail( do_activity_reason::NEEDS_VEH_DECONST );
        } else {
            return activity_reason_info::ok( do_activity_reason::NEEDS_VEH_DECONST );
        }
    }
    you.activity_vehicle_part_index = -1;
    return activity_reason_info::fail( failed_work );
}

activity_reason_info vehicle_repair_can_do( const activity_id &act, Character &you,
        const tripoint_bub_ms &src_loc )
{

    Character &player_character = get_player_character();
    map &here = get_map();

    std::vector<int> already_working_indexes;
    vehicle *veh = veh_pointer_or_null( here.veh_at( src_loc ) );

    activity_reason_info common_vehicle_work = vehicle_work_can_do( act, you, src_loc,
            already_working_indexes, veh );
    if( !common_vehicle_work.can_do ) {
        return common_vehicle_work;
    }
    do_activity_reason failed_work = common_vehicle_work.reason;

    // find out if there is a vehicle part here we can repair.
    std::vector<vehicle_part *> parts = veh->get_parts_at( &here, src_loc, "", part_status_flag::any );
    for( vehicle_part *part_elem : parts ) {
        const vpart_info &vpinfo = part_elem->info();
        int vpindex = veh->index_of_part( part_elem, true );
        // if part is undamaged or beyond repair - can skip it.
        if( !part_elem->is_repairable() ) {
            continue;
        }
        // If repairing this part would make the vehicle non-flyable, avoid it
        if( veh->would_repair_prevent_flyable( *part_elem, player_character ) ) {
            return activity_reason_info::fail( do_activity_reason::WOULD_PREVENT_VEH_FLYING );
        }
        if( std::find( already_working_indexes.begin(), already_working_indexes.end(),
                       vpindex ) != already_working_indexes.end() ) {
            continue;
        }
        // don't have skill to repair it

        if( !you.meets_skill_requirements( vpinfo.repair_skills ) ) {
            if( failed_work == do_activity_reason::NO_ZONE ) {
                failed_work = do_activity_reason::DONT_HAVE_SKILL;
            }
            continue;
        }
        const requirement_data &reqs = vpinfo.repair_requirements();
        const inventory &inv =
            you.crafting_inventory( src_loc, PICKUP_RANGE - 1, false );
        const bool can_make = reqs.can_make_with_inventory( inv, is_crafting_component );
        you.set_value( "veh_index_type", vpinfo.name() );
        // temporarily store the intended index, we do this so two NPCs don't try and work on the same part at same time.
        you.activity_vehicle_part_index = vpindex;
        if( !can_make ) {
            return activity_reason_info::fail( do_activity_reason::NEEDS_VEH_REPAIR );
        } else {
            return activity_reason_info::ok( do_activity_reason::NEEDS_VEH_REPAIR );
        }
    }
    you.activity_vehicle_part_index = -1;
    return activity_reason_info::fail( failed_work );
}

activity_reason_info mine_can_do( const activity_id &, Character &you,
                                  const tripoint_bub_ms &src_loc )
{

    map &here = get_map();

    if( !here.has_flag( ter_furn_flag::TFLAG_MINEABLE, src_loc ) ) {
        return activity_reason_info::fail( do_activity_reason::NO_ZONE );
    }
    std::vector<item *> mining_inv = you.items_with( [&you]( const item & itm ) {
        return ( itm.has_flag( flag_DIG_TOOL ) && !itm.type->can_use( "JACKHAMMER" ) ) ||
               ( itm.type->can_use( "JACKHAMMER" ) && itm.ammo_sufficient( &you ) );
    } );
    if( mining_inv.empty() ) {
        return activity_reason_info::fail( do_activity_reason::NEEDS_MINING );
    } else {
        return activity_reason_info::ok( do_activity_reason::NEEDS_MINING );
    }
}

activity_reason_info mop_can_do( const activity_id &, Character &you,
                                 const tripoint_bub_ms &src_loc )
{

    map &here = get_map();

    if( !here.terrain_moppable( src_loc ) ) {
        return activity_reason_info::fail( do_activity_reason::NO_ZONE );
    }

    if( you.cache_has_item_with( json_flag_MOP ) ) {
        return activity_reason_info::ok( do_activity_reason::NEEDS_MOP );
    } else {
        return activity_reason_info::fail( do_activity_reason::NEEDS_MOP );
    }
}

activity_reason_info fish_can_do( const activity_id &, Character &you,
                                  const tripoint_bub_ms &src_loc )
{

    map &here = get_map();

    if( !here.has_flag( ter_furn_flag::TFLAG_FISHABLE, src_loc ) ) {
        return activity_reason_info::fail( do_activity_reason::NO_ZONE );
    }
    std::vector<item *> rod_inv = you.items_with( []( const item & itm ) {
        return itm.has_quality( qual_FISHING_ROD );
    } );
    if( rod_inv.empty() ) {
        return activity_reason_info::fail( do_activity_reason::NEEDS_FISHING );
    } else {
        return activity_reason_info::ok( do_activity_reason::NEEDS_FISHING );
    }
}

activity_reason_info chop_trees_can_do( const activity_id &, Character &you,
                                        const tripoint_bub_ms &src_loc )
{

    map &here = get_map();

    const ter_id &t = here.ter( src_loc );
    if( t == ter_t_trunk || t == ter_t_stump || here.has_flag( ter_furn_flag::TFLAG_TREE, src_loc ) ) {
        if( you.has_quality( qual_AXE ) ) {
            return activity_reason_info::ok( do_activity_reason::NEEDS_TREE_CHOPPING );
        } else {
            return activity_reason_info::fail( do_activity_reason::NEEDS_TREE_CHOPPING );
        }
    } else {
        return activity_reason_info::fail( do_activity_reason::NO_ZONE );
    }
}
activity_reason_info butcher_can_do( const activity_id &, Character &you,
                                     const tripoint_bub_ms &src_loc )
{
    map &here = get_map();

    std::vector<item> corpses;
    int big_count = 0;
    int small_count = 0;
    for( const item &i : here.i_at( src_loc ) ) {
        // make sure nobody else is working on that corpse right now
        if( i.is_corpse() &&
            ( !i.has_var( "activity_var" ) || i.get_var( "activity_var" ) == you.name ) ) {
            const mtype corpse = *i.get_mtype();
            if( corpse.size > creature_size::medium ) {
                big_count += 1;
            } else {
                small_count += 1;
            }
            corpses.push_back( i );
        }
    }
    if( corpses.empty() ) {
        return activity_reason_info::fail( do_activity_reason::NO_COMPONENTS );
    }
    bool b_rack_present = false;
    for( const tripoint_bub_ms &pt : here.points_in_radius( src_loc, 2 ) ) {
        if( here.has_flag_furn( ter_furn_flag::TFLAG_BUTCHER_EQ, pt ) ) {
            b_rack_present = true;
        }
    }
    if( !corpses.empty() ) {
        for( item &body : corpses ) {
            const mtype &corpse = *body.get_mtype();
            for( species_id species : corpse.species ) {
                if( you.empathizes_with_species( species ) ) {
                    return activity_reason_info::fail( do_activity_reason::REFUSES_THIS_WORK );
                }
            }
        }
        if( big_count > 0 && small_count == 0 ) {
            if( !b_rack_present ) {
                return activity_reason_info::fail( do_activity_reason::NO_ZONE );
            }
            if( you.has_quality( quality_id( qual_BUTCHER ), 1 ) && ( you.has_quality( qual_SAW_W ) ||
                    you.has_quality( qual_SAW_M ) ) ) {
                return activity_reason_info::ok( do_activity_reason::NEEDS_BIG_BUTCHERING );
            } else {
                return activity_reason_info::fail( do_activity_reason::NEEDS_BIG_BUTCHERING );
            }
        }
        if( ( big_count > 0 && small_count > 0 ) || ( big_count == 0 ) ) {
            // there are small corpses here, so we can ignore any big corpses here for the moment.
            if( you.has_quality( qual_BUTCHER, 1 ) ) {
                return activity_reason_info::ok( do_activity_reason::NEEDS_BUTCHERING );
            } else {
                return activity_reason_info::fail( do_activity_reason::NEEDS_BUTCHERING );
            }
        }
    }
    return activity_reason_info::fail( do_activity_reason::NO_ZONE );
}

activity_reason_info read_can_do( const activity_id &, Character &you,
                                  const tripoint_bub_ms & )
{
    const item_filter filter = [&you]( const item & i ) {
        // Check well lit after
        read_condition_result condition = you.check_read_condition( i );
        return condition == read_condition_result::SUCCESS ||
               condition == read_condition_result::TOO_DARK;
    };
    if( !you.items_with( filter ).empty() ) {
        return activity_reason_info::ok( do_activity_reason::NEEDS_BOOK_TO_LEARN );
    }
    // TODO: find books from zone?
    return activity_reason_info::fail( do_activity_reason::ALREADY_DONE );
}

activity_reason_info study_can_do( const activity_id &, Character &you,
                                   const tripoint_bub_ms &src_loc )
{
    map &here = get_map();
    zone_manager &mgr = zone_manager::get_manager();
    const tripoint_abs_ms abspos = here.get_abs( src_loc );
    if( !mgr.has( zone_type_STUDY_ZONE, abspos, _fac_id( you ) ) ) {
        return activity_reason_info::fail( do_activity_reason::NO_ZONE );
    }

    item_location book = find_study_book( abspos, you );
    if( book ) {
        book->set_var( "activity_var", you.name );
        return activity_reason_info::ok( do_activity_reason::NEEDS_BOOK_TO_LEARN );
    }

    return activity_reason_info::fail( do_activity_reason::ALREADY_DONE );
}

activity_reason_info chop_planks_can_do( const activity_id &, Character &you,
        const tripoint_bub_ms &src_loc )
{

    map &here = get_map();
    //are there even any logs there?
    for( item &i : here.i_at( src_loc ) ) {
        if( i.typeId() == itype_log ) {
            // do we have an axe?
            if( you.has_quality( qual_AXE, 1 ) ) {
                return activity_reason_info::ok( do_activity_reason::NEEDS_CHOPPING );
            } else {
                return activity_reason_info::fail( do_activity_reason::NEEDS_CHOPPING );
            }
        }
    }
    return activity_reason_info::fail( do_activity_reason::NO_ZONE );
}

activity_reason_info tidy_up_can_do( const activity_id &, Character &you,
                                     const tripoint_bub_ms &src_loc, const int distance )
{

    map &here = get_map();
    zone_manager &mgr = zone_manager::get_manager();

    if( mgr.has_near( zone_type_LOOT_UNSORTED, here.get_abs( src_loc ), distance, _fac_id( you ) ) ||
        mgr.has_near( zone_type_CAMP_STORAGE, here.get_abs( src_loc ), distance, _fac_id( you ) ) ) {
        return activity_reason_info::ok( do_activity_reason::CAN_DO_FETCH );
    }
    return activity_reason_info::fail( do_activity_reason::NO_ZONE );
}
activity_reason_info construction_can_do( const activity_id &, Character &you,
        const tripoint_bub_ms &src_loc )
{

    map &here = get_map();
    zone_manager &mgr = zone_manager::get_manager();
    std::vector<zone_data> zones;

    zones = mgr.get_zones( zone_type_CONSTRUCTION_BLUEPRINT,
                           here.get_abs( src_loc ), _fac_id( you ) );
    const partial_con *part_con = here.partial_con_at( src_loc );
    std::optional<construction_id> part_con_idx;
    if( part_con ) {
        part_con_idx = part_con->id;
    }

    tripoint_bub_ms nearest_src_loc;
    if( square_dist( you.pos_bub(), src_loc ) == 1 ) {
        nearest_src_loc = you.pos_bub();
    } else {
        std::vector<tripoint_bub_ms> const route = route_adjacent( you, src_loc );
        if( route.empty() ) {
            return activity_reason_info::fail( do_activity_reason::BLOCKING_TILE );
        }
        nearest_src_loc = route.back();
    }
    if( !zones.empty() ) {
        const blueprint_options &options = dynamic_cast<const blueprint_options &>
                                           ( zones.front().get_options() );
        const construction_id index = options.get_index();
        return find_base_construction( you, nearest_src_loc, src_loc, part_con_idx,
                                       index );
    }
    return activity_reason_info::fail( do_activity_reason::NO_ZONE );
}
activity_reason_info farm_can_do( const activity_id &, Character &you,
                                  const tripoint_bub_ms &src_loc )
{

    map &here = get_map();
    zone_manager &mgr = zone_manager::get_manager();
    std::vector<zone_data> zones;

    zones = mgr.get_zones( zone_type_FARM_PLOT, here.get_abs( src_loc ), _fac_id( you ) );
    for( const zone_data &zone : zones ) {
        const plot_options &options = dynamic_cast<const plot_options &>( zone.get_options() );
        const itype_id seed = options.get_seed();
        ret_val<void>can_plant = !seed.is_empty() ?
                                 warm_enough_to_plant( src_loc, seed ) : ret_val<void>::make_success();

        if( here.has_flag_furn( ter_furn_flag::TFLAG_GROWTH_OVERGROWN, src_loc ) ) {
            return activity_reason_info::ok( do_activity_reason::NEEDS_CLEARING );
        }

        if( here.has_flag_furn( ter_furn_flag::TFLAG_GROWTH_HARVEST, src_loc ) ) {
            map_stack items = here.i_at( src_loc );
            const map_stack::iterator seed_iter =
            std::find_if( items.begin(), items.end(), []( const item & it ) {
                return it.is_seed();
            } );
            if( seed_iter == items.end() ) {
                debugmsg( "Missing seed item at %s", src_loc.to_string() );
                return activity_reason_info::fail( do_activity_reason::ALREADY_DONE );
            } else if( seed_iter->has_flag( json_flag_CUT_HARVEST ) ) {
                // The plant in this location needs a grass cutting tool.
                if( you.has_quality( quality_id( qual_GRASS_CUT ), 1 ) ) {
                    return activity_reason_info::ok( do_activity_reason::NEEDS_CUT_HARVESTING );
                } else {
                    return activity_reason_info::fail( do_activity_reason::NEEDS_CUT_HARVESTING );
                }
            } else {
                // We can harvest this plant without any tools.
                return activity_reason_info::ok( do_activity_reason::NEEDS_HARVESTING );
            }
        } else if( here.has_flag( ter_furn_flag::TFLAG_PLOWABLE, src_loc ) && !here.has_furn( src_loc ) ) {
            if( you.has_quality( qual_DIG, 1 ) ) {
                // we have a shovel/hoe already, great
                return activity_reason_info::ok( do_activity_reason::NEEDS_TILLING );
            } else {
                // we need a shovel/hoe
                return activity_reason_info::fail( do_activity_reason::NEEDS_TILLING );
            }
            // do we have the required seed on our person?
            // If its a farm zone with no specified seed, and we've checked for tilling and harvesting.
            // then it means no further work can be done here
        } else if( !seed.is_empty() &&
                   can_plant.success() &&
                   here.has_flag_ter_or_furn( seed->seed->required_terrain_flag, src_loc ) ) {
            if( here.has_items( src_loc ) ) {
                return activity_reason_info::fail( do_activity_reason::BLOCKING_TILE );
            } else {
                if( you.cache_has_item_with( "is_seed", &item::is_seed, [&seed]( const item & it ) {
                return it.typeId() == itype_id( seed );
                } ) ) {
                    return activity_reason_info::ok( do_activity_reason::NEEDS_PLANTING );
                }
                // didn't find the seed, but maybe there are overlapping farm zones
                // and another of the zones is for a seed that we have
                // so loop again, and return false once all zones are done.
            }

        } else {
            // Extra, specific messaging returned from warm_enough_to_plant()
            if( !can_plant.success() ) {
                you.add_msg_if_player( can_plant.c_str() );
            }
            // can't plant, till or harvest
            return activity_reason_info::fail( do_activity_reason::ALREADY_DONE );
        }

    }
    // looped through all zones, and only got here if its plantable, but have no seeds.
    return activity_reason_info::fail( do_activity_reason::NEEDS_PLANTING );
}

activity_reason_info fetch_can_do( const activity_id &, Character &,
                                   const tripoint_bub_ms & )
{
    // we check if its possible to get all the requirements for fetching at two other places.
    // 1. before we even assign the fetch activity and;
    // 2. when we form the src_set to loop through at the beginning of the fetch activity.
    return activity_reason_info::ok( do_activity_reason::CAN_DO_FETCH );
}

activity_reason_info craft_can_do( const activity_id &, Character &you,
                                   const tripoint_bub_ms &src_loc )
{
    // only npc is supported
    npc *p = you.as_npc();
    if( p ) {
        item_location to_craft = p->get_item_to_craft();
        if( to_craft && to_craft->is_craft() ) {
            const inventory &inv = you.crafting_inventory( src_loc, PICKUP_RANGE, false );
            const recipe &r = to_craft->get_making();
            std::vector<std::vector<item_comp>> item_comp_vector =
                                                 to_craft->get_continue_reqs().get_components();
            std::vector<std::vector<quality_requirement>> quality_comp_vector =
                        r.simple_requirements().get_qualities();
            std::vector<std::vector<tool_comp>> tool_comp_vector = r.simple_requirements().get_tools();
            requirement_data req = requirement_data( tool_comp_vector, quality_comp_vector, item_comp_vector );
            if( req.can_make_with_inventory( inv, is_crafting_component ) ) {
                return activity_reason_info::ok( do_activity_reason::NEEDS_CRAFT );
            } else {
                return activity_reason_info( do_activity_reason::NEEDS_CRAFT, false, req );
            }
        }
    }
    return activity_reason_info::fail( do_activity_reason::ALREADY_DONE );
}

activity_reason_info disassemble_can_do( const activity_id &, Character &you,
        const tripoint_bub_ms &src_loc )
{

    map &here = get_map();
    // Is there anything to be disassembled?
    const inventory &inv = you.crafting_inventory( src_loc, PICKUP_RANGE, false );
    requirement_data req;
    for( item &i : here.i_at( src_loc ) ) {
        // Skip items marked by other ppl.
        if( i.has_var( "activity_var" ) && i.get_var( "activity_var" ) != you.name ) {
            continue;
        }
        //unmark the item before check
        i.erase_var( "activity_var" );
        if( i.is_disassemblable() ) {
            // Are the requirements fulfilled?
            const recipe &r = recipe_dictionary::get_uncraft( ( i.typeId() == itype_disassembly ) ?
                              i.components.only_item().typeId() : i.typeId() );
            req = r.disassembly_requirements();
            if( !std::all_of( req.get_qualities().begin(),
            req.get_qualities().end(), [&inv]( const std::vector<quality_requirement> &cur ) {
            return cur.empty() ||
                std::any_of( cur.begin(), cur.end(), [&inv]( const quality_requirement & curr ) {
                    return curr.has( inv, return_true<item> );
                } );
            } ) ) {
                continue;
            }
            if( !std::all_of( req.get_tools().begin(),
            req.get_tools().end(), [&inv]( const std::vector<tool_comp> &cur ) {
            return cur.empty() || std::any_of( cur.begin(), cur.end(), [&inv]( const tool_comp & curr ) {
                    return  curr.has( inv, return_true<item> );
                } );
            } ) ) {
                continue;
            }
            // check passed, mark the item
            i.set_var( "activity_var", you.name );
            return activity_reason_info::ok( do_activity_reason::NEEDS_DISASSEMBLE );
        }
    }
    if( !req.is_null() || !req.is_empty() ) {
        // need tools
        return activity_reason_info( do_activity_reason::NEEDS_DISASSEMBLE, false, req );
    } else {
        // nothing to disassemble
        return activity_reason_info::fail( do_activity_reason::NO_COMPONENTS );
    }
}

bool can_do_in_dark( const activity_id &act_id )
{
    return act_id == ACT_TIDY_UP ||
           act_id == ACT_MULTIPLE_MOP ||
           act_id == ACT_MOVE_LOOT ||
           act_id == ACT_FETCH_REQUIRED;
}

bool activity_reason_quit( do_activity_reason reason )
{
    return reason == do_activity_reason::DONT_HAVE_SKILL ||
           reason == do_activity_reason::NO_ZONE ||
           reason == do_activity_reason::NO_VEHICLE ||
           reason == do_activity_reason::ALREADY_DONE ||
           reason == do_activity_reason::BLOCKING_TILE ||
           reason == do_activity_reason::UNKNOWN_ACTIVITY;
}

bool activity_reason_continue( do_activity_reason reason )
{
    return
        reason == do_activity_reason::NO_COMPONENTS ||
        reason == do_activity_reason::NEEDS_CUT_HARVESTING ||
        reason == do_activity_reason::NEEDS_PLANTING ||
        reason == do_activity_reason::NEEDS_TILLING ||
        reason == do_activity_reason::NEEDS_CHOPPING ||
        reason == do_activity_reason::NEEDS_BUTCHERING ||
        reason == do_activity_reason::NEEDS_BIG_BUTCHERING ||
        reason == do_activity_reason::NEEDS_VEH_DECONST ||
        reason == do_activity_reason::NEEDS_VEH_REPAIR ||
        reason == do_activity_reason::NEEDS_TREE_CHOPPING ||
        reason == do_activity_reason::NEEDS_FISHING ||
        reason == do_activity_reason::NEEDS_MINING ||
        reason == do_activity_reason::NEEDS_CRAFT ||
        reason == do_activity_reason::NEEDS_DISASSEMBLE;
}

bool activity_reason_picks_up_tools( do_activity_reason reason )
{
    return
        reason == do_activity_reason::NEEDS_CUT_HARVESTING ||
        reason == do_activity_reason::NEEDS_PLANTING ||
        reason == do_activity_reason::NEEDS_TILLING ||
        reason == do_activity_reason::NEEDS_CHOPPING ||
        reason == do_activity_reason::NEEDS_BUTCHERING ||
        reason == do_activity_reason::NEEDS_BIG_BUTCHERING ||
        reason == do_activity_reason::NEEDS_VEH_DECONST ||
        reason == do_activity_reason::NEEDS_VEH_REPAIR ||
        reason == do_activity_reason::NEEDS_TREE_CHOPPING ||
        reason == do_activity_reason::NEEDS_MINING;
}

bool activity_must_be_in_zone( activity_id act_id, const tripoint_bub_ms &src_loc )
{
    map &here = get_map();
    return
        act_id == ACT_FETCH_REQUIRED ||
        act_id == ACT_MULTIPLE_FARM ||
        act_id == ACT_MULTIPLE_BUTCHER ||
        act_id == ACT_MULTIPLE_CHOP_PLANKS ||
        act_id == ACT_MULTIPLE_CHOP_TREES ||
        act_id == ACT_VEHICLE_DECONSTRUCTION ||
        act_id == ACT_VEHICLE_REPAIR ||
        act_id == ACT_MULTIPLE_FISH ||
        act_id == ACT_MULTIPLE_MINE ||
        act_id == ACT_MULTIPLE_DIS ||
        act_id == ACT_MULTIPLE_STUDY ||
        ( act_id == ACT_MULTIPLE_CONSTRUCTION &&
          !here.partial_con_at( src_loc ) );
}

requirement_check_result fetch_requirements( Character &you, requirement_id what_we_need,
        const activity_id &act_id,
        activity_reason_info &act_info, const tripoint_abs_ms &src, const tripoint_bub_ms &src_loc,
        const std::unordered_set<tripoint_abs_ms> &src_set )
{

    map &here = get_map();

    if( you.as_npc() && you.as_npc()->job.fetch_history.count( what_we_need.str() ) != 0 &&
        you.as_npc()->job.fetch_history[what_we_need.str()] == calendar::turn ) {
        // this may be faild fetch already. give up task for a while to avoid infinite loop.
        you.activity = player_activity();
        you.backlog.clear();
        check_npc_revert( you );
        return requirement_check_result::SKIP_LOCATION;
    }
    you.backlog.emplace_front( act_id );
    you.assign_activity( ACT_FETCH_REQUIRED );
    player_activity &act_prev = you.backlog.front();
    act_prev.str_values.push_back( what_we_need.str() );
    act_prev.values.push_back( static_cast<int>( act_info.reason ) );
    // come back here after successfully fetching your stuff
    if( act_prev.coords.empty() ) {
        std::vector<tripoint_bub_ms> local_src_set;
        local_src_set.reserve( src_set.size() );
        for( const tripoint_abs_ms &elem : src_set ) {
            local_src_set.push_back( here.get_bub( elem ) );
        }
        std::vector<tripoint_bub_ms> candidates;
        for( const tripoint_bub_ms &point_elem :
             here.points_in_radius( src_loc, PICKUP_RANGE - 1, 0 ) ) {
            // we don't want to place the components where they could interfere with our ( or someone else's ) construction spots
            if( ( std::find( local_src_set.begin(), local_src_set.end(),
                             point_elem ) != local_src_set.end() ) || !here.can_put_items_ter_furn( point_elem ) ) {
                continue;
            }
            candidates.push_back( point_elem );
        }
        if( candidates.empty() ) {
            you.activity = player_activity();
            you.backlog.clear();
            check_npc_revert( you );
            return requirement_check_result::SKIP_LOCATION_NO_LOCATION;
        }
        act_prev.coords.push_back(
            here.get_abs(
                candidates[std::max( 0, static_cast<int>( candidates.size() / 2 ) )] )
        );
    }
    act_prev.placement = src;
    return requirement_check_result::RETURN_EARLY;
}

requirement_check_result requirement_fail( Character &you, const do_activity_reason &reason,
        const activity_id &act_id, const zone_data *zone )
{
    // we can discount this tile, the work can't be done.
    if( reason == do_activity_reason::DONT_HAVE_SKILL ) {
        if( zone ) {
            you.add_msg_if_player( m_info, _( "You don't have the skill for the %1$s task at zone %2$s." ),
                                   act_id.c_str(), zone->get_name() );
        } else {
            you.add_msg_if_player( m_info, _( "You don't have the skill for the %s task." ), act_id.c_str() );
        }
    } else if( reason == do_activity_reason::BLOCKING_TILE ) {
        if( zone ) {
            you.add_msg_if_player( m_info,
                                   _( "There is something blocking the location for the %1$s task at zone %2$s." ), act_id.c_str(),
                                   zone->get_name() );
        } else {
            you.add_msg_if_player( m_info, _( "There is something blocking the location for the %s task." ),
                                   act_id.c_str() );
        }
    }
    if( you.is_npc() ) {
        if( reason == do_activity_reason::DONT_HAVE_SKILL ) {
            return requirement_check_result::SKIP_LOCATION_NO_SKILL;
        } else if( reason == do_activity_reason::NO_ZONE ) {
            return requirement_check_result::SKIP_LOCATION_NO_ZONE;
        } else if( reason == do_activity_reason::NO_VEHICLE ) {
            return requirement_check_result::SKIP_LOCATION_NO_MATCH;
        } else if( reason == do_activity_reason::ALREADY_DONE ) {
            return requirement_check_result::SKIP_LOCATION;
        } else if( reason == do_activity_reason::BLOCKING_TILE ) {
            return requirement_check_result::SKIP_LOCATION_BLOCKING;
        } else if( reason == do_activity_reason::UNKNOWN_ACTIVITY ) {
            return requirement_check_result::SKIP_LOCATION_UNKNOWN_ACTIVITY;
        }
    } else {
        return requirement_check_result::SKIP_LOCATION;
    }
    return requirement_check_result::SKIP_LOCATION_NO_MATCH;
}

requirement_id hash_and_cache_requirement_data( const requirement_data &reqs_data )
{
    const requirement_id req_id( std::to_string( reqs_data.make_hash() ) );
    if( requirement_data::all().count( req_id ) == 0 ) {
        requirement_data::save_requirement( reqs_data, req_id );
    }
    return req_id;
}

requirement_id synthesize_requirements(
    const requirement_data::alter_item_comp_vector &requirement_comp_vector,
    const requirement_data::alter_quali_req_vector &quality_comp_vector,
    const requirement_data::alter_tool_comp_vector &tool_comp_vector )
{

    requirement_data reqs_data = requirement_data( tool_comp_vector, quality_comp_vector,
                                 requirement_comp_vector );

    return hash_and_cache_requirement_data( reqs_data );
}

requirement_id remove_met_requirements( requirement_id base_req_id, Character &you )
{

    requirement_data reqs = base_req_id.obj();
    // Remove the requirements already met
    requirement_data::alter_tool_comp_vector tool_reqs_vector = reqs.get_tools();
    requirement_data::alter_quali_req_vector quality_reqs_vector = reqs.get_qualities();
    requirement_data::alter_item_comp_vector component_reqs_vector = reqs.get_components();
    requirement_data::alter_tool_comp_vector reduced_tool_reqs_vector;
    requirement_data::alter_quali_req_vector reduced_quality_reqs_vector;

    const inventory &inv = you.crafting_inventory();

    for( std::vector<tool_comp> &tools : tool_reqs_vector ) {
        bool found = false;
        for( tool_comp &tool : tools ) {
            if( inv.has_tools( tool.type, tool.count ) ) {
                found = true;
            }
        }
        if( !found ) {
            reduced_tool_reqs_vector.push_back( tools );
        }
    }

    for( std::vector<quality_requirement> &qualities : quality_reqs_vector ) {
        bool found = false;
        for( quality_requirement &qual : qualities ) {
            if( inv.has_quality( qual.type, qual.level ) ) {
                found = true;
            }
        }
        if( !found ) {
            reduced_quality_reqs_vector.push_back( qualities );
        }
    }

    requirement_data reduced_reqs = requirement_data( reduced_tool_reqs_vector,
                                    reduced_quality_reqs_vector,
                                    component_reqs_vector );
    return hash_and_cache_requirement_data( reduced_reqs );
}

// returns nullopt if src_loc should be skipped
std::optional<requirement_id> construction_requirements( Character &,
        activity_reason_info &act_info, const tripoint_bub_ms & )
{
    if( act_info.reason == do_activity_reason::NO_COMPONENTS ) {
        if( !act_info.con_idx ) {
            debugmsg( "no construction selected" );
            return std::nullopt;
        }
        // its a construction and we need the components.
        const construction &built_chosen = act_info.con_idx->obj();
        return built_chosen.requirements;
    }
    return requirement_id::NULL_ID();
}

std::optional<requirement_id> vehicle_work_requirements( Character &you,
        activity_reason_info &act_info, const tripoint_bub_ms &src_loc )
{

    const do_activity_reason &reason = act_info.reason;
    if( reason == do_activity_reason::NEEDS_VEH_DECONST ||
        reason == do_activity_reason::NEEDS_VEH_REPAIR ) {

        map &here = get_map();
        const vehicle *veh = veh_pointer_or_null( here.veh_at( src_loc ) );
        // we already checked this in can_do_activity() but check again just incase.
        if( !veh ) {
            you.activity_vehicle_part_index = 1;
            return std::nullopt;
        }
        requirement_data reqs;
        if( you.activity_vehicle_part_index >= 0 &&
            you.activity_vehicle_part_index < static_cast<int>( veh->part_count() ) ) {
            const vpart_info &vpi = veh->part( you.activity_vehicle_part_index ).info();
            if( reason == do_activity_reason::NEEDS_VEH_DECONST ) {
                reqs = vpi.removal_requirements();
            } else if( reason == do_activity_reason::NEEDS_VEH_REPAIR ) {
                reqs = vpi.repair_requirements();
            }
        }
        return hash_and_cache_requirement_data( reqs );
    }
    return requirement_id::NULL_ID();
}

std::optional<requirement_id> mining_requirements( Character &,
        activity_reason_info &act_info, const tripoint_bub_ms & )
{
    if( act_info.reason == do_activity_reason::NEEDS_MINING ) {
        return requirement_data_mining_standard;
    }
    return requirement_id::NULL_ID();
}

std::optional<requirement_id> farm_requirements( Character &,
        activity_reason_info &act_info, const tripoint_bub_ms &, const zone_data *zone )
{

    const do_activity_reason &reason = act_info.reason;

    if( reason == do_activity_reason::NEEDS_TILLING ) {
        return requirement_data_multi_farm_tilling;
    } else if( reason == do_activity_reason::NEEDS_PLANTING ) {
        // we can't hardcode individual seed types in JSON, so make a custom requirement
        requirement_data::alter_item_comp_vector requirement_comp_vector = { {
                item_comp( itype_id( dynamic_cast<const plot_options &>
                                     ( zone->get_options() ).get_seed() ), 1 )
            }
        };
        requirement_data::alter_quali_req_vector quality_comp_vector; //no qualities required
        requirement_data::alter_tool_comp_vector tool_comp_vector; //no tools required
        return synthesize_requirements( requirement_comp_vector, quality_comp_vector, tool_comp_vector );
    } else if( reason == do_activity_reason::NEEDS_CUT_HARVESTING ) {
        return requirement_data_multi_farm_cut_harvesting;
    }
    return requirement_id::NULL_ID();
}

std::optional<requirement_id> chop_planks_requirements( Character &,
        activity_reason_info &act_info, const tripoint_bub_ms & )
{
    if( act_info.reason == do_activity_reason::NEEDS_CHOPPING ) {
        return requirement_data_multi_chopping_planks;
    }
    return requirement_id::NULL_ID();
}

std::optional<requirement_id> chop_trees_requirements( Character &,
        activity_reason_info &act_info, const tripoint_bub_ms & )
{
    if( act_info.reason == do_activity_reason::NEEDS_TREE_CHOPPING ) {
        return requirement_data_multi_chopping_trees;
    }
    return requirement_id::NULL_ID();
}

std::optional<requirement_id> butcher_requirements( Character &,
        activity_reason_info &act_info, const tripoint_bub_ms & )
{
    if( act_info.reason == do_activity_reason::NEEDS_BUTCHERING ) {
        return requirement_data_multi_butcher;
    } else if( act_info.reason == do_activity_reason::NEEDS_BIG_BUTCHERING ) {
        return requirement_data_multi_butcher_big;
    }
    return requirement_id::NULL_ID();
}

std::optional<requirement_id> fish_requirements( Character &,
        activity_reason_info &act_info, const tripoint_bub_ms & )
{
    if( act_info.reason == do_activity_reason::NEEDS_FISHING ) {
        return requirement_data_multi_fishing;
    }
    return requirement_id::NULL_ID();
}

std::optional<requirement_id> craft_requirements( Character &,
        activity_reason_info &act_info, const tripoint_bub_ms & )
{
    if( act_info.reason == do_activity_reason::NEEDS_CRAFT ) {
        return synthesize_requirements( act_info.req.get_components(),
                                        act_info.req.get_qualities(), act_info.req.get_tools() );
    }
    return requirement_id::NULL_ID();
}

std::optional<requirement_id> disassemble_requirements( Character &,
        activity_reason_info &act_info, const tripoint_bub_ms & )
{
    if( act_info.reason == do_activity_reason::NEEDS_DISASSEMBLE ) {
        requirement_data::alter_item_comp_vector requirement_comp_vector; //no items required
        return synthesize_requirements( requirement_comp_vector,
                                        act_info.req.get_qualities(), act_info.req.get_tools() );
    }
    return requirement_id::NULL_ID();
}

} //namespace multi_activity_actor


static activity_reason_info can_do_activity_there( const activity_id &act, Character &you,
        const tripoint_bub_ms &src_loc )
{
    you.invalidate_crafting_inventory();

    //TODO: move to individual activity actors
    if( act == ACT_VEHICLE_DECONSTRUCTION ) {
        return multi_activity_actor::vehicle_deconstruction_can_do( act, you, src_loc );
    } else if( act == ACT_VEHICLE_REPAIR ) {
        return multi_activity_actor::vehicle_repair_can_do( act, you, src_loc );
    } else if( act == ACT_MULTIPLE_MINE ) {
        return multi_activity_actor::mine_can_do( act, you, src_loc );
    } else if( act == ACT_MULTIPLE_MOP ) {
        return multi_activity_actor::mop_can_do( act, you, src_loc );
    } else if( act == ACT_MULTIPLE_FISH ) {
        return multi_activity_actor::fish_can_do( act, you, src_loc );
    } else if( act == ACT_MULTIPLE_CHOP_TREES ) {
        return multi_activity_actor::chop_trees_can_do( act, you, src_loc );
    } else if( act == ACT_MULTIPLE_BUTCHER ) {
        return multi_activity_actor::butcher_can_do( act, you, src_loc );
    } else if( act == ACT_MULTIPLE_READ ) {
        return multi_activity_actor::read_can_do( act, you, src_loc );
    } else if( act == ACT_MULTIPLE_CHOP_PLANKS ) {
        return multi_activity_actor::chop_planks_can_do( act, you, src_loc );
    } else if( act == ACT_TIDY_UP ) {
        return multi_activity_actor::tidy_up_can_do( act, you, src_loc );
    } else if( act == ACT_MULTIPLE_CONSTRUCTION ) {
        return multi_activity_actor::construction_can_do( act, you, src_loc );
    } else if( act == ACT_MULTIPLE_FARM ) {
        return multi_activity_actor::farm_can_do( act, you, src_loc );
    } else if( act == ACT_FETCH_REQUIRED ) {
        return multi_activity_actor::fetch_can_do( act, you, src_loc );
    } else if( act == ACT_MULTIPLE_CRAFT ) {
        return multi_activity_actor::craft_can_do( act, you, src_loc );
    } else if( act == ACT_MULTIPLE_DIS ) {
        return multi_activity_actor::disassemble_can_do( act, you, src_loc );
    } else if( act == ACT_MULTIPLE_STUDY ) {
        return multi_activity_actor::study_can_do( act, you, src_loc );
    }
    // Shouldn't get here because the zones were checked previously. if it does, set enum reason as "no zone"
    return activity_reason_info::fail( do_activity_reason::NO_ZONE );
}

static void add_basecamp_storage_to_loot_zone_list(
    zone_manager &mgr, const tripoint_bub_ms &src_loc, Character &you,
    std::vector<tripoint_bub_ms> &loot_zone_spots, std::vector<tripoint_bub_ms> &combined_spots )
{
    if( npc *const guy = dynamic_cast<npc *>( &you ) ) {
        map &here = get_map();
        if( guy->assigned_camp &&
            mgr.has_near( zone_type_CAMP_STORAGE, here.get_abs( src_loc ), MAX_VIEW_DISTANCE,
                          _fac_id( you ) ) ) {
            std::unordered_set<tripoint_abs_ms> bc_storage_set =
                mgr.get_near( zone_type_CAMP_STORAGE, here.get_abs( src_loc ),
                              MAX_VIEW_DISTANCE, nullptr, _fac_id( you ) );
            for( const tripoint_abs_ms &elem : bc_storage_set ) {
                tripoint_bub_ms here_local = here.get_bub( elem );

                // Check that a coordinate is not already in the combined list, otherwise actions
                // like construction may erroneously count materials twice if an object is both
                // in the camp zone and in a loot zone.
                if( std::find( combined_spots.begin(), combined_spots.end(),
                               here_local ) == combined_spots.end() ) {
                    loot_zone_spots.push_back( here_local );
                    combined_spots.push_back( here_local );
                }
            }
        }
    }
}

static std::vector<std::tuple<tripoint_bub_ms, itype_id, int>> requirements_map( Character &you,
        const int distance = MAX_VIEW_DISTANCE )
{
    std::vector<std::tuple<tripoint_bub_ms, itype_id, int>> requirement_map;
    if( you.backlog.empty() || you.backlog.front().str_values.empty() ) {
        return requirement_map;
    }
    const requirement_data things_to_fetch = requirement_id( you.backlog.front().str_values[0] ).obj();
    const activity_id activity_to_restore = you.backlog.front().id();
    // NOLINTNEXTLINE(performance-unnecessary-copy-initialization)
    requirement_id things_to_fetch_id = things_to_fetch.id();
    std::vector<std::vector<item_comp>> req_comps = things_to_fetch.get_components();
    std::vector<std::vector<tool_comp>> tool_comps = things_to_fetch.get_tools();
    std::vector<std::vector<quality_requirement>> quality_comps = things_to_fetch.get_qualities();
    zone_manager &mgr = zone_manager::get_manager();
    const bool pickup_task = you.backlog.front().id() == ACT_MULTIPLE_FARM ||
                             you.backlog.front().id() == ACT_MULTIPLE_CHOP_PLANKS ||
                             you.backlog.front().id() == ACT_MULTIPLE_BUTCHER ||
                             you.backlog.front().id() == ACT_MULTIPLE_CHOP_TREES ||
                             you.backlog.front().id() == ACT_VEHICLE_DECONSTRUCTION ||
                             you.backlog.front().id() == ACT_VEHICLE_REPAIR ||
                             you.backlog.front().id() == ACT_MULTIPLE_FISH ||
                             you.backlog.front().id() == ACT_MULTIPLE_MINE;
    // where it is, what it is, how much of it, and how much in total is required of that item.
    std::vector<std::tuple<tripoint_bub_ms, itype_id, int>> final_map;
    std::vector<tripoint_bub_ms> loot_spots;
    std::vector<tripoint_bub_ms> already_there_spots;
    std::vector<tripoint_bub_ms> combined_spots;
    std::map<itype_id, int> total_map;
    map &here = get_map();
    tripoint_bub_ms src_loc = here.get_bub( you.backlog.front().placement );
    for( const tripoint_bub_ms &elem : here.points_in_radius( src_loc,
            PICKUP_RANGE - 1 ) ) {
        already_there_spots.push_back( elem );
        combined_spots.push_back( elem );
    }
    for( const tripoint_bub_ms &elem : mgr.get_point_set_loot(
             you.pos_abs(), distance, you.is_npc(), _fac_id( you ) ) ) {
        // if there is a loot zone that's already near the work spot, we don't want it to be added twice.
        if( std::find( already_there_spots.begin(), already_there_spots.end(),
                       elem ) != already_there_spots.end() ) {
            // construction tasks don't need the loot spot *and* the already_there/combined spots both added.
            // but a farming task will need to go and fetch the tool no matter if its near the work spot.
            // whereas the construction will automatically use what's nearby anyway.
            if( pickup_task ) {
                loot_spots.emplace_back( elem );
            } else {
                continue;
            }
        } else {
            loot_spots.emplace_back( elem );
            combined_spots.emplace_back( elem );
        }
    }
    add_basecamp_storage_to_loot_zone_list( mgr, src_loc, you, loot_spots, combined_spots );
    // if the requirements aren't available, then stop.
    if( !are_requirements_nearby( pickup_task ? loot_spots : combined_spots, things_to_fetch_id, you,
                                  activity_to_restore, pickup_task, src_loc ) ) {
        return requirement_map;
    }
    // if the requirements are already near the work spot and its a construction/crafting task, then no need to fetch anything more.
    if( !pickup_task &&
        are_requirements_nearby( already_there_spots, things_to_fetch_id, you, activity_to_restore,
                                 false, src_loc ) ) {
        return requirement_map;
    }
    // a vector of every item in every tile that matches any part of the requirements.
    // will be filtered for amounts/charges afterwards.
    for( const tripoint_bub_ms &point_elem : pickup_task ? loot_spots : combined_spots ) {
        std::map<itype_id, int> temp_map;
        for( const item &stack_elem : here.i_at( point_elem ) ) {
            for( std::vector<item_comp> &elem : req_comps ) {
                for( item_comp &comp_elem : elem ) {
                    if( comp_elem.type == stack_elem.typeId() ) {
                        // if its near the work site, we can remove a count from the requirements.
                        // if two "lines" of the requirement have the same component appearing again
                        // that is fine, we will choose which "line" to fulfill later, and the decrement will count towards that then.
                        if( !pickup_task &&
                            std::find( already_there_spots.begin(), already_there_spots.end(),
                                       point_elem ) != already_there_spots.end() ) {
                            comp_elem.count -= stack_elem.count();
                        }
                        temp_map[stack_elem.typeId()] += stack_elem.count();
                    }
                }
            }
            for( std::vector<tool_comp> &elem : tool_comps ) {
                for( tool_comp &comp_elem : elem ) {
                    if( comp_elem.type == stack_elem.typeId() ) {
                        if( !pickup_task &&
                            std::find( already_there_spots.begin(), already_there_spots.end(),
                                       point_elem ) != already_there_spots.end() ) {
                            comp_elem.count -= stack_elem.count();
                        }
                        if( comp_elem.by_charges() ) {
                            // we don't care if there are 10 welders with 5 charges each
                            // we only want the one welder that has the required charge.
                            if( stack_elem.ammo_remaining( &you ) >= comp_elem.count ) {
                                temp_map[stack_elem.typeId()] += stack_elem.ammo_remaining( &you );
                            }
                        } else {
                            temp_map[stack_elem.typeId()] += stack_elem.count();
                        }
                    }
                }
            }

            for( std::vector<quality_requirement> &elem : quality_comps ) {
                for( quality_requirement &comp_elem : elem ) {
                    const quality_id tool_qual = comp_elem.type;
                    const int qual_level = comp_elem.level;
                    if( stack_elem.has_quality( tool_qual, qual_level ) ) {
                        if( !pickup_task &&
                            std::find( already_there_spots.begin(), already_there_spots.end(),
                                       point_elem ) != already_there_spots.end() ) {
                            comp_elem.count -= stack_elem.count();
                        }
                        temp_map[stack_elem.typeId()] += stack_elem.count();
                    }
                }
            }
        }
        for( const auto &map_elem : temp_map ) {
            total_map[map_elem.first] += map_elem.second;
            // if its a construction/crafting task, we can discount any items already near the work spot.
            // we don't need to fetch those, they will be used automatically in the construction.
            // a shovel for tilling, for example, however, needs to be picked up, no matter if its near the spot or not.
            if( !pickup_task ) {
                if( std::find( already_there_spots.begin(), already_there_spots.end(),
                               point_elem ) != already_there_spots.end() ) {
                    continue;
                }
            }
            requirement_map.emplace_back( point_elem, map_elem.first, map_elem.second );
        }
    }
    // Ok we now have a list of all the items that match the requirements, their points, and a quantity for each one.
    // we need to consolidate them, and winnow it down to the minimum required counts, instead of all matching.
    for( const std::vector<item_comp> &elem : req_comps ) {
        bool line_found = false;
        for( const item_comp &comp_elem : elem ) {
            if( line_found || comp_elem.count <= 0 ) {
                break;
            }
            int quantity_required = comp_elem.count;
            int item_quantity = 0;
            auto it = requirement_map.begin();
            int remainder = 0;
            while( it != requirement_map.end() ) {
                tripoint_bub_ms pos_here = std::get<0>( *it );
                itype_id item_here = std::get<1>( *it );
                int quantity_here = std::get<2>( *it );
                if( comp_elem.type == item_here ) {
                    item_quantity += quantity_here;
                }
                if( item_quantity >= quantity_required ) {
                    // it's just this spot that can fulfil the requirement on its own
                    final_map.emplace_back( pos_here, item_here, std::min<int>( quantity_here,
                                            quantity_required ) );
                    if( quantity_here >= quantity_required ) {
                        line_found = true;
                        break;
                    } else {
                        remainder = quantity_required - quantity_here;
                    }
                    break;
                }
                ++it;
            }
            if( line_found ) {
                while( true ) {
                    // go back over things
                    if( it == requirement_map.begin() ) {
                        break;
                    }
                    if( remainder <= 0 ) {
                        line_found = true;
                        break;
                    }
                    tripoint_bub_ms pos_here2 = std::get<0>( *it );
                    itype_id item_here2 = std::get<1>( *it );
                    int quantity_here2 = std::get<2>( *it );
                    if( comp_elem.type == item_here2 ) {
                        if( quantity_here2 >= remainder ) {
                            final_map.emplace_back( pos_here2, item_here2, remainder );
                            line_found = true;
                        } else {
                            final_map.emplace_back( pos_here2, item_here2, remainder );
                            remainder -= quantity_here2;
                        }
                    }
                    --it;
                }
            }
        }
    }
    for( const std::vector<tool_comp> &elem : tool_comps ) {
        bool line_found = false;
        for( const tool_comp &comp_elem : elem ) {
            if( line_found || comp_elem.count < -1 ) {
                break;
            }
            int quantity_required = std::max( 1, comp_elem.count );
            int item_quantity = 0;
            auto it = requirement_map.begin();
            int remainder = 0;
            while( it != requirement_map.end() ) {
                tripoint_bub_ms pos_here = std::get<0>( *it );
                itype_id item_here = std::get<1>( *it );
                int quantity_here = std::get<2>( *it );
                if( comp_elem.type == item_here ) {
                    item_quantity += quantity_here;
                }
                if( item_quantity >= quantity_required ) {
                    // it's just this spot that can fulfil the requirement on its own
                    final_map.emplace_back( pos_here, item_here, std::min<int>( quantity_here,
                                            quantity_required ) );
                    if( quantity_here >= quantity_required ) {
                        line_found = true;
                        break;
                    } else {
                        remainder = quantity_required - quantity_here;
                    }
                    break;
                }
                ++it;
            }
            if( line_found ) {
                while( true ) {
                    // go back over things
                    if( it == requirement_map.begin() ) {
                        break;
                    }
                    if( remainder <= 0 ) {
                        line_found = true;
                        break;
                    }
                    tripoint_bub_ms pos_here2 = std::get<0>( *it );
                    itype_id item_here2 = std::get<1>( *it );
                    int quantity_here2 = std::get<2>( *it );
                    if( comp_elem.type == item_here2 ) {
                        if( quantity_here2 >= remainder ) {
                            final_map.emplace_back( pos_here2, item_here2, remainder );
                            line_found = true;
                        } else {
                            final_map.emplace_back( pos_here2, item_here2, remainder );
                            remainder -= quantity_here2;
                        }
                    }
                    --it;
                }
            }
        }
    }
    for( const std::vector<quality_requirement> &elem : quality_comps ) {
        bool line_found = false;
        for( const quality_requirement &comp_elem : elem ) {
            if( line_found || comp_elem.count <= 0 ) {
                break;
            }
            const quality_id tool_qual = comp_elem.type;
            const int qual_level = comp_elem.level;
            for( auto it = requirement_map.begin(); it != requirement_map.end(); ) {
                tripoint_bub_ms pos_here = std::get<0>( *it );
                itype_id item_here = std::get<1>( *it );
                item test_item = item( item_here, calendar::turn_zero );
                if( test_item.has_quality( tool_qual, qual_level ) ) {
                    // it's just this spot that can fulfil the requirement on its own
                    final_map.emplace_back( pos_here, item_here, 1 );
                    line_found = true;
                    break;
                }
                ++it;
            }
        }
    }
    for( const std::tuple<tripoint_bub_ms, itype_id, int> &elem : final_map ) {
        add_msg_debug( debugmode::DF_REQUIREMENTS_MAP, "%s is fetching %s from %s ",
                       you.disp_name(),
                       std::get<1>( elem ).str(), std::get<0>( elem ).to_string_writable() );
    }
    return final_map;
}

namespace
{

void _tidy_move_items( Character &you, item_stack &stack, tripoint_bub_ms const &src_loc,
                       tripoint_bub_ms const &dst_loc, const std::optional<vpart_reference> &vpr_src,
                       activity_id const &activity_to_restore )
{
    for( item &it : stack ) {
        if( it.has_var( "activity_var" ) && it.get_var( "activity_var", "" ) == you.name ) {
            move_item( you, it, it.count(), src_loc, dst_loc, vpr_src, activity_to_restore );
            break;
        }
    }
}

} // namespace

static bool construction_activity( Character &you, const zone_data * /*zone*/,
                                   const tripoint_bub_ms &src_loc,
                                   const activity_reason_info &act_info,
                                   const activity_id &activity_to_restore )
{
    // the actual desired construction
    if( !act_info.con_idx ) {
        debugmsg( "no construction selected" );
        return false;
    }
    const construction &built_chosen = act_info.con_idx->obj();
    std::list<item> used;
    // create the partial construction struct
    partial_con pc;
    pc.id = built_chosen.id;
    map &here = get_map();
    // Set the trap that has the examine function
    // Use up the components
    for( const std::vector<item_comp> &it : built_chosen.requirements->get_components() ) {
        for( const item_comp &comp : it ) {
            comp_selection<item_comp> sel;
            sel.use_from = usage_from::both;
            sel.comp = comp;
            std::list<item> consumed = you.consume_items( sel, 1, is_crafting_component );
            used.splice( used.end(), consumed );
        }
    }
    pc.components = used;
    here.partial_con_set( src_loc, pc );
    for( const std::vector<tool_comp> &it : built_chosen.requirements->get_tools() ) {
        you.consume_tools( it );
    }
    you.backlog.emplace_front( activity_to_restore );
    you.assign_activity( ACT_BUILD );
    you.activity.placement = here.get_abs( src_loc );
    return true;
}

static bool tidy_activity( Character &you, const tripoint_bub_ms &src_loc,
                           const activity_id &activity_to_restore,
                           const int distance = MAX_VIEW_DISTANCE )
{
    zone_manager &mgr = zone_manager::get_manager();
    map &here = get_map();
    tripoint_abs_ms loot_abspos = here.get_abs( src_loc );
    tripoint_bub_ms loot_src_lot;
    const auto &zone_src_set = mgr.get_near( zone_type_LOOT_UNSORTED, loot_abspos, distance, nullptr,
                               _fac_id( you ) );
    if( !zone_src_set.empty() ) {
        const std::vector<tripoint_abs_ms> &zone_src_sorted = get_sorted_tiles_by_distance(
                    loot_abspos, zone_src_set );
        // Find the nearest unsorted zone to dump objects at
        for( const tripoint_abs_ms &src_elem : zone_src_sorted ) {
            if( !here.can_put_items_ter_furn( here.get_bub( src_elem ) ) ) {
                continue;
            }
            loot_src_lot = here.get_bub( src_elem );
            break;
        }
    }
    if( loot_src_lot == tripoint_bub_ms() ) {
        return false;
    }
    if( const std::optional<vpart_reference> ovp = here.veh_at( src_loc ).cargo() ) {
        vehicle_stack vs = ovp->items();
        _tidy_move_items( you, vs, src_loc, loot_src_lot, ovp, activity_to_restore );
    }
    map_stack stack = here.i_at( src_loc );
    _tidy_move_items( you, stack, src_loc, loot_src_lot, std::nullopt, activity_to_restore );

    // we are adjacent to an unsorted zone, we came here to just drop items we are carrying
    if( mgr.has( zone_type_LOOT_UNSORTED, here.get_abs( src_loc ), _fac_id( you ) ) ) {
        for( item *inv_elem : you.inv_dump() ) {
            if( inv_elem->has_var( "activity_var" ) ) {
                inv_elem->erase_var( "activity_var" );
                put_into_vehicle_or_drop( you, item_drop_reason::deliberate, { *inv_elem }, &here, src_loc );
                you.i_rem( inv_elem );
            }
        }
    }
    return true;
}

static bool fetch_activity(
    Character &you, const tripoint_bub_ms &src_loc, const activity_id &activity_to_restore,
    const int distance = MAX_VIEW_DISTANCE )
{
    map &here = get_map();
    if( !here.can_put_items_ter_furn( here.get_bub(
                                          you.backlog.front().coords.back() ) ) ) {
        return false;
    }
    const std::vector<std::tuple<tripoint_bub_ms, itype_id, int>> mental_map_2 =
                requirements_map( you, distance );
    int pickup_count = 1;
    map_stack items_there = here.i_at( src_loc );
    const units::volume volume_allowed = you.volume_capacity() - you.volume_carried();
    const units::mass weight_allowed = you.weight_capacity() - you.weight_carried();
    const std::optional<vpart_reference> ovp = here.veh_at( src_loc ).cargo();
    if( ovp ) {
        for( item &veh_elem : ovp->items() ) {
            for( auto elem : mental_map_2 ) {
                if( std::get<0>( elem ) == src_loc && veh_elem.typeId() == std::get<1>( elem ) ) {
                    if( !you.backlog.empty() && you.backlog.front().id() == ACT_MULTIPLE_CONSTRUCTION ) {
                        move_item( you, veh_elem, veh_elem.count_by_charges() ? std::get<2>( elem ) : 1, src_loc,
                                   here.get_bub( you.backlog.front().coords.back() ), ovp,
                                   activity_to_restore );
                        return true;
                    }
                }
            }
        }
    }
    for( auto item_iter = items_there.begin(); item_iter != items_there.end(); item_iter++ ) {
        item &it = *item_iter;
        for( auto elem : mental_map_2 ) {
            if( std::get<0>( elem ) == src_loc && it.typeId() == std::get<1>( elem ) ) {
                // construction/crafting tasks want the required item moved near the work spot.
                if( !you.backlog.empty() && ( you.backlog.front().id() == ACT_MULTIPLE_CONSTRUCTION ||
                                              you.backlog.front().id() == ACT_MULTIPLE_DIS ) ) {
                    move_item( you, it, it.count_by_charges() ? std::get<2>( elem ) : 1, src_loc,
                               here.get_bub( you.backlog.front().coords.back() ), ovp,
                               activity_to_restore );

                    return true;
                    // other tasks want the tool picked up
                } else if( !you.backlog.empty() && ( you.backlog.front().id() == ACT_MULTIPLE_FARM ||
                                                     you.backlog.front().id() == ACT_MULTIPLE_CHOP_PLANKS ||
                                                     you.backlog.front().id() == ACT_VEHICLE_DECONSTRUCTION ||
                                                     you.backlog.front().id() == ACT_VEHICLE_REPAIR ||
                                                     you.backlog.front().id() == ACT_MULTIPLE_BUTCHER ||
                                                     you.backlog.front().id() == ACT_MULTIPLE_CHOP_TREES ||
                                                     you.backlog.front().id() == ACT_MULTIPLE_FISH ||
                                                     you.backlog.front().id() == ACT_MULTIPLE_MINE ||
                                                     you.backlog.front().id() == ACT_MULTIPLE_MOP ) ) {
                    if( it.volume() > volume_allowed || it.weight() > weight_allowed ) {
                        add_msg_if_player_sees( you, _( "%1s failed to fetch tools." ), you.name );
                        continue;
                    }
                    item leftovers = it;
                    if( pickup_count != 1 && it.count_by_charges() ) {
                        // Reinserting leftovers happens after item removal to avoid stacking issues.
                        leftovers.charges = it.charges - pickup_count;
                        if( leftovers.charges > 0 ) {
                            it.charges = pickup_count;
                        }
                    } else {
                        leftovers.charges = 0;
                    }
                    it.set_var( "activity_var", you.name );
                    you.i_add( it );
                    if( you.is_npc() ) {
                        if( pickup_count == 1 ) {
                            const std::string item_name = it.tname();
                            add_msg( _( "%1$s picks up a %2$s." ), you.disp_name(), item_name );
                        } else {
                            add_msg( _( "%s picks up several items." ),  you.disp_name() );
                        }
                    }
                    items_there.erase( item_iter );
                    // If we didn't pick up a whole stack, put the remainder back where it came from.
                    if( leftovers.charges > 0 ) {
                        here.add_item_or_charges( src_loc, leftovers );
                    }
                    return true;
                }
            }
        }
    }
    // if we got here, then the fetch failed for reasons that weren't predicted before setting it.
    // nothing was moved or picked up, and nothing can be moved or picked up
    // so call the whole thing off to stop it looping back to this point ad nauseum.
    you.set_moves( 0 );
    you.activity = player_activity();
    you.backlog.clear();
    return false;
}

static bool butcher_corpse_activity( Character &you, const tripoint_bub_ms &src_loc,
                                     const do_activity_reason &reason )
{
    map &here = get_map();
    map_stack items = here.i_at( src_loc );
    std::vector<butchery_data> bd;
    for( item &elem : items ) {
        if( elem.is_corpse() &&
            ( !elem.has_var( "activity_var" ) || elem.get_var( "activity_var" ) == you.name ) ) {
            const mtype corpse = *elem.get_mtype();
            if( corpse.size > creature_size::medium && reason != do_activity_reason::NEEDS_BIG_BUTCHERING ) {
                continue;
            }
            elem.set_var( "activity_var", you.name );
            item_location corpse_loc = item_location( map_cursor( src_loc ), &elem );
            bd.emplace_back( corpse_loc, butcher_type::FULL );
        }
    }
    if( !bd.empty() ) {
        you.assign_activity( butchery_activity_actor( bd ) );
        return true;
    }
    return false;
}

static bool chop_plank_activity( Character &you, const tripoint_bub_ms &src_loc )
{
    item &best_qual = you.best_item_with_quality( qual_AXE );
    if( best_qual.is_null() ) {
        return false;
    }
    if( best_qual.type->can_have_charges() ) {
        you.consume_charges( best_qual, best_qual.type->charges_to_use() );
    }
    map &here = get_map();
    for( item &i : here.i_at( src_loc ) ) {
        if( i.typeId() == itype_log ) {
            here.i_rem( src_loc, &i );
            int moves = to_moves<int>( 20_minutes );
            you.add_msg_if_player( _( "You cut the log into planks." ) );
            you.assign_activity( chop_planks_activity_actor( moves ) );
            you.activity.placement = here.get_abs( src_loc );
            return true;
        }
    }
    return false;
}

static int chop_moves( Character &you, item &it )
{
    // quality of tool
    const int quality = it.get_quality( qual_AXE );

    // attribute; regular tools - based on STR, powered tools - based on DEX
    const int attr = it.has_flag( flag_POWERED ) ? you.dex_cur : you.get_arm_str();

    int moves = to_moves<int>( time_duration::from_minutes( 60 - attr ) / std::pow( 2, quality - 1 ) );
    const int helpersize = you.get_num_crafting_helpers( 3 );
    moves *= ( 1.0f - ( helpersize / 10.0f ) );
    return moves;
}

static bool mine_activity( Character &you, const tripoint_bub_ms &src_loc )
{
    map &here = get_map();
    // We pre-exclude jackhammers for wall mining here, just in case the character is carrying both a jackhammer and a pickaxe.
    // If we don't then our iteration will preferentially select the (powered) jackhammer and always fail in subsequent calls to dig_tool(). Very troublesome!
    const bool is_wall_mining = here.has_flag_ter_or_furn( ter_furn_flag::TFLAG_WALL, src_loc );
    std::vector<item *> mining_inv = you.items_with( [&you, is_wall_mining]( const item & itm ) {
        return ( itm.has_flag( flag_DIG_TOOL ) && !itm.type->can_use( "JACKHAMMER" ) ) ||
               ( !is_wall_mining && ( itm.type->can_use( "JACKHAMMER" ) && itm.ammo_sufficient( &you ) ) );
    } );
    // All other failure conditions are handled in subsequent calls to dig_tool() with specific messaging for the player. This is just an early short circuit.
    if( mining_inv.empty() ) {
        return false;
    }


    item *chosen_item = nullptr;
    bool powered = false;
    // is it a pickaxe or jackhammer?
    for( item *elem : mining_inv ) {
        if( chosen_item == nullptr ) {
            chosen_item = elem;
            if( elem->type->can_use( "JACKHAMMER" ) ) {
                powered = true;
            }
        } else {
            // prioritise powered tools
            if( chosen_item->type->can_use( "PICKAXE" ) && elem->type->can_use( "JACKHAMMER" ) ) {
                chosen_item = elem;
                powered = true;
                break;
            }
        }
    }
    if( chosen_item == nullptr ) {
        return false;
    }
    std::optional<int> did_we_mine = std::nullopt;
    if( powered ) {
        did_we_mine = iuse::jackhammer( &you, chosen_item, src_loc );
    } else {
        did_we_mine = iuse::pickaxe( &you, chosen_item, src_loc );
    }
    // Any value at all means that we succeeded and started the activity. Actual contained value will be 0 on success, for iuse's normal returns.
    return did_we_mine.has_value();
}

// Not really an activity like the others; relies on zone activity alerting on enemies
static bool mop_activity( Character &you, const tripoint_bub_ms &src_loc )
{
    // iuse::mop costs 15 moves per use
    you.assign_activity( mop_activity_actor( 15 ) );
    you.activity.placement = get_map().get_abs( src_loc );
    return true;
}

static bool chop_tree_activity( Character &you, const tripoint_bub_ms &src_loc )
{
    item &best_qual = you.best_item_with_quality( qual_AXE );
    if( best_qual.is_null() ) {
        return false;
    }
    int moves = chop_moves( you, best_qual );
    if( best_qual.type->can_have_charges() ) {
        you.consume_charges( best_qual, best_qual.type->charges_to_use() );
    }
    map &here = get_map();
    const ter_id &ter = here.ter( src_loc );
    if( here.has_flag( ter_furn_flag::TFLAG_TREE, src_loc ) ) {
        you.assign_activity( chop_tree_activity_actor( moves, item_location( you, &best_qual ) ) );
        you.activity.placement = here.get_abs( src_loc );
        return true;
    } else if( ter == ter_t_trunk || ter == ter_t_stump ) {
        you.assign_activity( chop_logs_activity_actor( moves, item_location( you, &best_qual ) ) );
        you.activity.placement = here.get_abs( src_loc );
        return true;
    }
    return false;
}

static zone_type_id get_zone_for_act( const tripoint_bub_ms &src_loc, const zone_manager &mgr,
                                      const activity_id &act_id, const faction_id &fac_id )
{
    zone_type_id ret = zone_type_;
    if( act_id == ACT_VEHICLE_DECONSTRUCTION ) {
        ret = zone_type_VEHICLE_DECONSTRUCT;
    }
    if( act_id == ACT_VEHICLE_REPAIR ) {
        ret = zone_type_VEHICLE_REPAIR;
    }
    if( act_id == ACT_MULTIPLE_CHOP_TREES ) {
        ret = zone_type_CHOP_TREES;
    }
    if( act_id == ACT_MULTIPLE_CONSTRUCTION ) {
        ret = zone_type_CONSTRUCTION_BLUEPRINT;
    }
    if( act_id == ACT_MULTIPLE_FARM ) {
        ret = zone_type_FARM_PLOT;
    }
    if( act_id == ACT_MULTIPLE_BUTCHER ) {
        ret = zone_type_LOOT_CORPSE;
    }
    if( act_id == ACT_MULTIPLE_CHOP_PLANKS ) {
        ret = zone_type_LOOT_WOOD;
    }
    if( act_id == ACT_MULTIPLE_FISH ) {
        ret = zone_type_FISHING_SPOT;
    }
    if( act_id == ACT_MULTIPLE_MINE ) {
        ret = zone_type_MINING;
    }
    if( act_id == ACT_MULTIPLE_MOP ) {
        ret = zone_type_MOPPING;
    }
    if( act_id == ACT_MULTIPLE_DIS ) {
        ret = zone_type_DISASSEMBLE;
    }
    if( act_id == ACT_MULTIPLE_STUDY ) {
        ret = zone_type_STUDY_ZONE;
    }
    if( src_loc != tripoint_bub_ms() && act_id == ACT_FETCH_REQUIRED ) {
        const zone_data *zd = mgr.get_zone_at( get_map().get_abs( src_loc ), false, fac_id );
        if( zd ) {
            ret = zd->get_type();
        }
    }
    return ret;
}

namespace multi_activity_actor
{
void prune_same_tile_locations( Character &you, std::unordered_set<tripoint_abs_ms> &src_set )
{

    for( auto src_set_iter = src_set.begin(); src_set_iter != src_set.end(); ) {
        bool skip = false;

        for( const npc &guy : g->all_npcs() ) {
            if( &guy == &you ) {
                continue;
            }
            if( guy.has_player_activity() && guy.activity.placement == *src_set_iter ) {
                src_set_iter = src_set.erase( src_set_iter );
                skip = true;
                break;
            }
        }
        if( skip ) {
            continue;
        } else {
            ++src_set_iter;
        }
    }
}

void prune_dark_locations( Character &you, std::unordered_set<tripoint_abs_ms> &src_set,
                           const activity_id &act_id )
{
    map &here = get_map();
    bool src_set_empty = src_set.empty();

    for( auto src_set_iter = src_set.begin(); src_set_iter != src_set.end(); ) {
        const tripoint_bub_ms set_pt = here.get_bub( *src_set_iter );
        if( you.fine_detail_vision_mod( set_pt ) > LIGHT_AMBIENT_DIM ) {
            src_set_iter = src_set.erase( src_set_iter );
            continue;
        }
        ++src_set_iter;
    }

    // if all pruned locations were too dark
    if( !src_set_empty && src_set.empty() ) {
        you.add_msg_if_player( m_info, _( "It is too dark to do the %s activity." ), act_id.c_str() );
    }
}

void prune_dangerous_field_locations( std::unordered_set<tripoint_abs_ms> &src_set )
{

    map &here = get_map();

    for( auto src_set_iter = src_set.begin(); src_set_iter != src_set.end(); ) {
        // remove dangerous tiles
        const tripoint_bub_ms set_pt = here.get_bub( *src_set_iter );
        if( here.dangerous_field_at( set_pt ) ) {
            src_set_iter = src_set.erase( src_set_iter );
            continue;
        }
        ++src_set_iter;
    }
}

// for any multi activity without a specified function below
std::unordered_set<tripoint_abs_ms> generic_locations( Character &you, const activity_id &act_id )
{

    zone_manager &mgr = zone_manager::get_manager();
    std::unordered_set<tripoint_abs_ms> src_set;

    zone_type_id zone_type = get_zone_for_act( tripoint_bub_ms::zero, mgr, act_id, _fac_id( you ) );
    src_set = mgr.get_near( zone_type, you.pos_abs(), MAX_VIEW_DISTANCE, nullptr, _fac_id( you ) );

    // prune the set to remove tiles that are never gonna work out.
    multi_activity_actor::prune_dangerous_field_locations( src_set );
    if( !can_do_in_dark( act_id ) ) {
        multi_activity_actor::prune_dark_locations( you, src_set, act_id );
    }
    return src_set;
}

std::unordered_set<tripoint_abs_ms> no_same_tile_locations( Character &you,
        const activity_id &act_id )
{
    std::unordered_set<tripoint_abs_ms> src_set = generic_locations( you, act_id );
    prune_same_tile_locations( you, src_set );

    return src_set;
}

std::unordered_set<tripoint_abs_ms> construction_locations( Character &you,
        const activity_id &act_id )
{

    map &here = get_map();

    // multiple construction will form a list of targets based on blueprint zones and unfinished constructions
    std::unordered_set<tripoint_abs_ms> src_set = generic_locations( you, act_id );
    for( const tripoint_bub_ms &elem : here.points_in_radius( you.pos_bub(), MAX_VIEW_DISTANCE ) ) {
        partial_con *pc = here.partial_con_at( elem );
        if( pc ) {
            src_set.insert( here.get_abs( elem ) );
        }
    }
    multi_activity_actor::prune_dangerous_field_locations( src_set );
    multi_activity_actor::prune_same_tile_locations( you, src_set );
    multi_activity_actor::prune_dark_locations( you, src_set, act_id );

    return src_set;
}

std::unordered_set<tripoint_abs_ms> tidy_up_locations( Character &you, const activity_id & )
{

    map &here = get_map();
    std::unordered_set<tripoint_abs_ms> src_set;

    tripoint_bub_ms unsorted_spot;
    std::unordered_set<tripoint_abs_ms> unsorted_set =
        zone_manager::get_manager().get_near( zone_type_LOOT_UNSORTED, you.pos_abs(), MAX_VIEW_DISTANCE,
                nullptr, _fac_id( you ) );
    if( !unsorted_set.empty() ) {
        unsorted_spot = here.get_bub( random_entry( unsorted_set ) );
    }
    bool found_one_point = false;
    bool found_route = true;
    for( const tripoint_bub_ms &elem : here.points_in_radius( you.pos_bub(),
            MAX_VIEW_DISTANCE ) ) {
        // There's no point getting the entire list of all items to tidy up now.
        // the activity will run again after pathing to the first tile anyway.
        // tidy up activity has no requirements that will discount a square and
        // have the requirement to skip and scan the next one, ( other than checking path )
        // shortcircuiting the need to scan the entire map continuously can improve performance
        // especially if NPCs have a backlog of moves or there is a lot of them
        if( !found_route ) {
            found_route = true;
            continue;
        }
        if( found_one_point ) {
            break;
        }
        for( const item &stack_elem : here.i_at( elem ) ) {
            if( stack_elem.has_var( "activity_var" ) && stack_elem.get_var( "activity_var", "" ) == you.name ) {
                const furn_t &f = here.furn( elem ).obj();
                if( !f.has_flag( ter_furn_flag::TFLAG_PLANT ) ) {
                    src_set.insert( here.get_abs( elem ) );
                    found_one_point = true;
                    // only check for a valid path, as that is all that is needed to tidy something up.
                    if( square_dist( you.pos_bub(), elem ) > 1 ) {
                        std::vector<tripoint_bub_ms> route = route_adjacent( you, elem );
                        if( route.empty() ) {
                            found_route = false;
                        }
                    }
                    break;
                }
            }
        }
    }
    if( src_set.empty() && unsorted_spot != tripoint_bub_ms::zero ) {
        for( const item *inv_elem : you.inv_dump() ) {
            if( inv_elem->has_var( "activity_var" ) ) {
                // we've gone to tidy up all the things lying around, now tidy up the things we picked up.
                src_set.insert( here.get_abs( unsorted_spot ) );
                break;
            }
        }
    }
    multi_activity_actor::prune_dangerous_field_locations( src_set );

    return src_set;
}

std::unordered_set<tripoint_abs_ms> read_locations( Character &you, const activity_id &act_id )
{

    map &here = get_map();
    const tripoint_bub_ms localpos = you.pos_bub();
    std::unordered_set<tripoint_abs_ms> src_set;

    // anywhere well lit
    for( const tripoint_bub_ms &elem : here.points_in_radius( localpos, MAX_VIEW_DISTANCE ) ) {
        src_set.insert( here.get_abs( elem ) );
    }
    multi_activity_actor::prune_dangerous_field_locations( src_set );
    multi_activity_actor::prune_dark_locations( you, src_set, act_id );
    return src_set;
}

std::unordered_set<tripoint_abs_ms> study_locations( Character &you, const activity_id &act_id )
{
    map &here = get_map();
    zone_manager &mgr = zone_manager::get_manager();
    const tripoint_abs_ms abspos = here.get_abs( you.pos_bub() );
    std::unordered_set<tripoint_abs_ms> src_set;

    std::unordered_set<tripoint_abs_ms> all_zone_tiles = mgr.get_near( zone_type_STUDY_ZONE, abspos,
            MAX_VIEW_DISTANCE, nullptr, _fac_id( you ) );
    for( const tripoint_abs_ms &zone_pos : all_zone_tiles ) {
        if( find_study_book( zone_pos, you ) ) {
            src_set.insert( zone_pos );
        }
    }
    multi_activity_actor::prune_dangerous_field_locations( src_set );
    multi_activity_actor::prune_dark_locations( you, src_set, act_id );
    return src_set;
}

std::unordered_set<tripoint_abs_ms> craft_locations( Character &you, const activity_id &act_id )
{

    map &here = get_map();
    const tripoint_bub_ms localpos = you.pos_bub();
    std::unordered_set<tripoint_abs_ms> src_set;

    // Craft only with what is on the spot
    // TODO: add zone type like zone_type_CRAFT?
    src_set.insert( here.get_abs( localpos ) );
    multi_activity_actor::prune_dangerous_field_locations( src_set );
    multi_activity_actor::prune_dark_locations( you, src_set, act_id );

    return src_set;
}

std::unordered_set<tripoint_abs_ms> fetch_locations( Character &you, const activity_id & )
{

    map &here = get_map();
    std::unordered_set<tripoint_abs_ms> src_set;

    // get the right zones for the items in the requirements.
    // we previously checked if the items are nearby before we set the fetch task
    // but we will check again later, to be sure nothings changed.
    std::vector<std::tuple<tripoint_bub_ms, itype_id, int>> mental_map =
                requirements_map( you, MAX_VIEW_DISTANCE );
    for( const auto &elem : mental_map ) {
        const tripoint_bub_ms &elem_point = std::get<0>( elem );
        src_set.insert( here.get_abs( elem_point ) );
    }
    multi_activity_actor::prune_dangerous_field_locations( src_set );

    return src_set;
}

std::unordered_set<tripoint_abs_ms> fish_locations( Character &you, const activity_id &act_id )
{

    map &here = get_map();
    std::unordered_set<tripoint_abs_ms> src_set = generic_locations( you, act_id );

    for( auto src_set_iter = src_set.begin(); src_set_iter != src_set.end(); ) {
        const tripoint_bub_ms set_pt = here.get_bub( *src_set_iter );
        const ter_id &terrain_id = here.ter( set_pt );
        if( !terrain_id.obj().has_flag( ter_furn_flag::TFLAG_DEEP_WATER ) ) {
            src_set_iter = src_set.erase( src_set_iter );
        } else {
            ++src_set_iter;
        }
    }
    return src_set;
}

std::unordered_set<tripoint_abs_ms> mop_locations( Character &you, const activity_id &act_id )
{

    map &here = get_map();
    std::unordered_set<tripoint_abs_ms> src_set = generic_locations( you, act_id );
    for( auto src_set_iter = src_set.begin(); src_set_iter != src_set.end(); ) {
        const tripoint_bub_ms set_pt = here.get_bub( *src_set_iter );
        if( !here.mopsafe_field_at( set_pt ) ) {
            src_set_iter = src_set.erase( src_set_iter );
            continue;
        }
        ++src_set_iter;
    }
    return src_set;
}


bool farm_do( Character &you, const activity_reason_info &act_info,
              const tripoint_abs_ms &src, const tripoint_bub_ms &src_loc )
{

    const map &here = get_map();
    const zone_manager &mgr = zone_manager::get_manager();
    const do_activity_reason &reason = act_info.reason;

    // it was here earlier, in the space of one turn, maybe it got harvested by someone else.
    if( ( ( reason == do_activity_reason::NEEDS_HARVESTING ) ||
          ( reason == do_activity_reason::NEEDS_CUT_HARVESTING ) ) &&
        here.has_flag_furn( ter_furn_flag::TFLAG_GROWTH_HARVEST, src_loc ) ) {
        iexamine::harvest_plant( you, src_loc, true );
    } else if( ( reason == do_activity_reason::NEEDS_CLEARING ) &&
               here.has_flag_furn( ter_furn_flag::TFLAG_GROWTH_OVERGROWN, src_loc ) ) {
        iexamine::clear_overgrown( you, src_loc );
    } else if( reason == do_activity_reason::NEEDS_TILLING &&
               here.has_flag( ter_furn_flag::TFLAG_PLOWABLE, src_loc ) &&
               you.has_quality( qual_DIG, 1 ) && !here.has_furn( src_loc ) ) {
        you.assign_activity( churn_activity_actor( 18000, item_location() ) );
        you.backlog.emplace_front( ACT_MULTIPLE_FARM );
        you.activity.placement = src;
        return false;
    } else if( reason == do_activity_reason::NEEDS_PLANTING ) {
        std::vector<zone_data> zones = mgr.get_zones( zone_type_FARM_PLOT, src, _fac_id( you ) );
        for( const zone_data &zone : zones ) {
            const itype_id seed =
                dynamic_cast<const plot_options &>( zone.get_options() ).get_seed();
            std::vector<item *> seed_inv = you.cache_get_items_with( "is_seed", itype_id( seed ), {},
                                           &item::is_seed );
            if( seed_inv.empty() ) {
                // we don't have the required seed, even though we should at this point.
                // move onto the next tile, and if need be that will prompt a fetch seeds activity.
                continue;
            }
            if( !here.has_flag_ter_or_furn( seed->seed->required_terrain_flag, src_loc ) ) {
                continue;
            }
            iexamine::plant_seed( you, src_loc, itype_id( seed ) );
            you.backlog.emplace_front( ACT_MULTIPLE_FARM );
            return false;
        }
    }
    return true;
}

bool chop_planks_do( Character &you, const activity_reason_info &act_info,
                     const tripoint_abs_ms &, const tripoint_bub_ms &src_loc )
{

    const do_activity_reason &reason = act_info.reason;

    if( reason == do_activity_reason::NEEDS_CHOPPING && you.has_quality( qual_AXE, 1 ) ) {
        if( chop_plank_activity( you, src_loc ) ) {
            you.backlog.emplace_front( ACT_MULTIPLE_CHOP_PLANKS );
            return false;
        }
    }
    return true;
}

bool butcher_do( Character &you, const activity_reason_info &act_info,
                 const tripoint_abs_ms &, const tripoint_bub_ms &src_loc )
{

    const do_activity_reason &reason = act_info.reason;

    if( reason == do_activity_reason::NEEDS_BUTCHERING ||
        reason == do_activity_reason::NEEDS_BIG_BUTCHERING ) {
        if( butcher_corpse_activity( you, src_loc, reason ) ) {
            you.backlog.emplace_front( ACT_MULTIPLE_BUTCHER );
            return false;
        }
    }
    return true;
}

bool read_do( Character &you, const activity_reason_info &act_info,
              const tripoint_abs_ms &, const tripoint_bub_ms & )
{
    const do_activity_reason &reason = act_info.reason;

    if( reason == do_activity_reason::NEEDS_BOOK_TO_LEARN ) {
        const item_filter filter = [&you]( const item & i ) {
            read_condition_result condition = you.check_read_condition( i );
            return condition == read_condition_result::SUCCESS;
        };
        std::vector<item *> books = you.items_with( filter );
        if( !books.empty() && books[0] ) {
            const time_duration time_taken = you.time_to_read( *books[0], you );
            item_location book = item_location( you, books[0] );
            item_location ereader;
            you.backlog.emplace_front( ACT_MULTIPLE_READ );
            you.assign_activity( read_activity_actor( time_taken, book, ereader, true ) );
            return false;
        }
    }
    return true;
}

bool construction_do( Character &you, const activity_reason_info &act_info,
                      const tripoint_abs_ms &src, const tripoint_bub_ms &src_loc )
{
    map &here = get_map();
    const do_activity_reason &reason = act_info.reason;
    const zone_manager &mgr = zone_manager::get_manager();
    const zone_data *zone =
        mgr.get_zone_at( src, get_zone_for_act( src_loc, mgr, ACT_MULTIPLE_CONSTRUCTION, _fac_id( you ) ),
                         _fac_id( you ) );

    if( reason == do_activity_reason::CAN_DO_CONSTRUCTION ) {
        if( here.partial_con_at( src_loc ) ) {
            you.backlog.emplace_front( ACT_MULTIPLE_CONSTRUCTION );
            you.assign_activity( ACT_BUILD );
            you.activity.placement = src;
            return false;
        }
        if( construction_activity( you, zone, src_loc, act_info, ACT_MULTIPLE_CONSTRUCTION ) ) {
            return false;
        }
    }
    return true;
}

bool tidy_up_do( Character &you, const activity_reason_info &act_info,
                 const tripoint_abs_ms &, const tripoint_bub_ms &src_loc )
{
    const do_activity_reason &reason = act_info.reason;

    if( reason == do_activity_reason::CAN_DO_FETCH ) {
        if( !tidy_activity( you, src_loc, ACT_TIDY_UP, MAX_VIEW_DISTANCE ) ) {
            return false;
        }
    }
    return true;
}

bool fetch_do( Character &you, const activity_reason_info &act_info,
               const tripoint_abs_ms &, const tripoint_bub_ms &src_loc )
{
    const do_activity_reason &reason = act_info.reason;

    if( reason == do_activity_reason::CAN_DO_FETCH ) {
        if( fetch_activity( you, src_loc, ACT_FETCH_REQUIRED, MAX_VIEW_DISTANCE ) ) {
            if( !you.is_npc() ) {
                // Npcs will automatically start the next thing in the backlog, players need to be manually prompted
                // Because some player activities are necessarily not marked as auto-resume.
                activity_handlers::resume_for_multi_activities( you );
            }
            return false;
        }
    }
    return true;
}


bool chop_trees_do( Character &you, const activity_reason_info &act_info,
                    const tripoint_abs_ms &, const tripoint_bub_ms &src_loc )
{
    const do_activity_reason &reason = act_info.reason;

    if( reason == do_activity_reason::NEEDS_TREE_CHOPPING && you.has_quality( qual_AXE, 1 ) ) {
        if( chop_tree_activity( you, src_loc ) ) {
            you.backlog.emplace_front( ACT_MULTIPLE_CHOP_TREES );
            return false;
        }
    }
    return true;
}

bool fish_do( Character &you, const activity_reason_info &act_info,
              const tripoint_abs_ms &, const tripoint_bub_ms &src_loc )
{
    const do_activity_reason &reason = act_info.reason;

    if( reason == do_activity_reason::NEEDS_FISHING && you.has_quality( qual_FISHING_ROD, 1 ) ) {
        you.backlog.emplace_front( ACT_MULTIPLE_FISH );
        // we don't want to keep repeating the fishing activity, just piggybacking on this functions structure to find requirements.
        you.activity = player_activity();
        item &best_rod = you.best_item_with_quality( qual_FISHING_ROD );
        you.assign_activity( ACT_FISH, to_moves<int>( 5_hours ), 0,
                             0, best_rod.tname() );
        you.activity.targets.emplace_back( you, &best_rod );
        you.activity.coord_set =
            g->get_fishable_locations_abs( MAX_VIEW_DISTANCE, src_loc );
        return false;
    }
    return true;
}

bool mine_do( Character &you, const activity_reason_info &act_info,
              const tripoint_abs_ms &, const tripoint_bub_ms &src_loc )
{
    const do_activity_reason &reason = act_info.reason;

    if( reason == do_activity_reason::NEEDS_MINING ) {
        // if have enough batteries to continue etc.
        you.backlog.emplace_front( ACT_MULTIPLE_MINE );
        if( mine_activity( you, src_loc ) ) {
            return false;
        }
    }
    return true;
}

bool mop_do( Character &you, const activity_reason_info &act_info,
             const tripoint_abs_ms &, const tripoint_bub_ms &src_loc )
{
    const do_activity_reason &reason = act_info.reason;

    if( reason == do_activity_reason::NEEDS_MOP ) {
        if( mop_activity( you, src_loc ) ) {
            you.backlog.emplace_front( ACT_MULTIPLE_MOP );
            return false;
        }
    }
    return true;
}

bool vehicle_deconstruction_do( Character &you, const activity_reason_info &act_info,
                                const tripoint_abs_ms &, const tripoint_bub_ms &src_loc )
{
    const do_activity_reason &reason = act_info.reason;

    if( reason == do_activity_reason::NEEDS_VEH_DECONST ) {
        if( vehicle_activity( you, src_loc, you.activity_vehicle_part_index, 'o' ) ) {
            you.backlog.emplace_front( ACT_VEHICLE_DECONSTRUCTION );
            return false;
        }
        you.activity_vehicle_part_index = -1;
    }
    return true;
}

bool vehicle_repair_do( Character &you, const activity_reason_info &act_info,
                        const tripoint_abs_ms &, const tripoint_bub_ms &src_loc )
{
    const do_activity_reason &reason = act_info.reason;

    if( reason == do_activity_reason::NEEDS_VEH_REPAIR ) {
        if( vehicle_activity( you, src_loc, you.activity_vehicle_part_index, 'r' ) ) {
            you.backlog.emplace_front( ACT_VEHICLE_REPAIR );
            return false;
        }

        you.activity_vehicle_part_index = -1;
    }
    return true;
}

bool craft_do( Character &you, const activity_reason_info &act_info,
               const tripoint_abs_ms &, const tripoint_bub_ms & )
{
    const do_activity_reason &reason = act_info.reason;

    if( reason == do_activity_reason::NEEDS_CRAFT ) {
        // only npc is supported
        npc *p = you.as_npc();
        if( p ) {
            item_location to_craft = p->get_item_to_craft();
            if( to_craft && to_craft->is_craft() &&
                you.lighting_craft_speed_multiplier( to_craft->get_making() ) > 0 ) {
                player_activity act = player_activity( craft_activity_actor( to_craft, false ) );
                you.assign_activity( act );
                you.backlog.emplace_front( ACT_MULTIPLE_CRAFT );
                you.backlog.front().auto_resume = true;
                return false;
            }
        }
    }
    return true;
}

bool disassemble_do( Character &you, const activity_reason_info &act_info,
                     const tripoint_abs_ms &, const tripoint_bub_ms &src_loc )
{
    const do_activity_reason &reason = act_info.reason;
    map &here = get_map();

    if( reason == do_activity_reason::NEEDS_DISASSEMBLE ) {
        map_stack items = here.i_at( src_loc );
        for( item &elem : items ) {
            if( elem.is_disassemblable() ) {
                // Disassemble the checked one.
                if( elem.get_var( "activity_var" ) == you.name ) {
                    const recipe &r = ( elem.typeId() == itype_disassembly ) ? elem.get_making() :
                                      recipe_dictionary::get_uncraft( elem.typeId() );
                    int const qty = std::max( 1, elem.typeId() == itype_disassembly ? elem.get_making_batch_size() :
                                              elem.charges );
                    player_activity act = player_activity( disassemble_activity_actor( r.time_to_craft_moves( you,
                                                           recipe_time_flag::ignore_proficiencies ) * qty ) );
                    act.targets.emplace_back( map_cursor( src_loc ), &elem );
                    act.placement = here.get_abs( src_loc );
                    act.position = qty;
                    act.index = false;
                    you.assign_activity( act );
                    // Keep doing
                    // After assignment of disassemble activity (not multitype anymore)
                    // the backlog will not be nuked in do_player_activity()
                    you.backlog.emplace_back( ACT_MULTIPLE_DIS );
                    break;
                }
            }
        }
        return false;
    }
    return true;
}

} //namespace multi_activity_actor

/** Determine all locations for this generic activity */
/** Returns locations */
static std::unordered_set<tripoint_abs_ms> generic_multi_activity_locations(
    Character &you, const activity_id &act_id )
{
    std::unordered_set<tripoint_abs_ms> src_set;
    //TODO: move to individual activity actors
    if( act_id == ACT_TIDY_UP ) {
        src_set = multi_activity_actor::tidy_up_locations( you, act_id );
    } else if( act_id == ACT_MULTIPLE_READ ) {
        src_set = multi_activity_actor::read_locations( you, act_id );
    } else if( act_id == ACT_MULTIPLE_STUDY ) {
        src_set = multi_activity_actor::study_locations( you, act_id );
    } else if( act_id == ACT_MULTIPLE_CRAFT ) {
        src_set = multi_activity_actor::craft_locations( you, act_id );
    } else if( act_id == ACT_FETCH_REQUIRED ) {
        src_set = multi_activity_actor::fetch_locations( you, act_id );
    } else if( act_id == ACT_MULTIPLE_MOP ) {
        src_set = multi_activity_actor::mop_locations( you, act_id );
    } else if( act_id == ACT_MULTIPLE_CONSTRUCTION ) {
        src_set = multi_activity_actor::construction_locations( you, act_id );
    } else if( act_id == ACT_MULTIPLE_CHOP_TREES ||
               act_id == ACT_MULTIPLE_MINE ) {
        src_set = multi_activity_actor::no_same_tile_locations( you, act_id );
    } else {
        src_set = multi_activity_actor::generic_locations( you, act_id );
    }

    return src_set;
}

/** Check if this activity can not be done immediately because it has some requirements */
static requirement_check_result generic_multi_activity_check_requirement(
    Character &you, const activity_id &act_id, activity_reason_info &act_info,
    const tripoint_abs_ms &src, const tripoint_bub_ms &src_loc,
    const std::unordered_set<tripoint_abs_ms> &src_set, const bool check_only = false )
{
    map &here = get_map();
    zone_manager &mgr = zone_manager::get_manager();

    bool &can_do_it = act_info.can_do;
    const do_activity_reason &reason = act_info.reason;
    const zone_data *zone =
        mgr.get_zone_at( src, get_zone_for_act( src_loc, mgr, act_id, _fac_id( you ) ),
                         _fac_id( you ) );

    const bool needs_to_be_in_zone = multi_activity_actor::activity_must_be_in_zone( act_id, src_loc );
    // some activities require the target tile to be part of a zone.
    // tidy up activity doesn't - it wants things that may not be in a zone already - things that may have been left lying around.
    if( needs_to_be_in_zone && !zone ) {
        can_do_it = false;
        return requirement_check_result::SKIP_LOCATION_NO_ZONE;
    }
    // requirements were pre-satisfied
    if( can_do_it ) {
        return requirement_check_result::CAN_DO_LOCATION;
    }
    if( reason == do_activity_reason::REFUSES_THIS_WORK ) {
        you.add_msg_if_player( m_info,
                               _( "There's a human corpse there.  You wouldn't want to butcher it by accident." ) );
        if( you.is_npc() ) {
            add_msg_if_player_sees( you, m_info, _( "%s refuses to butcher a human corpse." ),
                                    you.disp_name() );
        }
    }

    if( multi_activity_actor::activity_reason_quit( reason ) ) {
        return multi_activity_actor::requirement_fail( you, reason, act_id, zone );
    } else if( multi_activity_actor::activity_reason_continue( reason ) ) {
        // we can do it, but we need to fetch some stuff first
        // before we set the task to fetch components - is it even worth it? are the components anywhere?
        if( you.is_npc() ) {
            if( zone ) {
                add_msg_if_player_sees( you, m_info,
                                        _( "%s is trying to find necessary items to do the %s job on zone %s, reason %s" ),
                                        you.disp_name(), act_id.c_str(), zone->get_name(), do_activity_reason_string[int( reason )] );
            } else {
                add_msg_if_player_sees( you, m_info,
                                        _( "%s is trying to find necessary items to do the %s job, reason %s" ),
                                        you.disp_name(), act_id.c_str(), do_activity_reason_string[int( reason )] );
            }
        }

        //set up loot and in-range locations
        std::vector<tripoint_bub_ms> loot_zone_spots;
        std::vector<tripoint_bub_ms> combined_spots;
        for( const tripoint_bub_ms &elem : mgr.get_point_set_loot(
                 you.pos_abs(), MAX_VIEW_DISTANCE, you.is_npc(), _fac_id( you ) ) ) {
            loot_zone_spots.emplace_back( elem );
            combined_spots.emplace_back( elem );
        }
        for( const tripoint_bub_ms &elem : here.points_in_radius( src_loc, PICKUP_RANGE,
                PICKUP_RANGE ) ) {
            combined_spots.push_back( elem );
        }
        add_basecamp_storage_to_loot_zone_list( mgr, src_loc, you, loot_zone_spots, combined_spots );

        //begin requirements
        std::optional<requirement_id> activity_requirements;
        if( act_id == ACT_MULTIPLE_CONSTRUCTION ) {
            activity_requirements = multi_activity_actor::construction_requirements( you, act_info, src_loc );
        } else if( act_id == ACT_VEHICLE_REPAIR ||
                   act_id == ACT_VEHICLE_DECONSTRUCTION ) {
            activity_requirements = multi_activity_actor::vehicle_work_requirements( you, act_info, src_loc );
        } else if( act_id == ACT_MULTIPLE_MINE ) {
            activity_requirements = multi_activity_actor::mining_requirements( you, act_info, src_loc );
        } else if( act_id == ACT_MULTIPLE_FARM ) {
            activity_requirements = multi_activity_actor::farm_requirements( you, act_info, src_loc, zone );
        } else if( act_id == ACT_MULTIPLE_CHOP_TREES ) {
            activity_requirements = multi_activity_actor::chop_trees_requirements( you, act_info, src_loc );
        } else if( act_id == ACT_MULTIPLE_CHOP_PLANKS ) {
            activity_requirements = multi_activity_actor::chop_planks_requirements( you, act_info, src_loc );
        } else if( act_id == ACT_MULTIPLE_BUTCHER ) {
            activity_requirements = multi_activity_actor::butcher_requirements( you, act_info, src_loc );
        } else if( act_id == ACT_MULTIPLE_FISH ) {
            activity_requirements = multi_activity_actor::fish_requirements( you, act_info, src_loc );
        } else if( act_id == ACT_MULTIPLE_CRAFT ) {
            activity_requirements = multi_activity_actor::craft_requirements( you, act_info, src_loc );
        } else if( act_id == ACT_MULTIPLE_DIS ) {
            activity_requirements = multi_activity_actor::disassemble_requirements( you, act_info, src_loc );
        }
        //end requirements

        // requirement check was invalid, skip this location
        if( !activity_requirements || *activity_requirements == requirement_id::NULL_ID() ) {
            return requirement_check_result::SKIP_LOCATION;
        }
        // Remove the requirements already met
        requirement_id what_we_need = multi_activity_actor::remove_met_requirements( *activity_requirements,
                                      you );

        bool tool_pickup = multi_activity_actor::activity_reason_picks_up_tools( reason );
        // is it even worth fetching anything if there isn't enough nearby?
        if( !are_requirements_nearby( tool_pickup ? loot_zone_spots : combined_spots, what_we_need, you,
                                      act_id, tool_pickup, src_loc ) ) {
            if( zone ) {
                you.add_msg_player_or_npc( m_info,
                                           _( "The required items are not available to complete the %s task at zone %s." ), act_id.c_str(),
                                           zone->get_name(),
                                           _( "The required items are not available to complete the %s task at zone %s." ), act_id.c_str(),
                                           zone->get_name() );
            } else {
                you.add_msg_player_or_npc( m_info,
                                           _( "The required items are not available to complete the %s task." ), act_id.c_str(),
                                           _( "The required items are not available to complete the %s task." ), act_id.c_str() );
            }
            //TODO: this is hacky, move it
            if( reason == do_activity_reason::NEEDS_VEH_DECONST ||
                reason == do_activity_reason::NEEDS_VEH_REPAIR ) {
                you.activity_vehicle_part_index = -1;
            }
            return requirement_check_result::SKIP_LOCATION;
        } else {
            if( !check_only ) {
                return multi_activity_actor::fetch_requirements( you, what_we_need, act_id,
                        act_info, src, src_loc, src_set );
            }
            return requirement_check_result::RETURN_EARLY;
        }
    }
    return requirement_check_result::SKIP_LOCATION_NO_MATCH;
}

/** Do activity at this location */
/** Returns true if this multi activity may be processed further */
static bool generic_multi_activity_do(
    Character &you, const activity_id &act_id, const activity_reason_info &act_info,
    const tripoint_abs_ms &src, const tripoint_bub_ms &src_loc )
{
    // If any of the following activities return without processing
    // then they MUST return true here, to stop infinite loops.
    // something needs to be done, now we are there.
<<<<<<< HEAD
    // it was here earlier, in the space of one turn, maybe it got harvested by someone else.
    if( ( ( reason == do_activity_reason::NEEDS_HARVESTING ) ||
          ( reason == do_activity_reason::NEEDS_CUT_HARVESTING ) ) &&
        here.has_flag_furn( ter_furn_flag::TFLAG_GROWTH_HARVEST, src_loc ) ) {
        iexamine::harvest_plant( you, src_loc, true );
    } else if( ( reason == do_activity_reason::NEEDS_CLEARING ) &&
               here.has_flag_furn( ter_furn_flag::TFLAG_GROWTH_OVERGROWN, src_loc ) ) {
        iexamine::clear_overgrown( you, src_loc );
    } else if( reason == do_activity_reason::NEEDS_TILLING &&
               here.has_flag( ter_furn_flag::TFLAG_PLOWABLE, src_loc ) &&
               you.has_quality( qual_DIG, 1 ) && !here.has_furn( src_loc ) ) {
        you.assign_activity( churn_activity_actor( 18000, item_location() ) );
        you.backlog.emplace_front( act_id );
        you.activity.placement = src;
        return false;
    } else if( reason == do_activity_reason::NEEDS_PLANTING ) {
        std::vector<zone_data> zones = mgr.get_zones( zone_type_FARM_PLOT, src, _fac_id( you ) );
        for( const zone_data &zone : zones ) {
            const itype_id seed =
                dynamic_cast<const plot_options &>( zone.get_options() ).get_seed();
            std::vector<item *> seed_inv = you.cache_get_items_with( "is_seed", itype_id( seed ), {},
                                           &item::is_seed );
            if( seed_inv.empty() ) {
                // we don't have the required seed, even though we should at this point.
                // move onto the next tile, and if need be that will prompt a fetch seeds activity.
                continue;
            }
            if( !here.has_flag_ter_or_furn( seed->seed->required_terrain_flag, src_loc ) ) {
                continue;
            }
            iexamine::plant_seed( you, src_loc, itype_id( seed ) );
            you.backlog.emplace_front( act_id );
            return false;
        }
    } else if( reason == do_activity_reason::NEEDS_CHOPPING && you.has_quality( qual_AXE, 1 ) ) {
        if( chop_plank_activity( you, src_loc ) ) {
            you.backlog.emplace_front( act_id );
            return false;
        }
    } else if( reason == do_activity_reason::NEEDS_BUTCHERING ||
               reason == do_activity_reason::NEEDS_BIG_BUTCHERING ) {
        if( butcher_corpse_activity( you, src_loc, reason ) ) {
            you.backlog.emplace_front( act_id );
            return false;
        }
    } else if( reason == do_activity_reason::NEEDS_BOOK_TO_LEARN ) {
        item_location book_loc;

        if( act_id == ACT_MULTIPLE_STUDY ) {
            book_loc = find_study_book( here.get_abs( src_loc ), you );
            if( book_loc ) {
                book_loc->set_var( "activity_var", you.name );
                you.may_activity_occupancy_after_end_items_loc.push_back( book_loc );
            }
            if( !book_loc && you.is_npc() ) {
                add_msg_if_player_sees( you, m_info, _( "%s found no readable books at this location." ),
                                        you.disp_name() );
            }
        } else {
            // For regular read activity, look in inventory
            const item_filter filter = [ &you ]( const item & i ) {
                read_condition_result condition = you.check_read_condition( i );
                return condition == read_condition_result::SUCCESS;
            };
            std::vector<item *> books = you.items_with( filter );
            if( !books.empty() && books[0] ) {
                book_loc = item_location( you, books[0] );
            }
        }

        if( book_loc ) {
            const time_duration time_taken = you.time_to_read( *book_loc, you );
            item_location ereader;
            you.backlog.emplace_front( act_id );
            you.assign_activity( read_activity_actor( time_taken, book_loc, ereader, true ) );
            return false;
        }
    } else if( reason == do_activity_reason::CAN_DO_CONSTRUCTION ) {
        if( here.partial_con_at( src_loc ) ) {
            you.backlog.emplace_front( act_id );
            you.assign_activity( ACT_BUILD );
            you.activity.placement = src;
            return false;
        }
        if( construction_activity( you, zone, src_loc, act_info, act_id ) ) {
            return false;
        }
    } else if( reason == do_activity_reason::CAN_DO_FETCH && act_id == ACT_TIDY_UP ) {
        if( !tidy_activity( you, src_loc, act_id, MAX_VIEW_DISTANCE ) ) {
            return false;
        }
    } else if( reason == do_activity_reason::CAN_DO_FETCH && act_id == ACT_FETCH_REQUIRED ) {
        if( fetch_activity( you, src_loc, act_id, MAX_VIEW_DISTANCE ) ) {
            if( !you.is_npc() ) {
                // Npcs will automatically start the next thing in the backlog, players need to be manually prompted
                // Because some player activities are necessarily not marked as auto-resume.
                activity_handlers::resume_for_multi_activities( you );
            }
            return false;
        }
    } else if( reason == do_activity_reason::NEEDS_TREE_CHOPPING && you.has_quality( qual_AXE, 1 ) ) {
        if( chop_tree_activity( you, src_loc ) ) {
            you.backlog.emplace_front( act_id );
            return false;
        }
    } else if( reason == do_activity_reason::NEEDS_FISHING && you.has_quality( qual_FISHING_ROD, 1 ) ) {
        you.backlog.emplace_front( act_id );
        // we don't want to keep repeating the fishing activity, just piggybacking on this functions structure to find requirements.
        you.activity = player_activity();
        item &best_rod = you.best_item_with_quality( qual_FISHING_ROD );
        you.assign_activity( ACT_FISH, to_moves<int>( 5_hours ), 0,
                             0, best_rod.tname() );
        you.activity.targets.emplace_back( you, &best_rod );
        you.activity.coord_set =
            g->get_fishable_locations_abs( MAX_VIEW_DISTANCE, src_loc );
        return false;
    } else if( reason == do_activity_reason::NEEDS_MINING ) {
        // if have enough batteries to continue etc.
        you.backlog.emplace_front( act_id );
        if( mine_activity( you, src_loc ) ) {
            return false;
        }
    } else if( reason == do_activity_reason::NEEDS_MOP ) {
        if( mop_activity( you, src_loc ) ) {
            you.backlog.emplace_front( act_id );
            return false;
        }
    } else if( reason == do_activity_reason::NEEDS_VEH_DECONST ) {
        if( vehicle_activity( you, src_loc, you.activity_vehicle_part_index, 'o' ) ) {
            you.backlog.emplace_front( act_id );
            return false;
        }
        you.activity_vehicle_part_index = -1;
    } else if( reason == do_activity_reason::NEEDS_VEH_REPAIR ) {
        if( vehicle_activity( you, src_loc, you.activity_vehicle_part_index, 'r' ) ) {
            you.backlog.emplace_front( act_id );
            return false;
        }
=======
>>>>>>> 183ba2d8

    //TODO: move to individual activity actors
    if( act_id == ACT_VEHICLE_DECONSTRUCTION ) {
        return multi_activity_actor::vehicle_deconstruction_do( you, act_info, src, src_loc );
    } else if( act_id == ACT_VEHICLE_REPAIR ) {
        return multi_activity_actor::vehicle_repair_do( you, act_info, src, src_loc );
    } else if( act_id == ACT_MULTIPLE_MINE ) {
        return multi_activity_actor::mine_do( you, act_info, src, src_loc );
    } else if( act_id == ACT_MULTIPLE_MOP ) {
        return multi_activity_actor::mop_do( you, act_info, src, src_loc );
    } else if( act_id == ACT_MULTIPLE_FISH ) {
        return multi_activity_actor::fish_do( you, act_info, src, src_loc );
    } else if( act_id == ACT_MULTIPLE_CHOP_TREES ) {
        return multi_activity_actor::chop_trees_do( you, act_info, src, src_loc );
    } else if( act_id == ACT_MULTIPLE_BUTCHER ) {
        return multi_activity_actor::butcher_do( you, act_info, src, src_loc );
    } else if( act_id == ACT_MULTIPLE_READ ) {
        return multi_activity_actor::read_do( you, act_info, src, src_loc );
    } else if( act_id == ACT_MULTIPLE_CHOP_PLANKS ) {
        return multi_activity_actor::chop_planks_do( you, act_info, src, src_loc );
    } else if( act_id == ACT_TIDY_UP ) {
        return multi_activity_actor::tidy_up_do( you, act_info, src, src_loc );
    } else if( act_id == ACT_MULTIPLE_CONSTRUCTION ) {
        return multi_activity_actor::construction_do( you, act_info, src, src_loc );
    } else if( act_id == ACT_MULTIPLE_FARM ) {
        return multi_activity_actor::farm_do( you, act_info, src, src_loc );
    } else if( act_id == ACT_FETCH_REQUIRED ) {
        return multi_activity_actor::fetch_do( you, act_info, src, src_loc );
    } else if( act_id == ACT_MULTIPLE_CRAFT ) {
        return multi_activity_actor::craft_do( you, act_info, src, src_loc );
    } else if( act_id == ACT_MULTIPLE_DIS ) {
        return multi_activity_actor::disassemble_do( you, act_info, src, src_loc );
    }
    return true;
}

struct failure_reasons {
    bool no_path = false;
    bool skip_location_no_zone = false;
    bool skip_location_blocking = false;
    bool skip_location_no_skill = false;
    bool skip_location_unknown_activity = false;
    bool skip_location_no_location = false;
    bool skip_location_no_match = false;
    bool skip_location = false;
    bool no_craft_disassembly_location_route_found = false;
};

bool generic_multi_activity_handler( player_activity &act, Character &you, bool check_only )
{
    map &here = get_map();
    const tripoint_abs_ms abspos = here.get_abs( you.pos_bub() );
    // NOLINTNEXTLINE(performance-unnecessary-copy-initialization)
    activity_id activity_to_restore = act.id();
    // Nuke the current activity, leaving the backlog alone
    if( !check_only ) {
        you.activity = player_activity();
    }
    // now we setup the target spots based on which activity is occurring
    // the set of target work spots - potentially after we have fetched required tools.
    std::unordered_set<tripoint_abs_ms> src_set =
        generic_multi_activity_locations( you, activity_to_restore );
    // now we have our final set of points
    std::vector<tripoint_abs_ms> src_sorted = get_sorted_tiles_by_distance( abspos, src_set );
    // now loop through the work-spot tiles and judge whether its worth traveling to it yet
    // or if we need to fetch something first.

    // check: if a fetch act was assigned but no need to do that anymore, restore our task
    // may cause infinite loop if something goes wrong
    // Maybe it makes more harm than good? I don't know.
    if( activity_to_restore == activity_id( ACT_FETCH_REQUIRED ) && src_sorted.empty() ) {
        // remind what you failed to fetch
        if( !check_only && !you.backlog.empty() ) {
            player_activity &act_prev = you.backlog.front();
            if( !act_prev.str_values.empty() && you.as_npc() ) {
                you.as_npc()->job.fetch_history[act_prev.str_values.back()] = calendar::turn;
            }
        }
        return true;
    }

    failure_reasons reason;

    for( const tripoint_abs_ms &src : src_sorted ) {
        const tripoint_bub_ms &src_loc = here.get_bub( src );
        if( !here.inbounds( src_loc ) && !check_only ) {
            if( !here.inbounds( you.pos_bub() ) ) {
                // p is implicitly an NPC that has been moved off the map, so reset the activity
                // and unload them
                you.assign_activity( activity_to_restore );
                you.set_moves( 0 );
                g->reload_npcs();
                return false;
            }
            const std::vector<tripoint_bub_ms> route = route_adjacent( you, src_loc );
            if( route.empty() ) {
                // can't get there, can't do anything, skip it
                reason.no_path = true;
                continue;
            }
            you.set_moves( 0 );
            you.set_destination( route, player_activity( activity_to_restore ) );
            return false;
        }
        activity_reason_info act_info = can_do_activity_there( activity_to_restore, you,
                                        src_loc );
        // see activity_handlers.h enum for requirement_check_result
        const requirement_check_result req_res = generic_multi_activity_check_requirement(
                    you, activity_to_restore, act_info, src, src_loc, src_set, check_only );
        if( req_res == requirement_check_result::SKIP_LOCATION ) {
            reason.skip_location = true;
            continue;

        } else if( req_res == requirement_check_result::SKIP_LOCATION_NO_ZONE ) {
            reason.skip_location_no_zone = true;
            continue;

        }      else if( req_res == requirement_check_result::SKIP_LOCATION_NO_SKILL ) {
            reason.skip_location_no_skill = true;
            continue;

        }        else if( req_res == requirement_check_result::SKIP_LOCATION_BLOCKING ) {
            reason.skip_location_blocking = true;
            continue;

        } else if( req_res == requirement_check_result::SKIP_LOCATION_UNKNOWN_ACTIVITY ) {
            reason.skip_location_unknown_activity = true;
            continue;

        } else if( req_res == requirement_check_result::SKIP_LOCATION_NO_LOCATION ) {
            reason.skip_location_no_location = true;
            continue;

        } else if( req_res == requirement_check_result::SKIP_LOCATION_NO_MATCH ) {
            reason.skip_location_no_match = true;
            continue;

        } else if( req_res == requirement_check_result::RETURN_EARLY ) {
            return true;
        }
        std::vector<tripoint_bub_ms> route_workbench;
        if( activity_to_restore == ACT_MULTIPLE_CRAFT || activity_to_restore == ACT_MULTIPLE_DIS ) {
            // returns empty vector if we can't reach best tile
            // or we are already on the best tile
            route_workbench = route_best_workbench( you, src_loc );
        }
        // If we are doing disassemble we need to stand on the "best" tile
        if( square_dist( you.pos_bub(), src_loc ) > 1 || !route_workbench.empty() ) {
            std::vector<tripoint_bub_ms> route;
            // find best workbench if possible
            if( !route_workbench.empty() ) {
                route = route_workbench;
            } else {
                route = route_adjacent( you, src_loc );
            }
            // check if we found path to source / adjacent tile
            if( route.empty() ) {
                check_npc_revert( you );
                reason.no_craft_disassembly_location_route_found = true;
                continue;
            }
            if( !check_only ) {
                if( you.get_moves() <= 0 ) {
                    // Restart activity and break from cycle.
                    you.assign_activity( activity_to_restore );
                    return true;
                }
                // set the destination and restart activity after player arrives there
                // we don't need to check for safe mode,
                // activity will be restarted only if
                // player arrives on destination tile
                you.set_destination( route, player_activity( activity_to_restore ) );
                return true;
            }
        }

        // we checked if the work spot was in darkness earlier
        // but there is a niche case where the player is in darkness but the work spot is not
        // this can create infinite loops
        // and we can't check player.pos() for darkness before they've traveled to where they are going to be.
        // but now we are here, we check
        if( !multi_activity_actor::can_do_in_dark( activity_to_restore ) &&
            you.fine_detail_vision_mod( you.pos_bub() ) > LIGHT_AMBIENT_DIM ) {
            you.add_msg_player_or_npc( m_info, _( "It is too dark to work here." ),
                                       _( "%s aborts the %s activity because it's too dark to continue." ), you.disp_name(),
                                       activity_to_restore.c_str() );
            return false;
        }
        if( !check_only ) {
            if( !generic_multi_activity_do( you, activity_to_restore, act_info, src, src_loc ) ) {
                // if the activity was successful
                // then a new activity was assigned
                // and the backlog was given the multi-act
                return false;
            }
        } else {
            return true;
        }
    }
    if( !check_only ) {
        if( you.get_moves() <= 0 ) {
            // Restart activity and break from cycle.
            you.assign_activity( activity_to_restore );
            you.activity_vehicle_part_index = -1;
            return false;
        }
        // if we got here, we need to revert otherwise NPC will be stuck in AI Limbo and have a head explosion.
        if( you.backlog.empty() || src_set.empty() ) {
            /**
            * This should really be a debug message, but too many places rely on this broken behavior.
            * debugmsg( "Reverting %s activity for %s, probable infinite loop", activity_to_restore.c_str(),
            *           you.get_name() );
            */
            check_npc_revert( you );
            if( player_activity( activity_to_restore ).is_multi_type() ) {
                you.assign_activity( activity_id::NULL_ID() );
            }
        }
        you.activity_vehicle_part_index = -1;
    }
    // scanned every location, tried every path.
    if( !check_only && you.is_npc() ) {
        if( src_sorted.empty() ) {
            add_msg( m_neutral,
                     _( "%1$s failed to perform the %2$s activity because no suitable locations were found." ),
                     you.disp_name(), activity_to_restore.c_str() );
        } else if( reason.no_path ) {
            add_msg( m_neutral,
                     _( "%1$s failed to perform the %2$s activity because no path to a suitable location could be found." ),
                     you.disp_name(), activity_to_restore.c_str() );
        } else if( reason.skip_location_no_zone ) {
            add_msg( m_neutral,
                     _( "%1$s failed to perform the %2$s activity because no required zone was found." ),
                     you.disp_name(), activity_to_restore.c_str() );
        } else if( reason.skip_location_blocking ) {
            add_msg( m_neutral,
                     _( "%1$s failed to perform the %2$s activity because the target location is blocked or cannot be reached." ),
                     you.disp_name(), activity_to_restore.c_str() );
        } else if( reason.skip_location_no_skill ) {
            add_msg( m_neutral, _( "%1$s failed to perform the %2$s activity because of insufficient skills." ),
                     you.disp_name(), activity_to_restore.c_str() );
        } else if( reason.skip_location_unknown_activity ) {
            add_msg( m_neutral,
                     _( "%1$s failed to perform the %2$s activity because the activity couldn't be found.  This is probably an error." ),
                     you.disp_name(), activity_to_restore.c_str() );
        } else if( reason.skip_location_no_location ) {
            add_msg( m_neutral,
                     _( "%1$s failed to perform the %2$s activity because no suitable location could be found." ),
                     you.disp_name(), activity_to_restore.c_str() );
        } else if( reason.skip_location_no_match ) {
            add_msg( m_neutral,
                     _( "%1$s failed to perform the %2$s activity because no criteria could be matched." ),
                     you.disp_name(), activity_to_restore.c_str() );
        } else if( reason.skip_location ) {
            // Assumed to have been reported already.
        } else if( reason.no_craft_disassembly_location_route_found ) {
            add_msg( m_neutral,
                     _( "%1$s failed to perform the %2$s activity because no path to a suitable crafting/disassembly location could be found." ),
                     you.disp_name(), activity_to_restore.c_str() );
        }
    }
    return false;
}

static std::optional<tripoint_bub_ms> find_best_fire( const std::vector<tripoint_bub_ms> &from,
        const tripoint_bub_ms &center )
{
    std::optional<tripoint_bub_ms> best_fire;
    time_duration best_fire_age = 1_days;
    map &here = get_map();
    for( const tripoint_bub_ms &pt : from ) {
        field_entry *fire = here.get_field( pt, fd_fire );
        if( fire == nullptr || fire->get_field_intensity() > 1 ||
            !here.clear_path( center, pt, PICKUP_RANGE, 1, 100 ) ) {
            continue;
        }
        time_duration fire_age = fire->get_field_age();
        // Refuel only the best fueled fire (if it needs it)
        if( fire_age < best_fire_age ) {
            best_fire = pt;
            best_fire_age = fire_age;
        }
        // If a contained fire exists, ignore any other fires
        if( here.has_flag_furn( ter_furn_flag::TFLAG_FIRE_CONTAINER, pt ) ) {
            return pt;
        }
    }

    return best_fire;
}

static bool has_clear_path_to_pickup_items(
    const tripoint_bub_ms &from, const tripoint_bub_ms &to )
{
    map &here = get_map();
    return here.has_items( to ) &&
           here.accessible_items( to ) &&
           here.clear_path( from, to, PICKUP_RANGE, 1, 100 );
}

static std::optional<tripoint_bub_ms> find_refuel_spot_zone( const tripoint_bub_ms &center,
        const faction_id &fac )
{
    const zone_manager &mgr = zone_manager::get_manager();
    map &here = get_map();
    const tripoint_abs_ms center_abs = here.get_abs( center );

    const std::unordered_set<tripoint_abs_ms> tiles_abs_unordered =
        mgr.get_near( zone_type_SOURCE_FIREWOOD, center_abs, PICKUP_RANGE, nullptr, fac );
    const std::vector<tripoint_abs_ms> &tiles_abs =
        get_sorted_tiles_by_distance( center_abs, tiles_abs_unordered );

    for( const tripoint_abs_ms &tile_abs : tiles_abs ) {
        const tripoint_bub_ms tile = here.get_bub( tile_abs );
        if( has_clear_path_to_pickup_items( center, tile ) ) {
            return tile;
        }
    }

    return {};
}

static std::optional<tripoint_bub_ms> find_refuel_spot_trap(
    const std::vector<tripoint_bub_ms> &from, const tripoint_bub_ms &center )
{
    const auto tile = std::find_if( from.begin(), from.end(),
    [center]( const tripoint_bub_ms & pt ) {
        // Hacky - firewood spot is a trap and it's ID-checked
        return get_map().tr_at( pt ).id == tr_firewood_source
               && has_clear_path_to_pickup_items( center, pt );
    } );

    if( tile != from.end() ) {
        return *tile;
    }

    return {};
}

// Visits an item and all its contents.
static VisitResponse visit_item_contents( item_location &loc,
        const std::function<VisitResponse( item_location & )> &func )
{
    switch( func( loc ) ) {
        case VisitResponse::ABORT:
            return VisitResponse::ABORT;

        case VisitResponse::NEXT:
            for( item_pocket *pocket : loc->get_all_contained_pockets() ) {
                for( item &i : pocket->edit_contents() ) {
                    item_location child_loc( loc, &i );
                    if( visit_item_contents( child_loc, func ) == VisitResponse::ABORT ) {
                        return VisitResponse::ABORT;
                    }
                }
            }
            [[fallthrough]];

        case VisitResponse::SKIP:
            return VisitResponse::NEXT;
    }

    /* never reached; suppress the warning */
    return VisitResponse::ABORT;
}

static int get_comestible_order( Character &you, const item_location &loc,
                                 const time_duration &time )
{
    if( loc->rotten() ) {
        if( you.has_trait( trait_SAPROPHAGE ) || you.has_trait( trait_SAPROVORE ) ) {
            return 1;
        } else {
            return 5;
        }
    } else if( time == 0_turns ) {
        return 4;
    } else if( loc.has_parent() &&
               loc.parent_pocket()->spoil_multiplier() == 0.0f ) {
        return 3;
    } else {
        return 2;
    }
}

static time_duration get_comestible_time_left( const item_location &loc )
{
    time_duration time_left = 0_turns;
    const time_duration shelf_life = loc->is_comestible() ? loc->get_comestible()->spoils :
                                     calendar::INDEFINITELY_LONG_DURATION;
    if( shelf_life > 0_turns ) {
        const item &it = *loc;
        const double relative_rot = it.get_relative_rot();
        time_left = shelf_life - shelf_life * relative_rot;

        // Correct for an estimate that exceeds shelf life -- this happens especially with
        // fresh items.
        if( time_left > shelf_life ) {
            time_left = shelf_life;
        }
    }

    return time_left;
}

static bool comestible_sort_compare( Character &you, const item_location &lhs,
                                     const item_location &rhs )
{
    time_duration time_a = get_comestible_time_left( lhs );
    time_duration time_b = get_comestible_time_left( rhs );
    int order_a = get_comestible_order( you, lhs, time_a );
    int order_b = get_comestible_order( you, rhs, time_b );

    return order_a < order_b
           || ( order_a == order_b && time_a < time_b )
           || ( order_a == order_b && time_a == time_b );
}

int get_auto_consume_moves( Character &you, const bool food )
{
    if( you.is_npc() ) {
        return 0;
    }

    const tripoint_bub_ms pos = you.pos_bub();
    zone_manager &mgr = zone_manager::get_manager();
    zone_type_id consume_type_zone( "" );
    if( food ) {
        consume_type_zone = zone_type_AUTO_EAT;
    } else {
        consume_type_zone = zone_type_AUTO_DRINK;
    }
    map &here = get_map();
    const std::unordered_set<tripoint_abs_ms> &dest_set =
        mgr.get_near( consume_type_zone, here.get_abs( pos ), MAX_VIEW_DISTANCE, nullptr,
                      _fac_id( you ) );
    if( dest_set.empty() ) {
        return 0;
    }
    item_location best_comestible;
    for( const tripoint_abs_ms &loc : dest_set ) {
        if( loc.z() != pos.z() ) {
            continue;
        }

        const auto visit = [&]( item_location & it ) {
            if( !you.can_consume_as_is( *it ) ) {
                return VisitResponse::NEXT;
            }
            if( it->has_flag( json_flag_NO_AUTO_CONSUME ) ) {
                // ignored due to NO_AUTO_CONSUME flag
                return VisitResponse::NEXT;
            }
            if( it->is_null() || it->is_craft() || !it->is_food() ||
                you.fun_for( *it ).first < -5 ) {
                // not good eatings.
                return VisitResponse::NEXT;
            }
            if( food && you.compute_effective_nutrients( *it ).kcal() < 50 ) {
                // not filling enough
                return VisitResponse::NEXT;
            }
            if( !you.will_eat( *it, false ).success() ) {
                // wont like it, cannibal meat etc
                return VisitResponse::NEXT;
            }
            if( !it->is_owned_by( you, true ) ) {
                // it aint ours.
                return VisitResponse::NEXT;
            }
            if( !food && it->get_comestible()->quench < 15 ) {
                // not quenching enough
                return VisitResponse::NEXT;
            }
            if( !food && it->is_watertight_container() && it->made_of( phase_id::SOLID ) ) {
                // it's frozen
                return VisitResponse::NEXT;
            }
            const use_function *usef = it->type->get_use( "BLECH_BECAUSE_UNCLEAN" );
            if( usef ) {
                // it's unclean
                return VisitResponse::NEXT;
            }
            if( it->get_comestible()->addictions.count( addiction_alcohol ) &&
                !you.has_addiction( addiction_alcohol ) ) {
                return VisitResponse::NEXT;
            }

            if( !best_comestible || comestible_sort_compare( you, it, best_comestible ) ) {
                best_comestible = it;
            }

            return VisitResponse::NEXT;
        };

        const optional_vpart_position vp = here.veh_at( here.get_bub( loc ) );
        if( vp ) {
            if( const std::optional<vpart_reference> vp_cargo = vp.cargo() ) {
                for( item &it : vp_cargo->items() ) {
                    item_location i_loc( vehicle_cursor( vp->vehicle(), vp->part_index() ), &it );
                    visit_item_contents( i_loc, visit );
                }
            }
        } else {
            for( item &it : here.i_at( here.get_bub( loc ) ) ) {
                item_location i_loc( map_cursor( loc ), &it );
                visit_item_contents( i_loc, visit );
            }
        }
    }

    if( best_comestible ) {
        //The moves it takes you to walk there and back.
        int consume_moves = 2 * you.run_cost( 100, false ) * std::max( rl_dist( you.pos_abs(),
                            best_comestible.pos_abs() ), 1 );
        consume_moves += to_moves<int>( you.get_consume_time( *best_comestible ) );

        you.consume( best_comestible );
        // eat() may have removed the item, so check its still there.
        if( best_comestible.get_item() && best_comestible->is_container() ) {
            best_comestible->on_contents_changed();
        }

        return consume_moves;
    }
    return 0;
}

// Try to add fuel to a fire. Return true if there is both fire and fuel; return false otherwise.
bool try_fuel_fire( player_activity &act, Character &you, const bool starting_fire )
{
    const tripoint_bub_ms pos = you.pos_bub();
    std::vector<tripoint_bub_ms> adjacent = closest_points_first( pos, 1, PICKUP_RANGE );

    map &here = get_map();
    std::optional<tripoint_bub_ms> best_fire =
        starting_fire ? here.get_bub( act.placement ) : find_best_fire( adjacent, pos );

    if( !best_fire || !here.accessible_items( *best_fire ) ) {
        return false;
    }

    std::optional<tripoint_bub_ms> refuel_spot = find_refuel_spot_zone( pos, _fac_id( you ) );
    if( !refuel_spot ) {
        refuel_spot = find_refuel_spot_trap( adjacent, pos );
        if( !refuel_spot ) {
            return false;
        }
    }

    // Special case: fire containers allow burning logs, so use them as fuel if fire is contained
    bool contained = here.has_flag_furn( ter_furn_flag::TFLAG_FIRE_CONTAINER, *best_fire );
    fire_data fd( 1, contained );
    time_duration fire_age = here.get_field_age( *best_fire, fd_fire );

    // Maybe TODO: - refueling in the rain could use more fuel
    // First, simulate expected burn per turn, to see if we need more fuel
    map_stack fuel_on_fire = here.i_at( *best_fire );
    for( item &it : fuel_on_fire ) {
        it.simulate_burn( fd );
        // Unconstrained fires grow below -50_minutes age
        if( !contained && fire_age < -40_minutes && fd.fuel_produced > 1.0f &&
            !it.made_of( phase_id::LIQUID ) ) {
            // Too much - we don't want a firestorm!
            // Move item back to refueling pile
            // Note: move_item() handles messages (they're the generic "you drop x")
            move_item( you, it, 0, *best_fire, *refuel_spot, std::nullopt );
            return true;
        }
    }

    // Enough to sustain the fire
    // TODO: It's not enough in the rain
    if( !starting_fire && ( fd.fuel_produced >= 1.0f || fire_age < 10_minutes ) ) {
        return true;
    }

    // We need to move fuel from stash to fire
    map_stack potential_fuel = here.i_at( *refuel_spot );
    for( item &it : potential_fuel ) {
        if( it.made_of( phase_id::LIQUID ) ) {
            continue;
        }

        float last_fuel = fd.fuel_produced;
        it.simulate_burn( fd );
        if( fd.fuel_produced > last_fuel ) {
            int quantity = std::max( 1, std::min( it.charges, it.charges_per_volume( 250_ml ) ) );
            // Note: move_item() handles messages (they're the generic "you drop x")
            move_item( you, it, quantity, *refuel_spot, *best_fire, std::nullopt );
            return true;
        }
    }
    return true;
}

void activity_handlers::clean_may_activity_occupancy_items_var_if_is_avatar_and_no_activity_now(
    Character &you )
{
    if( you.is_avatar() && ( !you.activity )  && ( !you.get_destination_activity() ) ) {
        clean_may_activity_occupancy_items_var( you );
    }
}
void activity_handlers::clean_may_activity_occupancy_items_var( Character &you )
{
    std::string character_name = you.name;
    const std::function<bool( const item *const )> activity_var_checker = [character_name](
    const item * const it )->bool{
        return it->has_var( "activity_var" )
        && it->get_var( "activity_var", "" ) == character_name;
    };
    for( item_location &loc : you.may_activity_occupancy_after_end_items_loc ) {
        if( loc && activity_var_checker( loc.get_item() ) ) {
            loc.get_item()->erase_var( "activity_var" );
        }
    }
    you.may_activity_occupancy_after_end_items_loc.clear();

}<|MERGE_RESOLUTION|>--- conflicted
+++ resolved
@@ -3598,6 +3598,31 @@
     return true;
 }
 
+bool study_do( Character &you, const activity_reason_info &act_info,
+               const tripoint_abs_ms &src, const tripoint_bub_ms &src_loc )
+{
+    const do_activity_reason &reason = act_info.reason;
+
+    if( reason == do_activity_reason::NEEDS_BOOK_TO_LEARN ) {
+        map &here = get_map();
+        item_location book_loc = find_study_book( src, you );
+        if( book_loc ) {
+            book_loc->set_var( "activity_var", you.name );
+            you.may_activity_occupancy_after_end_items_loc.push_back( book_loc );
+            const time_duration time_taken = you.time_to_read( *book_loc, you );
+            item_location ereader;
+            you.backlog.emplace_front( ACT_MULTIPLE_STUDY );
+            you.assign_activity( read_activity_actor( time_taken, book_loc, ereader, true ) );
+            return false;
+        }
+        if( !book_loc && you.is_npc() ) {
+            add_msg_if_player_sees( you, m_info, _( "%s found no readable books at this location." ),
+                                    you.disp_name() );
+        }
+    }
+    return true;
+}
+
 bool construction_do( Character &you, const activity_reason_info &act_info,
                       const tripoint_abs_ms &src, const tripoint_bub_ms &src_loc )
 {
@@ -3981,147 +4006,6 @@
     // If any of the following activities return without processing
     // then they MUST return true here, to stop infinite loops.
     // something needs to be done, now we are there.
-<<<<<<< HEAD
-    // it was here earlier, in the space of one turn, maybe it got harvested by someone else.
-    if( ( ( reason == do_activity_reason::NEEDS_HARVESTING ) ||
-          ( reason == do_activity_reason::NEEDS_CUT_HARVESTING ) ) &&
-        here.has_flag_furn( ter_furn_flag::TFLAG_GROWTH_HARVEST, src_loc ) ) {
-        iexamine::harvest_plant( you, src_loc, true );
-    } else if( ( reason == do_activity_reason::NEEDS_CLEARING ) &&
-               here.has_flag_furn( ter_furn_flag::TFLAG_GROWTH_OVERGROWN, src_loc ) ) {
-        iexamine::clear_overgrown( you, src_loc );
-    } else if( reason == do_activity_reason::NEEDS_TILLING &&
-               here.has_flag( ter_furn_flag::TFLAG_PLOWABLE, src_loc ) &&
-               you.has_quality( qual_DIG, 1 ) && !here.has_furn( src_loc ) ) {
-        you.assign_activity( churn_activity_actor( 18000, item_location() ) );
-        you.backlog.emplace_front( act_id );
-        you.activity.placement = src;
-        return false;
-    } else if( reason == do_activity_reason::NEEDS_PLANTING ) {
-        std::vector<zone_data> zones = mgr.get_zones( zone_type_FARM_PLOT, src, _fac_id( you ) );
-        for( const zone_data &zone : zones ) {
-            const itype_id seed =
-                dynamic_cast<const plot_options &>( zone.get_options() ).get_seed();
-            std::vector<item *> seed_inv = you.cache_get_items_with( "is_seed", itype_id( seed ), {},
-                                           &item::is_seed );
-            if( seed_inv.empty() ) {
-                // we don't have the required seed, even though we should at this point.
-                // move onto the next tile, and if need be that will prompt a fetch seeds activity.
-                continue;
-            }
-            if( !here.has_flag_ter_or_furn( seed->seed->required_terrain_flag, src_loc ) ) {
-                continue;
-            }
-            iexamine::plant_seed( you, src_loc, itype_id( seed ) );
-            you.backlog.emplace_front( act_id );
-            return false;
-        }
-    } else if( reason == do_activity_reason::NEEDS_CHOPPING && you.has_quality( qual_AXE, 1 ) ) {
-        if( chop_plank_activity( you, src_loc ) ) {
-            you.backlog.emplace_front( act_id );
-            return false;
-        }
-    } else if( reason == do_activity_reason::NEEDS_BUTCHERING ||
-               reason == do_activity_reason::NEEDS_BIG_BUTCHERING ) {
-        if( butcher_corpse_activity( you, src_loc, reason ) ) {
-            you.backlog.emplace_front( act_id );
-            return false;
-        }
-    } else if( reason == do_activity_reason::NEEDS_BOOK_TO_LEARN ) {
-        item_location book_loc;
-
-        if( act_id == ACT_MULTIPLE_STUDY ) {
-            book_loc = find_study_book( here.get_abs( src_loc ), you );
-            if( book_loc ) {
-                book_loc->set_var( "activity_var", you.name );
-                you.may_activity_occupancy_after_end_items_loc.push_back( book_loc );
-            }
-            if( !book_loc && you.is_npc() ) {
-                add_msg_if_player_sees( you, m_info, _( "%s found no readable books at this location." ),
-                                        you.disp_name() );
-            }
-        } else {
-            // For regular read activity, look in inventory
-            const item_filter filter = [ &you ]( const item & i ) {
-                read_condition_result condition = you.check_read_condition( i );
-                return condition == read_condition_result::SUCCESS;
-            };
-            std::vector<item *> books = you.items_with( filter );
-            if( !books.empty() && books[0] ) {
-                book_loc = item_location( you, books[0] );
-            }
-        }
-
-        if( book_loc ) {
-            const time_duration time_taken = you.time_to_read( *book_loc, you );
-            item_location ereader;
-            you.backlog.emplace_front( act_id );
-            you.assign_activity( read_activity_actor( time_taken, book_loc, ereader, true ) );
-            return false;
-        }
-    } else if( reason == do_activity_reason::CAN_DO_CONSTRUCTION ) {
-        if( here.partial_con_at( src_loc ) ) {
-            you.backlog.emplace_front( act_id );
-            you.assign_activity( ACT_BUILD );
-            you.activity.placement = src;
-            return false;
-        }
-        if( construction_activity( you, zone, src_loc, act_info, act_id ) ) {
-            return false;
-        }
-    } else if( reason == do_activity_reason::CAN_DO_FETCH && act_id == ACT_TIDY_UP ) {
-        if( !tidy_activity( you, src_loc, act_id, MAX_VIEW_DISTANCE ) ) {
-            return false;
-        }
-    } else if( reason == do_activity_reason::CAN_DO_FETCH && act_id == ACT_FETCH_REQUIRED ) {
-        if( fetch_activity( you, src_loc, act_id, MAX_VIEW_DISTANCE ) ) {
-            if( !you.is_npc() ) {
-                // Npcs will automatically start the next thing in the backlog, players need to be manually prompted
-                // Because some player activities are necessarily not marked as auto-resume.
-                activity_handlers::resume_for_multi_activities( you );
-            }
-            return false;
-        }
-    } else if( reason == do_activity_reason::NEEDS_TREE_CHOPPING && you.has_quality( qual_AXE, 1 ) ) {
-        if( chop_tree_activity( you, src_loc ) ) {
-            you.backlog.emplace_front( act_id );
-            return false;
-        }
-    } else if( reason == do_activity_reason::NEEDS_FISHING && you.has_quality( qual_FISHING_ROD, 1 ) ) {
-        you.backlog.emplace_front( act_id );
-        // we don't want to keep repeating the fishing activity, just piggybacking on this functions structure to find requirements.
-        you.activity = player_activity();
-        item &best_rod = you.best_item_with_quality( qual_FISHING_ROD );
-        you.assign_activity( ACT_FISH, to_moves<int>( 5_hours ), 0,
-                             0, best_rod.tname() );
-        you.activity.targets.emplace_back( you, &best_rod );
-        you.activity.coord_set =
-            g->get_fishable_locations_abs( MAX_VIEW_DISTANCE, src_loc );
-        return false;
-    } else if( reason == do_activity_reason::NEEDS_MINING ) {
-        // if have enough batteries to continue etc.
-        you.backlog.emplace_front( act_id );
-        if( mine_activity( you, src_loc ) ) {
-            return false;
-        }
-    } else if( reason == do_activity_reason::NEEDS_MOP ) {
-        if( mop_activity( you, src_loc ) ) {
-            you.backlog.emplace_front( act_id );
-            return false;
-        }
-    } else if( reason == do_activity_reason::NEEDS_VEH_DECONST ) {
-        if( vehicle_activity( you, src_loc, you.activity_vehicle_part_index, 'o' ) ) {
-            you.backlog.emplace_front( act_id );
-            return false;
-        }
-        you.activity_vehicle_part_index = -1;
-    } else if( reason == do_activity_reason::NEEDS_VEH_REPAIR ) {
-        if( vehicle_activity( you, src_loc, you.activity_vehicle_part_index, 'r' ) ) {
-            you.backlog.emplace_front( act_id );
-            return false;
-        }
-=======
->>>>>>> 183ba2d8
 
     //TODO: move to individual activity actors
     if( act_id == ACT_VEHICLE_DECONSTRUCTION ) {
@@ -4140,6 +4024,8 @@
         return multi_activity_actor::butcher_do( you, act_info, src, src_loc );
     } else if( act_id == ACT_MULTIPLE_READ ) {
         return multi_activity_actor::read_do( you, act_info, src, src_loc );
+    } else if( act_id == ACT_MULTIPLE_STUDY ) {
+        return multi_activity_actor::study_do( you, act_info, src, src_loc );
     } else if( act_id == ACT_MULTIPLE_CHOP_PLANKS ) {
         return multi_activity_actor::chop_planks_do( you, act_info, src, src_loc );
     } else if( act_id == ACT_TIDY_UP ) {
