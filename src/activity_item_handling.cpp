#include "activity_handlers.h" // IWYU pragma: associated

#include <algorithm>
#include <cmath>
#include <cstddef>
#include <cstdlib>
#include <iosfwd>
#include <list>
#include <memory>
#include <optional>
#include <set>
#include <string>
#include <tuple>
#include <type_traits>
#include <utility>
#include <vector>

#include "activity_type.h"
#include "avatar.h"
#include "calendar.h"
#include "character.h"
#include "clzones.h"
#include "colony.h"
#include "construction.h"
#include "contents_change_handler.h"
#include "creature.h"
#include "creature_tracker.h"
#include "debug.h"
#include "enums.h"
#include "field.h"
#include "field_type.h"
#include "fire.h"
#include "flag.h"
#include "game.h"
#include "game_constants.h"
#include "iexamine.h"
#include "inventory.h"
#include "item.h"
#include "item_location.h"
#include "itype.h"
#include "iuse.h"
#include "line.h"
#include "make_static.h"
#include "map.h"
#include "map_iterator.h"
#include "map_selector.h"
#include "mapdata.h"
#include "messages.h"
#include "mtype.h"
#include "npc.h"
#include "options.h"
#include "overmapbuffer.h"
#include "pickup.h"
#include "player_activity.h"
#include "point.h"
#include "requirements.h"
#include "ret_val.h"
#include "rng.h"
#include "stomach.h"
#include "temp_crafting_inventory.h"
#include "translations.h"
#include "trap.h"
#include "units.h"
#include "value_ptr.h"
#include "veh_type.h"
#include "vehicle.h"
#include "vehicle_selector.h"
#include "vpart_position.h"
#include "weather.h"
#include "recipe_dictionary.h"
#include "activity_actor_definitions.h"

static const activity_id ACT_BUILD( "ACT_BUILD" );
static const activity_id ACT_BUTCHER_FULL( "ACT_BUTCHER_FULL" );
static const activity_id ACT_FETCH_REQUIRED( "ACT_FETCH_REQUIRED" );
static const activity_id ACT_FISH( "ACT_FISH" );
static const activity_id ACT_JACKHAMMER( "ACT_JACKHAMMER" );
static const activity_id ACT_MOVE_LOOT( "ACT_MOVE_LOOT" );
static const activity_id ACT_MULTIPLE_BUTCHER( "ACT_MULTIPLE_BUTCHER" );
static const activity_id ACT_MULTIPLE_CHOP_PLANKS( "ACT_MULTIPLE_CHOP_PLANKS" );
static const activity_id ACT_MULTIPLE_CHOP_TREES( "ACT_MULTIPLE_CHOP_TREES" );
static const activity_id ACT_MULTIPLE_CONSTRUCTION( "ACT_MULTIPLE_CONSTRUCTION" );
static const activity_id ACT_MULTIPLE_DIS( "ACT_MULTIPLE_DIS" );
static const activity_id ACT_MULTIPLE_FARM( "ACT_MULTIPLE_FARM" );
static const activity_id ACT_MULTIPLE_FISH( "ACT_MULTIPLE_FISH" );
static const activity_id ACT_MULTIPLE_MINE( "ACT_MULTIPLE_MINE" );
static const activity_id ACT_MULTIPLE_MOP( "ACT_MULTIPLE_MOP" );
static const activity_id ACT_PICKAXE( "ACT_PICKAXE" );
static const activity_id ACT_TIDY_UP( "ACT_TIDY_UP" );
static const activity_id ACT_VEHICLE( "ACT_VEHICLE" );
static const activity_id ACT_VEHICLE_DECONSTRUCTION( "ACT_VEHICLE_DECONSTRUCTION" );
static const activity_id ACT_VEHICLE_REPAIR( "ACT_VEHICLE_REPAIR" );

static const addiction_id addiction_alcohol( "alcohol" );

static const efftype_id effect_incorporeal( "incorporeal" );

static const flag_id json_flag_CUT_HARVEST( "CUT_HARVEST" );
static const flag_id json_flag_MOP( "MOP" );
static const flag_id json_flag_NO_AUTO_CONSUME( "NO_AUTO_CONSUME" );

static const itype_id itype_battery( "battery" );
static const itype_id itype_disassembly( "disassembly" );
static const itype_id itype_log( "log" );
static const itype_id itype_soldering_iron( "soldering_iron" );
static const itype_id itype_welder( "welder" );

static const quality_id qual_AXE( "AXE" );
static const quality_id qual_BUTCHER( "BUTCHER" );
static const quality_id qual_DIG( "DIG" );
static const quality_id qual_FISHING_ROD( "FISHING_ROD" );
static const quality_id qual_GRASS_CUT( "GRASS_CUT" );
static const quality_id qual_SAW_M( "SAW_M" );
static const quality_id qual_SAW_W( "SAW_W" );
static const quality_id qual_WELD( "WELD" );

static const requirement_id requirement_data_mining_standard( "mining_standard" );

static const trap_str_id tr_firewood_source( "tr_firewood_source" );

static const zone_type_id zone_type_( "" );
static const zone_type_id zone_type_AUTO_DRINK( "AUTO_DRINK" );
static const zone_type_id zone_type_AUTO_EAT( "AUTO_EAT" );
static const zone_type_id zone_type_CAMP_STORAGE( "CAMP_STORAGE" );
static const zone_type_id zone_type_CHOP_TREES( "CHOP_TREES" );
static const zone_type_id zone_type_CONSTRUCTION_BLUEPRINT( "CONSTRUCTION_BLUEPRINT" );
static const zone_type_id zone_type_FARM_PLOT( "FARM_PLOT" );
static const zone_type_id zone_type_FISHING_SPOT( "FISHING_SPOT" );
static const zone_type_id zone_type_LOOT_CORPSE( "LOOT_CORPSE" );
static const zone_type_id zone_type_LOOT_CUSTOM( "LOOT_CUSTOM" );
static const zone_type_id zone_type_LOOT_IGNORE( "LOOT_IGNORE" );
static const zone_type_id zone_type_LOOT_IGNORE_FAVORITES( "LOOT_IGNORE_FAVORITES" );
static const zone_type_id zone_type_LOOT_UNSORTED( "LOOT_UNSORTED" );
static const zone_type_id zone_type_LOOT_WOOD( "LOOT_WOOD" );
static const zone_type_id zone_type_MINING( "MINING" );
static const zone_type_id zone_type_MOPPING( "MOPPING" );
static const zone_type_id zone_type_SOURCE_FIREWOOD( "SOURCE_FIREWOOD" );
static const zone_type_id zone_type_VEHICLE_DECONSTRUCT( "VEHICLE_DECONSTRUCT" );
static const zone_type_id zone_type_VEHICLE_REPAIR( "VEHICLE_REPAIR" );
static const zone_type_id zone_type_zone_disassemble( "zone_disassemble" );
static const zone_type_id zone_type_zone_strip( "zone_strip" );
static const zone_type_id zone_type_zone_unload_all( "zone_unload_all" );

namespace
{
faction_id _fac_id( Character &you )
{
    faction const *fac = you.get_faction();
    return fac == nullptr ? faction_id() : fac->id;
}
} // namespace

/** Activity-associated item */
struct act_item {
    /// inventory item
    item_location loc;
    /// How many items need to be processed
    int count;
    /// Amount of moves that processing will consume
    int consumed_moves;

    act_item( const item_location &loc, int count, int consumed_moves )
        : loc( loc ),
          count( count ),
          consumed_moves( consumed_moves ) {}
};

// TODO: Deliberately unified with multidrop. Unify further.
using drop_location = std::pair<item_location, int>;
using drop_locations = std::list<std::pair<item_location, int>>;

static bool same_type( const std::list<item> &items )
{
    return std::all_of( items.begin(), items.end(), [&items]( const item & it ) {
        return it.type == items.begin()->type;
    } );
}

// Deprecated. See `contents_change_handler` and `Character::handle_contents_changed`
// for contents handling with item_location.
static bool handle_spillable_contents( Character &c, item &it, map &m )
{
    if( it.is_bucket_nonempty() ) {
        it.spill_open_pockets( c, /*avoid=*/&it );

        // If bucket is still not empty then player opted not to handle the
        // rest of the contents
        if( !it.empty() ) {
            c.add_msg_player_or_npc(
                _( "To avoid spilling its contents, you set your %1$s on the %2$s." ),
                _( "To avoid spilling its contents, <npcname> sets their %1$s on the %2$s." ),
                it.display_name(), m.name( c.pos() )
            );
            m.add_item_or_charges( c.pos(), it );
            return true;
        }
    }

    return false;
}

static void put_into_vehicle( Character &c, item_drop_reason reason, const std::list<item> &items,
                              const vpart_reference &vpr )
{
    c.invalidate_weight_carried_cache();
    if( items.empty() ) {
        return;
    }
    vehicle_part &vp = vpr.part();
    vehicle &veh = vpr.vehicle();
    const tripoint where = veh.global_part_pos3( vp );
    map &here = get_map();
    int fallen_count = 0;
    int into_vehicle_count = 0;

    // can't use constant reference here because of the spill_contents()
    for( item it : items ) {
        if( handle_spillable_contents( c, it, here ) ) {
            continue;
        }

        if( it.made_of( phase_id::LIQUID ) ) {
            here.add_item_or_charges( c.pos(), it );
            it.charges = 0;
        }

        if( veh.add_item( vp, it ) ) {
            into_vehicle_count += it.count();
        } else {
            if( it.count_by_charges() ) {
                // Maybe we can add a few charges in the trunk and the rest on the ground.
                const int charges_added = veh.add_charges( vp, it );
                it.mod_charges( -charges_added );
                into_vehicle_count += charges_added;
            }
            here.add_item_or_charges( where, it );
            fallen_count += it.count();
        }
        it.handle_pickup_ownership( c );
    }

    const std::string part_name = vp.info().name();

    if( same_type( items ) ) {
        const item &it = items.front();
        const int dropcount = items.size() * it.count();
        const std::string it_name = it.tname( dropcount );

        switch( reason ) {
            case item_drop_reason::deliberate:
                c.add_msg_player_or_npc(
                    n_gettext( "You put your %1$s in the %2$s's %3$s.",
                               "You put your %1$s in the %2$s's %3$s.", dropcount ),
                    n_gettext( "<npcname> puts their %1$s in the %2$s's %3$s.",
                               "<npcname> puts their %1$s in the %2$s's %3$s.", dropcount ),
                    it_name, veh.name, part_name
                );
                break;
            case item_drop_reason::too_large:
                c.add_msg_if_player(
                    n_gettext(
                        "There's no room in your inventory for the %s, so you drop it into the %s's %s.",
                        "There's no room in your inventory for the %s, so you drop them into the %s's %s.",
                        dropcount ),
                    it_name, veh.name, part_name
                );
                break;
            case item_drop_reason::too_heavy:
                c.add_msg_if_player(
                    n_gettext( "The %s is too heavy to carry, so you drop it into the %s's %s.",
                               "The %s are too heavy to carry, so you drop them into the %s's %s.", dropcount ),
                    it_name, veh.name, part_name
                );
                break;
            case item_drop_reason::tumbling:
                c.add_msg_if_player(
                    m_bad,
                    n_gettext( "Your %s tumbles into the %s's %s.",
                               "Your %s tumble into the %s's %s.", dropcount ),
                    it_name, veh.name, part_name
                );
                break;
        }
    } else {
        switch( reason ) {
            case item_drop_reason::deliberate:
                c.add_msg_player_or_npc(
                    _( "You put several items in the %1$s's %2$s." ),
                    _( "<npcname> puts several items in the %1$s's %2$s." ),
                    veh.name, part_name
                );
                break;
            case item_drop_reason::too_large:
            case item_drop_reason::too_heavy:
            case item_drop_reason::tumbling:
                c.add_msg_if_player(
                    m_bad, _( "Some items tumble into the %1$s's %2$s." ),
                    veh.name, part_name
                );
                break;
        }
    }

    if( fallen_count > 0 ) {
        const std::string ter_name = here.name( where );
        if( into_vehicle_count > 0 ) {
            c.add_msg_if_player(
                m_warning,
                n_gettext( "The %s is full, so something fell to the %s.",
                           "The %s is full, so some items fell to the %s.", fallen_count ),
                part_name, ter_name
            );
        } else {
            c.add_msg_if_player(
                m_warning,
                n_gettext( "The %s is full, so it fell to the %s.",
                           "The %s is full, so they fell to the %s.", fallen_count ),
                part_name, ter_name
            );
        }
    }
}

void drop_on_map( Character &you, item_drop_reason reason, const std::list<item> &items,
                  const tripoint_bub_ms &where )
{
    you.invalidate_weight_carried_cache();
    if( items.empty() ) {
        return;
    }
    map &here = get_map();
    const std::string ter_name = here.name( where );
    const bool can_move_there = here.passable( where );

    if( same_type( items ) ) {
        const item &it = items.front();
        const int dropcount = items.size() * it.count();
        const std::string it_name = it.tname( dropcount );

        switch( reason ) {
            case item_drop_reason::deliberate:
                if( can_move_there ) {
                    you.add_msg_player_or_npc(
                        n_gettext( "You drop your %1$s on the %2$s.",
                                   "You drop your %1$s on the %2$s.", dropcount ),
                        n_gettext( "<npcname> drops their %1$s on the %2$s.",
                                   "<npcname> drops their %1$s on the %2$s.", dropcount ),
                        it_name, ter_name
                    );
                } else {
                    you.add_msg_player_or_npc(
                        n_gettext( "You put your %1$s in the %2$s.",
                                   "You put your %1$s in the %2$s.", dropcount ),
                        n_gettext( "<npcname> puts their %1$s in the %2$s.",
                                   "<npcname> puts their %1$s in the %2$s.", dropcount ),
                        it_name, ter_name
                    );
                }
                break;
            case item_drop_reason::too_large:
                you.add_msg_if_player(
                    n_gettext( "There's no room in your inventory for the %s, so you drop it.",
                               "There's no room in your inventory for the %s, so you drop them.", dropcount ),
                    it_name
                );
                break;
            case item_drop_reason::too_heavy:
                you.add_msg_if_player(
                    n_gettext( "The %s is too heavy to carry, so you drop it.",
                               "The %s is too heavy to carry, so you drop them.", dropcount ),
                    it_name
                );
                break;
            case item_drop_reason::tumbling:
                you.add_msg_if_player(
                    m_bad,
                    n_gettext( "Your %1$s tumbles to the %2$s.",
                               "Your %1$s tumble to the %2$s.", dropcount ),
                    it_name, ter_name
                );
                break;
        }

        if( get_option<bool>( "AUTO_NOTES_DROPPED_FAVORITES" ) && it.is_favorite ) {
            const tripoint_abs_omt your_pos = you.global_omt_location();
            if( !overmap_buffer.has_note( your_pos ) ) {
                overmap_buffer.add_note( your_pos, it.display_name() );
            } else {
                overmap_buffer.add_note( your_pos, overmap_buffer.note( your_pos ) + "; " + it.display_name() );
            }
        }
    } else {
        switch( reason ) {
            case item_drop_reason::deliberate:
                if( can_move_there ) {
                    you.add_msg_player_or_npc(
                        _( "You drop several items on the %s." ),
                        _( "<npcname> drops several items on the %s." ),
                        ter_name
                    );
                } else {
                    you.add_msg_player_or_npc(
                        _( "You put several items in the %s." ),
                        _( "<npcname> puts several items in the %s." ),
                        ter_name
                    );
                }
                break;
            case item_drop_reason::too_large:
            case item_drop_reason::too_heavy:
            case item_drop_reason::tumbling:
                you.add_msg_if_player( m_bad, _( "Some items tumble to the %s." ), ter_name );
                break;
        }
    }
    for( const item &it : items ) {
        here.add_item_or_charges( where, it );
        item( it ).handle_pickup_ownership( you );
    }

    you.recoil = MAX_RECOIL;
}

void put_into_vehicle_or_drop( Character &you, item_drop_reason reason,
                               const std::list<item> &items )
{
    return put_into_vehicle_or_drop( you, reason, items, you.pos_bub() );
}

void put_into_vehicle_or_drop( Character &you, item_drop_reason reason,
                               const std::list<item> &items,
                               const tripoint_bub_ms &where, bool force_ground )
{
    map &here = get_map();
    const std::optional<vpart_reference> vp = here.veh_at( where ).cargo();
    if( vp && !force_ground ) {
        put_into_vehicle( you, reason, items, *vp );
        return;
    }
    drop_on_map( you, reason, items, where );
}

static double get_capacity_fraction( int capacity, int volume )
{
    // fraction of capacity the item would occupy
    // fr = 1 is for capacity smaller than is size of item
    // in such case, let's assume player does the trip for full cost with item in hands
    double fr = 1;

    if( capacity > volume ) {
        fr = static_cast<double>( volume ) / capacity;
    }

    return fr;
}

int activity_handlers::move_cost_inv( const item &it, const tripoint_bub_ms &src,
                                      const tripoint_bub_ms &dest )
{
    // to prevent potentially ridiculous number
    const int MAX_COST = 500;

    // it seems that pickup cost is flat 100
    // in function pick_one_up, variable moves_taken has initial value of 100
    // and never changes until it is finally used in function
    // remove_from_map_or_vehicle
    const int pickup_cost = 100;

    // drop cost for non-tumbling items (from inventory overload) is also flat 100
    // according to convert_to_items (it does contain todo to use calculated costs)
    const int drop_cost = 100;

    // typical flat ground move cost
    const int mc_per_tile = 100;

    Character &player_character = get_player_character();
    // only free inventory capacity
    const int inventory_capacity = units::to_milliliter( player_character.volume_capacity() -
                                   player_character.volume_carried() );

    const int item_volume = units::to_milliliter( it.volume() );

    const double fr = get_capacity_fraction( inventory_capacity, item_volume );

    // approximation of movement cost between source and destination
    const int move_cost = mc_per_tile * rl_dist( src, dest ) * fr;

    return std::min( pickup_cost + drop_cost + move_cost, MAX_COST );
}

int activity_handlers::move_cost_cart(
    const item &it, const tripoint_bub_ms &src, const tripoint_bub_ms &dest,
    const units::volume &capacity )
{
    // to prevent potentially ridiculous number
    const int MAX_COST = 500;

    // cost to move item into the cart
    const int pickup_cost = Pickup::cost_to_move_item( get_player_character(), it );

    // cost to move item out of the cart
    const int drop_cost = pickup_cost;

    // typical flat ground move cost
    const int mc_per_tile = 100;

    // only free cart capacity
    const int cart_capacity = units::to_milliliter( capacity );

    const int item_volume = units::to_milliliter( it.volume() );

    const double fr = get_capacity_fraction( cart_capacity, item_volume );

    // approximation of movement cost between source and destination
    const int move_cost = mc_per_tile * rl_dist( src, dest ) * fr;

    return std::min( pickup_cost + drop_cost + move_cost, MAX_COST );
}

int activity_handlers::move_cost( const item &it, const tripoint_bub_ms &src,
                                  const tripoint_bub_ms &dest )
{
    avatar &player_character = get_avatar();
    if( player_character.get_grab_type() == object_type::VEHICLE ) {
        const tripoint cart_position = player_character.pos() + player_character.grab_point;
        if( const std::optional<vpart_reference> ovp = get_map().veh_at( cart_position ).cargo() ) {
            return move_cost_cart( it, src, dest, ovp->items().free_volume() );
        }
    }

    return move_cost_inv( it, src, dest );
}

// return true if activity was assigned.
// return false if it was not possible.
static bool vehicle_activity( Character &you, const tripoint_bub_ms &src_loc, int vpindex,
                              char type )
{
    map &here = get_map();
    vehicle *veh = veh_pointer_or_null( here.veh_at( src_loc ) );
    if( !veh ) {
        return false;
    }
    time_duration time_to_take = 0_seconds;
    if( vpindex >= veh->part_count() ) {
        // if parts got removed during our work, we can't just carry on removing, we want to repair parts!
        // so just bail out, as we don't know if the next shifted part is suitable for repair.
        if( type == 'r' ) {
            return false;
        } else if( type == 'o' ) {
            vpindex = veh->get_next_shifted_index( vpindex, you );
            if( vpindex == -1 ) {
                return false;
            }
        }
    }
    const vehicle_part &vp = veh->part( vpindex );
    const vpart_info &vpi = vp.info();
    if( type == 'r' ) {
        const int frac = ( vp.damage() - vp.degradation() ) / ( vp.max_damage() - vp.degradation() );
        time_to_take = vpi.repair_time( you ) * frac;
    } else if( type == 'o' ) {
        time_to_take = vpi.removal_time( you );
    }
    you.assign_activity( ACT_VEHICLE, to_moves<int>( time_to_take ), static_cast<int>( type ) );
    // so , NPCs can remove the last part on a position, then there is no vehicle there anymore,
    // for someone else who stored that position at the start of their activity.
    // so we may need to go looking a bit further afield to find it , at activities end.
    for( const tripoint &pt : veh->get_points( true ) ) {
        you.activity.coord_set.insert( here.getabs( pt ) );
    }
    // values[0]
    you.activity.values.push_back( here.getabs( src_loc ).x );
    // values[1]
    you.activity.values.push_back( here.getabs( src_loc ).y );
    // values[2]
    you.activity.values.push_back( point_zero.x );
    // values[3]
    you.activity.values.push_back( point_zero.y );
    // values[4]
    you.activity.values.push_back( -point_zero.x );
    // values[5]
    you.activity.values.push_back( -point_zero.y );
    // values[6]
    you.activity.values.push_back( veh->index_of_part( &vp ) );
    you.activity.str_values.push_back( vpi.id.str() );
    you.activity.str_values.push_back( vp.variant );
    // this would only be used for refilling tasks
    item_location target;
    you.activity.targets.emplace_back( std::move( target ) );
    you.activity.placement = here.getglobal( src_loc );
    you.activity_vehicle_part_index = -1;
    return true;
}

static void move_item( Character &you, item &it, const int quantity, const tripoint_bub_ms &src,
                       const tripoint_bub_ms &dest, const std::optional<vpart_reference> &vpr_src,
                       const activity_id &activity_to_restore = activity_id::NULL_ID() )
{
    item leftovers = it;

    if( quantity != 0 && it.count_by_charges() ) {
        // Reinserting leftovers happens after item removal to avoid stacking issues.
        leftovers.charges = it.charges - quantity;
        if( leftovers.charges > 0 ) {
            it.charges = quantity;
        }
    } else {
        leftovers.charges = 0;
    }

    map &here = get_map();
    // Check that we can pick it up.
    if( !it.made_of_from_type( phase_id::LIQUID ) ) {
        you.mod_moves( -activity_handlers::move_cost( it, src, dest ) );
        if( activity_to_restore == ACT_TIDY_UP ) {
            it.erase_var( "activity_var" );
        } else if( activity_to_restore == ACT_FETCH_REQUIRED ) {
            it.set_var( "activity_var", you.name );
        }
        put_into_vehicle_or_drop( you, item_drop_reason::deliberate, { it }, dest );
        // Remove from map or vehicle.
        if( vpr_src ) {
            vpr_src->vehicle().remove_item( vpr_src->part(), &it );
        } else {
            here.i_rem( src, &it );
        }
    }

    // If we didn't pick up a whole stack, put the remainder back where it came from.
    if( leftovers.charges > 0 ) {
        if( vpr_src ) {
            if( !vpr_src->vehicle().add_item( vpr_src->part(), leftovers ) ) {
                debugmsg( "SortLoot: Source vehicle failed to receive leftover charges." );
            }
        } else {
            here.add_item_or_charges( src, leftovers );
        }
    }
}

std::vector<tripoint_bub_ms> route_adjacent( const Character &you, const tripoint_bub_ms &dest )
{
    std::unordered_set<tripoint_bub_ms> passable_tiles;
    map &here = get_map();

    for( const tripoint_bub_ms &tp : here.points_in_radius( dest, 1 ) ) {
        if( tp != you.pos_bub() && here.passable( tp ) ) {
            passable_tiles.emplace( tp );
        }
    }

    const std::vector<tripoint_bub_ms> &sorted =
        get_sorted_tiles_by_distance( you.pos_bub(), passable_tiles );

    const std::set<tripoint> &avoid = you.get_path_avoid();
    for( const tripoint_bub_ms &tp : sorted ) {
        std::vector<tripoint_bub_ms> route =
            here.route( you.pos_bub(), tp, you.get_pathfinding_settings(), avoid );

        if( !route.empty() ) {
            return route;
        }
    }

    return {};
}

static std::vector<tripoint_bub_ms> route_best_workbench(
    const Character &you, const tripoint_bub_ms &dest )
{
    std::unordered_set<tripoint_bub_ms> passable_tiles;
    map &here = get_map();
    creature_tracker &creatures = get_creature_tracker();
    for( const tripoint_bub_ms &tp : here.points_in_radius( dest, 1 ) ) {
        if( tp == you.pos_bub() || ( here.passable( tp ) && !creatures.creature_at( tp ) ) ) {
            passable_tiles.insert( tp );
        }
    }
    // Make sure current tile is at first
    // so that the "best" tile doesn't change on reaching our destination
    // if we are near the best workbench
    std::vector<tripoint_bub_ms> sorted =
        get_sorted_tiles_by_distance( you.pos_bub(), passable_tiles );

    const auto cmp = [&]( const tripoint_bub_ms & a, const tripoint_bub_ms & b ) {
        float best_bench_multi_a = 0.0f;
        float best_bench_multi_b = 0.0f;
        for( const tripoint_bub_ms &adj : here.points_in_radius( a, 1 ) ) {
            if( here.dangerous_field_at( adj ) ) {
                continue;
            }
            if( const cata::value_ptr<furn_workbench_info> &wb = here.furn( adj ).obj().workbench ) {
                if( wb->multiplier > best_bench_multi_a ) {
                    best_bench_multi_a = wb->multiplier;
                }
            } else if( const std::optional<vpart_reference> vp = here.veh_at(
                           adj ).part_with_feature( "WORKBENCH", true ) ) {
                if( const std::optional<vpslot_workbench> &wb_info = vp->part().info().workbench_info ) {
                    if( wb_info->multiplier > best_bench_multi_a ) {
                        best_bench_multi_a = wb_info->multiplier;
                    }
                } else {
                    debugmsg( "part '%s' with WORKBENCH flag has no workbench info", vp->part().name() );
                }
            }
        }
        for( const tripoint_bub_ms &adj : here.points_in_radius( b, 1 ) ) {
            if( here.dangerous_field_at( adj ) ) {
                continue;
            }
            if( const cata::value_ptr<furn_workbench_info> &wb = here.furn( adj ).obj().workbench ) {
                if( wb->multiplier > best_bench_multi_b ) {
                    best_bench_multi_b = wb->multiplier;
                }
            } else if( const std::optional<vpart_reference> vp = here.veh_at(
                           adj ).part_with_feature( "WORKBENCH", true ) ) {
                if( const std::optional<vpslot_workbench> &wb_info = vp->part().info().workbench_info ) {
                    if( wb_info->multiplier > best_bench_multi_b ) {
                        best_bench_multi_b = wb_info->multiplier;
                    }
                } else {
                    debugmsg( "part '%s' with WORKBENCH flag has no workbench info", vp->part().name() );
                }
            }
        }
        return best_bench_multi_a > best_bench_multi_b;
    };
    std::stable_sort( sorted.begin(), sorted.end(), cmp );
    const std::set<tripoint> &avoid = you.get_path_avoid();
    if( sorted.front() == you.pos_bub() ) {
        // We are on the best tile
        return {};
    }
    for( const tripoint_bub_ms &tp : sorted ) {
        std::vector<tripoint_bub_ms> route =
            here.route( you.pos_bub(), tp, you.get_pathfinding_settings(), avoid );

        if( !route.empty() ) {
            return route;
        }
    }
    return {};

}

namespace
{

bool _can_construct(
    tripoint_bub_ms const &loc, construction_id const &idx, construction const &check,
    std::optional<construction_id> const &part_con_idx )
{
    return ( part_con_idx && *part_con_idx == check.id ) ||
           ( check.pre_terrain != idx->post_terrain && can_construct( check, loc ) );
}

construction const *
_find_alt_construction( tripoint_bub_ms const &loc, construction_id const &idx,
                        std::optional<construction_id> const &part_con_idx,
                        std::function<bool( construction const & )> const &filter )
{
    std::vector<construction *> cons = constructions_by_filter( filter );
    for( construction const *el : cons ) {
        if( _can_construct( loc, idx, *el, part_con_idx ) ) {
            return el;
        }
    }
    return nullptr;
}

template <class ID>
ID _get_id( construction_id const &idx )
{
    return idx->post_terrain.empty() ? ID() : ID( idx->post_terrain );
}

using checked_cache_t = std::vector<construction_id>;
construction const *_find_prereq( tripoint_bub_ms const &loc, construction_id const &idx,
                                  construction_id const &top_idx,
                                  std::optional<construction_id> const &part_con_idx, checked_cache_t &checked_cache )
{
    construction const *con = nullptr;
    std::vector<construction *> cons = constructions_by_filter( [&idx, &top_idx](
    construction const & it ) {
        furn_id const f = top_idx->post_is_furniture ? _get_id<furn_id>( top_idx ) : furn_id();
        ter_id const t = top_idx->post_is_furniture ? ter_id() : _get_id<ter_id>( top_idx );
        return it.group != idx->group && !it.post_terrain.empty() &&
               it.post_terrain == idx->pre_terrain &&
               // don't get stuck building and deconstructing the top level post_terrain
               it.pre_terrain != top_idx->post_terrain &&
               ( it.pre_flags.empty() || !can_construct_furn_ter( it, f, t ) );
    } );

    for( construction const *gcon : cons ) {
        if( std::find( checked_cache.begin(), checked_cache.end(), gcon->id ) !=
            checked_cache.end() ) {
            continue;
        }
        checked_cache.emplace_back( gcon->id );
        if( _can_construct( loc, idx, *gcon, part_con_idx ) ) {
            return gcon;
        }
        // try to find a prerequisite of this prerequisite
        if( !gcon->pre_terrain.empty() || !gcon->pre_flags.empty() ) {
            con = _find_prereq( loc, gcon->id, top_idx, part_con_idx, checked_cache );
        }
        if( con != nullptr ) {
            return con;
        }
    }
    return nullptr;
}

bool already_done( construction const &build, tripoint_bub_ms const &loc )
{
    map &here = get_map();
    const furn_id furn = here.furn( loc );
    const ter_id ter = here.ter( loc );
    return !build.post_terrain.empty() &&
           ( ( !build.post_is_furniture && ter_id( build.post_terrain ) == ter ) ||
             ( build.post_is_furniture && furn_id( build.post_terrain ) == furn ) );
}

} // namespace

static activity_reason_info find_base_construction(
    Character &you,
    const inventory &inv,
    const tripoint_bub_ms &loc,
    const std::optional<construction_id> &part_con_idx,
    const construction_id &idx )
{
    if( already_done( idx.obj(), loc ) ) {
        return activity_reason_info::build( do_activity_reason::ALREADY_DONE, false, idx->id );
    }
    bool cc = can_construct( idx.obj(), loc );
    construction const *con = nullptr;

    if( !cc ) {
        // try to build a variant from the same group
        con = _find_alt_construction( loc, idx, part_con_idx, [&idx]( construction const & it ) {
            return it.group == idx->group;
        } );
        if( !idx->strict && con == nullptr ) {
            // try to build a pre-requisite from a different group, recursively
            checked_cache_t checked_cache;
            for( construction const *vcon : constructions_by_group( idx->group ) ) {
                con = _find_prereq( loc, vcon->id, vcon->id, part_con_idx, checked_cache );
                if( con != nullptr ) {
                    break;
                }
            }
        }
        cc = con != nullptr;
    }

    const construction &build = con == nullptr ? idx.obj() : *con;
    bool pcb = player_can_build( you, inv, build, true );
    //already done?
    if( already_done( build, loc ) ) {
        return activity_reason_info::build( do_activity_reason::ALREADY_DONE, false, build.id );
    }

    const bool has_skill = you.meets_skill_requirements( build );
    if( !has_skill ) {
        return activity_reason_info::build( do_activity_reason::DONT_HAVE_SKILL, false, build.id );
    }
    //if there's an appropriate partial construction on the tile, then we can work on it, no need to check inventories.
    if( part_con_idx ) {
        if( *part_con_idx != build.id ) {
            //have a partial construction which is not leading to the required construction
            return activity_reason_info::build( do_activity_reason::BLOCKING_TILE, false, idx );
        }
        return activity_reason_info::build( do_activity_reason::CAN_DO_CONSTRUCTION, true, build.id );
    }
    //can build?
    if( cc ) {
        if( pcb ) {
            return activity_reason_info::build( do_activity_reason::CAN_DO_CONSTRUCTION, true, build.id );
        }
        //can't build with current inventory, do not look for pre-req
        return activity_reason_info::build( do_activity_reason::NO_COMPONENTS, false, build.id );
    }

    return activity_reason_info::build( do_activity_reason::BLOCKING_TILE, false, idx );
}

static bool are_requirements_nearby(
    const std::vector<tripoint_bub_ms> &loot_spots, const requirement_id &needed_things,
    Character &you, const activity_id &activity_to_restore, const bool in_loot_zones,
    const tripoint_bub_ms &src_loc )
{
    zone_manager &mgr = zone_manager::get_manager();
    temp_crafting_inventory temp_inv;
    units::volume volume_allowed;
    units::mass weight_allowed;
    static const auto check_weight_if = []( const activity_id & id ) {
        return id == ACT_MULTIPLE_FARM ||
               id == ACT_MULTIPLE_CHOP_PLANKS ||
               id == ACT_MULTIPLE_BUTCHER ||
               id == ACT_VEHICLE_DECONSTRUCTION ||
               id == ACT_VEHICLE_REPAIR ||
               id == ACT_MULTIPLE_CHOP_TREES ||
               id == ACT_MULTIPLE_FISH ||
               id == ACT_MULTIPLE_MINE ||
               id == ACT_MULTIPLE_MOP;
    };
    const bool check_weight = check_weight_if( activity_to_restore ) || ( !you.backlog.empty() &&
                              check_weight_if( you.backlog.front().id() ) );

    if( check_weight ) {
        volume_allowed = you.volume_capacity() - you.volume_carried();
        weight_allowed = you.weight_capacity() - you.weight_carried();
    }

    bool found_welder = false;
    for( item *elem : you.inv_dump() ) {
        if( elem->has_quality( qual_WELD ) ) {
            found_welder = true;
        }
        temp_inv.add_item_ref( *elem );
    }
    map &here = get_map();
    for( const tripoint_bub_ms &elem : loot_spots ) {
        // if we are searching for things to fetch, we can skip certain things.
        // if, however they are already near the work spot, then the crafting / inventory functions will have their own method to use or discount them.
        if( in_loot_zones ) {
            // skip tiles in IGNORE zone and tiles on fire
            // (to prevent taking out wood off the lit brazier)
            // and inaccessible furniture, like filled charcoal kiln
            if( mgr.has( zone_type_LOOT_IGNORE, here.getglobal( elem ), _fac_id( you ) ) ||
                here.dangerous_field_at( elem ) ||
                !here.can_put_items_ter_furn( elem ) ) {
                continue;
            }
        }
        for( item &elem2 : here.i_at( elem ) ) {
            if( in_loot_zones ) {
                if( elem2.made_of_from_type( phase_id::LIQUID ) ) {
                    continue;
                }

                if( check_weight ) {
                    // this fetch task will need to pick up an item. so check for its weight/volume before setting off.
                    if( elem2.volume() > volume_allowed ||
                        elem2.weight() > weight_allowed ) {
                        continue;
                    }
                }
            }
            temp_inv.add_item_ref( elem2 );
        }

        if( !in_loot_zones ) {
            if( const std::optional<vpart_reference> ovp = here.veh_at( elem ).cargo() ) {
                for( item &it : ovp->items() ) {
                    temp_inv.add_item_ref( it );
                }
            }
        }
    }
    // use nearby welding rig without needing to drag it or position yourself on the right side of the vehicle.
    if( !found_welder ) {
        for( const tripoint_bub_ms &elem : here.points_in_radius( src_loc, PICKUP_RANGE - 1,
                PICKUP_RANGE - 1 ) ) {
            const std::optional<vpart_reference> &vp = here.veh_at( elem ).part_with_tool( itype_welder );

            if( vp ) {
                const int veh_battery = vp->vehicle().fuel_left( itype_battery );

                item welder( itype_welder, calendar::turn_zero );
                welder.charges = veh_battery;
                welder.set_flag( flag_PSEUDO );
                temp_inv.add_item_copy( welder );
                item soldering_iron( itype_soldering_iron, calendar::turn_zero );
                soldering_iron.charges = veh_battery;
                soldering_iron.set_flag( flag_PSEUDO );
                temp_inv.add_item_copy( soldering_iron );
            }
        }
    }
    return needed_things.obj().can_make_with_inventory( temp_inv, is_crafting_component );
}

static activity_reason_info can_do_activity_there( const activity_id &act, Character &you,
        const tripoint_bub_ms &src_loc, const int distance = ACTIVITY_SEARCH_DISTANCE )
{
    // see activity_handlers.h cant_do_activity_reason enums
    you.invalidate_crafting_inventory();
    zone_manager &mgr = zone_manager::get_manager();
    std::vector<zone_data> zones;
    Character &player_character = get_player_character();
    map &here = get_map();
    if( act == ACT_VEHICLE_DECONSTRUCTION ||
        act == ACT_VEHICLE_REPAIR ) {
        std::vector<int> already_working_indexes;
        vehicle *veh = veh_pointer_or_null( here.veh_at( src_loc ) );
        if( !veh || veh->is_appliance() ) {
            return activity_reason_info::fail( do_activity_reason::NO_ZONE );
        }
        // if the vehicle is moving or player is controlling it.
        if( std::abs( veh->velocity ) > 100 || veh->player_in_control( player_character ) ) {
            return activity_reason_info::fail( do_activity_reason::NO_ZONE );
        }
        for( const npc &guy : g->all_npcs() ) {
            if( &guy == &you ) {
                continue;
            }
            // If the NPC has an activity - make sure they're not duplicating work.
            tripoint_bub_ms guy_work_spot;
            if( guy.has_player_activity() &&
                guy.activity.placement != player_activity::invalid_place ) {
                guy_work_spot = here.bub_from_abs( guy.activity.placement );
            }
            // If their position or intended position or player position/intended position
            // then discount, don't need to move each other out of the way.
            if( here.bub_from_abs( player_character.activity.placement ) == src_loc ||
                guy_work_spot == src_loc || guy.pos_bub() == src_loc ||
                ( you.is_npc() && player_character.pos_bub() == src_loc ) ) {
                return activity_reason_info::fail( do_activity_reason::ALREADY_WORKING );
            }
            if( guy_work_spot != tripoint_bub_ms{} ) {
                vehicle *other_veh = veh_pointer_or_null( here.veh_at( guy_work_spot ) );
                // working on same vehicle - store the index to check later.
                if( other_veh && other_veh == veh && guy.activity_vehicle_part_index != -1 ) {
                    already_working_indexes.push_back( guy.activity_vehicle_part_index );
                }
            }
            if( player_character.activity_vehicle_part_index != -1 ) {
                already_working_indexes.push_back( player_character.activity_vehicle_part_index );
            }
        }
        if( act == ACT_VEHICLE_DECONSTRUCTION ) {
            // find out if there is a vehicle part here we can remove.
            // TODO: fix point types
            std::vector<vehicle_part *> parts =
                veh->get_parts_at( src_loc.raw(), "", part_status_flag::any );
            for( vehicle_part *part_elem : parts ) {
                const int vpindex = veh->index_of_part( part_elem, true );
                // if part is not on this vehicle, or if its attached to another part that needs to be removed first.
                if( vpindex < 0 || !veh->can_unmount( *part_elem ).success() ) {
                    continue;
                }
                const vpart_info &vpinfo = part_elem->info();
                // If removing this part would make the vehicle non-flyable, avoid it
                if( veh->would_removal_prevent_flyable( *part_elem, player_character ) ) {
                    return activity_reason_info::fail( do_activity_reason::WOULD_PREVENT_VEH_FLYING );
                }
                // this is the same part that somebody else wants to work on, or already is.
                if( std::find( already_working_indexes.begin(), already_working_indexes.end(),
                               vpindex ) != already_working_indexes.end() ) {
                    continue;
                }
                // don't have skill to remove it
                if( !you.meets_skill_requirements( vpinfo.removal_skills ) ) {
                    continue;
                }
                item base( vpinfo.base_item );
                // TODO: fix point types
                const units::mass max_lift = you.best_nearby_lifting_assist( src_loc.raw() );
                const bool use_aid = max_lift >= base.weight();
                const bool use_str = you.can_lift( base );
                if( !( use_aid || use_str ) ) {
                    continue;
                }
                const requirement_data &reqs = vpinfo.removal_requirements();
                const inventory &inv = you.crafting_inventory( false );

                const bool can_make = reqs.can_make_with_inventory( inv, is_crafting_component );
                you.set_value( "veh_index_type", vpinfo.name() );
                // temporarily store the intended index, we do this so two NPCs don't try and work on the same part at same time.
                you.activity_vehicle_part_index = vpindex;
                if( !can_make ) {
                    return activity_reason_info::fail( do_activity_reason::NEEDS_VEH_DECONST );
                } else {
                    return activity_reason_info::ok( do_activity_reason::NEEDS_VEH_DECONST );
                }
            }
        } else if( act == ACT_VEHICLE_REPAIR ) {
            // find out if there is a vehicle part here we can repair.
            // TODO: fix point types
            std::vector<vehicle_part *> parts = veh->get_parts_at( src_loc.raw(), "", part_status_flag::any );
            for( vehicle_part *part_elem : parts ) {
                const vpart_info &vpinfo = part_elem->info();
                int vpindex = veh->index_of_part( part_elem, true );
                // if part is undamaged or beyond repair - can skip it.
                if( !part_elem->is_repairable() ) {
                    continue;
                }
                // If repairing this part would make the vehicle non-flyable, avoid it
                if( veh->would_repair_prevent_flyable( *part_elem, player_character ) ) {
                    return activity_reason_info::fail( do_activity_reason::WOULD_PREVENT_VEH_FLYING );
                }
                if( std::find( already_working_indexes.begin(), already_working_indexes.end(),
                               vpindex ) != already_working_indexes.end() ) {
                    continue;
                }
                // don't have skill to repair it

                if( !you.meets_skill_requirements( vpinfo.repair_skills ) ) {
                    continue;
                }
                const requirement_data &reqs = vpinfo.repair_requirements();
                // TODO: fix point types
                const inventory &inv =
                    you.crafting_inventory( src_loc.raw(), PICKUP_RANGE - 1, false );
                const bool can_make = reqs.can_make_with_inventory( inv, is_crafting_component );
                you.set_value( "veh_index_type", vpinfo.name() );
                // temporarily store the intended index, we do this so two NPCs don't try and work on the same part at same time.
                you.activity_vehicle_part_index = vpindex;
                if( !can_make ) {
                    return activity_reason_info::fail( do_activity_reason::NEEDS_VEH_REPAIR );
                } else {
                    return activity_reason_info::ok( do_activity_reason::NEEDS_VEH_REPAIR );
                }
            }
        }
        you.activity_vehicle_part_index = -1;
        return activity_reason_info::fail( do_activity_reason::NO_ZONE );
    }
    if( act == ACT_MULTIPLE_MINE ) {
        if( !here.has_flag( ter_furn_flag::TFLAG_MINEABLE, src_loc ) ) {
            return activity_reason_info::fail( do_activity_reason::NO_ZONE );
        }
        std::vector<item *> mining_inv = you.items_with( [&you]( const item & itm ) {
            return ( itm.has_flag( flag_DIG_TOOL ) && !itm.type->can_use( "JACKHAMMER" ) ) ||
                   ( itm.type->can_use( "JACKHAMMER" ) && itm.ammo_sufficient( &you ) );
        } );
        if( mining_inv.empty() ) {
            return activity_reason_info::fail( do_activity_reason::NEEDS_MINING );
        } else {
            return activity_reason_info::ok( do_activity_reason::NEEDS_MINING );
        }
    }
    if( act == ACT_MULTIPLE_MOP ) {
        if( !here.terrain_moppable( src_loc ) ) {
            return activity_reason_info::fail( do_activity_reason::NO_ZONE );
        }

        if( you.has_item_with( []( const item & itm ) {
        return itm.has_flag( json_flag_MOP );
        } ) ) {
            return activity_reason_info::ok( do_activity_reason::NEEDS_MOP );
        } else {
            return activity_reason_info::fail( do_activity_reason::NEEDS_MOP );
        }
    }
    if( act == ACT_MULTIPLE_FISH ) {
        if( !here.has_flag( ter_furn_flag::TFLAG_FISHABLE, src_loc ) ) {
            return activity_reason_info::fail( do_activity_reason::NO_ZONE );
        }
        std::vector<item *> rod_inv = you.items_with( []( const item & itm ) {
            return itm.has_quality( qual_FISHING_ROD );
        } );
        if( rod_inv.empty() ) {
            return activity_reason_info::fail( do_activity_reason::NEEDS_FISHING );
        } else {
            return activity_reason_info::ok( do_activity_reason::NEEDS_FISHING );
        }
    }
    if( act == ACT_MULTIPLE_CHOP_TREES ) {
        if( here.has_flag( ter_furn_flag::TFLAG_TREE, src_loc ) || here.ter( src_loc ) == t_trunk ||
            here.ter( src_loc ) == t_stump ) {
            if( you.has_quality( qual_AXE ) ) {
                return activity_reason_info::ok( do_activity_reason::NEEDS_TREE_CHOPPING );
            } else {
                return activity_reason_info::fail( do_activity_reason::NEEDS_TREE_CHOPPING );
            }
        } else {
            return activity_reason_info::fail( do_activity_reason::NO_ZONE );
        }
    }
    if( act == ACT_MULTIPLE_BUTCHER ) {
        std::vector<item> corpses;
        int big_count = 0;
        int small_count = 0;
        for( const item &i : here.i_at( src_loc ) ) {
            // make sure nobody else is working on that corpse right now
            if( i.is_corpse() && !i.has_var( "activity_var" ) ) {
                const mtype corpse = *i.get_mtype();
                if( corpse.size >= creature_size::medium ) {
                    big_count += 1;
                } else {
                    small_count += 1;
                }
                corpses.push_back( i );
            }
        }
        bool b_rack_present = false;
        for( const tripoint_bub_ms &pt : here.points_in_radius( src_loc, 2 ) ) {
            if( here.has_flag_furn( ter_furn_flag::TFLAG_BUTCHER_EQ, pt ) ) {
                b_rack_present = true;
            }
        }
        if( !corpses.empty() ) {
            if( big_count > 0 && small_count == 0 ) {
                if( !b_rack_present || !here.has_nearby_table( src_loc, 2 ) ) {
                    return activity_reason_info::fail( do_activity_reason::NO_ZONE );
                }
                if( you.has_quality( quality_id( qual_BUTCHER ), 1 ) && ( you.has_quality( qual_SAW_W ) ||
                        you.has_quality( qual_SAW_M ) ) ) {
                    return activity_reason_info::ok( do_activity_reason::NEEDS_BIG_BUTCHERING );
                } else {
                    return activity_reason_info::fail( do_activity_reason::NEEDS_BIG_BUTCHERING );
                }
            }
            if( ( big_count > 0 && small_count > 0 ) || ( big_count == 0 ) ) {
                // there are small corpses here, so we can ignore any big corpses here for the moment.
                if( you.has_quality( qual_BUTCHER, 1 ) ) {
                    return activity_reason_info::ok( do_activity_reason::NEEDS_BUTCHERING );
                } else {
                    return activity_reason_info::fail( do_activity_reason::NEEDS_BUTCHERING );
                }
            }
        }
        return activity_reason_info::fail( do_activity_reason::NO_ZONE );
    }
    if( act == ACT_MULTIPLE_CHOP_PLANKS ) {
        //are there even any logs there?
        for( item &i : here.i_at( src_loc ) ) {
            if( i.typeId() == itype_log ) {
                // do we have an axe?
                if( you.has_quality( qual_AXE, 1 ) ) {
                    return activity_reason_info::ok( do_activity_reason::NEEDS_CHOPPING );
                } else {
                    return activity_reason_info::fail( do_activity_reason::NEEDS_CHOPPING );
                }
            }
        }
        return activity_reason_info::fail( do_activity_reason::NO_ZONE );
    }
    if( act == ACT_TIDY_UP ) {
        if( mgr.has_near( zone_type_LOOT_UNSORTED, here.getglobal( src_loc ), distance, _fac_id( you ) ) ||
            mgr.has_near( zone_type_CAMP_STORAGE, here.getglobal( src_loc ), distance, _fac_id( you ) ) ) {
            return activity_reason_info::ok( do_activity_reason::CAN_DO_FETCH );
        }
        return activity_reason_info::fail( do_activity_reason::NO_ZONE );
    }
    if( act == ACT_MULTIPLE_CONSTRUCTION ) {
        zones = mgr.get_zones( zone_type_CONSTRUCTION_BLUEPRINT,
                               here.getglobal( src_loc ), _fac_id( you ) );
        // TODO: fix point types
        const partial_con *part_con = here.partial_con_at( tripoint_bub_ms( src_loc ) );
        std::optional<construction_id> part_con_idx;
        if( part_con ) {
            part_con_idx = part_con->id;
        }

        tripoint_bub_ms nearest_src_loc;
        if( square_dist( you.pos_bub(), src_loc ) == 1 ) {
            nearest_src_loc = you.pos_bub();
        } else {
            std::vector<tripoint_bub_ms> const route = route_adjacent( you, src_loc );
            if( route.empty() ) {
                return activity_reason_info::fail( do_activity_reason::BLOCKING_TILE );
            }
            nearest_src_loc = route.back();
        }
        // TODO: fix point types
        const inventory pre_inv = you.crafting_inventory( nearest_src_loc.raw(), PICKUP_RANGE );
        if( !zones.empty() ) {
            const blueprint_options &options = dynamic_cast<const blueprint_options &>
                                               ( zones.front().get_options() );
            const construction_id index = options.get_index();
            // TODO: fix point types
            return find_base_construction( you, pre_inv, tripoint_bub_ms( src_loc ), part_con_idx,
                                           index );
        }
    } else if( act == ACT_MULTIPLE_FARM ) {
        zones = mgr.get_zones( zone_type_FARM_PLOT, here.getglobal( src_loc ), _fac_id( you ) );
        for( const zone_data &zone : zones ) {
            if( here.has_flag_furn( ter_furn_flag::TFLAG_GROWTH_HARVEST, src_loc ) ) {
                map_stack items = here.i_at( src_loc );
                const map_stack::iterator seed = std::find_if( items.begin(), items.end(), []( const item & it ) {
                    return it.is_seed();
                } );
                if( seed->has_flag( json_flag_CUT_HARVEST ) ) {
                    // The plant in this location needs a grass cutting tool.
                    if( you.has_quality( quality_id( qual_GRASS_CUT ), 1 ) ) {
                        return activity_reason_info::ok( do_activity_reason::NEEDS_CUT_HARVESTING );
                    } else {
                        return activity_reason_info::fail( do_activity_reason::NEEDS_CUT_HARVESTING );
                    }
                } else {
                    // We can harvest this plant without any tools.
                    return activity_reason_info::ok( do_activity_reason::NEEDS_HARVESTING );
                }
            } else if( here.has_flag( ter_furn_flag::TFLAG_PLOWABLE, src_loc ) && !here.has_furn( src_loc ) ) {
                if( you.has_quality( qual_DIG, 1 ) ) {
                    // we have a shovel/hoe already, great
                    return activity_reason_info::ok( do_activity_reason::NEEDS_TILLING );
                } else {
                    // we need a shovel/hoe
                    return activity_reason_info::fail( do_activity_reason::NEEDS_TILLING );
                }
            } else if( here.has_flag_ter_or_furn( ter_furn_flag::TFLAG_PLANTABLE, src_loc ) &&
                       // TODO: fix point types
                       warm_enough_to_plant( src_loc.raw() ) ) {
                if( here.has_items( src_loc ) ) {
                    return activity_reason_info::fail( do_activity_reason::BLOCKING_TILE );
                } else {
                    // do we have the required seed on our person?
                    const plot_options &options = dynamic_cast<const plot_options &>( zone.get_options() );
                    const itype_id seed = options.get_seed();
                    // If its a farm zone with no specified seed, and we've checked for tilling and harvesting.
                    // then it means no further work can be done here
                    if( seed.is_empty() ) {
                        return activity_reason_info::fail( do_activity_reason::ALREADY_DONE );
                    }
                    std::vector<item *> seed_inv = you.items_with( []( const item & itm ) {
                        return itm.is_seed();
                    } );
                    for( const item *elem : seed_inv ) {
                        if( elem->typeId() == itype_id( seed ) ) {
                            return activity_reason_info::ok( do_activity_reason::NEEDS_PLANTING );
                        }
                    }
                    // didn't find the seed, but maybe there are overlapping farm zones
                    // and another of the zones is for a seed that we have
                    // so loop again, and return false once all zones done.
                }

            } else {
                // can't plant, till or harvest
                return activity_reason_info::fail( do_activity_reason::ALREADY_DONE );
            }

        }
        // looped through all zones, and only got here if its plantable, but have no seeds.
        return activity_reason_info::fail( do_activity_reason::NEEDS_PLANTING );
    } else if( act == ACT_FETCH_REQUIRED ) {
        // we check if its possible to get all the requirements for fetching at two other places.
        // 1. before we even assign the fetch activity and;
        // 2. when we form the src_set to loop through at the beginning of the fetch activity.
        return activity_reason_info::ok( do_activity_reason::CAN_DO_FETCH );
    } else if( act == ACT_MULTIPLE_DIS ) {
        // Is there anything to be disassembled?
        // TODO: fix point types
        const inventory inv = you.crafting_inventory( src_loc.raw(), PICKUP_RANGE - 1, false );
        requirement_data req;
        for( item &i : here.i_at( src_loc ) ) {
            // Skip items marked by other ppl.
            if( i.has_var( "activity_var" ) && i.get_var( "activity_var" ) != you.name ) {
                continue;
            }
            //unmark the item before check
            i.erase_var( "activity_var" );
            if( i.is_disassemblable() ) {
                // Are the requirements fulfilled?
                const recipe &r = recipe_dictionary::get_uncraft( ( i.typeId() == itype_disassembly ) ?
                                  i.components.only_item().typeId() : i.typeId() );
                req = r.disassembly_requirements();
                if( !std::all_of( req.get_qualities().begin(),
                req.get_qualities().end(), [&inv]( const std::vector<quality_requirement> &cur ) {
                return cur.empty() ||
                    std::any_of( cur.begin(), cur.end(), [&inv]( const quality_requirement & curr ) {
                        return curr.has( inv, return_true<item> );
                    } );
                } ) ) {
                    continue;
                }
                if( !std::all_of( req.get_tools().begin(),
                req.get_tools().end(), [&inv]( const std::vector<tool_comp> &cur ) {
                return cur.empty() || std::any_of( cur.begin(), cur.end(), [&inv]( const tool_comp & curr ) {
                        return  curr.has( inv, return_true<item> );
                    } );
                } ) ) {
                    continue;
                }
                // check passed, mark the item
                i.set_var( "activity_var", you.name );
                return activity_reason_info::ok( do_activity_reason::NEEDS_DISASSEMBLE );
            }
        }
        if( !req.is_null() || !req.is_empty() ) {
            // need tools
            return activity_reason_info( do_activity_reason::NEEDS_DISASSEMBLE, false, req );
        } else {
            // nothing to disassemble
            return activity_reason_info::fail( do_activity_reason::NO_ZONE );
        }
    }
    // Shouldn't get here because the zones were checked previously. if it does, set enum reason as "no zone"
    return activity_reason_info::fail( do_activity_reason::NO_ZONE );
}

static void add_basecamp_storage_to_loot_zone_list(
    zone_manager &mgr, const tripoint_bub_ms &src_loc, Character &you,
    std::vector<tripoint_bub_ms> &loot_zone_spots, std::vector<tripoint_bub_ms> &combined_spots )
{
    if( npc *const guy = dynamic_cast<npc *>( &you ) ) {
        map &here = get_map();
        if( guy->assigned_camp &&
            mgr.has_near( zone_type_CAMP_STORAGE, here.getglobal( src_loc ), ACTIVITY_SEARCH_DISTANCE,
                          _fac_id( you ) ) ) {
            std::unordered_set<tripoint_abs_ms> bc_storage_set =
                mgr.get_near( zone_type_CAMP_STORAGE, here.getglobal( src_loc ),
                              ACTIVITY_SEARCH_DISTANCE, nullptr, _fac_id( you ) );
            for( const tripoint_abs_ms &elem : bc_storage_set ) {
                tripoint_bub_ms here_local = here.bub_from_abs( elem );

                // Check that a coordinate is not already in the combined list, otherwise actions
                // like construction may erroneously count materials twice if an object is both
                // in the camp zone and in a loot zone.
                if( std::find( combined_spots.begin(), combined_spots.end(),
                               here_local ) == combined_spots.end() ) {
                    loot_zone_spots.push_back( here_local );
                    combined_spots.push_back( here_local );
                }
            }
        }
    }
}

static std::vector<std::tuple<tripoint_bub_ms, itype_id, int>> requirements_map( Character &you,
        const int distance = ACTIVITY_SEARCH_DISTANCE )
{
    std::vector<std::tuple<tripoint_bub_ms, itype_id, int>> requirement_map;
    if( you.backlog.empty() || you.backlog.front().str_values.empty() ) {
        return requirement_map;
    }
    const requirement_data things_to_fetch = requirement_id( you.backlog.front().str_values[0] ).obj();
    const activity_id activity_to_restore = you.backlog.front().id();
    // NOLINTNEXTLINE(performance-unnecessary-copy-initialization)
    requirement_id things_to_fetch_id = things_to_fetch.id();
    std::vector<std::vector<item_comp>> req_comps = things_to_fetch.get_components();
    std::vector<std::vector<tool_comp>> tool_comps = things_to_fetch.get_tools();
    std::vector<std::vector<quality_requirement>> quality_comps = things_to_fetch.get_qualities();
    zone_manager &mgr = zone_manager::get_manager();
    const bool pickup_task = you.backlog.front().id() == ACT_MULTIPLE_FARM ||
                             you.backlog.front().id() == ACT_MULTIPLE_CHOP_PLANKS ||
                             you.backlog.front().id() == ACT_MULTIPLE_BUTCHER ||
                             you.backlog.front().id() == ACT_MULTIPLE_CHOP_TREES ||
                             you.backlog.front().id() == ACT_VEHICLE_DECONSTRUCTION ||
                             you.backlog.front().id() == ACT_VEHICLE_REPAIR ||
                             you.backlog.front().id() == ACT_MULTIPLE_FISH ||
                             you.backlog.front().id() == ACT_MULTIPLE_MINE;
    // where it is, what it is, how much of it, and how much in total is required of that item.
    std::vector<std::tuple<tripoint_bub_ms, itype_id, int>> final_map;
    std::vector<tripoint_bub_ms> loot_spots;
    std::vector<tripoint_bub_ms> already_there_spots;
    std::vector<tripoint_bub_ms> combined_spots;
    std::map<itype_id, int> total_map;
    map &here = get_map();
    tripoint_bub_ms src_loc = here.bub_from_abs( you.backlog.front().placement );
    for( const tripoint_bub_ms &elem : here.points_in_radius( src_loc,
            PICKUP_RANGE - 1 ) ) {
        already_there_spots.push_back( elem );
        combined_spots.push_back( elem );
    }
    // TODO: fix point types
    for( const tripoint &elem : mgr.get_point_set_loot(
             you.get_location(), distance, you.is_npc(), _fac_id( you ) ) ) {
        // if there is a loot zone that's already near the work spot, we don't want it to be added twice.
        if( std::find( already_there_spots.begin(), already_there_spots.end(),
                       // TODO: fix point types
                       tripoint_bub_ms( elem ) ) != already_there_spots.end() ) {
            // construction tasks don't need the loot spot *and* the already_there/combined spots both added.
            // but a farming task will need to go and fetch the tool no matter if its near the work spot.
            // whereas the construction will automatically use what's nearby anyway.
            if( pickup_task ) {
                loot_spots.emplace_back( elem );
            } else {
                continue;
            }
        } else {
            loot_spots.emplace_back( elem );
            combined_spots.emplace_back( elem );
        }
    }
    add_basecamp_storage_to_loot_zone_list( mgr, src_loc, you, loot_spots, combined_spots );
    // if the requirements aren't available, then stop.
    if( !are_requirements_nearby( pickup_task ? loot_spots : combined_spots, things_to_fetch_id, you,
                                  activity_to_restore, pickup_task, src_loc ) ) {
        return requirement_map;
    }
    // if the requirements are already near the work spot and its a construction/crafting task, then no need to fetch anything more.
    if( !pickup_task &&
        are_requirements_nearby( already_there_spots, things_to_fetch_id, you, activity_to_restore,
                                 false, src_loc ) ) {
        return requirement_map;
    }
    // a vector of every item in every tile that matches any part of the requirements.
    // will be filtered for amounts/charges afterwards.
    for( const tripoint_bub_ms &point_elem : pickup_task ? loot_spots : combined_spots ) {
        std::map<itype_id, int> temp_map;
        for( const item &stack_elem : here.i_at( point_elem ) ) {
            for( std::vector<item_comp> &elem : req_comps ) {
                for( item_comp &comp_elem : elem ) {
                    if( comp_elem.type == stack_elem.typeId() ) {
                        // if its near the work site, we can remove a count from the requirements.
                        // if two "lines" of the requirement have the same component appearing again
                        // that is fine, we will choose which "line" to fulfill later, and the decrement will count towards that then.
                        if( !pickup_task &&
                            std::find( already_there_spots.begin(), already_there_spots.end(),
                                       point_elem ) != already_there_spots.end() ) {
                            comp_elem.count -= stack_elem.count();
                        }
                        temp_map[stack_elem.typeId()] += stack_elem.count();
                    }
                }
            }
            for( std::vector<tool_comp> &elem : tool_comps ) {
                for( tool_comp &comp_elem : elem ) {
                    if( comp_elem.type == stack_elem.typeId() ) {
                        if( !pickup_task &&
                            std::find( already_there_spots.begin(), already_there_spots.end(),
                                       point_elem ) != already_there_spots.end() ) {
                            comp_elem.count -= stack_elem.count();
                        }
                        if( comp_elem.by_charges() ) {
                            // we don't care if there are 10 welders with 5 charges each
                            // we only want the one welder that has the required charge.
                            if( stack_elem.ammo_remaining( &you ) >= comp_elem.count ) {
                                temp_map[stack_elem.typeId()] += stack_elem.ammo_remaining( &you );
                            }
                        } else {
                            temp_map[stack_elem.typeId()] += stack_elem.count();
                        }
                    }
                }
            }

            for( std::vector<quality_requirement> &elem : quality_comps ) {
                for( quality_requirement &comp_elem : elem ) {
                    const quality_id tool_qual = comp_elem.type;
                    const int qual_level = comp_elem.level;
                    if( stack_elem.has_quality( tool_qual, qual_level ) ) {
                        if( !pickup_task &&
                            std::find( already_there_spots.begin(), already_there_spots.end(),
                                       point_elem ) != already_there_spots.end() ) {
                            comp_elem.count -= stack_elem.count();
                        }
                        temp_map[stack_elem.typeId()] += stack_elem.count();
                    }
                }
            }
        }
        for( const auto &map_elem : temp_map ) {
            total_map[map_elem.first] += map_elem.second;
            // if its a construction/crafting task, we can discount any items already near the work spot.
            // we don't need to fetch those, they will be used automatically in the construction.
            // a shovel for tilling, for example, however, needs to be picked up, no matter if its near the spot or not.
            if( !pickup_task ) {
                if( std::find( already_there_spots.begin(), already_there_spots.end(),
                               point_elem ) != already_there_spots.end() ) {
                    continue;
                }
            }
            requirement_map.emplace_back( point_elem, map_elem.first, map_elem.second );
        }
    }
    // Ok we now have a list of all the items that match the requirements, their points, and a quantity for each one.
    // we need to consolidate them, and winnow it down to the minimum required counts, instead of all matching.
    for( const std::vector<item_comp> &elem : req_comps ) {
        bool line_found = false;
        for( const item_comp &comp_elem : elem ) {
            if( line_found || comp_elem.count <= 0 ) {
                break;
            }
            int quantity_required = comp_elem.count;
            int item_quantity = 0;
            auto it = requirement_map.begin();
            int remainder = 0;
            while( it != requirement_map.end() ) {
                tripoint_bub_ms pos_here = std::get<0>( *it );
                itype_id item_here = std::get<1>( *it );
                int quantity_here = std::get<2>( *it );
                if( comp_elem.type == item_here ) {
                    item_quantity += quantity_here;
                }
                if( item_quantity >= quantity_required ) {
                    // it's just this spot that can fulfil the requirement on its own
                    final_map.emplace_back( pos_here, item_here, std::min<int>( quantity_here,
                                            quantity_required ) );
                    if( quantity_here >= quantity_required ) {
                        line_found = true;
                        break;
                    } else {
                        remainder = quantity_required - quantity_here;
                    }
                    break;
                }
                it++;
            }
            if( line_found ) {
                while( true ) {
                    // go back over things
                    if( it == requirement_map.begin() ) {
                        break;
                    }
                    if( remainder <= 0 ) {
                        line_found = true;
                        break;
                    }
                    tripoint_bub_ms pos_here2 = std::get<0>( *it );
                    itype_id item_here2 = std::get<1>( *it );
                    int quantity_here2 = std::get<2>( *it );
                    if( comp_elem.type == item_here2 ) {
                        if( quantity_here2 >= remainder ) {
                            final_map.emplace_back( pos_here2, item_here2, remainder );
                            line_found = true;
                        } else {
                            final_map.emplace_back( pos_here2, item_here2, remainder );
                            remainder -= quantity_here2;
                        }
                    }
                    it--;
                }
            }
        }
    }
    for( const std::vector<tool_comp> &elem : tool_comps ) {
        bool line_found = false;
        for( const tool_comp &comp_elem : elem ) {
            if( line_found || comp_elem.count < -1 ) {
                break;
            }
            int quantity_required = std::max( 1, comp_elem.count );
            int item_quantity = 0;
            auto it = requirement_map.begin();
            int remainder = 0;
            while( it != requirement_map.end() ) {
                tripoint_bub_ms pos_here = std::get<0>( *it );
                itype_id item_here = std::get<1>( *it );
                int quantity_here = std::get<2>( *it );
                if( comp_elem.type == item_here ) {
                    item_quantity += quantity_here;
                }
                if( item_quantity >= quantity_required ) {
                    // it's just this spot that can fulfil the requirement on its own
                    final_map.emplace_back( pos_here, item_here, std::min<int>( quantity_here,
                                            quantity_required ) );
                    if( quantity_here >= quantity_required ) {
                        line_found = true;
                        break;
                    } else {
                        remainder = quantity_required - quantity_here;
                    }
                    break;
                }
                it++;
            }
            if( line_found ) {
                while( true ) {
                    // go back over things
                    if( it == requirement_map.begin() ) {
                        break;
                    }
                    if( remainder <= 0 ) {
                        line_found = true;
                        break;
                    }
                    tripoint_bub_ms pos_here2 = std::get<0>( *it );
                    itype_id item_here2 = std::get<1>( *it );
                    int quantity_here2 = std::get<2>( *it );
                    if( comp_elem.type == item_here2 ) {
                        if( quantity_here2 >= remainder ) {
                            final_map.emplace_back( pos_here2, item_here2, remainder );
                            line_found = true;
                        } else {
                            final_map.emplace_back( pos_here2, item_here2, remainder );
                            remainder -= quantity_here2;
                        }
                    }
                    it--;
                }
            }
        }
    }
    for( const std::vector<quality_requirement> &elem : quality_comps ) {
        bool line_found = false;
        for( const quality_requirement &comp_elem : elem ) {
            if( line_found || comp_elem.count <= 0 ) {
                break;
            }
            const quality_id tool_qual = comp_elem.type;
            const int qual_level = comp_elem.level;
            for( auto it = requirement_map.begin(); it != requirement_map.end(); ) {
                tripoint_bub_ms pos_here = std::get<0>( *it );
                itype_id item_here = std::get<1>( *it );
                item test_item = item( item_here, calendar::turn_zero );
                if( test_item.has_quality( tool_qual, qual_level ) ) {
                    // it's just this spot that can fulfil the requirement on its own
                    final_map.emplace_back( pos_here, item_here, 1 );
                    line_found = true;
                    break;
                }
                it++;
            }
        }
    }
    for( const std::tuple<tripoint_bub_ms, itype_id, int> &elem : final_map ) {
        add_msg_debug( debugmode::DF_REQUIREMENTS_MAP, "%s is fetching %s from %s ",
                       you.disp_name(),
                       std::get<1>( elem ).str(), std::get<0>( elem ).to_string_writable() );
    }
    return final_map;
}

namespace
{

void _tidy_move_items( Character &you, item_stack &stack, tripoint_bub_ms const &src_loc,
                       tripoint_bub_ms const &dst_loc, const std::optional<vpart_reference> &vpr_src,
                       activity_id const &activity_to_restore )
{
    for( item &it : stack ) {
        if( it.has_var( "activity_var" ) && it.get_var( "activity_var", "" ) == you.name ) {
            move_item( you, it, it.count(), src_loc, dst_loc, vpr_src, activity_to_restore );
            break;
        }
    }
}

} // namespace

static bool construction_activity( Character &you, const zone_data * /*zone*/,
                                   const tripoint_bub_ms &src_loc,
                                   const activity_reason_info &act_info,
                                   const activity_id &activity_to_restore )
{
    // the actual desired construction
    if( !act_info.con_idx ) {
        debugmsg( "no construction selected" );
        return false;
    }
    const construction &built_chosen = act_info.con_idx->obj();
    std::list<item> used;
    // create the partial construction struct
    partial_con pc;
    pc.id = built_chosen.id;
    map &here = get_map();
    // Set the trap that has the examine function
    // Use up the components
    for( const std::vector<item_comp> &it : built_chosen.requirements->get_components() ) {
        std::list<item> tmp = you.consume_items( it, 1, is_crafting_component );
        used.splice( used.end(), tmp );
    }
    pc.components = used;
    // TODO: fix point types
    here.partial_con_set( tripoint_bub_ms( src_loc ), pc );
    for( const std::vector<tool_comp> &it : built_chosen.requirements->get_tools() ) {
        you.consume_tools( it );
    }
    you.backlog.emplace_front( activity_to_restore );
    you.assign_activity( ACT_BUILD );
    you.activity.placement = here.getglobal( src_loc );
    return true;
}

static bool tidy_activity( Character &you, const tripoint_bub_ms &src_loc,
                           const activity_id &activity_to_restore,
                           const int distance = ACTIVITY_SEARCH_DISTANCE )
{
    zone_manager &mgr = zone_manager::get_manager();
    map &here = get_map();
    tripoint_abs_ms loot_abspos = here.getglobal( src_loc );
    tripoint_bub_ms loot_src_lot;
    const auto &zone_src_set = mgr.get_near( zone_type_LOOT_UNSORTED, loot_abspos, distance, nullptr,
                               _fac_id( you ) );
    if( !zone_src_set.empty() ) {
        const std::vector<tripoint_abs_ms> &zone_src_sorted = get_sorted_tiles_by_distance(
                    loot_abspos, zone_src_set );
        // Find the nearest unsorted zone to dump objects at
        for( const tripoint_abs_ms &src_elem : zone_src_sorted ) {
            if( !here.can_put_items_ter_furn( here.getlocal( src_elem ) ) ) {
                continue;
            }
            loot_src_lot = here.bub_from_abs( src_elem );
            break;
        }
    }
    if( loot_src_lot == tripoint_bub_ms() ) {
        return false;
    }
    if( const std::optional<vpart_reference> ovp = here.veh_at( src_loc ).cargo() ) {
        vehicle_stack vs = ovp->items();
        _tidy_move_items( you, vs, src_loc, loot_src_lot, ovp, activity_to_restore );
    }
    map_stack stack = here.i_at( src_loc );
    _tidy_move_items( you, stack, src_loc, loot_src_lot, std::nullopt, activity_to_restore );

    // we are adjacent to an unsorted zone, we came here to just drop items we are carrying
    if( mgr.has( zone_type_LOOT_UNSORTED, here.getglobal( src_loc ), _fac_id( you ) ) ) {
        for( item *inv_elem : you.inv_dump() ) {
            if( inv_elem->has_var( "activity_var" ) ) {
                inv_elem->erase_var( "activity_var" );
                put_into_vehicle_or_drop( you, item_drop_reason::deliberate, { *inv_elem }, src_loc );
                you.i_rem( inv_elem );
            }
        }
    }
    return true;
}

static bool fetch_activity(
    Character &you, const tripoint_bub_ms &src_loc, const activity_id &activity_to_restore,
    const int distance = ACTIVITY_SEARCH_DISTANCE )
{
    map &here = get_map();
    if( !here.can_put_items_ter_furn( here.getlocal( you.backlog.front().coords.back() ) ) ) {
        return false;
    }
    const std::vector<std::tuple<tripoint_bub_ms, itype_id, int>> mental_map_2 =
                requirements_map( you, distance );
    int pickup_count = 1;
    map_stack items_there = here.i_at( src_loc );
    const units::volume volume_allowed = you.volume_capacity() - you.volume_carried();
    const units::mass weight_allowed = you.weight_capacity() - you.weight_carried();
    const std::optional<vpart_reference> ovp = here.veh_at( src_loc ).cargo();
    if( ovp ) {
        for( item &veh_elem : ovp->items() ) {
            for( auto elem : mental_map_2 ) {
                if( std::get<0>( elem ) == src_loc && veh_elem.typeId() == std::get<1>( elem ) ) {
                    if( !you.backlog.empty() && you.backlog.front().id() == ACT_MULTIPLE_CONSTRUCTION ) {
                        move_item( you, veh_elem, veh_elem.count_by_charges() ? std::get<2>( elem ) : 1, src_loc,
                                   here.bub_from_abs( you.backlog.front().coords.back() ), ovp, activity_to_restore );
                        return true;
                    }
                }
            }
        }
    }
    for( auto item_iter = items_there.begin(); item_iter != items_there.end(); item_iter++ ) {
        item &it = *item_iter;
        for( auto elem : mental_map_2 ) {
            if( std::get<0>( elem ) == src_loc && it.typeId() == std::get<1>( elem ) ) {
                // construction/crafting tasks want the required item moved near the work spot.
                if( !you.backlog.empty() && ( you.backlog.front().id() == ACT_MULTIPLE_CONSTRUCTION ||
                                              you.backlog.front().id() == ACT_MULTIPLE_DIS ) ) {
                    move_item( you, it, it.count_by_charges() ? std::get<2>( elem ) : 1, src_loc,
                               here.bub_from_abs( you.backlog.front().coords.back() ), ovp, activity_to_restore );

                    return true;
                    // other tasks want the tool picked up
                } else if( !you.backlog.empty() && ( you.backlog.front().id() == ACT_MULTIPLE_FARM ||
                                                     you.backlog.front().id() == ACT_MULTIPLE_CHOP_PLANKS ||
                                                     you.backlog.front().id() == ACT_VEHICLE_DECONSTRUCTION ||
                                                     you.backlog.front().id() == ACT_VEHICLE_REPAIR ||
                                                     you.backlog.front().id() == ACT_MULTIPLE_BUTCHER ||
                                                     you.backlog.front().id() == ACT_MULTIPLE_CHOP_TREES ||
                                                     you.backlog.front().id() == ACT_MULTIPLE_FISH ||
                                                     you.backlog.front().id() == ACT_MULTIPLE_MINE ||
                                                     you.backlog.front().id() == ACT_MULTIPLE_MOP ) ) {
                    if( it.volume() > volume_allowed || it.weight() > weight_allowed ) {
                        add_msg_if_player_sees( you, _( "%1s failed to fetch tools." ), you.name );
                        continue;
                    }
                    item leftovers = it;
                    if( pickup_count != 1 && it.count_by_charges() ) {
                        // Reinserting leftovers happens after item removal to avoid stacking issues.
                        leftovers.charges = it.charges - pickup_count;
                        if( leftovers.charges > 0 ) {
                            it.charges = pickup_count;
                        }
                    } else {
                        leftovers.charges = 0;
                    }
                    it.set_var( "activity_var", you.name );
                    you.i_add( it );
                    if( you.is_npc() ) {
                        if( pickup_count == 1 ) {
                            const std::string item_name = it.tname();
                            add_msg( _( "%1$s picks up a %2$s." ), you.disp_name(), item_name );
                        } else {
                            add_msg( _( "%s picks up several items." ),  you.disp_name() );
                        }
                    }
                    items_there.erase( item_iter );
                    // If we didn't pick up a whole stack, put the remainder back where it came from.
                    if( leftovers.charges > 0 ) {
                        here.add_item_or_charges( src_loc, leftovers );
                    }
                    return true;
                }
            }
        }
    }
    // if we got here, then the fetch failed for reasons that weren't predicted before setting it.
    // nothing was moved or picked up, and nothing can be moved or picked up
    // so call the whole thing off to stop it looping back to this point ad nauseum.
    you.set_moves( 0 );
    you.activity = player_activity();
    you.backlog.clear();
    return false;
}

static bool butcher_corpse_activity( Character &you, const tripoint_bub_ms &src_loc,
                                     const do_activity_reason &reason )
{
    map &here = get_map();
    map_stack items = here.i_at( src_loc );
    for( item &elem : items ) {
        if( elem.is_corpse() && !elem.has_var( "activity_var" ) ) {
            const mtype corpse = *elem.get_mtype();
            if( corpse.size >= creature_size::medium && reason != do_activity_reason::NEEDS_BIG_BUTCHERING ) {
                continue;
            }
            elem.set_var( "activity_var", you.name );
            you.assign_activity( ACT_BUTCHER_FULL, 0, true );
            // TODO: fix point types
            you.activity.targets.emplace_back( map_cursor( src_loc.raw() ), &elem );
            you.activity.placement = here.getglobal( src_loc );
            return true;
        }
    }
    return false;
}

static bool chop_plank_activity( Character &you, const tripoint_bub_ms &src_loc )
{
    item &best_qual = you.best_item_with_quality( qual_AXE );
    if( best_qual.is_null() ) {
        return false;
    }
    if( best_qual.type->can_have_charges() ) {
        you.consume_charges( best_qual, best_qual.type->charges_to_use() );
    }
    map &here = get_map();
    for( item &i : here.i_at( src_loc ) ) {
        if( i.typeId() == itype_log ) {
            here.i_rem( src_loc, &i );
            int moves = to_moves<int>( 20_minutes );
            you.add_msg_if_player( _( "You cut the log into planks." ) );
            you.assign_activity( chop_planks_activity_actor( moves ) );
            you.activity.placement = here.getglobal( src_loc );
            return true;
        }
    }
    return false;
}

void activity_on_turn_move_loot( player_activity &act, Character &you )
{
    enum activity_stage : int {
        //Initial stage
        INIT = 0,
        //Think about what to do first: choose destination
        THINK,
        //Do activity
        DO,
    };

    int &stage = act.index;
    //Prepare activity stage
    if( stage < 0 ) {
        stage = INIT;
        //num_processed
        act.values.push_back( 0 );
    }
    int &num_processed = act.values[ 0 ];

    map &here = get_map();
    const tripoint_abs_ms abspos = you.get_location();
    zone_manager &mgr = zone_manager::get_manager();
    if( here.check_vehicle_zones( here.get_abs_sub().z() ) ) {
        mgr.cache_vzones();
    }

    if( stage == INIT ) {
        // TODO: fix point types
        act.coord_set.clear();
        for( const tripoint_abs_ms &p :
             mgr.get_near( zone_type_LOOT_UNSORTED, abspos, ACTIVITY_SEARCH_DISTANCE, nullptr,
                           _fac_id( you ) ) ) {
            act.coord_set.insert( p.raw() );
        }
        stage = THINK;
    }

    if( stage == THINK ) {
        //initialize num_processed
        num_processed = 0;
        // TODO: fix point types
        std::vector<tripoint_abs_ms> src_set;
        src_set.reserve( act.coord_set.size() );
        for( const tripoint &p : act.coord_set ) {
            src_set.emplace_back( p );
        }
        // sort source tiles by distance
        const auto &src_sorted = get_sorted_tiles_by_distance( abspos, src_set );

        for( const tripoint_abs_ms &src : src_sorted ) {
            act.placement = src;
            // TODO: fix point types
            act.coord_set.erase( src.raw() );

            const tripoint_bub_ms src_loc = here.bub_from_abs( src );
            if( !here.inbounds( src_loc ) ) {
                if( !here.inbounds( you.pos() ) ) {
                    // p is implicitly an NPC that has been moved off the map, so reset the activity
                    // and unload them
                    you.cancel_activity();
                    you.assign_activity( ACT_MOVE_LOOT );
                    you.set_moves( 0 );
                    g->reload_npcs();
                    return;
                }
                std::vector<tripoint_bub_ms> route;
                route = here.route( you.pos_bub(), src_loc, you.get_pathfinding_settings(),
                                    you.get_path_avoid() );
                if( route.empty() ) {
                    // can't get there, can't do anything, skip it
                    continue;
                }
                stage = DO;
                you.set_destination( route, act );
                you.activity.set_to_null();
                return;
            }

            // skip tiles in IGNORE zone and tiles on fire
            // (to prevent taking out wood off the lit brazier)
            // and inaccessible furniture, like filled charcoal kiln
            if( mgr.has( zone_type_LOOT_IGNORE, src, _fac_id( you ) ) ||
                here.get_field( src_loc, fd_fire ) != nullptr ||
                !here.can_put_items_ter_furn( src_loc ) ) {
                continue;
            }

            //nothing to sort?
            const std::optional<vpart_reference> vp = here.veh_at( src_loc ).cargo();
            if( ( !vp || vp->items().empty() ) && here.i_at( src_loc ).empty() ) {
                continue;
            }

            bool is_adjacent_or_closer = square_dist( you.pos_bub(), src_loc ) <= 1;
            // before we move any item, check if player is at or
            // adjacent to the loot source tile
            if( !is_adjacent_or_closer ) {
                std::vector<tripoint_bub_ms> route;
                bool adjacent = false;

                // get either direct route or route to nearest adjacent tile if
                // source tile is impassable
                if( here.passable( src_loc ) ) {
                    route = here.route( you.pos_bub(), src_loc, you.get_pathfinding_settings(),
                                        you.get_path_avoid() );
                } else {
                    // impassable source tile (locker etc.),
                    // get route to nearest adjacent tile instead
                    route = route_adjacent( you, src_loc );
                    adjacent = true;
                }

                // check if we found path to source / adjacent tile
                if( route.empty() ) {
                    add_msg( m_info, _( "%s can't reach the source tile.  Try to sort out loot without a cart." ),
                             you.disp_name() );
                    continue;
                }

                // shorten the route to adjacent tile, if necessary
                if( !adjacent ) {
                    route.pop_back();
                }

                // set the destination and restart activity after player arrives there
                // we don't need to check for safe mode,
                // activity will be restarted only if
                // player arrives on destination tile
                stage = DO;
                you.set_destination( route, act );
                you.activity.set_to_null();
                return;
            }
            stage = DO;
            break;
        }
    }
    if( stage == DO ) {
        // TODO: fix point types
        const tripoint_abs_ms src( act.placement );
        const tripoint_bub_ms src_loc = here.bub_from_abs( src );

        bool is_adjacent_or_closer = square_dist( you.pos_bub(), src_loc ) <= 1;
        // before we move any item, check if player is at or
        // adjacent to the loot source tile
        if( !is_adjacent_or_closer ) {
            stage = THINK;
            return;
        }

        // the boolean in this pair being true indicates the item is from a vehicle storage space
        auto items = std::vector<std::pair<item *, bool>>();
        const std::optional<vpart_reference> vpr = here.veh_at( src_loc ).cargo();
        //Check source for cargo part
        //map_stack and vehicle_stack are different types but inherit from item_stack
        // TODO: use one for loop
        if( vpr ) {
            for( item &it : vpr->items() ) {
                items.emplace_back( &it, true );
            }
        }
        for( item &it : here.i_at( src_loc ) ) {
            items.emplace_back( &it, false );
        }

        bool unload_mods = false;
        bool unload_molle = false;
        bool unload_always = false;

        std::vector<zone_data const *> const zones = mgr.get_zones_at( src, zone_type_zone_unload_all,
                _fac_id( you ) );

        // get most open rules out of all stacked zones
        for( zone_data const *zone : zones ) {
            unload_options const &options = dynamic_cast<const unload_options &>( zone->get_options() );
            unload_molle |= options.unload_molle();
            unload_mods |= options.unload_mods();
            unload_always |= options.unload_always();
        }

        //Skip items that have already been processed
        for( auto it = items.begin() + num_processed; it < items.end(); ++it ) {
            ++num_processed;
            item &thisitem = *it->first;

            // skip unpickable liquid
            if( !thisitem.made_of_from_type( phase_id::SOLID ) ) {
                continue;
            }

            // skip favorite items in ignore favorite zones
            if( thisitem.is_favorite && mgr.has( zone_type_LOOT_IGNORE_FAVORITES, src, _fac_id( you ) ) ) {
                continue;
            }

            // Only if it's from a vehicle do we use the vehicle source location information.
            const std::optional<vpart_reference> vpr_src = it->second ? vpr : std::nullopt;
            const zone_type_id id = mgr.get_near_zone_type_for_item( thisitem, abspos,
                                    ACTIVITY_SEARCH_DISTANCE, _fac_id( you ) );

            // checks whether the item is already on correct loot zone or not
            // if it is, we can skip such item, if not we move the item to correct pile
            // think empty bag on food pile, after you ate the content
            if( id != zone_type_LOOT_CUSTOM && mgr.has( id, src, _fac_id( you ) ) ) {
                continue;
            }

            if( id == zone_type_LOOT_CUSTOM &&
                mgr.custom_loot_has( src, &thisitem, zone_type_LOOT_CUSTOM, _fac_id( you ) ) ) {
                continue;
            }

            const std::unordered_set<tripoint_abs_ms> dest_set =
                mgr.get_near( id, abspos, ACTIVITY_SEARCH_DISTANCE, &thisitem, _fac_id( you ) );

            // if this item isn't going anywhere and its not sealed
            // check if it is in a unload zone or a strip corpse zone
            // then we should unload it and see what is inside
            bool move_and_reset = false;
            bool moved_something = false;

            if( mgr.has_near( zone_type_zone_unload_all, abspos, 1, _fac_id( you ) ) ||
                ( mgr.has_near( zone_type_zone_strip, abspos, 1, _fac_id( you ) ) && it->first->is_corpse() ) ) {
                if( dest_set.empty() || unload_always ) {
                    if( you.rate_action_unload( *it->first ) == hint_rating::good &&
                        !it->first->any_pockets_sealed() ) {
                        for( item *contained : it->first->all_items_top( item_pocket::pocket_type::CONTAINER ) ) {
                            // no liquids don't want to spill stuff
                            if( !contained->made_of( phase_id::LIQUID ) && !contained->made_of( phase_id::GAS ) ) {
                                move_item( you, *contained, contained->count(), src_loc, src_loc, vpr_src );
                                it->first->remove_item( *contained );
                            }
                        }
                        for( item *contained : it->first->all_items_top( item_pocket::pocket_type::MAGAZINE ) ) {
                            // no liquids don't want to spill stuff
                            if( !contained->made_of( phase_id::LIQUID ) && !contained->made_of( phase_id::GAS ) ) {
                                if( it->first->is_ammo_belt() ) {
                                    if( it->first->type->magazine->linkage ) {
                                        item link( *it->first->type->magazine->linkage, calendar::turn, contained->count() );
                                        if( vpr_src ) {
                                            vpr_src->vehicle().add_item( vpr_src->part(), link );
                                        } else {
                                            here.add_item_or_charges( src_loc, link );
                                        }
                                    }
                                }
                                move_item( you, *contained, contained->count(), src_loc, src_loc, vpr_src );
                                it->first->remove_item( *contained );
                            }
                        }
                        for( item *contained : it->first->all_items_top( item_pocket::pocket_type::MAGAZINE_WELL ) ) {
                            // no liquids don't want to spill stuff
                            if( !contained->made_of( phase_id::LIQUID ) && !contained->made_of( phase_id::GAS ) ) {
                                move_item( you, *contained, contained->count(), src_loc, src_loc, vpr_src );
                                it->first->remove_item( *contained );
                            }
                        }
                        moved_something = true;

                    }

                    // if unloading mods
                    if( unload_mods ) {
                        // remove each mod, skip irremovable
                        for( item *mod : it->first->gunmods() ) {
                            if( mod->is_irremovable() ) {
                                continue;
                            }
                            you.gunmod_remove( *it->first, *mod );
                            // need to return so the activity starts
                            return;
                        }
                    }

                    // if unloading molle
                    if( unload_molle ) {
                        while( !it->first->get_contents().get_added_pockets().empty() ) {
                            item removed = it->first->get_contents().remove_pocket( 0 );
                            move_item( you, removed, 1, src_loc, src_loc, vpr_src );
                            moved_something = true;
                        }
                    }
                    if( it->first->has_flag( flag_MAG_DESTROY ) && it->first->ammo_remaining() == 0 ) {
                        if( vpr_src ) {
                            vpr_src->vehicle().remove_item( vpr_src->part(), it->first );
                        } else {
                            here.i_rem( src_loc, it->first );
                        }
                        num_processed = std::max( num_processed - 1, 0 );
                        return;
                    }

                    // after dumping items go back to start of activity loop
                    // so that can re-assess the items in the tile
                    // perhaps move the last item first however
                    if( unload_always && moved_something ) {
                        move_and_reset = true;
                    } else if( moved_something ) {
                        return;
                    }

                }

            }

            for( const tripoint_abs_ms &dest : dest_set ) {
                const tripoint_bub_ms dest_loc = here.bub_from_abs( dest );
                units::volume free_space;

                //Check destination for cargo part
                if( const std::optional<vpart_reference> ovp = here.veh_at( dest_loc ).cargo() ) {
                    free_space = ovp->items().free_volume();
                } else {
                    free_space = here.free_volume( dest_loc );
                }

                // skip tiles with inaccessible furniture, like filled charcoal kiln
                if( !here.can_put_items_ter_furn( dest_loc ) ||
                    static_cast<int>( here.i_at( dest_loc ).size() ) >= MAX_ITEM_IN_SQUARE ) {
                    continue;
                }

                // check free space at destination
                if( free_space >= thisitem.volume() ) {
                    move_item( you, thisitem, thisitem.count(), src_loc, dest_loc, vpr_src );

                    // moved item away from source so decrement
                    if( num_processed > 0 ) {
                        --num_processed;
                    }
                    break;
                }
            }
            if( you.moves <= 0 || move_and_reset ) {
                return;
            }
        }

        //this location is sorted
        stage = THINK;
        return;
    }

    // If we got here without restarting the activity, it means we're done
    add_msg( m_info, _( "%s sorted out every item possible." ), you.disp_name( false, true ) );
    if( you.is_npc() ) {
        npc *guy = dynamic_cast<npc *>( &you );
        guy->revert_after_activity();
    }
    you.activity.set_to_null();
}

static int chop_moves( Character &you, item &it )
{
    // quality of tool
    const int quality = it.get_quality( qual_AXE );

    // attribute; regular tools - based on STR, powered tools - based on DEX
    const int attr = it.has_flag( flag_POWERED ) ? you.dex_cur : you.get_arm_str();

    int moves = to_moves<int>( time_duration::from_minutes( 60 - attr ) / std::pow( 2, quality - 1 ) );
    const int helpersize = you.get_num_crafting_helpers( 3 );
    moves *= ( 1.0f - ( helpersize / 10.0f ) );
    return moves;
}

static bool mine_activity( Character &you, const tripoint_bub_ms &src_loc )
{
    std::vector<item *> mining_inv = you.items_with( [&you]( const item & itm ) {
        return ( itm.has_flag( flag_DIG_TOOL ) && !itm.type->can_use( "JACKHAMMER" ) ) ||
               ( itm.type->can_use( "JACKHAMMER" ) && itm.ammo_sufficient( &you ) );
    } );
    map &here = get_map();
    if( mining_inv.empty() || you.is_mounted() || you.is_underwater() || here.veh_at( src_loc ) ||
        !here.has_flag( ter_furn_flag::TFLAG_MINEABLE, src_loc ) || you.has_effect( effect_incorporeal ) ) {
        return false;
    }
    item *chosen_item = nullptr;
    bool powered = false;
    // is it a pickaxe or jackhammer?
    for( item *elem : mining_inv ) {
        if( chosen_item == nullptr ) {
            chosen_item = elem;
            if( elem->type->can_use( "JACKHAMMER" ) ) {
                powered = true;
            }
        } else {
            // prioritise powered tools
            if( chosen_item->type->can_use( "PICKAXE" ) && elem->type->can_use( "JACKHAMMER" ) ) {
                chosen_item = elem;
                powered = true;
                break;
            }
        }
    }
    if( chosen_item == nullptr ) {
        return false;
    }
    int moves = to_moves<int>( powered ? 30_minutes : 20_minutes );
    if( !powered ) {
        moves += ( ( MAX_STAT + 4 ) - std::min( you.get_arm_str(),
                                                MAX_STAT ) ) * to_moves<int>( 5_minutes );
    }
    if( here.move_cost( src_loc ) == 2 ) {
        // We're breaking up some flat surface like pavement, which is much easier
        moves /= 2;
    }
    you.assign_activity( powered ? ACT_JACKHAMMER : ACT_PICKAXE, moves );
    you.activity.targets.emplace_back( you, chosen_item );
    you.activity.placement = here.getglobal( src_loc );
    return true;

}

// Not really an activity like the others; relies on zone activity alerting on enemies
static bool mop_activity( Character &you, const tripoint_bub_ms &src_loc )
{
    // iuse::mop costs 15 moves per use
    you.assign_activity( mop_activity_actor( 15 ) );
    you.activity.placement = get_map().getglobal( src_loc );
    return true;
}

static bool chop_tree_activity( Character &you, const tripoint_bub_ms &src_loc )
{
    item &best_qual = you.best_item_with_quality( qual_AXE );
    if( best_qual.is_null() ) {
        return false;
    }
    int moves = chop_moves( you, best_qual );
    if( best_qual.type->can_have_charges() ) {
        you.consume_charges( best_qual, best_qual.type->charges_to_use() );
    }
    map &here = get_map();
    const ter_id ter = here.ter( src_loc );
    if( here.has_flag( ter_furn_flag::TFLAG_TREE, src_loc ) ) {
        you.assign_activity( chop_tree_activity_actor( moves, item_location( you, &best_qual ) ) );
        you.activity.placement = here.getglobal( src_loc );
        return true;
    } else if( ter == t_trunk || ter == t_stump ) {
        you.assign_activity( chop_logs_activity_actor( moves, item_location( you, &best_qual ) ) );
        you.activity.placement = here.getglobal( src_loc );
        return true;
    }
    return false;
}

static void check_npc_revert( Character &you )
{
    if( you.is_npc() ) {
        npc *guy = dynamic_cast<npc *>( &you );
        if( guy ) {
            guy->revert_after_activity();
        }
    }
}

static zone_type_id get_zone_for_act( const tripoint_bub_ms &src_loc, const zone_manager &mgr,
                                      const activity_id &act_id, const faction_id &fac_id )
{
    zone_type_id ret = zone_type_;
    if( act_id == ACT_VEHICLE_DECONSTRUCTION ) {
        ret = zone_type_VEHICLE_DECONSTRUCT;
    }
    if( act_id == ACT_VEHICLE_REPAIR ) {
        ret = zone_type_VEHICLE_REPAIR;
    }
    if( act_id == ACT_MULTIPLE_CHOP_TREES ) {
        ret = zone_type_CHOP_TREES;
    }
    if( act_id == ACT_MULTIPLE_CONSTRUCTION ) {
        ret = zone_type_CONSTRUCTION_BLUEPRINT;
    }
    if( act_id == ACT_MULTIPLE_FARM ) {
        ret = zone_type_FARM_PLOT;
    }
    if( act_id == ACT_MULTIPLE_BUTCHER ) {
        ret = zone_type_LOOT_CORPSE;
    }
    if( act_id == ACT_MULTIPLE_CHOP_PLANKS ) {
        ret = zone_type_LOOT_WOOD;
    }
    if( act_id == ACT_MULTIPLE_FISH ) {
        ret = zone_type_FISHING_SPOT;
    }
    if( act_id == ACT_MULTIPLE_MINE ) {
        ret = zone_type_MINING;
    }
    if( act_id == ACT_MULTIPLE_MOP ) {
        ret = zone_type_MOPPING;
    }
    if( act_id == ACT_MULTIPLE_DIS ) {
        ret = zone_type_zone_disassemble;
    }
    if( src_loc != tripoint_bub_ms() && act_id == ACT_FETCH_REQUIRED ) {
        const zone_data *zd = mgr.get_zone_at( get_map().getglobal( src_loc ), false, fac_id );
        if( zd ) {
            ret = zd->get_type();
        }
    }
    return ret;
}

/** Determine all locations for this generic activity */
/** Returns locations */
static std::unordered_set<tripoint_abs_ms> generic_multi_activity_locations(
    Character &you, const activity_id &act_id )
{
    bool dark_capable = false;
    std::unordered_set<tripoint_abs_ms> src_set;

    zone_manager &mgr = zone_manager::get_manager();
    const tripoint_bub_ms localpos = you.pos_bub();
    map &here = get_map();
    const tripoint_abs_ms abspos = here.getglobal( localpos );
    if( act_id == ACT_TIDY_UP ) {
        dark_capable = true;
        tripoint unsorted_spot;
        std::unordered_set<tripoint_abs_ms> unsorted_set =
            mgr.get_near( zone_type_LOOT_UNSORTED, abspos, ACTIVITY_SEARCH_DISTANCE, nullptr, _fac_id( you ) );
        if( !unsorted_set.empty() ) {
            unsorted_spot = here.getlocal( random_entry( unsorted_set ) );
        }
        bool found_one_point = false;
        bool found_route = true;
        for( const tripoint_bub_ms &elem : here.points_in_radius( localpos,
                ACTIVITY_SEARCH_DISTANCE ) ) {
            // There's no point getting the entire list of all items to tidy up now.
            // the activity will run again after pathing to the first tile anyway.
            // tidy up activity has no requirements that will discount a square and
            // have the requirement to skip and scan the next one, ( other than checking path )
            // shortcircuiting the need to scan the entire map continuously can improve performance
            // especially if NPCs have a backlog of moves or there is a lot of them
            if( !found_route ) {
                found_route = true;
                continue;
            }
            if( found_one_point ) {
                break;
            }
            for( const item &stack_elem : here.i_at( elem ) ) {
                if( stack_elem.has_var( "activity_var" ) && stack_elem.get_var( "activity_var", "" ) == you.name ) {
                    const furn_t &f = here.furn( elem ).obj();
                    if( !f.has_flag( ter_furn_flag::TFLAG_PLANT ) ) {
                        src_set.insert( here.getglobal( elem ) );
                        found_one_point = true;
                        // only check for a valid path, as that is all that is needed to tidy something up.
                        if( square_dist( you.pos_bub(), elem ) > 1 ) {
                            std::vector<tripoint_bub_ms> route = route_adjacent( you, elem );
                            if( route.empty() ) {
                                found_route = false;
                            }
                        }
                        break;
                    }
                }
            }
        }
        if( src_set.empty() && unsorted_spot != tripoint_zero ) {
            for( const item *inv_elem : you.inv_dump() ) {
                if( inv_elem->has_var( "activity_var" ) ) {
                    // we've gone to tidy up all the things lying around, now tidy up the things we picked up.
                    src_set.insert( here.getglobal( unsorted_spot ) );
                    break;
                }
            }
        }
    } else if( act_id != ACT_FETCH_REQUIRED ) {
        zone_type_id zone_type = get_zone_for_act( tripoint_bub_ms{}, mgr, act_id, _fac_id( you ) );
        src_set = mgr.get_near( zone_type, abspos, ACTIVITY_SEARCH_DISTANCE, nullptr, _fac_id( you ) );
        // multiple construction will form a list of targets based on blueprint zones and unfinished constructions
        if( act_id == ACT_MULTIPLE_CONSTRUCTION ) {
            for( const tripoint_bub_ms &elem : here.points_in_radius( localpos, ACTIVITY_SEARCH_DISTANCE ) ) {
                partial_con *pc = here.partial_con_at( elem );
                if( pc ) {
                    src_set.insert( here.getglobal( elem ) );
                }
            }
            // farming activities encompass tilling, planting, harvesting.
        } else if( act_id == ACT_MULTIPLE_FARM ) {
            dark_capable = true;
        }
    } else {
        dark_capable = true;
        // get the right zones for the items in the requirements.
        // we previously checked if the items are nearby before we set the fetch task
        // but we will check again later, to be sure nothings changed.
        std::vector<std::tuple<tripoint_bub_ms, itype_id, int>> mental_map =
                    requirements_map( you, ACTIVITY_SEARCH_DISTANCE );
        for( const auto &elem : mental_map ) {
            const tripoint_bub_ms &elem_point = std::get<0>( elem );
            src_set.insert( here.getglobal( elem_point ) );
        }
    }
    // prune the set to remove tiles that are never gonna work out.
    const bool pre_dark_check = src_set.empty();
    const bool MOP_ACTIVITY = act_id == ACT_MULTIPLE_MOP;
    if( MOP_ACTIVITY ) {
        dark_capable = true;
    }

    for( auto it2 = src_set.begin(); it2 != src_set.end(); ) {
        // remove dangerous tiles
        const tripoint set_pt = here.getlocal( *it2 );
        if( MOP_ACTIVITY ) {
            if( !here.mopsafe_field_at( set_pt ) ) {
                it2 = src_set.erase( it2 );
                continue;
            }
        } else {
            if( here.dangerous_field_at( set_pt ) ) {
                it2 = src_set.erase( it2 );
                continue;
            }
        }
        // remove tiles in darkness, if we aren't lit-up ourselves
        if( !dark_capable && you.fine_detail_vision_mod( set_pt ) > 4.0 ) {
            it2 = src_set.erase( it2 );
            continue;
        }
        if( act_id == ACT_MULTIPLE_FISH ) {
            const ter_id terrain_id = here.ter( set_pt );
            if( !terrain_id.obj().has_flag( ter_furn_flag::TFLAG_DEEP_WATER ) ) {
                it2 = src_set.erase( it2 );
            } else {
                ++it2;
            }
        } else //  Exclude activities that can't have multiple characters working on the same tile.
            if( act_id == ACT_MULTIPLE_CHOP_TREES ||
                act_id == ACT_MULTIPLE_CONSTRUCTION ||
                act_id == ACT_MULTIPLE_MINE ) {
                bool skip = false;

                for( const npc &guy : g->all_npcs() ) {
                    if( &guy == &you ) {
                        continue;
                    }
                    if( guy.has_player_activity() && tripoint_abs_ms( guy.activity.placement ) == *it2 ) {
                        it2 = src_set.erase( it2 );
                        skip = true;
                        break;
                    }
                }
                if( skip ) {
                    continue;
                } else {
                    ++it2;
                }
            } else {
                ++it2;
            }
    }
    const bool post_dark_check = src_set.empty();
    if( !pre_dark_check && post_dark_check && !MOP_ACTIVITY ) {
        you.add_msg_if_player( m_info, _( "It is too dark to do this activity." ) );
    }
    return src_set;
}

/** Check if this activity can not be done immediately because it has some requirements */
static requirement_check_result generic_multi_activity_check_requirement(
    Character &you, const activity_id &act_id, activity_reason_info &act_info,
    const tripoint_abs_ms &src, const tripoint_bub_ms &src_loc,
    const std::unordered_set<tripoint_abs_ms> &src_set, const bool check_only = false )
{
    map &here = get_map();
    const tripoint_abs_ms abspos = here.getglobal( you.pos() );
    zone_manager &mgr = zone_manager::get_manager();

    bool &can_do_it = act_info.can_do;
    const do_activity_reason &reason = act_info.reason;
    const zone_data *zone =
        mgr.get_zone_at( src, get_zone_for_act( src_loc, mgr, act_id, _fac_id( you ) ),
                         _fac_id( you ) );

    const bool needs_to_be_in_zone = act_id == ACT_FETCH_REQUIRED ||
                                     act_id == ACT_MULTIPLE_FARM ||
                                     act_id == ACT_MULTIPLE_BUTCHER ||
                                     act_id == ACT_MULTIPLE_CHOP_PLANKS ||
                                     act_id == ACT_MULTIPLE_CHOP_TREES ||
                                     act_id == ACT_VEHICLE_DECONSTRUCTION ||
                                     act_id == ACT_VEHICLE_REPAIR ||
                                     act_id == ACT_MULTIPLE_FISH ||
                                     act_id == ACT_MULTIPLE_MINE ||
                                     act_id == ACT_MULTIPLE_DIS ||
                                     ( act_id == ACT_MULTIPLE_CONSTRUCTION &&
                                       // TODO: fix point types
                                       !here.partial_con_at( tripoint_bub_ms( src_loc ) ) );
    // some activities require the target tile to be part of a zone.
    // tidy up activity doesn't - it wants things that may not be in a zone already - things that may have been left lying around.
    if( needs_to_be_in_zone && !zone ) {
        can_do_it = false;
        return requirement_check_result::SKIP_LOCATION;
    }
    if( can_do_it ) {
        return requirement_check_result::CAN_DO_LOCATION;
    }
    if( reason == do_activity_reason::DONT_HAVE_SKILL ||
        reason == do_activity_reason::NO_ZONE ||
        reason == do_activity_reason::ALREADY_DONE ||
        reason == do_activity_reason::BLOCKING_TILE ||
        reason == do_activity_reason::UNKNOWN_ACTIVITY ) {
        // we can discount this tile, the work can't be done.
        if( reason == do_activity_reason::DONT_HAVE_SKILL ) {
            you.add_msg_if_player( m_info, _( "You don't have the skill for this task." ) );
        } else if( reason == do_activity_reason::BLOCKING_TILE ) {
            you.add_msg_if_player( m_info, _( "There is something blocking the location for this task." ) );
        }
        return requirement_check_result::SKIP_LOCATION;
    } else if( reason == do_activity_reason::NO_COMPONENTS ||
               reason == do_activity_reason::NEEDS_CUT_HARVESTING ||
               reason == do_activity_reason::NEEDS_PLANTING ||
               reason == do_activity_reason::NEEDS_TILLING ||
               reason == do_activity_reason::NEEDS_CHOPPING ||
               reason == do_activity_reason::NEEDS_BUTCHERING ||
               reason == do_activity_reason::NEEDS_BIG_BUTCHERING ||
               reason == do_activity_reason::NEEDS_VEH_DECONST ||
               reason == do_activity_reason::NEEDS_VEH_REPAIR ||
               reason == do_activity_reason::NEEDS_TREE_CHOPPING ||
               reason == do_activity_reason::NEEDS_FISHING || reason == do_activity_reason::NEEDS_MINING ||
               reason == do_activity_reason::NEEDS_DISASSEMBLE ) {
        // we can do it, but we need to fetch some stuff first
        // before we set the task to fetch components - is it even worth it? are the components anywhere?
        if( you.is_npc() ) {
            add_msg_if_player_sees( you, m_info, _( "%s is trying to find necessary items to do the job" ),
                                    you.disp_name() );
        }
        requirement_id what_we_need;
        std::vector<tripoint_bub_ms> loot_zone_spots;
        std::vector<tripoint_bub_ms> combined_spots;
        // TODO: fix point types
        for( const tripoint &elem : mgr.get_point_set_loot(
                 abspos, ACTIVITY_SEARCH_DISTANCE, you.is_npc(), _fac_id( you ) ) ) {
            loot_zone_spots.emplace_back( elem );
            combined_spots.emplace_back( elem );
        }
        for( const tripoint_bub_ms &elem : here.points_in_radius( src_loc, PICKUP_RANGE - 1,
                PICKUP_RANGE - 1 ) ) {
            combined_spots.push_back( elem );
        }
        add_basecamp_storage_to_loot_zone_list( mgr, src_loc, you, loot_zone_spots, combined_spots );

        if( reason == do_activity_reason::NO_COMPONENTS && act_id == ACT_MULTIPLE_CONSTRUCTION ) {
            if( !act_info.con_idx ) {
                debugmsg( "no construction selected" );
                return requirement_check_result::SKIP_LOCATION;
            }
            // its a construction and we need the components.
            const construction &built_chosen = act_info.con_idx->obj();
            what_we_need = built_chosen.requirements;
        } else if( reason == do_activity_reason::NEEDS_VEH_DECONST ||
                   reason == do_activity_reason::NEEDS_VEH_REPAIR ) {
            const vehicle *veh = veh_pointer_or_null( here.veh_at( src_loc ) );
            // we already checked this in can_do_activity() but check again just incase.
            if( !veh ) {
                you.activity_vehicle_part_index = 1;
                return requirement_check_result::SKIP_LOCATION;
            }
            requirement_data reqs;
            if( you.activity_vehicle_part_index >= 0 &&
                you.activity_vehicle_part_index < static_cast<int>( veh->part_count() ) ) {
                const vpart_info &vpi = veh->part( you.activity_vehicle_part_index ).info();
                if( reason == do_activity_reason::NEEDS_VEH_DECONST ) {
                    reqs = vpi.removal_requirements();
                } else if( reason == do_activity_reason::NEEDS_VEH_REPAIR ) {
                    reqs = vpi.repair_requirements();
                }
            }
            const std::string ran_str = random_string( 10 );
            const requirement_id req_id( ran_str );
            requirement_data::save_requirement( reqs, req_id );
            what_we_need = req_id;
        } else if( reason == do_activity_reason::NEEDS_MINING ) {
            what_we_need = requirement_data_mining_standard;
        } else if( reason == do_activity_reason::NEEDS_TILLING ||
                   reason == do_activity_reason::NEEDS_PLANTING ||
                   reason == do_activity_reason::NEEDS_CHOPPING ||
                   reason == do_activity_reason::NEEDS_CUT_HARVESTING ||
                   reason == do_activity_reason::NEEDS_BUTCHERING ||
                   reason == do_activity_reason::NEEDS_BIG_BUTCHERING ||
                   reason == do_activity_reason::NEEDS_TREE_CHOPPING ||
                   reason == do_activity_reason::NEEDS_FISHING || reason == do_activity_reason::NEEDS_DISASSEMBLE ) {
            std::vector<std::vector<item_comp>> requirement_comp_vector;
            std::vector<std::vector<quality_requirement>> quality_comp_vector;
            std::vector<std::vector<tool_comp>> tool_comp_vector;
            if( reason == do_activity_reason::NEEDS_TILLING ) {
                quality_comp_vector.push_back( std::vector<quality_requirement> { quality_requirement( qual_DIG, 1, 1 ) } );
            } else if( reason == do_activity_reason::NEEDS_CHOPPING ||
                       reason == do_activity_reason::NEEDS_TREE_CHOPPING ) {
                quality_comp_vector.push_back( std::vector<quality_requirement> { quality_requirement( qual_AXE, 1, 1 ) } );
            } else if( reason == do_activity_reason::NEEDS_PLANTING ) {
                requirement_comp_vector.push_back( std::vector<item_comp> { item_comp( itype_id( dynamic_cast<const plot_options &>
                                                   ( zone->get_options() ).get_seed() ), 1 )
                                                                          } );
            } else if( reason == do_activity_reason::NEEDS_CUT_HARVESTING ) {
                quality_comp_vector.push_back( std::vector<quality_requirement> { quality_requirement( qual_GRASS_CUT, 1, 1 ) } );
            } else if( reason == do_activity_reason::NEEDS_BUTCHERING ||
                       reason == do_activity_reason::NEEDS_BIG_BUTCHERING ) {
                quality_comp_vector.push_back( std::vector<quality_requirement> { quality_requirement( qual_BUTCHER, 1, 1 ) } );
                if( reason == do_activity_reason::NEEDS_BIG_BUTCHERING ) {
                    quality_comp_vector.push_back( std::vector<quality_requirement> { quality_requirement( qual_SAW_M, 1, 1 ), quality_requirement( qual_SAW_W, 1, 1 ) } );
                }

            } else if( reason == do_activity_reason::NEEDS_FISHING ) {
                quality_comp_vector.push_back( std::vector<quality_requirement> {quality_requirement( qual_FISHING_ROD, 1, 1 )} );
            } else if( reason == do_activity_reason::NEEDS_DISASSEMBLE ) {
                quality_comp_vector = act_info.req.get_qualities();
                tool_comp_vector = act_info.req.get_tools();
            }
            // ok, we need a shovel/hoe/axe/etc.
            // this is an activity that only requires this one tool, so we will fetch and wield it.
            requirement_data reqs_data = requirement_data( tool_comp_vector, quality_comp_vector,
                                         requirement_comp_vector );
            const std::string ran_str = random_string( 10 );
            const requirement_id req_id( ran_str );
            requirement_data::save_requirement( reqs_data, req_id );
            what_we_need = req_id;
        }
        bool tool_pickup = reason == do_activity_reason::NEEDS_TILLING ||
                           reason == do_activity_reason::NEEDS_PLANTING ||
                           reason == do_activity_reason::NEEDS_CHOPPING ||
                           reason == do_activity_reason::NEEDS_CUT_HARVESTING ||
                           reason == do_activity_reason::NEEDS_BUTCHERING ||
                           reason == do_activity_reason::NEEDS_BIG_BUTCHERING ||
                           reason == do_activity_reason::NEEDS_TREE_CHOPPING ||
                           reason == do_activity_reason::NEEDS_VEH_DECONST ||
                           reason == do_activity_reason::NEEDS_VEH_REPAIR ||
                           reason == do_activity_reason::NEEDS_MINING;
        // is it even worth fetching anything if there isn't enough nearby?
        if( !are_requirements_nearby( tool_pickup ? loot_zone_spots : combined_spots, what_we_need, you,
                                      act_id, tool_pickup, src_loc ) ) {
            you.add_msg_player_or_npc( m_info,
                                       _( "The required items are not available to complete this task." ),
                                       _( "The required items are not available to complete this task." ) );
            if( reason == do_activity_reason::NEEDS_VEH_DECONST ||
                reason == do_activity_reason::NEEDS_VEH_REPAIR ) {
                you.activity_vehicle_part_index = -1;
            }
            return requirement_check_result::SKIP_LOCATION;
        } else {
            if( !check_only ) {
                you.backlog.emplace_front( act_id );
                you.assign_activity( ACT_FETCH_REQUIRED );
                player_activity &act_prev = you.backlog.front();
                act_prev.str_values.push_back( what_we_need.str() );
                act_prev.values.push_back( static_cast<int>( reason ) );
                // come back here after successfully fetching your stuff
                if( act_prev.coords.empty() ) {
                    std::vector<tripoint_bub_ms> local_src_set;
                    local_src_set.reserve( src_set.size() );
                    for( const tripoint_abs_ms &elem : src_set ) {
                        local_src_set.push_back( here.bub_from_abs( elem ) );
                    }
                    std::vector<tripoint_bub_ms> candidates;
                    for( const tripoint_bub_ms &point_elem :
                         here.points_in_radius( src_loc, /*radius=*/PICKUP_RANGE - 1, /*radiusz=*/0 ) ) {
                        // we don't want to place the components where they could interfere with our ( or someone else's ) construction spots
                        if( !you.sees( point_elem ) || ( std::find( local_src_set.begin(), local_src_set.end(),
                                                         point_elem ) != local_src_set.end() ) || !here.can_put_items_ter_furn( point_elem ) ) {
                            continue;
                        }
                        candidates.push_back( point_elem );
                    }
                    if( candidates.empty() ) {
                        you.activity = player_activity();
                        you.backlog.clear();
                        check_npc_revert( you );
                        return requirement_check_result::SKIP_LOCATION;
                    }
                    act_prev.coords.push_back(
                        here.getabs(
                            candidates[std::max( 0, static_cast<int>( candidates.size() / 2 ) )] )
                    );
                }
                act_prev.placement = src;
            }
            return requirement_check_result::RETURN_EARLY;
        }
    }
    return requirement_check_result::SKIP_LOCATION;
}

/** Do activity at this location */
/** Returns true if this multi activity may be processed further */
static bool generic_multi_activity_do(
    Character &you, const activity_id &act_id, const activity_reason_info &act_info,
    const tripoint_abs_ms &src, const tripoint_bub_ms &src_loc )
{
    // If any of the following activities return without processing
    // then they MUST return true here, to stop infinite loops.
    zone_manager &mgr = zone_manager::get_manager();

    const do_activity_reason &reason = act_info.reason;
    const zone_data *zone =
        mgr.get_zone_at( src, get_zone_for_act( src_loc, mgr, act_id, _fac_id( you ) ), _fac_id( you ) );
    map &here = get_map();
    // something needs to be done, now we are there.
    // it was here earlier, in the space of one turn, maybe it got harvested by someone else.
    if( ( ( reason == do_activity_reason::NEEDS_HARVESTING ) ||
          ( reason == do_activity_reason::NEEDS_CUT_HARVESTING ) ) &&
        here.has_flag_furn( ter_furn_flag::TFLAG_GROWTH_HARVEST, src_loc ) ) {
        // TODO: fix point types
        iexamine::harvest_plant( you, src_loc.raw(), true );
    } else if( reason == do_activity_reason::NEEDS_TILLING &&
               here.has_flag( ter_furn_flag::TFLAG_PLOWABLE, src_loc ) &&
               you.has_quality( qual_DIG, 1 ) && !here.has_furn( src_loc ) ) {
        you.assign_activity( churn_activity_actor( 18000, item_location() ) );
        you.backlog.emplace_front( act_id );
        you.activity.placement = src;
        return false;
    } else if( reason == do_activity_reason::NEEDS_PLANTING &&
               here.has_flag_ter_or_furn( ter_furn_flag::TFLAG_PLANTABLE, src_loc ) ) {
        std::vector<zone_data> zones = mgr.get_zones( zone_type_FARM_PLOT, src, _fac_id( you ) );
        for( const zone_data &zone : zones ) {
            const itype_id seed =
                dynamic_cast<const plot_options &>( zone.get_options() ).get_seed();
            std::vector<item *> seed_inv = you.items_with( [seed]( const item & itm ) {
                return itm.typeId() == itype_id( seed );
            } );
            // we don't have the required seed, even though we should at this point.
            // move onto the next tile, and if need be that will prompt a fetch seeds activity.
            if( seed_inv.empty() ) {
                continue;
            }
            // TODO: fix point types
            iexamine::plant_seed( you, src_loc.raw(), itype_id( seed ) );
            you.backlog.emplace_front( act_id );
            return false;
        }
    } else if( reason == do_activity_reason::NEEDS_CHOPPING && you.has_quality( qual_AXE, 1 ) ) {
        if( chop_plank_activity( you, src_loc ) ) {
            you.backlog.emplace_front( act_id );
            return false;
        }
    } else if( reason == do_activity_reason::NEEDS_BUTCHERING ||
               reason == do_activity_reason::NEEDS_BIG_BUTCHERING ) {
        if( butcher_corpse_activity( you, src_loc, reason ) ) {
            you.backlog.emplace_front( act_id );
            return false;
        }
    } else if( reason == do_activity_reason::CAN_DO_CONSTRUCTION ) {
        if( here.partial_con_at( src_loc ) ) {
            you.backlog.emplace_front( act_id );
            you.assign_activity( ACT_BUILD );
            you.activity.placement = src;
            return false;
        }
        if( construction_activity( you, zone, src_loc, act_info, act_id ) ) {
            return false;
        }
    } else if( reason == do_activity_reason::CAN_DO_FETCH && act_id == ACT_TIDY_UP ) {
        if( !tidy_activity( you, src_loc, act_id, ACTIVITY_SEARCH_DISTANCE ) ) {
            return false;
        }
    } else if( reason == do_activity_reason::CAN_DO_FETCH && act_id == ACT_FETCH_REQUIRED ) {
        if( fetch_activity( you, src_loc, act_id, ACTIVITY_SEARCH_DISTANCE ) ) {
            if( !you.is_npc() ) {
                // Npcs will automatically start the next thing in the backlog, players need to be manually prompted
                // Because some player activities are necessarily not marked as auto-resume.
                activity_handlers::resume_for_multi_activities( you );
            }
            return false;
        }
    } else if( reason == do_activity_reason::NEEDS_TREE_CHOPPING && you.has_quality( qual_AXE, 1 ) ) {
        if( chop_tree_activity( you, src_loc ) ) {
            you.backlog.emplace_front( act_id );
            return false;
        }
    } else if( reason == do_activity_reason::NEEDS_FISHING && you.has_quality( qual_FISHING_ROD, 1 ) ) {
        you.backlog.emplace_front( act_id );
        // we don't want to keep repeating the fishing activity, just piggybacking on this functions structure to find requirements.
        you.activity = player_activity();
        item &best_rod = you.best_item_with_quality( qual_FISHING_ROD );
        you.assign_activity( ACT_FISH, to_moves<int>( 5_hours ), 0,
                             0, best_rod.tname() );
        you.activity.targets.emplace_back( you, &best_rod );
        // TODO: fix point types
        you.activity.coord_set =
            g->get_fishable_locations( ACTIVITY_SEARCH_DISTANCE, src_loc.raw() );
        return false;
    } else if( reason == do_activity_reason::NEEDS_MINING ) {
        // if have enough batteries to continue etc.
        you.backlog.emplace_front( act_id );
        if( mine_activity( you, src_loc ) ) {
            return false;
        }
    } else if( reason == do_activity_reason::NEEDS_MOP ) {
        if( mop_activity( you, src_loc ) ) {
            you.backlog.emplace_front( act_id );
            return false;
        }
    } else if( reason == do_activity_reason::NEEDS_VEH_DECONST ) {
        if( vehicle_activity( you, src_loc, you.activity_vehicle_part_index, 'o' ) ) {
            you.backlog.emplace_front( act_id );
            return false;
        }
        you.activity_vehicle_part_index = -1;
    } else if( reason == do_activity_reason::NEEDS_VEH_REPAIR ) {
        if( vehicle_activity( you, src_loc, you.activity_vehicle_part_index, 'r' ) ) {
            you.backlog.emplace_front( act_id );
            return false;
        }

        you.activity_vehicle_part_index = -1;
    } else if( reason == do_activity_reason::NEEDS_DISASSEMBLE ) {
        map_stack items = here.i_at( src_loc );
        for( item &elem : items ) {
            if( elem.is_disassemblable() ) {
                // Disassemble the checked one.
                if( elem.get_var( "activity_var" ) == you.name ) {
                    const recipe &r = ( elem.typeId() == itype_disassembly ) ? elem.get_making() :
                                      recipe_dictionary::get_uncraft( elem.typeId() );
                    int const qty = std::max( 1, elem.typeId() == itype_disassembly ? elem.get_making_batch_size() :
                                              elem.charges );
                    player_activity act = player_activity( disassemble_activity_actor( r.time_to_craft_moves( you,
                                                           recipe_time_flag::ignore_proficiencies ) * qty ) );
                    // TODO: fix point types
                    act.targets.emplace_back( map_cursor( src_loc.raw() ), &elem );
                    act.placement = here.getglobal( src_loc );
                    act.position = qty;
                    act.index = false;
                    you.assign_activity( act );
                    // Keep doing
                    // After assignment of disassemble activity (not multitype anymore)
                    // the backlog will not be nuked in do_player_activity()
                    you.backlog.emplace_back( ACT_MULTIPLE_DIS );
                    break;
                }
            }
        }
        return false;
    }
    return true;
}

bool generic_multi_activity_handler( player_activity &act, Character &you, bool check_only )
{
    map &here = get_map();
    const tripoint_abs_ms abspos = here.getglobal( you.pos() );
    // NOLINTNEXTLINE(performance-unnecessary-copy-initialization)
    activity_id activity_to_restore = act.id();
    // Nuke the current activity, leaving the backlog alone
    if( !check_only ) {
        you.activity = player_activity();
    }
    // now we setup the target spots based on which activity is occurring
    // the set of target work spots - potentially after we have fetched required tools.
    std::unordered_set<tripoint_abs_ms> src_set =
        generic_multi_activity_locations( you, activity_to_restore );
    // now we have our final set of points
    std::vector<tripoint_abs_ms> src_sorted = get_sorted_tiles_by_distance( abspos, src_set );
    // now loop through the work-spot tiles and judge whether its worth traveling to it yet
    // or if we need to fetch something first.

    // check: if a fetch act was assigned but no need to do that anymore, restore our task
    // may cause infinite loop if something goes wrong
    // Maybe it makes more harm than good? I don't know.
    if( activity_to_restore == activity_id( ACT_FETCH_REQUIRED ) && src_sorted.empty() ) {
        return true;
    }
    for( const tripoint_abs_ms &src : src_sorted ) {
        const tripoint_bub_ms &src_loc = here.bub_from_abs( src );
        if( !here.inbounds( src_loc ) && !check_only ) {
            if( !here.inbounds( you.pos() ) ) {
                // p is implicitly an NPC that has been moved off the map, so reset the activity
                // and unload them
                you.assign_activity( activity_to_restore );
                you.set_moves( 0 );
                g->reload_npcs();
                return false;
            }
            const std::vector<tripoint_bub_ms> route = route_adjacent( you, src_loc );
            if( route.empty() ) {
                // can't get there, can't do anything, skip it
                continue;
            }
            you.set_moves( 0 );
            you.set_destination( route, player_activity( activity_to_restore ) );
            return false;
        }
        activity_reason_info act_info = can_do_activity_there( activity_to_restore, you,
                                        src_loc, ACTIVITY_SEARCH_DISTANCE );
        // see activity_handlers.h enum for requirement_check_result
        const requirement_check_result req_res = generic_multi_activity_check_requirement(
                    you, activity_to_restore, act_info, src, src_loc, src_set, check_only );
        if( req_res == requirement_check_result::SKIP_LOCATION ) {
            continue;
        } else if( req_res == requirement_check_result::RETURN_EARLY ) {
            return true;
        }
        std::vector<tripoint_bub_ms> route_workbench;
        if( activity_to_restore == activity_id( ACT_MULTIPLE_DIS ) ) {
            // returns empty vector if we can't reach best tile
            // or we are already on the best tile
            route_workbench = route_best_workbench( you, src_loc );
        }
        // If we are doing disassemble we need to stand on the "best" tile
        if( square_dist( you.pos_bub(), src_loc ) > 1 || !route_workbench.empty() ) {
            std::vector<tripoint_bub_ms> route;
            // find best workbench if possible
            if( activity_to_restore == activity_id( ACT_MULTIPLE_DIS ) ) {
                route = route_workbench;
            } else {
                route = route_adjacent( you, src_loc );
            }
            // check if we found path to source / adjacent tile
            if( route.empty() ) {
                check_npc_revert( you );
                continue;
            }
            if( !check_only ) {
                if( you.moves <= 0 ) {
                    // Restart activity and break from cycle.
                    you.assign_activity( activity_to_restore );
                    return true;
                }
                // set the destination and restart activity after player arrives there
                // we don't need to check for safe mode,
                // activity will be restarted only if
                // player arrives on destination tile
                you.set_destination( route, player_activity( activity_to_restore ) );
                return true;
            }
        }

        // we checked if the work spot was in darkness earlier
        // but there is a niche case where the player is in darkness but the work spot is not
        // this can create infinite loops
        // and we can't check player.pos() for darkness before they've traveled to where they are going to be.
        // but now we are here, we check
        if( activity_to_restore != ACT_TIDY_UP &&
            activity_to_restore != ACT_MULTIPLE_MOP &&
            activity_to_restore != ACT_MOVE_LOOT &&
            activity_to_restore != ACT_FETCH_REQUIRED &&
            you.fine_detail_vision_mod( you.pos() ) > 4.0 ) {
            you.add_msg_if_player( m_info, _( "It is too dark to work here." ) );
            return false;
        }
        if( !check_only ) {
            if( !generic_multi_activity_do( you, activity_to_restore, act_info, src, src_loc ) ) {
                // if the activity was successful
                // then a new activity was assigned
                // and the backlog was given the multi-act
                return false;
            }
        } else {
            return true;
        }
    }
    if( !check_only ) {
        if( you.moves <= 0 ) {
            // Restart activity and break from cycle.
            you.assign_activity( activity_to_restore );
            you.activity_vehicle_part_index = -1;
            return false;
        }
        // if we got here, we need to revert otherwise NPC will be stuck in AI Limbo and have a head explosion.
        if( you.backlog.empty() || src_set.empty() ) {
            check_npc_revert( you );
            if( player_activity( activity_to_restore ).is_multi_type() ) {
                you.assign_activity( activity_id::NULL_ID() );
            }
        }
        you.activity_vehicle_part_index = -1;
    }
    // scanned every location, tried every path.
    return false;
}

static std::optional<tripoint_bub_ms> find_best_fire( const std::vector<tripoint_bub_ms> &from,
        const tripoint_bub_ms &center )
{
    std::optional<tripoint_bub_ms> best_fire;
    time_duration best_fire_age = 1_days;
    map &here = get_map();
    for( const tripoint_bub_ms &pt : from ) {
        field_entry *fire = here.get_field( pt, fd_fire );
        if( fire == nullptr || fire->get_field_intensity() > 1 ||
            !here.clear_path( center, pt, PICKUP_RANGE, 1, 100 ) ) {
            continue;
        }
        time_duration fire_age = fire->get_field_age();
        // Refuel only the best fueled fire (if it needs it)
        if( fire_age < best_fire_age ) {
            best_fire = pt;
            best_fire_age = fire_age;
        }
        // If a contained fire exists, ignore any other fires
        if( here.has_flag_furn( ter_furn_flag::TFLAG_FIRE_CONTAINER, pt ) ) {
            return pt;
        }
    }

    return best_fire;
}

static bool has_clear_path_to_pickup_items(
    const tripoint_bub_ms &from, const tripoint_bub_ms &to )
{
    map &here = get_map();
    return here.has_items( to ) &&
           here.accessible_items( to ) &&
           here.clear_path( from, to, PICKUP_RANGE, 1, 100 );
}

static std::optional<tripoint_bub_ms> find_refuel_spot_zone( const tripoint_bub_ms &center,
        const faction_id &fac )
{
    const zone_manager &mgr = zone_manager::get_manager();
    map &here = get_map();
    const tripoint_abs_ms center_abs = here.getglobal( center );

    const std::unordered_set<tripoint_abs_ms> tiles_abs_unordered =
        mgr.get_near( zone_type_SOURCE_FIREWOOD, center_abs, PICKUP_RANGE, nullptr, fac );
    const std::vector<tripoint_abs_ms> &tiles_abs =
        get_sorted_tiles_by_distance( center_abs, tiles_abs_unordered );

    for( const tripoint_abs_ms &tile_abs : tiles_abs ) {
        const tripoint_bub_ms tile = here.bub_from_abs( tile_abs );
        if( has_clear_path_to_pickup_items( center, tile ) ) {
            return tile;
        }
    }

    return {};
}

static std::optional<tripoint_bub_ms> find_refuel_spot_trap(
    const std::vector<tripoint_bub_ms> &from, const tripoint_bub_ms &center )
{
    const auto tile = std::find_if( from.begin(), from.end(),
    [center]( const tripoint_bub_ms & pt ) {
        // Hacky - firewood spot is a trap and it's ID-checked
        return get_map().tr_at( pt ).id == tr_firewood_source
               && has_clear_path_to_pickup_items( center, pt );
    } );

    if( tile != from.end() ) {
        return *tile;
    }

    return {};
}

// Visits an item and all its contents.
VisitResponse visit_item_contents( item_location &loc,
                                   const std::function<VisitResponse( item_location & )> &func )
{
    switch( func( loc ) ) {
        case VisitResponse::ABORT:
            return VisitResponse::ABORT;

        case VisitResponse::NEXT:
            for( item_pocket *pocket : loc->get_all_contained_pockets() ) {
                for( item &i : pocket->edit_contents() ) {
                    item_location child_loc( loc, &i );
                    if( visit_item_contents( child_loc, func ) == VisitResponse::ABORT ) {
                        return VisitResponse::ABORT;
                    }
                }
            }
        /* intentional fallthrough */

        case VisitResponse::SKIP:
            return VisitResponse::NEXT;
    }
}

static const trait_id trait_SAPROPHAGE( "SAPROPHAGE" );
static const trait_id trait_SAPROVORE( "SAPROVORE" );

int get_comestible_order( Character &you, const item_location &loc, const time_duration &time )
{
    if( loc->rotten() ) {
        if( you.has_trait( trait_SAPROPHAGE ) || you.has_trait( trait_SAPROVORE ) ) {
            return 1;
        } else {
            return 5;
        }
    } else if( time == 0_turns ) {
        return 4;
    } else if( loc.has_parent() &&
               loc.parent_pocket()->spoil_multiplier() == 0.0f ) {
        return 3;
    } else {
        return 2;
    }
}

time_duration get_comestible_time_left( const item_location &loc )
{
    time_duration time_left = 0_turns;
    const time_duration shelf_life = loc->is_comestible() ? loc->get_comestible()->spoils :
                                     calendar::INDEFINITELY_LONG_DURATION;
    if( shelf_life > 0_turns ) {
        const item &it = *loc;
        const double relative_rot = it.get_relative_rot();
        time_left = shelf_life - shelf_life * relative_rot;

        // Correct for an estimate that exceeds shelf life -- this happens especially with
        // fresh items.
        if( time_left > shelf_life ) {
            time_left = shelf_life;
        }
    }

    return time_left;
}

bool comestible_sort_compare( Character &you, const item_location &lhs, const item_location &rhs )
{
    time_duration time_a = get_comestible_time_left( lhs );
    time_duration time_b = get_comestible_time_left( rhs );
    int order_a = get_comestible_order( you, lhs, time_a );
    int order_b = get_comestible_order( you, rhs, time_b );

    return order_a < order_b
           || ( order_a == order_b && time_a < time_b )
           || ( order_a == order_b && time_a == time_b );
}

int get_auto_consume_moves( Character &you, const bool food )
{
    if( you.is_npc() ) {
        return 0;
    }

    const tripoint pos = you.pos();
    zone_manager &mgr = zone_manager::get_manager();
    zone_type_id consume_type_zone( "" );
    if( food ) {
        consume_type_zone = zone_type_AUTO_EAT;
    } else {
        consume_type_zone = zone_type_AUTO_DRINK;
    }
    map &here = get_map();
    const std::unordered_set<tripoint_abs_ms> &dest_set =
        mgr.get_near( consume_type_zone, here.getglobal( pos ), ACTIVITY_SEARCH_DISTANCE, nullptr,
                      _fac_id( you ) );
    if( dest_set.empty() ) {
        return 0;
    }
    item_location best_comestible;
    for( const tripoint_abs_ms &loc : dest_set ) {
        if( loc.z() != you.pos().z ) {
            continue;
        }

<<<<<<< HEAD
        const auto visit = [&]( item_location & it ) {
            if( !you.can_consume_as_is( *it ) ) {
                return VisitResponse::NEXT;
            }
            if( it->has_flag( json_flag_NO_AUTO_CONSUME ) ) {
=======
        const optional_vpart_position vp = here.veh_at( here.getlocal( loc ) );
        std::vector<item *> items_here;
        if( vp ) {
            if( const std::optional<vpart_reference> vp_cargo = vp.cargo() ) {
                for( item &it : vp_cargo->items() ) {
                    items_here.push_back( &it );
                }
            }
        } else {
            for( item &it : here.i_at( here.getlocal( loc ) ) ) {
                items_here.push_back( &it );
            }
        }
        for( item *it : items_here ) {
            item &comest = you.get_consumable_from( *it );
            if( comest.has_flag( json_flag_NO_AUTO_CONSUME ) ) {
>>>>>>> f43a3a8a
                // ignored due to NO_AUTO_CONSUME flag
                return VisitResponse::NEXT;
            }
            if( it->is_null() || it->is_craft() || !it->is_food() ||
                you.fun_for( *it ).first < -5 ) {
                // not good eatings.
                return VisitResponse::NEXT;
            }
            if( food && you.compute_effective_nutrients( *it ).kcal() < 50 ) {
                // not filling enough
                return VisitResponse::NEXT;
            }
            if( !you.will_eat( *it, false ).success() ) {
                // wont like it, cannibal meat etc
                return VisitResponse::NEXT;
            }
            if( !it->is_owned_by( you, true ) ) {
                // it aint ours.
                return VisitResponse::NEXT;
            }
            if( !food && it->get_comestible()->quench < 15 ) {
                // not quenching enough
                return VisitResponse::NEXT;
            }
            if( !food && it->is_watertight_container() && it->made_of( phase_id::SOLID ) ) {
                // it's frozen
                return VisitResponse::NEXT;
            }
            const use_function *usef = it->type->get_use( "BLECH_BECAUSE_UNCLEAN" );
            if( usef ) {
                // it's unclean
                return VisitResponse::NEXT;
            }
            if( it->get_comestible()->addictions.count( addiction_alcohol ) &&
                !you.has_addiction( addiction_alcohol ) ) {
                return VisitResponse::NEXT;
            }

            if( !best_comestible || comestible_sort_compare( you, it, best_comestible ) ) {
                best_comestible = it;
            }

            return VisitResponse::NEXT;
        };

        const optional_vpart_position vp = here.veh_at( here.getlocal( loc ) );
        if( vp ) {
            vehicle &veh = vp->vehicle();
            int index = veh.part_with_feature( vp->mount(), "CARGO", false );
            if( index >= 0 ) {
                vehicle_stack vehitems = veh.get_items( index );
                for( item &it : vehitems ) {
                    item_location i_loc( vehicle_cursor( veh, index ), &it );
                    visit_item_contents( i_loc, visit );
                }
            }
        } else {
            map_stack mapitems = here.i_at( here.getlocal( loc ) );
            for( item &it : mapitems ) {
                item_location i_loc( map_cursor( here.getlocal( loc ) ), &it );
                visit_item_contents( i_loc, visit );
            }
        }
    }

    if( best_comestible ) {
        int consume_moves = -Pickup::cost_to_move_item( you,
                            *best_comestible ) * std::max( rl_dist( you.pos(),
                                    here.getlocal( best_comestible.position() ) ), 1 );
        consume_moves += to_moves<int>( you.get_consume_time( *best_comestible ) );

        you.consume( best_comestible );
        // eat() may have removed the item, so check its still there.
        if( best_comestible.get_item() && best_comestible->is_container() ) {
            best_comestible->on_contents_changed();
        }

        return consume_moves;
    }
    return 0;
}

// Try to add fuel to a fire. Return true if there is both fire and fuel; return false otherwise.
bool try_fuel_fire( player_activity &act, Character &you, const bool starting_fire )
{
    const tripoint_bub_ms pos = you.pos_bub();
    std::vector<tripoint_bub_ms> adjacent = closest_points_first( pos, PICKUP_RANGE );
    adjacent.erase( adjacent.begin() );

    map &here = get_map();
    std::optional<tripoint_bub_ms> best_fire =
        starting_fire ? here.bub_from_abs( act.placement ) : find_best_fire( adjacent, pos );

    if( !best_fire || !here.accessible_items( *best_fire ) ) {
        return false;
    }

    std::optional<tripoint_bub_ms> refuel_spot = find_refuel_spot_zone( pos, _fac_id( you ) );
    if( !refuel_spot ) {
        refuel_spot = find_refuel_spot_trap( adjacent, pos );
        if( !refuel_spot ) {
            return false;
        }
    }

    // Special case: fire containers allow burning logs, so use them as fuel if fire is contained
    bool contained = here.has_flag_furn( ter_furn_flag::TFLAG_FIRE_CONTAINER, *best_fire );
    fire_data fd( 1, contained );
    time_duration fire_age = here.get_field_age( *best_fire, fd_fire );

    // Maybe TODO: - refueling in the rain could use more fuel
    // First, simulate expected burn per turn, to see if we need more fuel
    map_stack fuel_on_fire = here.i_at( *best_fire );
    for( item &it : fuel_on_fire ) {
        it.simulate_burn( fd );
        // Unconstrained fires grow below -50_minutes age
        if( !contained && fire_age < -40_minutes && fd.fuel_produced > 1.0f &&
            !it.made_of( phase_id::LIQUID ) ) {
            // Too much - we don't want a firestorm!
            // Move item back to refueling pile
            // Note: move_item() handles messages (they're the generic "you drop x")
            move_item( you, it, 0, *best_fire, *refuel_spot, std::nullopt );
            return true;
        }
    }

    // Enough to sustain the fire
    // TODO: It's not enough in the rain
    if( !starting_fire && ( fd.fuel_produced >= 1.0f || fire_age < 10_minutes ) ) {
        return true;
    }

    // We need to move fuel from stash to fire
    map_stack potential_fuel = here.i_at( *refuel_spot );
    for( item &it : potential_fuel ) {
        if( it.made_of( phase_id::LIQUID ) ) {
            continue;
        }

        float last_fuel = fd.fuel_produced;
        it.simulate_burn( fd );
        if( fd.fuel_produced > last_fuel ) {
            int quantity = std::max( 1, std::min( it.charges, it.charges_per_volume( 250_ml ) ) );
            // Note: move_item() handles messages (they're the generic "you drop x")
            move_item( you, it, quantity, *refuel_spot, *best_fire, std::nullopt );
            return true;
        }
    }
    return true;
}<|MERGE_RESOLUTION|>--- conflicted
+++ resolved
@@ -3281,30 +3281,11 @@
             continue;
         }
 
-<<<<<<< HEAD
         const auto visit = [&]( item_location & it ) {
             if( !you.can_consume_as_is( *it ) ) {
                 return VisitResponse::NEXT;
             }
             if( it->has_flag( json_flag_NO_AUTO_CONSUME ) ) {
-=======
-        const optional_vpart_position vp = here.veh_at( here.getlocal( loc ) );
-        std::vector<item *> items_here;
-        if( vp ) {
-            if( const std::optional<vpart_reference> vp_cargo = vp.cargo() ) {
-                for( item &it : vp_cargo->items() ) {
-                    items_here.push_back( &it );
-                }
-            }
-        } else {
-            for( item &it : here.i_at( here.getlocal( loc ) ) ) {
-                items_here.push_back( &it );
-            }
-        }
-        for( item *it : items_here ) {
-            item &comest = you.get_consumable_from( *it );
-            if( comest.has_flag( json_flag_NO_AUTO_CONSUME ) ) {
->>>>>>> f43a3a8a
                 // ignored due to NO_AUTO_CONSUME flag
                 return VisitResponse::NEXT;
             }
@@ -3352,18 +3333,14 @@
 
         const optional_vpart_position vp = here.veh_at( here.getlocal( loc ) );
         if( vp ) {
-            vehicle &veh = vp->vehicle();
-            int index = veh.part_with_feature( vp->mount(), "CARGO", false );
-            if( index >= 0 ) {
-                vehicle_stack vehitems = veh.get_items( index );
-                for( item &it : vehitems ) {
+            if( const std::optional<vpart_reference> vp_cargo = vp.cargo() ) {
+                for( item &it : vp_cargo->items() ) {
                     item_location i_loc( vehicle_cursor( veh, index ), &it );
                     visit_item_contents( i_loc, visit );
                 }
             }
         } else {
-            map_stack mapitems = here.i_at( here.getlocal( loc ) );
-            for( item &it : mapitems ) {
+            for( item &it : here.i_at( here.getlocal( loc ) ) ) {
                 item_location i_loc( map_cursor( here.getlocal( loc ) ), &it );
                 visit_item_contents( i_loc, visit );
             }
