--- conflicted
+++ resolved
@@ -24,16 +24,11 @@
 }
 
 player_activity::player_activity( const player_activity &rhs )
-<<<<<<< HEAD
-    : type( rhs.type ), moves_total( rhs.moves_total ), moves_left( rhs.moves_left ),
-      initial_rot( rhs.initial_rot ), index( rhs.index ), position( rhs.position ), name( rhs.name ),
-      ignore_trivial( rhs.ignore_trivial ), values( rhs.values ), str_values( rhs.str_values ),
-=======
     : type( rhs.type ), ignored_distractions( rhs.ignored_distractions ),
       moves_total( rhs.moves_total ), moves_left( rhs.moves_left ),
+      initial_rot( rhs.initial_rot ),
       index( rhs.index ), position( rhs.position ), name( rhs.name ),
       values( rhs.values ), str_values( rhs.str_values ),
->>>>>>> f656b8de
       coords( rhs.coords ), placement( rhs.placement ),
       auto_resume( rhs.auto_resume )
 {
