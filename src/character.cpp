--- conflicted
+++ resolved
@@ -394,11 +394,7 @@
 
 static const species_id species_HUMAN( "HUMAN" );
 
-<<<<<<< HEAD
-static const start_location_id start_location_sloc_shelter( "sloc_shelter_a" );
-=======
 static const start_location_id start_location_sloc_shelter_a( "sloc_shelter_a" );
->>>>>>> 5de64067
 
 static const trait_id trait_ADRENALINE( "ADRENALINE" );
 static const trait_id trait_ANTENNAE( "ANTENNAE" );
