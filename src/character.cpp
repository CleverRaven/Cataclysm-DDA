#include "character.h"

#include <algorithm>
#include <array>
#include <cctype>
#include <climits>
#include <cmath>
#include <cstddef>
#include <cstdlib>
#include <iterator>
#include <memory>
#include <numeric>
#include <ostream>
#include <tuple>
#include <type_traits>

#include "action.h"
#include "activity_actor_definitions.h"
#include "activity_handlers.h"
#include "activity_type.h"
#include "anatomy.h"
#include "avatar.h"
#include "bionics.h"
#include "cata_utility.h"
#include "catacharset.h"
#include "character_martial_arts.h"
#include "colony.h"
#include "color.h"
#include "construction.h"
#include "coordinate_conversions.h"
#include "coordinates.h"
#include "debug.h"
#include "disease.h"
#include "effect.h"
#include "event.h"
#include "event_bus.h"
#include "faction.h"
#include "field.h"
#include "field_type.h"
#include "fire.h"
#include "flag.h"
#include "fungal_effects.h"
#include "game.h"
#include "game_constants.h"
#include "gun_mode.h"
#include "handle_liquid.h"
#include "int_id.h"
#include "inventory.h"
#include "item_contents.h"
#include "item_location.h"
#include "item_pocket.h"
#include "itype.h"
#include "iuse.h"
#include "iuse_actor.h"
#include "lightmap.h"
#include "line.h"
#include "magic.h"
#include "make_static.h"
#include "map.h"
#include "map_iterator.h"
#include "map_selector.h"
#include "mapdata.h"
#include "material.h"
#include "memorial_logger.h"
#include "messages.h"
#include "mission.h"
#include "monster.h"
#include "morale.h"
#include "morale_types.h"
#include "move_mode.h"
#include "mtype.h"
#include "mutation.h"
#include "npc.h"
#include "omdata.h"
#include "options.h"
#include "output.h"
#include "overlay_ordering.h"
#include "overmapbuffer.h"
#include "pathfinding.h"
#include "player.h"
#include "proficiency.h"
#include "recipe_dictionary.h"
#include "ret_val.h"
#include "rng.h"
#include "scent_map.h"
#include "skill.h"
#include "skill_boost.h"
#include "sounds.h"
#include "stomach.h"
#include "string_formatter.h"
#include "string_id.h"
#include "submap.h"
#include "text_snippets.h"
#include "translations.h"
#include "trap.h"
#include "ui.h"
#include "ui_manager.h"
#include "units.h"
#include "value_ptr.h"
#include "veh_interact.h"
#include "veh_type.h"
#include "vehicle.h"
#include "vehicle_selector.h"
#include "viewer.h"
#include "vitamin.h"
#include "vpart_position.h"
#include "vpart_range.h"
#include "weather.h"
#include "weather_gen.h"
#include "weather_type.h"

struct dealt_projectile_attack;

static const activity_id ACT_MOVE_ITEMS( "ACT_MOVE_ITEMS" );
static const activity_id ACT_TRAVELLING( "ACT_TRAVELLING" );
static const activity_id ACT_TREE_COMMUNION( "ACT_TREE_COMMUNION" );
static const activity_id ACT_TRY_SLEEP( "ACT_TRY_SLEEP" );
static const activity_id ACT_WAIT_STAMINA( "ACT_WAIT_STAMINA" );

static const bionic_id bio_eye_optic( "bio_eye_optic" );
static const bionic_id bio_soporific( "bio_soporific" );
static const bionic_id bio_uncanny_dodge( "bio_uncanny_dodge" );
static const bionic_id bio_watch( "bio_watch" );

static const efftype_id effect_adrenaline( "adrenaline" );
static const efftype_id effect_alarm_clock( "alarm_clock" );
static const efftype_id effect_bandaged( "bandaged" );
static const efftype_id effect_beartrap( "beartrap" );
static const efftype_id effect_bite( "bite" );
static const efftype_id effect_bleed( "bleed" );
static const efftype_id effect_blind( "blind" );
static const efftype_id effect_blisters( "blisters" );
static const efftype_id effect_bloodworms( "bloodworms" );
static const efftype_id effect_boomered( "boomered" );
static const efftype_id effect_brainworms( "brainworms" );
static const efftype_id effect_cig( "cig" );
static const efftype_id effect_cold( "cold" );
static const efftype_id effect_common_cold( "common_cold" );
static const efftype_id effect_contacts( "contacts" );
static const efftype_id effect_controlled( "controlled" );
static const efftype_id effect_corroding( "corroding" );
static const efftype_id effect_cough_suppress( "cough_suppress" );
static const efftype_id effect_crushed( "crushed" );
static const efftype_id effect_darkness( "darkness" );
static const efftype_id effect_deaf( "deaf" );
static const efftype_id effect_dermatik( "dermatik" );
static const efftype_id effect_mute( "mute" );
static const efftype_id effect_disinfected( "disinfected" );
static const efftype_id effect_disrupted_sleep( "disrupted_sleep" );
static const efftype_id effect_downed( "downed" );
static const efftype_id effect_drunk( "drunk" );
static const efftype_id effect_earphones( "earphones" );
static const efftype_id effect_flu( "flu" );
static const efftype_id effect_foodpoison( "foodpoison" );
static const efftype_id effect_frostbite( "frostbite" );
static const efftype_id effect_frostbite_recovery( "frostbite_recovery" );
static const efftype_id effect_fungus( "fungus" );
static const efftype_id effect_glowing( "glowing" );
static const efftype_id effect_glowy_led( "glowy_led" );
static const efftype_id effect_got_checked( "got_checked" );
static const efftype_id effect_grabbed( "grabbed" );
static const efftype_id effect_grabbing( "grabbing" );
static const efftype_id effect_harnessed( "harnessed" );
static const efftype_id effect_heating_bionic( "heating_bionic" );
static const efftype_id effect_heavysnare( "heavysnare" );
static const efftype_id effect_hot( "hot" );
static const efftype_id effect_hot_speed( "hot_speed" );
static const efftype_id effect_hunger_blank( "hunger_blank" );
static const efftype_id effect_hunger_engorged( "hunger_engorged" );
static const efftype_id effect_hunger_famished( "hunger_famished" );
static const efftype_id effect_hunger_full( "hunger_full" );
static const efftype_id effect_hunger_hungry( "hunger_hungry" );
static const efftype_id effect_hunger_near_starving( "hunger_near_starving" );
static const efftype_id effect_hunger_satisfied( "hunger_satisfied" );
static const efftype_id effect_hunger_starving( "hunger_starving" );
static const efftype_id effect_hunger_very_hungry( "hunger_very_hungry" );
static const efftype_id effect_hypovolemia( "hypovolemia" );
static const efftype_id effect_in_pit( "in_pit" );
static const efftype_id effect_incorporeal( "incorporeal" );
static const efftype_id effect_infected( "infected" );
static const efftype_id effect_jetinjector( "jetinjector" );
static const efftype_id effect_lack_sleep( "lack_sleep" );
static const efftype_id effect_lightsnare( "lightsnare" );
static const efftype_id effect_lying_down( "lying_down" );
static const efftype_id effect_masked_scent( "masked_scent" );
static const efftype_id effect_melatonin( "melatonin" );
static const efftype_id effect_mending( "mending" );
static const efftype_id effect_meth( "meth" );
static const efftype_id effect_narcosis( "narcosis" );
static const efftype_id effect_nausea( "nausea" );
static const efftype_id effect_nightmares( "nightmares" );
static const efftype_id effect_no_sight( "no_sight" );
static const efftype_id effect_onfire( "onfire" );
static const efftype_id effect_paincysts( "paincysts" );
static const efftype_id effect_pkill1( "pkill1" );
static const efftype_id effect_pkill2( "pkill2" );
static const efftype_id effect_pkill3( "pkill3" );
static const efftype_id effect_recently_coughed( "recently_coughed" );
static const efftype_id effect_recover( "recover" );
static const efftype_id effect_ridden( "ridden" );
static const efftype_id effect_riding( "riding" );
static const efftype_id effect_monster_saddled( "monster_saddled" );
static const efftype_id effect_sleep( "sleep" );
static const efftype_id effect_slept_through_alarm( "slept_through_alarm" );
static const efftype_id effect_stunned( "stunned" );
static const efftype_id effect_tapeworm( "tapeworm" );
static const efftype_id effect_tied( "tied" );
static const efftype_id effect_took_prozac( "took_prozac" );
static const efftype_id effect_took_xanax( "took_xanax" );
static const efftype_id effect_webbed( "webbed" );
static const efftype_id effect_weed_high( "weed_high" );
static const efftype_id effect_winded( "winded" );

static const field_type_str_id field_fd_clairvoyant( "fd_clairvoyant" );

static const itype_id itype_adv_UPS_off( "adv_UPS_off" );
static const itype_id itype_apparatus( "apparatus" );
static const itype_id itype_beartrap( "beartrap" );
static const itype_id itype_e_handcuffs( "e_handcuffs" );
static const itype_id itype_fire( "fire" );
static const itype_id itype_rm13_armor_on( "rm13_armor_on" );
static const itype_id itype_rope_6( "rope_6" );
static const itype_id itype_snare_trigger( "snare_trigger" );
static const itype_id itype_string_36( "string_36" );
static const itype_id itype_toolset( "toolset" );
static const itype_id itype_UPS( "UPS" );
static const itype_id itype_UPS_off( "UPS_off" );

static const skill_id skill_archery( "archery" );
static const skill_id skill_dodge( "dodge" );
static const skill_id skill_gun( "gun" );
static const skill_id skill_pistol( "pistol" );
static const skill_id skill_rifle( "rifle" );
static const skill_id skill_shotgun( "shotgun" );
static const skill_id skill_smg( "smg" );
static const skill_id skill_swimming( "swimming" );
static const skill_id skill_throw( "throw" );

static const species_id species_HUMAN( "HUMAN" );
static const species_id species_ROBOT( "ROBOT" );

static const trait_id trait_ACIDBLOOD( "ACIDBLOOD" );
static const trait_id trait_ACIDPROOF( "ACIDPROOF" );
static const trait_id trait_ADRENALINE( "ADRENALINE" );
static const trait_id trait_ANTENNAE( "ANTENNAE" );
static const trait_id trait_ANTLERS( "ANTLERS" );
static const trait_id trait_BADBACK( "BADBACK" );
static const trait_id trait_CF_HAIR( "CF_HAIR" );
static const trait_id trait_CHITIN_FUR( "CHITIN_FUR" );
static const trait_id trait_CHITIN_FUR2( "CHITIN_FUR2" );
static const trait_id trait_CHITIN_FUR3( "CHITIN_FUR3" );
static const trait_id trait_CLUMSY( "CLUMSY" );
static const trait_id trait_DEBUG_NODMG( "DEBUG_NODMG" );
static const trait_id trait_DEFT( "DEFT" );
static const trait_id trait_EASYSLEEPER( "EASYSLEEPER" );
static const trait_id trait_EASYSLEEPER2( "EASYSLEEPER2" );
static const trait_id trait_EATHEALTH( "EATHEALTH" );
static const trait_id trait_FAT( "FAT" );
static const trait_id trait_FELINE_FUR( "FELINE_FUR" );
static const trait_id trait_FUR( "FUR" );
static const trait_id trait_INFIMMUNE( "INFIMMUNE" );
static const trait_id trait_INSOMNIA( "INSOMNIA" );
static const trait_id trait_LIGHTFUR( "LIGHTFUR" );
static const trait_id trait_LUPINE_FUR( "LUPINE_FUR" );
static const trait_id trait_PACIFIST( "PACIFIST" );
static const trait_id trait_PARAIMMUNE( "PARAIMMUNE" );
static const trait_id trait_PROF_SKATER( "PROF_SKATER" );
static const trait_id trait_QUILLS( "QUILLS" );
static const trait_id trait_SAVANT( "SAVANT" );
static const trait_id trait_SPINES( "SPINES" );
static const trait_id trait_SQUEAMISH( "SQUEAMISH" );
static const trait_id trait_THORNS( "THORNS" );
static const trait_id trait_URSINE_FUR( "URSINE_FUR" );
static const trait_id trait_WOOLALLERGY( "WOOLALLERGY" );

static const bionic_id bio_ads( "bio_ads" );
static const bionic_id bio_blaster( "bio_blaster" );
static const bionic_id bio_blindfold( "bio_blindfold" );
static const bionic_id bio_climate( "bio_climate" );
static const bionic_id bio_earplugs( "bio_earplugs" );
static const bionic_id bio_ears( "bio_ears" );
static const bionic_id bio_voice( "bio_voice" );
static const bionic_id bio_faraday( "bio_faraday" );
static const bionic_id bio_flashlight( "bio_flashlight" );
static const bionic_id bio_gills( "bio_gills" );
static const bionic_id bio_ground_sonar( "bio_ground_sonar" );
static const bionic_id bio_heatsink( "bio_heatsink" );
static const bionic_id bio_hydraulics( "bio_hydraulics" );
static const bionic_id bio_infrared( "bio_infrared" );
static const bionic_id bio_jointservo( "bio_jointservo" );
static const bionic_id bio_laser( "bio_laser" );
static const bionic_id bio_leukocyte( "bio_leukocyte" );
static const bionic_id bio_lighter( "bio_lighter" );
static const bionic_id bio_membrane( "bio_membrane" );
static const bionic_id bio_memory( "bio_memory" );
static const bionic_id bio_night_vision( "bio_night_vision" );
static const bionic_id bio_railgun( "bio_railgun" );
static const bionic_id bio_recycler( "bio_recycler" );
static const bionic_id bio_shock_absorber( "bio_shock_absorber" );
static const bionic_id bio_synaptic_regen( "bio_synaptic_regen" );
static const bionic_id bio_tattoo_led( "bio_tattoo_led" );
static const bionic_id bio_tools( "bio_tools" );
static const bionic_id bio_ups( "bio_ups" );
// Aftershock stuff!
static const bionic_id afs_bio_linguistic_coprocessor( "afs_bio_linguistic_coprocessor" );

static const trait_id trait_BADTEMPER( "BADTEMPER" );
static const trait_id trait_BARK( "BARK" );
static const trait_id trait_BIRD_EYE( "BIRD_EYE" );
static const trait_id trait_CEPH_EYES( "CEPH_EYES" );
static const trait_id trait_CEPH_VISION( "CEPH_VISION" );
static const trait_id trait_CHEMIMBALANCE( "CHEMIMBALANCE" );
static const trait_id trait_CHLOROMORPH( "CHLOROMORPH" );
static const trait_id trait_COLDBLOOD( "COLDBLOOD" );
static const trait_id trait_COLDBLOOD2( "COLDBLOOD2" );
static const trait_id trait_COLDBLOOD3( "COLDBLOOD3" );
static const trait_id trait_COLDBLOOD4( "COLDBLOOD4" );
static const trait_id trait_DEAF( "DEAF" );
static const trait_id trait_MUTE( "MUTE" );
static const trait_id trait_DEBUG_CLOAK( "DEBUG_CLOAK" );
static const trait_id trait_DEBUG_LS( "DEBUG_LS" );
static const trait_id trait_DEBUG_NIGHTVISION( "DEBUG_NIGHTVISION" );
static const trait_id trait_DEBUG_NOTEMP( "DEBUG_NOTEMP" );
static const trait_id trait_DISRESISTANT( "DISRESISTANT" );
static const trait_id trait_DOWN( "DOWN" );
static const trait_id trait_ELECTRORECEPTORS( "ELECTRORECEPTORS" );
static const trait_id trait_ELFA_FNV( "ELFA_FNV" );
static const trait_id trait_ELFA_NV( "ELFA_NV" );
static const trait_id trait_FASTLEARNER( "FASTLEARNER" );
static const trait_id trait_FAST_REFLEXES( "FAST_REFLEXES" );
static const trait_id trait_FEL_NV( "FEL_NV" );
static const trait_id trait_GILLS( "GILLS" );
static const trait_id trait_GILLS_CEPH( "GILLS_CEPH" );
static const trait_id trait_HEAVYSLEEPER( "HEAVYSLEEPER" );
static const trait_id trait_HEAVYSLEEPER2( "HEAVYSLEEPER2" );
static const trait_id trait_HIBERNATE( "HIBERNATE" );
static const trait_id trait_HOARDER( "HOARDER" );
static const trait_id trait_HOLLOW_BONES( "HOLLOW_BONES" );
static const trait_id trait_HOOVES( "HOOVES" );
static const trait_id trait_HORNS_POINTED( "HORNS_POINTED" );
static const trait_id trait_INFRARED( "INFRARED" );
static const trait_id trait_LEG_TENT_BRACE( "LEG_TENT_BRACE" );
static const trait_id trait_LEG_TENTACLES( "LEG_TENTACLES" );
static const trait_id trait_LIGHT_BONES( "LIGHT_BONES" );
static const trait_id trait_LIZ_IR( "LIZ_IR" );
static const trait_id trait_M_DEPENDENT( "M_DEPENDENT" );
static const trait_id trait_M_IMMUNE( "M_IMMUNE" );
static const trait_id trait_M_SKIN2( "M_SKIN2" );
static const trait_id trait_M_SKIN3( "M_SKIN3" );
static const trait_id trait_MEMBRANE( "MEMBRANE" );
static const trait_id trait_MYOPIC( "MYOPIC" );
static const trait_id trait_NIGHTVISION( "NIGHTVISION" );
static const trait_id trait_NIGHTVISION2( "NIGHTVISION2" );
static const trait_id trait_NIGHTVISION3( "NIGHTVISION3" );
static const trait_id trait_NO_THIRST( "NO_THIRST" );
static const trait_id trait_NOMAD( "NOMAD" );
static const trait_id trait_NOMAD2( "NOMAD2" );
static const trait_id trait_NOMAD3( "NOMAD3" );
static const trait_id trait_NOPAIN( "NOPAIN" );
static const trait_id trait_PADDED_FEET( "PADDED_FEET" );
static const trait_id trait_PAWS( "PAWS" );
static const trait_id trait_PAWS_LARGE( "PAWS_LARGE" );
static const trait_id trait_PER_SLIME( "PER_SLIME" );
static const trait_id trait_PER_SLIME_OK( "PER_SLIME_OK" );
static const trait_id trait_PROF_FOODP( "PROF_FOODP" );
static const trait_id trait_QUICK( "QUICK" );
static const trait_id trait_PYROMANIA( "PYROMANIA" );
static const trait_id trait_RADIOGENIC( "RADIOGENIC" );
static const trait_id trait_ROOTS2( "ROOTS2" );
static const trait_id trait_ROOTS3( "ROOTS3" );
static const trait_id trait_SEESLEEP( "SEESLEEP" );
static const trait_id trait_SELFAWARE( "SELFAWARE" );
static const trait_id trait_SHELL2( "SHELL2" );
static const trait_id trait_SHOUT2( "SHOUT2" );
static const trait_id trait_SHOUT3( "SHOUT3" );
static const trait_id trait_SLIMESPAWNER( "SLIMESPAWNER" );
static const trait_id trait_SLIMY( "SLIMY" );
static const trait_id trait_SLOWLEARNER( "SLOWLEARNER" );
static const trait_id trait_STRONGSTOMACH( "STRONGSTOMACH" );
static const trait_id trait_THRESH_CEPHALOPOD( "THRESH_CEPHALOPOD" );
static const trait_id trait_THRESH_INSECT( "THRESH_INSECT" );
static const trait_id trait_THRESH_PLANT( "THRESH_PLANT" );
static const trait_id trait_THRESH_SPIDER( "THRESH_SPIDER" );
static const trait_id trait_TOUGH_FEET( "TOUGH_FEET" );
static const trait_id trait_TRANSPIRATION( "TRANSPIRATION" );
static const trait_id trait_URSINE_EYE( "URSINE_EYE" );
static const trait_id trait_VISCOUS( "VISCOUS" );
static const trait_id trait_WATERSLEEP( "WATERSLEEP" );
static const trait_id trait_WEBBED( "WEBBED" );
static const trait_id trait_WEB_SPINNER( "WEB_SPINNER" );
static const trait_id trait_WEB_WALKER( "WEB_WALKER" );
static const trait_id trait_WEB_WEAVER( "WEB_WEAVER" );

static const std::string flag_PLOWABLE( "PLOWABLE" );

static const mtype_id mon_player_blob( "mon_player_blob" );

static const vitamin_id vitamin_blood( "blood" );
static const morale_type morale_nightmare( "morale_nightmare" );

namespace io
{

template<>
std::string enum_to_string<blood_type>( blood_type data )
{
    switch( data ) {
            // *INDENT-OFF*
        case blood_type::blood_O: return "O";
        case blood_type::blood_A: return "A";
        case blood_type::blood_B: return "B";
        case blood_type::blood_AB: return "AB";
            // *INDENT-ON*
        case blood_type::num_bt:
            break;
    }
    debugmsg( "Invalid blood_type" );
    abort();
}

} // namespace io

// *INDENT-OFF*
Character::Character() :
    cached_time( calendar::before_time_starts ),
    id( -1 ),
    next_climate_control_check( calendar::before_time_starts ),
    last_climate_control_ret( false )
{
    randomize_blood();
    str_max = 0;
    dex_max = 0;
    per_max = 0;
    int_max = 0;
    str_cur = 0;
    dex_cur = 0;
    per_cur = 0;
    int_cur = 0;
    str_bonus = 0;
    dex_bonus = 0;
    per_bonus = 0;
    int_bonus = 0;
    healthy = 0;
    healthy_mod = 0;
    hunger = 0;
    thirst = 0;
    fatigue = 0;
    sleep_deprivation = 0;
    set_rad( 0 );
    slow_rad = 0;
    set_stim( 0 );
    set_stamina( 10000 ); //Temporary value for stamina. It will be reset later from external json option.
    set_anatomy( anatomy_id("human_anatomy") );
    update_type_of_scent( true );
    pkill = 0;
    // 45 days to starve to death
    healthy_calories = 55000;
    stored_calories = healthy_calories;
    initialize_stomach_contents();

    name.clear();
    custom_profession.clear();

    *path_settings = pathfinding_settings{ 0, 1000, 1000, 0, true, true, true, false, true };

    move_mode = move_mode_id( "walk" );
    next_expected_position = cata::nullopt;
}
// *INDENT-ON*

Character::~Character() = default;
Character::Character( Character && ) = default;
Character &Character::operator=( Character && ) = default;

void Character::setID( character_id i, bool force )
{
    if( id.is_valid() && !force ) {
        debugmsg( "tried to set id of a npc/player, but has already a id: %d", id.get_value() );
    } else if( !i.is_valid() && !force ) {
        debugmsg( "tried to set invalid id of a npc/player: %d", i.get_value() );
    } else {
        id = i;
    }
}

character_id Character::getID() const
{
    return this->id;
}

void Character::randomize_blood()
{
    my_blood_type = static_cast<blood_type>( rng( 0, static_cast<int>( blood_type::num_bt ) - 1 ) );
    blood_rh_factor = one_in( 2 );
}

field_type_id Character::bloodType() const
{
    if( has_trait( trait_ACIDBLOOD ) ) {
        return fd_acid;
    }
    if( has_trait( trait_THRESH_PLANT ) ) {
        return fd_blood_veggy;
    }
    if( has_trait( trait_THRESH_INSECT ) || has_trait( trait_THRESH_SPIDER ) ) {
        return fd_blood_insect;
    }
    if( has_trait( trait_THRESH_CEPHALOPOD ) ) {
        return fd_blood_invertebrate;
    }
    return fd_blood;
}
field_type_id Character::gibType() const
{
    return fd_gibs_flesh;
}

bool Character::in_species( const species_id &spec ) const
{
    return spec == species_HUMAN;
}

bool Character::is_warm() const
{
    // TODO: is there a mutation (plant?) that makes a npc not warm blooded?
    return true;
}

const std::string &Character::symbol() const
{
    static const std::string character_symbol( "@" );
    return character_symbol;
}

void Character::mod_stat( const std::string &stat, float modifier )
{
    if( stat == "str" ) {
        mod_str_bonus( modifier );
    } else if( stat == "dex" ) {
        mod_dex_bonus( modifier );
    } else if( stat == "per" ) {
        mod_per_bonus( modifier );
    } else if( stat == "int" ) {
        mod_int_bonus( modifier );
    } else if( stat == "healthy" ) {
        mod_healthy( modifier );
    } else if( stat == "hunger" ) {
        mod_hunger( modifier );
    } else {
        Creature::mod_stat( stat, modifier );
    }
}

int Character::get_fat_to_hp() const
{
    float mut_fat_hp = 0.0f;
    for( const trait_id &mut : get_mutations() ) {
        mut_fat_hp += mut.obj().fat_to_max_hp;
    }

    return mut_fat_hp * ( get_bmi() - character_weight_category::normal );
}

creature_size Character::get_size() const
{
    return size_class;
}

std::string Character::disp_name( bool possessive, bool capitalize_first ) const
{
    if( !possessive ) {
        if( is_player() ) {
            return capitalize_first ? _( "You" ) : _( "you" );
        }
        return name;
    } else {
        if( is_player() ) {
            return capitalize_first ? _( "Your" ) : _( "your" );
        }
        return string_format( _( "%s's" ), name );
    }
}

std::string Character::skin_name() const
{
    // TODO: Return actual deflecting layer name
    return _( "armor" );
}

int Character::effective_dispersion( int dispersion ) const
{
    /** @EFFECT_PER penalizes sight dispersion when low. */
    dispersion += ranged_per_mod();

    dispersion += encumb( body_part_eyes ) / 2;

    return std::max( dispersion, 0 );
}

std::pair<int, int> Character::get_fastest_sight( const item &gun, double recoil ) const
{
    // Get fastest sight that can be used to improve aim further below @ref recoil.
    int sight_speed_modifier = INT_MIN;
    int limit = 0;
    if( effective_dispersion( gun.type->gun->sight_dispersion ) < recoil ) {
        sight_speed_modifier = gun.has_flag( flag_DISABLE_SIGHTS ) ? 0 : 6;
        limit = effective_dispersion( gun.type->gun->sight_dispersion );
    }

    for( const item *e : gun.gunmods() ) {
        const islot_gunmod &mod = *e->type->gunmod;
        if( mod.sight_dispersion < 0 || mod.aim_speed < 0 ) {
            continue; // skip gunmods which don't provide a sight
        }
        if( effective_dispersion( mod.sight_dispersion ) < recoil &&
            mod.aim_speed > sight_speed_modifier ) {
            sight_speed_modifier = mod.aim_speed;
            limit = effective_dispersion( mod.sight_dispersion );
        }
    }
    return std::make_pair( sight_speed_modifier, limit );
}

int Character::get_most_accurate_sight( const item &gun ) const
{
    if( !gun.is_gun() ) {
        return 0;
    }

    int limit = effective_dispersion( gun.type->gun->sight_dispersion );
    for( const item *e : gun.gunmods() ) {
        const islot_gunmod &mod = *e->type->gunmod;
        if( mod.aim_speed >= 0 ) {
            limit = std::min( limit, effective_dispersion( mod.sight_dispersion ) );
        }
    }

    return limit;
}

double Character::aim_speed_skill_modifier( const skill_id &gun_skill ) const
{
    double skill_mult = 1.0;
    if( gun_skill == skill_pistol ) {
        skill_mult = 2.0;
    } else if( gun_skill == skill_rifle ) {
        skill_mult = 0.9;
    }
    /** @EFFECT_PISTOL increases aiming speed for pistols */
    /** @EFFECT_SMG increases aiming speed for SMGs */
    /** @EFFECT_RIFLE increases aiming speed for rifles */
    /** @EFFECT_SHOTGUN increases aiming speed for shotguns */
    /** @EFFECT_LAUNCHER increases aiming speed for launchers */
    return skill_mult * std::min( MAX_SKILL, get_skill_level( gun_skill ) );
}

double Character::aim_speed_dex_modifier() const
{
    return get_dex() - 8;
}

double Character::aim_speed_encumbrance_modifier() const
{
    return ( encumb( body_part_hand_l ) + encumb( body_part_hand_r ) ) / 10.0;
}

double Character::aim_cap_from_volume( const item &gun ) const
{
    skill_id gun_skill = gun.gun_skill();

    units::volume wielded_volume = gun.volume();
    if( gun.has_flag( flag_COLLAPSIBLE_STOCK ) ) {
        // use the unfolded volume
        wielded_volume += gun.collapsed_volume_delta();
    }

    double aim_cap = std::min( 49.0, 49.0 - static_cast<float>( wielded_volume / 75_ml ) );
    // TODO: also scale with skill level.
    if( gun_skill == skill_smg ) {
        aim_cap = std::max( 12.0, aim_cap );
    } else if( gun_skill == skill_shotgun ) {
        aim_cap = std::max( 12.0, aim_cap );
    } else if( gun_skill == skill_pistol ) {
        aim_cap = std::max( 15.0, aim_cap * 1.25 );
    } else if( gun_skill == skill_rifle ) {
        aim_cap = std::max( 7.0, aim_cap - 7.0 );
    } else if( gun_skill == skill_archery ) {
        aim_cap = std::max( 13.0, aim_cap );
    } else { // Launchers, etc.
        aim_cap = std::max( 10.0, aim_cap );
    }
    return aim_cap;
}

double Character::aim_per_move( const item &gun, double recoil ) const
{
    if( !gun.is_gun() ) {
        return 0.0;
    }

    std::pair<int, int> best_sight = get_fastest_sight( gun, recoil );
    int sight_speed_modifier = best_sight.first;
    int limit = best_sight.second;
    if( sight_speed_modifier == INT_MIN ) {
        // No suitable sights (already at maximum aim).
        return 0;
    }

    // Overall strategy for determining aim speed is to sum the factors that contribute to it,
    // then scale that speed by current recoil level.
    // Player capabilities make aiming faster, and aim speed slows down as it approaches 0.
    // Base speed is non-zero to prevent extreme rate changes as aim speed approaches 0.
    double aim_speed = 10.0;

    skill_id gun_skill = gun.gun_skill();
    // Ranges [0 - 10]
    aim_speed += aim_speed_skill_modifier( gun_skill );

    // Range [0 - 12]
    /** @EFFECT_DEX increases aiming speed */
    aim_speed += aim_speed_dex_modifier();

    // Range [0 - 10]
    aim_speed += sight_speed_modifier;

    // Each 5 points (combined) of hand encumbrance decreases aim speed by one unit.
    aim_speed -= aim_speed_encumbrance_modifier();

    aim_speed = std::min( aim_speed, aim_cap_from_volume( gun ) );

    // Just a raw scaling factor.
    aim_speed *= 6.5;

    // Scale rate logistically as recoil goes from MAX_RECOIL to 0.
    aim_speed *= 1.0 - logarithmic_range( 0, MAX_RECOIL, recoil );

    // Minimum improvement is 5MoA.  This mostly puts a cap on how long aiming for sniping takes.
    aim_speed = std::max( aim_speed, 5.0 );

    // Never improve by more than the currently used sights permit.
    return std::min( aim_speed, recoil - limit );
}

const tripoint &Character::pos() const
{
    return position;
}

int Character::sight_range( int light_level ) const
{
    if( light_level == 0 ) {
        return 1;
    }
    /* Via Beer-Lambert we have:
     * light_level * (1 / exp( LIGHT_TRANSPARENCY_OPEN_AIR * distance) ) <= LIGHT_AMBIENT_LOW
     * Solving for distance:
     * 1 / exp( LIGHT_TRANSPARENCY_OPEN_AIR * distance ) <= LIGHT_AMBIENT_LOW / light_level
     * 1 <= exp( LIGHT_TRANSPARENCY_OPEN_AIR * distance ) * LIGHT_AMBIENT_LOW / light_level
     * light_level <= exp( LIGHT_TRANSPARENCY_OPEN_AIR * distance ) * LIGHT_AMBIENT_LOW
     * log(light_level) <= LIGHT_TRANSPARENCY_OPEN_AIR * distance + log(LIGHT_AMBIENT_LOW)
     * log(light_level) - log(LIGHT_AMBIENT_LOW) <= LIGHT_TRANSPARENCY_OPEN_AIR * distance
     * log(LIGHT_AMBIENT_LOW / light_level) <= LIGHT_TRANSPARENCY_OPEN_AIR * distance
     * log(LIGHT_AMBIENT_LOW / light_level) * (1 / LIGHT_TRANSPARENCY_OPEN_AIR) <= distance
     */
    int range = static_cast<int>( -std::log( get_vision_threshold( static_cast<int>
                                  ( get_map().ambient_light_at( pos() ) ) ) / static_cast<float>( light_level ) ) *
                                  ( 1.0 / LIGHT_TRANSPARENCY_OPEN_AIR ) );

    // Clamp to [1, sight_max].
    return clamp( range, 1, sight_max );
}

int Character::unimpaired_range() const
{
    return std::min( sight_max, 60 );
}

bool Character::overmap_los( const tripoint_abs_omt &omt, int sight_points )
{
    const tripoint_abs_omt ompos = global_omt_location();
    const point_rel_omt offset = omt.xy() - ompos.xy();
    if( offset.x() < -sight_points || offset.x() > sight_points ||
        offset.y() < -sight_points || offset.y() > sight_points ) {
        // Outside maximum sight range
        return false;
    }

    // TODO: fix point types
    const std::vector<tripoint> line = line_to( ompos.raw(), omt.raw(), 0, 0 );
    for( size_t i = 0; i < line.size() && sight_points >= 0; i++ ) {
        const tripoint &pt = line[i];
        const oter_id &ter = overmap_buffer.ter( tripoint_abs_omt( pt ) );
        sight_points -= static_cast<int>( ter->get_see_cost() );
        if( sight_points < 0 ) {
            return false;
        }
    }
    return true;
}

int Character::overmap_sight_range( int light_level ) const
{
    int sight = sight_range( light_level );
    if( sight < SEEX ) {
        return 0;
    }
    if( sight <= SEEX * 4 ) {
        return ( sight / ( SEEX / 2 ) );
    }

    sight = 6;
    // The higher your perception, the farther you can see.
    sight += static_cast<int>( get_per() / 2 );
    // The higher up you are, the farther you can see.
    sight += std::max( 0, posz() ) * 2;
    // Mutations like Scout and Topographagnosia affect how far you can see.
    sight += mutation_value( "overmap_sight" );

    float multiplier = mutation_value( "overmap_multiplier" );
    // Binoculars double your sight range.
    const bool has_optic = ( has_item_with_flag( flag_ZOOM ) || has_bionic( bio_eye_optic ) ||
                             ( is_mounted() &&
                               mounted_creature->has_flag( MF_MECH_RECON_VISION ) ) );
    if( has_optic ) {
        multiplier += 1;
    }

    sight = std::round( sight * multiplier );
    return std::max( sight, 3 );
}

int Character::clairvoyance() const
{
    if( vision_mode_cache[VISION_CLAIRVOYANCE_SUPER] ) {
        return MAX_CLAIRVOYANCE;
    }

    if( vision_mode_cache[VISION_CLAIRVOYANCE_PLUS] ) {
        return 8;
    }

    if( vision_mode_cache[VISION_CLAIRVOYANCE] ) {
        return 3;
    }

    return 0;
}

bool Character::sight_impaired() const
{
    const bool in_light = get_map().ambient_light_at( pos() ) > LIGHT_AMBIENT_LIT;
    return ( ( ( has_effect( effect_boomered ) || has_effect( effect_no_sight ) ||
                 has_effect( effect_darkness ) ) &&
               ( !( has_trait( trait_PER_SLIME_OK ) ) ) ) ||
             ( underwater && !has_bionic( bio_membrane ) && !has_trait( trait_MEMBRANE ) &&
               !worn_with_flag( flag_SWIM_GOGGLES ) && !has_trait( trait_PER_SLIME_OK ) &&
               !has_trait( trait_CEPH_EYES ) && !has_trait( trait_SEESLEEP ) ) ||
             ( ( has_trait( trait_MYOPIC ) || ( in_light && has_trait( trait_URSINE_EYE ) ) ) &&
               !worn_with_flag( flag_FIX_NEARSIGHT ) &&
               !has_effect( effect_contacts ) &&
               !has_bionic( bio_eye_optic ) ) ||
             has_trait( trait_PER_SLIME ) || is_blind() );
}

bool Character::has_alarm_clock() const
{
    map &here = get_map();
    return ( has_item_with_flag( flag_ALARMCLOCK, true ) ||
             ( here.veh_at( pos() ) &&
               !empty( here.veh_at( pos() )->vehicle().get_avail_parts( "ALARMCLOCK" ) ) ) ||
             has_bionic( bio_watch ) );
}

bool Character::has_watch() const
{
    map &here = get_map();
    return ( has_item_with_flag( flag_WATCH, true ) ||
             ( here.veh_at( pos() ) &&
               !empty( here.veh_at( pos() )->vehicle().get_avail_parts( "WATCH" ) ) ) ||
             has_bionic( bio_watch ) );
}

void Character::react_to_felt_pain( int intensity )
{
    if( intensity <= 0 ) {
        return;
    }
    if( is_player() && intensity >= 2 ) {
        g->cancel_activity_or_ignore_query( distraction_type::pain, _( "Ouch, something hurts!" ) );
    }
    // Only a large pain burst will actually wake people while sleeping.
    if( has_effect( effect_sleep ) && !has_effect( effect_narcosis ) ) {
        int pain_thresh = rng( 3, 5 );

        if( has_trait( trait_HEAVYSLEEPER ) ) {
            pain_thresh += 2;
        } else if( has_trait( trait_HEAVYSLEEPER2 ) ) {
            pain_thresh += 5;
        }

        if( intensity >= pain_thresh ) {
            wake_up();
        }
    }
}

void Character::action_taken()
{
    nv_cached = false;
}

int Character::swim_speed() const
{
    int ret;
    if( is_mounted() ) {
        monster *mon = mounted_creature.get();
        // no difference in swim speed by monster type yet.
        // TODO: difference in swim speed by monster type.
        // No monsters are currently mountable and can swim, though mods may allow this.
        if( mon->swims() ) {
            ret = 25;
            ret += get_weight() / 120_gram - 50 * ( mon->get_size() - 1 );
            return ret;
        }
    }
    const body_part_set usable = exclusive_flag_coverage( flag_ALLOWS_NATURAL_ATTACKS );
    float hand_bonus_mult = ( usable.test( body_part_hand_l ) ? 0.5f : 0.0f ) +
                            ( usable.test( body_part_hand_r ) ? 0.5f : 0.0f );

    // base swim speed.
    ret = ( 440 * mutation_value( "movecost_swim_modifier" ) ) + weight_carried() /
          ( 60_gram / mutation_value( "movecost_swim_modifier" ) ) - 50 * get_skill_level( skill_swimming );
    /** @EFFECT_STR increases swim speed bonus from PAWS */
    if( has_trait( trait_PAWS ) ) {
        ret -= hand_bonus_mult * ( 20 + str_cur * 3 );
    }
    /** @EFFECT_STR increases swim speed bonus from PAWS_LARGE */
    if( has_trait( trait_PAWS_LARGE ) ) {
        ret -= hand_bonus_mult * ( 20 + str_cur * 4 );
    }
    /** @EFFECT_STR increases swim speed bonus from swim_fins */
    if( worn_with_flag( flag_FIN, body_part_foot_l ) ||
        worn_with_flag( flag_FIN, body_part_foot_r ) ) {
        if( worn_with_flag( flag_FIN, body_part_foot_l ) &&
            worn_with_flag( flag_FIN, body_part_foot_r ) ) {
            ret -= ( 15 * str_cur );
        } else {
            ret -= ( 15 * str_cur ) / 2;
        }
    }
    /** @EFFECT_STR increases swim speed bonus from WEBBED */
    if( has_trait( trait_WEBBED ) ) {
        ret -= hand_bonus_mult * ( 60 + str_cur * 5 );
    }
    /** @EFFECT_SWIMMING increases swim speed */
    ret += ( 50 - get_skill_level( skill_swimming ) * 2 ) * ( ( encumb( body_part_leg_l ) +
            encumb( body_part_leg_r ) ) / 10 );
    ret += ( 80 - get_skill_level( skill_swimming ) * 3 ) * ( encumb( body_part_torso ) / 10 );
    if( get_skill_level( skill_swimming ) < 10 ) {
        for( const item &i : worn ) {
            ret += i.volume() / 125_ml * ( 10 - get_skill_level( skill_swimming ) );
        }
    }
    /** @EFFECT_STR increases swim speed */

    /** @EFFECT_DEX increases swim speed */
    ret -= str_cur * 6 + dex_cur * 4;
    if( worn_with_flag( flag_FLOTATION ) ) {
        ret = std::min( ret, 400 );
        ret = std::max( ret, 200 );
    }
    // If (ret > 500), we can not swim; so do not apply the underwater bonus.
    if( underwater && ret < 500 ) {
        ret -= 50;
    }

    ret += move_mode->swim_speed_mod();

    if( ret < 30 ) {
        ret = 30;
    }
    return ret;
}

bool Character::is_on_ground() const
{
    return get_working_leg_count() < 2 || has_effect( effect_downed );
}

bool Character::can_stash( const item &it )
{
    return best_pocket( it, nullptr ).second != nullptr;
}

bool Character::can_stash_partial( const item &it )
{
    item copy = it;
    if( it.count_by_charges() ) {
        copy.charges = 1;
    }

    return can_stash( copy );
}

void Character::cancel_stashed_activity()
{
    stashed_outbounds_activity = player_activity();
    stashed_outbounds_backlog = player_activity();
}

player_activity Character::get_stashed_activity() const
{
    return stashed_outbounds_activity;
}

void Character::set_stashed_activity( const player_activity &act, const player_activity &act_back )
{
    stashed_outbounds_activity = act;
    stashed_outbounds_backlog = act_back;
}

bool Character::has_stashed_activity() const
{
    return static_cast<bool>( stashed_outbounds_activity );
}

void Character::assign_stashed_activity()
{
    activity = stashed_outbounds_activity;
    backlog.push_front( stashed_outbounds_backlog );
    cancel_stashed_activity();
}

bool Character::check_outbounds_activity( const player_activity &act, bool check_only )
{
    map &here = get_map();
    if( ( act.placement != tripoint_zero && act.placement != tripoint_min &&
          !here.inbounds( here.getlocal( act.placement ) ) ) || ( !act.coords.empty() &&
                  !here.inbounds( here.getlocal( act.coords.back() ) ) ) ) {
        if( is_npc() && !check_only ) {
            // stash activity for when reloaded.
            stashed_outbounds_activity = act;
            if( !backlog.empty() ) {
                stashed_outbounds_backlog = backlog.front();
            }
            activity = player_activity();
        }
        add_msg_debug(
            "npc %s at pos %d %d, activity target is not inbounds at %d %d therefore activity was stashed",
            disp_name(), pos().x, pos().y, act.placement.x, act.placement.y );
        return true;
    }
    return false;
}

void Character::set_destination_activity( const player_activity &new_destination_activity )
{
    destination_activity = new_destination_activity;
}

void Character::clear_destination_activity()
{
    destination_activity = player_activity();
}

player_activity Character::get_destination_activity() const
{
    return destination_activity;
}

void Character::mount_creature( monster &z )
{
    tripoint pnt = z.pos();
    shared_ptr_fast<monster> mons = g->shared_from( z );
    if( mons == nullptr ) {
        add_msg_debug( "mount_creature(): monster not found in critter_tracker" );
        return;
    }
    add_effect( effect_riding, 1_turns, true );
    z.add_effect( effect_ridden, 1_turns, true );
    if( z.has_effect( effect_tied ) ) {
        z.remove_effect( effect_tied );
        if( z.tied_item ) {
            i_add( *z.tied_item );
            z.tied_item.reset();
        }
    }
    z.mounted_player_id = getID();
    if( z.has_effect( effect_harnessed ) ) {
        z.remove_effect( effect_harnessed );
        add_msg_if_player( m_info, _( "You remove the %s's harness." ), z.get_name() );
    }
    mounted_creature = mons;
    mons->mounted_player = this;
    if( is_avatar() ) {
        avatar &player_character = get_avatar();
        if( player_character.is_hauling() ) {
            player_character.stop_hauling();
        }
        if( player_character.get_grab_type() != object_type::NONE ) {
            add_msg( m_warning, _( "You let go of the grabbed object." ) );
            player_character.grab( object_type::NONE );
        }
        g->place_player( pnt );
    } else {
        npc &guy = dynamic_cast<npc &>( *this );
        guy.setpos( pnt );
    }
    z.facing = facing;
    add_msg_if_player( m_good, _( "You climb on the %s." ), z.get_name() );
    if( z.has_flag( MF_RIDEABLE_MECH ) ) {
        if( !z.type->mech_weapon.is_empty() ) {
            item mechwep = item( z.type->mech_weapon );
            wield( mechwep );
        }
        add_msg_if_player( m_good, _( "You hear your %s whir to life." ), z.get_name() );
    }
    // some rideable mechs have night-vision
    recalc_sight_limits();
    mod_moves( -100 );
}

bool Character::check_mount_will_move( const tripoint &dest_loc )
{
    if( !is_mounted() ) {
        return true;
    }
    if( mounted_creature && mounted_creature->type->has_fear_trigger( mon_trigger::HOSTILE_CLOSE ) ) {
        for( const monster &critter : g->all_monsters() ) {
            Attitude att = critter.attitude_to( *this );
            if( att == Attitude::HOSTILE && sees( critter ) && rl_dist( pos(), critter.pos() ) <= 15 &&
                rl_dist( dest_loc, critter.pos() ) < rl_dist( pos(), critter.pos() ) ) {
                add_msg_if_player( _( "You fail to budge your %s!" ), mounted_creature->get_name() );
                return false;
            }
        }
    }
    return true;
}

bool Character::check_mount_is_spooked()
{
    if( !is_mounted() ) {
        return false;
    }
    // chance to spook per monster nearby:
    // base 1% per turn.
    // + 1% per square closer than 15 distance. (1% - 15%)
    // * 2 if hostile monster is bigger than or same size as mounted creature.
    // -0.25% per point of dexterity (low -1%, average -2%, high -3%, extreme -3.5%)
    // -0.1% per point of strength ( low -0.4%, average -0.8%, high -1.2%, extreme -1.4% )
    // / 2 if horse has full tack and saddle.
    // Monster in spear reach monster and average stat (8) player on saddled horse, 14% -2% -0.8% / 2 = ~5%
    if( mounted_creature && mounted_creature->type->has_fear_trigger( mon_trigger::HOSTILE_CLOSE ) ) {
        const creature_size mount_size = mounted_creature->get_size();
        const bool saddled = mounted_creature->has_effect( effect_monster_saddled );
        for( const monster &critter : g->all_monsters() ) {
            double chance = 1.0;
            Attitude att = critter.attitude_to( *this );
            // actually too close now - horse might spook.
            if( att == Attitude::HOSTILE && sees( critter ) && rl_dist( pos(), critter.pos() ) <= 10 ) {
                chance += 10 - rl_dist( pos(), critter.pos() );
                if( critter.get_size() >= mount_size ) {
                    chance *= 2;
                }
                chance -= 0.25 * get_dex();
                chance -= 0.1 * get_str();
                if( saddled ) {
                    chance /= 2;
                }
                chance = std::max( 1.0, chance );
                if( x_in_y( chance, 100.0 ) ) {
                    forced_dismount();
                    return true;
                }
            }
        }
    }
    return false;
}

bool Character::is_mounted() const
{
    return has_effect( effect_riding ) && mounted_creature;
}

void Character::forced_dismount()
{
    remove_effect( effect_riding );
    bool mech = false;
    if( mounted_creature ) {
        auto *mon = mounted_creature.get();
        if( mon->has_flag( MF_RIDEABLE_MECH ) && !mon->type->mech_weapon.is_empty() ) {
            mech = true;
            remove_item( weapon );
        }
        mon->mounted_player_id = character_id();
        mon->remove_effect( effect_ridden );
        mon->add_effect( effect_controlled, 5_turns );
        mounted_creature = nullptr;
        mon->mounted_player = nullptr;
    }
    std::vector<tripoint> valid;
    for( const tripoint &jk : get_map().points_in_radius( pos(), 1 ) ) {
        if( g->is_empty( jk ) ) {
            valid.push_back( jk );
        }
    }
    if( !valid.empty() ) {
        setpos( random_entry( valid ) );
        if( mech ) {
            add_msg_player_or_npc( m_bad, _( "You are ejected from your mech!" ),
                                   _( "<npcname> is ejected from their mech!" ) );
        } else {
            add_msg_player_or_npc( m_bad, _( "You fall off your mount!" ),
                                   _( "<npcname> falls off their mount!" ) );
        }
        const int dodge = get_dodge();
        const int damage = std::max( 0, rng( 1, 20 ) - rng( dodge, dodge * 2 ) );
        bodypart_id hit( "bp_null" );
        switch( rng( 1, 10 ) ) {
            case  1:
                if( one_in( 2 ) ) {
                    hit = body_part_foot_l;
                } else {
                    hit = body_part_foot_r;
                }
                break;
            case  2:
            case  3:
            case  4:
                if( one_in( 2 ) ) {
                    hit = body_part_leg_l;
                } else {
                    hit = body_part_leg_r;
                }
                break;
            case  5:
            case  6:
            case  7:
                if( one_in( 2 ) ) {
                    hit = body_part_arm_l;
                } else {
                    hit = body_part_arm_r;
                }
                break;
            case  8:
            case  9:
                hit = body_part_torso;
                break;
            case 10:
                hit = body_part_head;
                break;
        }
        if( damage > 0 ) {
            add_msg_if_player( m_bad, _( "You hurt yourself!" ) );
            deal_damage( nullptr, hit, damage_instance( damage_type::BASH, damage ) );
            if( is_avatar() ) {
                get_memorial().add(
                    pgettext( "memorial_male", "Fell off a mount." ),
                    pgettext( "memorial_female", "Fell off a mount." ) );
            }
            check_dead_state();
        }
        add_effect( effect_downed, 5_turns, true );
    } else {
        add_msg_debug( "Forced_dismount could not find a square to deposit player" );
    }
    if( is_avatar() ) {
        avatar &player_character = get_avatar();
        if( player_character.get_grab_type() != object_type::NONE ) {
            add_msg( m_warning, _( "You let go of the grabbed object." ) );
            player_character.grab( object_type::NONE );
        }
        set_movement_mode( move_mode_id( "walk" ) );
        if( player_character.is_auto_moving() || player_character.has_destination() ||
            player_character.has_destination_activity() ) {
            player_character.clear_destination();
        }
        g->update_map( player_character );
    }
    if( activity ) {
        cancel_activity();
    }
    moves -= 150;
}

void Character::dismount()
{
    if( !is_mounted() ) {
        add_msg_debug( "dismount called when not riding" );
        return;
    }
    if( const cata::optional<tripoint> pnt = choose_adjacent( _( "Dismount where?" ) ) ) {
        if( !g->is_empty( *pnt ) ) {
            add_msg( m_warning, _( "You cannot dismount there!" ) );
            return;
        }
        remove_effect( effect_riding );
        monster *critter = mounted_creature.get();
        critter->mounted_player_id = character_id();
        if( critter->has_flag( MF_RIDEABLE_MECH ) && !critter->type->mech_weapon.is_empty() ) {
            remove_item( weapon );
        }
        avatar &player_character = get_avatar();
        if( is_avatar() && player_character.get_grab_type() != object_type::NONE ) {
            add_msg( m_warning, _( "You let go of the grabbed object." ) );
            player_character.grab( object_type::NONE );
        }
        critter->remove_effect( effect_ridden );
        critter->add_effect( effect_controlled, 5_turns );
        mounted_creature = nullptr;
        critter->mounted_player = nullptr;
        setpos( *pnt );
        mod_moves( -100 );
        set_movement_mode( move_mode_id( "walk" ) );
    }
}

float Character::stability_roll() const
{
    /** @EFFECT_STR improves player stability roll */

    /** @EFFECT_PER slightly improves player stability roll */

    /** @EFFECT_DEX slightly improves player stability roll */

    /** @EFFECT_MELEE improves player stability roll */
    return get_melee() + get_str() + ( get_per() / 3.0f ) + ( get_dex() / 4.0f );
}

bool Character::is_dead_state() const
{
    return get_part_hp_cur( body_part_head ) <= 0 ||
           get_part_hp_cur( body_part_torso ) <= 0;
}

void Character::on_dodge( Creature *source, float difficulty )
{
    static const matec_id tec_none( "tec_none" );

    // Each avoided hit consumes an available dodge
    // When no more available we are likely to fail player::dodge_roll
    dodges_left--;

    // dodging throws of our aim unless we are either skilled at dodging or using a small weapon
    if( is_armed() && weapon.is_gun() ) {
        recoil += std::max( weapon.volume() / 250_ml - get_skill_level( skill_dodge ), 0 ) * rng( 0, 100 );
        recoil = std::min( MAX_RECOIL, recoil );
    }

    // Even if we are not to train still call practice to prevent skill rust
    difficulty = std::max( difficulty, 0.0f );
    practice( skill_dodge, difficulty * 2, difficulty );

    martial_arts_data->ma_ondodge_effects( *this );

    // For adjacent attackers check for techniques usable upon successful dodge
    if( source && square_dist( pos(), source->pos() ) == 1 ) {
        matec_id tec = pick_technique( *source, used_weapon(), false, true, false );

        if( tec != tec_none && !is_dead_state() ) {
            if( get_stamina() < get_stamina_max() / 3 ) {
                add_msg( m_bad, _( "You try to counterattack but you are too exhausted!" ) );
            } else {
                melee_attack( *source, false, tec );
            }
        }
    }
}

float Character::get_melee() const
{
    return get_skill_level( skill_id( "melee" ) );
}

bool Character::uncanny_dodge()
{

    bool is_u = is_avatar();
    bool seen = get_player_view().sees( *this );

    const bool can_dodge_bio = get_power_level() >= 75_kJ && has_active_bionic( bio_uncanny_dodge );
    const bool can_dodge_mut = get_stamina() >= 2400 && has_trait_flag( "UNCANNY_DODGE" );
    const bool can_dodge_both = get_power_level() >= 37500_J &&
                                has_active_bionic( bio_uncanny_dodge ) &&
                                get_stamina() >= 1200 && has_trait_flag( "UNCANNY_DODGE" );

    if( !( can_dodge_bio || can_dodge_mut || can_dodge_both ) ) {
        return false;
    }
    tripoint adjacent = adjacent_tile();

    if( can_dodge_both ) {
        mod_power_level( -37500_J );
        mod_stamina( -1200 );
    } else if( can_dodge_bio ) {
        mod_power_level( -75_kJ );
    } else if( can_dodge_mut ) {
        mod_stamina( -2400 );
    }
    if( adjacent.x != posx() || adjacent.y != posy() ) {
        position.x = adjacent.x;
        position.y = adjacent.y;
        if( is_u ) {
            add_msg( _( "Time seems to slow down and you instinctively dodge!" ) );
        } else if( seen ) {
            add_msg( _( "%s dodges… so fast!" ), this->disp_name() );

        }
        return true;
    }
    if( is_u ) {
        add_msg( _( "You try to dodge but there's no room!" ) );
    } else if( seen ) {
        add_msg( _( "%s tries to dodge but there's no room!" ), this->disp_name() );
    }
    return false;
}

void Character::handle_skill_warning( const skill_id &id, bool force_warning )
{
    //remind the player intermittently that no skill gain takes place
    if( is_player() && ( force_warning || one_in( 5 ) ) ) {
        SkillLevel &level = get_skill_level_object( id );

        const Skill &skill = id.obj();
        std::string skill_name = skill.name();
        int curLevel = level.level();

        add_msg( m_info, _( "This task is too simple to train your %s beyond %d." ),
                 skill_name, curLevel );
    }
}

/** Returns true if the character has two functioning arms */
bool Character::has_two_arms() const
{
    return get_working_arm_count() >= 2;
}

// working is defined here as not disabled which means arms can be not broken
// and still not count if they have low enough hitpoints
int Character::get_working_arm_count() const
{
    if( has_active_mutation( trait_SHELL2 ) ) {
        return 0;
    }

    int limb_count = 0;
    if( !is_limb_disabled( body_part_arm_l ) ) {
        limb_count++;
    }
    if( !is_limb_disabled( body_part_arm_r ) ) {
        limb_count++;
    }
    if( has_bionic( bio_blaster ) && limb_count > 0 ) {
        limb_count--;
    }

    return limb_count;
}

// working is defined here as not broken
int Character::get_working_leg_count() const
{
    int limb_count = 0;
    if( !is_limb_broken( body_part_leg_l ) ) {
        limb_count++;
    }
    if( !is_limb_broken( body_part_leg_r ) ) {
        limb_count++;
    }
    return limb_count;
}

bool Character::is_limb_disabled( const bodypart_id &limb ) const
{
    return get_part_hp_cur( limb ) <= get_part_hp_max( limb ) * .125;
}

// this is the source of truth on if a limb is broken so all code to determine
// if a limb is broken should point here to make any future changes to breaking easier
bool Character::is_limb_broken( const bodypart_id &limb ) const
{
    return get_part_hp_cur( limb ) == 0;
}

bool Character::can_run() const
{
    return get_stamina() > 0 && !has_effect( effect_winded ) && get_working_leg_count() >= 2;
}

void Character::try_remove_downed()
{

    /** @EFFECT_DEX increases chance to stand up when knocked down */

    /** @EFFECT_STR increases chance to stand up when knocked down, slightly */
    if( rng( 0, 40 ) > get_dex() + get_str() / 2 ) {
        add_msg_if_player( _( "You struggle to stand." ) );
    } else {
        add_msg_player_or_npc( m_good, _( "You stand up." ),
                               _( "<npcname> stands up." ) );
        remove_effect( effect_downed );
    }
}

void Character::try_remove_bear_trap()
{
    /* Real bear traps can't be removed without the proper tools or immense strength; eventually this should
       allow normal players two options: removal of the limb or removal of the trap from the ground
       (at which point the player could later remove it from the leg with the right tools).
       As such we are currently making it a bit easier for players and NPC's to get out of bear traps.
    */
    /** @EFFECT_STR increases chance to escape bear trap */
    // If is riding, then despite the character having the effect, it is the mounted creature that escapes.
    map &here = get_map();
    if( is_player() && is_mounted() ) {
        auto *mon = mounted_creature.get();
        if( mon->type->melee_dice * mon->type->melee_sides >= 18 ) {
            if( x_in_y( mon->type->melee_dice * mon->type->melee_sides, 200 ) ) {
                mon->remove_effect( effect_beartrap );
                remove_effect( effect_beartrap );
                here.spawn_item( pos(), itype_beartrap );
                add_msg( _( "The %s escapes the bear trap!" ), mon->get_name() );
            } else {
                add_msg_if_player( m_bad,
                                   _( "Your %s tries to free itself from the bear trap, but can't get loose!" ), mon->get_name() );
            }
        }
    } else {
        if( x_in_y( get_str(), 100 ) ) {
            remove_effect( effect_beartrap );
            add_msg_player_or_npc( m_good, _( "You free yourself from the bear trap!" ),
                                   _( "<npcname> frees themselves from the bear trap!" ) );
            item beartrap( "beartrap", calendar::turn );
            here.add_item_or_charges( pos(), beartrap );
        } else {
            add_msg_if_player( m_bad,
                               _( "You try to free yourself from the bear trap, but can't get loose!" ) );
        }
    }
}

void Character::try_remove_lightsnare()
{
    map &here = get_map();
    if( is_mounted() ) {
        auto *mon = mounted_creature.get();
        if( x_in_y( mon->type->melee_dice * mon->type->melee_sides, 12 ) ) {
            mon->remove_effect( effect_lightsnare );
            remove_effect( effect_lightsnare );
            here.spawn_item( pos(), itype_string_36 );
            here.spawn_item( pos(), itype_snare_trigger );
            add_msg( _( "The %s escapes the light snare!" ), mon->get_name() );
        }
    } else {
        /** @EFFECT_STR increases chance to escape light snare */

        /** @EFFECT_DEX increases chance to escape light snare */
        if( x_in_y( get_str(), 12 ) || x_in_y( get_dex(), 8 ) ) {
            remove_effect( effect_lightsnare );
            add_msg_player_or_npc( m_good, _( "You free yourself from the light snare!" ),
                                   _( "<npcname> frees themselves from the light snare!" ) );
            item string( "string_36", calendar::turn );
            item snare( "snare_trigger", calendar::turn );
            here.add_item_or_charges( pos(), string );
            here.add_item_or_charges( pos(), snare );
        } else {
            add_msg_if_player( m_bad,
                               _( "You try to free yourself from the light snare, but can't get loose!" ) );
        }
    }
}

void Character::try_remove_heavysnare()
{
    map &here = get_map();
    if( is_mounted() ) {
        auto *mon = mounted_creature.get();
        if( mon->type->melee_dice * mon->type->melee_sides >= 7 ) {
            if( x_in_y( mon->type->melee_dice * mon->type->melee_sides, 32 ) ) {
                mon->remove_effect( effect_heavysnare );
                remove_effect( effect_heavysnare );
                here.spawn_item( pos(), itype_rope_6 );
                here.spawn_item( pos(), itype_snare_trigger );
                add_msg( _( "The %s escapes the heavy snare!" ), mon->get_name() );
            }
        }
    } else {
        /** @EFFECT_STR increases chance to escape heavy snare, slightly */

        /** @EFFECT_DEX increases chance to escape light snare */
        if( x_in_y( get_str(), 32 ) || x_in_y( get_dex(), 16 ) ) {
            remove_effect( effect_heavysnare );
            add_msg_player_or_npc( m_good, _( "You free yourself from the heavy snare!" ),
                                   _( "<npcname> frees themselves from the heavy snare!" ) );
            item rope( "rope_6", calendar::turn );
            item snare( "snare_trigger", calendar::turn );
            here.add_item_or_charges( pos(), rope );
            here.add_item_or_charges( pos(), snare );
        } else {
            add_msg_if_player( m_bad,
                               _( "You try to free yourself from the heavy snare, but can't get loose!" ) );
        }
    }
}

void Character::try_remove_crushed()
{
    /** @EFFECT_STR increases chance to escape crushing rubble */

    /** @EFFECT_DEX increases chance to escape crushing rubble, slightly */
    if( x_in_y( get_str() + get_dex() / 4.0, 100 ) ) {
        remove_effect( effect_crushed );
        add_msg_player_or_npc( m_good, _( "You free yourself from the rubble!" ),
                               _( "<npcname> frees themselves from the rubble!" ) );
    } else {
        add_msg_if_player( m_bad, _( "You try to free yourself from the rubble, but can't get loose!" ) );
    }
}

bool Character::try_remove_grab()
{
    int zed_number = 0;
    if( is_mounted() ) {
        auto *mon = mounted_creature.get();
        if( mon->has_effect( effect_grabbed ) ) {
            if( ( dice( mon->type->melee_dice + mon->type->melee_sides,
                        3 ) < get_effect_int( effect_grabbed ) ) ||
                !one_in( 4 ) ) {
                add_msg( m_bad, _( "Your %s tries to break free, but fails!" ), mon->get_name() );
                return false;
            } else {
                add_msg( m_good, _( "Your %s breaks free from the grab!" ), mon->get_name() );
                remove_effect( effect_grabbed );
                mon->remove_effect( effect_grabbed );
            }
        } else {
            if( one_in( 4 ) ) {
                add_msg( m_bad, _( "You are pulled from your %s!" ), mon->get_name() );
                remove_effect( effect_grabbed );
                forced_dismount();
            }
        }
    } else {
        map &here = get_map();
        for( auto&& dest : here.points_in_radius( pos(), 1, 0 ) ) { // *NOPAD*
            const monster *const mon = g->critter_at<monster>( dest );
            if( mon && mon->has_effect( effect_grabbing ) ) {
                zed_number += mon->get_grab_strength();
            }
        }
        if( zed_number == 0 ) {
            add_msg_player_or_npc( m_good, _( "You find yourself no longer grabbed." ),
                                   _( "<npcname> finds themselves no longer grabbed." ) );
            remove_effect( effect_grabbed );

            /** @EFFECT_STR increases chance to escape grab */
        } else if( rng( 0, get_str() ) < rng( get_effect_int( effect_grabbed, body_part_torso ),
                                              8 ) ) {
            add_msg_player_or_npc( m_bad, _( "You try break out of the grab, but fail!" ),
                                   _( "<npcname> tries to break out of the grab, but fails!" ) );
            return false;
        } else {
            add_msg_player_or_npc( m_good, _( "You break out of the grab!" ),
                                   _( "<npcname> breaks out of the grab!" ) );
            remove_effect( effect_grabbed );
            for( auto&& dest : here.points_in_radius( pos(), 1, 0 ) ) { // *NOPAD*
                monster *mon = g->critter_at<monster>( dest );
                if( mon && mon->has_effect( effect_grabbing ) ) {
                    mon->remove_effect( effect_grabbing );
                }
            }
        }
    }
    return true;
}

void Character::try_remove_webs()
{
    if( is_mounted() ) {
        auto *mon = mounted_creature.get();
        if( x_in_y( mon->type->melee_dice * mon->type->melee_sides,
                    6 * get_effect_int( effect_webbed ) ) ) {
            add_msg( _( "The %s breaks free of the webs!" ), mon->get_name() );
            mon->remove_effect( effect_webbed );
            remove_effect( effect_webbed );
        }
        /** @EFFECT_STR increases chance to escape webs */
    } else if( x_in_y( get_str(), 6 * get_effect_int( effect_webbed ) ) ) {
        add_msg_player_or_npc( m_good, _( "You free yourself from the webs!" ),
                               _( "<npcname> frees themselves from the webs!" ) );
        remove_effect( effect_webbed );
    } else {
        add_msg_if_player( _( "You try to free yourself from the webs, but can't get loose!" ) );
    }
}

void Character::try_remove_impeding_effect()
{
    for( const effect &eff : get_effects_with_flag( flag_EFFECT_IMPEDING ) ) {
        const efftype_id &eff_id = eff.get_id();
        if( is_mounted() ) {
            auto *mon = mounted_creature.get();
            if( x_in_y( mon->type->melee_dice * mon->type->melee_sides,
                        6 * get_effect_int( eff_id ) ) ) {
                add_msg( _( "The %s breaks free!" ), mon->get_name() );
                mon->remove_effect( eff_id );
                remove_effect( eff_id );
            }
            /** @EFFECT_STR increases chance to escape webs */
        } else if( x_in_y( get_str(), 6 * get_effect_int( eff_id ) ) ) {
            add_msg_player_or_npc( m_good, _( "You free yourself!" ),
                                   _( "<npcname> frees themselves!" ) );
            remove_effect( eff_id );
        } else {
            add_msg_if_player( _( "You try to free yourself, but can't!" ) );
        }
    }
}

bool Character::move_effects( bool attacking )
{
    if( has_effect( effect_downed ) ) {
        try_remove_downed();
        return false;
    }
    if( has_effect( effect_webbed ) ) {
        try_remove_webs();
        return false;
    }
    if( has_effect( effect_lightsnare ) ) {
        try_remove_lightsnare();
        return false;

    }
    if( has_effect( effect_heavysnare ) ) {
        try_remove_heavysnare();
        return false;
    }
    if( has_effect( effect_beartrap ) ) {
        try_remove_bear_trap();
        return false;
    }
    if( has_effect( effect_crushed ) ) {
        try_remove_crushed();
        return false;
    }
    if( has_effect_with_flag( flag_EFFECT_IMPEDING ) ) {
        try_remove_impeding_effect();
        return false;
    }

    // Below this point are things that allow for movement if they succeed

    // Currently we only have one thing that forces movement if you succeed, should we get more
    // than this will need to be reworked to only have success effects if /all/ checks succeed
    if( has_effect( effect_in_pit ) ) {
        /** @EFFECT_STR increases chance to escape pit */

        /** @EFFECT_DEX increases chance to escape pit, slightly */
        if( rng( 0, 40 ) > get_str() + get_dex() / 2 ) {
            add_msg_if_player( m_bad, _( "You try to escape the pit, but slip back in." ) );
            return false;
        } else {
            add_msg_player_or_npc( m_good, _( "You escape the pit!" ),
                                   _( "<npcname> escapes the pit!" ) );
            remove_effect( effect_in_pit );
        }
    }
    return !has_effect( effect_grabbed ) || attacking || try_remove_grab();
}

void Character::wait_effects( bool attacking )
{
    if( has_effect( effect_downed ) ) {
        try_remove_downed();
        return;
    }
    if( has_effect( effect_beartrap ) ) {
        try_remove_bear_trap();
        return;
    }
    if( has_effect( effect_lightsnare ) ) {
        try_remove_lightsnare();
        return;
    }
    if( has_effect( effect_heavysnare ) ) {
        try_remove_heavysnare();
        return;
    }
    if( has_effect( effect_webbed ) ) {
        try_remove_webs();
        return;
    }
    if( has_effect_with_flag( flag_EFFECT_IMPEDING ) ) {
        try_remove_impeding_effect();
        return;
    }
    if( has_effect( effect_grabbed ) && !attacking && !try_remove_grab() ) {
        return;
    }
}

move_mode_id Character::current_movement_mode() const
{
    return move_mode;
}

bool Character::movement_mode_is( const move_mode_id &mode ) const
{
    return move_mode == mode;
}

bool Character::is_running() const
{
    return move_mode->type() == move_mode_type::RUNNING;
}

bool Character::is_walking() const
{
    return move_mode->type() == move_mode_type::WALKING;
}

bool Character::is_crouching() const
{
    return move_mode->type() == move_mode_type::CROUCHING;
}

bool Character::can_switch_to( const move_mode_id &mode ) const
{
    // Only running modes are restricted at the moment
    return mode->type() != move_mode_type::RUNNING || can_run();
}

void Character::expose_to_disease( const diseasetype_id &dis_type )
{
    const cata::optional<int> &healt_thresh = dis_type->health_threshold;
    if( healt_thresh && healt_thresh.value() < get_healthy() ) {
        return;
    }
    const std::set<bodypart_str_id> &bps = dis_type->affected_bodyparts;
    if( !bps.empty() ) {
        for( const bodypart_str_id &bp : bps ) {
            add_effect( dis_type->symptoms, rng( dis_type->min_duration, dis_type->max_duration ), bp.id(),
                        false,
                        rng( dis_type->min_intensity, dis_type->max_intensity ) );
        }
    } else {
        add_effect( dis_type->symptoms, rng( dis_type->min_duration, dis_type->max_duration ),
                    bodypart_str_id::NULL_ID(),
                    false,
                    rng( dis_type->min_intensity, dis_type->max_intensity ) );
    }
}

void Character::process_turn()
{
    migrate_items_to_storage( false );

    for( bionic &i : *my_bionics ) {
        if( i.incapacitated_time > 0_turns ) {
            i.incapacitated_time -= 1_turns;
            if( i.incapacitated_time == 0_turns ) {
                add_msg_if_player( m_bad, _( "Your %s bionic comes back online." ), i.info().name );
            }
        }
    }

    for( const trait_id &mut : get_mutations() ) {
        mutation_reflex_trigger( mut );
    }

    Creature::process_turn();
}

void Character::recalc_hp()
{
    int str_boost_val = 0;
    cata::optional<skill_boost> str_boost = skill_boost::get( "str" );
    if( str_boost ) {
        int skill_total = 0;
        for( const std::string &skill_str : str_boost->skills() ) {
            skill_total += get_skill_level( skill_id( skill_str ) );
        }
        str_boost_val = str_boost->calc_bonus( skill_total );
    }
    // Mutated toughness stacks with starting, by design.
    float hp_mod = 1.0f + mutation_value( "hp_modifier" ) + mutation_value( "hp_modifier_secondary" );
    float hp_adjustment = mutation_value( "hp_adjustment" ) + ( str_boost_val * 3 );
    calc_all_parts_hp( hp_mod, hp_adjustment, get_str_base(), get_dex_base(), get_per_base(),
                       get_int_base(), get_healthy(), get_fat_to_hp() );
}

int Character::get_part_hp_max( const bodypart_id &id ) const
{
    return enchantment_cache->modify_value( enchant_vals::mod::MAX_HP,
                                            Creature::get_part_hp_max( id ) );
}

void Character::update_body_wetness( const w_point &weather )
{
    // Average number of turns to go from completely soaked to fully dry
    // assuming average temperature and humidity
    constexpr time_duration average_drying = 2_hours;

    // A modifier on drying time
    double delay = 1.0;
    // Weather slows down drying
    delay += ( ( weather.humidity - 66 ) - ( weather.temperature - 65 ) ) / 100;
    delay = std::max( 0.1, delay );
    // Fur/slime retains moisture
    if( has_trait( trait_LIGHTFUR ) || has_trait( trait_FUR ) || has_trait( trait_FELINE_FUR ) ||
        has_trait( trait_LUPINE_FUR ) || has_trait( trait_CHITIN_FUR ) || has_trait( trait_CHITIN_FUR2 ) ||
        has_trait( trait_CHITIN_FUR3 ) ) {
        delay = delay * 6 / 5;
    }
    if( has_trait( trait_URSINE_FUR ) || has_trait( trait_SLIMY ) ) {
        delay *= 1.5;
    }

    if( !x_in_y( 1, to_turns<int>( average_drying * delay / 100.0 ) ) ) {
        // No drying this turn
        return;
    }

    // Now per-body-part stuff
    // To make drying uniform, make just one roll and reuse it
    const int drying_roll = rng( 1, 80 );

    for( const bodypart_id &bp : get_all_body_parts() ) {
        if( get_part_wetness( bp ) == 0 ) {
            continue;
        }
        // This is to normalize drying times
        int drying_chance = get_part_drench_capacity( bp );
        const int temp_conv = get_part_temp_conv( bp );
        // Body temperature affects duration of wetness
        // Note: Using temp_conv rather than temp_cur, to better approximate environment
        if( temp_conv >= BODYTEMP_SCORCHING ) {
            drying_chance *= 2;
        } else if( temp_conv >= BODYTEMP_VERY_HOT ) {
            drying_chance = drying_chance * 3 / 2;
        } else if( temp_conv >= BODYTEMP_HOT ) {
            drying_chance = drying_chance * 4 / 3;
        } else if( temp_conv > BODYTEMP_COLD ) {
            // Comfortable, doesn't need any changes
        } else {
            // Evaporation doesn't change that much at lower temp
            drying_chance = drying_chance * 3 / 4;
        }

        if( drying_chance < 1 ) {
            drying_chance = 1;
        }

        // TODO: Make evaporation reduce body heat
        if( drying_chance >= drying_roll ) {
            mod_part_wetness( bp, -1 );
            if( get_part_wetness( bp ) < 0 ) {
                set_part_wetness( bp, 0 );
            }
        }
        // Safety measure to keep wetness within bounds
        if( get_part_wetness( bp ) > get_part_drench_capacity( bp ) ) {
            set_part_wetness( bp, get_part_drench_capacity( bp ) );
        }
    }
    // TODO: Make clothing slow down drying
}

// This must be called when any of the following change:
// - effects
// - bionics
// - traits
// - underwater
// - clothes
// With the exception of clothes, all changes to these character attributes must
// occur through a function in this class which calls this function. Clothes are
// typically added/removed with wear() and takeoff(), but direct access to the
// 'wears' vector is still allowed due to refactor exhaustion.
void Character::recalc_sight_limits()
{
    sight_max = 9999;
    vision_mode_cache.reset();
    const bool in_light = get_map().ambient_light_at( pos() ) > LIGHT_AMBIENT_LIT;

    // Set sight_max.
    if( is_blind() || ( in_sleep_state() && !has_trait( trait_SEESLEEP ) ) ||
        has_effect( effect_narcosis ) ) {
        sight_max = 0;
    } else if( has_effect( effect_boomered ) && ( !( has_trait( trait_PER_SLIME_OK ) ) ) ) {
        sight_max = 1;
        vision_mode_cache.set( BOOMERED );
    } else if( has_effect( effect_in_pit ) || has_effect( effect_no_sight ) ||
               ( underwater && !has_bionic( bio_membrane ) &&
                 !has_trait( trait_MEMBRANE ) && !worn_with_flag( flag_SWIM_GOGGLES ) &&
                 !has_trait( trait_CEPH_EYES ) && !has_trait( trait_PER_SLIME_OK ) ) ) {
        sight_max = 1;
    } else if( has_active_mutation( trait_SHELL2 ) ) {
        // You can kinda see out a bit.
        sight_max = 2;
    } else if( ( has_trait( trait_MYOPIC ) || ( in_light && has_trait( trait_URSINE_EYE ) ) ) &&
               !worn_with_flag( flag_FIX_NEARSIGHT ) && !has_effect( effect_contacts ) ) {
        sight_max = 4;
    } else if( has_trait( trait_PER_SLIME ) ) {
        sight_max = 6;
    } else if( has_effect( effect_darkness ) ) {
        vision_mode_cache.set( DARKNESS );
        sight_max = 10;
    }

    sight_max = enchantment_cache->modify_value( enchant_vals::mod::SIGHT_RANGE, sight_max );

    // Debug-only NV, by vache's request
    if( has_trait( trait_DEBUG_NIGHTVISION ) ) {
        vision_mode_cache.set( DEBUG_NIGHTVISION );
    }
    if( has_nv() ) {
        vision_mode_cache.set( NV_GOGGLES );
    }
    if( has_active_mutation( trait_NIGHTVISION3 ) || is_wearing( itype_rm13_armor_on ) ||
        ( is_mounted() && mounted_creature->has_flag( MF_MECH_RECON_VISION ) ) ) {
        vision_mode_cache.set( NIGHTVISION_3 );
    }
    if( has_active_mutation( trait_ELFA_FNV ) ) {
        vision_mode_cache.set( FULL_ELFA_VISION );
    }
    if( has_active_mutation( trait_CEPH_VISION ) ) {
        vision_mode_cache.set( CEPH_VISION );
    }
    if( has_active_mutation( trait_ELFA_NV ) ) {
        vision_mode_cache.set( ELFA_VISION );
    }
    if( has_active_mutation( trait_NIGHTVISION2 ) ) {
        vision_mode_cache.set( NIGHTVISION_2 );
    }
    if( has_active_mutation( trait_FEL_NV ) ) {
        vision_mode_cache.set( FELINE_VISION );
    }
    if( has_active_mutation( trait_URSINE_EYE ) ) {
        vision_mode_cache.set( URSINE_VISION );
    }
    if( has_active_mutation( trait_NIGHTVISION ) ) {
        vision_mode_cache.set( NIGHTVISION_1 );
    }
    if( has_trait( trait_BIRD_EYE ) ) {
        vision_mode_cache.set( BIRD_EYE );
    }

    // Not exactly a sight limit thing, but related enough
    if( has_active_bionic( bio_infrared ) ||
        has_trait( trait_INFRARED ) ||
        has_trait( trait_LIZ_IR ) ||
        worn_with_flag( flag_IR_EFFECT ) || ( is_mounted() &&
                mounted_creature->has_flag( MF_MECH_RECON_VISION ) ) ) {
        vision_mode_cache.set( IR_VISION );
    }

    if( has_trait_flag( "SUPER_CLAIRVOYANCE" ) ) {
        vision_mode_cache.set( VISION_CLAIRVOYANCE_SUPER );
    } else if( has_trait_flag( "CLAIRVOYANCE_PLUS" ) ) {
        vision_mode_cache.set( VISION_CLAIRVOYANCE_PLUS );
    } else if( has_trait_flag( "CLAIRVOYANCE" ) ) {
        vision_mode_cache.set( VISION_CLAIRVOYANCE );
    }
}

static float threshold_for_range( float range )
{
    constexpr float epsilon = 0.01f;
    return LIGHT_AMBIENT_MINIMAL / std::exp( range * LIGHT_TRANSPARENCY_OPEN_AIR ) - epsilon;
}

float Character::get_vision_threshold( float light_level ) const
{
    if( vision_mode_cache[DEBUG_NIGHTVISION] ) {
        // Debug vision always works with absurdly little light.
        return 0.01;
    }

    // As light_level goes from LIGHT_AMBIENT_MINIMAL to LIGHT_AMBIENT_LIT,
    // dimming goes from 1.0 to 2.0.
    const float dimming_from_light = 1.0 + ( ( static_cast<float>( light_level ) -
                                     LIGHT_AMBIENT_MINIMAL ) /
                                     ( LIGHT_AMBIENT_LIT - LIGHT_AMBIENT_MINIMAL ) );

    int eyes_encumb = 0;
    if( has_part( body_part_eyes ) ) {
        eyes_encumb = encumb( body_part_eyes );
    }

    float range = get_per() / 3.0f - eyes_encumb / 10.0f;
    if( vision_mode_cache[NV_GOGGLES] || vision_mode_cache[NIGHTVISION_3] ||
        vision_mode_cache[FULL_ELFA_VISION] || vision_mode_cache[CEPH_VISION] ) {
        range += 10;
    } else if( vision_mode_cache[NIGHTVISION_2] || vision_mode_cache[FELINE_VISION] ||
               vision_mode_cache[URSINE_VISION] || vision_mode_cache[ELFA_VISION] ) {
        range += 4.5;
    } else if( vision_mode_cache[NIGHTVISION_1] ) {
        range += 2;
    }

    if( vision_mode_cache[BIRD_EYE] ) {
        range++;
    }

    // Clamp range to 1+, so that we can always see where we are
    range = std::max( 1.0f, range );

    return std::min( static_cast<float>( LIGHT_AMBIENT_LOW ),
                     threshold_for_range( range ) * dimming_from_light );
}

void Character::flag_encumbrance()
{
    check_encumbrance = true;
}

void Character::check_item_encumbrance_flag()
{
    bool update_required = check_encumbrance;
    for( auto &i : worn ) {
        if( !update_required && i.encumbrance_update_ ) {
            update_required = true;
        }
        i.encumbrance_update_ = false;
    }

    if( update_required ) {
        calc_encumbrance();
    }
}

bool Character::natural_attack_restricted_on( const bodypart_id &bp ) const
{
    for( const item &i : worn ) {
        if( i.covers( bp ) && !i.has_flag( flag_ALLOWS_NATURAL_ATTACKS ) &&
            !i.has_flag( flag_SEMITANGIBLE ) &&
            !i.has_flag( flag_PERSONAL ) && !i.has_flag( flag_AURA ) ) {
            return true;
        }
    }
    return false;
}

std::vector<bionic_id> Character::get_bionics() const
{
    std::vector<bionic_id> result;
    for( const bionic &b : *my_bionics ) {
        result.push_back( b.id );
    }
    return result;
}

bool Character::has_bionic( const bionic_id &b ) const
{
    for( const bionic_id &bid : get_bionics() ) {
        if( bid == b ) {
            return true;
        }
    }
    return false;
}

bool Character::has_active_bionic( const bionic_id &b ) const
{
    for( const bionic &i : *my_bionics ) {
        if( i.id == b ) {
            return ( i.powered && i.incapacitated_time == 0_turns );
        }
    }
    return false;
}

bool Character::has_any_bionic() const
{
    return !get_bionics().empty();
}

bionic_id Character::get_remote_fueled_bionic() const
{
    for( const bionic_id &bid : get_bionics() ) {
        if( bid->is_remote_fueled ) {
            return bid;
        }
    }
    return bionic_id();
}

bool Character::can_fuel_bionic_with( const item &it ) const
{
    if( ( !it.is_fuel() && !it.type->magazine && !it.flammable() ) || it.is_comestible() ) {
        return false;
    }

    for( const bionic_id &bid : get_bionics() ) {
        for( const material_id &fuel : bid->fuel_opts ) {
            if( fuel == it.get_base_material().id ) {
                return true;
            } else if( it.type->magazine && fuel == item( it.ammo_current() ).get_base_material().id ) {
                return true;
            }
        }

    }
    return false;
}

std::vector<bionic_id> Character::get_bionic_fueled_with( const item &it ) const
{
    std::vector<bionic_id> bionics;

    for( const bionic_id &bid : get_bionics() ) {
        for( const material_id &fuel : bid->fuel_opts ) {
            if( fuel == it.get_base_material().id ) {
                bionics.emplace_back( bid );
            } else if( it.type->magazine && fuel == item( it.ammo_current() ).get_base_material().id ) {
                bionics.emplace_back( bid );
            }
        }
    }

    return bionics;
}

std::vector<bionic_id> Character::get_bionic_fueled_with( const material_id &mat ) const
{
    std::vector<bionic_id> bionics;

    for( const bionic_id &bid : get_bionics() ) {
        for( const material_id &fuel : bid->fuel_opts ) {
            if( fuel == mat ) {
                bionics.emplace_back( bid );
            }
        }
    }

    return bionics;
}

std::vector<bionic_id> Character::get_fueled_bionics() const
{
    std::vector<bionic_id> bionics;
    for( const bionic_id &bid : get_bionics() ) {
        if( !bid->fuel_opts.empty() ) {
            bionics.emplace_back( bid );
        }
    }
    return bionics;
}

bionic_id Character::get_most_efficient_bionic( const std::vector<bionic_id> &bids ) const
{
    float temp_eff = 0.0f;
    bionic_id bio( "null" );
    for( const bionic_id &bid : bids ) {
        if( bid->fuel_efficiency > temp_eff ) {
            temp_eff = bid->fuel_efficiency;
            bio = bid;
        }
    }
    return bio;
}

void Character::practice( const skill_id &id, int amount, int cap, bool suppress_warning )
{
    SkillLevel &level = get_skill_level_object( id );
    const Skill &skill = id.obj();
    if( !level.can_train() && !in_sleep_state() ) {
        // If leveling is disabled, don't train, don't drain focus, don't print anything
        // Leaving as a skill method rather than global for possible future skill cap setting
        return;
    }

    const auto highest_skill = [&]() {
        std::pair<skill_id, int> result( skill_id::NULL_ID(), -1 );
        for( const auto &pair : *_skills ) {
            const SkillLevel &lobj = pair.second;
            if( lobj.level() > result.second ) {
                result = std::make_pair( pair.first, lobj.level() );
            }
        }
        return result.first;
    };

    const bool isSavant = has_trait( trait_SAVANT );
    const skill_id savantSkill = isSavant ? highest_skill() : skill_id::NULL_ID();

    amount = adjust_for_focus( amount );

    if( has_trait( trait_PACIFIST ) && skill.is_combat_skill() ) {
        if( !one_in( 3 ) ) {
            amount = 0;
        }
    }
    if( has_trait_flag( "PRED2" ) && skill.is_combat_skill() ) {
        if( one_in( 3 ) ) {
            amount *= 2;
        }
    }
    if( has_trait_flag( "PRED3" ) && skill.is_combat_skill() ) {
        amount *= 2;
    }

    if( has_trait_flag( "PRED4" ) && skill.is_combat_skill() ) {
        amount *= 3;
    }

    if( isSavant && id != savantSkill ) {
        amount /= 2;
    }

    if( amount > 0 && get_skill_level( id ) > cap ) { //blunt grinding cap implementation for crafting
        amount = 0;
        if( !suppress_warning ) {
            handle_skill_warning( id, false );
        }
    }
    if( amount > 0 && level.isTraining() ) {
        int oldLevel = get_skill_level( id );
        get_skill_level_object( id ).train( amount );
        int newLevel = get_skill_level( id );
        std::string skill_name = skill.name();
        if( newLevel > oldLevel ) {
            get_event_bus().send<event_type::gains_skill_level>( getID(), id, newLevel );
        }
        if( is_player() && newLevel > oldLevel ) {
            add_msg( m_good, _( "Your skill in %s has increased to %d!" ), skill_name, newLevel );
        }
        if( is_player() && newLevel > cap ) {
            //inform player immediately that the current recipe can't be used to train further
            add_msg( m_info, _( "You feel that %s tasks of this level are becoming trivial." ),
                     skill_name );
        }

        int chance_to_drop = focus_pool;
        focus_pool -= chance_to_drop / 100;
        // Apex Predators don't think about much other than killing.
        // They don't lose Focus when practicing combat skills.
        if( ( rng( 1, 100 ) <= ( chance_to_drop % 100 ) ) && ( !( has_trait_flag( "PRED4" ) &&
                skill.is_combat_skill() ) ) ) {
            focus_pool--;
        }
    }

    get_skill_level_object( id ).practice();
}

// Returned values range from 1.0 (unimpeded vision) to 11.0 (totally blind).
//  1.0 is LIGHT_AMBIENT_LIT or brighter
//  4.0 is a dark clear night, barely bright enough for reading and crafting
//  6.0 is LIGHT_AMBIENT_DIM
//  7.3 is LIGHT_AMBIENT_MINIMAL, a dark cloudy night, unlit indoors
// 11.0 is zero light or blindness
float Character::fine_detail_vision_mod( const tripoint &p ) const
{
    // PER_SLIME_OK implies you can get enough eyes around the bile
    // that you can generally see.  There still will be the haze, but
    // it's annoying rather than limiting.
    if( is_blind() ||
        ( ( has_effect( effect_boomered ) || has_effect( effect_darkness ) ) &&
          !has_trait( trait_PER_SLIME_OK ) ) ) {
        return 11.0;
    }
    // Scale linearly as light level approaches LIGHT_AMBIENT_LIT.
    // If we're actually a source of light, assume we can direct it where we need it.
    // Therefore give a hefty bonus relative to ambient light.
    float own_light = std::max( 1.0f, LIGHT_AMBIENT_LIT - active_light() - 2.0f );

    // Same calculation as above, but with a result 3 lower.
    float ambient_light = std::max( 1.0f,
                                    LIGHT_AMBIENT_LIT - get_map().ambient_light_at( p == tripoint_zero ? pos() : p ) + 1.0f );

    return std::min( own_light, ambient_light );
}

units::energy Character::get_power_level() const
{
    return power_level;
}

units::energy Character::get_max_power_level() const
{
    return enchantment_cache->modify_value( enchant_vals::mod::BIONIC_POWER, max_power_level );
}

void Character::set_power_level( const units::energy &npower )
{
    power_level = std::min( npower, get_max_power_level() );
}

void Character::set_max_power_level( const units::energy &npower_max )
{
    max_power_level = npower_max;
}

void Character::mod_power_level( const units::energy &npower )
{
    // units::energy is an int, so avoid overflow by converting it to a int64_t, then adding them
    // If the result is greater than the max power level, set power to max
    int64_t power = static_cast<int64_t>( units::to_millijoule( get_power_level() ) ) +
                    static_cast<int64_t>( units::to_millijoule( npower ) );
    units::energy new_power;
    if( power > units::to_millijoule( get_max_power_level() ) ) {
        new_power = get_max_power_level();
    } else {
        new_power = get_power_level() + npower;
    }
    set_power_level( clamp( new_power, 0_kJ, get_max_power_level() ) );
}

void Character::mod_max_power_level( const units::energy &npower_max )
{
    max_power_level += npower_max;
}

bool Character::is_max_power() const
{
    return get_power_level() >= get_max_power_level();
}

bool Character::has_power() const
{
    return get_power_level() > 0_kJ;
}

bool Character::has_max_power() const
{
    return get_max_power_level() > 0_kJ;
}

bool Character::enough_power_for( const bionic_id &bid ) const
{
    return get_power_level() >= bid->power_activate;
}

void Character::conduct_blood_analysis()
{
    std::vector<std::string> effect_descriptions;
    std::vector<nc_color> colors;

    for( auto &elem : *effects ) {
        if( elem.first->get_blood_analysis_description().empty() ) {
            continue;
        }
        effect_descriptions.emplace_back( elem.first->get_blood_analysis_description() );
        colors.emplace_back( elem.first->get_rating() == e_good ? c_green : c_red );
    }

    const int win_w = 46;
    size_t win_h = 0;
    catacurses::window w;
    ui_adaptor ui;
    ui.on_screen_resize( [&]( ui_adaptor & ui ) {
        win_h = std::min( static_cast<size_t>( TERMY ),
                          std::max<size_t>( 1, effect_descriptions.size() ) + 2 );
        w = catacurses::newwin( win_h, win_w,
                                point( ( TERMX - win_w ) / 2, ( TERMY - win_h ) / 2 ) );
        ui.position_from_window( w );
    } );
    ui.mark_resize();
    ui.on_redraw( [&]( const ui_adaptor & ) {
        draw_border( w, c_red, string_format( " %s ", _( "Blood Test Results" ) ) );
        if( effect_descriptions.empty() ) {
            trim_and_print( w, point( 2, 1 ), win_w - 3, c_white, _( "No effects." ) );
        } else {
            for( size_t line = 1; line < ( win_h - 1 ) && line <= effect_descriptions.size(); ++line ) {
                trim_and_print( w, point( 2, line ), win_w - 3, colors[line - 1], effect_descriptions[line - 1] );
            }
        }
        wnoutrefresh( w );
    } );
    input_context ctxt( "BLOOD_TEST_RESULTS" );
    ctxt.register_action( "CONFIRM" );
    ctxt.register_action( "QUIT" );
    ctxt.register_action( "HELP_KEYBINDINGS" );
    bool stop = false;
    // Display new messages
    g->invalidate_main_ui_adaptor();
    while( !stop ) {
        ui_manager::redraw();
        const std::string action = ctxt.handle_input();
        if( action == "CONFIRM" || action == "QUIT" ) {
            stop = true;
        }
    }
}

std::vector<material_id> Character::get_fuel_available( const bionic_id &bio ) const
{
    std::vector<material_id> stored_fuels;
    for( const material_id &fuel : bio->fuel_opts ) {
        if( !get_value( fuel.str() ).empty() || fuel->get_fuel_data().is_perpetual_fuel ) {
            stored_fuels.emplace_back( fuel );
        }
    }
    return stored_fuels;
}

int Character::get_fuel_capacity( const material_id &fuel ) const
{
    int amount_stored = 0;
    if( !get_value( fuel.str() ).empty() ) {
        amount_stored = std::stoi( get_value( fuel.str() ) );
    }
    int capacity = 0;
    for( const bionic_id &bid : get_bionics() ) {
        for( const material_id &fl : bid->fuel_opts ) {
            if( get_value( bid.str() ).empty() || get_value( bid.str() ) == fl.str() ) {
                if( fl == fuel ) {
                    capacity += bid->fuel_capacity;
                }
            }
        }
    }
    return capacity - amount_stored;
}

int Character::get_total_fuel_capacity( const material_id &fuel ) const
{
    int capacity = 0;
    for( const bionic_id &bid : get_bionics() ) {
        for( const material_id &fl : bid->fuel_opts ) {
            if( get_value( bid.str() ).empty() || get_value( bid.str() ) == fl.str() ) {
                if( fl == fuel ) {
                    capacity += bid->fuel_capacity;
                }
            }
        }
    }
    return capacity;
}

void Character::update_fuel_storage( const material_id &fuel )
{

    if( get_value( fuel.str() ).empty() ) {
        for( const bionic_id &bid : get_bionic_fueled_with( fuel ) ) {
            remove_value( bid.c_str() );
        }
        return;
    }

    std::vector<bionic_id> bids = get_bionic_fueled_with( fuel );
    if( bids.empty() ) {
        return;
    }
    int amount_fuel_loaded = std::stoi( get_value( fuel.str() ) );
    std::vector<bionic_id> loaded_bio;

    // Sort bionic in order of decreasing capacity
    // To fill the bigger ones firts.
    bool swap = true;
    while( swap ) {
        swap = false;
        for( size_t i = 0; i < bids.size() - 1; i++ ) {
            if( bids[i + 1]->fuel_capacity > bids[i]->fuel_capacity ) {
                std::swap( bids[i + 1], bids[i] );
                swap = true;
            }
        }
    }

    for( const bionic_id &bid : bids ) {
        remove_value( bid.c_str() );
        if( bid->fuel_capacity <= amount_fuel_loaded ) {
            amount_fuel_loaded -= bid->fuel_capacity;
            loaded_bio.emplace_back( bid );
        } else if( amount_fuel_loaded != 0 ) {
            loaded_bio.emplace_back( bid );
            break;
        }
    }

    for( const bionic_id &bd : loaded_bio ) {
        set_value( bd.str(), fuel.str() );
    }

}

int Character::get_mod_stat_from_bionic( const character_stat &Stat ) const
{
    int ret = 0;
    for( const bionic_id &bid : get_bionics() ) {
        const auto St_bn = bid->stat_bonus.find( Stat );
        if( St_bn != bid->stat_bonus.end() ) {
            ret += St_bn->second;
        }
    }
    return ret;
}

int Character::get_standard_stamina_cost( item *thrown_item )
{
    // Previously calculated as 2_gram * std::max( 1, str_cur )
    // using 16_gram normalizes it to 8 str. Same effort expenditure
    // for each strike, regardless of weight. This is compensated
    // for by the additional move cost as weapon weight increases
    //If the item is thrown, override with the thrown item instead.
    const int weight_cost = ( thrown_item == nullptr ) ? this->weapon.weight() /
                            ( 16_gram ) : thrown_item->weight() / ( 16_gram );
    const int encumbrance_cost = this->encumb( body_part_arm_l ) + this->encumb(
                                     body_part_arm_r );
    return ( weight_cost + encumbrance_cost + 50 ) * -1;
}

cata::optional<std::list<item>::iterator> Character::wear_item( const item &to_wear,
        bool interactive, bool do_calc_encumbrance )
{
    invalidate_inventory_validity_cache();
    const auto ret = can_wear( to_wear );
    if( !ret.success() ) {
        if( interactive ) {
            add_msg_if_player( m_info, "%s", ret.c_str() );
        }
        return cata::nullopt;
    }

    const bool was_deaf = is_deaf();
    const bool supertinymouse = get_size() == creature_size::tiny;
    last_item = to_wear.typeId();

    std::list<item>::iterator position = position_to_wear_new_item( to_wear );
    std::list<item>::iterator new_item_it = worn.insert( position, to_wear );

    get_event_bus().send<event_type::character_wears_item>( getID(), last_item );

    if( interactive ) {
        add_msg_player_or_npc(
            _( "You put on your %s." ),
            _( "<npcname> puts on their %s." ),
            to_wear.tname() );
        moves -= item_wear_cost( to_wear );

        for( const bodypart_id &bp : get_all_body_parts() ) {
            if( to_wear.covers( bp ) && encumb( bp ) >= 40 ) {
                add_msg_if_player( m_warning,
                                   bp == body_part_eyes ?
                                   _( "Your %s are very encumbered!  %s" ) : _( "Your %s is very encumbered!  %s" ),
                                   body_part_name( bp ), encumb_text( bp ) );
            }
        }
        if( !was_deaf && is_deaf() ) {
            add_msg_if_player( m_info, _( "You're deafened!" ) );
        }
        if( supertinymouse && !to_wear.has_flag( flag_UNDERSIZE ) ) {
            add_msg_if_player( m_warning,
                               _( "This %s is too big to wear comfortably!  Maybe it could be refitted." ),
                               to_wear.tname() );
        } else if( !supertinymouse && to_wear.has_flag( flag_UNDERSIZE ) ) {
            add_msg_if_player( m_warning,
                               _( "This %s is too small to wear comfortably!  Maybe it could be refitted." ),
                               to_wear.tname() );
        }
    } else if( is_npc() && get_player_view().sees( *this ) ) {
        add_msg_if_npc( _( "<npcname> puts on their %s." ), to_wear.tname() );
    }

    new_item_it->on_wear( *this );

    inv->update_invlet( *new_item_it );
    inv->update_cache_with_item( *new_item_it );

    if( do_calc_encumbrance ) {
        recalc_sight_limits();
        calc_encumbrance();
    }

    return new_item_it;
}

int Character::amount_worn( const itype_id &id ) const
{
    int amount = 0;
    for( const item &elem : worn ) {
        if( elem.typeId() == id ) {
            ++amount;
        }
    }
    return amount;
}

int Character::count_softwares( const itype_id &id )
{
    int count = 0;
    for( const item_location &it_loc : all_items_loc() ) {
        if( it_loc->is_software_storage() ) {
            for( const item *soft : it_loc->softwares() ) {
                if( soft->typeId() == id ) {
                    count++;
                }
            }
        }
    }
    return count;
}

std::vector<item_location> Character::nearby( const
        std::function<bool( const item *, const item * )> &func, int radius ) const
{
    std::vector<item_location> res;

    visit_items( [&]( const item * e, const item * parent ) {
        if( func( e, parent ) ) {
            res.emplace_back( const_cast<Character &>( *this ), const_cast<item *>( e ) );
        }
        return VisitResponse::NEXT;
    } );

    for( const auto &cur : map_selector( pos(), radius ) ) {
        cur.visit_items( [&]( const item * e, const item * parent ) {
            if( func( e, parent ) ) {
                res.emplace_back( cur, const_cast<item *>( e ) );
            }
            return VisitResponse::NEXT;
        } );
    }

    for( const auto &cur : vehicle_selector( pos(), radius ) ) {
        cur.visit_items( [&]( const item * e, const item * parent ) {
            if( func( e, parent ) ) {
                res.emplace_back( cur, const_cast<item *>( e ) );
            }
            return VisitResponse::NEXT;
        } );
    }

    return res;
}

units::length Character::max_single_item_length() const
{
    units::length ret = weapon.max_containable_length();

    for( const item &worn_it : worn ) {
        units::length candidate = worn_it.max_containable_length();
        if( candidate > ret ) {
            ret = candidate;
        }
    }
    return ret;
}

units::volume Character::max_single_item_volume() const
{
    units::volume ret = weapon.max_containable_volume();

    for( const item &worn_it : worn ) {
        units::volume candidate = worn_it.max_containable_volume();
        if( candidate > ret ) {
            ret = candidate;
        }
    }
    return ret;
}

std::pair<item_location, item_pocket *> Character::best_pocket( const item &it, const item *avoid )
{
    item_location weapon_loc( *this, &weapon );
    std::pair<item_location, item_pocket *> ret = std::make_pair( item_location(), nullptr );
    if( &weapon != &it && &weapon != avoid ) {
        ret = weapon.best_pocket( it, weapon_loc );
    }
    for( item &worn_it : worn ) {
        if( &worn_it == &it || &worn_it == avoid ) {
            continue;
        }
        item_location loc( *this, &worn_it );
        std::pair<item_location, item_pocket *> internal_pocket = worn_it.best_pocket( it, loc );
        if( internal_pocket.second != nullptr &&
            ( ret.second == nullptr || ret.second->better_pocket( *internal_pocket.second, it ) ) ) {
            ret = internal_pocket;
        }
    }
    return ret;
}

item *Character::try_add( item it, const item *avoid, const bool allow_wield )
{
    invalidate_inventory_validity_cache();
    itype_id item_type_id = it.typeId();
    last_item = item_type_id;

    // if there's a desired invlet for this item type, try to use it
    bool keep_invlet = false;
    const invlets_bitset cur_inv = allocated_invlets();
    for( const auto &iter : inv->assigned_invlet ) {
        if( iter.second == item_type_id && !cur_inv[iter.first] ) {
            it.invlet = iter.first;
            keep_invlet = true;
            break;
        }
    }
    std::pair<item_location, item_pocket *> pocket = best_pocket( it, avoid );
    item *ret = nullptr;
    if( pocket.second == nullptr ) {
        if( !has_weapon() && allow_wield && wield( it ) ) {
            ret = &weapon;
        } else {
            return nullptr;
        }
    } else {
        // this will set ret to either it, or to stack where it was placed
        pocket.second->add( it, &ret );
        pocket.first.on_contents_changed();
        pocket.second->on_contents_changed();
    }

    if( keep_invlet ) {
        ret->invlet = it.invlet;
    }
    ret->on_pickup( *this );
    cached_info.erase( "reloadables" );
    return ret;
}

item &Character::i_add( item it, bool /* should_stack */, const item *avoid, const bool allow_drop,
                        const bool allow_wield )
{
    invalidate_inventory_validity_cache();
    item *added = try_add( it, avoid, /*allow_wield=*/allow_wield );
    if( added == nullptr ) {
        if( !allow_wield || !wield( it ) ) {
            if( allow_drop ) {
                return get_map().add_item_or_charges( pos(), it );
            } else {
                return null_item_reference();
            }
        } else {
            return weapon;
        }
    } else {
        return *added;
    }
}

std::list<item> Character::remove_worn_items_with( const std::function<bool( item & )> &filter )
{
    invalidate_inventory_validity_cache();
    std::list<item> result;
    for( auto iter = worn.begin(); iter != worn.end(); ) {
        if( filter( *iter ) ) {
            iter->on_takeoff( *this );
            result.splice( result.begin(), worn, iter++ );
        } else {
            ++iter;
        }
    }
    return result;
}

static void recur_internal_locations( item_location parent, std::vector<item_location> &list )
{
    for( item *it : parent->contents.all_items_top( item_pocket::pocket_type::CONTAINER ) ) {
        item_location child( parent, it );
        recur_internal_locations( child, list );
    }
    list.push_back( parent );
}

std::vector<item_location> Character::all_items_loc()
{
    std::vector<item_location> ret;
    item_location weap_loc( *this, &weapon );
    std::vector<item_location> weapon_internal_items;
    recur_internal_locations( weap_loc, weapon_internal_items );
    ret.insert( ret.end(), weapon_internal_items.begin(), weapon_internal_items.end() );
    for( item &worn_it : worn ) {
        item_location worn_loc( *this, &worn_it );
        std::vector<item_location> worn_internal_items;
        recur_internal_locations( worn_loc, worn_internal_items );
        ret.insert( ret.end(), worn_internal_items.begin(), worn_internal_items.end() );
    }
    return ret;
}

std::vector<item_location> Character::top_items_loc()
{
    std::vector<item_location> ret;
    for( item &worn_it : worn ) {
        item_location worn_loc( *this, &worn_it );
        ret.push_back( worn_loc );
    }
    return ret;
}

item *Character::invlet_to_item( const int linvlet )
{
    // Invlets may come from curses, which may also return any kind of key codes, those being
    // of type int and they can become valid, but different characters when casted to char.
    // Example: KEY_NPAGE (returned when the player presses the page-down key) is 0x152,
    // casted to char would yield 0x52, which happens to be 'R', a valid invlet.
    if( linvlet > std::numeric_limits<char>::max() || linvlet < std::numeric_limits<char>::min() ) {
        return nullptr;
    }
    const char invlet = static_cast<char>( linvlet );
    if( is_npc() ) {
        DebugLog( D_WARNING, D_GAME ) << "Why do you need to call Character::invlet_to_position on npc " <<
                                      name;
    }
    item *invlet_item = nullptr;
    visit_items( [&invlet, &invlet_item]( item * it, item * ) {
        if( it->invlet == invlet ) {
            invlet_item = it;
            return VisitResponse::ABORT;
        }
        return VisitResponse::NEXT;
    } );
    return invlet_item;
}

// Negative positions indicate weapon/clothing, 0 & positive indicate inventory
const item &Character::i_at( int position ) const
{
    if( position == -1 ) {
        return weapon;
    }
    if( position < -1 ) {
        int worn_index = worn_position_to_index( position );
        if( static_cast<size_t>( worn_index ) < worn.size() ) {
            auto iter = worn.begin();
            std::advance( iter, worn_index );
            return *iter;
        }
    }

    return inv->find_item( position );
}

item &Character::i_at( int position )
{
    return const_cast<item &>( const_cast<const Character *>( this )->i_at( position ) );
}

int Character::get_item_position( const item *it ) const
{
    if( weapon.has_item( *it ) ) {
        return -1;
    }

    int p = 0;
    for( const auto &e : worn ) {
        if( e.has_item( *it ) ) {
            return worn_position_to_index( p );
        }
        p++;
    }

    return inv->position_by_item( it );
}

item Character::i_rem( const item *it )
{
    auto tmp = remove_items_with( [&it]( const item & i ) {
        return &i == it;
    }, 1 );
    if( tmp.empty() ) {
        debugmsg( "did not found item %s to remove it!", it->tname() );
        return item();
    }
    return tmp.front();
}

void Character::i_rem_keep_contents( const item *const it )
{
    i_rem( it ).spill_contents( pos() );
}

bool Character::i_add_or_drop( item &it, int qty, const item *avoid )
{
    bool retval = true;
    bool drop = it.made_of( phase_id::LIQUID );
    bool add = it.is_gun() || !it.is_irremovable();
    inv->assign_empty_invlet( it, *this );
    map &here = get_map();
    for( int i = 0; i < qty; ++i ) {
        drop |= !can_pickWeight( it, !get_option<bool>( "DANGEROUS_PICKUPS" ) ) || !can_pickVolume( it );
        if( drop ) {
            retval &= !here.add_item_or_charges( pos(), it ).is_null();
        } else if( add ) {
            i_add( it, true, avoid, /*allow_drop=*/true, /*allow_wield=*/!has_wield_conflicts( it ) );
        }
    }

    return retval;
}

void Character::handle_contents_changed( const std::vector<item_location> &containers )
{
    class item_loc_with_depth
    {
        public:
            item_loc_with_depth( const item_location &_loc )
                : _loc( _loc ) {
                item_location ancestor = _loc;
                while( ancestor.has_parent() ) {
                    ++_depth;
                    ancestor = ancestor.parent_item();
                }
            }

            const item_location &loc() const {
                return _loc;
            }

            int depth() const {
                return _depth;
            }

        private:
            item_location _loc;
            int _depth = 0;
    };

    class sort_by_depth
    {
        public:
            bool operator()( const item_loc_with_depth &lhs, const item_loc_with_depth &rhs ) const {
                return lhs.depth() < rhs.depth();
            }
    };

    std::multiset<item_loc_with_depth, sort_by_depth> sorted_containers(
        containers.begin(), containers.end() );
    map &m = get_map();

    // unseal and handle containers, from innermost (max depth) to outermost (min depth)
    // so inner containers are always handled before outer containers are possibly removed.
    while( !sorted_containers.empty() ) {
        item_location loc = std::prev( sorted_containers.end() )->loc();
        sorted_containers.erase( std::prev( sorted_containers.end() ) );
        if( !loc ) {
            debugmsg( "invalid item location" );
            continue;
        }
        loc->on_contents_changed();
        bool drop_unhandled = false;
        if( loc.where() != item_location::type::map && !is_wielding( *loc ) ) {
            for( item_pocket *const pocket : loc->contents.get_all_contained_pockets().value() ) {
                if( pocket && pocket->will_spill() ) {
                    // the pocket's contents (with a larger depth value) are not
                    // inside `sorted_containers` and can be safely disposed of.
                    pocket->handle_liquid_or_spill( *this, /*avoid=*/&*loc );
                    // drop the container instead if canceled.
                    if( !pocket->empty() ) {
                        // drop later since we still need to access the container item
                        drop_unhandled = true;
                        // canceling one pocket cancels spilling for the whole container
                        break;
                    }
                }
            }
        }

        if( loc.has_parent() ) {
            item_location parent_loc = loc.parent_item();
            item_loc_with_depth parent( parent_loc );
            item_pocket *const pocket = parent_loc->contained_where( *loc );
            pocket->on_contents_changed();
            bool exists = false;
            auto it = sorted_containers.lower_bound( parent );
            for( ; it != sorted_containers.end() && it->depth() == parent.depth(); ++it ) {
                if( it->loc() == parent_loc ) {
                    exists = true;
                    break;
                }
            }
            if( !exists ) {
                sorted_containers.emplace_hint( it, parent );
            }
        }

        if( drop_unhandled ) {
            // We can drop the unhandled container now since the container and
            // its contents (with a larger depth) are not inside `sorted_containers`.
            add_msg_player_or_npc(
                _( "To avoid spilling its contents, you set your %1$s on the %2$s." ),
                _( "To avoid spilling its contents, <npcname> sets their %1$s on the %2$s." ),
                loc->display_name(), m.name( pos() )
            );
            item it_copy( *loc );
            loc.remove_item();
            // target item of `loc` is invalidated and should not be used from now on
            m.add_item_or_charges( pos(), it_copy );
        }
    }
}

handle_contents_changed_helper::handle_contents_changed_helper(
    Character &guy, const item_location &content )
    : guy( &guy )
{
    if( content.has_parent() ) {
        parent = content.parent_item();
        pocket = parent->contained_where( *content );
    } else {
        parent = item_location::nowhere;
        pocket = nullptr;
    }
}

void handle_contents_changed_helper::handle()
{
    if( guy && parent && pocket ) {
        pocket->on_contents_changed();
        guy->handle_contents_changed( { parent } );
    }
    guy = nullptr;
    parent = item_location::nowhere;
    pocket = nullptr;
}

std::list<item *> Character::get_dependent_worn_items( const item &it )
{
    std::list<item *> dependent;
    // Adds dependent worn items recursively
    const std::function<void( const item &it )> add_dependent = [&]( const item & it ) {
        for( item &wit : worn ) {
            if( &wit == &it || !wit.is_worn_only_with( it ) ) {
                continue;
            }
            const auto iter = std::find_if( dependent.begin(), dependent.end(),
            [&wit]( const item * dit ) {
                return &wit == dit;
            } );
            if( iter == dependent.end() ) { // Not in the list yet
                add_dependent( wit );
                dependent.push_back( &wit );
            }
        }
    };

    if( is_worn( it ) ) {
        add_dependent( it );
    }

    return dependent;
}

void Character::drop( item_location loc, const tripoint &where )
{
    drop( { std::make_pair( loc, loc->count() ) }, where );
    invalidate_inventory_validity_cache();
}

void Character::drop( const drop_locations &what, const tripoint &target,
                      bool stash )
{
    if( what.empty() ) {
        return;
    }

    if( rl_dist( pos(), target ) > 1 || !( stash || get_map().can_put_items( target ) ) ) {
        add_msg_player_or_npc( m_info, _( "You can't place items here!" ),
                               _( "<npcname> can't place items here!" ) );
        return;
    }

    const tripoint placement = target - pos();
    std::vector<drop_or_stash_item_info> items;
    for( drop_location item_pair : what ) {
        if( can_drop( *item_pair.first ).success() ) {
            items.emplace_back( item_pair.first, item_pair.second );
        }
    }
    if( stash ) {
        assign_activity( player_activity( stash_activity_actor(
                                              items, placement
                                          ) ) );
    } else {
        assign_activity( player_activity( drop_activity_actor(
                                              items, placement, /*force_ground=*/false
                                          ) ) );
    }
}

invlets_bitset Character::allocated_invlets() const
{
    invlets_bitset invlets = inv->allocated_invlets();

    invlets.set( weapon.invlet );
    for( const auto &w : worn ) {
        invlets.set( w.invlet );
    }

    invlets[0] = false;

    return invlets;
}

bool Character::has_active_item( const itype_id &id ) const
{
    return has_item_with( [id]( const item & it ) {
        return it.active && it.typeId() == id;
    } );
}

item Character::remove_weapon()
{
    item tmp = weapon;
    weapon = item();
    get_event_bus().send<event_type::character_wields_item>( getID(), weapon.typeId() );
    cached_info.erase( "weapon_value" );
    return tmp;
}

void Character::remove_mission_items( int mission_id )
{
    if( mission_id == -1 ) {
        return;
    }
    remove_items_with( has_mission_item_filter { mission_id } );
}

std::vector<const item *> Character::get_ammo( const ammotype &at ) const
{
    return items_with( [at]( const item & it ) {
        return it.ammo_type() == at;
    } );
}

template <typename T, typename Output>
void find_ammo_helper( T &src, const item &obj, bool empty, Output out, bool nested )
{
    if( obj.is_watertight_container() ) {
        if( !obj.is_container_empty() ) {

            // Look for containers with the same type of liquid as that already in our container
            src.visit_items( [&src, &nested, &out, &obj]( item * node, item * parent ) {
                if( node == &obj ) {
                    // This stops containers and magazines counting *themselves* as ammo sources
                    return VisitResponse::SKIP;
                }
                // Prevents reloading with items frozen in watertight containers.
                if( parent != nullptr && parent->is_watertight_container() && node->is_frozen_liquid() ) {
                    return VisitResponse::SKIP;
                }

                // Liquids not in a watertight container are skipped.
                if( parent != nullptr && !parent->is_watertight_container() &&
                    node->made_of( phase_id::LIQUID ) ) {
                    return VisitResponse::SKIP;
                }

                // Spills have no parent.
                if( parent == nullptr && node->made_of_from_type( phase_id::LIQUID ) ) {
                    return VisitResponse::SKIP;
                }

                if( !nested && node->is_container() && parent != nullptr && parent->is_container() ) {
                    return VisitResponse::SKIP;
                }

                if( node->made_of_from_type( phase_id::LIQUID ) ) {
                    out = item_location( item_location( src, parent ), node );
                }

                return VisitResponse::NEXT;
            } );
        } else {
            // Look for containers with any liquid and loose frozen liquids
            src.visit_items( [&src, &nested, &out]( item * node, item * parent ) {
                // Prevents reloading with items frozen in watertight containers.
                if( parent != nullptr && parent->is_watertight_container() && node->is_frozen_liquid() ) {
                    return VisitResponse::SKIP;
                }

                // Liquids not in a watertight container are skipped.
                if( parent != nullptr && !parent->is_watertight_container() &&
                    node->made_of( phase_id::LIQUID ) ) {
                    return VisitResponse::SKIP;
                }

                // Spills have no parent.
                if( parent == nullptr && node->made_of_from_type( phase_id::LIQUID ) ) {
                    return VisitResponse::SKIP;
                }

                if( !nested && node->is_container() && parent != nullptr && parent->is_container() ) {
                    return VisitResponse::SKIP;
                }

                if( node->made_of_from_type( phase_id::LIQUID ) ) {
                    out = item_location( item_location( src, parent ), node );
                }

                return VisitResponse::NEXT;
            } );
        }
    }
    if( obj.magazine_integral() ) {
        // find suitable ammo excluding that already loaded in magazines
        std::set<ammotype> ammo = obj.ammo_types();

        src.visit_items( [&src, &nested, &out, ammo]( item * node, item * parent ) {
            if( !node->made_of_from_type( phase_id::SOLID ) && parent == nullptr ) {
                // some liquids are ammo but we can't reload with them unless within a container or frozen
                return VisitResponse::SKIP;
            }
            if( !node->made_of( phase_id::SOLID ) && parent != nullptr ) {
                for( const ammotype &at : ammo ) {
                    if( node->ammo_type() == at ) {
                        out = item_location( src, node );
                    }
                }
                return VisitResponse::SKIP;
            }

            // Solid ammo gets skipped earlier than non-solid because it does not need a container.
            if( !nested && parent != nullptr && parent->is_container() &&
                !node->made_of_from_type( phase_id::LIQUID ) && !node->made_of( phase_id::GAS ) ) {
                return VisitResponse::SKIP;
            }

            if( !nested && node->is_container() && parent != nullptr && parent->is_container() ) {
                return VisitResponse::SKIP;
            }

            for( const ammotype &at : ammo ) {
                if( node->ammo_type() == at ) {
                    out = item_location( src, node );
                }
            }
            if( node->is_magazine() &&
                ( parent == nullptr || node != parent->magazine_current() ) &&
                node->has_flag( flag_SPEEDLOADER ) ) {
                if( node->ammo_remaining() ) {
                    out = item_location( src, node );
                }
            }
            return VisitResponse::NEXT;
        } );
    } else {
        // find compatible magazines excluding those already loaded in tools/guns
        const auto mags = obj.magazine_compatible();

        src.visit_items( [&src, &nested, &out, mags, empty]( item * node, item * parent ) {
            if( node->is_magazine() &&
                ( parent == nullptr || node != parent->magazine_current() ) ) {
                if( mags.count( node->typeId() ) && ( node->ammo_remaining() || empty ) ) {
                    out = item_location( src, node );
                }
                return VisitResponse::SKIP;
            }
            return nested ? VisitResponse::NEXT : VisitResponse::SKIP;
        } );
    }
}

std::vector<item_location> Character::find_ammo( const item &obj, bool empty, int radius ) const
{
    std::vector<item_location> res;

    find_ammo_helper( const_cast<Character &>( *this ), obj, empty, std::back_inserter( res ), true );

    if( radius >= 0 ) {
        for( auto &cursor : map_selector( pos(), radius ) ) {
            find_ammo_helper( cursor, obj, empty, std::back_inserter( res ), false );
        }
        for( auto &cursor : vehicle_selector( pos(), radius ) ) {
            find_ammo_helper( cursor, obj, empty, std::back_inserter( res ), false );
        }
    }

    return res;
}

std::vector<item_location> Character::find_reloadables()
{
    std::vector<item_location> reloadables;

    visit_items( [this, &reloadables]( item * node, item * ) {
        if( !node->is_gun() && !node->is_magazine() ) {
            return VisitResponse::NEXT;
        }
        bool reloadable = false;
        if( node->is_gun() && !node->magazine_compatible().empty() ) {
            reloadable = node->magazine_current() == nullptr ||
                         node->remaining_ammo_capacity() > 0;
        } else {
            reloadable = ( node->is_magazine() ||
                           ( node->is_gun() && node->magazine_integral() ) ) &&
                         node->remaining_ammo_capacity() > 0;
        }
        if( reloadable ) {
            reloadables.push_back( item_location( *this, node ) );
        }
        return VisitResponse::NEXT;
    } );
    return reloadables;
}

units::mass Character::weight_carried() const
{
    if( cached_weight_carried ) {
        return *cached_weight_carried;
    }
    cached_weight_carried = weight_carried_with_tweaks( item_tweaks() );
    return *cached_weight_carried;
}

void Character::invalidate_weight_carried_cache()
{
    cached_weight_carried = cata::nullopt;
}

units::mass Character::best_nearby_lifting_assist() const
{
    return best_nearby_lifting_assist( this->pos() );
}

units::mass Character::best_nearby_lifting_assist( const tripoint &world_pos ) const
{
    const quality_id LIFT( "LIFT" );
    int mech_lift = 0;
    if( is_mounted() ) {
        auto *mons = mounted_creature.get();
        if( mons->has_flag( MF_RIDEABLE_MECH ) ) {
            mech_lift = mons->mech_str_addition() + 10;
        }
    }
    int lift_quality = std::max( { this->max_quality( LIFT ), mech_lift,
                                   map_selector( this->pos(), PICKUP_RANGE ).max_quality( LIFT ),
                                   vehicle_selector( world_pos, 4, true, true ).max_quality( LIFT )
                                 } );
    return lifting_quality_to_mass( lift_quality );
}

units::mass Character::weight_carried_with_tweaks( const std::vector<std::pair<item_location, int>>
        &locations ) const
{
    std::map<const item *, int> dropping;
    for( const std::pair<item_location, int> &location_pair : locations ) {
        dropping.emplace( location_pair.first.get_item(), location_pair.second );
    }
    return weight_carried_with_tweaks( { dropping } );
}

units::mass Character::weight_carried_with_tweaks( const item_tweaks &tweaks ) const
{
    const std::map<const item *, int> empty;
    const std::map<const item *, int> &without = tweaks.without_items ? tweaks.without_items->get() :
            empty;

    // Worn items
    units::mass ret = 0_gram;
    for( const item &i : worn ) {
        if( !without.count( &i ) ) {
            for( const item *j : i.contents.all_items_ptr( item_pocket::pocket_type::CONTAINER ) ) {
                if( j->count_by_charges() ) {
                    ret -= get_selected_stack_weight( j, without );
                } else if( without.count( j ) ) {
                    ret -= j->weight();
                }
            }
            ret += i.weight();
        }
    }

    // Wielded item
    units::mass weaponweight = 0_gram;
    if( !without.count( &weapon ) ) {
        weaponweight += weapon.weight();
        for( const item *i : weapon.contents.all_items_ptr( item_pocket::pocket_type::CONTAINER ) ) {
            if( i->count_by_charges() ) {
                weaponweight -= get_selected_stack_weight( i, without );
            } else if( without.count( i ) ) {
                weaponweight -= i->weight();
            }
        }
    } else if( weapon.count_by_charges() ) {
        weaponweight += weapon.weight() - get_selected_stack_weight( &weapon, without );
    }

    // Exclude wielded item if using lifting tool
    if( ( weaponweight + ret <= weight_capacity() ) || ( g->new_game ||
            best_nearby_lifting_assist() < weaponweight ) ) {
        ret += weaponweight;
    }

    return ret;
}

units::mass Character::get_selected_stack_weight( const item *i,
        const std::map<const item *, int> &without ) const
{
    auto stack = without.find( i );
    if( stack != without.end() ) {
        int selected = stack->second;
        item copy = *i;
        copy.charges = selected;
        return copy.weight();
    }

    return 0_gram;
}

units::volume Character::volume_carried_with_tweaks( const
        std::vector<std::pair<item_location, int>>
        &locations ) const
{
    std::map<const item *, int> dropping;
    for( const std::pair<item_location, int> &location_pair : locations ) {
        dropping.emplace( location_pair.first.get_item(), location_pair.second );
    }
    return volume_carried_with_tweaks( { dropping } );
}

units::volume Character::volume_carried_with_tweaks( const item_tweaks &tweaks ) const
{
    const std::map<const item *, int> empty;
    const std::map<const item *, int> &without = tweaks.without_items ? tweaks.without_items->get() :
            empty;

    // Worn items
    units::volume ret = 0_ml;
    for( const item &i : worn ) {
        if( !without.count( &i ) ) {
            ret += i.contents.get_contents_volume_with_tweaks( without );
        }
    }

    // Wielded item
    if( !without.count( &weapon ) ) {
        ret += weapon.contents.get_contents_volume_with_tweaks( without );
    }

    return ret;
}

units::mass Character::weight_capacity() const
{
    // Get base capacity from creature,
    // then apply player-only mutation and trait effects.
    units::mass ret = Creature::weight_capacity();
    /** @EFFECT_STR increases carrying capacity */
    ret += get_str() * 4_kilogram;
    ret *= mutation_value( "weight_capacity_modifier" );

    units::mass worn_weight_bonus = 0_gram;
    for( const item &it : worn ) {
        ret *= it.get_weight_capacity_modifier();
        worn_weight_bonus += it.get_weight_capacity_bonus();
    }

    units::mass bio_weight_bonus = 0_gram;
    for( const bionic_id &bid : get_bionics() ) {
        ret *= bid->weight_capacity_modifier;
        bio_weight_bonus +=  bid->weight_capacity_bonus;
    }

    ret += bio_weight_bonus + worn_weight_bonus;

    ret = enchantment_cache->modify_value( enchant_vals::mod::CARRY_WEIGHT, ret );

    if( ret < 0_gram ) {
        ret = 0_gram;
    }
    if( is_mounted() ) {
        auto *mons = mounted_creature.get();
        // the mech has an effective strength for other purposes, like hitting.
        // but for lifting, its effective strength is even higher, due to its sturdy construction, leverage,
        // and being built entirely for that purpose with hydraulics etc.
        ret = mons->mech_str_addition() == 0 ? ret : ( mons->mech_str_addition() + 10 ) * 4_kilogram;
    }
    return ret;
}

bool Character::can_pickVolume( const item &it, bool ) const
{
    if( weapon.can_contain( it ) ) {
        return true;
    }
    for( const item &w : worn ) {
        if( w.can_contain( it ) ) {
            return true;
        }
    }
    return false;
}

bool Character::can_pickWeight( const item &it, bool safe ) const
{
    if( !safe ) {
        // Character can carry up to four times their maximum weight
        return ( weight_carried() + it.weight() <= weight_capacity() * 4 );
    } else {
        return ( weight_carried() + it.weight() <= weight_capacity() );
    }
}

bool Character::can_pickWeight_partial( const item &it, bool safe ) const
{
    item copy = it;
    if( it.count_by_charges() ) {
        copy.charges = 1;
    }

    return can_pickWeight( copy, safe );
}

bool Character::can_use( const item &it, const item &context ) const
{
    if( has_effect( effect_incorporeal ) ) {
        add_msg_player_or_npc( m_bad, _( "You can't use anything while incorporeal." ),
                               _( "<npcname> can't use anything while incorporeal." ) );
        return false;
    }
    const auto &ctx = !context.is_null() ? context : it;

    if( !meets_requirements( it, ctx ) ) {
        const std::string unmet( enumerate_unmet_requirements( it, ctx ) );

        if( &it == &ctx ) {
            //~ %1$s - list of unmet requirements, %2$s - item name.
            add_msg_player_or_npc( m_bad, _( "You need at least %1$s to use this %2$s." ),
                                   _( "<npcname> needs at least %1$s to use this %2$s." ),
                                   unmet, it.tname() );
        } else {
            //~ %1$s - list of unmet requirements, %2$s - item name, %3$s - indirect item name.
            add_msg_player_or_npc( m_bad, _( "You need at least %1$s to use this %2$s with your %3$s." ),
                                   _( "<npcname> needs at least %1$s to use this %2$s with their %3$s." ),
                                   unmet, it.tname(), ctx.tname() );
        }

        return false;
    }

    return true;
}

ret_val<bool> Character::can_wear( const item &it, bool with_equip_change ) const
{
    if( has_effect( effect_incorporeal ) ) {
        return ret_val<bool>::make_failure( _( "You can't wear anything while incorporeal." ) );
    }
    if( !it.is_armor() ) {
        return ret_val<bool>::make_failure( _( "Putting on a %s would be tricky." ), it.tname() );
    }

    if( has_trait( trait_WOOLALLERGY ) && ( it.made_of( material_id( "wool" ) ) ||
                                            it.has_own_flag( flag_wooled ) ) ) {
        return ret_val<bool>::make_failure( _( "Can't wear that, it's made of wool!" ) );
    }

    if( it.is_filthy() && has_trait( trait_SQUEAMISH ) ) {
        return ret_val<bool>::make_failure( _( "Can't wear that, it's filthy!" ) );
    }

    if( !it.has_flag( flag_OVERSIZE ) && !it.has_flag( flag_SEMITANGIBLE ) ) {
        for( const trait_id &mut : get_mutations() ) {
            const auto &branch = mut.obj();
            if( branch.conflicts_with_item( it ) ) {
                return ret_val<bool>::make_failure( is_player() ?
                                                    _( "Your %s mutation prevents you from wearing your %s." ) :
                                                    _( "My %s mutation prevents me from wearing this %s." ), branch.name(),
                                                    it.type_name() );
            }
        }
        if( it.covers( body_part_head ) && !it.has_flag( flag_SEMITANGIBLE ) &&
            !it.made_of( material_id( "wool" ) ) && !it.made_of( material_id( "cotton" ) ) &&
            !it.made_of( material_id( "nomex" ) ) && !it.made_of( material_id( "leather" ) ) &&
            ( has_trait( trait_HORNS_POINTED ) || has_trait( trait_ANTENNAE ) ||
              has_trait( trait_ANTLERS ) ) ) {
            return ret_val<bool>::make_failure( _( "Cannot wear a helmet over %s." ),
                                                ( has_trait( trait_HORNS_POINTED ) ? _( "horns" ) :
                                                  ( has_trait( trait_ANTENNAE ) ? _( "antennae" ) : _( "antlers" ) ) ) );
        }
    }

    if( it.has_flag( flag_SPLINT ) ) {
        bool need_splint = false;
        for( const bodypart_id &bp : get_all_body_parts() ) {
            if( !it.covers( bp ) ) {
                continue;
            }
            if( is_limb_broken( bp ) && !worn_with_flag( flag_SPLINT, bp ) ) {
                need_splint = true;
                break;
            }
        }
        if( !need_splint ) {
            return ret_val<bool>::make_failure( is_player() ?
                                                _( "You don't have any broken limbs this could help." )
                                                : _( "%s doesn't have any broken limbs this could help." ), name );
        }
    }

    if( it.has_flag( flag_TOURNIQUET ) ) {
        bool need_tourniquet = false;
        for( const bodypart_id &bp : get_all_body_parts() ) {
            if( !it.covers( bp ) ) {
                continue;
            }
            effect e = get_effect( effect_bleed, bp );
            if( !e.is_null() && e.get_intensity() > e.get_max_intensity() / 4 &&
                !worn_with_flag( flag_TOURNIQUET, bp ) ) {
                need_tourniquet = true;
                break;
            }
        }
        if( !need_tourniquet ) {
            std::string msg;
            if( is_player() ) {
                msg = _( "You don't need a tourniquet to stop the bleeding." );
            } else {
                msg = string_format( _( "%s doesn't need a tourniquet to stop the bleeding." ), name );
            }
            return ret_val<bool>::make_failure( msg );
        }
    }

    if( it.has_flag( flag_RESTRICT_HANDS ) && !has_two_arms() ) {
        return ret_val<bool>::make_failure( ( is_player() ? _( "You don't have enough arms to wear that." )
                                              : string_format( _( "%s doesn't have enough arms to wear that." ), name ) ) );
    }

    //Everything checked after here should be something that could be solved by changing equipment
    if( with_equip_change ) {
        return ret_val<bool>::make_success();
    }

    if( it.is_power_armor() ) {
        for( const item &elem : worn ) {
            if( elem.get_covered_body_parts().make_intersection( it.get_covered_body_parts() ).any() &&
                !elem.has_flag( flag_POWERARMOR_COMPATIBLE ) ) {
                return ret_val<bool>::make_failure( _( "Can't wear power armor over other gear!" ) );
            }
        }
        if( !it.covers( body_part_torso ) ) {
            bool power_armor = false;
            if( !worn.empty() ) {
                for( const item &elem : worn ) {
                    if( elem.is_power_armor() ) {
                        power_armor = true;
                        break;
                    }
                }
            }
            if( !power_armor ) {
                return ret_val<bool>::make_failure(
                           _( "You can only wear power armor components with power armor!" ) );
            }
        }

        for( const item &i : worn ) {
            if( i.is_power_armor() && i.typeId() == it.typeId() ) {
                return ret_val<bool>::make_failure( _( "Can't wear more than one %s!" ), it.tname() );
            }
        }
    } else {
        // Only headgear can be worn with power armor, except other power armor components.
        // You can't wear headgear if power armor helmet is already sitting on your head.
        bool has_helmet = false;
        if( !it.has_flag( flag_POWERARMOR_COMPATIBLE ) && ( ( is_wearing_power_armor( &has_helmet ) &&
                ( has_helmet || !( it.covers( body_part_head ) || it.covers( body_part_mouth ) ||
                                   it.covers( body_part_eyes ) ) ) ) ) ) {
            return ret_val<bool>::make_failure( _( "Can't wear %s with power armor!" ), it.tname() );
        }
    }

    // Check if we don't have both hands available before wearing a briefcase, shield, etc. Also occurs if we're already wearing one.
    if( it.has_flag( flag_RESTRICT_HANDS ) && ( worn_with_flag( flag_RESTRICT_HANDS ) ||
            weapon.is_two_handed( *this ) ) ) {
        return ret_val<bool>::make_failure( ( is_player() ? _( "You don't have a hand free to wear that." )
                                              : string_format( _( "%s doesn't have a hand free to wear that." ), name ) ) );
    }

    for( const item &i : worn ) {
        if( i.has_flag( flag_ONLY_ONE ) && i.typeId() == it.typeId() ) {
            return ret_val<bool>::make_failure( _( "Can't wear more than one %s!" ), it.tname() );
        }
    }

    if( amount_worn( it.typeId() ) >= MAX_WORN_PER_TYPE ) {
        return ret_val<bool>::make_failure( _( "Can't wear %i or more %s at once." ),
                                            MAX_WORN_PER_TYPE + 1, it.tname( MAX_WORN_PER_TYPE + 1 ) );
    }

    if( ( ( it.covers( body_part_foot_l ) && is_wearing_shoes( side::LEFT ) ) ||
          ( it.covers( body_part_foot_r ) && is_wearing_shoes( side::RIGHT ) ) ) &&
        ( !it.has_flag( flag_OVERSIZE ) || !it.has_flag( flag_OUTER ) ) && !it.has_flag( flag_SKINTIGHT ) &&
        !it.has_flag( flag_BELTED ) && !it.has_flag( flag_PERSONAL ) && !it.has_flag( flag_AURA ) &&
        !it.has_flag( flag_SEMITANGIBLE ) ) {
        // Checks to see if the player is wearing shoes
        return ret_val<bool>::make_failure( ( is_player() ? _( "You're already wearing footwear!" )
                                              : string_format( _( "%s is already wearing footwear!" ), name ) ) );
    }

    if( it.covers( body_part_head ) &&
        !it.has_flag( flag_HELMET_COMPAT ) && !it.has_flag( flag_SKINTIGHT ) &&
        !it.has_flag( flag_PERSONAL ) &&
        !it.has_flag( flag_AURA ) && !it.has_flag( flag_SEMITANGIBLE ) && !it.has_flag( flag_OVERSIZE ) &&
        is_wearing_helmet() ) {
        return ret_val<bool>::make_failure( wearing_something_on( body_part_head ),
                                            ( is_player() ? _( "You can't wear that with other headgear!" )
                                              : string_format( _( "%s can't wear that with other headgear!" ), name ) ) );
    }

    if( it.covers( body_part_head ) && !it.has_flag( flag_SEMITANGIBLE ) &&
        ( it.has_flag( flag_SKINTIGHT ) || it.has_flag( flag_HELMET_COMPAT ) ) &&
        ( head_cloth_encumbrance() + it.get_encumber( *this, body_part_head ) > 40 ) ) {
        return ret_val<bool>::make_failure( ( is_player() ? _( "You can't wear that much on your head!" )
                                              : string_format( _( "%s can't wear that much on their head!" ), name ) ) );
    }

    return ret_val<bool>::make_success();
}

ret_val<bool> Character::can_unwield( const item &it ) const
{
    if( it.has_flag( flag_NO_UNWIELD ) ) {
        cata::optional<int> wi;
        // check if "it" is currently wielded fake bionic weapon that can be deactivated
        if( !( is_wielding( it ) && ( wi = active_bionic_weapon_index() ) &&
               can_deactivate_bionic( *wi ).success() ) ) {
            return ret_val<bool>::make_failure( _( "You cannot unwield your %s." ), it.tname() );
        }
    }

    return ret_val<bool>::make_success();
}

ret_val<bool> Character::can_drop( const item &it ) const
{
    if( it.has_flag( flag_NO_UNWIELD ) ) {
        return ret_val<bool>::make_failure( _( "You cannot drop your %s." ), it.tname() );
    }
    return ret_val<bool>::make_success();
}

void Character::invalidate_inventory_validity_cache()
{
    cache_inventory_is_valid = false;
}

void Character::drop_invalid_inventory()
{
    if( cache_inventory_is_valid ) {
        return;
    }
    bool dropped_liquid = false;
    for( const std::list<item> *stack : inv->const_slice() ) {
        const item &it = stack->front();
        if( it.made_of( phase_id::LIQUID ) ) {
            dropped_liquid = true;
            get_map().add_item_or_charges( pos(), it );
            // must be last
            i_rem( &it );
        }
    }
    if( dropped_liquid ) {
        add_msg_if_player( m_bad, _( "Liquid from your inventory has leaked onto the ground." ) );
    }

    weapon.contents.overflow( pos() );
    for( item &w : worn ) {
        w.contents.overflow( pos() );
    }

    cache_inventory_is_valid = true;
}

bool Character::is_wielding( const item &target ) const
{
    return &weapon == &target;
}

bool Character::is_wearing( const itype_id &it ) const
{
    for( const item &i : worn ) {
        if( i.typeId() == it ) {
            return true;
        }
    }
    return false;
}

bool Character::is_wearing_on_bp( const itype_id &it, const bodypart_id &bp ) const
{
    for( const item &i : worn ) {
        if( i.typeId() == it && i.covers( bp ) ) {
            return true;
        }
    }
    return false;
}

bool Character::worn_with_flag( const flag_id &f, const bodypart_id &bp ) const
{
    return std::any_of( worn.begin(), worn.end(), [&f, bp]( const item & it ) {
        return it.has_flag( f ) && ( bp == bodypart_str_id::NULL_ID() || it.covers( bp ) );
    } );
}

bool Character::worn_with_flag( const flag_id &f ) const
{
    return std::any_of( worn.begin(), worn.end(), [&f]( const item & it ) {
        return it.has_flag( f ) ;
    } );
}

item Character::item_worn_with_flag( const flag_id &f, const bodypart_id &bp ) const
{
    item it_with_flag;
    for( const item &it : worn ) {
        if( it.has_flag( f ) && ( bp == bodypart_str_id::NULL_ID() || it.covers( bp ) ) ) {
            it_with_flag = it;
            break;
        }
    }
    return it_with_flag;
}

item Character::item_worn_with_flag( const flag_id &f ) const
{
    item it_with_flag;
    for( const item &it : worn ) {
        if( it.has_flag( f ) ) {
            it_with_flag = it;
            break;
        }
    }
    return it_with_flag;
}

std::vector<std::string> Character::get_overlay_ids() const
{
    std::vector<std::string> rval;
    std::multimap<int, std::string> mutation_sorting;
    int order;
    std::string overlay_id;

    // first get effects
    for( const auto &eff_pr : *effects ) {
        rval.push_back( "effect_" + eff_pr.first.str() );
    }

    // then get mutations
    for( const std::pair<const trait_id, trait_data> &mut : my_mutations ) {
        overlay_id = ( mut.second.powered ? "active_" : "" ) + mut.first.str();
        order = get_overlay_order_of_mutation( overlay_id );
        mutation_sorting.insert( std::pair<int, std::string>( order, overlay_id ) );
    }

    // then get bionics
    for( const bionic &bio : *my_bionics ) {
        overlay_id = ( bio.powered ? "active_" : "" ) + bio.id.str();
        order = get_overlay_order_of_mutation( overlay_id );
        mutation_sorting.insert( std::pair<int, std::string>( order, overlay_id ) );
    }

    for( auto &mutorder : mutation_sorting ) {
        rval.push_back( "mutation_" + mutorder.second );
    }

    // next clothing
    // TODO: worry about correct order of clothing overlays
    for( const item &worn_item : worn ) {
        rval.push_back( "worn_" + worn_item.typeId().str() );
    }

    // last weapon
    // TODO: might there be clothing that covers the weapon?
    if( is_armed() ) {
        rval.push_back( "wielded_" + weapon.typeId().str() );
    }

    if( !is_walking() ) {
        rval.push_back( move_mode.str() );
    }

    return rval;
}

const SkillLevelMap &Character::get_all_skills() const
{
    return *_skills;
}

const SkillLevel &Character::get_skill_level_object( const skill_id &ident ) const
{
    return _skills->get_skill_level_object( ident );
}

SkillLevel &Character::get_skill_level_object( const skill_id &ident )
{
    return _skills->get_skill_level_object( ident );
}

int Character::get_skill_level( const skill_id &ident ) const
{
    return _skills->get_skill_level( ident );
}

int Character::get_skill_level( const skill_id &ident, const item &context ) const
{
    return _skills->get_skill_level( ident, context );
}

void Character::set_skill_level( const skill_id &ident, const int level )
{
    get_skill_level_object( ident ).level( level );
}

void Character::mod_skill_level( const skill_id &ident, const int delta )
{
    _skills->mod_skill_level( ident, delta );
}

std::string Character::enumerate_unmet_requirements( const item &it, const item &context ) const
{
    std::vector<std::string> unmet_reqs;

    const auto check_req = [ &unmet_reqs ]( const std::string & name, int cur, int req ) {
        if( cur < req ) {
            unmet_reqs.push_back( string_format( "%s %d", name, req ) );
        }
    };

    check_req( _( "strength" ),     get_str(), it.get_min_str() );
    check_req( _( "dexterity" ),    get_dex(), it.type->min_dex );
    check_req( _( "intelligence" ), get_int(), it.type->min_int );
    check_req( _( "perception" ),   get_per(), it.type->min_per );

    for( const auto &elem : it.type->min_skills ) {
        check_req( context.contextualize_skill( elem.first )->name(),
                   get_skill_level( elem.first, context ),
                   elem.second );
    }

    return enumerate_as_string( unmet_reqs );
}

int Character::rust_rate() const
{
    const std::string &rate_option = get_option<std::string>( "SKILL_RUST" );
    if( rate_option == "off" ) {
        return 0;
    }

    // Stat window shows stat effects on based on current stat
    int intel = get_int();
    /** @EFFECT_INT reduces skill rust by 10% per level above 8 */
    int ret = ( ( rate_option == "vanilla" || rate_option == "capped" ) ?
                100 : 100 + 10 * ( intel - 8 ) );

    ret *= mutation_value( "skill_rust_multiplier" );

    if( ret < 0 ) {
        ret = 0;
    }

    return ret;
}

int Character::read_speed( bool return_stat_effect ) const
{
    // Stat window shows stat effects on based on current stat
    const int intel = get_int();
    /** @EFFECT_INT increases reading speed by 3s per level above 8*/
    int ret = to_moves<int>( 1_minutes ) - to_moves<int>( 3_seconds ) * ( intel - 8 );

    if( has_bionic( afs_bio_linguistic_coprocessor ) ) { // Aftershock
        ret *= .85;
    }

    ret *= mutation_value( "reading_speed_multiplier" );

    if( ret < to_moves<int>( 1_seconds ) ) {
        ret = to_moves<int>( 1_seconds );
    }
    // return_stat_effect actually matters here
    return return_stat_effect ? ret : ret * 100 / to_moves<int>( 1_minutes );
}

bool Character::meets_skill_requirements( const std::map<skill_id, int> &req,
        const item &context ) const
{
    return _skills->meets_skill_requirements( req, context );
}

bool Character::meets_skill_requirements( const construction &con ) const
{
    return std::all_of( con.required_skills.begin(), con.required_skills.end(),
    [&]( const std::pair<skill_id, int> &pr ) {
        return get_skill_level( pr.first ) >= pr.second;
    } );
}

bool Character::meets_stat_requirements( const item &it ) const
{
    return get_str() >= it.get_min_str() &&
           get_dex() >= it.type->min_dex &&
           get_int() >= it.type->min_int &&
           get_per() >= it.type->min_per;
}

bool Character::meets_requirements( const item &it, const item &context ) const
{
    const auto &ctx = !context.is_null() ? context : it;
    return meets_stat_requirements( it ) && meets_skill_requirements( it.type->min_skills, ctx );
}

void Character::make_bleed( const effect_source &source, const bodypart_id &bp,
                            time_duration duration, int intensity, bool permanent, bool force, bool defferred )
{
    int b_resist = 0;
    for( const trait_id &mut : get_mutations() ) {
        b_resist += mut.obj().bleed_resist;
    }

    if( b_resist > intensity ) {
        return;
    }

    add_effect( source, effect_bleed, duration, bp, permanent, intensity, force, defferred );
}

void Character::normalize()
{
    Creature::normalize();

    weary.clear();
    martial_arts_data->reset_style();
    weapon = item( "null", calendar::turn_zero );

    set_body();
    recalc_hp();
}

// Actual player death is mostly handled in game::is_game_over
void Character::die( Creature *nkiller )
{
    g->set_critter_died();
    set_killer( nkiller );
    set_time_died( calendar::turn );
    if( has_effect( effect_lightsnare ) ) {
        inv->add_item( item( "string_36", calendar::turn_zero ) );
        inv->add_item( item( "snare_trigger", calendar::turn_zero ) );
    }
    if( has_effect( effect_heavysnare ) ) {
        inv->add_item( item( "rope_6", calendar::turn_zero ) );
        inv->add_item( item( "snare_trigger", calendar::turn_zero ) );
    }
    if( has_effect( effect_beartrap ) ) {
        inv->add_item( item( "beartrap", calendar::turn_zero ) );
    }
    mission::on_creature_death( *this );
}

void Character::apply_skill_boost()
{
    for( const skill_boost &boost : skill_boost::get_all() ) {
        int skill_total = 0;
        for( const std::string &skill_str : boost.skills() ) {
            skill_total += get_skill_level( skill_id( skill_str ) );
        }
        mod_stat( boost.stat(), boost.calc_bonus( skill_total ) );
        if( boost.stat() == "str" ) {
            recalc_hp();
        }
    }
}

void Character::do_skill_rust()
{
    const int rust_rate_tmp = rust_rate();
    static const std::string PRED2( "PRED2" );
    static const std::string PRED3( "PRED3" );
    static const std::string PRED4( "PRED4" );
    for( std::pair<const skill_id, SkillLevel> &pair : *_skills ) {
        const Skill &aSkill = *pair.first;
        SkillLevel &skill_level_obj = pair.second;

        if( aSkill.is_combat_skill() &&
            ( ( has_trait_flag( PRED2 ) && calendar::once_every( 8_hours ) ) ||
              ( has_trait_flag( PRED3 ) && calendar::once_every( 4_hours ) ) ||
              ( has_trait_flag( PRED4 ) && calendar::once_every( 3_hours ) ) ) ) {
            // Their brain is optimized to remember this
            if( one_in( 13 ) ) {
                // They've already passed the roll to avoid rust at
                // this point, but print a message about it now and
                // then.
                //
                // 13 combat skills.
                // This means PRED2/PRED3/PRED4 think of hunting on
                // average every 8/4/3 hours, enough for immersion
                // without becoming an annoyance.
                //
                add_msg_if_player( _( "Your heart races as you recall your most recent hunt." ) );
                mod_stim( 1 );
            }
            continue;
        }

        const bool charged_bio_mem = get_power_level() > 25_J && has_active_bionic( bio_memory );
        const int oldSkillLevel = skill_level_obj.level();
        if( skill_level_obj.rust( charged_bio_mem, rust_rate_tmp ) ) {
            add_msg_if_player( m_warning,
                               _( "Your knowledge of %s begins to fade, but your memory banks retain it!" ), aSkill.name() );
            mod_power_level( -25_J );
        }
        const int newSkill = skill_level_obj.level();
        if( newSkill < oldSkillLevel ) {
            add_msg_if_player( m_bad, _( "Your skill in %s has reduced to %d!" ), aSkill.name(), newSkill );
        }
    }
}

void Character::reset_stats()
{
    // Bionic buffs
    if( has_active_bionic( bio_hydraulics ) ) {
        mod_str_bonus( 20 );
    }

    mod_str_bonus( get_mod_stat_from_bionic( character_stat::STRENGTH ) );
    mod_dex_bonus( get_mod_stat_from_bionic( character_stat::DEXTERITY ) );
    mod_per_bonus( get_mod_stat_from_bionic( character_stat::PERCEPTION ) );
    mod_int_bonus( get_mod_stat_from_bionic( character_stat::INTELLIGENCE ) );

    // Trait / mutation buffs
    mod_str_bonus( std::floor( mutation_value( "str_modifier" ) ) );
    mod_dodge_bonus( std::floor( mutation_value( "dodge_modifier" ) ) );

    /** @EFFECT_STR_MAX above 15 decreases Dodge bonus by 1 (NEGATIVE) */
    if( str_max >= 16 ) {
        mod_dodge_bonus( -1 );   // Penalty if we're huge
    }
    /** @EFFECT_STR_MAX below 6 increases Dodge bonus by 1 */
    else if( str_max <= 5 ) {
        mod_dodge_bonus( 1 );   // Bonus if we're small
    }

    apply_skill_boost();

    nv_cached = false;

    // Reset our stats to normal levels
    // Any persistent buffs/debuffs will take place in effects,
    // player::suffer(), etc.

    // repopulate the stat fields
    str_cur = str_max + get_str_bonus();
    dex_cur = dex_max + get_dex_bonus();
    per_cur = per_max + get_per_bonus();
    int_cur = int_max + get_int_bonus();

    // Floor for our stats.  No stat changes should occur after this!
    if( dex_cur < 0 ) {
        dex_cur = 0;
    }
    if( str_cur < 0 ) {
        str_cur = 0;
    }
    if( per_cur < 0 ) {
        per_cur = 0;
    }
    if( int_cur < 0 ) {
        int_cur = 0;
    }
}

void Character::reset()
{
    // TODO: Move reset_stats here, remove it from Creature
    Creature::reset();
}

bool Character::has_nv()
{
    static bool nv = false;

    if( !nv_cached ) {
        nv_cached = true;
        nv = ( worn_with_flag( flag_GNV_EFFECT ) ||
               has_active_bionic( bio_night_vision ) ||
               has_effect_with_flag( flag_EFFECT_NIGHT_VISION ) );
    }

    return nv;
}

void Character::calc_encumbrance()
{
    calc_encumbrance( item() );
}

void Character::calc_encumbrance( const item &new_item )
{

    std::map<bodypart_id, encumbrance_data> enc;
    item_encumb( enc, new_item );
    mut_cbm_encumb( enc );

    for( const std::pair<const bodypart_id, encumbrance_data> &elem : enc ) {
        set_part_encumbrance_data( elem.first, elem.second );
    }

}

units::mass Character::get_weight() const
{
    units::mass ret = 0_gram;
    units::mass wornWeight = std::accumulate( worn.begin(), worn.end(), 0_gram,
    []( units::mass sum, const item & itm ) {
        return sum + itm.weight();
    } );

    ret += bodyweight();       // The base weight of the player's body
    ret += inv->weight();           // Weight of the stored inventory
    ret += wornWeight;             // Weight of worn items
    ret += weapon.weight();        // Weight of wielded item
    ret += bionics_weight();       // Weight of installed bionics
    return ret;
}

bool Character::change_side( item &it, bool interactive )
{
    if( !it.swap_side() ) {
        if( interactive ) {
            add_msg_player_or_npc( m_info,
                                   _( "You cannot swap the side on which your %s is worn." ),
                                   _( "<npcname> cannot swap the side on which their %s is worn." ),
                                   it.tname() );
        }
        return false;
    }

    if( interactive ) {
        add_msg_player_or_npc( m_info, _( "You swap the side on which your %s is worn." ),
                               _( "<npcname> swaps the side on which their %s is worn." ),
                               it.tname() );
    }

    mod_moves( -250 );
    calc_encumbrance();

    return true;
}

bool Character::change_side( item_location &loc, bool interactive )
{
    if( !loc || !is_worn( *loc ) ) {
        if( interactive ) {
            add_msg_player_or_npc( m_info,
                                   _( "You are not wearing that item." ),
                                   _( "<npcname> isn't wearing that item." ) );
        }
        return false;
    }

    return change_side( *loc, interactive );
}

static void layer_item( std::map<bodypart_id, encumbrance_data> &vals, const item &it,
                        std::map<bodypart_id, layer_level> &highest_layer_so_far, bool power_armor, const Character &c )
{
    body_part_set covered_parts = it.get_covered_body_parts();
    for( const bodypart_id &bp : c.get_all_body_parts() ) {
        if( !covered_parts.test( bp.id() ) ) {
            continue;
        }

        const layer_level item_layer = it.get_layer();
        int encumber_val = it.get_encumber( c, bp.id() );
        int layering_encumbrance = clamp( encumber_val, 2, 10 );

        /*
         * Setting layering_encumbrance to 0 at this point makes the item cease to exist
         * for the purposes of the layer penalty system. (normally an item has a minimum
         * layering_encumbrance of 2 )
         */
        if( it.has_flag( flag_SEMITANGIBLE ) ) {
            encumber_val = 0;
            layering_encumbrance = 0;
        }

        const int armorenc = !power_armor || !it.is_power_armor() ?
                             encumber_val : std::max( 0, encumber_val - 40 );

        highest_layer_so_far[bp] = std::max( highest_layer_so_far[bp], item_layer );

        // Apply layering penalty to this layer, as well as any layer worn
        // within it that would normally be worn outside of it.
        for( layer_level penalty_layer = item_layer;
             penalty_layer <= highest_layer_so_far[bp]; ++penalty_layer ) {
            vals[bp].layer( penalty_layer, layering_encumbrance );
        }

        vals[bp].armor_encumbrance += armorenc;
    }
}

bool Character::is_wearing_power_armor( bool *hasHelmet ) const
{
    bool result = false;
    for( const item &elem : worn ) {
        if( !elem.is_power_armor() ) {
            continue;
        }
        if( hasHelmet == nullptr ) {
            // found power armor, helmet not requested, cancel loop
            return true;
        }
        // found power armor, continue search for helmet
        result = true;
        if( elem.covers( body_part_head ) ) {
            *hasHelmet = true;
            return true;
        }
    }
    return result;
}

bool Character::is_wearing_active_power_armor() const
{
    for( const item &w : worn ) {
        if( w.is_power_armor() && w.active ) {
            return true;
        }
    }
    return false;
}

bool Character::is_wearing_active_optcloak() const
{
    for( const item &w : worn ) {
        if( w.active && w.has_flag( flag_ACTIVE_CLOAKING ) ) {
            return true;
        }
    }
    return false;
}

bool Character::in_climate_control()
{
    bool regulated_area = false;
    // Check
    if( has_active_bionic( bio_climate ) ) {
        return true;
    }
    map &here = get_map();
    if( has_trait( trait_M_SKIN3 ) && here.has_flag_ter_or_furn( "FUNGUS", pos() ) &&
        in_sleep_state() ) {
        return true;
    }
    for( const item &w : worn ) {
        if( w.active && w.is_power_armor() ) {
            return true;
        }
        if( worn_with_flag( flag_CLIMATE_CONTROL ) ) {
            return true;
        }
    }
    if( calendar::turn >= next_climate_control_check ) {
        // save CPU and simulate acclimation.
        next_climate_control_check = calendar::turn + 20_turns;
        if( const optional_vpart_position vp = here.veh_at( pos() ) ) {
            // TODO: (?) Force player to scrounge together an AC unit
            regulated_area = (
                                 vp->is_inside() &&  // Already checks for opened doors
                                 vp->vehicle().total_power_w( true ) > 0 // Out of gas? No AC for you!
                             );
        }
        // TODO: AC check for when building power is implemented
        last_climate_control_ret = regulated_area;
        if( !regulated_area ) {
            // Takes longer to cool down / warm up with AC, than it does to step outside and feel cruddy.
            next_climate_control_check += 40_turns;
        }
    } else {
        return last_climate_control_ret;
    }
    return regulated_area;
}

int Character::get_wind_resistance( const bodypart_id &bp ) const
{
    int coverage = 0;
    float totalExposed = 1.0f;
    int totalCoverage = 0;
    int penalty = 100;

    for( const item &i : worn ) {
        if( i.covers( bp ) ) {
            if( i.made_of( material_id( "leather" ) ) || i.made_of( material_id( "plastic" ) ) ||
                i.made_of( material_id( "bone" ) ) ||
                i.made_of( material_id( "chitin" ) ) || i.made_of( material_id( "nomex" ) ) ) {
                penalty = 10; // 90% effective
            } else if( i.made_of( material_id( "cotton" ) ) ) {
                penalty = 30;
            } else if( i.made_of( material_id( "wool" ) ) ) {
                penalty = 40;
            } else {
                penalty = 1; // 99% effective
            }

            coverage = std::max( 0, i.get_coverage( bp ) - penalty );
            totalExposed *= ( 1.0 - coverage / 100.0 ); // Coverage is between 0 and 1?
        }
    }

    // Your shell provides complete wind protection if you're inside it
    if( has_active_mutation( trait_SHELL2 ) ) {
        totalCoverage = 100;
        return totalCoverage;
    }

    totalCoverage = 100 - totalExposed * 100;

    return totalCoverage;
}

void layer_details::reset()
{
    *this = layer_details();
}

// The stacking penalty applies by doubling the encumbrance of
// each item except the highest encumbrance one.
// So we add them together and then subtract out the highest.
int layer_details::layer( const int encumbrance )
{
    /*
     * We should only get to this point with an encumbrance value of 0
     * if the item is 'semitangible'. A normal item has a minimum of
     * 2 encumbrance for layer penalty purposes.
     * ( even if normally its encumbrance is 0 )
     */
    if( encumbrance == 0 ) {
        return total; // skip over the other logic because this item doesn't count
    }

    pieces.push_back( encumbrance );

    int current = total;
    if( encumbrance > max ) {
        total += max;   // *now* the old max is counted, just ignore the new max
        max = encumbrance;
    } else {
        total += encumbrance;
    }
    return total - current;
}

std::list<item>::iterator Character::position_to_wear_new_item( const item &new_item )
{
    // By default we put this item on after the last item on the same or any
    // lower layer.
    return std::find_if(
               worn.rbegin(), worn.rend(),
    [&]( const item & w ) {
        return w.get_layer() <= new_item.get_layer();
    }
           ).base();
}

/*
 * Encumbrance logic:
 * Some clothing is intrinsically encumbering, such as heavy jackets, backpacks, body armor, etc.
 * These simply add their encumbrance value to each body part they cover.
 * In addition, each article of clothing after the first in a layer imposes an additional penalty.
 * e.g. one shirt will not encumber you, but two is tight and starts to restrict movement.
 * Clothes on separate layers don't interact, so if you wear e.g. a light jacket over a shirt,
 * they're intended to be worn that way, and don't impose a penalty.
 * The default is to assume that clothes do not fit, clothes that are "fitted" either
 * reduce the encumbrance penalty by ten, or if that is already 0, they reduce the layering effect.
 *
 * Use cases:
 * What would typically be considered normal "street clothes" should not be considered encumbering.
 * T-shirt, shirt, jacket on torso/arms, underwear and pants on legs, socks and shoes on feet.
 * This is currently handled by each of these articles of clothing
 * being on a different layer and/or body part, therefore accumulating no encumbrance.
 */
void Character::item_encumb( std::map<bodypart_id, encumbrance_data> &vals,
                             const item &new_item ) const
{

    // reset all layer data
    vals = std::map<bodypart_id, encumbrance_data>();

    // Figure out where new_item would be worn
    std::list<item>::const_iterator new_item_position = worn.end();
    if( !new_item.is_null() ) {
        // const_cast required to work around g++-4.8 library bug
        // see the commit that added this comment to understand why
        new_item_position =
            const_cast<Character *>( this )->position_to_wear_new_item( new_item );
    }

    // Track highest layer observed so far so we can penalize out-of-order
    // items
    std::map<bodypart_id, layer_level> highest_layer_so_far;

    const bool power_armored = is_wearing_active_power_armor();
    for( auto w_it = worn.begin(); w_it != worn.end(); ++w_it ) {
        if( w_it == new_item_position ) {
            layer_item( vals, new_item, highest_layer_so_far, power_armored, *this );
        }
        layer_item( vals, *w_it, highest_layer_so_far, power_armored, *this );
    }

    if( worn.end() == new_item_position && !new_item.is_null() ) {
        layer_item( vals, new_item, highest_layer_so_far, power_armored, *this );
    }

    // make sure values are sane
    for( const bodypart_id &bp : get_all_body_parts() ) {
        encumbrance_data &elem = vals[bp];

        elem.armor_encumbrance = std::max( 0, elem.armor_encumbrance );

        // Add armor and layering penalties for the final values
        elem.encumbrance += elem.armor_encumbrance + elem.layer_penalty;
    }
}

int Character::encumb( const bodypart_id &bp ) const
{
    return get_part_encumbrance_data( bp ).encumbrance;
}

void Character::apply_mut_encumbrance( std::map<bodypart_id, encumbrance_data> &vals ) const
{
    const std::vector<trait_id> all_muts = get_mutations();
    std::map<bodypart_str_id, float> total_enc;

    // Lower penalty for bps covered only by XL armor
    // Initialized on demand for performance reasons:
    // (calculation is costly, most of players and npcs are don't have encumbering mutations)
    cata::optional<body_part_set> oversize;

    for( const trait_id &mut : all_muts ) {
        for( const std::pair<const bodypart_str_id, int> &enc : mut->encumbrance_always ) {
            total_enc[enc.first] += enc.second;
        }
        for( const std::pair<const bodypart_str_id, int> &enc : mut->encumbrance_covered ) {
            if( !oversize ) {
                // initialize on demand
                oversize = exclusive_flag_coverage( flag_OVERSIZE );
            }
            if( !oversize->test( enc.first ) ) {
                total_enc[enc.first] += enc.second;
            }
        }
    }

    for( const trait_id &mut : all_muts ) {
        for( const std::pair<const bodypart_str_id, float> &enc : mut->encumbrance_multiplier_always ) {
            total_enc[enc.first] *= enc.second;
        }
    }

    for( const std::pair<const bodypart_str_id, float> &enc : total_enc ) {
        vals[enc.first.id()].encumbrance += enc.second;
    }
}

void Character::mut_cbm_encumb( std::map<bodypart_id, encumbrance_data> &vals ) const
{

    for( const bionic_id &bid : get_bionics() ) {
        for( const std::pair<const bodypart_str_id, int> &element : bid->encumbrance ) {
            vals[element.first.id()].encumbrance += element.second;
        }
    }

    if( has_active_bionic( bio_shock_absorber ) ) {
        for( std::pair<const bodypart_id, encumbrance_data> &val : vals ) {
            val.second.encumbrance += 3; // Slight encumbrance to all parts except eyes
        }
        vals[body_part_eyes].encumbrance -= 3;
    }

    apply_mut_encumbrance( vals );
}

body_part_set Character::exclusive_flag_coverage( const flag_id &flag ) const
{
    body_part_set ret;
    ret.fill( get_all_body_parts() );

    for( const item &elem : worn ) {
        if( !elem.has_flag( flag ) ) {
            // Unset the parts covered by this item
            ret.substract_set( elem.get_covered_body_parts() );
        }
    }

    return ret;
}

/*
 * Innate stats getters
 */

// get_stat() always gets total (current) value, NEVER just the base
// get_stat_bonus() is always just the bonus amount
int Character::get_str() const
{
    return std::max( 0, get_str_base() + str_bonus );
}
int Character::get_dex() const
{
    return std::max( 0, get_dex_base() + dex_bonus );
}
int Character::get_per() const
{
    return std::max( 0, get_per_base() + per_bonus );
}
int Character::get_int() const
{
    return std::max( 0, get_int_base() + int_bonus );
}

int Character::get_str_base() const
{
    return str_max;
}
int Character::get_dex_base() const
{
    return dex_max;
}
int Character::get_per_base() const
{
    return per_max;
}
int Character::get_int_base() const
{
    return int_max;
}

int Character::get_str_bonus() const
{
    return str_bonus;
}
int Character::get_dex_bonus() const
{
    return dex_bonus;
}
int Character::get_per_bonus() const
{
    return per_bonus;
}
int Character::get_int_bonus() const
{
    return int_bonus;
}

static int get_speedydex_bonus( const int dex )
{
    static const std::string speedydex_min_dex( "SPEEDYDEX_MIN_DEX" );
    static const std::string speedydex_dex_speed( "SPEEDYDEX_DEX_SPEED" );
    // this is the number to be multiplied by the increment
    const int modified_dex = std::max( dex - get_option<int>( speedydex_min_dex ), 0 );
    return modified_dex * get_option<int>( speedydex_dex_speed );
}

int Character::get_speed() const
{
    if( has_trait_flag( "STEADY" ) ) {
        return get_speed_base() + std::max( 0, get_speed_bonus() ) + std::max( 0,
                get_speedydex_bonus( get_dex() ) );
    }
    return Creature::get_speed() + get_speedydex_bonus( get_dex() );
}

int Character::ranged_dex_mod() const
{
    ///\EFFECT_DEX <20 increases ranged penalty
    return std::max( ( 20.0 - get_dex() ) * 0.5, 0.0 );
}

int Character::ranged_per_mod() const
{
    ///\EFFECT_PER <20 increases ranged aiming penalty.
    return std::max( ( 20.0 - get_per() ) * 1.2, 0.0 );
}

int Character::get_healthy() const
{
    return healthy;
}
int Character::get_healthy_mod() const
{
    return healthy_mod;
}

/*
 * Innate stats setters
 */

void Character::set_str_bonus( int nstr )
{
    str_bonus = nstr;
    str_cur = std::max( 0, str_max + str_bonus );
}
void Character::set_dex_bonus( int ndex )
{
    dex_bonus = ndex;
    dex_cur = std::max( 0, dex_max + dex_bonus );
}
void Character::set_per_bonus( int nper )
{
    per_bonus = nper;
    per_cur = std::max( 0, per_max + per_bonus );
}
void Character::set_int_bonus( int nint )
{
    int_bonus = nint;
    int_cur = std::max( 0, int_max + int_bonus );
}
void Character::mod_str_bonus( int nstr )
{
    str_bonus += nstr;
    str_cur = std::max( 0, str_max + str_bonus );
}
void Character::mod_dex_bonus( int ndex )
{
    dex_bonus += ndex;
    dex_cur = std::max( 0, dex_max + dex_bonus );
}
void Character::mod_per_bonus( int nper )
{
    per_bonus += nper;
    per_cur = std::max( 0, per_max + per_bonus );
}
void Character::mod_int_bonus( int nint )
{
    int_bonus += nint;
    int_cur = std::max( 0, int_max + int_bonus );
}

void Character::print_health() const
{
    if( !is_player() ) {
        return;
    }
    int current_health = get_healthy();
    if( has_trait( trait_SELFAWARE ) ) {
        add_msg_if_player( _( "Your current health value is %d." ), current_health );
    }

    if( current_health > 0 &&
        ( has_effect( effect_common_cold ) || has_effect( effect_flu ) ) ) {
        return;
    }

    static const std::map<int, std::string> msg_categories = {
        { -100, "health_horrible" },
        { -50, "health_very_bad" },
        { -10, "health_bad" },
        { 10, "" },
        { 50, "health_good" },
        { 100, "health_very_good" },
        { INT_MAX, "health_great" }
    };

    auto iter = msg_categories.lower_bound( current_health );
    if( iter != msg_categories.end() && !iter->second.empty() ) {
        const translation msg = SNIPPET.random_from_category( iter->second ).value_or( translation() );
        add_msg_if_player( current_health > 0 ? m_good : m_bad, "%s", msg );
    }
}

namespace io
{
template<>
std::string enum_to_string<character_stat>( character_stat data )
{
    switch( data ) {
        // *INDENT-OFF*
    case character_stat::STRENGTH:     return "STR";
    case character_stat::DEXTERITY:    return "DEX";
    case character_stat::INTELLIGENCE: return "INT";
    case character_stat::PERCEPTION:   return "PER";

        // *INDENT-ON*
        case character_stat::DUMMY_STAT:
            break;
    }
    abort();
}
} // namespace io

void Character::set_healthy( int nhealthy )
{
    healthy = nhealthy;
}
void Character::mod_healthy( int nhealthy )
{
    float mut_rate = 1.0f;
    for( const trait_id &mut : get_mutations() ) {
        mut_rate *= mut.obj().healthy_rate;
    }
    healthy += nhealthy * mut_rate;
}
void Character::set_healthy_mod( int nhealthy_mod )
{
    healthy_mod = nhealthy_mod;
}
void Character::mod_healthy_mod( int nhealthy_mod, int cap )
{
    // TODO: This really should be a full morale-like system, with per-effect caps
    //       and durations.  This version prevents any single effect from exceeding its
    //       intended ceiling, but multiple effects will overlap instead of adding.

    // Cap indicates how far the mod is allowed to shift in this direction.
    // It can have a different sign to the mod, e.g. for items that treat
    // extremely low health, but can't make you healthy.
    if( nhealthy_mod == 0 || cap == 0 ) {
        return;
    }
    int low_cap;
    int high_cap;
    if( nhealthy_mod < 0 ) {
        low_cap = cap;
        high_cap = 200;
    } else {
        low_cap = -200;
        high_cap = cap;
    }

    // If we're already out-of-bounds, we don't need to do anything.
    if( ( healthy_mod <= low_cap && nhealthy_mod < 0 ) ||
        ( healthy_mod >= high_cap && nhealthy_mod > 0 ) ) {
        return;
    }

    healthy_mod += nhealthy_mod;

    // Since we already bailed out if we were out-of-bounds, we can
    // just clamp to the boundaries here.
    healthy_mod = std::min( healthy_mod, high_cap );
    healthy_mod = std::max( healthy_mod, low_cap );
}

int Character::get_stored_kcal() const
{
    return stored_calories;
}

static std::string exert_lvl_to_str( float level )
{
    if( level <= NO_EXERCISE ) {
        return _( "NO_EXERCISE" );
    } else if( level <= LIGHT_EXERCISE ) {
        return _( "LIGHT_EXERCISE" );
    } else if( level <= MODERATE_EXERCISE ) {
        return _( "MODERATE_EXERCISE" );
    } else if( level <= BRISK_EXERCISE ) {
        return _( "BRISK_EXERCISE" );
    } else if( level <= ACTIVE_EXERCISE ) {
        return _( "ACTIVE_EXERCISE" );
    } else {
        return _( "EXTRA_EXERCISE" );
    }
}
std::string Character::debug_weary_info() const
{
    int amt = weariness();
    std::string max_act = exert_lvl_to_str( maximum_exertion_level() );
    float move_mult = exertion_adjusted_move_multiplier( EXTRA_EXERCISE );

    int bmr = base_bmr();
    int intake = weary.intake;
    int input = weary.tracker;
    int thresh = weary_threshold();
    int current = weariness_level();
    int morale = get_morale_level();
    int weight = units::to_gram<int>( bodyweight() );
    float bmi = get_bmi();

    return string_format( "Weariness: %s Max Full Exert: %s Mult: %g\nBMR: %d Intake: %d Tracker: %d Thresh: %d At: %d\nCal: %d/%d Fatigue: %d Morale: %d Wgt: %d (BMI %.1f)",
                          amt, max_act, move_mult, bmr, intake, input, thresh, current, stored_calories,
<<<<<<< HEAD
                          healthy_calories, fatigue, morale, weight, bmi );
=======
			  healthy_calories, fatigue, morale, weight, bmi );
>>>>>>> 355cacc9
}

void weariness_tracker::clear()
{
    tracker = 0;
    intake = 0;
    low_activity_ticks = 0;
    tick_counter = 0;
}

void Character::mod_stored_kcal( int nkcal )
{
    if( nkcal > 0 ) {
        add_gained_calories( nkcal );
        weary.intake += nkcal;
    } else {
        add_spent_calories( -nkcal );
        // nkcal is negative, we need positive
        weary.tracker -= nkcal;
    }
    set_stored_kcal( stored_calories + nkcal );
}

void Character::mod_stored_nutr( int nnutr )
{
    // nutr is legacy type code, this function simply converts old nutrition to new kcal
    mod_stored_kcal( -1 * std::round( nnutr * 2500.0f / ( 12 * 24 ) ) );
}

void Character::set_stored_kcal( int kcal )
{
    if( stored_calories != kcal ) {
        stored_calories = kcal;

        //some mutant change their max_hp according to their bmi
        recalc_hp();
    }
}

int Character::get_healthy_kcal() const
{
    return healthy_calories;
}

float Character::get_kcal_percent() const
{
    return static_cast<float>( get_stored_kcal() ) / static_cast<float>( get_healthy_kcal() );
}

int Character::get_hunger() const
{
    return hunger;
}

void Character::mod_hunger( int nhunger )
{
    set_hunger( hunger + nhunger );
}

void Character::set_hunger( int nhunger )
{
    if( hunger != nhunger ) {
        // cap hunger at 300, just below famished
        hunger = std::min( 300, nhunger );
        on_stat_change( "hunger", hunger );
    }
}

// this is a translation from a legacy value
int Character::get_starvation() const
{
    static const std::vector<std::pair<float, float>> starv_thresholds = { {
            std::make_pair( 0.0f, 6000.0f ),
            std::make_pair( 0.8f, 300.0f ),
            std::make_pair( 0.95f, 100.0f )
        }
    };
    if( get_kcal_percent() < 0.95f ) {
        return std::round( multi_lerp( starv_thresholds, get_kcal_percent() ) );
    }
    return 0;
}

int Character::get_thirst() const
{
    return thirst;
}

std::pair<std::string, nc_color> Character::get_thirst_description() const
{
    // some delay from water in stomach is desired, but there needs to be some visceral response
    int thirst = get_thirst() - ( std::max( units::to_milliliter<int>( stomach.get_water() ) / 10,
                                            0 ) );
    std::string hydration_string;
    nc_color hydration_color = c_white;
    if( thirst > 520 ) {
        hydration_color = c_light_red;
        hydration_string = translate_marker( "Parched" );
    } else if( thirst > 240 ) {
        hydration_color = c_light_red;
        hydration_string = translate_marker( "Dehydrated" );
    } else if( thirst > 80 ) {
        hydration_color = c_yellow;
        hydration_string = translate_marker( "Very thirsty" );
    } else if( thirst > 40 ) {
        hydration_color = c_yellow;
        hydration_string = translate_marker( "Thirsty" );
    } else if( thirst < -60 ) {
        hydration_color = c_green;
        hydration_string = translate_marker( "Turgid" );
    } else if( thirst < -20 ) {
        hydration_color = c_green;
        hydration_string = translate_marker( "Hydrated" );
    } else if( thirst < 0 ) {
        hydration_color = c_green;
        hydration_string = translate_marker( "Slaked" );
    }
    return std::make_pair( _( hydration_string ), hydration_color );
}

std::pair<std::string, nc_color> Character::get_hunger_description() const
{
    // clang 3.8 has some sort of issue where if the initializer list contains const arguments,
    // like all of the effect_* string_id variables which are const string_id, then it fails to
    // initialize the array with tuples successfully complaining that
    // "chosen constructor is explicit in copy-initialization". Using std::forward_as_tuple
    // returns a tuple consisting of correctly implcitly copyable types.
    static const std::array<std::tuple<const efftype_id &, const char *, nc_color>, 9> hunger_states{ {
            std::forward_as_tuple( effect_hunger_engorged, translate_marker( "Engorged" ), c_red ),
            std::forward_as_tuple( effect_hunger_full, translate_marker( "Full" ), c_yellow ),
            std::forward_as_tuple( effect_hunger_satisfied, translate_marker( "Satisfied" ), c_green ),
            std::forward_as_tuple( effect_hunger_blank, "", c_white ),
            std::forward_as_tuple( effect_hunger_hungry, translate_marker( "Hungry" ), c_yellow ),
            std::forward_as_tuple( effect_hunger_very_hungry, translate_marker( "Very Hungry" ), c_yellow ),
            std::forward_as_tuple( effect_hunger_near_starving, translate_marker( "Near starving" ), c_red ),
            std::forward_as_tuple( effect_hunger_starving, translate_marker( "Starving!" ), c_red ),
            std::forward_as_tuple( effect_hunger_famished, translate_marker( "Famished" ), c_light_red )
        }
    };
    for( auto &hunger_state : hunger_states ) {
        if( has_effect( std::get<0>( hunger_state ) ) ) {
            return std::make_pair( _( std::get<1>( hunger_state ) ), std::get<2>( hunger_state ) );
        }
    }
    return std::make_pair( _( "ERROR!" ), c_light_red );
}

std::pair<std::string, nc_color> Character::get_fatigue_description() const
{
    int fatigue = get_fatigue();
    std::string fatigue_string;
    nc_color fatigue_color = c_white;
    if( fatigue > fatigue_levels::EXHAUSTED ) {
        fatigue_color = c_red;
        fatigue_string = translate_marker( "Exhausted" );
    } else if( fatigue > fatigue_levels::DEAD_TIRED ) {
        fatigue_color = c_light_red;
        fatigue_string = translate_marker( "Dead Tired" );
    } else if( fatigue > fatigue_levels::TIRED ) {
        fatigue_color = c_yellow;
        fatigue_string = translate_marker( "Tired" );
    }
    return std::make_pair( _( fatigue_string ), fatigue_color );
}

void Character::mod_thirst( int nthirst )
{
    if( has_trait_flag( "NO_THIRST" ) || ( is_npc() && get_option<bool>( "NO_NPC_FOOD" ) ) ) {
        return;
    }
    set_thirst( std::max( -100, thirst + nthirst ) );
}

void Character::set_thirst( int nthirst )
{
    if( thirst != nthirst ) {
        thirst = nthirst;
        on_stat_change( "thirst", thirst );
    }
}

void Character::mod_fatigue( int nfatigue )
{
    set_fatigue( fatigue + nfatigue );
}

void Character::mod_sleep_deprivation( int nsleep_deprivation )
{
    set_sleep_deprivation( sleep_deprivation + nsleep_deprivation );
}

void Character::set_fatigue( int nfatigue )
{
    nfatigue = std::max( nfatigue, -1000 );
    if( fatigue != nfatigue ) {
        fatigue = nfatigue;
        on_stat_change( "fatigue", fatigue );
    }
}

void Character::set_fatigue( fatigue_levels nfatigue )
{
    set_fatigue( static_cast<int>( nfatigue ) );
}

void Character::set_sleep_deprivation( int nsleep_deprivation )
{
    sleep_deprivation = std::min( static_cast< int >( SLEEP_DEPRIVATION_MASSIVE ), std::max( 0,
                                  nsleep_deprivation ) );
}

int Character::get_fatigue() const
{
    return fatigue;
}

int Character::get_sleep_deprivation() const
{
    return sleep_deprivation;
}

std::pair<std::string, nc_color> Character::get_pain_description() const
{
    const std::pair<std::string, nc_color> pain = Creature::get_pain_description();
    nc_color pain_color = pain.second;
    std::string pain_string;
    // get pain color
    if( get_perceived_pain() >= 60 ) {
        pain_color = c_red;
    } else if( get_perceived_pain() >= 40 ) {
        pain_color = c_light_red;
    }
    // get pain string
    if( ( has_trait( trait_SELFAWARE ) || has_effect( effect_got_checked ) ) &&
        get_perceived_pain() > 0 ) {
        pain_string = string_format( "%s %d", _( "Pain " ), get_perceived_pain() );
    } else if( get_perceived_pain() > 0 ) {
        pain_string = pain.first;
    }
    return std::make_pair( pain_string, pain_color );
}

bool Character::is_deaf() const
{
    return get_effect_int( effect_deaf ) > 2 || worn_with_flag( flag_DEAF ) ||
           has_trait( trait_DEAF ) ||
           ( has_active_bionic( bio_earplugs ) && !has_active_bionic( bio_ears ) ) ||
           ( has_trait( trait_M_SKIN3 ) && get_map().has_flag_ter_or_furn( "FUNGUS", pos() )
             && in_sleep_state() );
}

bool Character::is_mute() const
{
    return get_effect_int( effect_mute ) || worn_with_flag( flag_MUTE ) ||
           ( has_trait( trait_PROF_FOODP ) && !( is_wearing( itype_id( "foodperson_mask" ) ) ||
                   is_wearing( itype_id( "foodperson_mask_on" ) ) ) ) ||
           has_trait( trait_MUTE );
}
void Character::on_damage_of_type( int adjusted_damage, damage_type type, const bodypart_id &bp )
{
    // Electrical damage has a chance to temporarily incapacitate bionics in the damaged body_part.
    if( type == damage_type::ELECTRIC ) {
        const time_duration min_disable_time = 10_turns * adjusted_damage;
        for( bionic &i : *my_bionics ) {
            if( !i.powered ) {
                // Unpowered bionics are protected from power surges.
                continue;
            }
            const auto &info = i.info();
            if( info.has_flag( "BIONIC_SHOCKPROOF" ) || info.has_flag( "BIONIC_FAULTY" ) ) {
                continue;
            }
            const std::map<bodypart_str_id, size_t> &bodyparts = info.occupied_bodyparts;
            if( bodyparts.find( bp.id() ) != bodyparts.end() ) {
                const int bp_hp = get_part_hp_cur( bp );
                // The chance to incapacitate is as high as 50% if the attack deals damage equal to one third of the body part's current health.
                if( x_in_y( adjusted_damage * 3, bp_hp ) && one_in( 2 ) ) {
                    if( i.incapacitated_time == 0_turns ) {
                        add_msg_if_player( m_bad, _( "Your %s bionic shorts out!" ), info.name );
                    }
                    i.incapacitated_time += rng( min_disable_time, 10 * min_disable_time );
                }
            }
        }
    }
}

void Character::reset_bonuses()
{
    // Reset all bonuses to 0 and multipliers to 1.0
    str_bonus = 0;
    dex_bonus = 0;
    per_bonus = 0;
    int_bonus = 0;

    Creature::reset_bonuses();
}

int Character::get_max_healthy() const
{
    const float bmi = get_bmi();
    return clamp( static_cast<int>( std::round( -3 * ( bmi - character_weight_category::normal ) *
                                    ( bmi - character_weight_category::overweight ) + 200 ) ), -200, 200 );
}

void Character::regen( int rate_multiplier )
{
    int pain_ticks = rate_multiplier;
    while( get_pain() > 0 && pain_ticks-- > 0 ) {
        mod_pain( -roll_remainder( 0.2f + get_pain() / 50.0f ) );
    }

    float rest = rest_quality();
    float heal_rate = healing_rate( rest ) * to_turns<int>( 5_minutes );
    if( heal_rate > 0.0f ) {
        healall( roll_remainder( rate_multiplier * heal_rate ) );
    } else if( heal_rate < 0.0f ) {
        int rot_rate = roll_remainder( rate_multiplier * -heal_rate );
        // Has to be in loop because some effects depend on rounding
        while( rot_rate-- > 0 ) {
            hurtall( 1, nullptr, false );
        }
    }

    // include healing effects
    for( const bodypart_id &bp : get_all_body_parts( get_body_part_flags::only_main ) ) {
        float healing = healing_rate_medicine( rest, bp ) * to_turns<int>( 5_minutes );
        int healing_apply = roll_remainder( healing );
        mod_part_healed_total( bp, healing_apply );
        heal( bp, healing_apply );
        if( get_part_damage_bandaged( bp ) > 0 ) {
            mod_part_damage_bandaged( bp, -healing_apply );
            if( get_part_damage_bandaged( bp ) <= 0 ) {
                set_part_damage_bandaged( bp, 0 );
                remove_effect( effect_bandaged, bp );
                add_msg_if_player( _( "Bandaged wounds on your %s healed." ), body_part_name( bp ) );
            }
        }
        if( get_part_damage_disinfected( bp ) > 0 ) {
            mod_part_damage_disinfected( bp, -healing_apply );
            if( get_part_damage_disinfected( bp ) <= 0 ) {
                set_part_damage_disinfected( bp, 0 );
                remove_effect( effect_disinfected, bp );
                add_msg_if_player( _( "Disinfected wounds on your %s healed." ), body_part_name( bp ) );
            }
        }

        // remove effects if the limb was healed by other way
        if( has_effect( effect_bandaged, bp.id() ) && ( is_part_at_max_hp( bp ) ) ) {
            set_part_damage_bandaged( bp, 0 );
            remove_effect( effect_bandaged, bp );
            add_msg_if_player( _( "Bandaged wounds on your %s healed." ), body_part_name( bp ) );
        }
        if( has_effect( effect_disinfected, bp.id() ) && ( is_part_at_max_hp( bp ) ) ) {
            set_part_damage_disinfected( bp, 0 );
            remove_effect( effect_disinfected, bp );
            add_msg_if_player( _( "Disinfected wounds on your %s healed." ), body_part_name( bp ) );
        }
    }

    if( get_rad() > 0 ) {
        mod_rad( -roll_remainder( rate_multiplier / 50.0f ) );
    }
}

void Character::enforce_minimum_healing()
{
    for( const bodypart_id &bp : get_all_body_parts() ) {
        if( get_part_healed_total( bp ) <= 0 ) {
            heal( bp, 1 );
        }
        set_part_healed_total( bp, 0 );
    }
}

void Character::update_health( int external_modifiers )
{
    // Limit healthy_mod to [-200, 200].
    // This also sets approximate bounds for the character's health.
    if( get_healthy_mod() > get_max_healthy() ) {
        set_healthy_mod( get_max_healthy() );
    } else if( get_healthy_mod() < -200 ) {
        set_healthy_mod( -200 );
    }

    // Active leukocyte breeder will keep your health near 100
    int effective_healthy_mod = get_healthy_mod();
    if( has_active_bionic( bio_leukocyte ) ) {
        // Side effect: dependency
        mod_healthy_mod( -50, -200 );
        effective_healthy_mod = 100;
    }

    // Health tends toward healthy_mod.
    // For small differences, it changes 4 points per day
    // For large ones, up to ~40% of the difference per day
    int health_change = effective_healthy_mod - get_healthy() + external_modifiers;
    mod_healthy( sgn( health_change ) * std::max( 1, std::abs( health_change ) / 10 ) );

    // And healthy_mod decays over time.
    // Slowly near 0, but it's hard to overpower it near +/-100
    set_healthy_mod( std::round( get_healthy_mod() * 0.95f ) );

    add_msg_debug( "Health: %d, Health mod: %d", get_healthy(), get_healthy_mod() );
}

// Returns the number of multiples of tick_length we would "pass" on our way `from` to `to`
// For example, if `tick_length` is 1 hour, then going from 0:59 to 1:01 should return 1
static inline int ticks_between( const time_point &from, const time_point &to,
                                 const time_duration &tick_length )
{
    return ( to_turn<int>( to ) / to_turns<int>( tick_length ) ) - ( to_turn<int>
            ( from ) / to_turns<int>( tick_length ) );
}

void Character::update_body()
{
    update_body( calendar::turn - 1_turns, calendar::turn );
}

void Character::update_body( const time_point &from, const time_point &to )
{
    if( !is_npc() ) {
        update_stamina( to_turns<int>( to - from ) );
    }
    update_stomach( from, to );
    recalculate_enchantment_cache();
    if( ticks_between( from, to, 3_minutes ) > 0 ) {
        magic->update_mana( *this->as_player(), to_turns<float>( 3_minutes ) );
    }
    const int five_mins = ticks_between( from, to, 5_minutes );
    if( five_mins > 0 ) {
        try_reduce_weariness( attempted_activity_level );
        if( !activity.is_null() ) {
            decrease_activity_level( activity.exertion_level() );
        } else {
            reset_activity_level();
        }
        check_needs_extremes();
        update_needs( five_mins );
        regen( five_mins );
        // Note: mend ticks once per 5 minutes, but wants rate in TURNS, not 5 minute intervals
        // TODO: change @ref med to take time_duration
        mend( five_mins * to_turns<int>( 5_minutes ) );
    }
    if( ticks_between( from, to, 24_hours ) > 0 && !has_trait_flag( "NO_MINIMAL_HEALING" ) ) {
        enforce_minimum_healing();
    }

    const int thirty_mins = ticks_between( from, to, 30_minutes );
    if( thirty_mins > 0 ) {
        // Radiation kills health even at low doses
        update_health( has_trait( trait_RADIOGENIC ) ? 0 : -get_rad() );
        get_sick();
    }

    for( const auto &v : vitamin::all() ) {
        const time_duration rate = vitamin_rate( v.first );

        // No blood volume regeneration if body lacks fluids
        if( v.first == vitamin_blood && has_effect( effect_hypovolemia ) && get_thirst() > 240 ) {
            continue;
        }

        if( rate > 0_turns ) {
            int qty = ticks_between( from, to, rate );
            if( qty > 0 ) {
                vitamin_mod( v.first, 0 - qty );
            }

        } else if( rate < 0_turns ) {
            // mutations can result in vitamins being generated (but never accumulated)
            int qty = ticks_between( from, to, -rate );
            if( qty > 0 ) {
                vitamin_mod( v.first, qty );
            }
        }
    }

    if( is_avatar() && ticks_between( from, to, 24_hours ) > 0 ) {
        as_avatar()->advance_daily_calories();
    }

    do_skill_rust();
}

item *Character::best_quality_item( const quality_id &qual )
{
    std::vector<item *> qual_inv = items_with( [qual]( const item & itm ) {
        return itm.has_quality( qual );
    } );
    item *best_qual = random_entry( qual_inv );
    for( item *elem : qual_inv ) {
        if( elem->get_quality( qual ) > best_qual->get_quality( qual ) ) {
            best_qual = elem;
        }
    }
    return best_qual;
}

int Character::weary_threshold() const
{
    const int bmr = base_bmr();
    int threshold = bmr * get_option<float>( "WEARY_BMR_MULT" );
    // reduce by 1% per 14 points of fatigue after 150 points
    threshold *= 1.0f - ( ( std::max( fatigue, -20 ) - 150 ) / 1400.0f );
    // Each 2 points of morale increase or decrease by 1%
    threshold *= 1.0f + ( get_morale_level() / 200.0f );
    // TODO: Hunger effects this

    return std::max( threshold, bmr / 10 );
}

int Character::weariness() const
{
    if( weary.intake > weary.tracker ) {
        return weary.tracker * 0.5;
    }
    return weary.tracker - weary.intake * 0.5;
}

int Character::weariness_level() const
{
    int amount = weariness();
    int threshold = weary_threshold();
    int level = 0;
    amount -= threshold * get_option<float>( "WEARY_INITIAL_STEP" );
    while( amount >= 0 ) {
        amount -= threshold;
        if( threshold > 20 ) {
            threshold *= get_option<float>( "WEARY_THRESH_SCALING" );
        }
        ++level;
    }

    return level;
}

float Character::maximum_exertion_level() const
{
    switch( weariness_level() ) {
        case 0:
            return EXTRA_EXERCISE;
        case 1:
            return ACTIVE_EXERCISE;
        case 2:
            return BRISK_EXERCISE;
        case 3:
            return MODERATE_EXERCISE;
        case 4:
            return LIGHT_EXERCISE;
        case 5:
        default:
            return NO_EXERCISE;
    }
}

float Character::exertion_adjusted_move_multiplier( float level ) const
{
    // The default value for level is -1.0
    // And any values we get that are negative or 0
    // will cause incorrect behavior
    if( level <= 0 ) {
        level = attempted_activity_level;
    }
    const float max = maximum_exertion_level();
    if( level < max ) {
        return 1.0f;
    }
    return max / level;
}

// Called every 5 minutes, when activity level is logged
void Character::try_reduce_weariness( const float exertion )
{
    weary.tick_counter++;
    if( exertion == NO_EXERCISE ) {
        weary.low_activity_ticks++;
        // Recover twice as fast at rest
        if( in_sleep_state() ) {
            weary.low_activity_ticks++;
        }
    }

    const float recovery_mult = get_option<float>( "WEARY_RECOVERY_MULT" );

    if( weary.low_activity_ticks >= 6 ) {
        int reduction = weary.tracker;
        const int bmr = base_bmr();
        // 1/20 of whichever's bigger
        if( bmr > reduction ) {
            reduction = bmr * recovery_mult;
        } else {
            reduction *= recovery_mult;
        }
        weary.low_activity_ticks = 0;

        weary.tracker -= reduction;
    }

    if( weary.tick_counter >= 12 ) {
        weary.intake *= 1 - recovery_mult;
        weary.tick_counter = 0;
    }

    // Normalize values, make sure we stay above 0
    weary.intake = std::max( weary.intake, 0 );
    weary.tracker = std::max( weary.tracker, 0 );
    weary.tick_counter = std::max( weary.tick_counter, 0 );
    weary.low_activity_ticks = std::max( weary.low_activity_ticks, 0 );
}

float Character::activity_level() const
{
    float max = maximum_exertion_level();
    if( attempted_activity_level > max ) {
        return max;
    }
    return attempted_activity_level;
}

void Character::update_stomach( const time_point &from, const time_point &to )
{
    const needs_rates rates = calc_needs_rates();
    // No food/thirst/fatigue clock at all
    const bool debug_ls = has_trait( trait_DEBUG_LS );
    // No food/thirst, capped fatigue clock (only up to tired)
    const bool npc_no_food = is_npc() && get_option<bool>( "NO_NPC_FOOD" );
    const bool foodless = debug_ls || npc_no_food;
    const bool mouse = has_trait( trait_NO_THIRST );
    const bool mycus = has_trait( trait_M_DEPENDENT );
    const float kcal_per_time = get_bmr() / ( 12.0f * 24.0f );
    const int five_mins = ticks_between( from, to, 5_minutes );
    const int half_hours = ticks_between( from, to, 30_minutes );
    const units::volume stomach_capacity = stomach.capacity( *this );

    if( five_mins > 0 ) {
        // Digest nutrients in stomach, they are destined for the guts (except water)
        food_summary digested_to_guts = stomach.digest( *this, rates, five_mins, half_hours );
        // Digest nutrients in guts, they will be distributed to needs levels
        food_summary digested_to_body = guts.digest( *this, rates, five_mins, half_hours );
        // Water from stomach skips guts and gets absorbed by body
        mod_thirst( -units::to_milliliter<int>( digested_to_guts.water ) / 5 );
        guts.ingest( digested_to_guts );
        // Apply nutrients, unless this is an NPC and NO_NPC_FOOD is enabled.
        if( !npc_no_food ) {
            mod_stored_kcal( digested_to_body.nutr.kcal );
            log_activity_level( activity_level() );
            vitamins_mod( digested_to_body.nutr.vitamins, false );
        }
        if( !foodless && rates.hunger > 0.0f ) {
            mod_hunger( roll_remainder( rates.hunger * five_mins ) );
            // instead of hunger keeping track of how you're living, burn calories instead
            mod_stored_kcal( -roll_remainder( five_mins * kcal_per_time ) );
        }
    }
    // if npc_no_food no need to calc hunger, and set hunger_effect
    if( npc_no_food ) {
        return;
    }
    if( stomach.time_since_ate() > 10_minutes ) {
        if( stomach.contains() >= stomach_capacity && get_hunger() > -61 ) {
            // you're engorged! your stomach is full to bursting!
            set_hunger( -61 );
        } else if( stomach.contains() >= stomach_capacity / 2 && get_hunger() > -21 ) {
            // full
            set_hunger( -21 );
        } else if( stomach.contains() >= stomach_capacity / 8 && get_hunger() > -1 ) {
            // that's really all the food you need to feel full
            set_hunger( -1 );
        } else if( stomach.contains() == 0_ml ) {
            if( guts.get_calories() == 0 && get_stored_kcal() < get_healthy_kcal() && get_hunger() < 300 ) {
                // there's no food except what you have stored in fat
                set_hunger( 300 );
            } else if( get_hunger() < 100 && ( ( guts.get_calories() == 0 &&
                                                 get_stored_kcal() >= get_healthy_kcal() ) || get_stored_kcal() < get_healthy_kcal() ) ) {
                set_hunger( 100 );
            } else if( get_hunger() < 0 ) {
                set_hunger( 0 );
            }
        }
    } else
        // you fill up when you eat fast, but less so than if you eat slow
        // if you just ate but your stomach is still empty it will still
        // delay your filling up (drugs?)
    {
        if( stomach.contains() >= stomach_capacity && get_hunger() > -61 ) {
            // you're engorged! your stomach is full to bursting!
            set_hunger( -61 );
        } else if( stomach.contains() >= stomach_capacity * 3 / 4 && get_hunger() > -21 ) {
            // full
            set_hunger( -21 );
        } else if( stomach.contains() >= stomach_capacity / 2 && get_hunger() > -1 ) {
            // that's really all the food you need to feel full
            set_hunger( -1 );
        } else if( stomach.contains() > 0_ml && get_kcal_percent() > 0.95 ) {
            // usually eating something cools your hunger
            set_hunger( 0 );
        }
    }

    if( !foodless && rates.thirst > 0.0f ) {
        mod_thirst( roll_remainder( rates.thirst * five_mins ) );
    }
    // Mycus and Metabolic Rehydration makes thirst unnecessary
    // since water is not limited by intake but by absorption, we can just set thirst to zero
    if( mycus || mouse ) {
        set_thirst( 0 );
    }

    const bool calorie_deficit = get_bmi() < character_weight_category::normal;
    const units::volume contains = stomach.contains();
    const units::volume cap = stomach.capacity( *this );

    efftype_id hunger_effect;
    // i ate just now!
    const bool just_ate = stomach.time_since_ate() < 15_minutes;
    // i ate a meal recently enough that i shouldn't need another meal
    const bool recently_ate = stomach.time_since_ate() < 3_hours;
    // Hunger effect should intensify whenever stomach contents decreases, last eaten time increases, or calorie deficit intensifies.
    if( calorie_deficit ) {
        //              just_ate    recently_ate
        //              <15 min     <3 hrs      >=3 hrs
        // >= cap       engorged    engorged    engorged
        // > 3/4 cap    full        full        full
        // > 1/2 cap    satisfied   v. hungry   famished/(near)starving
        // <= 1/2 cap   hungry      v. hungry   famished/(near)starving
        if( contains >= cap ) {
            hunger_effect = effect_hunger_engorged;
        } else if( contains > cap * 3 / 4 ) {
            hunger_effect = effect_hunger_full;
        } else if( just_ate && contains > cap / 2 ) {
            hunger_effect = effect_hunger_satisfied;
        } else if( just_ate ) {
            hunger_effect = effect_hunger_hungry;
        } else if( recently_ate ) {
            hunger_effect = effect_hunger_very_hungry;
        } else if( get_bmi() < character_weight_category::underweight ) {
            hunger_effect = effect_hunger_near_starving;
        } else if( get_bmi() < character_weight_category::emaciated ) {
            hunger_effect = effect_hunger_starving;
        } else {
            hunger_effect = effect_hunger_famished;
        }
    } else {
        //              just_ate    recently_ate
        //              <15 min     <3 hrs      >=3 hrs
        // >= 5/6 cap   engorged    engorged    engorged
        // > 11/20 cap  full        full        full
        // >= 3/8 cap   satisfied   satisfied   blank
        // > 0          blank       blank       blank
        // 0            blank       blank       (v.) hungry
        if( contains >= cap * 5 / 6 ) {
            hunger_effect = effect_hunger_engorged;
        } else if( contains > cap * 11 / 20 ) {
            hunger_effect = effect_hunger_full;
        } else if( recently_ate && contains >= cap * 3 / 8 ) {
            hunger_effect = effect_hunger_satisfied;
        } else if( recently_ate || contains > 0_ml ) {
            hunger_effect = effect_hunger_blank;
        } else if( get_bmi() > character_weight_category::overweight ) {
            hunger_effect = effect_hunger_hungry;
        } else {
            hunger_effect = effect_hunger_very_hungry;
        }
    }
    if( !has_effect( hunger_effect ) ) {
        remove_effect( effect_hunger_engorged );
        remove_effect( effect_hunger_full );
        remove_effect( effect_hunger_satisfied );
        remove_effect( effect_hunger_hungry );
        remove_effect( effect_hunger_very_hungry );
        remove_effect( effect_hunger_near_starving );
        remove_effect( effect_hunger_starving );
        remove_effect( effect_hunger_famished );
        remove_effect( effect_hunger_blank );
        add_effect( hunger_effect, 24_hours, true );
    }
}

void Character::update_needs( int rate_multiplier )
{
    const int current_stim = get_stim();
    // Hunger, thirst, & fatigue up every 5 minutes
    effect &sleep = get_effect( effect_sleep );
    // No food/thirst/fatigue clock at all
    const bool debug_ls = has_trait( trait_DEBUG_LS );
    // No food/thirst, capped fatigue clock (only up to tired)
    const bool npc_no_food = is_npc() && get_option<bool>( "NO_NPC_FOOD" );
    const bool asleep = !sleep.is_null();
    const bool lying = asleep || has_effect( effect_lying_down ) ||
                       activity.id() == ACT_TRY_SLEEP;

    needs_rates rates = calc_needs_rates();

    const bool wasnt_fatigued = get_fatigue() <= fatigue_levels::DEAD_TIRED;
    // Don't increase fatigue if sleeping or trying to sleep or if we're at the cap.
    if( get_fatigue() < 1050 && !asleep && !debug_ls ) {
        if( rates.fatigue > 0.0f ) {
            int fatigue_roll = roll_remainder( rates.fatigue * rate_multiplier );
            mod_fatigue( fatigue_roll );

            // Synaptic regen bionic stops SD while awake and boosts it while sleeping
            if( !has_active_bionic( bio_synaptic_regen ) ) {
                // fatigue_roll should be around 1 - so the counter increases by 1 every minute on average,
                // but characters who need less sleep will also get less sleep deprived, and vice-versa.

                // Note: Since needs are updated in 5-minute increments, we have to multiply the roll again by
                // 5. If rate_multiplier is > 1, fatigue_roll will be higher and this will work out.
                mod_sleep_deprivation( fatigue_roll * 5 );
            }

            if( npc_no_food && get_fatigue() > fatigue_levels::TIRED ) {
                set_fatigue( fatigue_levels::TIRED );
                set_sleep_deprivation( 0 );
            }
        }
    } else if( asleep ) {
        if( rates.recovery > 0.0f ) {
            int recovered = roll_remainder( rates.recovery * rate_multiplier );
            if( get_fatigue() - recovered < -20 ) {
                // Should be wake up, but that could prevent some retroactive regeneration
                sleep.set_duration( 1_turns );
                mod_fatigue( -25 );
            } else {
                if( has_effect( effect_disrupted_sleep ) || has_effect( effect_recently_coughed ) ) {
                    recovered *= .5;
                }
                mod_fatigue( -recovered );

                // Sleeping on the ground, no bionic = 1x rest_modifier
                // Sleeping on a bed, no bionic      = 2x rest_modifier
                // Sleeping on a comfy bed, no bionic= 3x rest_modifier

                // Sleeping on the ground, bionic    = 3x rest_modifier
                // Sleeping on a bed, bionic         = 6x rest_modifier
                // Sleeping on a comfy bed, bionic   = 9x rest_modifier
                float rest_modifier = ( has_active_bionic( bio_synaptic_regen ) ? 3 : 1 );
                // Melatonin supplements also add a flat bonus to recovery speed
                if( has_effect( effect_melatonin ) ) {
                    rest_modifier += 1;
                }

                const comfort_level comfort = base_comfort_value( pos() ).level;

                if( comfort >= comfort_level::very_comfortable ) {
                    rest_modifier *= 3;
                } else  if( comfort >= comfort_level::comfortable ) {
                    rest_modifier *= 2.5;
                } else if( comfort >= comfort_level::slightly_comfortable ) {
                    rest_modifier *= 2;
                }

                // If we're just tired, we'll get a decent boost to our sleep quality.
                // The opposite is true for very tired characters.
                if( get_fatigue() < fatigue_levels::DEAD_TIRED ) {
                    rest_modifier += 2;
                } else if( get_fatigue() >= fatigue_levels::EXHAUSTED ) {
                    rest_modifier = ( rest_modifier > 2 ) ? rest_modifier - 2 : 1;
                }

                // Recovered is multiplied by 2 as well, since we spend 1/3 of the day sleeping
                mod_sleep_deprivation( -rest_modifier * ( recovered * 2 ) );

            }
        }
    }
    if( is_player() && wasnt_fatigued && get_fatigue() > fatigue_levels::DEAD_TIRED && !lying ) {
        if( !activity ) {
            add_msg_if_player( m_warning, _( "You're feeling tired.  %s to lie down for sleep." ),
                               press_x( ACTION_SLEEP ) );
        } else {
            g->cancel_activity_query( _( "You're feeling tired." ) );
        }
    }

    if( current_stim < 0 ) {
        set_stim( std::min( current_stim + rate_multiplier, 0 ) );
    } else if( current_stim > 0 ) {
        set_stim( std::max( current_stim - rate_multiplier, 0 ) );
    }

    if( get_painkiller() > 0 ) {
        mod_painkiller( -std::min( get_painkiller(), rate_multiplier ) );
    }

    // Huge folks take penalties for cramming themselves in vehicles
    if( in_vehicle && get_size() == creature_size::huge &&
        !( has_trait( trait_NOPAIN ) || has_effect( effect_narcosis ) ) ) {
        vehicle *veh = veh_pointer_or_null( get_map().veh_at( pos() ) );
        // it's painful to work the controls, but passengers in open topped vehicles are fine
        if( veh && ( veh->enclosed_at( pos() ) || veh->player_in_control( *this->as_player() ) ) ) {
            add_msg_if_player( m_bad,
                               _( "You're cramping up from stuffing yourself in this vehicle." ) );
            if( is_npc() ) {
                npc &as_npc = dynamic_cast<npc &>( *this );
                as_npc.complain_about( "cramped_vehicle", 1_hours, "<cramped_vehicle>", false );
            }

            mod_pain( rng( 4, 6 ) );
            focus_pool -= 1;
        }
    }
}
needs_rates Character::calc_needs_rates() const
{
    const effect &sleep = get_effect( effect_sleep );
    const bool has_recycler = has_bionic( bio_recycler );
    const bool asleep = !sleep.is_null();

    needs_rates rates;
    rates.hunger = metabolic_rate();

    rates.kcal = get_bmr();

    add_msg_if_player( m_debug, "Metabolic rate: %.2f", rates.hunger );

    static const std::string player_thirst_rate( "PLAYER_THIRST_RATE" );
    rates.thirst = get_option< float >( player_thirst_rate );
    static const std::string thirst_modifier( "thirst_modifier" );
    rates.thirst *= 1.0f + mutation_value( thirst_modifier );
    if( worn_with_flag( flag_SLOWS_THIRST ) ) {
        rates.thirst *= 0.7f;
    }

    static const std::string player_fatigue_rate( "PLAYER_FATIGUE_RATE" );
    rates.fatigue = get_option< float >( player_fatigue_rate );
    static const std::string fatigue_modifier( "fatigue_modifier" );
    rates.fatigue *= 1.0f + mutation_value( fatigue_modifier );

    // Note: intentionally not in metabolic rate
    if( has_recycler ) {
        // Recycler won't help much with mutant metabolism - it is intended for human one
        rates.hunger = std::min( rates.hunger, std::max( 0.5f, rates.hunger - 0.5f ) );
        rates.thirst = std::min( rates.thirst, std::max( 0.5f, rates.thirst - 0.5f ) );
    }

    if( asleep ) {
        static const std::string fatigue_regen_modifier( "fatigue_regen_modifier" );
        rates.recovery = 1.0f + mutation_value( fatigue_regen_modifier );
        if( !is_hibernating() ) {
            // Hunger and thirst advance more slowly while we sleep. This is the standard rate.
            rates.hunger *= 0.5f;
            rates.thirst *= 0.5f;
            const int intense = sleep.is_null() ? 0 : sleep.get_intensity();
            // Accelerated recovery capped to 2x over 2 hours
            // After 16 hours of activity, equal to 7.25 hours of rest
            const int accelerated_recovery_chance = 24 - intense + 1;
            const float accelerated_recovery_rate = 1.0f / accelerated_recovery_chance;
            rates.recovery += accelerated_recovery_rate;
        } else {
            // Hunger and thirst advance *much* more slowly whilst we hibernate.
            rates.hunger *= ( 2.0f / 7.0f );
            rates.thirst *= ( 2.0f / 7.0f );
        }
        rates.recovery -= static_cast<float>( get_perceived_pain() ) / 60;

    } else {
        rates.recovery = 0;
    }

    if( has_activity( ACT_TREE_COMMUNION ) ) {
        // Much of the body's needs are taken care of by the trees.
        // Hair Roots don't provide any bodily needs.
        if( has_trait( trait_ROOTS2 ) || has_trait( trait_ROOTS3 ) ) {
            rates.hunger *= 0.5f;
            rates.thirst *= 0.5f;
            rates.fatigue *= 0.5f;
        }
    }

    if( has_trait( trait_TRANSPIRATION ) ) {
        // Transpiration, the act of moving nutrients with evaporating water, can take a very heavy toll on your thirst when it's really hot.
        rates.thirst *= ( ( get_weather().get_temperature( pos() ) - 32.5f ) / 40.0f );
    }

    if( is_npc() ) {
        rates.hunger *= 0.25f;
        rates.thirst *= 0.25f;
    }

    rates.fatigue = enchantment_cache->modify_value( enchant_vals::mod::FATIGUE, rates.fatigue );
    rates.thirst = enchantment_cache->modify_value( enchant_vals::mod::THIRST, rates.thirst );

    return rates;
}

item Character::reduce_charges( item *it, int quantity )
{
    if( !has_item( *it ) ) {
        debugmsg( "invalid item (name %s) for reduce_charges", it->tname() );
        return item();
    }
    if( it->charges <= quantity ) {
        return i_rem( it );
    }
    it->mod_charges( -quantity );
    item result( *it );
    result.charges = quantity;
    return result;
}

bool Character::can_interface_armor() const
{
    bool okay = std::any_of( my_bionics->begin(), my_bionics->end(),
    []( const bionic & b ) {
        return b.powered && b.info().has_flag( "BIONIC_ARMOR_INTERFACE" );
    } );
    return okay;
}

bool Character::has_mission_item( int mission_id ) const
{
    return mission_id != -1 && has_item_with( has_mission_item_filter{ mission_id } );
}

bool Character::has_gun_for_ammo( const ammotype &at ) const
{
    return has_item_with( [at]( const item & it ) {
        // item::ammo_type considers the active gunmod.
        return it.is_gun() && it.ammo_types().count( at );
    } );
}

bool Character::has_magazine_for_ammo( const ammotype &at ) const
{
    return has_item_with( [&at]( const item & it ) {
        return !it.has_flag( flag_NO_RELOAD ) &&
               ( ( it.is_magazine() && it.ammo_types().count( at ) ) ||
                 ( it.is_gun() && it.magazine_integral() && it.ammo_types().count( at ) ) ||
                 ( it.is_gun() && it.magazine_current() != nullptr &&
                   it.magazine_current()->ammo_types().count( at ) ) );
    } );
}

void Character::check_needs_extremes()
{
    // Check if we've overdosed... in any deadly way.
    if( get_stim() > 250 ) {
        add_msg_player_or_npc( m_bad,
                               _( "You have a sudden heart attack!" ),
                               _( "<npcname> has a sudden heart attack!" ) );
        get_event_bus().send<event_type::dies_from_drug_overdose>( getID(), efftype_id() );
        set_part_hp_cur( body_part_torso, 0 );
    } else if( get_stim() < -200 || get_painkiller() > 240 ) {
        add_msg_player_or_npc( m_bad,
                               _( "Your breathing stops completely." ),
                               _( "<npcname>'s breathing stops completely." ) );
        get_event_bus().send<event_type::dies_from_drug_overdose>( getID(), efftype_id() );
        set_part_hp_cur( body_part_torso, 0 );
    } else if( has_effect( effect_jetinjector ) && get_effect_dur( effect_jetinjector ) > 40_minutes ) {
        if( !( has_trait( trait_NOPAIN ) ) ) {
            add_msg_player_or_npc( m_bad,
                                   _( "Your heart spasms painfully and stops." ),
                                   _( "<npcname>'s heart spasms painfully and stops." ) );
        } else {
            add_msg_player_or_npc( _( "Your heart spasms and stops." ),
                                   _( "<npcname>'s heart spasms and stops." ) );
        }
        get_event_bus().send<event_type::dies_from_drug_overdose>( getID(), effect_jetinjector );
        set_part_hp_cur( body_part_torso, 0 );
    } else if( get_effect_dur( effect_adrenaline ) > 50_minutes ) {
        add_msg_player_or_npc( m_bad,
                               _( "Your heart spasms and stops." ),
                               _( "<npcname>'s heart spasms and stops." ) );
        get_event_bus().send<event_type::dies_from_drug_overdose>( getID(), effect_adrenaline );
        set_part_hp_cur( body_part_torso, 0 );
    } else if( get_effect_int( effect_drunk ) > 4 ) {
        add_msg_player_or_npc( m_bad,
                               _( "Your breathing slows down to a stop." ),
                               _( "<npcname>'s breathing slows down to a stop." ) );
        get_event_bus().send<event_type::dies_from_drug_overdose>( getID(), effect_drunk );
        set_part_hp_cur( body_part_torso, 0 );
    }

    // check if we've starved
    if( is_player() ) {
        if( get_stored_kcal() <= 0 ) {
            add_msg_if_player( m_bad, _( "You have starved to death." ) );
            get_event_bus().send<event_type::dies_of_starvation>( getID() );
            set_part_hp_cur( body_part_torso, 0 );
        } else {
            if( calendar::once_every( 12_hours ) ) {
                std::string category;
                if( stomach.contains() <= stomach.capacity( *this ) / 4 ) {
                    if( get_kcal_percent() < 0.1f ) {
                        category = "starving";
                    } else if( get_kcal_percent() < 0.25f ) {
                        category = "emaciated";
                    } else if( get_kcal_percent() < 0.5f ) {
                        category = "malnutrition";
                    } else if( get_kcal_percent() < 0.8f ) {
                        category = "low_cal";
                    }
                } else {
                    if( get_kcal_percent() < 0.1f ) {
                        category = "empty_starving";
                    } else if( get_kcal_percent() < 0.25f ) {
                        category = "empty_emaciated";
                    } else if( get_kcal_percent() < 0.5f ) {
                        category = "empty_malnutrition";
                    } else if( get_kcal_percent() < 0.8f ) {
                        category = "empty_low_cal";
                    }
                }
                if( !category.empty() ) {
                    const translation message = SNIPPET.random_from_category( category ).value_or( translation() );
                    add_msg_if_player( m_warning, message );
                }

            }
        }
    }

    // Check if we're dying of thirst
    if( is_player() && get_thirst() >= 600 && ( stomach.get_water() == 0_ml ||
            guts.get_water() == 0_ml ) ) {
        if( get_thirst() >= 1200 ) {
            add_msg_if_player( m_bad, _( "You have died of dehydration." ) );
            get_event_bus().send<event_type::dies_of_thirst>( getID() );
            set_part_hp_cur( body_part_torso, 0 );
        } else if( get_thirst() >= 1000 && calendar::once_every( 30_minutes ) ) {
            add_msg_if_player( m_warning, _( "Even your eyes feel dry…" ) );
        } else if( get_thirst() >= 800 && calendar::once_every( 30_minutes ) ) {
            add_msg_if_player( m_warning, _( "You are THIRSTY!" ) );
        } else if( calendar::once_every( 30_minutes ) ) {
            add_msg_if_player( m_warning, _( "Your mouth feels so dry…" ) );
        }
    }

    // Check if we're falling asleep, unless we're sleeping
    if( get_fatigue() >= fatigue_levels::EXHAUSTED + 25 && !in_sleep_state() ) {
        if( get_fatigue() >= fatigue_levels::MASSIVE_FATIGUE ) {
            add_msg_if_player( m_bad, _( "Survivor sleep now." ) );
            get_event_bus().send<event_type::falls_asleep_from_exhaustion>( getID() );
            mod_fatigue( -10 );
            fall_asleep();
        } else if( get_fatigue() >= 800 && calendar::once_every( 30_minutes ) ) {
            add_msg_if_player( m_warning, _( "Anywhere would be a good place to sleep…" ) );
        } else if( calendar::once_every( 30_minutes ) ) {
            add_msg_if_player( m_warning, _( "You feel like you haven't slept in days." ) );
        }
    }

    // Even if we're not Exhausted, we really should be feeling lack/sleep earlier
    // Penalties start at Dead Tired and go from there
    if( get_fatigue() >= fatigue_levels::DEAD_TIRED && !in_sleep_state() ) {
        if( get_fatigue() >= 700 ) {
            if( calendar::once_every( 30_minutes ) ) {
                add_msg_if_player( m_warning, _( "You're too physically tired to stop yawning." ) );
                add_effect( effect_lack_sleep, 30_minutes + 1_turns );
            }
            /** @EFFECT_INT slightly decreases occurrence of short naps when dead tired */
            if( one_in( 50 + int_cur ) ) {
                // Rivet's idea: look out for microsleeps!
                fall_asleep( 30_seconds );
            }
        } else if( get_fatigue() >= fatigue_levels::EXHAUSTED ) {
            if( calendar::once_every( 30_minutes ) ) {
                add_msg_if_player( m_warning, _( "How much longer until bedtime?" ) );
                add_effect( effect_lack_sleep, 30_minutes + 1_turns );
            }
            /** @EFFECT_INT slightly decreases occurrence of short naps when exhausted */
            if( one_in( 100 + int_cur ) ) {
                fall_asleep( 30_seconds );
            }
        } else if( get_fatigue() >= fatigue_levels::DEAD_TIRED && calendar::once_every( 30_minutes ) ) {
            add_msg_if_player( m_warning, _( "*yawn* You should really get some sleep." ) );
            add_effect( effect_lack_sleep, 30_minutes + 1_turns );
        }
    }

    // Sleep deprivation kicks in if lack of sleep is avoided with stimulants or otherwise for long periods of time
    int sleep_deprivation = get_sleep_deprivation();
    float sleep_deprivation_pct = sleep_deprivation / static_cast<float>( SLEEP_DEPRIVATION_MASSIVE );

    if( sleep_deprivation >= SLEEP_DEPRIVATION_HARMLESS && !in_sleep_state() ) {
        if( calendar::once_every( 60_minutes ) ) {
            if( sleep_deprivation < SLEEP_DEPRIVATION_MINOR ) {
                add_msg_if_player( m_warning,
                                   _( "Your mind feels tired.  It's been a while since you've slept well." ) );
                mod_fatigue( 1 );
            } else if( sleep_deprivation < SLEEP_DEPRIVATION_SERIOUS ) {
                add_msg_if_player( m_bad,
                                   _( "Your mind feels foggy from lack of good sleep, and your eyes keep trying to close against your will." ) );
                mod_fatigue( 5 );

                if( one_in( 10 ) ) {
                    mod_healthy_mod( -1, 0 );
                }
            } else if( sleep_deprivation < SLEEP_DEPRIVATION_MAJOR ) {
                add_msg_if_player( m_bad,
                                   _( "Your mind feels weary, and you dread every wakeful minute that passes.  You crave sleep, and feel like you're about to collapse." ) );
                mod_fatigue( 10 );

                if( one_in( 5 ) ) {
                    mod_healthy_mod( -2, 0 );
                }
            } else if( sleep_deprivation < SLEEP_DEPRIVATION_MASSIVE ) {
                add_msg_if_player( m_bad,
                                   _( "You haven't slept decently for so long that your whole body is screaming for mercy.  It's a miracle that you're still awake, but it just feels like a curse now." ) );
                mod_fatigue( 40 );

                mod_healthy_mod( -5, 0 );
            }
            // else you pass out for 20 hours, guaranteed

            // Microsleeps are slightly worse if you're sleep deprived, but not by much. (chance: 1 in (75 + int_cur) at lethal sleep deprivation)
            // Note: these can coexist with fatigue-related microsleeps
            /** @EFFECT_INT slightly decreases occurrence of short naps when sleep deprived */
            if( one_in( static_cast<int>( sleep_deprivation_pct * 75 ) + int_cur ) ) {
                fall_asleep( 30_seconds );
            }

            // Stimulants can be used to stay awake a while longer, but after a while you'll just collapse.
            bool can_pass_out = ( get_stim() < 30 && sleep_deprivation >= SLEEP_DEPRIVATION_MINOR ) ||
                                sleep_deprivation >= SLEEP_DEPRIVATION_MAJOR;

            if( can_pass_out && calendar::once_every( 10_minutes ) ) {
                /** @EFFECT_PER slightly increases resilience against passing out from sleep deprivation */
                if( one_in( static_cast<int>( ( 1 - sleep_deprivation_pct ) * 100 ) + per_cur ) ||
                    sleep_deprivation >= SLEEP_DEPRIVATION_MASSIVE ) {
                    add_msg_player_or_npc( m_bad,
                                           _( "Your body collapses due to sleep deprivation, your neglected fatigue rushing back all at once, and you pass out on the spot." )
                                           , _( "<npcname> collapses to the ground from exhaustion." ) );
                    if( get_fatigue() < fatigue_levels::EXHAUSTED ) {
                        set_fatigue( fatigue_levels::EXHAUSTED );
                    }

                    if( sleep_deprivation >= SLEEP_DEPRIVATION_MAJOR ) {
                        fall_asleep( 20_hours );
                    } else if( sleep_deprivation >= SLEEP_DEPRIVATION_SERIOUS ) {
                        fall_asleep( 16_hours );
                    } else {
                        fall_asleep( 12_hours );
                    }
                }
            }

        }
    }
}

void Character::get_sick()
{
    // NPCs are too dumb to handle infections now
    if( is_npc() || has_trait_flag( "NO_DISEASE" ) ) {
        // In a shocking twist, disease immunity prevents diseases.
        return;
    }

    if( has_effect( effect_flu ) || has_effect( effect_common_cold ) ) {
        // While it's certainly possible to get sick when you already are,
        // it wouldn't be very fun.
        return;
    }

    // Normal people get sick about 2-4 times/year.
    int base_diseases_per_year = 3;
    if( has_trait( trait_DISRESISTANT ) ) {
        // Disease resistant people only get sick once a year.
        base_diseases_per_year = 1;
    }

    // This check runs once every 30 minutes, so double to get hours, *24 to get days.
    const int checks_per_year = 2 * 24 * 365;

    // Health is in the range [-200,200].
    // Diseases are half as common for every 50 health you gain.
    float health_factor = std::pow( 2.0f, get_healthy() / 50.0f );

    int disease_rarity = static_cast<int>( checks_per_year * health_factor / base_diseases_per_year );
    add_msg_debug( "disease_rarity = %d", disease_rarity );
    if( one_in( disease_rarity ) ) {
        if( one_in( 6 ) ) {
            // The flu typically lasts 3-10 days.
            add_env_effect( effect_flu, body_part_mouth, 3, rng( 3_days, 10_days ) );
        } else {
            // A cold typically lasts 1-14 days.
            add_env_effect( effect_common_cold, body_part_mouth, 3, rng( 1_days, 14_days ) );
        }
    }
}

bool Character::is_hibernating() const
{
    // Hibernating only kicks in whilst Engorged; separate tracking for hunger/thirst here
    // as a safety catch.  One test subject managed to get two Colds during hibernation;
    // since those add fatigue and dry out the character, the subject went for the full 10 days plus
    // a little, and came out of it well into Parched.  Hibernating shouldn't endanger your
    // life like that--but since there's much less fluid reserve than food reserve,
    // simply using the same numbers won't work.
    return has_effect( effect_sleep ) && get_kcal_percent() > 0.8f &&
           get_thirst() <= 80 && has_active_mutation( trait_HIBERNATE );
}

/* Here lies the intended effects of body temperature

Assumption 1 : a naked person is comfortable at 19C/66.2F (31C/87.8F at rest).
Assumption 2 : a "lightly clothed" person is comfortable at 13C/55.4F (25C/77F at rest).
Assumption 3 : the player is always running, thus generating more heat.
Assumption 4 : frostbite cannot happen above 0C temperature.*
* In the current model, a naked person can get frostbite at 1C. This isn't true, but it's a compromise with using nice whole numbers.

Here is a list of warmth values and the corresponding temperatures in which the player is comfortable, and in which the player is very cold.

Warmth  Temperature (Comfortable)    Temperature (Very cold)    Notes
  0       19C /  66.2F               -11C /  12.2F               * Naked
 10       13C /  55.4F               -17C /   1.4F               * Lightly clothed
 20        7C /  44.6F               -23C /  -9.4F
 30        1C /  33.8F               -29C / -20.2F
 40       -5C /  23.0F               -35C / -31.0F
 50      -11C /  12.2F               -41C / -41.8F
 60      -17C /   1.4F               -47C / -52.6F
 70      -23C /  -9.4F               -53C / -63.4F
 80      -29C / -20.2F               -59C / -74.2F
 90      -35C / -31.0F               -65C / -85.0F
100      -41C / -41.8F               -71C / -95.8F

WIND POWER
Except for the last entry, pressures are sort of made up...

Breeze : 5mph (1015 hPa)
Strong Breeze : 20 mph (1000 hPa)
Moderate Gale : 30 mph (990 hPa)
Storm : 50 mph (970 hPa)
Hurricane : 100 mph (920 hPa)
HURRICANE : 185 mph (880 hPa) [Ref: Hurricane Wilma]
*/

void Character::update_bodytemp()
{
    if( has_trait( trait_DEBUG_NOTEMP ) ) {
        set_all_parts_temp_conv( BODYTEMP_NORM );
        set_all_parts_temp_cur( BODYTEMP_NORM );
        return;
    }
    /* Cache calls to g->get_temperature( player position ), used in several places in function */
    const int player_local_temp = g->weather.get_temperature( pos() );
    // NOTE : visit weather.h for some details on the numbers used
    // Converts temperature to Celsius/10
    int Ctemperature = static_cast<int>( 100 * temp_to_celsius( player_local_temp ) );
    const w_point weather = *g->weather.weather_precise;
    int vehwindspeed = 0;
    map &here = get_map();
    const optional_vpart_position vp = here.veh_at( pos() );
    if( vp ) {
        vehwindspeed = std::abs( vp->vehicle().velocity / 100 ); // vehicle velocity in mph
    }
    const oter_id &cur_om_ter = overmap_buffer.ter( global_omt_location() );
    bool sheltered = g->is_sheltered( pos() );
    double total_windpower = get_local_windpower( g->weather.windspeed + vehwindspeed, cur_om_ter,
                             pos(),
                             g->weather.winddirection, sheltered );
    // Let's cache this not to check it for every bodyparts
    const bool has_bark = has_trait( trait_BARK );
    const bool has_sleep = has_effect( effect_sleep );
    const bool has_sleep_state = has_sleep || in_sleep_state();
    const bool has_heatsink = has_bionic( bio_heatsink ) || is_wearing( itype_rm13_armor_on ) ||
                              has_trait( trait_M_SKIN2 ) || has_trait( trait_M_SKIN3 );
    const bool has_common_cold = has_effect( effect_common_cold );
    const bool has_climate_control = in_climate_control();
    const bool use_floor_warmth = can_use_floor_warmth();
    const furn_id furn_at_pos = here.furn( pos() );
    const cata::optional<vpart_reference> boardable = vp.part_with_feature( "BOARDABLE", true );
    // Temperature norms
    // Ambient normal temperature is lower while asleep
    const int ambient_norm = has_sleep ? 3100 : 1900;

    /**
     * Calculations that affect all body parts equally go here, not in the loop
     */
    // Hunger / Starvation
    // -1000 when about to starve to death
    // -1333 when starving with light eater
    // -2000 if you managed to get 0 metabolism rate somehow
    const float met_rate = metabolic_rate();
    const int hunger_warmth = static_cast<int>( 2000 * std::min( met_rate, 1.0f ) - 2000 );
    // Give SOME bonus to those living furnaces with extreme metabolism
    const int metabolism_warmth = static_cast<int>( std::max( 0.0f, met_rate - 1.0f ) * 1000 );
    // Fatigue
    // ~-900 when exhausted
    const int fatigue_warmth = has_sleep ? 0 : static_cast<int>( std::min( 0.0f,
                               -1.5f * get_fatigue() ) );

    // Sunlight
    const int sunlight_warmth = g->is_in_sunlight( pos() ) ?
                                ( get_weather().weather_id->sun_intensity ==
                                  sun_intensity_type::high ?
                                  1000 :
                                  500 ) : 0;
    const int best_fire = get_heat_radiation( pos(), true );

    const int lying_warmth = use_floor_warmth ? floor_warmth( pos() ) : 0;
    const int water_temperature =
        100 * temp_to_celsius( get_weather().get_cur_weather_gen().get_water_temperature() );

    // Correction of body temperature due to traits and mutations
    // Lower heat is applied always
    const int mutation_heat_low = bodytemp_modifier_traits( false );
    const int mutation_heat_high = bodytemp_modifier_traits( true );
    // Difference between high and low is the "safe" heat - one we only apply if it's beneficial
    const int mutation_heat_bonus = mutation_heat_high - mutation_heat_low;

    const int h_radiation = get_heat_radiation( pos(), false );
    // Current temperature and converging temperature calculations
    for( const bodypart_id &bp : get_all_body_parts() ) {

        if( bp->has_flag( "IGNORE_TEMP" ) ) {
            continue;
        }

        // This adjusts the temperature scale to match the bodytemp scale,
        // it needs to be reset every iteration
        int adjusted_temp = ( Ctemperature - ambient_norm );
        int bp_windpower = total_windpower;
        // Represents the fact that the body generates heat when it is cold.
        // TODO: : should this increase hunger?
        double scaled_temperature = logarithmic_range( BODYTEMP_VERY_COLD, BODYTEMP_VERY_HOT,
                                    get_part_temp_cur( bp ) );
        // Produces a smooth curve between 30.0 and 60.0.
        double homeostasis_adjustment = 30.0 * ( 1.0 + scaled_temperature );
        int clothing_warmth_adjustment = static_cast<int>( homeostasis_adjustment * warmth( bp ) );
        int clothing_warmth_adjusted_bonus = static_cast<int>( homeostasis_adjustment * bonus_item_warmth(
                bp ) );
        // WINDCHILL

        bp_windpower = static_cast<int>( static_cast<float>( bp_windpower ) * ( 1 - get_wind_resistance(
                                             bp ) / 100.0 ) );
        // Calculate windchill
        int windchill = get_local_windchill( player_local_temp,
                                             get_local_humidity( weather.humidity, get_weather().weather_id, sheltered ),
                                             bp_windpower );

        static const auto is_lower = []( const bodypart_id & bp ) {
            return bp == body_part_foot_l  ||
                   bp ==  body_part_foot_r  ||
                   bp ==  body_part_leg_l  ||
                   bp ==  body_part_leg_r ;
        };

        // If you're standing in water, air temperature is replaced by water temperature. No wind.
        // Convert to 0.01C
        if( here.has_flag_ter( TFLAG_DEEP_WATER, pos() ) ||
            ( here.has_flag_ter( TFLAG_SHALLOW_WATER, pos() ) && is_lower( bp ) ) ) {
            adjusted_temp += water_temperature - Ctemperature; // Swap out air temp for water temp.
            windchill = 0;
        }

        // Convergent temperature is affected by ambient temperature,
        // clothing warmth, and body wetness.
        set_part_temp_conv( bp, BODYTEMP_NORM + adjusted_temp + windchill * 100 +
                            clothing_warmth_adjustment );
        // HUNGER / STARVATION
        mod_part_temp_conv( bp, hunger_warmth );
        // FATIGUE
        mod_part_temp_conv( bp, fatigue_warmth );
        // Mutations
        mod_part_temp_conv( bp, mutation_heat_low );
        // DIRECT HEAT SOURCES (generates body heat, helps fight frostbite)
        // Bark : lowers blister count to -5; harder to get blisters
        int blister_count = ( has_bark ? -5 : 0 ); // If the counter is high, your skin starts to burn

        if( get_part_frostbite_timer( bp ) > 0 ) {
            mod_part_frostbite_timer( bp, -std::max( 5, h_radiation ) );
        }
        // 111F (44C) is a temperature in which proteins break down: https://en.wikipedia.org/wiki/Burn
        blister_count += h_radiation - 111 > 0 ?
                         std::max( static_cast<int>( std::sqrt( h_radiation - 111 ) ), 0 ) : 0;

        const bool pyromania = has_trait( trait_PYROMANIA );
        // BLISTERS : Skin gets blisters from intense heat exposure.
        // Fire protection protects from blisters.
        // Heatsinks give near-immunity.
        if( blister_count - get_armor_fire( bp ) - ( has_heatsink ? 20 : 0 ) > 0 ) {
            add_effect( effect_blisters, 1_turns, bp );
            if( pyromania ) {
                add_morale( MORALE_PYROMANIA_NEARFIRE, 10, 10, 1_hours,
                            30_minutes ); // Proximity that's close enough to harm us gives us a bit of a thrill
                rem_morale( MORALE_PYROMANIA_NOFIRE );
            }
        } else if( pyromania && best_fire >= 1 ) { // Only give us fire bonus if there's actually fire
            add_morale( MORALE_PYROMANIA_NEARFIRE, 5, 5, 30_minutes,
                        15_minutes ); // Gain a much smaller mood boost even if it doesn't hurt us
            rem_morale( MORALE_PYROMANIA_NOFIRE );
        }

        mod_part_temp_conv( bp, sunlight_warmth );
        // DISEASES
        if( bp == body_part_head && has_effect( effect_flu ) ) {
            mod_part_temp_conv( bp, 1500 );
        }
        if( has_common_cold ) {
            mod_part_temp_conv( bp, -750 );
        }
        // Loss of blood results in loss of body heat, 1% bodyheat lost per 2% hp lost
        mod_part_temp_conv( bp, - blood_loss( bp ) * get_part_temp_conv( bp ) / 200 );

        // EQUALIZATION
        static const std::pair<bodypart_str_id, bodypart_str_id> connections[] {
            {body_part_torso, body_part_arm_l },
            {body_part_torso, body_part_arm_r },
            {body_part_torso, body_part_leg_l },
            {body_part_torso, body_part_leg_r },
            {body_part_torso, body_part_head },
            {body_part_head, body_part_mouth },
            {body_part_arm_l, body_part_hand_l },
            {body_part_arm_r, body_part_hand_r },
            {body_part_leg_l, body_part_foot_l },
            {body_part_leg_r, body_part_foot_r }
        };

        bool equalized = false;
        for( const auto &conn : connections ) {
            if( bp == conn.first ) {
                temp_equalizer( bp, conn.second );
                equalized = true;
            }
            // connections are defined in one-direction only, but should work in both direction
            if( bp == conn.second ) {
                temp_equalizer( conn.second, bp );
                equalized = true;
            }
        }
        if( !equalized ) {
            debugmsg( "Wacky body part temperature equalization!  Body part is not handled: %s",
                      bp.id().str() );
        }

        // Climate Control eases the effects of high and low ambient temps
        if( has_climate_control ) {
            set_part_temp_conv( bp, temp_corrected_by_climate_control( get_part_temp_conv( bp ) ) );
        }

        // FINAL CALCULATION : Increments current body temperature towards convergent.
        int bonus_fire_warmth = 0;
        if( !has_sleep_state && best_fire > 0 ) {
            // Warming up over a fire
            if( bp == body_part_foot_l || bp == body_part_foot_r ) {
                if( furn_at_pos != f_null ) {
                    // Can sit on something to lift feet up to the fire
                    bonus_fire_warmth = best_fire * furn_at_pos.obj().bonus_fire_warmth_feet;
                } else if( boardable ) {
                    bonus_fire_warmth = best_fire * boardable->info().bonus_fire_warmth_feet;
                } else {
                    // Has to stand
                    bonus_fire_warmth = best_fire * bp->fire_warmth_bonus;
                }
            } else {
                bonus_fire_warmth = best_fire * bp->fire_warmth_bonus;
            }

        }

        const int comfortable_warmth = bonus_fire_warmth + lying_warmth;
        const int bonus_warmth = comfortable_warmth + metabolism_warmth + mutation_heat_bonus;
        if( bonus_warmth > 0 ) {
            // Approximate temp_conv needed to reach comfortable temperature in this very turn
            // Basically inverted formula for temp_cur below
            int desired = 501 * BODYTEMP_NORM - 499 * get_part_temp_conv( bp );
            if( std::abs( BODYTEMP_NORM - desired ) < 1000 ) {
                desired = BODYTEMP_NORM; // Ensure that it converges
            } else if( desired > BODYTEMP_HOT ) {
                desired = BODYTEMP_HOT; // Cap excess at sane temperature
            }

            if( desired < get_part_temp_conv( bp ) ) {
                // Too hot, can't help here
            } else if( desired < get_part_temp_conv( bp ) + bonus_warmth ) {
                // Use some heat, but not all of it
                set_part_temp_conv( bp, desired );
            } else {
                // Use all the heat
                mod_part_temp_conv( bp, bonus_warmth );
            }

            // Morale bonus for comfiness - only if actually comfy (not too warm/cold)
            // Spread the morale bonus in time.
            if( comfortable_warmth > 0 &&
                calendar::once_every( 1_minutes ) && get_effect_int( effect_cold ) == 0 &&
                get_effect_int( effect_hot ) == 0 &&
                get_part_temp_conv( bp ) > BODYTEMP_COLD && get_part_temp_conv( bp ) <= BODYTEMP_NORM ) {
                add_morale( MORALE_COMFY, 1, 10, 2_minutes, 1_minutes, true );
            }
        }

        const int temp_before = get_part_temp_cur( bp );
        const int cur_temp_conv = get_part_temp_conv( bp );
        int temp_difference = temp_before - cur_temp_conv; // Negative if the player is warming up.
        // exp(-0.001) : half life of 60 minutes, exp(-0.002) : half life of 30 minutes,
        // exp(-0.003) : half life of 20 minutes, exp(-0.004) : half life of 15 minutes
        int rounding_error = 0;
        // If temp_diff is small, the player cannot warm up due to rounding errors. This fixes that.
        if( temp_difference < 0 && temp_difference > -600 ) {
            rounding_error = 1;
        }
        if( temp_before != cur_temp_conv ) {
            set_part_temp_cur( bp, static_cast<int>( temp_difference * std::exp( -0.002 ) + cur_temp_conv +
                               rounding_error ) );
        }
        // This statement checks if we should be wearing our bonus warmth.
        // If, after all the warmth calculations, we should be, then we have to recalculate the temperature.
        if( clothing_warmth_adjusted_bonus != 0 &&
            ( ( cur_temp_conv + clothing_warmth_adjusted_bonus ) < BODYTEMP_HOT ||
              get_part_temp_cur( bp ) < BODYTEMP_COLD ) ) {
            mod_part_temp_conv( bp, clothing_warmth_adjusted_bonus );
            rounding_error = 0;
            if( temp_difference < 0 && temp_difference > -600 ) {
                rounding_error = 1;
            }
            const int new_temp_conv = get_part_temp_conv( bp );
            if( temp_before != new_temp_conv ) {
                temp_difference = get_part_temp_cur( bp ) - new_temp_conv;
                set_part_temp_cur( bp, static_cast<int>( temp_difference * std::exp( -0.002 ) + new_temp_conv +
                                   rounding_error ) );
            }
        }
        const int temp_after = get_part_temp_cur( bp );
        // PENALTIES
        if( temp_after < BODYTEMP_FREEZING ) {
            add_effect( effect_cold, 1_turns, bp, true, 3 );
        } else if( temp_after < BODYTEMP_VERY_COLD ) {
            add_effect( effect_cold, 1_turns, bp, true, 2 );
        } else if( temp_after < BODYTEMP_COLD ) {
            add_effect( effect_cold, 1_turns, bp, true, 1 );
        } else if( temp_after > BODYTEMP_SCORCHING ) {
            add_effect( effect_hot, 1_turns, bp, true, 3 );
            if( bp->main_part == bp.id() ) {
                add_effect( effect_hot_speed, 1_turns, bp, true, 3 );
            }
        } else if( temp_after > BODYTEMP_VERY_HOT ) {
            add_effect( effect_hot, 1_turns, bp, true, 2 );
            if( bp->main_part == bp.id() ) {
                add_effect( effect_hot_speed, 1_turns, bp, true, 2 );
            }
        } else if( temp_after > BODYTEMP_HOT ) {
            add_effect( effect_hot, 1_turns, bp, true, 1 );
            if( bp->main_part == bp.id() ) {
                add_effect( effect_hot_speed, 1_turns, bp, true, 1 );
            }
        } else {
            remove_effect( effect_cold, bp );
            remove_effect( effect_hot, bp );
            remove_effect( effect_hot_speed, bp );
        }
        // FROSTBITE - only occurs to hands, feet, face
        /**

        Source : http://www.atc.army.mil/weather/windchill.pdf

        Temperature and wind chill are main factors, mitigated by clothing warmth. Each 10 warmth protects against 2C of cold.

        1200 turns in low risk, + 3 tics
        450 turns in moderate risk, + 8 tics
        50 turns in high risk, +72 tics

        Let's say frostnip @ 1800 tics, frostbite @ 3600 tics

        >> Chunked into 8 parts (http://imgur.com/xlTPmJF)
        -- 2 hour risk --
        Between 30F and 10F
        Between 10F and -5F, less than 20mph, -4x + 3y - 20 > 0, x : F, y : mph
        -- 45 minute risk --
        Between 10F and -5F, less than 20mph, -4x + 3y - 20 < 0, x : F, y : mph
        Between 10F and -5F, greater than 20mph
        Less than -5F, less than 10 mph
        Less than -5F, more than 10 mph, -4x + 3y - 170 > 0, x : F, y : mph
        -- 5 minute risk --
        Less than -5F, more than 10 mph, -4x + 3y - 170 < 0, x : F, y : mph
        Less than -35F, more than 10 mp
        **/

        if( bp == body_part_mouth || bp == body_part_foot_r ||
            bp == body_part_foot_l || bp == body_part_hand_r || bp == body_part_hand_l ) {
            // Handle the frostbite timer
            // Need temps in F, windPower already in mph
            int wetness_percentage = 100 * get_part_wetness_percentage( bp ); // 0 - 100
            // Warmth gives a slight buff to temperature resistance
            // Wetness gives a heavy nerf to temperature resistance
            double adjusted_warmth = warmth( bp ) - wetness_percentage;
            int Ftemperature = static_cast<int>( player_local_temp + 0.2 * adjusted_warmth );
            // Windchill reduced by your armor
            int FBwindPower = static_cast<int>(
                                  total_windpower * ( 1 - get_wind_resistance( bp ) / 100.0 ) );

            int intense = get_effect_int( effect_frostbite, bp );

            // This has been broken down into 8 zones
            // Low risk zones (stops at frostnip)
            if( temp_after < BODYTEMP_COLD && ( ( Ftemperature < 30 && Ftemperature >= 10 ) ||
                                                ( Ftemperature < 10 && Ftemperature >= -5 && FBwindPower < 20 &&
                                                  -4 * Ftemperature + 3 * FBwindPower - 20 >= 0 ) ) ) {
                if( get_part_frostbite_timer( bp ) < 2000 ) {
                    mod_part_frostbite_timer( bp, 3 );
                }
                if( one_in( 100 ) && !has_effect( effect_frostbite, bp.id() ) ) {
                    add_msg( m_warning, _( "Your %s will be frostnipped in the next few hours." ),
                             body_part_name( bp ) );
                }
                // Medium risk zones
            } else if( temp_after < BODYTEMP_COLD &&
                       ( ( Ftemperature < 10 && Ftemperature >= -5 && FBwindPower < 20 &&
                           -4 * Ftemperature + 3 * FBwindPower - 20 < 0 ) ||
                         ( Ftemperature < 10 && Ftemperature >= -5 && FBwindPower >= 20 ) ||
                         ( Ftemperature < -5 && FBwindPower < 10 ) ||
                         ( Ftemperature < -5 && FBwindPower >= 10 &&
                           -4 * Ftemperature + 3 * FBwindPower - 170 >= 0 ) ) ) {
                mod_part_frostbite_timer( bp, 8 );
                if( one_in( 100 ) && intense < 2 ) {
                    add_msg( m_warning, _( "Your %s will be frostbitten within the hour!" ),
                             body_part_name( bp ) );
                }
                // High risk zones
            } else if( temp_after < BODYTEMP_COLD &&
                       ( ( Ftemperature < -5 && FBwindPower >= 10 &&
                           -4 * Ftemperature + 3 * FBwindPower - 170 < 0 ) ||
                         ( Ftemperature < -35 && FBwindPower >= 10 ) ) ) {
                mod_part_frostbite_timer( bp, 72 );
                if( one_in( 100 ) && intense < 2 ) {
                    add_msg( m_warning, _( "Your %s will be frostbitten any minute now!" ),
                             body_part_name( bp ) );
                }
                // Risk free, so reduce frostbite timer
            } else {
                mod_part_frostbite_timer( bp, - 3 );
            }

            int frostbite_timer = get_part_frostbite_timer( bp );
            // Handle the bestowing of frostbite
            if( frostbite_timer < 0 ) {
                set_part_frostbite_timer( bp, 0 );
            } else if( frostbite_timer > 4200 ) {
                // This ensures that the player will recover in at most 3 hours.
                set_part_frostbite_timer( bp, 4200 );
            }
            frostbite_timer = get_part_frostbite_timer( bp );
            // Frostbite, no recovery possible
            if( frostbite_timer >= 3600 ) {
                add_effect( effect_frostbite, 1_turns, bp, true, 2 );
                remove_effect( effect_frostbite_recovery, bp );
                // Else frostnip, add recovery if we were frostbitten
            } else if( frostbite_timer >= 1800 ) {
                if( intense == 2 ) {
                    add_effect( effect_frostbite_recovery, 1_turns, bp, true );
                }
                add_effect( effect_frostbite, 1_turns, bp, true, 1 );
                // Else fully recovered
            } else if( frostbite_timer == 0 ) {
                remove_effect( effect_frostbite, bp );
                remove_effect( effect_frostbite_recovery, bp );
            }
        }
        // Warn the player if condition worsens
        if( temp_before > BODYTEMP_FREEZING && temp_after < BODYTEMP_FREEZING ) {
            //~ %s is bodypart
            add_msg( m_warning, _( "You feel your %s beginning to go numb from the cold!" ),
                     body_part_name( bp ) );
        } else if( temp_before > BODYTEMP_VERY_COLD && temp_after < BODYTEMP_VERY_COLD ) {
            //~ %s is bodypart
            add_msg( m_warning, _( "You feel your %s getting very cold." ),
                     body_part_name( bp ) );
        } else if( temp_before > BODYTEMP_COLD && temp_after < BODYTEMP_COLD ) {
            //~ %s is bodypart
            add_msg( m_warning, _( "You feel your %s getting chilly." ),
                     body_part_name( bp ) );
        } else if( temp_before < BODYTEMP_SCORCHING && temp_after > BODYTEMP_SCORCHING ) {
            //~ %s is bodypart
            add_msg( m_bad, _( "You feel your %s getting red hot from the heat!" ),
                     body_part_name( bp ) );
        } else if( temp_before < BODYTEMP_VERY_HOT && temp_after > BODYTEMP_VERY_HOT ) {
            //~ %s is bodypart
            add_msg( m_warning, _( "You feel your %s getting very hot." ),
                     body_part_name( bp ) );
        } else if( temp_before < BODYTEMP_HOT && temp_after > BODYTEMP_HOT ) {
            //~ %s is bodypart
            add_msg( m_warning, _( "You feel your %s getting warm." ),
                     body_part_name( bp ) );
        }

        // Note: Numbers are based off of BODYTEMP at the top of weather.h
        // If torso is BODYTEMP_COLD which is 34C, the early stages of hypothermia begin
        // constant shivering will prevent the player from falling asleep.
        // Otherwise, if any other body part is BODYTEMP_VERY_COLD, or 31C
        // AND you have frostbite, then that also prevents you from sleeping
        if( in_sleep_state() && !has_effect( effect_narcosis ) ) {
            if( bp == body_part_torso && temp_after <= BODYTEMP_COLD ) {
                add_msg( m_warning, _( "Your shivering prevents you from sleeping." ) );
                wake_up();
            } else if( bp != body_part_torso && temp_after <= BODYTEMP_VERY_COLD &&
                       has_effect( effect_frostbite ) ) {
                add_msg( m_warning, _( "You are too cold.  Your frostbite prevents you from sleeping." ) );
                wake_up();
            }
        }

        const int conv_temp = get_part_temp_conv( bp );
        // Warn the player that wind is going to be a problem.
        // But only if it can be a problem, no need to spam player with "wind chills your scorching body"
        if( conv_temp <= BODYTEMP_COLD && windchill < -10 && one_in( 200 ) ) {
            add_msg( m_bad, _( "The wind is making your %s feel quite cold." ),
                     body_part_name( bp ) );
        } else if( conv_temp <= BODYTEMP_COLD && windchill < -20 && one_in( 100 ) ) {
            add_msg( m_bad,
                     _( "The wind is very strong, you should find some more wind-resistant clothing for your %s." ),
                     body_part_name( bp ) );
        } else if( conv_temp <= BODYTEMP_COLD && windchill < -30 && one_in( 50 ) ) {
            add_msg( m_bad, _( "Your clothing is not providing enough protection from the wind for your %s!" ),
                     body_part_name( bp ) );
        }
    }
}

void Character::temp_equalizer( const bodypart_id &bp1, const bodypart_id &bp2 )
{
    // Body heat is moved around.
    // Shift in one direction only, will be shifted in the other direction separately.
    int diff = static_cast<int>( ( get_part_temp_cur( bp2 ) - get_part_temp_cur( bp1 ) ) *
                                 0.0001 ); // If bp1 is warmer, it will lose heat
    mod_part_temp_cur( bp1, diff );
}

Character::comfort_response_t Character::base_comfort_value( const tripoint &p ) const
{
    // Comfort of sleeping spots is "objective", while sleep_spot( p ) is "subjective"
    // As in the latter also checks for fatigue and other variables while this function
    // only looks at the base comfyness of something. It's still subjective, in a sense,
    // as arachnids who sleep in webs will find most places comfortable for instance.
    int comfort = 0;

    comfort_response_t comfort_response;

    bool plantsleep = has_trait( trait_CHLOROMORPH );
    bool fungaloid_cosplay = has_trait( trait_M_SKIN3 );
    bool websleep = has_trait( trait_WEB_WALKER );
    bool webforce = has_trait( trait_THRESH_SPIDER ) && ( has_trait( trait_WEB_SPINNER ) ||
                    ( has_trait( trait_WEB_WEAVER ) ) );
    bool in_shell = has_active_mutation( trait_SHELL2 );
    bool watersleep = has_trait( trait_WATERSLEEP );

    map &here = get_map();
    const optional_vpart_position vp = here.veh_at( p );
    const maptile tile = here.maptile_at( p );
    const trap &trap_at_pos = tile.get_trap_t();
    const ter_id ter_at_pos = tile.get_ter();
    const furn_id furn_at_pos = tile.get_furn();

    int web = here.get_field_intensity( p, fd_web );

    // Some mutants have different comfort needs
    if( !plantsleep && !webforce ) {
        if( in_shell ) {
            comfort += 1 + static_cast<int>( comfort_level::slightly_comfortable );
            // Note: shelled individuals can still use sleeping aids!
        } else if( vp ) {
            const cata::optional<vpart_reference> carg = vp.part_with_feature( "CARGO", false );
            const cata::optional<vpart_reference> board = vp.part_with_feature( "BOARDABLE", true );
            if( carg ) {
                const vehicle_stack items = vp->vehicle().get_items( carg->part_index() );
                for( const item &items_it : items ) {
                    if( items_it.has_flag( flag_SLEEP_AID ) ) {
                        // Note: BED + SLEEP_AID = 9 pts, or 1 pt below very_comfortable
                        comfort += 1 + static_cast<int>( comfort_level::slightly_comfortable );
                        comfort_response.aid = &items_it;
                        break; // prevents using more than 1 sleep aid
                    }
                    if( items_it.has_flag( flag_SLEEP_AID_CONTAINER ) ) {
                        bool found = false;
                        if( items_it.contents.size() > 1 ) {
                            // Only one item is allowed, so we don't fill our pillowcase with nails
                            continue;
                        }
                        for( const item *it : items_it.contents.all_items_top() ) {
                            if( it->has_flag( flag_SLEEP_AID ) ) {
                                // Note: BED + SLEEP_AID = 9 pts, or 1 pt below very_comfortable
                                comfort += 1 + static_cast<int>( comfort_level::slightly_comfortable );
                                comfort_response.aid = &items_it;
                                found = true;
                                break; // prevents using more than 1 sleep aid
                            }
                        }
                        // Only 1 sleep aid
                        if( found ) {
                            break;
                        }
                    }
                }
            }
            if( board ) {
                comfort += board->info().comfort;
            } else {
                comfort -= here.move_cost( p );
            }
        }
        // Not in a vehicle, start checking furniture/terrain/traps at this point in decreasing order
        else if( furn_at_pos != f_null ) {
            comfort += 0 + furn_at_pos.obj().comfort;
        }
        // Web sleepers can use their webs if better furniture isn't available
        else if( websleep && web >= 3 ) {
            comfort += 1 + static_cast<int>( comfort_level::slightly_comfortable );
        } else if( ter_at_pos == t_improvised_shelter ) {
            comfort += 0 + static_cast<int>( comfort_level::slightly_comfortable );
        } else if( ter_at_pos == t_floor || ter_at_pos == t_floor_waxed ||
                   ter_at_pos == t_carpet_red || ter_at_pos == t_carpet_yellow ||
                   ter_at_pos == t_carpet_green || ter_at_pos == t_carpet_purple ) {
            comfort += 1 + static_cast<int>( comfort_level::neutral );
        } else if( !trap_at_pos.is_null() ) {
            comfort += 0 + trap_at_pos.comfort;
        } else {
            // Not a comfortable sleeping spot
            comfort -= here.move_cost( p );
        }

        if( comfort_response.aid == nullptr ) {
            const map_stack items = here.i_at( p );
            for( const item &items_it : items ) {
                if( items_it.has_flag( flag_SLEEP_AID ) ) {
                    // Note: BED + SLEEP_AID = 9 pts, or 1 pt below very_comfortable
                    comfort += 1 + static_cast<int>( comfort_level::slightly_comfortable );
                    comfort_response.aid = &items_it;
                    break; // prevents using more than 1 sleep aid
                }
                if( items_it.has_flag( flag_SLEEP_AID_CONTAINER ) ) {
                    bool found = false;
                    if( items_it.contents.size() > 1 ) {
                        // Only one item is allowed, so we don't fill our pillowcase with nails
                        continue;
                    }
                    for( const item *it : items_it.contents.all_items_top() ) {
                        if( it->has_flag( flag_SLEEP_AID ) ) {
                            // Note: BED + SLEEP_AID = 9 pts, or 1 pt below very_comfortable
                            comfort += 1 + static_cast<int>( comfort_level::slightly_comfortable );
                            comfort_response.aid = &items_it;
                            found = true;
                            break; // prevents using more than 1 sleep aid
                        }
                    }
                    // Only 1 sleep aid
                    if( found ) {
                        break;
                    }
                }
            }
        }
        if( fungaloid_cosplay && here.has_flag_ter_or_furn( "FUNGUS", pos() ) ) {
            comfort += static_cast<int>( comfort_level::very_comfortable );
        } else if( watersleep && here.has_flag_ter( "SWIMMABLE", pos() ) ) {
            comfort += static_cast<int>( comfort_level::very_comfortable );
        }
    } else if( plantsleep ) {
        if( vp || furn_at_pos != f_null ) {
            // Sleep ain't happening in a vehicle or on furniture
            comfort = static_cast<int>( comfort_level::impossible );
        } else {
            // It's very easy for Chloromorphs to get to sleep on soil!
            if( ter_at_pos == t_dirt || ter_at_pos == t_pit || ter_at_pos == t_dirtmound ||
                ter_at_pos == t_pit_shallow ) {
                comfort += static_cast<int>( comfort_level::very_comfortable );
            }
            // Not as much if you have to dig through stuff first
            else if( ter_at_pos == t_grass ) {
                comfort += static_cast<int>( comfort_level::comfortable );
            }
            // Sleep ain't happening
            else {
                comfort = static_cast<int>( comfort_level::impossible );
            }
        }
        // Has webforce
    } else {
        if( web >= 3 ) {
            // Thick Web and you're good to go
            comfort += static_cast<int>( comfort_level::very_comfortable );
        } else {
            comfort = static_cast<int>( comfort_level::impossible );
        }
    }

    if( comfort > static_cast<int>( comfort_level::comfortable ) ) {
        comfort_response.level = comfort_level::very_comfortable;
    } else if( comfort > static_cast<int>( comfort_level::slightly_comfortable ) ) {
        comfort_response.level = comfort_level::comfortable;
    } else if( comfort > static_cast<int>( comfort_level::neutral ) ) {
        comfort_response.level = comfort_level::slightly_comfortable;
    } else if( comfort == static_cast<int>( comfort_level::neutral ) ) {
        comfort_response.level = comfort_level::neutral;
    } else {
        comfort_response.level = comfort_level::uncomfortable;
    }
    return comfort_response;
}

int Character::blood_loss( const bodypart_id &bp ) const
{
    int hp_cur_sum = get_part_hp_cur( bp );
    int hp_max_sum = get_part_hp_max( bp );

    if( bp == body_part_leg_l || bp == body_part_leg_r ) {
        hp_cur_sum = get_part_hp_cur( body_part_leg_l ) + get_part_hp_cur( body_part_leg_r );
        hp_max_sum = get_part_hp_max( body_part_leg_l ) + get_part_hp_max( body_part_leg_r );
    } else if( bp == body_part_arm_l || bp == body_part_arm_r ) {
        hp_cur_sum = get_part_hp_cur( body_part_arm_l ) + get_part_hp_cur( body_part_arm_r );
        hp_max_sum = get_part_hp_max( body_part_arm_l ) + get_part_hp_max( body_part_arm_r );
    }

    hp_cur_sum = std::min( hp_max_sum, std::max( 0, hp_cur_sum ) );
    hp_max_sum = std::max( hp_max_sum, 1 );
    return 100 - ( 100 * hp_cur_sum ) / hp_max_sum;
}

float Character::get_dodge_base() const
{
    /** @EFFECT_DEX increases dodge base */
    /** @EFFECT_DODGE increases dodge_base */
    return get_dex() / 2.0f + get_skill_level( skill_dodge );
}
float Character::get_hit_base() const
{
    /** @EFFECT_DEX increases hit base, slightly */
    return get_dex() / 4.0f;
}

bodypart_id Character::body_window( const std::string &menu_header,
                                    bool show_all, bool precise,
                                    int normal_bonus, int head_bonus, int torso_bonus,
                                    int bleed, float bite, float infect, float bandage_power, float disinfectant_power ) const
{
    /* This struct establishes some kind of connection between the hp_part (which can be healed and
     * have HP) and the body_part. Note that there are more body_parts than hp_parts. For example:
     * Damage to bp_head, bp_eyes and bp_mouth is all applied on the HP of hp_head. */
    struct healable_bp {
        mutable bool allowed;
        bodypart_id bp;
        std::string name; // Translated name as it appears in the menu.
        int bonus;
    };
    /* The array of the menu entries show to the player. The entries are displayed in this order,
     * it may be changed here. */
    std::array<healable_bp, 6> parts = { {
            { false, body_part_head,  _( "Head" ), head_bonus },
            { false, body_part_torso, _( "Torso" ), torso_bonus },
            { false, body_part_arm_l, _( "Left Arm" ), normal_bonus },
            { false, body_part_arm_r,  _( "Right Arm" ), normal_bonus },
            { false, body_part_leg_l,  _( "Left Leg" ), normal_bonus },
            { false, body_part_leg_r,  _( "Right Leg" ), normal_bonus },
        }
    };

    int max_bp_name_len = 0;
    for( const healable_bp &e : parts ) {
        max_bp_name_len = std::max( max_bp_name_len, utf8_width( e.name ) );
    }

    uilist bmenu;
    bmenu.desc_enabled = true;
    bmenu.text = menu_header;

    bmenu.hilight_disabled = true;
    bool is_valid_choice = false;

    for( size_t i = 0; i < parts.size(); i++ ) {
        const healable_bp &e = parts[i];
        const bodypart_id &bp = e.bp;
        const int maximal_hp = get_part_hp_max( bp );
        const int current_hp = get_part_hp_cur( bp );
        // This will c_light_gray if the part does not have any effects cured by the item/effect
        // (e.g. it cures only bites, but the part does not have a bite effect)
        const nc_color state_col = limb_color( bp, bleed > 0, bite > 0.0f, infect > 0.0f );
        const bool has_curable_effect = state_col != c_light_gray;
        // The same as in the main UI sidebar. Independent of the capability of the healing item/effect!
        const nc_color all_state_col = limb_color( bp, true, true, true );
        // Broken means no HP can be restored, it requires surgical attention.
        const bool limb_is_broken = is_limb_broken( bp );
        const bool limb_is_mending = worn_with_flag( flag_SPLINT, bp );

        if( show_all ) {
            e.allowed = true;
        } else if( has_curable_effect ) {
            e.allowed = true;
        } else if( limb_is_broken ) {
            e.allowed = false;
        } else if( current_hp < maximal_hp && ( e.bonus != 0 || bandage_power > 0.0f  ||
                                                disinfectant_power > 0.0f ) ) {
            e.allowed = true;
        } else {
            e.allowed = false;
        }

        std::string msg;
        std::string desc;
        bool bleeding = has_effect( effect_bleed, bp.id() );
        bool bitten = has_effect( effect_bite, bp.id() );
        bool infected = has_effect( effect_infected, bp.id() );
        bool bandaged = has_effect( effect_bandaged, bp.id() );
        bool disinfected = has_effect( effect_disinfected, bp.id() );
        const int b_power = get_effect_int( effect_bandaged, bp );
        const int d_power = get_effect_int( effect_disinfected, bp );
        int new_b_power = static_cast<int>( std::floor( bandage_power ) );
        if( bandaged ) {
            const effect &eff = get_effect( effect_bandaged, bp );
            if( new_b_power > eff.get_max_intensity() ) {
                new_b_power = eff.get_max_intensity();
            }

        }
        int new_d_power = static_cast<int>( std::floor( disinfectant_power ) );

        const auto &aligned_name = std::string( max_bp_name_len - utf8_width( e.name ), ' ' ) + e.name;
        std::string hp_str;
        if( limb_is_mending ) {
            desc += colorize( _( "It is broken but has been set and just needs time to heal." ),
                              c_blue ) + "\n";
            const auto &eff = get_effect( effect_mending, bp );
            const int mend_perc = eff.is_null() ? 0.0 : 100 * eff.get_duration() / eff.get_max_duration();

            if( precise ) {
                hp_str = colorize( string_format( "=%2d%%=", mend_perc ), c_blue );
            } else {
                const int num = mend_perc / 20;
                hp_str = colorize( std::string( num, '#' ) + std::string( 5 - num, '=' ), c_blue );
            }
        } else if( limb_is_broken ) {
            desc += colorize( _( "It is broken.  It needs a splint or surgical attention." ), c_red ) + "\n";
            hp_str = "==%==";
        } else if( has_trait( trait_NOPAIN ) ) {
            if( current_hp < maximal_hp * 0.25 ) {
                hp_str = colorize( _( "Very Bad" ), c_red );
            } else if( current_hp < maximal_hp * 0.5 ) {
                hp_str = colorize( _( "Bad" ), c_light_red );
            } else if( current_hp < maximal_hp * 0.75 ) {
                hp_str = colorize( _( "Okay" ), c_light_green );
            } else {
                hp_str = colorize( _( "Good" ), c_green );
            }
        } else if( precise ) {
            hp_str = string_format( "%d", current_hp );
        } else {
            std::pair<std::string, nc_color> h_bar = get_hp_bar( current_hp, maximal_hp, false );
            hp_str = colorize( h_bar.first, h_bar.second ) +
                     colorize( std::string( 5 - utf8_width( h_bar.first ), '.' ), c_white );
        }
        msg += colorize( aligned_name, all_state_col ) + " " + hp_str;

        // BLEEDING block
        if( bleeding ) {
            desc += colorize( string_format( "%s: %s", get_effect( effect_bleed, bp ).get_speed_name(),
                                             get_effect( effect_bleed, bp ).disp_short_desc() ), c_red ) + "\n";
            if( bleed > 0 ) {
                int percent = static_cast<int>( bleed * 100 / get_effect_int( effect_bleed, bp ) );
                percent = std::min( percent, 100 );
                desc += colorize( string_format( _( "Expected reduction of bleeding by: %d %%" ), percent ),
                                  c_light_green ) + "\n";
            } else {
                desc += colorize( _( "This will not affect the bleeding." ),
                                  c_yellow ) + "\n";
            }
        }
        // BANDAGE block
        if( bandaged ) {
            desc += string_format( _( "Bandaged [%s]" ), texitify_healing_power( b_power ) ) + "\n";
            if( new_b_power > b_power ) {
                desc += colorize( string_format( _( "Expected quality improvement: %s" ),
                                                 texitify_healing_power( new_b_power ) ), c_light_green ) + "\n";
            } else if( new_b_power > 0 ) {
                desc += colorize( _( "You don't expect any improvement from using this." ), c_yellow ) + "\n";
            }
        } else if( new_b_power > 0 && e.allowed ) {
            desc += colorize( string_format( _( "Expected bandage quality: %s" ),
                                             texitify_healing_power( new_b_power ) ), c_light_green ) + "\n";
        }
        // BITTEN block
        if( bitten ) {
            desc += colorize( string_format( "%s: ", get_effect( effect_bite, bp ).get_speed_name() ), c_red );
            desc += colorize( _( "It has a deep bite wound that needs cleaning." ), c_red ) + "\n";
            if( bite > 0 ) {
                desc += colorize( string_format( _( "Chance to clean and disinfect: %d %%" ),
                                                 static_cast<int>( bite * 100 ) ), c_light_green ) + "\n";
            } else {
                desc += colorize( _( "This will not help in cleaning this wound." ), c_yellow ) + "\n";
            }
        }
        // INFECTED block
        if( infected ) {
            desc += colorize( string_format( "%s: ", get_effect( effect_infected, bp ).get_speed_name() ),
                              c_red );
            desc += colorize( _( "It has a deep wound that looks infected.  Antibiotics might be required." ),
                              c_red ) + "\n";
            if( infect > 0 ) {
                desc += colorize( string_format( _( "Chance to heal infection: %d %%" ),
                                                 static_cast<int>( infect * 100 ) ), c_light_green ) + "\n";
            } else {
                desc += colorize( _( "This will not help in healing infection." ), c_yellow ) + "\n";
            }
        }
        // DISINFECTANT (general) block
        if( disinfected ) {
            desc += string_format( _( "Disinfected [%s]" ),
                                   texitify_healing_power( d_power ) ) + "\n";
            if( new_d_power > d_power ) {
                desc += colorize( string_format( _( "Expected quality improvement: %s" ),
                                                 texitify_healing_power( new_d_power ) ), c_light_green ) + "\n";
            } else if( new_d_power > 0 ) {
                desc += colorize( _( "You don't expect any improvement from using this." ),
                                  c_yellow ) + "\n";
            }
        } else if( new_d_power > 0 && e.allowed ) {
            desc += colorize( string_format(
                                  _( "Expected disinfection quality: %s" ),
                                  texitify_healing_power( new_d_power ) ), c_light_green ) + "\n";
        }
        // END of blocks

        if( ( !e.allowed && !limb_is_broken ) || ( show_all && current_hp == maximal_hp &&
                !limb_is_broken && !bitten && !infected && !bleeding ) ) {
            desc += colorize( _( "Healthy." ), c_green ) + "\n";
        }
        if( !e.allowed ) {
            desc += colorize( _( "You don't expect any effect from using this." ), c_yellow );
        } else {
            is_valid_choice = true;
        }
        bmenu.addentry_desc( i, e.allowed, MENU_AUTOASSIGN, msg, desc );
    }

    if( !is_valid_choice ) { // no body part can be chosen for this item/effect
        bmenu.init();
        bmenu.desc_enabled = false;
        bmenu.text = _( "No limb would benefit from it." );
        bmenu.addentry( parts.size(), true, 'q', "%s", _( "Cancel" ) );
    }

    bmenu.query();
    if( bmenu.ret >= 0 && static_cast<size_t>( bmenu.ret ) < parts.size() &&
        parts[bmenu.ret].allowed ) {
        return parts[bmenu.ret].bp;
    } else {
        return bodypart_str_id::NULL_ID();
    }
}

nc_color Character::limb_color( const bodypart_id &bp, bool bleed, bool bite, bool infect ) const
{
    if( bp == bodypart_str_id::NULL_ID() ) {
        return c_light_gray;
    }
    int color_bit = 0;
    nc_color i_color = c_light_gray;
    const int intense = get_effect_int( effect_bleed, bp );
    if( bleed && intense > 0 ) {
        color_bit += 1;
    }
    if( bite && has_effect( effect_bite, bp.id() ) ) {
        color_bit += 10;
    }
    if( infect && has_effect( effect_infected, bp.id() ) ) {
        color_bit += 100;
    }
    switch( color_bit ) {
        case 1:
            if( intense < 11 ) {
                i_color = c_light_red;
            } else if( intense < 21 ) {
                i_color = c_red;
            } else {
                i_color = c_red_red;
            }
            break;
        case 10:
            i_color = c_blue;
            break;
        case 100:
            i_color = c_green;
            break;
        case 11:
            if( intense < 21 ) {
                i_color = c_magenta;
            } else {
                i_color = c_magenta_red;
            }
            break;
        case 101:
            if( intense < 21 ) {
                i_color = c_yellow;
            } else {
                i_color = c_yellow_red;
            }
            break;
    }

    return i_color;
}

std::string Character::get_name() const
{
    return name;
}

std::vector<std::string> Character::get_grammatical_genders() const
{
    if( male ) {
        return { "m" };
    } else {
        return { "f" };
    }
}

nc_color Character::symbol_color() const
{
    nc_color basic = basic_symbol_color();

    if( has_effect( effect_downed ) ) {
        return hilite( basic );
    } else if( has_effect( effect_grabbed ) ) {
        return cyan_background( basic );
    }

    const auto &fields = get_map().field_at( pos() );

    // Priority: electricity, fire, acid, gases
    bool has_elec = false;
    bool has_fire = false;
    bool has_acid = false;
    bool has_fume = false;
    for( const auto &field : fields ) {
        has_elec = field.first.obj().has_elec;
        if( has_elec ) {
            return hilite( basic );
        }
        has_fire = field.first.obj().has_fire;
        has_acid = field.first.obj().has_acid;
        has_fume = field.first.obj().has_fume;
    }
    if( has_fire ) {
        return red_background( basic );
    }
    if( has_acid ) {
        return green_background( basic );
    }
    if( has_fume ) {
        return white_background( basic );
    }
    if( in_sleep_state() ) {
        return hilite( basic );
    }
    return basic;
}

bool Character::is_immune_field( const field_type_id &fid ) const
{
    // Obviously this makes us invincible
    if( has_trait( trait_DEBUG_NODMG ) || has_effect( effect_incorporeal ) ) {
        return true;
    }
    // Check to see if we are immune
    const field_type &ft = fid.obj();
    for( const trait_id &t : ft.immunity_data_traits ) {
        if( has_trait( t ) ) {
            return true;
        }
    }
    bool immune_by_body_part_resistance = !ft.immunity_data_body_part_env_resistance.empty();
    for( const std::pair<bodypart_str_id, int> &fide : ft.immunity_data_body_part_env_resistance ) {
        immune_by_body_part_resistance = immune_by_body_part_resistance &&
                                         get_env_resist( fide.first.id() ) >= fide.second;
    }
    if( immune_by_body_part_resistance ) {
        return true;
    }
    if( ft.has_elec ) {
        return is_elec_immune();
    }
    if( ft.has_fire ) {
        return has_active_bionic( bio_heatsink ) || is_wearing( itype_rm13_armor_on );
    }
    if( ft.has_acid ) {
        return !is_on_ground() && get_env_resist( body_part_foot_l ) >= 15 &&
               get_env_resist( body_part_foot_r ) >= 15 &&
               get_env_resist( body_part_leg_l ) >= 15 &&
               get_env_resist( body_part_leg_r ) >= 15 &&
               get_armor_type( damage_type::ACID, body_part_foot_l ) >= 5 &&
               get_armor_type( damage_type::ACID, body_part_foot_r ) >= 5 &&
               get_armor_type( damage_type::ACID, body_part_leg_l ) >= 5 &&
               get_armor_type( damage_type::ACID, body_part_leg_r ) >= 5;
    }
    // If we haven't found immunity yet fall up to the next level
    return Creature::is_immune_field( fid );
}

bool Character::is_elec_immune() const
{
    return is_immune_damage( damage_type::ELECTRIC );
}

bool Character::is_immune_effect( const efftype_id &eff ) const
{
    if( eff == effect_downed ) {
        return is_throw_immune() || ( has_trait( trait_LEG_TENT_BRACE ) && footwear_factor() == 0 );
    } else if( eff == effect_onfire ) {
        return is_immune_damage( damage_type::HEAT );
    } else if( eff == effect_deaf ) {
        return worn_with_flag( flag_DEAF ) || worn_with_flag( flag_PARTIAL_DEAF ) ||
               has_bionic( bio_ears ) ||
               is_wearing( itype_rm13_armor_on );
    } else if( eff == effect_mute ) {
        return has_bionic( bio_voice );
    } else if( eff == effect_corroding ) {
        return is_immune_damage( damage_type::ACID ) || has_trait( trait_SLIMY ) ||
               has_trait( trait_VISCOUS );
    } else if( eff == effect_nausea ) {
        return has_trait( trait_STRONGSTOMACH );
    }

    return false;
}

bool Character::is_immune_damage( const damage_type dt ) const
{
    switch( dt ) {
        case damage_type::NONE:
            return true;
        case damage_type::PURE:
            return false;
        case damage_type::BIOLOGICAL:
            return has_effect_with_flag( flag_EFFECT_BIO_IMMUNE ) ||
                   worn_with_flag( flag_BIO_IMMUNE );
        case damage_type::BASH:
            return has_effect_with_flag( flag_EFFECT_BASH_IMMUNE ) ||
                   worn_with_flag( flag_BASH_IMMUNE );
        case damage_type::CUT:
            return has_effect_with_flag( flag_EFFECT_CUT_IMMUNE ) ||
                   worn_with_flag( flag_CUT_IMMUNE );
        case damage_type::ACID:
            return has_trait( trait_ACIDPROOF ) ||
                   has_effect_with_flag( flag_EFFECT_ACID_IMMUNE ) ||
                   worn_with_flag( flag_ACID_IMMUNE );
        case damage_type::STAB:
            return has_effect_with_flag( flag_EFFECT_STAB_IMMUNE ) ||
                   worn_with_flag( flag_STAB_IMMUNE );
        case damage_type::BULLET:
            return has_effect_with_flag( flag_EFFECT_BULLET_IMMUNE ) || worn_with_flag( flag_BULLET_IMMUNE );
        case damage_type::HEAT:
            return has_trait( trait_M_SKIN2 ) ||
                   has_trait( trait_M_SKIN3 ) ||
                   has_effect_with_flag( flag_EFFECT_HEAT_IMMUNE ) ||
                   worn_with_flag( flag_HEAT_IMMUNE );
        case damage_type::COLD:
            return has_effect_with_flag( flag_EFFECT_COLD_IMMUNE ) ||
                   worn_with_flag( flag_COLD_IMMUNE );
        case damage_type::ELECTRIC:
            return has_active_bionic( bio_faraday ) ||
                   worn_with_flag( flag_ELECTRIC_IMMUNE ) ||
                   has_effect_with_flag( flag_EFFECT_ELECTRIC_IMMUNE );
        default:
            return true;
    }
}

bool Character::is_rad_immune() const
{
    bool has_helmet = false;
    return ( is_wearing_power_armor( &has_helmet ) && has_helmet ) || worn_with_flag( flag_RAD_PROOF );
}

int Character::throw_range( const item &it ) const
{
    if( it.is_null() ) {
        return -1;
    }

    item tmp = it;

    if( tmp.count_by_charges() && tmp.charges > 1 ) {
        tmp.charges = 1;
    }

    /** @EFFECT_STR determines maximum weight that can be thrown */
    if( ( tmp.weight() / 113_gram ) > static_cast<int>( str_cur * 15 ) ) {
        return 0;
    }
    // Increases as weight decreases until 150 g, then decreases again
    /** @EFFECT_STR increases throwing range, vs item weight (high or low) */
    int str_override = str_cur;
    if( is_mounted() ) {
        auto *mons = mounted_creature.get();
        str_override = mons->mech_str_addition() != 0 ? mons->mech_str_addition() : str_cur;
    }
    int ret = ( str_override * 10 ) / ( tmp.weight() >= 150_gram ? tmp.weight() / 113_gram : 10 -
                                        static_cast<int>(
                                            tmp.weight() / 15_gram ) );
    ret -= tmp.volume() / 1_liter;
    static const std::set<material_id> affected_materials = { material_id( "iron" ), material_id( "steel" ) };
    if( has_active_bionic( bio_railgun ) && tmp.made_of_any( affected_materials ) ) {
        ret *= 2;
    }
    if( ret < 1 ) {
        return 1;
    }
    // Cap at double our strength + skill
    /** @EFFECT_STR caps throwing range */

    /** @EFFECT_THROW caps throwing range */
    if( ret > str_override * 3 + get_skill_level( skill_throw ) ) {
        return str_override * 3 + get_skill_level( skill_throw );
    }

    return ret;
}

const std::vector<material_id> Character::fleshy = { material_id( "flesh" ), material_id( "hflesh" ) };
bool Character::made_of( const material_id &m ) const
{
    // TODO: check for mutations that change this.
    return std::find( fleshy.begin(), fleshy.end(), m ) != fleshy.end();
}
bool Character::made_of_any( const std::set<material_id> &ms ) const
{
    // TODO: check for mutations that change this.
    return std::any_of( fleshy.begin(), fleshy.end(), [&ms]( const material_id & e ) {
        return ms.count( e );
    } );
}

tripoint Character::global_square_location() const
{
    return get_map().getabs( position );
}

tripoint Character::global_sm_location() const
{
    return ms_to_sm_copy( global_square_location() );
}

tripoint_abs_omt Character::global_omt_location() const
{
    // TODO: fix point types
    return tripoint_abs_omt( ms_to_omt_copy( global_square_location() ) );
}

bool Character::is_blind() const
{
    return ( worn_with_flag( flag_BLIND ) ||
             has_effect( effect_blind ) ||
             has_active_bionic( bio_blindfold ) );
}

bool Character::is_invisible() const
{
    return (
               has_effect_with_flag( flag_EFFECT_INVISIBLE ) ||
               is_wearing_active_optcloak() ||
               has_trait( trait_DEBUG_CLOAK )
           );
}

int Character::visibility( bool, int ) const
{
    // 0-100 %
    if( is_invisible() ) {
        return 0;
    }
    // TODO:
    // if ( dark_clothing() && light check ...
    int stealth_modifier = std::floor( mutation_value( "stealth_modifier" ) );
    return clamp( 100 - stealth_modifier, 40, 160 );
}

/*
 * Calculate player brightness based on the brightest active item, as
 * per itype tag LIGHT_* and optional CHARGEDIM ( fade starting at 20% charge )
 * item.light.* is -unimplemented- for the moment, as it is a custom override for
 * applying light sources/arcs with specific angle and direction.
 */
float Character::active_light() const
{
    float lumination = 0.0f;

    int maxlum = 0;
    has_item_with( [&maxlum]( const item & it ) {
        const int lumit = it.getlight_emit();
        if( maxlum < lumit ) {
            maxlum = lumit;
        }
        return false; // continue search, otherwise has_item_with would cancel the search
    } );

    lumination = static_cast<float>( maxlum );

    float mut_lum = 0.0f;
    for( const trait_id &mut : get_mutations() ) {
        float curr_lum = 0.0f;
        for( const std::pair<const bodypart_str_id, float> &elem : mut->lumination ) {
            int coverage = 0;
            for( const item &i : worn ) {
                if( i.covers( elem.first.id() ) && !i.has_flag( flag_ALLOWS_NATURAL_ATTACKS ) &&
                    !i.has_flag( flag_SEMITANGIBLE ) &&
                    !i.has_flag( flag_PERSONAL ) && !i.has_flag( flag_AURA ) ) {
                    coverage += i.get_coverage( elem.first.id() );
                }
            }
            curr_lum += elem.second * ( 1 - ( coverage / 100.0f ) );
        }
        mut_lum += curr_lum;
    }

    lumination = std::max( lumination, mut_lum );

    if( lumination < 60 && has_active_bionic( bio_flashlight ) ) {
        lumination = 60;
    } else if( lumination < 5 && ( has_effect( effect_glowing ) ||
                                   ( has_active_bionic( bio_tattoo_led ) ||
                                     has_effect( effect_glowy_led ) ) ) ) {
        lumination = 5;
    }
    return lumination;
}

bool Character::sees_with_specials( const Creature &critter ) const
{
    // electroreceptors grants vision of robots and electric monsters through walls
    if( has_trait( trait_ELECTRORECEPTORS ) &&
        ( critter.in_species( species_ROBOT ) || critter.has_flag( MF_ELECTRIC ) ) ) {
        return true;
    }

    if( critter.digging() && has_active_bionic( bio_ground_sonar ) ) {
        // Bypass the check below, the bionic sonar also bypasses the sees(point) check because
        // walls don't block sonar which is transmitted in the ground, not the air.
        // TODO: this might need checks whether the player is in the air, or otherwise not connected
        // to the ground. It also might need a range check.
        return true;
    }

    return false;
}

bool Character::pour_into( item &container, item &liquid )
{
    std::string err;
    const int amount = container.get_remaining_capacity_for_liquid( liquid, *this, &err );

    if( !err.empty() ) {
        if( !container.has_item_with( [&liquid]( const item & it ) {
        return it.typeId() == liquid.typeId();
        } ) ) {
            add_msg_if_player( m_bad, err );
        } else {
            //~ you filled <container> to the brim with <liquid>
            add_msg_if_player( _( "You filled %1$s to the brim with %2$s." ), container.tname(),
                               liquid.tname() );
        }
        return false;
    }

    add_msg_if_player( _( "You pour %1$s into the %2$s." ), liquid.tname(), container.tname() );

    liquid.charges -= container.fill_with( liquid, amount );
    inv->unsort();

    if( liquid.charges > 0 ) {
        add_msg_if_player( _( "There's some left over!" ) );
    }

    return true;
}

bool Character::pour_into( const vpart_reference &vp, item &liquid ) const
{
    if( !vp.part().fill_with( liquid ) ) {
        return false;
    }

    //~ $1 - vehicle name, $2 - part name, $3 - liquid type
    add_msg_if_player( _( "You refill the %1$s's %2$s with %3$s." ),
                       vp.vehicle().name, vp.part().name(), liquid.type_name() );

    if( liquid.charges > 0 ) {
        add_msg_if_player( _( "There's some left over!" ) );
    }
    return true;
}

resistances Character::mutation_armor( bodypart_id bp ) const
{
    resistances res;
    for( const trait_id &iter : get_mutations() ) {
        res += iter->damage_resistance( bp );
    }

    return res;
}

float Character::mutation_armor( bodypart_id bp, damage_type dt ) const
{
    return mutation_armor( bp ).type_resist( dt );
}

float Character::mutation_armor( bodypart_id bp, const damage_unit &du ) const
{
    return mutation_armor( bp ).get_effective_resist( du );
}

int Character::ammo_count_for( const item &gun )
{
    int ret = item::INFINITE_CHARGES;
    if( !gun.is_gun() ) {
        return ret;
    }

    int required = gun.ammo_required();

    if( required > 0 ) {
        int total_ammo = 0;
        total_ammo += gun.ammo_remaining();

        bool has_mag = gun.magazine_integral();

        const auto found_ammo = find_ammo( gun, true, -1 );
        int loose_ammo = 0;
        for( const auto &ammo : found_ammo ) {
            if( ammo->is_magazine() ) {
                has_mag = true;
                total_ammo += ammo->ammo_remaining();
            } else if( ammo->is_ammo() ) {
                loose_ammo += ammo->charges;
            }
        }

        if( has_mag ) {
            total_ammo += loose_ammo;
        }

        ret = std::min( ret, total_ammo / required );
    }

    int ups_drain = gun.get_gun_ups_drain();
    if( ups_drain > 0 ) {
        ret = std::min( ret, charges_of( itype_UPS ) / ups_drain );
    }

    return ret;
}

bool Character::can_reload( const item &it, const itype_id &ammo ) const
{
    if( !it.is_reloadable_with( ammo ) ) {
        return false;
    }

    if( it.is_ammo_belt() ) {
        const cata::optional<itype_id> &linkage = it.type->magazine->linkage;
        if( linkage && !has_charges( *linkage, 1 ) ) {
            return false;
        }
    }

    return true;
}

hint_rating Character::rate_action_reload( const item &it ) const
{
    hint_rating res = hint_rating::cant;

    // Guns may contain additional reloadable mods so check these first
    for( const item *mod : it.gunmods() ) {
        switch( rate_action_reload( *mod ) ) {
            case hint_rating::good:
                return hint_rating::good;

            case hint_rating::cant:
                continue;

            case hint_rating::iffy:
                res = hint_rating::iffy;
        }
    }

    if( !it.is_reloadable() ) {
        return res;
    }

    return can_reload( it ) ? hint_rating::good : hint_rating::iffy;
}

hint_rating Character::rate_action_unload( const item &it ) const
{
    if( it.is_container() && !it.contents.empty() &&
        it.can_unload_liquid() ) {
        return hint_rating::good;
    }

    if( it.has_flag( flag_NO_UNLOAD ) ) {
        return hint_rating::cant;
    }

    if( it.magazine_current() ) {
        return hint_rating::good;
    }

    for( const item *e : it.gunmods() ) {
        if( ( e->is_gun() && !e->has_flag( flag_NO_UNLOAD ) &&
              ( e->magazine_current() || e->ammo_remaining() > 0 || e->casings_count() > 0 ) ) ||
            ( e->has_flag( flag_BRASS_CATCHER ) && !e->is_container_empty() ) ) {
            return hint_rating::good;
        }
    }

    if( it.ammo_types().empty() ) {
        return hint_rating::cant;
    }

    if( it.ammo_remaining() > 0 || it.casings_count() > 0 ) {
        return hint_rating::good;
    }

    return hint_rating::iffy;
}

float Character::rest_quality() const
{
    // Just a placeholder for now.
    // TODO: Waiting/reading/being unconscious on bed/sofa/grass
    return has_effect( effect_sleep ) ? 1.0f : 0.0f;
}

std::string Character::extended_description() const
{
    std::string ss;
    if( is_player() ) {
        // <bad>This is me, <player_name>.</bad>
        ss += string_format( _( "This is you - %s." ), name );
    } else {
        ss += string_format( _( "This is %s." ), name );
    }

    ss += "\n--\n";

    const std::vector<bodypart_id> &bps = get_all_body_parts( get_body_part_flags::only_main );
    // Find length of bp names, to align
    // accumulate looks weird here, any better function?
    int longest = std::accumulate( bps.begin(), bps.end(), 0,
    []( int m, bodypart_id bp ) {
        return std::max( m, utf8_width( body_part_name_as_heading( bp, 1 ) ) );
    } );

    // This is a stripped-down version of the body_window function
    // This should be extracted into a separate function later on
    for( const bodypart_id &bp : bps ) {
        const std::string &bp_heading = body_part_name_as_heading( bp, 1 );

        const nc_color state_col = limb_color( bp, true, true, true );
        nc_color name_color = state_col;
        std::pair<std::string, nc_color> hp_bar = get_hp_bar( get_part_hp_cur( bp ), get_part_hp_max( bp ),
                false );

        ss += colorize( left_justify( bp_heading, longest ), name_color );
        ss += colorize( hp_bar.first, hp_bar.second );
        // Trailing bars. UGLY!
        // TODO: Integrate into get_hp_bar somehow
        ss += colorize( std::string( 5 - utf8_width( hp_bar.first ), '.' ), c_white );
        ss += "\n";
    }

    ss += "--\n";
    ss += _( "Wielding:" ) + std::string( " " );
    if( weapon.is_null() ) {
        ss += _( "Nothing" );
    } else {
        ss += weapon.tname();
    }

    ss += "\n";
    ss += _( "Wearing:" ) + std::string( " " );
    ss += enumerate_as_string( worn.begin(), worn.end(), []( const item & it ) {
        return it.tname();
    } );

    return replace_colors( ss );
}

social_modifiers Character::get_mutation_social_mods() const
{
    social_modifiers mods;
    for( const mutation_branch *mut : cached_mutations ) {
        mods += mut->social_mods;
    }

    return mods;
}

template <cata::optional<float> mutation_branch::*member>
float calc_mutation_value( const std::vector<const mutation_branch *> &mutations )
{
    float lowest = 0.0f;
    float highest = 0.0f;
    for( const mutation_branch *mut : mutations ) {
        if( ( mut->*member ).has_value() ) {
            float val = ( mut->*member ).value();
            lowest = std::min( lowest, val );
            highest = std::max( highest, val );
        }
    }

    return std::min( 0.0f, lowest ) + std::max( 0.0f, highest );
}

template <cata::optional<float> mutation_branch::*member>
float calc_mutation_value_additive( const std::vector<const mutation_branch *> &mutations )
{
    float ret = 0.0f;
    for( const mutation_branch *mut : mutations ) {
        if( ( mut->*member ).has_value() ) {
            ret += ( mut->*member ).value();
        }
    }
    return ret;
}

template <cata::optional<float> mutation_branch::*member>
float calc_mutation_value_multiplicative( const std::vector<const mutation_branch *> &mutations )
{
    float ret = 1.0f;
    for( const mutation_branch *mut : mutations ) {
        if( ( mut->*member ).has_value() ) {
            ret *= ( mut->*member ).value();
        }
    }
    return ret;
}

static const std::map<std::string, std::function <float( std::vector<const mutation_branch *> )>>
mutation_value_map = {
    { "healing_awake", calc_mutation_value<&mutation_branch::healing_awake> },
    { "healing_resting", calc_mutation_value<&mutation_branch::healing_resting> },
    { "mending_modifier", calc_mutation_value_multiplicative<&mutation_branch::mending_modifier> },
    { "hp_modifier", calc_mutation_value<&mutation_branch::hp_modifier> },
    { "hp_modifier_secondary", calc_mutation_value<&mutation_branch::hp_modifier_secondary> },
    { "hp_adjustment", calc_mutation_value<&mutation_branch::hp_adjustment> },
    { "temperature_speed_modifier", calc_mutation_value<&mutation_branch::temperature_speed_modifier> },
    { "metabolism_modifier", calc_mutation_value<&mutation_branch::metabolism_modifier> },
    { "thirst_modifier", calc_mutation_value<&mutation_branch::thirst_modifier> },
    { "fatigue_regen_modifier", calc_mutation_value<&mutation_branch::fatigue_regen_modifier> },
    { "fatigue_modifier", calc_mutation_value<&mutation_branch::fatigue_modifier> },
    { "stamina_regen_modifier", calc_mutation_value<&mutation_branch::stamina_regen_modifier> },
    { "stealth_modifier", calc_mutation_value<&mutation_branch::stealth_modifier> },
    { "str_modifier", calc_mutation_value<&mutation_branch::str_modifier> },
    { "dodge_modifier", calc_mutation_value_additive<&mutation_branch::dodge_modifier> },
    { "mana_modifier", calc_mutation_value_additive<&mutation_branch::mana_modifier> },
    { "mana_multiplier", calc_mutation_value_multiplicative<&mutation_branch::mana_multiplier> },
    { "mana_regen_multiplier", calc_mutation_value_multiplicative<&mutation_branch::mana_regen_multiplier> },
    { "bionic_mana_penalty", calc_mutation_value_multiplicative<&mutation_branch::bionic_mana_penalty> },
    { "casting_time_multiplier", calc_mutation_value_multiplicative<&mutation_branch::casting_time_multiplier> },
    { "speed_modifier", calc_mutation_value_multiplicative<&mutation_branch::speed_modifier> },
    { "movecost_modifier", calc_mutation_value_multiplicative<&mutation_branch::movecost_modifier> },
    { "movecost_flatground_modifier", calc_mutation_value_multiplicative<&mutation_branch::movecost_flatground_modifier> },
    { "movecost_obstacle_modifier", calc_mutation_value_multiplicative<&mutation_branch::movecost_obstacle_modifier> },
    { "attackcost_modifier", calc_mutation_value_multiplicative<&mutation_branch::attackcost_modifier> },
    { "max_stamina_modifier", calc_mutation_value_multiplicative<&mutation_branch::max_stamina_modifier> },
    { "weight_capacity_modifier", calc_mutation_value_multiplicative<&mutation_branch::weight_capacity_modifier> },
    { "hearing_modifier", calc_mutation_value_multiplicative<&mutation_branch::hearing_modifier> },
    { "movecost_swim_modifier", calc_mutation_value_multiplicative<&mutation_branch::movecost_swim_modifier> },
    { "noise_modifier", calc_mutation_value_multiplicative<&mutation_branch::noise_modifier> },
    { "overmap_sight", calc_mutation_value_additive<&mutation_branch::overmap_sight> },
    { "overmap_multiplier", calc_mutation_value_multiplicative<&mutation_branch::overmap_multiplier> },
    { "map_memory_capacity_multiplier", calc_mutation_value_multiplicative<&mutation_branch::map_memory_capacity_multiplier> },
    { "reading_speed_multiplier", calc_mutation_value_multiplicative<&mutation_branch::reading_speed_multiplier> },
    { "skill_rust_multiplier", calc_mutation_value_multiplicative<&mutation_branch::skill_rust_multiplier> },
    { "crafting_speed_multiplier", calc_mutation_value_multiplicative<&mutation_branch::crafting_speed_multiplier> },
    { "obtain_cost_multiplier", calc_mutation_value_multiplicative<&mutation_branch::obtain_cost_multiplier> },
    { "stomach_size_multiplier", calc_mutation_value_multiplicative<&mutation_branch::stomach_size_multiplier> },
    { "vomit_multiplier", calc_mutation_value_multiplicative<&mutation_branch::vomit_multiplier> },
    { "consume_time_modifier", calc_mutation_value_multiplicative<&mutation_branch::consume_time_modifier> }
};

float Character::mutation_value( const std::string &val ) const
{
    // Syntax similar to tuple get<n>()
    const auto found = mutation_value_map.find( val );

    if( found == mutation_value_map.end() ) {
        debugmsg( "Invalid mutation value name %s", val );
        return 0.0f;
    } else {
        return found->second( cached_mutations );
    }
}

float Character::healing_rate( float at_rest_quality ) const
{
    // TODO: Cache
    float heal_rate;
    if( !is_npc() ) {
        heal_rate = get_option< float >( "PLAYER_HEALING_RATE" );
    } else {
        heal_rate = get_option< float >( "NPC_HEALING_RATE" );
    }
    float awake_rate = heal_rate * mutation_value( "healing_awake" );
    float final_rate = 0.0f;
    if( awake_rate > 0.0f ) {
        final_rate += awake_rate;
    } else if( at_rest_quality < 1.0f ) {
        // Resting protects from rot
        final_rate += ( 1.0f - at_rest_quality ) * awake_rate;
    }
    float asleep_rate = 0.0f;
    if( at_rest_quality > 0.0f ) {
        asleep_rate = at_rest_quality * heal_rate * ( 1.0f + mutation_value( "healing_resting" ) );
    }
    if( asleep_rate > 0.0f ) {
        final_rate += asleep_rate * ( 1.0f + get_healthy() / 200.0f );
    }

    // Most common case: awake player with no regenerative abilities
    // ~7e-5 is 1 hp per day, anything less than that is totally negligible
    static constexpr float eps = 0.000007f;
    add_msg_debug( "%s healing: %.6f", name, final_rate );
    if( std::abs( final_rate ) < eps ) {
        return 0.0f;
    }

    float primary_hp_mod = mutation_value( "hp_modifier" );
    if( primary_hp_mod < 0.0f ) {
        // HP mod can't get below -1.0
        final_rate *= 1.0f + primary_hp_mod;
    }

    return enchantment_cache->modify_value( enchant_vals::mod::REGEN_HP, final_rate );
}

float Character::healing_rate_medicine( float at_rest_quality, const bodypart_id &bp ) const
{
    float rate_medicine = 0.0f;

    for( const auto &elem : *effects ) {
        for( const std::pair<const bodypart_id, effect> &i : elem.second ) {
            const effect &eff = i.second;
            float tmp_rate = static_cast<float>( eff.get_amount( "HEAL_RATE" ) ) / to_turns<int>
                             ( 24_hours );

            if( bp == body_part_head ) {
                tmp_rate *= eff.get_amount( "HEAL_HEAD" ) / 100.0f;
            }
            if( bp == body_part_torso ) {
                tmp_rate *= eff.get_amount( "HEAL_TORSO" ) / 100.0f;
            }
            rate_medicine += tmp_rate;
        }
    }

    rate_medicine *= 1.0f + mutation_value( "healing_resting" );
    rate_medicine *= 1.0f + at_rest_quality;

    // increase healing if character has both effects
    if( has_effect( effect_bandaged ) && has_effect( effect_disinfected ) ) {
        rate_medicine *= 1.25;
    }

    if( get_healthy() > 0.0f ) {
        rate_medicine *= 1.0f + get_healthy() / 200.0f;
    } else {
        rate_medicine *= 1.0f + get_healthy() / 400.0f;
    }
    float primary_hp_mod = mutation_value( "hp_modifier" );
    if( primary_hp_mod < 0.0f ) {
        // HP mod can't get below -1.0
        rate_medicine *= 1.0f + primary_hp_mod;
    }
    return rate_medicine;
}

float Character::get_bmi() const
{
    return 12 * get_kcal_percent() + 13;
}

std::string Character::get_weight_string() const
{
    std::pair<std::string, nc_color> weight_pair = get_weight_description();
    return colorize( weight_pair.first, weight_pair.second );
}

std::pair<std::string, nc_color> Character::get_weight_description() const
{
    const float bmi = get_bmi();
    std::string weight_string;
    nc_color weight_color = c_light_gray;
    if( get_option<bool>( "CRAZY" ) ) {
        if( bmi > character_weight_category::morbidly_obese + 10.0f ) {
            weight_string = translate_marker( "AW HELL NAH" );
            weight_color = c_red;
        } else if( bmi > character_weight_category::morbidly_obese + 5.0f ) {
            weight_string = translate_marker( "DAYUM" );
            weight_color = c_red;
        } else if( bmi > character_weight_category::morbidly_obese ) {
            weight_string = translate_marker( "Fluffy" );
            weight_color = c_red;
        } else if( bmi > character_weight_category::very_obese ) {
            weight_string = translate_marker( "Husky" );
            weight_color = c_red;
        } else if( bmi > character_weight_category::obese ) {
            weight_string = translate_marker( "Healthy" );
            weight_color = c_light_red;
        } else if( bmi > character_weight_category::overweight ) {
            weight_string = translate_marker( "Big" );
            weight_color = c_yellow;
        } else if( bmi > character_weight_category::normal ) {
            weight_string = translate_marker( "Normal" );
            weight_color = c_light_gray;
        } else if( bmi > character_weight_category::underweight ) {
            weight_string = translate_marker( "Bean Pole" );
            weight_color = c_yellow;
        } else if( bmi > character_weight_category::emaciated ) {
            weight_string = translate_marker( "Emaciated" );
            weight_color = c_light_red;
        } else {
            weight_string = translate_marker( "Spooky Scary Skeleton" );
            weight_color = c_red;
        }
    } else {
        if( bmi > character_weight_category::morbidly_obese ) {
            weight_string = translate_marker( "Morbidly Obese" );
            weight_color = c_red;
        } else if( bmi > character_weight_category::very_obese ) {
            weight_string = translate_marker( "Very Obese" );
            weight_color = c_red;
        } else if( bmi > character_weight_category::obese ) {
            weight_string = translate_marker( "Obese" );
            weight_color = c_light_red;
        } else if( bmi > character_weight_category::overweight ) {
            weight_string = translate_marker( "Overweight" );
            weight_color = c_yellow;
        } else if( bmi > character_weight_category::normal ) {
            weight_string = translate_marker( "Normal" );
            weight_color = c_light_gray;
        } else if( bmi > character_weight_category::underweight ) {
            weight_string = translate_marker( "Underweight" );
            weight_color = c_yellow;
        } else if( bmi > character_weight_category::emaciated ) {
            weight_string = translate_marker( "Emaciated" );
            weight_color = c_light_red;
        } else {
            weight_string = translate_marker( "Skeletal" );
            weight_color = c_red;
        }
    }
    return std::make_pair( _( weight_string ), weight_color );
}

std::string Character::get_weight_long_description() const
{
    const float bmi = get_bmi();
    if( bmi > character_weight_category::morbidly_obese ) {
        return _( "You have far more fat than is healthy or useful.  It is causing you major problems." );
    } else if( bmi > character_weight_category::very_obese ) {
        return _( "You have too much fat.  It impacts your day to day health and wellness." );
    } else if( bmi > character_weight_category::obese ) {
        return _( "You've definitely put on a lot of extra weight.  Although it's helpful in times of famine, this is too much and is impacting your health." );
    } else if( bmi > character_weight_category::overweight ) {
        return _( "You've put on some extra pounds.  Nothing too excessive but it's starting to impact your health and waistline a bit." );
    } else if( bmi > character_weight_category::normal ) {
        return _( "You look to be a pretty healthy weight, with some fat to last you through the winter but nothing excessive." );
    } else if( bmi > character_weight_category::underweight ) {
        return _( "You are thin, thinner than is healthy.  You are less resilient to going without food." );
    } else if( bmi > character_weight_category::emaciated ) {
        return _( "You are very unhealthily underweight, nearing starvation." );
    } else {
        return _( "You have very little meat left on your bones.  You appear to be starving." );
    }
}

units::mass Character::bodyweight() const
{
    return units::from_kilogram( get_bmi() * std::pow( height() / 100.0f, 2 ) );
}

units::mass Character::bionics_weight() const
{
    units::mass bio_weight = 0_gram;
    for( const bionic_id &bid : get_bionics() ) {
        if( !bid->included ) {
            bio_weight += item::find_type( bid->itype() )->weight;
        }
    }
    return bio_weight;
}

void Character::reset_chargen_attributes()
{
    init_age = 25;
    init_height = 175;
}

int Character::base_age() const
{
    return init_age;
}

void Character::set_base_age( int age )
{
    init_age = age;
}

void Character::mod_base_age( int mod )
{
    init_age += mod;
}

int Character::age() const
{
    int years_since_cataclysm = to_turns<int>( calendar::turn - calendar::turn_zero ) /
                                to_turns<int>( calendar::year_length() );
    return init_age + years_since_cataclysm;
}

std::string Character::age_string() const
{
    //~ how old the character is in years. try to limit number of characters to fit on the screen
    std::string unformatted = _( "%d years" );
    return string_format( unformatted, age() );
}

int Character::base_height() const
{
    return init_height;
}

void Character::set_base_height( int height )
{
    init_height = height;
}

void Character::mod_base_height( int mod )
{
    init_height += mod;
}

std::string Character::height_string() const
{
    const bool metric = get_option<std::string>( "DISTANCE_UNITS" ) == "metric";

    if( metric ) {
        std::string metric_string = _( "%d cm" );
        return string_format( metric_string, height() );
    }

    int total_inches = std::round( height() / 2.54 );
    int feet = std::floor( total_inches / 12 );
    int remainder_inches = total_inches % 12;
    return string_format( "%d\'%d\"", feet, remainder_inches );
}

int Character::height() const
{
    switch( get_size() ) {
        case creature_size::tiny:
            return init_height - 100;
        case creature_size::small:
            return init_height - 50;
        case creature_size::medium:
            return init_height;
        case creature_size::large:
            return init_height + 50;
        case creature_size::huge:
            return init_height + 100;
        case creature_size::num_sizes:
            debugmsg( "ERROR: Character has invalid size class." );
            return 0;
    }

    debugmsg( "Invalid size class" );
    abort();
}

int Character::base_bmr() const
{
    /**
    Values are for males, and average!
    */
    const int equation_constant = 5;
    const int weight_factor = units::to_gram<int>( bodyweight() / 100.0 );
    const int height_factor = 6.25 * height();
    const int age_factor = 5 * age();
    return metabolic_rate_base() * ( weight_factor + height_factor - age_factor + equation_constant );
}

int Character::get_bmr() const
{
    int base_bmr_calc = base_bmr();
    base_bmr_calc *= activity_level();
    return std::ceil( enchantment_cache->modify_value( enchant_vals::mod::METABOLISM, base_bmr_calc ) );
}

void Character::increase_activity_level( float new_level )
{
    if( attempted_activity_level < new_level ) {
        attempted_activity_level = new_level;
    }
}

void Character::decrease_activity_level( float new_level )
{
    if( attempted_activity_level > new_level ) {
        attempted_activity_level = new_level;
    }
}
void Character::reset_activity_level()
{
    attempted_activity_level = NO_EXERCISE;
}

std::string Character::activity_level_str() const
{
    if( attempted_activity_level <= NO_EXERCISE ) {
        return _( "NO_EXERCISE" );
    } else if( attempted_activity_level <= LIGHT_EXERCISE ) {
        return _( "LIGHT_EXERCISE" );
    } else if( attempted_activity_level <= MODERATE_EXERCISE ) {
        return _( "MODERATE_EXERCISE" );
    } else if( attempted_activity_level <= BRISK_EXERCISE ) {
        return _( "BRISK_EXERCISE" );
    } else if( attempted_activity_level <= ACTIVE_EXERCISE ) {
        return _( "ACTIVE_EXERCISE" );
    } else {
        return _( "EXTRA_EXERCISE" );
    }
}

int Character::get_armor_bash( bodypart_id bp ) const
{
    return get_armor_bash_base( bp ) + armor_bash_bonus;
}

int Character::get_armor_cut( bodypart_id bp ) const
{
    return get_armor_cut_base( bp ) + armor_cut_bonus;
}

int Character::get_armor_bullet( bodypart_id bp ) const
{
    return get_armor_bullet_base( bp ) + armor_bullet_bonus;
}

int Character::get_armor_type( damage_type dt, bodypart_id bp ) const
{
    switch( dt ) {
        case damage_type::PURE:
        case damage_type::BIOLOGICAL:
            return 0;
        case damage_type::BASH:
            return get_armor_bash( bp );
        case damage_type::CUT:
            return get_armor_cut( bp );
        case damage_type::STAB:
            return get_armor_cut( bp ) * 0.8f;
        case damage_type::BULLET:
            return get_armor_bullet( bp );
        case damage_type::ACID:
        case damage_type::HEAT:
        case damage_type::COLD:
        case damage_type::ELECTRIC: {
            int ret = 0;
            for( const item &i : worn ) {
                if( i.covers( bp ) ) {
                    ret += i.damage_resist( dt );
                }
            }

            ret += mutation_armor( bp, dt );
            return ret;
        }
        case damage_type::NONE:
        case damage_type::NUM:
            // Let it error below
            break;
    }

    debugmsg( "Invalid damage type: %d", dt );
    return 0;
}

int Character::get_armor_bash_base( bodypart_id bp ) const
{
    int ret = 0;
    for( const item &i : worn ) {
        if( i.covers( bp ) ) {
            ret += i.bash_resist();
        }
    }
    for( const bionic_id &bid : get_bionics() ) {
        const auto bash_prot = bid->bash_protec.find( bp.id() );
        if( bash_prot != bid->bash_protec.end() ) {
            ret += bash_prot->second;
        }
    }

    ret += mutation_armor( bp, damage_type::BASH );
    return ret;
}

int Character::get_armor_cut_base( bodypart_id bp ) const
{
    int ret = 0;
    for( const item &i : worn ) {
        if( i.covers( bp ) ) {
            ret += i.cut_resist();
        }
    }
    for( const bionic_id &bid : get_bionics() ) {
        const auto cut_prot = bid->cut_protec.find( bp.id() );
        if( cut_prot != bid->cut_protec.end() ) {
            ret += cut_prot->second;
        }
    }

    ret += mutation_armor( bp, damage_type::CUT );
    return ret;
}

int Character::get_armor_bullet_base( bodypart_id bp ) const
{
    int ret = 0;
    for( const item &i : worn ) {
        if( i.covers( bp ) ) {
            ret += i.bullet_resist();
        }
    }

    for( const bionic_id &bid : get_bionics() ) {
        const auto bullet_prot = bid->bullet_protec.find( bp.id() );
        if( bullet_prot != bid->bullet_protec.end() ) {
            ret += bullet_prot->second;
        }
    }

    ret += mutation_armor( bp, damage_type::BULLET );
    return ret;
}

int Character::get_env_resist( bodypart_id bp ) const
{
    int ret = 0;
    for( const item &i : worn ) {
        // Head protection works on eyes too (e.g. baseball cap)
        if( i.covers( bp ) || ( bp == body_part_eyes && i.covers( body_part_head ) ) ) {
            ret += i.get_env_resist();
        }
    }

    for( const bionic_id &bid : get_bionics() ) {
        const auto EP = bid->env_protec.find( bp.id() );
        if( EP != bid->env_protec.end() ) {
            ret += EP->second;
        }
    }

    if( bp == body_part_eyes && has_trait( trait_SEESLEEP ) ) {
        ret += 8;
    }
    return ret;
}

int Character::get_armor_acid( bodypart_id bp ) const
{
    return get_armor_type( damage_type::ACID, bp );
}

int Character::get_stim() const
{
    return stim;
}

void Character::set_stim( int new_stim )
{
    stim = new_stim;
}

void Character::mod_stim( int mod )
{
    stim += mod;
}

int Character::get_rad() const
{
    return radiation;
}

void Character::set_rad( int new_rad )
{
    radiation = new_rad;
}

void Character::mod_rad( int mod )
{
    if( has_trait_flag( "NO_RADIATION" ) ) {
        return;
    }
    set_rad( std::max( 0, get_rad() + mod ) );
}

int Character::get_stamina() const
{
    return stamina;
}

int Character::get_stamina_max() const
{
    static const std::string player_max_stamina( "PLAYER_MAX_STAMINA" );
    static const std::string max_stamina_modifier( "max_stamina_modifier" );
    int maxStamina = get_option< int >( player_max_stamina );
    maxStamina *= Character::mutation_value( max_stamina_modifier );
    maxStamina = enchantment_cache->modify_value( enchant_vals::mod::MAX_STAMINA, maxStamina );
    return maxStamina;
}

void Character::set_stamina( int new_stamina )
{
    stamina = new_stamina;
}

void Character::mod_stamina( int mod )
{
    // TODO: Make NPCs smart enough to use stamina
    if( is_npc() ) {
        return;
    }
    stamina += mod;
    if( stamina < 0 ) {
        add_effect( effect_winded, 10_turns );
    }
    stamina = clamp( stamina, 0, get_stamina_max() );
}

void Character::burn_move_stamina( int moves )
{
    int overburden_percentage = 0;
    units::mass current_weight = weight_carried();
    // Make it at least 1 gram to avoid divide-by-zero warning
    units::mass max_weight = std::max( weight_capacity(), 1_gram );
    if( current_weight > max_weight ) {
        overburden_percentage = ( current_weight - max_weight ) * 100 / max_weight;
    }

    int burn_ratio = get_option<int>( "PLAYER_BASE_STAMINA_BURN_RATE" );
    for( const bionic_id &bid : get_bionic_fueled_with( item( "muscle" ) ) ) {
        if( has_active_bionic( bid ) ) {
            burn_ratio = burn_ratio * 2 - 3;
        }
    }
    burn_ratio += overburden_percentage;
    burn_ratio *= move_mode->stamina_mult();
    mod_stamina( -( ( moves * burn_ratio ) / 100.0 ) * stamina_move_cost_modifier() );
    add_msg_debug( "Stamina burn: %d", -( ( moves * burn_ratio ) / 100 ) );
    // Chance to suffer pain if overburden and stamina runs out or has trait BADBACK
    // Starts at 1 in 25, goes down by 5 for every 50% more carried
    if( ( current_weight > max_weight ) && ( has_trait( trait_BADBACK ) || get_stamina() == 0 ) &&
        one_in( 35 - 5 * current_weight / ( max_weight / 2 ) ) ) {
        add_msg_if_player( m_bad, _( "Your body strains under the weight!" ) );
        // 1 more pain for every 800 grams more (5 per extra STR needed)
        if( ( ( current_weight - max_weight ) / 800_gram > get_pain() && get_pain() < 100 ) ) {
            mod_pain( 1 );
        }
    }
}

float Character::stamina_move_cost_modifier() const
{
    // Both walk and run speed drop to half their maximums as stamina approaches 0.
    // Convert stamina to a float first to allow for decimal place carrying
    float stamina_modifier = ( static_cast<float>( get_stamina() ) / get_stamina_max() + 1 ) / 2;
    return stamina_modifier * move_mode->move_speed_mult();
}

void Character::update_stamina( int turns )
{
    static const std::string player_base_stamina_regen_rate( "PLAYER_BASE_STAMINA_REGEN_RATE" );
    static const std::string stamina_regen_modifier( "stamina_regen_modifier" );
    const float base_regen_rate = get_option<float>( player_base_stamina_regen_rate );
    const int current_stim = get_stim();
    float stamina_recovery = 0.0f;
    // Recover some stamina every turn.
    // Mutated stamina works even when winded
    // max stamina modifers from mutation also affect stamina multi
    float stamina_multiplier = std::max<float>( 0.1f, ( !has_effect( effect_winded ) ? 1.0f : 0.1f ) +
                               mutation_value( stamina_regen_modifier ) + ( mutation_value( "max_stamina_modifier" ) - 1.0f ) );
    // But mouth encumbrance interferes, even with mutated stamina.
    stamina_recovery += stamina_multiplier * std::max( 1.0f,
                        base_regen_rate - ( encumb( body_part_mouth ) / 5.0f ) );
    stamina_recovery = enchantment_cache->modify_value( enchant_vals::mod::REGEN_STAMINA,
                       stamina_recovery );
    // TODO: recovering stamina causes hunger/thirst/fatigue.
    // TODO: Tiredness slowing recovery

    // stim recovers stamina (or impairs recovery)
    if( current_stim > 0 ) {
        // TODO: Make stamina recovery with stims cost health
        stamina_recovery += std::min( 5.0f, current_stim / 15.0f );
    } else if( current_stim < 0 ) {
        // Affect it less near 0 and more near full
        // Negative stim kill at -200
        // At -100 stim it inflicts -20 malus to regen at 100%  stamina,
        // effectivly countering stamina gain of default 20,
        // at 50% stamina its -10 (50%), cuts by 25% at 25% stamina
        stamina_recovery += current_stim / 5.0f * get_stamina() / get_stamina_max();
    }

    const int max_stam = get_stamina_max();
    if( get_power_level() >= 3_kJ && has_active_bionic( bio_gills ) ) {
        int bonus = std::min<int>( units::to_kilojoule( get_power_level() ) / 3,
                                   max_stam - get_stamina() - stamina_recovery * turns );
        // so the effective recovery is up to 5x default
        bonus = std::min( bonus, 4 * static_cast<int>( base_regen_rate ) );
        if( bonus > 0 ) {
            stamina_recovery += bonus;
            bonus /= 10;
            bonus = std::max( bonus, 1 );
            mod_power_level( units::from_kilojoule( -bonus ) );
        }
    }

    mod_stamina( roll_remainder( stamina_recovery * turns ) );
    add_msg_debug( "Stamina recovery: %d", roll_remainder( stamina_recovery * turns ) );
    // Cap at max
    set_stamina( std::min( std::max( get_stamina(), 0 ), max_stam ) );
}

bool Character::invoke_item( item *used )
{
    return invoke_item( used, pos() );
}

bool Character::invoke_item( item *, const tripoint & )
{
    return false;
}

bool Character::invoke_item( item *used, const std::string &method )
{
    return invoke_item( used, method, pos() );
}

bool Character::invoke_item( item *used, const std::string &method, const tripoint &pt )
{
    if( !has_enough_charges( *used, true ) ) {
        return false;
    }
    if( used->is_medication() && !can_use_heal_item( *used ) ) {
        add_msg_if_player( m_bad, _( "Your biology is not compatible with that healing item." ) );
        return false;
    }

    item *actually_used = used->get_usable_item( method );
    if( actually_used == nullptr ) {
        debugmsg( "Tried to invoke a method %s on item %s, which doesn't have this method",
                  method.c_str(), used->tname() );
        return false;
    }

    int charges_used = actually_used->type->invoke( *this->as_player(), *actually_used, pt, method );
    if( charges_used == 0 ) {
        return false;
    }
    // Prevent accessing the item as it may have been deleted by the invoked iuse function.
    if( used->is_tool() || actually_used->is_medication() ) {
        return consume_charges( *actually_used, charges_used );
    } else if( used->is_bionic() || used->is_deployable() || method == "place_trap" ) {
        i_rem( used );
        return true;
    } else if( used->is_comestible() ) {
        const bool ret = consume_effects( *used );
        consume_charges( *used, charges_used );
        return ret;
    }

    return false;
}

bool Character::dispose_item( item_location &&obj, const std::string &prompt )
{
    uilist menu;
    menu.text = prompt.empty() ? string_format( _( "Dispose of %s" ), obj->tname() ) : prompt;

    using dispose_option = struct {
        std::string prompt;
        bool enabled;
        char invlet;
        int moves;
        std::function<bool()> action;
    };

    std::vector<dispose_option> opts;

    const bool bucket = obj->will_spill();

    opts.emplace_back( dispose_option{
        bucket ? _( "Spill contents and store in inventory" ) : _( "Store in inventory" ),
        can_stash( *obj ), '1',
        item_handling_cost( *obj ),
        [this, bucket, &obj] {
            if( bucket && !obj->contents.spill_open_pockets( *this, obj.get_item() ) )
            {
                return false;
            }

            moves -= item_handling_cost( *obj );
            this->i_add( *obj, true, &*obj );
            obj.remove_item();
            return true;
        }
    } );

    opts.emplace_back( dispose_option{
        _( "Drop item" ), true, '2', 0, [this, &obj] {
            put_into_vehicle_or_drop( *this, item_drop_reason::deliberate, { *obj } );
            obj.remove_item();
            return true;
        }
    } );

    opts.emplace_back( dispose_option{
        bucket ? _( "Spill contents and wear item" ) : _( "Wear item" ),
        can_wear( *obj ).success(), '3', item_wear_cost( *obj ),
        [this, bucket, &obj] {
            if( bucket && !obj->spill_contents( *this ) )
            {
                return false;
            }

            item it = *obj;
            obj.remove_item();
            return !!wear_item( it );
        }
    } );

    for( auto &e : worn ) {
        if( e.can_holster( *obj ) ) {
            const holster_actor *ptr = dynamic_cast<const holster_actor *>
                                       ( e.type->get_use( "holster" )->get_actor_ptr() );
            opts.emplace_back( dispose_option{
                string_format( _( "Store in %s" ), e.tname() ), true, e.invlet,
                item_store_cost( *obj, e, false, e.contents.insert_cost( *obj ) ),
                [this, ptr, &e, &obj] {
                    return ptr->store( *this->as_player(), e, *obj );
                }
            } );
        }
    }

    int w = utf8_width( menu.text, true ) + 4;
    for( const auto &e : opts ) {
        w = std::max( w, utf8_width( e.prompt, true ) + 4 );
    }
    for( auto &e : opts ) {
        e.prompt += std::string( w - utf8_width( e.prompt, true ), ' ' );
    }

    menu.text.insert( 0, 2, ' ' ); // add space for UI hotkeys
    menu.text += std::string( w + 2 - utf8_width( menu.text, true ), ' ' );
    menu.text += _( " | Moves  " );

    for( const auto &e : opts ) {
        menu.addentry( -1, e.enabled, e.invlet, string_format( e.enabled ? "%s | %-7d" : "%s |",
                       e.prompt, e.moves ) );
    }

    menu.query();
    if( menu.ret >= 0 ) {
        return opts[menu.ret].action();
    }
    return false;
}

bool Character::has_enough_charges( const item &it, bool show_msg ) const
{
    if( !it.is_tool() || !it.ammo_required() ) {
        return true;
    }
    if( it.has_flag( flag_USE_UPS ) ) {
        if( has_charges( itype_UPS, it.ammo_required() ) || it.ammo_sufficient() ) {
            return true;
        }
        if( show_msg ) {
            add_msg_if_player( m_info,
                               ngettext( "Your %s needs %d charge from some UPS.",
                                         "Your %s needs %d charges from some UPS.",
                                         it.ammo_required() ),
                               it.tname(), it.ammo_required() );
        }
        return false;
    } else if( !it.ammo_sufficient() ) {
        if( show_msg ) {
            add_msg_if_player( m_info,
                               ngettext( "Your %s has %d charge but needs %d.",
                                         "Your %s has %d charges but needs %d.",
                                         it.ammo_remaining() ),
                               it.tname(), it.ammo_remaining(), it.ammo_required() );
        }
        return false;
    }
    return true;
}

bool Character::consume_charges( item &used, int qty )
{
    if( qty < 0 ) {
        debugmsg( "Tried to consume negative charges" );
        return false;
    }

    if( qty == 0 ) {
        return false;
    }

    if( !used.is_tool() && !used.is_food() && !used.is_medication() ) {
        debugmsg( "Tried to consume charges for non-tool, non-food, non-med item" );
        return false;
    }

    // Consume comestibles destroying them if no charges remain
    if( used.is_food() || used.is_medication() ) {
        used.charges -= qty;
        if( used.charges <= 0 ) {
            i_rem( &used );
            return true;
        }
        return false;
    }

    // Tools which don't require ammo are instead destroyed
    if( used.is_tool() && !used.ammo_required() ) {
        if( has_item( used ) ) {
            i_rem( &used );
        } else {
            map_stack items = get_map().i_at( pos() );
            for( item_stack::iterator iter = items.begin(); iter != items.end(); iter++ ) {
                if( &( *iter ) == &used ) {
                    iter = items.erase( iter );
                    break;
                }
            }
        }
        return true;
    }

    // USE_UPS never occurs on base items but is instead added by the UPS tool mod
    if( used.has_flag( flag_USE_UPS ) ) {
        // With the new UPS system, we'll want to use any charges built up in the tool before pulling from the UPS
        // The usage of the item was already approved, so drain item if possible, otherwise use UPS
        if( used.charges >= qty ) {
            used.ammo_consume( qty, pos() );
        } else {
            use_charges( itype_UPS, qty );
        }
    } else {
        used.ammo_consume( std::min( qty, used.ammo_remaining() ), pos() );
    }
    return false;
}

int Character::item_handling_cost( const item &it, bool penalties, int base_cost ) const
{
    int mv = base_cost;
    if( penalties ) {
        // 40 moves per liter, up to 200 at 5 liters
        mv += std::min( 200, it.volume() / 20_ml );
    }

    if( weapon.typeId() == itype_e_handcuffs ) {
        mv *= 4;
    } else if( penalties && has_effect( effect_grabbed ) ) {
        mv *= 2;
    }

    // For single handed items use the least encumbered hand
    if( it.is_two_handed( *this ) ) {
        mv += encumb( body_part_hand_l ) + encumb( body_part_hand_r );
    } else {
        mv += std::min( encumb( body_part_hand_l ), encumb( body_part_hand_r ) );
    }

    return std::max( mv, 0 );
}

int Character::item_store_cost( const item &it, const item & /* container */, bool penalties,
                                int base_cost ) const
{
    /** @EFFECT_PISTOL decreases time taken to store a pistol */
    /** @EFFECT_SMG decreases time taken to store an SMG */
    /** @EFFECT_RIFLE decreases time taken to store a rifle */
    /** @EFFECT_SHOTGUN decreases time taken to store a shotgun */
    /** @EFFECT_LAUNCHER decreases time taken to store a launcher */
    /** @EFFECT_STABBING decreases time taken to store a stabbing weapon */
    /** @EFFECT_CUTTING decreases time taken to store a cutting weapon */
    /** @EFFECT_BASHING decreases time taken to store a bashing weapon */
    int lvl = get_skill_level( it.is_gun() ? it.gun_skill() : it.melee_skill() );
    return item_handling_cost( it, penalties, base_cost ) / ( ( lvl + 10.0f ) / 10.0f );
}

int Character::item_retrieve_cost( const item &it, const item &container, bool penalties,
                                   int base_cost ) const
{
    // Drawing from an holster use the same formula as storing an item for now
    /**
         * @EFFECT_PISTOL decreases time taken to draw pistols from holsters
         * @EFFECT_SMG decreases time taken to draw smgs from holsters
         * @EFFECT_RIFLE decreases time taken to draw rifles from holsters
         * @EFFECT_SHOTGUN decreases time taken to draw shotguns from holsters
         * @EFFECT_LAUNCHER decreases time taken to draw launchers from holsters
         * @EFFECT_STABBING decreases time taken to draw stabbing weapons from sheathes
         * @EFFECT_CUTTING decreases time taken to draw cutting weapons from scabbards
         * @EFFECT_BASHING decreases time taken to draw bashing weapons from holsters
         */
    return item_store_cost( it, container, penalties, base_cost );
}

int Character::item_wear_cost( const item &it ) const
{
    double mv = item_handling_cost( it );

    switch( it.get_layer() ) {
        case layer_level::PERSONAL:
            break;

        case layer_level::UNDERWEAR:
            mv *= 1.5;
            break;

        case layer_level::REGULAR:
            break;

        case layer_level::WAIST:
        case layer_level::OUTER:
            mv /= 1.5;
            break;

        case layer_level::BELTED:
            mv /= 2.0;
            break;

        case layer_level::AURA:
            break;

        default:
            break;
    }

    mv *= std::max( it.get_avg_encumber( *this ) / 10.0, 1.0 );

    return mv;
}

void Character::cough( bool harmful, int loudness )
{
    if( has_effect( effect_cough_suppress ) ) {
        return;
    }

    if( harmful ) {
        const int stam = get_stamina();
        const int malus = get_stamina_max() * 0.05; // 5% max stamina
        mod_stamina( -malus );
        if( stam < malus && x_in_y( malus - stam, malus ) && one_in( 6 ) ) {
            apply_damage( nullptr, body_part_torso, 1 );
        }
    }

    if( !is_npc() ) {
        add_msg( m_bad, _( "You cough heavily." ) );
    }
    sounds::sound( pos(), loudness, sounds::sound_t::speech, _( "a hacking cough." ), false, "misc",
                   "cough" );

    moves -= 80;

    add_effect( effect_disrupted_sleep, 5_minutes );
}

void Character::wake_up()
{
    //Can't wake up if under anesthesia
    if( has_effect( effect_narcosis ) ) {
        return;
    }

    // Do not remove effect_sleep or effect_alarm_clock now otherwise it invalidates an effect
    // iterator in player::process_effects().
    // We just set it for later removal (also happening in player::process_effects(), so no side
    // effects) with a duration of 0 turns.

    if( has_effect( effect_sleep ) ) {
        get_event_bus().send<event_type::character_wakes_up>( getID() );
        get_effect( effect_sleep ).set_duration( 0_turns );
    }
    remove_effect( effect_slept_through_alarm );
    remove_effect( effect_lying_down );
    if( has_effect( effect_alarm_clock ) ) {
        get_effect( effect_alarm_clock ).set_duration( 0_turns );
    }
    recalc_sight_limits();

    if( has_effect( effect_nightmares ) ) {
        add_msg_if_player( m_bad, "%s",
                           SNIPPET.random_from_category( "nightmares" ).value_or( translation() ) );
        add_morale( morale_nightmare, -15, -30, 30_minutes );
    }
}

int Character::get_shout_volume() const
{
    int base = 10;
    int shout_multiplier = 2;

    // Mutations make shouting louder, they also define the default message
    if( has_trait( trait_SHOUT3 ) ) {
        shout_multiplier = 4;
        base = 20;
    } else if( has_trait( trait_SHOUT2 ) ) {
        base = 15;
        shout_multiplier = 3;
    }

    // You can't shout without your face
    if( has_trait( trait_PROF_FOODP ) && !( is_wearing( itype_id( "foodperson_mask" ) ) ||
                                            is_wearing( itype_id( "foodperson_mask_on" ) ) ) ) {
        base = 0;
        shout_multiplier = 0;
    }

    // Masks and such dampen the sound
    // Balanced around whisper for wearing bondage mask
    // and noise ~= 10 (door smashing) for wearing dust mask for character with strength = 8
    /** @EFFECT_STR increases shouting volume */
    const int penalty = encumb( body_part_mouth ) * 3 / 2;
    int noise = base + str_cur * shout_multiplier - penalty;

    // Minimum noise volume possible after all reductions.
    // Volume 1 can't be heard even by player
    constexpr int minimum_noise = 2;

    if( noise <= base ) {
        noise = std::max( minimum_noise, noise );
    }

    noise = enchantment_cache->modify_value( enchant_vals::mod::SHOUT_NOISE, noise );

    // Screaming underwater is not good for oxygen and harder to do overall
    if( underwater ) {
        noise = std::max( minimum_noise, noise / 2 );
    }
    return noise;
}

void Character::shout( std::string msg, bool order )
{
    int base = 10;
    std::string shout;

    // You can't shout without your face
    if( has_trait( trait_PROF_FOODP ) && !( is_wearing( itype_id( "foodperson_mask" ) ) ||
                                            is_wearing( itype_id( "foodperson_mask_on" ) ) ) ) {
        add_msg_if_player( m_warning, _( "You try to shout but you have no face!" ) );
        return;
    }

    // Mutations make shouting louder, they also define the default message
    if( has_trait( trait_SHOUT3 ) ) {
        base = 20;
        if( msg.empty() ) {
            msg = is_player() ? _( "yourself let out a piercing howl!" ) : _( "a piercing howl!" );
            shout = "howl";
        }
    } else if( has_trait( trait_SHOUT2 ) ) {
        base = 15;
        if( msg.empty() ) {
            msg = is_player() ? _( "yourself scream loudly!" ) : _( "a loud scream!" );
            shout = "scream";
        }
    }

    if( msg.empty() ) {
        msg = is_player() ? _( "yourself shout loudly!" ) : _( "a loud shout!" );
        shout = "default";
    }
    int noise = get_shout_volume();

    // Minimum noise volume possible after all reductions.
    // Volume 1 can't be heard even by player
    constexpr int minimum_noise = 2;

    if( noise <= base ) {
        std::string dampened_shout;
        std::transform( msg.begin(), msg.end(), std::back_inserter( dampened_shout ), tolower );
        msg = std::move( dampened_shout );
    }

    // Screaming underwater is not good for oxygen and harder to do overall
    if( underwater ) {
        if( !has_trait( trait_GILLS ) && !has_trait( trait_GILLS_CEPH ) ) {
            mod_stat( "oxygen", -noise );
        }
    }

    const int penalty = encumb( body_part_mouth ) * 3 / 2;
    // TODO: indistinct noise descriptions should be handled in the sounds code
    if( noise <= minimum_noise ) {
        add_msg_if_player( m_warning,
                           _( "The sound of your voice is almost completely muffled!" ) );
        msg = is_player() ? _( "your muffled shout" ) : _( "an indistinct voice" );
    } else if( noise * 2 <= noise + penalty ) {
        // The shout's volume is 1/2 or lower of what it would be without the penalty
        add_msg_if_player( m_warning, _( "The sound of your voice is significantly muffled!" ) );
    }

    sounds::sound( pos(), noise, order ? sounds::sound_t::order : sounds::sound_t::alert, msg, false,
                   "shout", shout );
}

void Character::vomit()
{
    get_event_bus().send<event_type::throws_up>( getID() );

    if( stomach.contains() != 0_ml ) {
        stomach.empty();
        get_map().add_field( adjacent_tile(), fd_bile, 1 );
        add_msg_player_or_npc( m_bad, _( "You throw up heavily!" ), _( "<npcname> throws up heavily!" ) );
    }

    if( !has_effect( effect_nausea ) ) {  // Prevents never-ending nausea
        const effect dummy_nausea( effect_source( this ), &effect_nausea.obj(), 0_turns,
                                   bodypart_str_id::NULL_ID(), false, 1, calendar::turn );
        add_effect( effect_nausea, std::max( dummy_nausea.get_max_duration() * units::to_milliliter(
                stomach.contains() ) / 21, dummy_nausea.get_int_dur_factor() ) );
    }

    mod_moves( -100 );
    for( auto &elem : *effects ) {
        for( auto &_effect_it : elem.second ) {
            auto &it = _effect_it.second;
            if( it.get_id() == effect_foodpoison ) {
                it.mod_duration( -30_minutes );
            } else if( it.get_id() == effect_drunk ) {
                it.mod_duration( rng( -10_minutes, -50_minutes ) );
            }
        }
    }
    remove_effect( effect_pkill1 );
    remove_effect( effect_pkill2 );
    remove_effect( effect_pkill3 );
    // Don't wake up when just retching
    if( stomach.contains() > 0_ml ) {
        wake_up();
    }
}

// adjacent_tile() returns a safe, unoccupied adjacent tile. If there are no such tiles, returns player position instead.
tripoint Character::adjacent_tile() const
{
    std::vector<tripoint> ret;
    int dangerous_fields = 0;
    map &here = get_map();
    for( const tripoint &p : here.points_in_radius( pos(), 1 ) ) {
        if( p == pos() ) {
            // Don't consider player position
            continue;
        }
        if( g->critter_at( p ) != nullptr ) {
            continue;
        }
        if( here.impassable( p ) ) {
            continue;
        }
        const trap &curtrap = here.tr_at( p );
        // If we don't known a trap here, the spot "appears" to be good, so consider it.
        // Same if we know a benign trap (as it's not dangerous).
        if( curtrap.can_see( p, *this ) && !curtrap.is_benign() ) {
            continue;
        }
        // Only consider tile if unoccupied, passable and has no traps
        dangerous_fields = 0;
        auto &tmpfld = here.field_at( p );
        for( auto &fld : tmpfld ) {
            const field_entry &cur = fld.second;
            if( cur.is_dangerous() ) {
                dangerous_fields++;
            }
        }

        if( dangerous_fields == 0 ) {
            ret.push_back( p );
        }
    }

    return random_entry( ret, pos() ); // player position if no valid adjacent tiles
}

void Character::set_fac_id( const std::string &my_fac_id )
{
    fac_id = faction_id( my_fac_id );
}

std::string get_stat_name( character_stat Stat )
{
    switch( Stat ) {
        // *INDENT-OFF*
    case character_stat::STRENGTH:     return pgettext( "strength stat", "STR" );
    case character_stat::DEXTERITY:    return pgettext( "dexterity stat", "DEX" );
    case character_stat::INTELLIGENCE: return pgettext( "intelligence stat", "INT" );
    case character_stat::PERCEPTION:   return pgettext( "perception stat", "PER" );
        // *INDENT-ON*
        default:
            break;
    }
    return pgettext( "fake stat there's an error", "ERR" );
}

void Character::build_mut_dependency_map( const trait_id &mut,
        std::unordered_map<trait_id, int> &dependency_map, int distance )
{
    // Skip base traits and traits we've seen with a lower distance
    const auto lowest_distance = dependency_map.find( mut );
    if( !has_base_trait( mut ) && ( lowest_distance == dependency_map.end() ||
                                    distance < lowest_distance->second ) ) {
        dependency_map[mut] = distance;
        // Recurse over all prerequisite and replacement mutations
        const mutation_branch &mdata = mut.obj();
        for( const trait_id &i : mdata.prereqs ) {
            build_mut_dependency_map( i, dependency_map, distance + 1 );
        }
        for( const trait_id &i : mdata.prereqs2 ) {
            build_mut_dependency_map( i, dependency_map, distance + 1 );
        }
        for( const trait_id &i : mdata.replacements ) {
            build_mut_dependency_map( i, dependency_map, distance + 1 );
        }
    }
}

void Character::set_highest_cat_level()
{
    mutation_category_level.clear();

    // For each of our mutations...
    for( const trait_id &mut : get_mutations() ) {
        // ...build up a map of all prerequisite/replacement mutations along the tree, along with their distance from the current mutation
        std::unordered_map<trait_id, int> dependency_map;
        build_mut_dependency_map( mut, dependency_map, 0 );

        // Then use the map to set the category levels
        for( const std::pair<const trait_id, int> &i : dependency_map ) {
            const mutation_branch &mdata = i.first.obj();
            if( !mdata.flags.count( "NON_THRESH" ) ) {
                for( const mutation_category_id &cat : mdata.category ) {
                    // Decay category strength based on how far it is from the current mutation
                    mutation_category_level[cat] += 8 / static_cast<int>( std::pow( 2, i.second ) );
                }
            }
        }
    }
}

void Character::drench_mut_calc()
{
    for( const bodypart_id &bp : get_all_body_parts() ) {
        int ignored = 0;
        int neutral = 0;
        int good = 0;

        for( const trait_id &iter : get_mutations() ) {
            const mutation_branch &mdata = iter.obj();
            const auto wp_iter = mdata.protection.find( bp.id() );
            if( wp_iter != mdata.protection.end() ) {
                ignored += wp_iter->second.x;
                neutral += wp_iter->second.y;
                good += wp_iter->second.z;
            }
        }
        set_part_mut_drench( bp, { WT_GOOD, good } );
        set_part_mut_drench( bp, { WT_NEUTRAL, neutral } );
        set_part_mut_drench( bp, { WT_IGNORED, ignored } );
    }
}

/// Returns the mutation category with the highest strength
mutation_category_id Character::get_highest_category() const
{
    int iLevel = 0;
    mutation_category_id sMaxCat;

    for( const std::pair<const mutation_category_id, int> &elem : mutation_category_level ) {
        if( elem.second > iLevel ) {
            sMaxCat = elem.first;
            iLevel = elem.second;
        } else if( elem.second == iLevel ) {
            sMaxCat = mutation_category_id();  // no category on ties
        }
    }
    return sMaxCat;
}

void Character::recalculate_enchantment_cache()
{
    // start by resetting the cache to all inventory items
    *enchantment_cache = inv->get_active_enchantment_cache( *this );

    visit_items( [&]( const item * it, item * ) {
        for( const enchantment &ench : it->get_enchantments() ) {
            if( ench.is_active( *this, *it ) ) {
                enchantment_cache->force_add( ench );
            }
        }
        return VisitResponse::NEXT;
    } );

    // get from traits/ mutations
    for( const std::pair<const trait_id, trait_data> &mut_map : my_mutations ) {
        const mutation_branch &mut = mut_map.first.obj();

        for( const enchantment_id &ench_id : mut.enchantments ) {
            const enchantment &ench = ench_id.obj();
            if( ench.is_active( *this, mut.activated && mut_map.second.powered ) ) {
                enchantment_cache->force_add( ench );
            }
        }
    }

    for( const bionic &bio : *my_bionics ) {
        const bionic_id &bid = bio.id;

        for( const enchantment_id &ench_id : bid->enchantments ) {
            const enchantment &ench = ench_id.obj();
            if( ench.is_active( *this, bio.powered && bid->has_flag( "BIONIC_TOGGLED" ) ) ) {
                enchantment_cache->force_add( ench );
            }
        }
    }
}

double Character::calculate_by_enchantment( double modify, enchant_vals::mod value,
        bool round_output ) const
{
    modify += enchantment_cache->get_value_add( value );
    modify *= 1.0 + enchantment_cache->get_value_multiply( value );
    if( round_output ) {
        modify = std::round( modify );
    }
    return modify;
}

void Character::passive_absorb_hit( const bodypart_id &bp, damage_unit &du ) const
{
    // >0 check because some mutations provide negative armor
    // Thin skin check goes before subdermal armor plates because SUBdermal
    if( du.amount > 0.0f ) {
        // HACK: Get rid of this as soon as CUT and STAB are split
        if( du.type == damage_type::STAB ) {
            damage_unit du_copy = du;
            du_copy.type = damage_type::CUT;
            du.amount -= mutation_armor( bp, du_copy );
        } else {
            du.amount -= mutation_armor( bp, du );
        }
    }
    du.amount -= bionic_armor_bonus( bp, du.type ); //Check for passive armor bionics
    du.amount -= mabuff_armor_bonus( du.type );
    du.amount = std::max( 0.0f, du.amount );
}

static void destroyed_armor_msg( Character &who, const std::string &pre_damage_name )
{
    if( who.is_avatar() ) {
        get_memorial().add(
            //~ %s is armor name
            pgettext( "memorial_male", "Worn %s was completely destroyed." ),
            pgettext( "memorial_female", "Worn %s was completely destroyed." ),
            pre_damage_name );
    }
    who.add_msg_player_or_npc( m_bad, _( "Your %s is completely destroyed!" ),
                               _( "<npcname>'s %s is completely destroyed!" ),
                               pre_damage_name );
}

static void item_armor_enchantment_adjust( Character &guy, damage_unit &du, item &armor )
{
    switch( du.type ) {
        case damage_type::ACID:
            du.amount = armor.calculate_by_enchantment( guy, du.amount, enchant_vals::mod::ITEM_ARMOR_ACID );
            break;
        case damage_type::BASH:
            du.amount = armor.calculate_by_enchantment( guy, du.amount, enchant_vals::mod::ITEM_ARMOR_BASH );
            break;
        case damage_type::BIOLOGICAL:
            du.amount = armor.calculate_by_enchantment( guy, du.amount, enchant_vals::mod::ITEM_ARMOR_BIO );
            break;
        case damage_type::COLD:
            du.amount = armor.calculate_by_enchantment( guy, du.amount, enchant_vals::mod::ITEM_ARMOR_COLD );
            break;
        case damage_type::CUT:
            du.amount = armor.calculate_by_enchantment( guy, du.amount, enchant_vals::mod::ITEM_ARMOR_CUT );
            break;
        case damage_type::ELECTRIC:
            du.amount = armor.calculate_by_enchantment( guy, du.amount, enchant_vals::mod::ITEM_ARMOR_ELEC );
            break;
        case damage_type::HEAT:
            du.amount = armor.calculate_by_enchantment( guy, du.amount, enchant_vals::mod::ITEM_ARMOR_HEAT );
            break;
        case damage_type::STAB:
            du.amount = armor.calculate_by_enchantment( guy, du.amount, enchant_vals::mod::ITEM_ARMOR_STAB );
            break;
        case damage_type::BULLET:
            du.amount = armor.calculate_by_enchantment( guy, du.amount, enchant_vals::mod::ITEM_ARMOR_BULLET );
            break;
        default:
            return;
    }
    du.amount = std::max( 0.0f, du.amount );
}

// adjusts damage unit depending on type by enchantments.
// the ITEM_ enchantments only affect the damage resistance for that one item, while the others affect all of them
static void armor_enchantment_adjust( Character &guy, damage_unit &du )
{
    switch( du.type ) {
        case damage_type::ACID:
            du.amount = guy.calculate_by_enchantment( du.amount, enchant_vals::mod::ARMOR_ACID );
            break;
        case damage_type::BASH:
            du.amount = guy.calculate_by_enchantment( du.amount, enchant_vals::mod::ARMOR_BASH );
            break;
        case damage_type::BIOLOGICAL:
            du.amount = guy.calculate_by_enchantment( du.amount, enchant_vals::mod::ARMOR_BIO );
            break;
        case damage_type::COLD:
            du.amount = guy.calculate_by_enchantment( du.amount, enchant_vals::mod::ARMOR_COLD );
            break;
        case damage_type::CUT:
            du.amount = guy.calculate_by_enchantment( du.amount, enchant_vals::mod::ARMOR_CUT );
            break;
        case damage_type::ELECTRIC:
            du.amount = guy.calculate_by_enchantment( du.amount, enchant_vals::mod::ARMOR_ELEC );
            break;
        case damage_type::HEAT:
            du.amount = guy.calculate_by_enchantment( du.amount, enchant_vals::mod::ARMOR_HEAT );
            break;
        case damage_type::STAB:
            du.amount = guy.calculate_by_enchantment( du.amount, enchant_vals::mod::ARMOR_STAB );
            break;
        case damage_type::BULLET:
            du.amount = guy.calculate_by_enchantment( du.amount, enchant_vals::mod::ARMOR_BULLET );
            break;
        default:
            return;
    }
    du.amount = std::max( 0.0f, du.amount );
}

void Character::absorb_hit( const bodypart_id &bp, damage_instance &dam )
{
    std::list<item> worn_remains;
    bool armor_destroyed = false;

    for( damage_unit &elem : dam.damage_units ) {
        if( elem.amount < 0 ) {
            // Prevents 0 damage hits (like from hallucinations) from ripping armor
            elem.amount = 0;
            continue;
        }

        // The bio_ads CBM absorbs damage before hitting armor
        if( has_active_bionic( bio_ads ) ) {
            if( elem.amount > 0 && get_power_level() > 24_kJ ) {
                if( elem.type == damage_type::BASH ) {
                    elem.amount -= rng( 1, 2 );
                } else if( elem.type == damage_type::CUT ) {
                    elem.amount -= rng( 1, 4 );
                } else if( elem.type == damage_type::STAB || elem.type == damage_type::BULLET ) {
                    elem.amount -= rng( 1, 8 );
                }
                mod_power_level( -25_kJ );
            }
            if( elem.amount < 0 ) {
                elem.amount = 0;
            }
        }

        armor_enchantment_adjust( *this, elem );

        // Only the outermost armor can be set on fire
        bool outermost = true;
        // The worn vector has the innermost item first, so
        // iterate reverse to damage the outermost (last in worn vector) first.
        for( auto iter = worn.rbegin(); iter != worn.rend(); ) {
            item &armor = *iter;

            if( !armor.covers( bp ) ) {
                ++iter;
                continue;
            }

            const std::string pre_damage_name = armor.tname();
            bool destroy = false;

            item_armor_enchantment_adjust( *this, elem, armor );
            // Heat damage can set armor on fire
            // Even though it doesn't cause direct physical damage to it
            if( outermost && elem.type == damage_type::HEAT && elem.amount >= 1.0f ) {
                // TODO: Different fire intensity values based on damage
                fire_data frd{ 2 };
                destroy = armor.burn( frd );
                int fuel = roll_remainder( frd.fuel_produced );
                if( fuel > 0 ) {
                    add_effect( effect_onfire, time_duration::from_turns( fuel + 1 ), bp, false, 0, false,
                                true );
                }
            }

            if( !destroy ) {
                destroy = armor_absorb( elem, armor, bp );
            }

            if( destroy ) {
                if( get_player_view().sees( *this ) ) {
                    SCT.add( point( posx(), posy() ), direction::NORTH, remove_color_tags( pre_damage_name ),
                             m_neutral, _( "destroyed" ), m_info );
                }
                destroyed_armor_msg( *this, pre_damage_name );
                armor_destroyed = true;
                armor.on_takeoff( *this );
                for( const item *it : armor.contents.all_items_top( item_pocket::pocket_type::CONTAINER ) ) {
                    worn_remains.push_back( *it );
                }
                // decltype is the type name of the iterator, note that reverse_iterator::base returns the
                // iterator to the next element, not the one the revers_iterator points to.
                // http://stackoverflow.com/questions/1830158/how-to-call-erase-with-a-reverse-iterator
                iter = decltype( iter )( worn.erase( --( iter.base() ) ) );
            } else {
                ++iter;
                outermost = false;
            }
        }

        passive_absorb_hit( bp, elem );

        if( elem.type == damage_type::BASH ) {
            if( has_trait( trait_LIGHT_BONES ) ) {
                elem.amount *= 1.4;
            }
            if( has_trait( trait_HOLLOW_BONES ) ) {
                elem.amount *= 1.8;
            }
        }

        elem.amount = std::max( elem.amount, 0.0f );
    }
    map &here = get_map();
    for( item &remain : worn_remains ) {
        here.add_item_or_charges( pos(), remain );
    }
    if( armor_destroyed ) {
        drop_invalid_inventory();
    }
}

bool Character::armor_absorb( damage_unit &du, item &armor, const bodypart_id &bp )
{
    if( rng( 1, 100 ) > armor.get_coverage( bp ) ) {
        return false;
    }

    // TODO: add some check for power armor
    armor.mitigate_damage( du );

    // We want armor's own resistance to this type, not the resistance it grants
    const int armors_own_resist = armor.damage_resist( du.type, true );
    if( armors_own_resist > 1000 ) {
        // This is some weird type that doesn't damage armors
        return false;
    }

    // Scale chance of article taking damage based on the number of parts it covers.
    // This represents large articles being able to take more punishment
    // before becoming ineffective or being destroyed.
    const int num_parts_covered = armor.get_covered_body_parts().count();
    if( !one_in( num_parts_covered ) ) {
        return false;
    }

    // Don't damage armor as much when bypassed by armor piercing
    // Most armor piercing damage comes from bypassing armor, not forcing through
    const int raw_dmg = du.amount;
    if( raw_dmg > armors_own_resist ) {
        // If damage is above armor value, the chance to avoid armor damage is
        // 50% + 50% * 1/dmg
        if( one_in( raw_dmg ) || one_in( 2 ) ) {
            return false;
        }
    } else {
        // Sturdy items and power armors never take chip damage.
        // Other armors have 0.5% of getting damaged from hits below their armor value.
        if( armor.has_flag( flag_STURDY ) || armor.is_power_armor() || !one_in( 200 ) ) {
            return false;
        }
    }

    const material_type &material = armor.get_random_material();
    std::string damage_verb = ( du.type == damage_type::BASH ) ? material.bash_dmg_verb() :
                              material.cut_dmg_verb();

    const std::string pre_damage_name = armor.tname();
    const std::string pre_damage_adj = armor.get_base_material().dmg_adj( armor.damage_level() );

    // add "further" if the damage adjective and verb are the same
    std::string format_string = ( pre_damage_adj == damage_verb ) ?
                                _( "Your %1$s is %2$s further!" ) : _( "Your %1$s is %2$s!" );
    add_msg_if_player( m_bad, format_string, pre_damage_name, damage_verb );
    //item is damaged
    if( is_player() ) {
        SCT.add( point( posx(), posy() ), direction::NORTH, remove_color_tags( pre_damage_name ), m_neutral,
                 damage_verb,
                 m_info );
    }

    return armor.mod_damage( armor.has_flag( flag_FRAGILE ) ?
                             rng( 2 * itype::damage_scale, 3 * itype::damage_scale ) : itype::damage_scale, du.type );
}

float Character::bionic_armor_bonus( const bodypart_id &bp, damage_type dt ) const
{
    float result = 0.0f;
    if( dt == damage_type::CUT || dt == damage_type::STAB ) {
        for( const bionic_id &bid : get_bionics() ) {
            const auto cut_prot = bid->cut_protec.find( bp.id() );
            if( cut_prot != bid->cut_protec.end() ) {
                result += cut_prot->second;
            }
        }
    } else if( dt == damage_type::BASH ) {
        for( const bionic_id &bid : get_bionics() ) {
            const auto bash_prot = bid->bash_protec.find( bp.id() );
            if( bash_prot != bid->bash_protec.end() ) {
                result += bash_prot->second;
            }
        }
    } else if( dt == damage_type::BULLET ) {
        for( const bionic_id &bid : get_bionics() ) {
            const auto bullet_prot = bid->bullet_protec.find( bp.id() );
            if( bullet_prot != bid->bullet_protec.end() ) {
                result += bullet_prot->second;
            }
        }
    }

    return result;
}

int Character::get_armor_fire( const bodypart_id &bp ) const
{
    return get_armor_type( damage_type::HEAT, bp );
}

void Character::did_hit( Creature &target )
{
    enchantment_cache->cast_hit_you( *this, target );
}

ret_val<bool> Character::can_wield( const item &it ) const
{
    if( has_effect( effect_incorporeal ) ) {
        return ret_val<bool>::make_failure( _( "You can't wield anything while incorporeal." ) );
    }
    if( get_working_arm_count() <= 0 ) {
        return ret_val<bool>::make_failure(
                   _( "You need at least one arm to even consider wielding something." ) );
    }
    if( it.made_of_from_type( phase_id::LIQUID ) ) {
        return ret_val<bool>::make_failure( _( "Can't wield spilt liquids." ) );
    }

    if( is_armed() && !can_unwield( weapon ).success() ) {
        return ret_val<bool>::make_failure( _( "The %s is preventing you from wielding the %s." ),
                                            weapname(), it.tname() );
    }

    if( it.is_two_handed( *this ) && ( !has_two_arms() || worn_with_flag( flag_RESTRICT_HANDS ) ) ) {
        if( worn_with_flag( flag_RESTRICT_HANDS ) ) {
            return ret_val<bool>::make_failure(
                       _( "Something you are wearing hinders the use of both hands." ) );
        } else if( it.has_flag( flag_ALWAYS_TWOHAND ) ) {
            return ret_val<bool>::make_failure( _( "The %s can't be wielded with only one arm." ),
                                                it.tname() );
        } else {
            return ret_val<bool>::make_failure( _( "You are too weak to wield %s with only one arm." ),
                                                it.tname() );
        }
    }

    return ret_val<bool>::make_success();
}

bool Character::has_wield_conflicts( const item &it ) const
{
    return is_armed() && !it.can_combine( weapon );
}

bool Character::unwield()
{
    if( weapon.is_null() ) {
        return true;
    }

    if( !can_unwield( weapon ).success() ) {
        return false;
    }

    // currently the only way to unwield NO_UNWIELD weapon is if it's a bionic that can be deactivated
    if( weapon.has_flag( flag_NO_UNWIELD ) ) {
        cata::optional<int> wi = active_bionic_weapon_index();
        return wi && deactivate_bionic( *wi );
    }

    const std::string query = string_format( _( "Stop wielding %s?" ), weapon.tname() );

    if( !dispose_item( item_location( *this, &weapon ), query ) ) {
        return false;
    }

    inv->unsort();

    return true;
}

std::string Character::weapname() const
{
    if( weapon.is_gun() ) {
        std::string gunmode;
        // only required for empty mags and empty guns
        std::string mag_ammo;
        if( weapon.gun_all_modes().size() > 1 ) {
            gunmode = weapon.gun_current_mode().tname();
        }

        if( weapon.ammo_remaining() == 0 ) {
            if( weapon.magazine_current() != nullptr ) {
                const item *mag = weapon.magazine_current();
                mag_ammo = string_format( " (0/%d)",
                                          mag->ammo_capacity( item( mag->ammo_default() ).ammo_type() ) );
            } else {
                mag_ammo = _( " (empty)" );
            }
        }

        return string_format( "%s%s%s", gunmode, weapon.display_name(), mag_ammo );

    } else if( !is_armed() ) {
        return _( "fists" );

    } else {
        return weapon.tname();
    }
}

void Character::on_hit( Creature *source, bodypart_id bp_hit,
                        float /*difficulty*/, dealt_projectile_attack const *const proj )
{
    check_dead_state();
    if( source == nullptr || proj != nullptr ) {
        return;
    }

    bool u_see = get_player_view().sees( *this );
    if( has_active_bionic( bionic_id( "bio_ods" ) ) && get_power_level() > 5_kJ ) {
        if( is_player() ) {
            add_msg( m_good, _( "Your offensive defense system shocks %s in mid-attack!" ),
                     source->disp_name() );
        } else if( u_see ) {
            add_msg( _( "%1$s's offensive defense system shocks %2$s in mid-attack!" ),
                     disp_name(),
                     source->disp_name() );
        }
        int shock = rng( 1, 4 );
        mod_power_level( units::from_kilojoule( -shock ) );
        damage_instance ods_shock_damage;
        ods_shock_damage.add_damage( damage_type::ELECTRIC, shock * 5 );
        // Should hit body part used for attack
        source->deal_damage( this, body_part_torso, ods_shock_damage );
    }
    if( !wearing_something_on( bp_hit ) &&
        ( has_trait( trait_SPINES ) || has_trait( trait_QUILLS ) ) ) {
        int spine = rng( 1, has_trait( trait_QUILLS ) ? 20 : 8 );
        if( !is_player() ) {
            if( u_see ) {
                add_msg( _( "%1$s's %2$s puncture %3$s in mid-attack!" ), name,
                         ( has_trait( trait_QUILLS ) ? _( "quills" ) : _( "spines" ) ),
                         source->disp_name() );
            }
        } else {
            add_msg( m_good, _( "Your %1$s puncture %2$s in mid-attack!" ),
                     ( has_trait( trait_QUILLS ) ? _( "quills" ) : _( "spines" ) ),
                     source->disp_name() );
        }
        damage_instance spine_damage;
        spine_damage.add_damage( damage_type::STAB, spine );
        source->deal_damage( this, body_part_torso, spine_damage );
    }
    if( ( !( wearing_something_on( bp_hit ) ) ) && ( has_trait( trait_THORNS ) ) &&
        ( !( source->has_weapon() ) ) ) {
        if( !is_player() ) {
            if( u_see ) {
                add_msg( _( "%1$s's %2$s scrape %3$s in mid-attack!" ), name,
                         _( "thorns" ), source->disp_name() );
            }
        } else {
            add_msg( m_good, _( "Your thorns scrape %s in mid-attack!" ), source->disp_name() );
        }
        int thorn = rng( 1, 4 );
        damage_instance thorn_damage;
        thorn_damage.add_damage( damage_type::CUT, thorn );
        // In general, critters don't have separate limbs
        // so safer to target the torso
        source->deal_damage( this, body_part_torso, thorn_damage );
    }
    if( ( !( wearing_something_on( bp_hit ) ) ) && ( has_trait( trait_CF_HAIR ) ) ) {
        if( !is_player() ) {
            if( u_see ) {
                add_msg( _( "%1$s gets a load of %2$s's %3$s stuck in!" ), source->disp_name(),
                         name, ( _( "hair" ) ) );
            }
        } else {
            add_msg( m_good, _( "Your hairs detach into %s!" ), source->disp_name() );
        }
        source->add_effect( effect_stunned, 2_turns );
        if( one_in( 3 ) ) { // In the eyes!
            source->add_effect( effect_blind, 2_turns );
        }
    }
    if( worn_with_flag( flag_REQUIRES_BALANCE ) && !has_effect( effect_downed ) ) {
        int rolls = 4;
        if( worn_with_flag( flag_ROLLER_ONE ) ) {
            rolls += 2;
        }
        if( has_trait( trait_PROF_SKATER ) ) {
            rolls--;
        }
        if( has_trait( trait_DEFT ) ) {
            rolls--;
        }
        if( has_trait( trait_CLUMSY ) ) {
            rolls++;
        }

        if( stability_roll() < dice( rolls, 10 ) ) {
            if( !is_player() ) {
                if( u_see ) {
                    add_msg( _( "%1$s loses their balance while being hit!" ), name );
                }
            } else {
                add_msg( m_bad, _( "You lose your balance while being hit!" ) );
            }
            // This kind of downing is not subject to immunity.
            add_effect( effect_downed, 2_turns, false, 0, true );
        }
    }

    enchantment_cache->cast_hit_me( *this, source );
}

/*
    Where damage to character is actually applied to hit body parts
    Might be where to put bleed stuff rather than in player::deal_damage()
 */
void Character::apply_damage( Creature *source, bodypart_id hurt, int dam, const bool bypass_med )
{
    if( is_dead_state() || has_trait( trait_DEBUG_NODMG ) || has_effect( effect_incorporeal ) ) {
        // don't do any more damage if we're already dead
        // Or if we're debugging and don't want to die
        // Or we are intangible
        return;
    }

    if( hurt == bodypart_str_id::NULL_ID() ) {
        debugmsg( "Wacky body part hurt!" );
        hurt = body_part_torso;
    }

    mod_pain( dam / 2 );

    const bodypart_id &part_to_damage = hurt->main_part;

    const int dam_to_bodypart = std::min( dam, get_part_hp_cur( part_to_damage ) );

    mod_part_hp_cur( part_to_damage, - dam_to_bodypart );
    get_event_bus().send<event_type::character_takes_damage>( getID(), dam_to_bodypart );

    if( !weapon.is_null() && !as_player()->can_wield( weapon ).success() &&
        can_drop( weapon ).success() ) {
        add_msg_if_player( _( "You are no longer able to wield your %s and drop it!" ),
                           weapon.display_name() );
        put_into_vehicle_or_drop( *this, item_drop_reason::tumbling, { weapon } );
        i_rem( &weapon );
    }
    if( has_effect( effect_mending, part_to_damage.id() ) && ( source == nullptr ||
            !source->is_hallucination() ) ) {
        effect &e = get_effect( effect_mending, part_to_damage );
        float remove_mend = dam / 20.0f;
        e.mod_duration( -e.get_max_duration() * remove_mend );
    }

    if( dam > get_painkiller() ) {
        on_hurt( source );
    }

    if( !bypass_med ) {
        // remove healing effects if damaged
        int remove_med = roll_remainder( dam / 5.0f );
        if( remove_med > 0 && has_effect( effect_bandaged, part_to_damage.id() ) ) {
            remove_med -= reduce_healing_effect( effect_bandaged, remove_med, part_to_damage );
        }
        if( remove_med > 0 && has_effect( effect_disinfected, part_to_damage.id() ) ) {
            reduce_healing_effect( effect_disinfected, remove_med, part_to_damage );
        }
    }
}

dealt_damage_instance Character::deal_damage( Creature *source, bodypart_id bp,
        const damage_instance &d )
{
    if( has_trait( trait_DEBUG_NODMG ) || has_effect( effect_incorporeal ) ) {
        return dealt_damage_instance();
    }

    //damage applied here
    dealt_damage_instance dealt_dams = Creature::deal_damage( source, bp, d );
    //block reduction should be by applied this point
    int dam = dealt_dams.total_damage();

    // TODO: Pre or post blit hit tile onto "this"'s location here
    if( dam > 0 && get_player_view().sees( pos() ) ) {
        g->draw_hit_player( *this, dam );

        if( is_player() && source ) {
            //monster hits player melee
            SCT.add( point( posx(), posy() ),
                     direction_from( point_zero, point( posx() - source->posx(), posy() - source->posy() ) ),
                     get_hp_bar( dam, get_hp_max( bp ) ).first, m_bad, body_part_name( bp ), m_neutral );
        }
    }

    // And slimespawners too
    if( ( has_trait( trait_SLIMESPAWNER ) ) && ( dam >= 10 ) && one_in( 20 - dam ) ) {
        if( monster *const slime = g->place_critter_around( mon_player_blob, pos(), 1 ) ) {
            slime->friendly = -1;
            add_msg_if_player( m_warning, _( "Slime is torn from you, and moves on its own!" ) );
        }
    }

    Character &player_character = get_player_character();
    //Acid blood effects.
    bool u_see = player_character.sees( *this );
    int cut_dam = dealt_dams.type_damage( damage_type::CUT );
    if( source && has_trait( trait_ACIDBLOOD ) && !one_in( 3 ) &&
        ( dam >= 4 || cut_dam > 0 ) && ( rl_dist( player_character.pos(), source->pos() ) <= 1 ) ) {
        if( is_player() ) {
            add_msg( m_good, _( "Your acidic blood splashes %s in mid-attack!" ),
                     source->disp_name() );
        } else if( u_see ) {
            add_msg( _( "%1$s's acidic blood splashes on %2$s in mid-attack!" ),
                     disp_name(), source->disp_name() );
        }
        damage_instance acidblood_damage;
        acidblood_damage.add_damage( damage_type::ACID, rng( 4, 16 ) );
        if( !one_in( 4 ) ) {
            source->deal_damage( this, body_part_arm_l, acidblood_damage );
            source->deal_damage( this, body_part_arm_r, acidblood_damage );
        } else {
            source->deal_damage( this, body_part_torso, acidblood_damage );
            source->deal_damage( this, body_part_head, acidblood_damage );
        }
    }

    int recoil_mul = 100;

    if( bp == body_part_eyes ) {
        if( dam > 5 || cut_dam > 0 ) {
            const time_duration minblind = std::max( 1_turns, 1_turns * ( dam + cut_dam ) / 10 );
            const time_duration maxblind = std::min( 5_turns, 1_turns * ( dam + cut_dam ) / 4 );
            add_effect( effect_blind, rng( minblind, maxblind ) );
        }
    } else if( bp == body_part_hand_l || bp == body_part_arm_l ||
               bp == body_part_hand_r || bp == body_part_arm_r ) {
        recoil_mul = 200;
    } else if( bp == bodypart_str_id::NULL_ID() ) {
        debugmsg( "Wacky body part hit!" );
    }

    // TODO: Scale with damage in a way that makes sense for power armors, plate armor and naked skin.
    recoil += recoil_mul * weapon.volume() / 250_ml;
    recoil = std::min( MAX_RECOIL, recoil );
    //looks like this should be based off of dealt damages, not d as d has no damage reduction applied.
    // Skip all this if the damage isn't from a creature. e.g. an explosion.
    if( source != nullptr ) {
        if( source->has_flag( MF_GRABS ) && !source->is_hallucination() &&
            !source->has_effect( effect_grabbing ) ) {
            /** @EFFECT_DEX increases chance to avoid being grabbed */

            int reflex_mod = has_trait( trait_FAST_REFLEXES ) ? 2 : 1;
            const bool dodged_grab = rng( 0, reflex_mod * get_dex() ) > rng( 0, 10 );

            if( has_grab_break_tec() && dodged_grab ) {
                if( has_effect( effect_grabbed ) ) {
                    add_msg_if_player( m_warning, _( "The %s tries to grab you as well, but you bat it away!" ),
                                       source->disp_name() );
                } else {
                    add_msg_player_or_npc( m_info, _( "The %s tries to grab you, but you break its grab!" ),
                                           _( "The %s tries to grab <npcname>, but they break its grab!" ),
                                           source->disp_name() );
                }
            } else {
                int prev_effect = get_effect_int( effect_grabbed );
                add_effect( effect_grabbed, 2_turns,  body_part_torso, false, prev_effect + 2 );
                source->add_effect( effect_grabbing, 2_turns );
                add_msg_player_or_npc( m_bad, _( "You are grabbed by %s!" ), _( "<npcname> is grabbed by %s!" ),
                                       source->disp_name() );
            }
        }
    }

    int sum_cover = 0;
    for( const item &i : worn ) {
        if( i.covers( bp ) && i.is_filthy() ) {
            sum_cover += i.get_coverage( bp );
        }
    }

    // Chance of infection is damage (with cut and stab x4) * sum of coverage on affected body part, in percent.
    // i.e. if the body part has a sum of 100 coverage from filthy clothing,
    // each point of damage has a 1% change of causing infection.
    if( sum_cover > 0 ) {
        const int cut_type_dam = dealt_dams.type_damage( damage_type::CUT ) + dealt_dams.type_damage(
                                     damage_type::STAB );
        const int combined_dam = dealt_dams.type_damage( damage_type::BASH ) + ( cut_type_dam * 4 );
        const int infection_chance = ( combined_dam * sum_cover ) / 100;
        if( x_in_y( infection_chance, 100 ) ) {
            if( has_effect( effect_bite, bp.id() ) ) {
                add_effect( effect_bite, 40_minutes, bp, true );
            } else if( has_effect( effect_infected, bp.id() ) ) {
                add_effect( effect_infected, 25_minutes, bp, true );
            } else {
                add_effect( effect_bite, 1_turns, bp, true );
            }
            add_msg_if_player( _( "Filth from your clothing has implanted deep in the wound." ) );
        }
    }

    on_hurt( source );
    return dealt_dams;
}

int Character::reduce_healing_effect( const efftype_id &eff_id, int remove_med,
                                      const bodypart_id &hurt )
{
    effect &e = get_effect( eff_id, hurt );
    int intensity = e.get_intensity();
    if( remove_med < intensity ) {
        if( eff_id == effect_bandaged ) {
            add_msg_if_player( m_bad, _( "Bandages on your %s were damaged!" ), body_part_name( hurt ) );
        } else  if( eff_id == effect_disinfected ) {
            add_msg_if_player( m_bad, _( "You got some filth on your disinfected %s!" ),
                               body_part_name( hurt ) );
        }
    } else {
        if( eff_id == effect_bandaged ) {
            add_msg_if_player( m_bad, _( "Bandages on your %s were destroyed!" ),
                               body_part_name( hurt ) );
        } else  if( eff_id == effect_disinfected ) {
            add_msg_if_player( m_bad, _( "Your %s is no longer disinfected!" ), body_part_name( hurt ) );
        }
    }
    e.mod_duration( -6_hours * remove_med );
    return intensity;
}

void Character::heal_bp( bodypart_id bp, int dam )
{
    heal( bp, dam );
}

void Character::heal( const bodypart_id &healed, int dam )
{
    if( !is_limb_broken( healed ) ) {
        int effective_heal = std::min( dam, get_part_hp_max( healed ) - get_part_hp_cur( healed ) );
        mod_part_hp_cur( healed, effective_heal );
        get_event_bus().send<event_type::character_heals_damage>( getID(), effective_heal );
    }
}

void Character::healall( int dam )
{
    for( const bodypart_id &bp : get_all_body_parts() ) {
        heal( bp, dam );
        mod_part_healed_total( bp, dam );
    }
}

void Character::hurtall( int dam, Creature *source, bool disturb /*= true*/ )
{
    if( is_dead_state() || has_trait( trait_DEBUG_NODMG ) || has_effect( effect_incorporeal ) ||
        dam <= 0 ) {
        return;
    }

    for( const bodypart_id &bp : get_all_body_parts( get_body_part_flags::only_main ) ) {
        // Don't use apply_damage here or it will annoy the player with 6 queries
        const int dam_to_bodypart = std::min( dam, get_part_hp_cur( bp ) );
        mod_part_hp_cur( bp, - dam_to_bodypart );
        get_event_bus().send<event_type::character_takes_damage>( getID(), dam_to_bodypart );
    }

    // Low pain: damage is spread all over the body, so not as painful as 6 hits in one part
    mod_pain( dam );
    on_hurt( source, disturb );
}

int Character::hitall( int dam, int vary, Creature *source )
{
    int damage_taken = 0;
    for( const bodypart_id &bp : get_all_body_parts( get_body_part_flags::only_main ) ) {
        int ddam = vary ? dam * rng( 100 - vary, 100 ) / 100 : dam;
        int cut = 0;
        damage_instance damage = damage_instance::physical( ddam, cut, 0 );
        damage_taken += deal_damage( source, bp, damage ).total_damage();
    }
    return damage_taken;
}

void Character::on_hurt( Creature *source, bool disturb /*= true*/ )
{
    if( has_trait( trait_ADRENALINE ) && !has_effect( effect_adrenaline ) &&
        ( get_part_hp_cur( body_part_head ) < 25 ||
          get_part_hp_cur( body_part_torso ) < 15 ) ) {
        add_effect( effect_adrenaline, 20_minutes );
    }

    if( disturb ) {
        if( has_effect( effect_sleep ) ) {
            wake_up();
        }
        if( !is_npc() && !has_effect( effect_narcosis ) ) {
            if( source != nullptr ) {
                g->cancel_activity_or_ignore_query( distraction_type::attacked,
                                                    string_format( _( "You were attacked by %s!" ),
                                                            source->disp_name() ) );
            } else {
                g->cancel_activity_or_ignore_query( distraction_type::attacked, _( "You were hurt!" ) );
            }
        }
    }

    if( is_dead_state() ) {
        set_killer( source );
    }
}

bool Character::crossed_threshold() const
{
    for( const trait_id &mut : get_mutations() ) {
        if( mut->threshold ) {
            return true;
        }
    }
    return false;
}

void Character::update_type_of_scent( bool init )
{
    scenttype_id new_scent = scenttype_id( "sc_human" );
    for( const trait_id &mut : get_mutations() ) {
        if( mut.obj().scent_typeid ) {
            new_scent = mut.obj().scent_typeid.value();
        }
    }

    if( !init && new_scent != get_type_of_scent() ) {
        get_scent().reset();
    }
    set_type_of_scent( new_scent );
}

void Character::update_type_of_scent( const trait_id &mut, bool gain )
{
    const cata::optional<scenttype_id> &mut_scent = mut->scent_typeid;
    if( mut_scent ) {
        if( gain && mut_scent.value() != get_type_of_scent() ) {
            set_type_of_scent( mut_scent.value() );
            get_scent().reset();
        } else {
            update_type_of_scent();
        }
    }
}

void Character::set_type_of_scent( const scenttype_id &id )
{
    type_of_scent = id;
}

scenttype_id Character::get_type_of_scent() const
{
    return type_of_scent;
}

void Character::restore_scent()
{
    const std::string prev_scent = get_value( "prev_scent" );
    if( !prev_scent.empty() ) {
        remove_effect( effect_masked_scent );
        set_type_of_scent( scenttype_id( prev_scent ) );
        remove_value( "prev_scent" );
        remove_value( "waterproof_scent" );
        add_msg_if_player( m_info, _( "You smell like yourself again." ) );
    }
}

void Character::spores()
{
    map &here = get_map();
    fungal_effects fe( *g, here );
    //~spore-release sound
    sounds::sound( pos(), 10, sounds::sound_t::combat, _( "Pouf!" ), false, "misc", "puff" );
    for( const tripoint &sporep : here.points_in_radius( pos(), 1 ) ) {
        if( sporep == pos() ) {
            continue;
        }
        fe.fungalize( sporep, this, 0.25 );
    }
}

void Character::blossoms()
{
    // Player blossoms are shorter-ranged, but you can fire much more frequently if you like.
    sounds::sound( pos(), 10, sounds::sound_t::combat, _( "Pouf!" ), false, "misc", "puff" );
    map &here = get_map();
    for( const tripoint &tmp : here.points_in_radius( pos(), 2 ) ) {
        here.add_field( tmp, fd_fungal_haze, rng( 1, 2 ) );
    }
}

void Character::update_vitamins( const vitamin_id &vit )
{
    if( is_npc() && vit->type() != vitamin_type::COUNTER ) {
        return; // NPCs cannot develop vitamin diseases, bypass for special
    }

    efftype_id def = vit.obj().deficiency();
    efftype_id exc = vit.obj().excess();

    int lvl = vit.obj().severity( vitamin_get( vit ) );
    if( lvl <= 0 ) {
        remove_effect( def );
    }
    if( lvl >= 0 ) {
        remove_effect( exc );
    }
    if( lvl > 0 ) {
        if( has_effect( def ) ) {
            get_effect( def ).set_intensity( lvl, true );
        } else {
            add_effect( def, 1_turns, true, lvl );
        }
    }
    if( lvl < 0 ) {
        if( has_effect( exc ) ) {
            get_effect( exc ).set_intensity( -lvl, true );
        } else {
            add_effect( exc, 1_turns, true, -lvl );
        }
    }
}

void Character::rooted_message() const
{
    bool wearing_shoes = footwear_factor() == 1.0;
    if( ( has_trait( trait_ROOTS2 ) || has_trait( trait_ROOTS3 ) ) &&
        get_map().has_flag( flag_PLOWABLE, pos() ) &&
        !wearing_shoes ) {
        add_msg( m_info, _( "You sink your roots into the soil." ) );
    }
}

void Character::rooted()
// Should average a point every two minutes or so; ground isn't uniformly fertile
{
    double shoe_factor = footwear_factor();
    if( ( has_trait( trait_ROOTS2 ) || has_trait( trait_ROOTS3 ) ) &&
        get_map().has_flag( flag_PLOWABLE, pos() ) && shoe_factor != 1.0 ) {
        if( one_in( 96 ) ) {
            vitamin_mod( vitamin_id( "iron" ), 1, true );
            vitamin_mod( vitamin_id( "calcium" ), 1, true );
        }
        if( get_thirst() <= -2000 && x_in_y( 75, 425 ) ) {
            mod_thirst( -1 );
        }
        mod_healthy_mod( 5, 50 );
    }
}

bool Character::wearing_something_on( const bodypart_id &bp ) const
{
    for( const item &i : worn ) {
        if( i.covers( bp ) ) {
            return true;
        }
    }
    return false;
}

bool Character::is_wearing_shoes( const side &which_side ) const
{
    bool left = true;
    bool right = true;
    if( which_side == side::LEFT || which_side == side::BOTH ) {
        left = false;
        for( const item &worn_item : worn ) {
            if( worn_item.covers( body_part_foot_l ) && !worn_item.has_flag( flag_BELTED ) &&
                !worn_item.has_flag( flag_PERSONAL ) && !worn_item.has_flag( flag_AURA ) &&
                !worn_item.has_flag( flag_SEMITANGIBLE ) && !worn_item.has_flag( flag_SKINTIGHT ) ) {
                left = true;
                break;
            }
        }
    }
    if( which_side == side::RIGHT || which_side == side::BOTH ) {
        right = false;
        for( const item &worn_item : worn ) {
            if( worn_item.covers( body_part_foot_r ) && !worn_item.has_flag( flag_BELTED ) &&
                !worn_item.has_flag( flag_PERSONAL ) && !worn_item.has_flag( flag_AURA ) &&
                !worn_item.has_flag( flag_SEMITANGIBLE ) && !worn_item.has_flag( flag_SKINTIGHT ) ) {
                right = true;
                break;
            }
        }
    }
    return ( left && right );
}

bool Character::is_wearing_helmet() const
{
    for( const item &i : worn ) {
        if( i.covers( body_part_head ) && !i.has_flag( flag_HELMET_COMPAT ) &&
            !i.has_flag( flag_SKINTIGHT ) &&
            !i.has_flag( flag_PERSONAL ) && !i.has_flag( flag_AURA ) && !i.has_flag( flag_SEMITANGIBLE ) &&
            !i.has_flag( flag_OVERSIZE ) ) {
            return true;
        }
    }
    return false;
}

int Character::head_cloth_encumbrance() const
{
    int ret = 0;
    for( const item &i : worn ) {
        const item *worn_item = &i;
        if( i.covers( body_part_head ) && !i.has_flag( flag_SEMITANGIBLE ) &&
            ( worn_item->has_flag( flag_HELMET_COMPAT ) || worn_item->has_flag( flag_SKINTIGHT ) ) ) {
            ret += worn_item->get_encumber( *this, body_part_head );
        }
    }
    return ret;
}

double Character::armwear_factor() const
{
    double ret = 0;
    if( wearing_something_on( body_part_arm_l ) ) {
        ret += .5;
    }
    if( wearing_something_on( body_part_arm_r ) ) {
        ret += .5;
    }
    return ret;
}

double Character::footwear_factor() const
{
    double ret = 0;
    for( const item &i : worn ) {
        if( i.covers( body_part_foot_l ) && !i.has_flag( flag_NOT_FOOTWEAR ) ) {
            ret += 0.5f;
            break;
        }
    }
    for( const item &i : worn ) {
        if( i.covers( body_part_foot_r ) && !i.has_flag( flag_NOT_FOOTWEAR ) ) {
            ret += 0.5f;
            break;
        }
    }
    return ret;
}

int Character::shoe_type_count( const itype_id &it ) const
{
    int ret = 0;
    if( is_wearing_on_bp( it, body_part_foot_l ) ) {
        ret++;
    }
    if( is_wearing_on_bp( it, body_part_foot_r ) ) {
        ret++;
    }
    return ret;
}

std::vector<item *> Character::inv_dump()
{
    std::vector<item *> ret;
    if( is_armed() && can_drop( weapon ).success() ) {
        ret.push_back( &weapon );
    }
    for( item &i : worn ) {
        ret.push_back( &i );
    }
    inv->dump( ret );
    return ret;
}

bool Character::covered_with_flag( const flag_id &f, const body_part_set &parts ) const
{
    if( parts.none() ) {
        return true;
    }

    body_part_set to_cover( parts );

    for( const auto &elem : worn ) {
        if( !elem.has_flag( f ) ) {
            continue;
        }

        to_cover.substract_set( elem.get_covered_body_parts() );

        if( to_cover.none() ) {
            return true;    // Allows early exit.
        }
    }

    return to_cover.none();
}

bool Character::is_waterproof( const body_part_set &parts ) const
{
    return covered_with_flag( flag_WATERPROOF, parts );
}

void Character::update_morale()
{
    morale->decay( 1_minutes );
    apply_persistent_morale();
}

units::volume Character::free_space() const
{
    units::volume volume_capacity = 0_ml;
    volume_capacity += weapon.get_total_capacity();
    for( const item_pocket *pocket : weapon.contents.get_all_contained_pockets().value() ) {
        if( pocket->contains_phase( phase_id::SOLID ) ) {
            for( const item *it : pocket->all_items_top() ) {
                volume_capacity -= it->volume();
            }
        } else if( !pocket->empty() ) {
            volume_capacity -= pocket->volume_capacity();
        }
    }
    volume_capacity += weapon.check_for_free_space();
    for( const item &w : worn ) {
        volume_capacity += w.get_total_capacity();
        for( const item_pocket *pocket : w.contents.get_all_contained_pockets().value() ) {
            if( pocket->contains_phase( phase_id::SOLID ) ) {
                for( const item *it : pocket->all_items_top() ) {
                    volume_capacity -= it->volume();
                }
            } else if( !pocket->empty() ) {
                volume_capacity -= pocket->volume_capacity();
            }
        }
        volume_capacity += w.check_for_free_space();
    }
    return volume_capacity;
}

units::volume Character::volume_capacity() const
{
    units::volume volume_capacity = 0_ml;
    volume_capacity += weapon.contents.total_container_capacity();
    for( const item &w : worn ) {
        volume_capacity += w.contents.total_container_capacity();
    }
    return volume_capacity;
}

units::volume Character::volume_capacity_with_tweaks( const
        std::vector<std::pair<item_location, int>>
        &locations ) const
{
    std::map<const item *, int> dropping;
    for( const std::pair<item_location, int> &location_pair : locations ) {
        dropping.emplace( location_pair.first.get_item(), location_pair.second );
    }
    return volume_capacity_with_tweaks( { dropping } );
}

units::volume Character::volume_capacity_with_tweaks( const item_tweaks &tweaks ) const
{
    const std::map<const item *, int> empty;
    const std::map<const item *, int> &without = tweaks.without_items ? tweaks.without_items->get() :
            empty;

    units::volume volume_capacity = 0_ml;

    if( !without.count( &weapon ) ) {
        volume_capacity += weapon.get_total_capacity();
    }

    for( const item &i : worn ) {
        if( !without.count( &i ) ) {
            volume_capacity += i.get_total_capacity();
        }
    }

    return volume_capacity;
}

units::volume Character::volume_carried() const
{
    return volume_capacity() - free_space();
}

void Character::hoarder_morale_penalty()
{
    int pen = free_space() / 125_ml;
    if( pen > 70 ) {
        pen = 70;
    }
    if( pen <= 0 ) {
        pen = 0;
    }
    if( has_effect( effect_took_xanax ) ) {
        pen = pen / 7;
    } else if( has_effect( effect_took_prozac ) ) {
        pen = pen / 2;
    }
    if( pen > 0 ) {
        add_morale( MORALE_PERM_HOARDER, -pen, -pen, 1_minutes, 1_minutes, true );
    }
}

void Character::apply_persistent_morale()
{
    // Hoarders get a morale penalty if they're not carrying a full inventory.
    if( has_trait( trait_HOARDER ) ) {
        hoarder_morale_penalty();
    }
    // Nomads get a morale penalty if they stay near the same overmap tiles too long.
    if( has_trait( trait_NOMAD ) || has_trait( trait_NOMAD2 ) || has_trait( trait_NOMAD3 ) ) {
        const tripoint_abs_omt ompos = global_omt_location();
        float total_time = 0.0f;
        // Check how long we've stayed in any overmap tile within 5 of us.
        const int max_dist = 5;
        for( const tripoint_abs_omt &pos : points_in_radius( ompos, max_dist ) ) {
            const float dist = rl_dist( ompos, pos );
            if( dist > max_dist ) {
                continue;
            }
            const auto iter = overmap_time.find( pos.xy() );
            if( iter == overmap_time.end() ) {
                continue;
            }
            // Count time in own tile fully, tiles one away as 4/5, tiles two away as 3/5, etc.
            total_time += to_moves<float>( iter->second ) * ( max_dist - dist ) / max_dist;
        }
        // Characters with higher tiers of Nomad suffer worse morale penalties, faster.
        int max_unhappiness;
        float min_time, max_time;
        if( has_trait( trait_NOMAD ) ) {
            max_unhappiness = 20;
            min_time = to_moves<float>( 12_hours );
            max_time = to_moves<float>( 1_days );
        } else if( has_trait( trait_NOMAD2 ) ) {
            max_unhappiness = 40;
            min_time = to_moves<float>( 4_hours );
            max_time = to_moves<float>( 8_hours );
        } else { // traid_NOMAD3
            max_unhappiness = 60;
            min_time = to_moves<float>( 1_hours );
            max_time = to_moves<float>( 2_hours );
        }
        // The penalty starts at 1 at min_time and scales up to max_unhappiness at max_time.
        const float t = ( total_time - min_time ) / ( max_time - min_time );
        const int pen = std::ceil( lerp_clamped( 0, max_unhappiness, t ) );
        if( pen > 0 ) {
            add_morale( MORALE_PERM_NOMAD, -pen, -pen, 1_minutes, 1_minutes, true );
        }
    }

    if( has_trait( trait_PROF_FOODP ) ) {
        // Loosing your face is distressing
        if( !( is_wearing( itype_id( "foodperson_mask" ) ) ||
               is_wearing( itype_id( "foodperson_mask_on" ) ) ) ) {
            add_morale( MORALE_PERM_NOFACE, -20, -20, 1_minutes, 1_minutes, true );
        } else if( is_wearing( itype_id( "foodperson_mask" ) ) ||
                   is_wearing( itype_id( "foodperson_mask_on" ) ) ) {
            rem_morale( MORALE_PERM_NOFACE );
        }

        if( is_wearing( itype_id( "foodperson_mask_on" ) ) ) {
            add_morale( MORALE_PERM_FPMODE_ON, 10, 10, 1_minutes, 1_minutes, true );
        } else {
            rem_morale( MORALE_PERM_FPMODE_ON );
        }
    }
}

int Character::get_morale_level() const
{
    return morale->get_level();
}

void Character::add_morale( const morale_type &type, int bonus, int max_bonus,
                            const time_duration &duration, const time_duration &decay_start,
                            bool capped, const itype *item_type )
{
    morale->add( type, bonus, max_bonus, duration, decay_start, capped, item_type );
}

int Character::has_morale( const morale_type &type ) const
{
    return morale->has( type );
}

void Character::rem_morale( const morale_type &type, const itype *item_type )
{
    morale->remove( type, item_type );
}

void Character::clear_morale()
{
    morale->clear();
}

bool Character::has_morale_to_read() const
{
    return get_morale_level() >= -40;
}

void Character::check_and_recover_morale()
{
    player_morale test_morale;

    for( const item &wit : worn ) {
        test_morale.on_item_wear( wit );
    }

    for( const trait_id &mut : get_mutations() ) {
        test_morale.on_mutation_gain( mut );
    }

    for( auto &elem : *effects ) {
        for( std::pair<const bodypart_id, effect> &_effect_it : elem.second ) {
            const effect &e = _effect_it.second;
            test_morale.on_effect_int_change( e.get_id(), e.get_intensity(), e.get_bp() );
        }
    }

    test_morale.on_stat_change( "hunger", get_hunger() );
    test_morale.on_stat_change( "thirst", get_thirst() );
    test_morale.on_stat_change( "fatigue", get_fatigue() );
    test_morale.on_stat_change( "pain", get_pain() );
    test_morale.on_stat_change( "pkill", get_painkiller() );
    test_morale.on_stat_change( "perceived_pain", get_perceived_pain() );

    apply_persistent_morale();

    if( !morale->consistent_with( test_morale ) ) {
        *morale = player_morale( test_morale ); // Recover consistency
        add_msg_debug( "%s morale was recovered.", disp_name( true ) );
    }
}

void Character::start_hauling()
{
    add_msg( _( "You start hauling items along the ground." ) );
    if( is_armed() ) {
        add_msg( m_warning, _( "Your hands are not free, which makes hauling slower." ) );
    }
    hauling = true;
}

void Character::stop_hauling()
{
    add_msg( _( "You stop hauling items." ) );
    hauling = false;
    if( has_activity( ACT_MOVE_ITEMS ) ) {
        cancel_activity();
    }
}

bool Character::is_hauling() const
{
    return hauling;
}

void Character::assign_activity( const activity_id &type, int moves, int index, int pos,
                                 const std::string &name )
{
    assign_activity( player_activity( type, moves, index, pos, name ) );
}

void Character::assign_activity( const player_activity &act, bool allow_resume )
{
    bool resuming = false;
    if( allow_resume && !backlog.empty() && backlog.front().can_resume_with( act, *this ) ) {
        resuming = true;
        add_msg_if_player( _( "You resume your task." ) );
        activity = backlog.front();
        backlog.pop_front();
    } else {
        if( activity ) {
            backlog.push_front( activity );
        }

        activity = act;
    }

    activity.start_or_resume( *this, resuming );

    if( is_npc() ) {
        cancel_stashed_activity();
        npc *guy = dynamic_cast<npc *>( this );
        guy->set_attitude( NPCATT_ACTIVITY );
        guy->set_mission( NPC_MISSION_ACTIVITY );
        guy->current_activity_id = activity.id();
    }
}

bool Character::has_activity( const activity_id &type ) const
{
    return activity.id() == type;
}

bool Character::has_activity( const std::vector<activity_id> &types ) const
{
    return std::find( types.begin(), types.end(), activity.id() ) != types.end();
}

void Character::cancel_activity()
{
    activity.canceled( *this );
    if( has_activity( ACT_MOVE_ITEMS ) && is_hauling() ) {
        stop_hauling();
    }
    // Clear any backlog items that aren't auto-resume.
    for( auto backlog_item = backlog.begin(); backlog_item != backlog.end(); ) {
        if( backlog_item->auto_resume ) {
            backlog_item++;
        } else {
            backlog_item = backlog.erase( backlog_item );
        }
    }
    // act wait stamina interrupts an ongoing activity.
    // and automatically puts auto_resume = true on it
    // we don't want that to persist if there is another interruption.
    // and player moves elsewhere.
    if( has_activity( ACT_WAIT_STAMINA ) && !backlog.empty() &&
        backlog.front().auto_resume ) {
        backlog.front().auto_resume = false;
    }
    if( activity && activity.is_suspendable() ) {
        backlog.push_front( activity );
    }
    sfx::end_activity_sounds(); // kill activity sounds when canceled
    activity = player_activity();
}

void Character::resume_backlog_activity()
{
    if( !backlog.empty() && backlog.front().auto_resume ) {
        activity = backlog.front();
        backlog.pop_front();
    }
}

void Character::fall_asleep()
{
    // Communicate to the player that he is using items on the floor
    std::string item_name = is_snuggling();
    if( item_name == "many" ) {
        if( one_in( 15 ) ) {
            add_msg_if_player( _( "You nestle your pile of clothes for warmth." ) );
        } else {
            add_msg_if_player( _( "You use your pile of clothes for warmth." ) );
        }
    } else if( item_name != "nothing" ) {
        if( one_in( 15 ) ) {
            add_msg_if_player( _( "You snuggle your %s to keep warm." ), item_name );
        } else {
            add_msg_if_player( _( "You use your %s to keep warm." ), item_name );
        }
    }
    if( has_active_mutation( trait_HIBERNATE ) &&
        get_kcal_percent() > 0.8f ) {
        if( is_avatar() ) {
            get_memorial().add( pgettext( "memorial_male", "Entered hibernation." ),
                                pgettext( "memorial_female", "Entered hibernation." ) );
        }
        // some days worth of round-the-clock Snooze.  Cata seasons default to 91 days.
        fall_asleep( 10_days );
        // If you're not fatigued enough for 10 days, you won't sleep the whole thing.
        // In practice, the fatigue from filling the tank from (no msg) to Time For Bed
        // will last about 8 days.
    }

    fall_asleep( 10_hours ); // default max sleep time.
}

void Character::fall_asleep( const time_duration &duration )
{
    if( activity ) {
        if( activity.id() == ACT_TRY_SLEEP ) {
            activity.set_to_null();
        } else {
            cancel_activity();
        }
    }
    add_effect( effect_sleep, duration );
}

void Character::migrate_items_to_storage( bool disintegrate )
{
    inv->visit_items( [&]( const item * it, item * ) {
        if( disintegrate ) {
            if( try_add( *it ) == nullptr ) {
                debugmsg( "ERROR: Could not put %s into inventory.  Check if the profession has enough space.",
                          it->tname() );
                return VisitResponse::ABORT;
            }
        } else {
            item &added = i_add( *it, true, /*avoid=*/nullptr,
                                 /*allow_drop=*/false, /*allow_wield=*/!has_wield_conflicts( *it ) );
            if( added.is_null() ) {
                put_into_vehicle_or_drop( *this, item_drop_reason::tumbling, { *it } );
            }
        }
        return VisitResponse::SKIP;
    } );
    inv->clear();
}

std::string Character::is_snuggling() const
{
    map &here = get_map();
    auto begin = here.i_at( pos() ).begin();
    auto end = here.i_at( pos() ).end();

    if( in_vehicle ) {
        if( const cata::optional<vpart_reference> vp = here.veh_at( pos() ).part_with_feature( VPFLAG_CARGO,
                false ) ) {
            vehicle *const veh = &vp->vehicle();
            const int cargo = vp->part_index();
            if( !veh->get_items( cargo ).empty() ) {
                begin = veh->get_items( cargo ).begin();
                end = veh->get_items( cargo ).end();
            }
        }
    }
    const item *floor_armor = nullptr;
    int ticker = 0;

    // If there are no items on the floor, return nothing
    if( begin == end ) {
        return "nothing";
    }

    for( auto candidate = begin; candidate != end; ++candidate ) {
        if( !candidate->is_armor() ) {
            continue;
        } else if( candidate->volume() > 250_ml && candidate->get_warmth() > 0 &&
                   ( candidate->covers( body_part_torso ) || candidate->covers( body_part_leg_l ) ||
                     candidate->covers( body_part_leg_r ) ) ) {
            floor_armor = &*candidate;
            ticker++;
        }
    }

    if( ticker == 0 ) {
        return "nothing";
    } else if( ticker == 1 ) {
        return floor_armor->type_name();
    } else if( ticker > 1 ) {
        return "many";
    }

    return "nothing";
}

int Character::warmth( const bodypart_id &bp ) const
{
    int ret = 0;
    double warmth = 0.0;

    for( const item &i : worn ) {
        if( i.covers( bp ) ) {
            warmth = i.get_warmth();
            // Wool items do not lose their warmth due to being wet.
            // Warmth is reduced by 0 - 66% based on wetness.
            if( !i.made_of( material_id( "wool" ) ) ) {
                warmth *= 1.0 - 0.66 * get_part_wetness_percentage( bp );
            }
            ret += std::round( warmth );
        }
    }
    ret += get_effect_int( effect_heating_bionic, bp );
    return ret;
}

static int bestwarmth( const std::list< item > &its, const flag_id &flag )
{
    int best = 0;
    for( const item &w : its ) {
        if( w.has_flag( flag ) && w.get_warmth() > best ) {
            best = w.get_warmth();
        }
    }
    return best;
}

int Character::bonus_item_warmth( const bodypart_id &bp ) const
{
    int ret = 0;

    // If the player is not wielding anything big, check if hands can be put in pockets
    if( ( bp == body_part_hand_l || bp == body_part_hand_r ) &&
        weapon.volume() < 500_ml ) {
        ret += bestwarmth( worn, flag_POCKETS );
    }

    // If the player's head is not encumbered, check if hood can be put up
    if( bp == body_part_head && encumb( body_part_head ) < 10 ) {
        ret += bestwarmth( worn, flag_HOOD );
    }

    // If the player's mouth is not encumbered, check if collar can be put up
    if( bp == body_part_mouth && encumb( body_part_mouth ) < 10 ) {
        ret += bestwarmth( worn, flag_COLLAR );
    }

    return ret;
}

bool Character::can_use_floor_warmth() const
{
    return in_sleep_state() ||
           has_activity( activity_id( "ACT_WAIT" ) ) ||
           has_activity( activity_id( "ACT_WAIT_NPC" ) ) ||
           has_activity( activity_id( "ACT_WAIT_STAMINA" ) ) ||
           has_activity( activity_id( "ACT_AUTODRIVE" ) ) ||
           has_activity( activity_id( "ACT_READ" ) ) ||
           has_activity( activity_id( "ACT_SOCIALIZE" ) ) ||
           has_activity( activity_id( "ACT_MEDITATE" ) ) ||
           has_activity( activity_id( "ACT_FISH" ) ) ||
           has_activity( activity_id( "ACT_GAME" ) ) ||
           has_activity( activity_id( "ACT_HAND_CRANK" ) ) ||
           has_activity( activity_id( "ACT_HEATING" ) ) ||
           has_activity( activity_id( "ACT_VIBE" ) ) ||
           has_activity( activity_id( "ACT_TRY_SLEEP" ) ) ||
           has_activity( activity_id( "ACT_OPERATION" ) ) ||
           has_activity( activity_id( "ACT_TREE_COMMUNION" ) ) ||
           has_activity( activity_id( "ACT_EAT_MENU" ) ) ||
           has_activity( activity_id( "ACT_CONSUME_FOOD_MENU" ) ) ||
           has_activity( activity_id( "ACT_CONSUME_DRINK_MENU" ) ) ||
           has_activity( activity_id( "ACT_CONSUME_MEDS_MENU" ) ) ||
           has_activity( activity_id( "ACT_STUDY_SPELL" ) );
}

int Character::floor_bedding_warmth( const tripoint &pos )
{
    map &here = get_map();
    const trap &trap_at_pos = here.tr_at( pos );
    const ter_id ter_at_pos = here.ter( pos );
    const furn_id furn_at_pos = here.furn( pos );
    int floor_bedding_warmth = 0;

    const optional_vpart_position vp = here.veh_at( pos );
    const cata::optional<vpart_reference> boardable = vp.part_with_feature( "BOARDABLE", true );
    // Search the floor for bedding
    if( furn_at_pos != f_null ) {
        floor_bedding_warmth += furn_at_pos.obj().floor_bedding_warmth;
    } else if( !trap_at_pos.is_null() ) {
        floor_bedding_warmth += trap_at_pos.floor_bedding_warmth;
    } else if( boardable ) {
        floor_bedding_warmth += boardable->info().floor_bedding_warmth;
    } else if( ter_at_pos == t_improvised_shelter ) {
        floor_bedding_warmth -= 500;
    } else {
        floor_bedding_warmth -= 2000;
    }

    return floor_bedding_warmth;
}

int Character::floor_item_warmth( const tripoint &pos )
{
    int item_warmth = 0;

    const auto warm = [&item_warmth]( const auto & stack ) {
        for( const item &elem : stack ) {
            if( !elem.is_armor() ) {
                continue;
            }
            // Items that are big enough and covers the torso are used to keep warm.
            // Smaller items don't do as good a job
            if( elem.volume() > 250_ml &&
                ( elem.covers( body_part_torso ) || elem.covers( body_part_leg_l ) ||
                  elem.covers( body_part_leg_r ) ) ) {
                item_warmth += 60 * elem.get_warmth() * elem.volume() / 2500_ml;
            }
        }
    };

    map &here = get_map();

    if( !!here.veh_at( pos ) ) {
        if( const cata::optional<vpart_reference> vp = here.veh_at( pos ).part_with_feature( VPFLAG_CARGO,
                false ) ) {
            vehicle *const veh = &vp->vehicle();
            const int cargo = vp->part_index();
            vehicle_stack vehicle_items = veh->get_items( cargo );
            warm( vehicle_items );
        }
        return item_warmth;
    }
    map_stack floor_items = here.i_at( pos );
    warm( floor_items );
    return item_warmth;
}

int Character::floor_warmth( const tripoint &pos ) const
{
    const int item_warmth = floor_item_warmth( pos );
    int bedding_warmth = floor_bedding_warmth( pos );

    // If the PC has fur, etc, that will apply too
    int floor_mut_warmth = bodytemp_modifier_traits_floor();
    // DOWN does not provide floor insulation, though.
    // Better-than-light fur or being in one's shell does.
    if( ( !( has_trait( trait_DOWN ) ) ) && ( floor_mut_warmth >= 200 ) ) {
        bedding_warmth = std::max( 0, bedding_warmth );
    }
    return ( item_warmth + bedding_warmth + floor_mut_warmth );
}

int Character::bodytemp_modifier_traits( bool overheated ) const
{
    int mod = 0;
    for( const trait_id &iter : get_mutations() ) {
        mod += overheated ? iter->bodytemp_min : iter->bodytemp_max;
    }
    return mod;
}

int Character::bodytemp_modifier_traits_floor() const
{
    int mod = 0;
    for( const trait_id &iter : get_mutations() ) {
        mod += iter->bodytemp_sleep;
    }
    return mod;
}

int Character::temp_corrected_by_climate_control( int temperature ) const
{
    const int variation = static_cast<int>( BODYTEMP_NORM * 0.5 );
    if( temperature < BODYTEMP_SCORCHING + variation &&
        temperature > BODYTEMP_FREEZING - variation ) {
        if( temperature > BODYTEMP_SCORCHING ) {
            temperature = BODYTEMP_VERY_HOT;
        } else if( temperature > BODYTEMP_VERY_HOT ) {
            temperature = BODYTEMP_HOT;
        } else if( temperature > BODYTEMP_HOT ) {
            temperature = BODYTEMP_NORM;
        } else if( temperature < BODYTEMP_FREEZING ) {
            temperature = BODYTEMP_VERY_COLD;
        } else if( temperature < BODYTEMP_VERY_COLD ) {
            temperature = BODYTEMP_COLD;
        } else if( temperature < BODYTEMP_COLD ) {
            temperature = BODYTEMP_NORM;
        }
    }
    return temperature;
}

bool Character::in_sleep_state() const
{
    return Creature::in_sleep_state() || activity.id() == ACT_TRY_SLEEP;
}

bool Character::has_item_with_flag( const flag_id &flag, bool need_charges ) const
{
    return has_item_with( [&flag, &need_charges]( const item & it ) {
        if( it.is_tool() && need_charges ) {
            return it.has_flag( flag ) && it.type->tool->max_charges ? it.charges > 0 : it.has_flag( flag );
        }
        return it.has_flag( flag );
    } );
}

std::vector<const item *> Character::all_items_with_flag( const flag_id &flag ) const
{
    return items_with( [&flag]( const item & it ) {
        return it.has_flag( flag );
    } );
}

bool Character::has_charges( const itype_id &it, int quantity,
                             const std::function<bool( const item & )> &filter ) const
{
    if( it == itype_fire || it == itype_apparatus ) {
        return has_fire( quantity );
    }
    if( it == itype_UPS && is_mounted() &&
        mounted_creature.get()->has_flag( MF_RIDEABLE_MECH ) ) {
        auto *mons = mounted_creature.get();
        return quantity <= mons->battery_item->ammo_remaining();
    }
    return charges_of( it, quantity, filter ) == quantity;
}

std::list<item> Character::use_amount( const itype_id &it, int quantity,
                                       const std::function<bool( const item & )> &filter )
{
    std::list<item> ret;
    if( weapon.use_amount( it, quantity, ret ) ) {
        remove_weapon();
    }
    for( auto a = worn.begin(); a != worn.end() && quantity > 0; ) {
        if( a->use_amount( it, quantity, ret, filter ) ) {
            a->on_takeoff( *this );
            a = worn.erase( a );
        } else {
            ++a;
        }
    }
    if( quantity <= 0 ) {
        return ret;
    }
    std::list<item> tmp = inv->use_amount( it, quantity, filter );
    ret.splice( ret.end(), tmp );
    return ret;
}

bool Character::use_charges_if_avail( const itype_id &it, int quantity )
{
    if( has_charges( it, quantity ) ) {
        use_charges( it, quantity );
        return true;
    }
    return false;
}

std::list<item> Character::use_charges( const itype_id &what, int qty, const int radius,
                                        const std::function<bool( const item & )> &filter )
{
    std::list<item> res;
    inventory inv = crafting_inventory( pos(), radius, true );

    if( qty <= 0 ) {
        return res;

    } else if( what == itype_toolset ) {
        mod_power_level( units::from_kilojoule( -qty ) );
        return res;

    } else if( what == itype_fire ) {
        use_fire( qty );
        return res;

    } else if( what == itype_UPS ) {
        if( is_mounted() && mounted_creature.get()->has_flag( MF_RIDEABLE_MECH ) &&
            mounted_creature.get()->battery_item ) {
            auto *mons = mounted_creature.get();
            int power_drain = std::min( mons->battery_item->ammo_remaining(), qty );
            mons->use_mech_power( -power_drain );
            qty -= std::min( qty, power_drain );
            return res;
        }
        if( has_power() && has_active_bionic( bio_ups ) ) {
            int bio = std::min( units::to_kilojoule( get_power_level() ), qty );
            mod_power_level( units::from_kilojoule( -bio ) );
            qty -= std::min( qty, bio );
        }

        int adv = inv.charges_of( itype_adv_UPS_off, static_cast<int>( std::ceil( qty * 0.6 ) ) );
        if( adv > 0 ) {
            std::list<item> found = use_charges( itype_adv_UPS_off, adv, radius );
            res.splice( res.end(), found );
            qty -= std::min( qty, static_cast<int>( adv / 0.6 ) );
        }

        int ups = inv.charges_of( itype_UPS_off, qty );
        if( ups > 0 ) {
            std::list<item> found = use_charges( itype_UPS_off, ups, radius );
            res.splice( res.end(), found );
            qty -= std::min( qty, ups );
        }
        return res;
    }

    std::vector<item *> del;

    bool has_tool_with_UPS = false;
    // Detection of UPS tool
    inv.visit_items( [ &what, &qty, &has_tool_with_UPS, &filter]( item * e, item * ) {
        if( filter( *e ) && e->typeId() == what && e->has_flag( flag_USE_UPS ) ) {
            has_tool_with_UPS = true;
            return VisitResponse::ABORT;
        }
        return qty > 0 ? VisitResponse::NEXT : VisitResponse::ABORT;
    } );

    if( radius >= 0 ) {
        get_map().use_charges( pos(), radius, what, qty, return_true<item> );
    }
    if( qty > 0 ) {
        visit_items( [this, &what, &qty, &res, &del, &filter]( item * e, item * ) {
            if( e->use_charges( what, qty, res, pos(), filter ) ) {
                del.push_back( e );
            }
            return qty > 0 ? VisitResponse::NEXT : VisitResponse::ABORT;
        } );
    }

    for( item *e : del ) {
        remove_item( *e );
    }

    if( has_tool_with_UPS ) {
        use_charges( itype_UPS, qty, radius );
    }

    return res;
}

std::list<item> Character::use_charges( const itype_id &what, int qty,
                                        const std::function<bool( const item & )> &filter )
{
    return use_charges( what, qty, -1, filter );
}

bool Character::has_fire( const int quantity ) const
{
    // TODO: Replace this with a "tool produces fire" flag.

    if( get_map().has_nearby_fire( pos() ) ) {
        return true;
    } else if( has_item_with_flag( flag_FIRE ) ) {
        return true;
    } else if( has_item_with_flag( flag_FIRESTARTER ) ) {
        auto firestarters = all_items_with_flag( flag_FIRESTARTER );
        for( auto &i : firestarters ) {
            if( !i->typeId()->can_have_charges() ) {
                const use_function *usef = i->type->get_use( "firestarter" );
                const firestarter_actor *actor = dynamic_cast<const firestarter_actor *>( usef->get_actor_ptr() );
                if( actor->can_use( *this->as_character(), *i, false, tripoint_zero ).success() ) {
                    return true;
                }
            } else if( has_charges( i->typeId(), quantity ) ) {
                return true;
            }
        }
    } else if( has_active_bionic( bio_tools ) && get_power_level() > quantity * 5_kJ ) {
        return true;
    } else if( has_bionic( bio_lighter ) && get_power_level() > quantity * 5_kJ ) {
        return true;
    } else if( has_bionic( bio_laser ) && get_power_level() > quantity * 5_kJ ) {
        return true;
    } else if( is_npc() ) {
        // HACK: A hack to make NPCs use their Molotovs
        return true;
    }
    return false;
}

void Character::mod_painkiller( int npkill )
{
    set_painkiller( pkill + npkill );
}

void Character::set_painkiller( int npkill )
{
    npkill = std::max( npkill, 0 );
    if( pkill != npkill ) {
        const int prev_pain = get_perceived_pain();
        pkill = npkill;
        on_stat_change( "pkill", pkill );
        const int cur_pain = get_perceived_pain();

        if( cur_pain != prev_pain ) {
            react_to_felt_pain( cur_pain - prev_pain );
            on_stat_change( "perceived_pain", cur_pain );
        }
    }
}

int Character::get_painkiller() const
{
    return pkill;
}

void Character::use_fire( const int quantity )
{
    //Okay, so checks for nearby fires first,
    //then held lit torch or candle, bionic tool/lighter/laser
    //tries to use 1 charge of lighters, matches, flame throwers
    //If there is enough power, will use power of one activation of the bio_lighter, bio_tools and bio_laser
    // (home made, military), hotplate, welder in that order.
    // bio_lighter, bio_laser, bio_tools, has_active_bionic("bio_tools"

    if( get_map().has_nearby_fire( pos() ) ) {
        return;
    } else if( has_item_with_flag( flag_FIRE ) ) {
        return;
    } else if( has_item_with_flag( flag_FIRESTARTER ) ) {
        auto firestarters = all_items_with_flag( flag_FIRESTARTER );
        for( auto &i : firestarters ) {
            if( has_charges( i->typeId(), quantity ) ) {
                use_charges( i->typeId(), quantity );
                return;
            }
        }
    } else if( has_active_bionic( bio_tools ) && get_power_level() > quantity * 5_kJ ) {
        mod_power_level( -quantity * 5_kJ );
        return;
    } else if( has_bionic( bio_lighter ) && get_power_level() > quantity * 5_kJ ) {
        mod_power_level( -quantity * 5_kJ );
        return;
    } else if( has_bionic( bio_laser ) && get_power_level() > quantity * 5_kJ ) {
        mod_power_level( -quantity * 5_kJ );
        return;
    }
}

int Character::heartrate_bpm() const
{
    //Dead have no heartbeat usually and no heartbeat in omnicell
    if( is_dead_state() || has_trait( trait_SLIMESPAWNER ) ) {
        return 0;
    }
    //This function returns heartrate in BPM basing of health, physical state, tiredness,
    //moral effects, stimulators and anything that should fit here.
    //Some values are picked to make sense from math point of view
    //and seem correct but effects may vary in real life.
    //This needs more attention from experienced contributors to work more smooth.
    //Average healthy bpm is 60-80. That's a simple imitation of normal distribution.
    //Must a better way to do that. Possibly this value should be generated with player creation.
    int average_heartbeat = 70 + rng( -5, 5 ) + rng( -5, 5 );
    //Chemical imbalance makes this less predictable. It's possible this range needs tweaking
    if( has_trait( trait_CHEMIMBALANCE ) ) {
        average_heartbeat += rng( -15, 15 );
    }
    //Quick also raises basic BPM
    if( has_trait( trait_QUICK ) ) {
        average_heartbeat *= 1.1;
    }
    //Badtemper makes your BPM raise from anger
    if( has_trait( trait_BADTEMPER ) ) {
        average_heartbeat *= 1.1;
    }
    //COLDBLOOD dependencies, works almost same way as temperature effect for speed.
    const int player_local_temp = get_weather().get_temperature( pos() );
    float temperature_modifier = 0.0f;
    if( has_trait( trait_COLDBLOOD ) ) {
        temperature_modifier = 0.002f;
    }
    if( has_trait( trait_COLDBLOOD2 ) ) {
        temperature_modifier = 0.00333f;
    }
    if( has_trait( trait_COLDBLOOD3 ) || has_trait( trait_COLDBLOOD4 ) ) {
        temperature_modifier = 0.005f;
    }
    average_heartbeat *= 1 + ( ( player_local_temp - 65 ) * temperature_modifier );
    //Limit avg from below with 20, arbitrary
    average_heartbeat = std::max( 20, average_heartbeat );
    const float stamina_level = static_cast<float>( get_stamina() ) / get_stamina_max();
    float stamina_effect = 0.0f;
    if( stamina_level >= 0.9f ) {
        stamina_effect = 0.0f;
    } else if( stamina_level >= 0.8f ) {
        stamina_effect = 0.2f;
    } else if( stamina_level >= 0.6f ) {
        stamina_effect = 0.5f;
    } else if( stamina_level >= 0.4f ) {
        stamina_effect = 1.0f;
    } else if( stamina_level >= 0.2f ) {
        stamina_effect = 1.5f;
    } else {
        stamina_effect = 2.0f;
    }
    //can triple heartrate
    int heartbeat = average_heartbeat * ( 1 + stamina_effect );
    const int stim_level = get_stim();
    int stim_modifer = 0;
    if( stim_level > 0 ) {
        //that's asymptotical function that is equal to 1 at around 30 stim level
        //and slows down all the time almost reaching 2.
        //Tweaking x*x multiplier will accordingly change effect accumulation
        stim_modifer = 2 - 2 / ( 1 + 0.001 * stim_level * stim_level );
    }
    heartbeat += average_heartbeat * stim_modifer;
    if( get_effect_dur( effect_cig ) > 0_turns ) {
        //Nicotine-induced tachycardia
        if( get_effect_dur( effect_cig ) > 10_minutes * ( addiction_level( add_type::CIG ) + 1 ) ) {
            heartbeat += average_heartbeat * 0.4;
        } else {
            heartbeat += average_heartbeat * 0.1;
        }
    }
    //health effect that can make things better or worse is applied in the end.
    //Based on get_max_healthy that already has bmi factored
    const int healthy = get_max_healthy();
    //a bit arbitrary formula that can use some love
    float healthy_modifier = -0.05f * std::round( healthy / 20.0f );
    heartbeat += average_heartbeat * healthy_modifier;
    //Pain simply adds 2% per point after it reaches 5 (that's arbitrary)
    const int cur_pain = get_perceived_pain();
    float pain_modifier = 0.0f;
    if( cur_pain > 5 ) {
        pain_modifier = 0.02 * ( cur_pain - 5 );
    }
    heartbeat += average_heartbeat * pain_modifier;
    //if BPM raised at least by 20% for a player with ADRENALINE, it adds 20% of avg to result
    if( has_trait( trait_ADRENALINE ) && heartbeat > average_heartbeat * 1.2 ) {
        heartbeat += average_heartbeat * 0.2;
    }
    //Happy get it bit faster and miserable some more.
    //Morale effects might need more consideration
    const int morale_level = get_morale_level();
    if( morale_level >= 20 ) {
        heartbeat += average_heartbeat * 0.1;
    }
    if( morale_level <= -20 ) {
        heartbeat += average_heartbeat * 0.2;
    }
    //add fear?
    //A single clamp in the end should be enough
    const int max_heartbeat = average_heartbeat * 3.5;
    heartbeat = clamp( heartbeat, average_heartbeat, max_heartbeat );
    return heartbeat;
}

void Character::on_worn_item_washed( const item &it )
{
    if( is_worn( it ) ) {
        morale->on_worn_item_washed( it );
    }
}

void Character::on_item_wear( const item &it )
{
    invalidate_inventory_validity_cache();
    for( const trait_id &mut : it.mutations_from_wearing( *this ) ) {
        mutation_effect( mut, true );
        recalc_sight_limits();
        calc_encumbrance();

        // If the stamina is higher than the max (Languorous), set it back to max
        if( get_stamina() > get_stamina_max() ) {
            set_stamina( get_stamina_max() );
        }
    }
    morale->on_item_wear( it );
}

void Character::on_item_takeoff( const item &it )
{
    invalidate_inventory_validity_cache();
    for( const trait_id &mut : it.mutations_from_wearing( *this ) ) {
        mutation_loss_effect( mut );
        recalc_sight_limits();
        calc_encumbrance();
        if( get_stamina() > get_stamina_max() ) {
            set_stamina( get_stamina_max() );
        }
    }
    morale->on_item_takeoff( it );
}

void Character::on_effect_int_change( const efftype_id &eid, int intensity, const bodypart_id &bp )
{
    // Adrenaline can reduce perceived pain (or increase it when you enter comedown).
    // See @ref get_perceived_pain()
    if( eid == effect_adrenaline ) {
        // Note that calling this does no harm if it wasn't changed.
        on_stat_change( "perceived_pain", get_perceived_pain() );
    }

    morale->on_effect_int_change( eid, intensity, bp );
}

void Character::on_mutation_gain( const trait_id &mid )
{
    morale->on_mutation_gain( mid );
    magic->on_mutation_gain( mid, *this );
    update_type_of_scent( mid );
    recalculate_enchantment_cache(); // mutations can have enchantments
}

void Character::on_mutation_loss( const trait_id &mid )
{
    morale->on_mutation_loss( mid );
    magic->on_mutation_loss( mid );
    update_type_of_scent( mid, false );
    recalculate_enchantment_cache(); // mutations can have enchantments
}

void Character::on_stat_change( const std::string &stat, int value )
{
    morale->on_stat_change( stat, value );
}

bool Character::has_opposite_trait( const trait_id &flag ) const
{
    for( const trait_id &i : flag->cancels ) {
        if( has_trait( i ) ) {
            return true;
        }
    }
    for( const std::pair<const trait_id, trait_data> &mut : my_mutations ) {
        for( const trait_id &canceled_trait : mut.first->cancels ) {
            if( canceled_trait == flag ) {
                return true;
            }
        }
    }
    return false;
}

int Character::adjust_for_focus( int amount ) const
{
    int effective_focus = focus_pool;
    if( has_trait( trait_FASTLEARNER ) ) {
        effective_focus += 15;
    }
    if( has_active_bionic( bio_memory ) ) {
        effective_focus += 10;
    }
    if( has_trait( trait_SLOWLEARNER ) ) {
        effective_focus -= 15;
    }
    effective_focus += ( get_int() - get_option<int>( "INT_BASED_LEARNING_BASE_VALUE" ) ) *
                       get_option<int>( "INT_BASED_LEARNING_FOCUS_ADJUSTMENT" );
    double tmp = amount * ( effective_focus / 100.0 );
    return roll_remainder( tmp );
}

std::set<tripoint> Character::get_path_avoid() const
{
    std::set<tripoint> ret;
    for( npc &guy : g->all_npcs() ) {
        if( sees( guy ) ) {
            ret.insert( guy.pos() );
        }
    }

    // TODO: Add known traps in a way that doesn't destroy performance

    return ret;
}

const pathfinding_settings &Character::get_pathfinding_settings() const
{
    return *path_settings;
}

bool Character::crush_frozen_liquid( item_location loc )
{
    if( has_quality( quality_id( "HAMMER" ) ) ) {
        item hammering_item = item_with_best_of_quality( quality_id( "HAMMER" ) );
        //~ %1$s: item to be crushed, %2$s: hammer name
        if( query_yn( _( "Do you want to crush up %1$s with your %2$s?\n"
                         "<color_red>Be wary of fragile items nearby!</color>" ),
                      loc.get_item()->display_name(), hammering_item.tname() ) ) {

            //Risk smashing tile with hammering tool, risk is lower with higher dex, damage lower with lower strength
            if( one_in( 1 + dex_cur / 4 ) ) {
                add_msg_if_player( colorize( _( "You swing your %s wildly!" ), c_red ),
                                   hammering_item.tname() );
                int smashskill = str_cur + hammering_item.damage_melee( damage_type::BASH );
                get_map().bash( loc.position(), smashskill );
            }
            add_msg_if_player( _( "You crush up and gather %s" ), loc.get_item()->display_name() );
            return true;
        }
    } else {
        popup( _( "You need a hammering tool to crush up frozen liquids!" ) );
    }
    return false;
}

float Character::power_rating() const
{
    int dmg = std::max( { weapon.damage_melee( damage_type::BASH ),
                          weapon.damage_melee( damage_type::CUT ),
                          weapon.damage_melee( damage_type::STAB )
                        } );

    int ret = 2;
    // Small guns can be easily hidden from view
    if( weapon.volume() <= 250_ml ) {
        ret = 2;
    } else if( weapon.is_gun() ) {
        ret = 4;
    } else if( dmg > 12 ) {
        ret = 3; // Melee weapon or weapon-y tool
    }
    if( get_size() == creature_size::huge ) {
        ret += 1;
    }
    if( is_wearing_power_armor( nullptr ) ) {
        ret = 5; // No mercy!
    }
    return ret;
}

float Character::speed_rating() const
{
    float ret = get_speed() / 100.0f;
    ret *= 100.0f / run_cost( 100, false );
    // Adjustment for player being able to run, but not doing so at the moment
    if( !is_running() ) {
        ret *= 1.0f + ( static_cast<float>( get_stamina() ) / static_cast<float>( get_stamina_max() ) );
    }
    return ret;
}

item &Character::item_with_best_of_quality( const quality_id &qid )
{
    int maxq = max_quality( qid );
    auto items_with_quality = items_with( [qid]( const item & it ) {
        return it.has_quality( qid );
    } );
    for( item *it : items_with_quality ) {
        if( it->get_quality( qid ) == maxq ) {
            return *it;
        }
    }
    return null_item_reference();
}

int Character::run_cost( int base_cost, bool diag ) const
{
    float movecost = static_cast<float>( base_cost );
    if( diag ) {
        movecost *= 0.7071f; // because everything here assumes 100 is base
    }
    const bool flatground = movecost < 105;
    map &here = get_map();
    // The "FLAT" tag includes soft surfaces, so not a good fit.
    const bool on_road = flatground && here.has_flag( STATIC( "ROAD" ), pos() );
    const bool on_fungus = here.has_flag_ter_or_furn( STATIC( "FUNGUS" ), pos() );

    if( !is_mounted() ) {
        if( movecost > 100 ) {
            movecost *= mutation_value( "movecost_obstacle_modifier" );
            if( movecost < 100 ) {
                movecost = 100;
            }
        }
        if( has_trait( trait_M_IMMUNE ) && on_fungus ) {
            if( movecost > 75 ) {
                // Mycal characters are faster on their home territory, even through things like shrubs
                movecost = 75;
            }
        }

        // Linearly increase move cost relative to individual leg hp.
        movecost += 50 * ( 1 - std::sqrt( static_cast<float>( get_part_hp_cur( body_part_leg_l ) ) /
                                          static_cast<float>( get_part_hp_max( body_part_leg_l ) ) ) );
        movecost += 50 * ( 1 - std::sqrt( static_cast<float>( get_part_hp_cur( body_part_leg_r ) ) /
                                          static_cast<float>( get_part_hp_max( body_part_leg_r ) ) ) );

        movecost *= mutation_value( "movecost_modifier" );
        if( flatground ) {
            movecost *= mutation_value( "movecost_flatground_modifier" );
        }
        if( has_trait( trait_PADDED_FEET ) && !footwear_factor() ) {
            movecost *= .9f;
        }
        if( has_active_bionic( bio_jointservo ) ) {
            if( is_running() ) {
                movecost *= 0.85f;
            } else {
                movecost *= 0.95f;
            }
        } else if( has_bionic( bio_jointservo ) ) {
            movecost *= 1.1f;
        }

        if( worn_with_flag( flag_SLOWS_MOVEMENT ) ) {
            movecost *= 1.1f;
        }
        if( worn_with_flag( flag_FIN ) ) {
            movecost *= 1.5f;
        }
        if( worn_with_flag( flag_ROLLER_INLINE ) ) {
            if( on_road ) {
                movecost *= 0.5f;
            } else {
                movecost *= 1.5f;
            }
        }
        // Quad skates might be more stable than inlines,
        // but that also translates into a slower speed when on good surfaces.
        if( worn_with_flag( flag_ROLLER_QUAD ) ) {
            if( on_road ) {
                movecost *= 0.7f;
            } else {
                movecost *= 1.3f;
            }
        }
        // Skates with only one wheel (roller shoes) are fairly less stable
        // and fairly slower as well
        if( worn_with_flag( flag_ROLLER_ONE ) ) {
            if( on_road ) {
                movecost *= 0.85f;
            } else {
                movecost *= 1.1f;
            }
        }

        movecost +=
            ( ( encumb( body_part_foot_l ) + encumb( body_part_foot_r ) ) * 2.5 +
              ( encumb( body_part_leg_l ) + encumb( body_part_leg_r ) ) * 1.5 ) / 10;

        // ROOTS3 does slow you down as your roots are probing around for nutrients,
        // whether you want them to or not.  ROOTS1 is just too squiggly without shoes
        // to give you some stability.  Plants are a bit of a slow-mover.  Deal.
        const bool mutfeet = has_trait( trait_LEG_TENTACLES ) || has_trait( trait_PADDED_FEET ) ||
                             has_trait( trait_HOOVES ) || has_trait( trait_TOUGH_FEET ) || has_trait( trait_ROOTS2 );
        if( !is_wearing_shoes( side::LEFT ) && !mutfeet ) {
            movecost += 8;
        }
        if( !is_wearing_shoes( side::RIGHT ) && !mutfeet ) {
            movecost += 8;
        }

        if( has_trait( trait_ROOTS3 ) && here.has_flag( STATIC( "DIGGABLE" ), pos() ) ) {
            movecost += 10 * footwear_factor();
        }

        movecost = calculate_by_enchantment( movecost, enchant_vals::mod::MOVE_COST );
        movecost /= stamina_move_cost_modifier();
    }

    if( diag ) {
        movecost *= M_SQRT2;
    }

    return static_cast<int>( movecost );
}

void Character::place_corpse()
{
    //If the character/NPC is on a distant mission, don't drop their their gear when they die since they still have a local pos
    if( !death_drops ) {
        return;
    }
    std::vector<item *> tmp = inv_dump();
    item body = item::make_corpse( mtype_id::NULL_ID(), calendar::turn, name );
    body.set_item_temperature( 310.15 );
    map &here = get_map();
    for( item *itm : tmp ) {
        here.add_item_or_charges( pos(), *itm );
    }
    for( const bionic &bio : *my_bionics ) {
        if( item::type_is_defined( bio.info().itype() ) ) {
            item cbm( bio.id.str(), calendar::turn );
            cbm.set_flag( flag_FILTHY );
            cbm.set_flag( flag_NO_STERILE );
            cbm.set_flag( flag_NO_PACKED );
            cbm.faults.emplace( fault_id( "fault_bionic_salvaged" ) );
            body.put_in( cbm, item_pocket::pocket_type::CORPSE );
        }
    }

    // Restore amount of installed pseudo-modules of Power Storage Units
    std::pair<int, int> storage_modules = amount_of_storage_bionics();
    for( int i = 0; i < storage_modules.first; ++i ) {
        body.put_in( item( "bio_power_storage" ), item_pocket::pocket_type::CORPSE );
    }
    for( int i = 0; i < storage_modules.second; ++i ) {
        body.put_in( item( "bio_power_storage_mkII" ), item_pocket::pocket_type::CORPSE );
    }
    here.add_item_or_charges( pos(), body );
}

void Character::place_corpse( const tripoint_abs_omt &om_target )
{
    tinymap bay;
    bay.load( project_to<coords::sm>( om_target ), false );
    point fin( rng( 1, SEEX * 2 - 2 ), rng( 1, SEEX * 2 - 2 ) );
    // This makes no sense at all. It may find a random tile without furniture, but
    // if the first try to find one fails, it will go through all tiles of the map
    // and essentially select the last one that has no furniture.
    // Q: Why check for furniture? (Check for passable or can-place-items seems more useful.)
    // Q: Why not grep a random point out of all the possible points (e.g. via random_entry)?
    // Q: Why use furn_str_id instead of f_null?
    // TODO: fix it, see above.
    if( bay.furn( fin ) != furn_str_id( "f_null" ) ) {
        for( const tripoint &p : bay.points_on_zlevel() ) {
            if( bay.furn( p ) == furn_str_id( "f_null" ) ) {
                fin.x = p.x;
                fin.y = p.y;
            }
        }
    }

    std::vector<item *> tmp = inv_dump();
    item body = item::make_corpse( mtype_id::NULL_ID(), calendar::turn, name );
    for( item *itm : tmp ) {
        bay.add_item_or_charges( fin, *itm );
    }
    for( const bionic &bio : *my_bionics ) {
        if( item::type_is_defined( bio.info().itype() ) ) {
            body.put_in( item( bio.id.str(), calendar::turn ), item_pocket::pocket_type::CORPSE );
        }
    }

    // Restore amount of installed pseudo-modules of Power Storage Units
    std::pair<int, int> storage_modules = amount_of_storage_bionics();
    for( int i = 0; i < storage_modules.first; ++i ) {
        body.put_in( item( "bio_power_storage" ), item_pocket::pocket_type::CORPSE );
    }
    for( int i = 0; i < storage_modules.second; ++i ) {
        body.put_in( item( "bio_power_storage_mkII" ), item_pocket::pocket_type::CORPSE );
    }
    bay.add_item_or_charges( fin, body );
}

bool Character::sees_with_infrared( const Creature &critter ) const
{
    if( !vision_mode_cache[IR_VISION] || !critter.is_warm() ) {
        return false;
    }

    map &here = get_map();
    if( is_player() || critter.is_player() ) {
        // Players should not use map::sees
        // Likewise, players should not be "looked at" with map::sees, not to break symmetry
        return here.pl_line_of_sight( critter.pos(),
                                      sight_range( current_daylight_level( calendar::turn ) ) );
    }

    return here.sees( pos(), critter.pos(), sight_range( current_daylight_level( calendar::turn ) ) );
}

bool Character::is_visible_in_range( const Creature &critter, const int range ) const
{
    return sees( critter ) && rl_dist( pos(), critter.pos() ) <= range;
}

std::vector<Creature *> Character::get_visible_creatures( const int range ) const
{
    return g->get_creatures_if( [this, range]( const Creature & critter ) -> bool {
        return this != &critter && pos() != critter.pos() && // TODO: get rid of fake npcs (pos() check)
        rl_dist( pos(), critter.pos() ) <= range && sees( critter );
    } );
}

std::vector<Creature *> Character::get_targetable_creatures( const int range, bool melee ) const
{
    map &here = get_map();
    return g->get_creatures_if( [this, range, melee, &here]( const Creature & critter ) -> bool {
        //the call to map.sees is to make sure that even if we can see it through walls
        //via a mutation or cbm we only attack targets with a line of sight
        bool can_see = ( ( sees( critter ) || sees_with_infrared( critter ) ) && here.sees( pos(), critter.pos(), 100 ) );
        if( can_see && melee )  //handles the case where we can see something with glass in the way for melee attacks
        {
            std::vector<tripoint> path = here.find_clear_path( pos(), critter.pos() );
            for( const tripoint &point : path ) {
                if( here.impassable( point ) &&
                    !( weapon.has_flag( flag_SPEAR ) && // Fences etc. Spears can stab through those
                       here.has_flag( STATIC( "THIN_OBSTACLE" ),
                                      point ) ) ) { //this mirrors melee.cpp function reach_attack
                    can_see = false;
                    break;
                }
            }
        }
        bool in_range = std::round( rl_dist_exact( pos(), critter.pos() ) ) <= range;
        // TODO: get rid of fake npcs (pos() check)
        bool valid_target = this != &critter && pos() != critter.pos() && attitude_to( critter ) != Creature::Attitude::FRIENDLY;
        return valid_target && in_range && can_see;
    } );
}

std::vector<Creature *> Character::get_hostile_creatures( int range ) const
{
    return g->get_creatures_if( [this, range]( const Creature & critter ) -> bool {
        // Fixes circular distance range for ranged attacks
        float dist_to_creature = std::round( rl_dist_exact( pos(), critter.pos() ) );
        return this != &critter && pos() != critter.pos() && // TODO: get rid of fake npcs (pos() check)
        dist_to_creature <= range && critter.attitude_to( *this ) == Creature::Attitude::HOSTILE
        && sees( critter );
    } );
}

bool Character::knows_trap( const tripoint &pos ) const
{
    const tripoint p = get_map().getabs( pos );
    return known_traps.count( p ) > 0;
}

void Character::add_known_trap( const tripoint &pos, const trap &t )
{
    const tripoint p = get_map().getabs( pos );
    if( t.is_null() ) {
        known_traps.erase( p );
    } else {
        // TODO: known_traps should map to a trap_str_id
        known_traps[p] = t.id.str();
    }
}

bool Character::can_hear( const tripoint &source, const int volume ) const
{
    if( is_deaf() ) {
        return false;
    }

    // source is in-ear and at our square, we can hear it
    if( source == pos() && volume == 0 ) {
        return true;
    }
    const int dist = rl_dist( source, pos() );
    const float volume_multiplier = hearing_ability();
    return ( volume - get_weather().weather_id->sound_attn ) * volume_multiplier >= dist;
}

float Character::hearing_ability() const
{
    float volume_multiplier = 1.0f;

    // Mutation/Bionic volume modifiers
    if( has_active_bionic( bio_ears ) && !has_active_bionic( bio_earplugs ) ) {
        volume_multiplier *= 3.5f;
    }
    if( has_trait( trait_PER_SLIME ) ) {
        // Random hearing :-/
        // (when it's working at all, see player.cpp)
        // changed from 0.5 to fix Mac compiling error
        volume_multiplier *= ( rng( 1, 2 ) );
    }

    volume_multiplier *= Character::mutation_value( "hearing_modifier" );

    if( has_effect( effect_deaf ) ) {
        // Scale linearly up to 30 minutes
        volume_multiplier *= ( 30_minutes - get_effect_dur( effect_deaf ) ) / 30_minutes;
    }

    if( has_effect( effect_earphones ) ) {
        volume_multiplier *= 0.25f;
    }

    return volume_multiplier;
}

std::vector<std::string> Character::short_description_parts() const
{
    std::vector<std::string> result;

    if( is_armed() ) {
        result.push_back( _( "Wielding: " ) + weapon.tname() );
    }
    const std::string worn_str = enumerate_as_string( worn.begin(), worn.end(),
    []( const item & it ) {
        return it.tname();
    } );
    if( !worn_str.empty() ) {
        result.push_back( _( "Wearing: " ) + worn_str );
    }
    const int visibility_cap = 0; // no cap
    const auto trait_str = visible_mutations( visibility_cap );
    if( !trait_str.empty() ) {
        result.push_back( _( "Traits: " ) + trait_str );
    }
    return result;
}

std::string Character::short_description() const
{
    return join( short_description_parts(), ";   " );
}

void Character::process_one_effect( effect &it, bool is_new )
{
    bool reduced = resists_effect( it );
    double mod = 1;
    const bodypart_id &bp = it.get_bp();
    int val = 0;

    // Still hardcoded stuff, do this first since some modify their other traits
    hardcoded_effects( it );

    const auto get_effect = [&it, is_new]( const std::string & arg, bool reduced ) {
        if( is_new ) {
            return it.get_amount( arg, reduced );
        }
        return it.get_mod( arg, reduced );
    };

    // Handle miss messages
    const std::vector<std::pair<translation, int>> &msgs = it.get_miss_msgs();
    if( !msgs.empty() ) {
        for( const auto &i : msgs ) {
            add_miss_reason( i.first.translated(), static_cast<unsigned>( i.second ) );
        }
    }

    // Handle health mod
    val = get_effect( "H_MOD", reduced );
    if( val != 0 ) {
        mod = 1;
        if( is_new || it.activated( calendar::turn, "H_MOD", val, reduced, mod ) ) {
            int bounded = bound_mod_to_vals(
                              get_healthy_mod(), val, it.get_max_val( "H_MOD", reduced ),
                              it.get_min_val( "H_MOD", reduced ) );
            // This already applies bounds, so we pass them through.
            mod_healthy_mod( bounded, get_healthy_mod() + bounded );
        }
    }

    // Handle health
    val = get_effect( "HEALTH", reduced );
    if( val != 0 ) {
        mod = 1;
        if( is_new || it.activated( calendar::turn, "HEALTH", val, reduced, mod ) ) {
            mod_healthy( bound_mod_to_vals( get_healthy(), val,
                                            it.get_max_val( "HEALTH", reduced ), it.get_min_val( "HEALTH", reduced ) ) );
        }
    }

    // Handle stim
    val = get_effect( "STIM", reduced );
    if( val != 0 ) {
        mod = 1;
        if( is_new || it.activated( calendar::turn, "STIM", val, reduced, mod ) ) {
            mod_stim( bound_mod_to_vals( get_stim(), val, it.get_max_val( "STIM", reduced ),
                                         it.get_min_val( "STIM", reduced ) ) );
        }
    }

    // Handle hunger
    val = get_effect( "HUNGER", reduced );
    if( val != 0 ) {
        mod = 1;
        if( is_new || it.activated( calendar::turn, "HUNGER", val, reduced, mod ) ) {
            mod_hunger( bound_mod_to_vals( get_hunger(), val, it.get_max_val( "HUNGER", reduced ),
                                           it.get_min_val( "HUNGER", reduced ) ) );
        }
    }

    // Handle thirst
    val = get_effect( "THIRST", reduced );
    if( val != 0 ) {
        mod = 1;
        if( is_new || it.activated( calendar::turn, "THIRST", val, reduced, mod ) ) {
            mod_thirst( bound_mod_to_vals( get_thirst(), val, it.get_max_val( "THIRST", reduced ),
                                           it.get_min_val( "THIRST", reduced ) ) );
        }
    }

    // Handle fatigue
    val = get_effect( "FATIGUE", reduced );
    // Prevent ongoing fatigue effects while asleep.
    // These are meant to change how fast you get tired, not how long you sleep.
    if( val != 0 && !in_sleep_state() ) {
        mod = 1;
        if( is_new || it.activated( calendar::turn, "FATIGUE", val, reduced, mod ) ) {
            mod_fatigue( bound_mod_to_vals( get_fatigue(), val, it.get_max_val( "FATIGUE", reduced ),
                                            it.get_min_val( "FATIGUE", reduced ) ) );
        }
    }

    // Handle Radiation
    val = get_effect( "RAD", reduced );
    if( val != 0 ) {
        mod = 1;
        if( is_new || it.activated( calendar::turn, "RAD", val, reduced, mod ) ) {
            mod_rad( bound_mod_to_vals( get_rad(), val, it.get_max_val( "RAD", reduced ), 0 ) );
            // Radiation can't go negative
            if( get_rad() < 0 ) {
                set_rad( 0 );
            }
        }
    }

    // Handle Pain
    val = get_effect( "PAIN", reduced );
    if( val != 0 ) {
        mod = 1;
        if( it.get_sizing( "PAIN" ) ) {
            if( has_trait( trait_FAT ) ) {
                mod *= 1.5;
            }
            if( get_size() == creature_size::large ) {
                mod *= 2;
            }
            if( get_size() == creature_size::huge ) {
                mod *= 3;
            }
        }
        if( is_new || it.activated( calendar::turn, "PAIN", val, reduced, mod ) ) {
            int pain_inc = bound_mod_to_vals( get_pain(), val, it.get_max_val( "PAIN", reduced ), 0 );
            mod_pain( pain_inc );
            if( pain_inc > 0 ) {
                add_pain_msg( val, bp );
            }
        }
    }

    // Handle Damage
    val = get_effect( "HURT", reduced );
    if( val != 0 ) {
        mod = 1;
        if( it.get_sizing( "HURT" ) ) {
            if( has_trait( trait_FAT ) ) {
                mod *= 1.5;
            }
            if( get_size() == creature_size::large ) {
                mod *= 2;
            }
            if( get_size() == creature_size::huge ) {
                mod *= 3;
            }
        }
        if( is_new || it.activated( calendar::turn, "HURT", val, reduced, mod ) ) {
            if( bp == bodypart_str_id::NULL_ID() ) {
                if( val > 5 ) {
                    add_msg_if_player( _( "Your %s HURTS!" ), body_part_name_accusative( body_part_torso ) );
                } else {
                    add_msg_if_player( _( "Your %s hurts!" ), body_part_name_accusative( body_part_torso ) );
                }
                apply_damage( nullptr, body_part_torso, val, true );
            } else {
                if( val > 5 ) {
                    add_msg_if_player( _( "Your %s HURTS!" ), body_part_name_accusative( bp ) );
                } else {
                    add_msg_if_player( _( "Your %s hurts!" ), body_part_name_accusative( bp ) );
                }
                apply_damage( nullptr, bp, val, true );
            }
        }
    }

    // Handle Sleep
    val = get_effect( "SLEEP", reduced );
    if( val != 0 ) {
        mod = 1;
        if( ( is_new || it.activated( calendar::turn, "SLEEP", val, reduced, mod ) ) &&
            !has_effect( efftype_id( "sleep" ) ) ) {
            add_msg_if_player( _( "You pass out!" ) );
            fall_asleep( time_duration::from_turns( val ) );
        }
    }

    // Handle painkillers
    val = get_effect( "PKILL", reduced );
    if( val != 0 ) {
        mod = it.get_addict_mod( "PKILL", addiction_level( add_type::PKILLER ) );
        if( is_new || it.activated( calendar::turn, "PKILL", val, reduced, mod ) ) {
            mod_painkiller( bound_mod_to_vals( get_painkiller(), val, it.get_max_val( "PKILL", reduced ), 0 ) );
        }
    }

    // Handle coughing
    mod = 1;
    val = 0;
    if( it.activated( calendar::turn, "COUGH", val, reduced, mod ) ) {
        cough( it.get_harmful_cough() );
    }

    // Handle vomiting
    mod = vomit_mod();
    val = 0;
    if( it.activated( calendar::turn, "VOMIT", val, reduced, mod ) ) {
        vomit();
    }

    // Handle stamina
    val = get_effect( "STAMINA", reduced );
    if( val != 0 ) {
        mod = 1;
        if( is_new || it.activated( calendar::turn, "STAMINA", val, reduced, mod ) ) {
            mod_stamina( bound_mod_to_vals( get_stamina(), val,
                                            it.get_max_val( "STAMINA", reduced ),
                                            it.get_min_val( "STAMINA", reduced ) ) );
        }
    }

    // Speed and stats are handled in recalc_speed_bonus and reset_stats respectively
}

void Character::process_effects()
{
    //Special Removals
    if( has_effect( effect_darkness ) && g->is_in_sunlight( pos() ) ) {
        remove_effect( effect_darkness );
    }
    if( has_trait( trait_M_IMMUNE ) && has_effect( effect_fungus ) ) {
        vomit();
        remove_effect( effect_fungus );
        add_msg_if_player( m_bad, _( "We have mistakenly colonized a local guide!  Purging now." ) );
    }
    if( has_trait( trait_PARAIMMUNE ) && ( has_effect( effect_dermatik ) ||
                                           has_effect( effect_tapeworm ) ||
                                           has_effect( effect_bloodworms ) || has_effect( effect_brainworms ) ||
                                           has_effect( effect_paincysts ) ) ) {
        remove_effect( effect_dermatik );
        remove_effect( effect_tapeworm );
        remove_effect( effect_bloodworms );
        remove_effect( effect_brainworms );
        remove_effect( effect_paincysts );
        add_msg_if_player( m_good, _( "Something writhes and inside of you as it dies." ) );
    }
    if( has_trait( trait_ACIDBLOOD ) && ( has_effect( effect_dermatik ) ||
                                          has_effect( effect_bloodworms ) ||
                                          has_effect( effect_brainworms ) ) ) {
        remove_effect( effect_dermatik );
        remove_effect( effect_bloodworms );
        remove_effect( effect_brainworms );
    }
    if( has_trait( trait_EATHEALTH ) && has_effect( effect_tapeworm ) ) {
        remove_effect( effect_tapeworm );
        add_msg_if_player( m_good, _( "Your bowels gurgle as something inside them dies." ) );
    }
    if( has_trait( trait_INFIMMUNE ) && ( has_effect( effect_bite ) || has_effect( effect_infected ) ||
                                          has_effect( effect_recover ) ) ) {
        remove_effect( effect_bite );
        remove_effect( effect_infected );
        remove_effect( effect_recover );
    }

    //Human only effects
    for( auto &elem : *effects ) {
        for( auto &_effect_it : elem.second ) {
            process_one_effect( _effect_it.second, false );
        }
    }

    Creature::process_effects();
}

double Character::vomit_mod()
{
    double mod = mutation_value( "vomit_multiplier" );
    if( has_effect( effect_weed_high ) ) {
        mod *= .1;
    }
    // If you're already nauseous, any food in your stomach greatly
    // increases chance of vomiting. Liquids don't provoke vomiting, though.
    if( stomach.contains() != 0_ml && has_effect( effect_nausea ) ) {
        mod *= 5 * get_effect_int( effect_nausea );
    }
    return mod;
}

int Character::sleep_spot( const tripoint &p ) const
{
    const int current_stim = get_stim();
    const comfort_response_t comfort_info = base_comfort_value( p );
    if( comfort_info.aid != nullptr ) {
        add_msg_if_player( m_info, _( "You use your %s for comfort." ), comfort_info.aid->tname() );
    }

    int sleepy = static_cast<int>( comfort_info.level );
    bool watersleep = has_trait( trait_WATERSLEEP );

    if( has_addiction( add_type::SLEEP ) ) {
        sleepy -= 4;
    }
    if( has_trait( trait_INSOMNIA ) ) {
        // 12.5 points is the difference between "tired" and "dead tired"
        sleepy -= 12;
    }
    if( has_trait( trait_EASYSLEEPER ) ) {
        // Low fatigue (being rested) has a much stronger effect than high fatigue
        // so it's OK for the value to be that much higher
        sleepy += 24;
    }
    if( has_active_bionic( bio_soporific ) ) {
        sleepy += 30;
    }
    if( has_trait( trait_EASYSLEEPER2 ) ) {
        // Mousefolk can sleep just about anywhere.
        sleepy += 40;
    }
    if( watersleep && get_map().has_flag_ter( "SWIMMABLE", pos() ) ) {
        sleepy += 10; //comfy water!
    }

    if( get_fatigue() < fatigue_levels::TIRED + 1 ) {
        sleepy -= static_cast<int>( ( fatigue_levels::TIRED + 1 - get_fatigue() ) / 4 );
    } else {
        sleepy += static_cast<int>( ( get_fatigue() - fatigue_levels::TIRED + 1 ) / 16 );
    }

    if( current_stim > 0 || !has_trait( trait_INSOMNIA ) ) {
        sleepy -= 2 * current_stim;
    } else {
        // Make it harder for insomniac to get around the trait
        sleepy -= current_stim;
    }

    return sleepy;
}

bool Character::can_sleep()
{
    if( has_effect( effect_meth ) ) {
        // Sleep ain't happening until that meth wears off completely.
        return false;
    }

    // Since there's a bit of randomness to falling asleep, we want to
    // prevent exploiting this if can_sleep() gets called over and over.
    // Only actually check if we can fall asleep no more frequently than
    // every 30 minutes.  We're assuming that if we return true, we'll
    // immediately be falling asleep after that.
    //
    // Also if player debug menu'd time backwards this breaks, just do the
    // check anyway, this will reset the timer if 'dur' is negative.
    const time_point now = calendar::turn;
    const time_duration dur = now - last_sleep_check;
    if( dur >= 0_turns && dur < 30_minutes ) {
        return false;
    }
    last_sleep_check = now;

    int sleepy = sleep_spot( pos() );
    sleepy += rng( -8, 8 );
    bool result = sleepy > 0;

    if( has_active_bionic( bio_soporific ) ) {
        if( bio_soporific_powered_at_last_sleep_check && !has_power() ) {
            add_msg_if_player( m_bad, _( "Your soporific inducer runs out of power!" ) );
        } else if( !bio_soporific_powered_at_last_sleep_check && has_power() ) {
            add_msg_if_player( m_good, _( "Your soporific inducer starts back up." ) );
        }
        bio_soporific_powered_at_last_sleep_check = has_power();
    }

    return result;
}

void Character::shift_destination( const point &shift )
{
    if( next_expected_position ) {
        *next_expected_position += shift;
    }

    for( auto &elem : auto_move_route ) {
        elem += shift;
    }
}

bool Character::has_weapon() const
{
    return !unarmed_attack();
}

int Character::get_lowest_hp() const
{
    // Set lowest_hp to an arbitrarily large number.
    int lowest_hp = 999;
    for( const std::pair<const bodypart_str_id, bodypart> &elem : get_body() ) {
        const int cur_hp = elem.second.get_hp_cur();
        if( cur_hp < lowest_hp ) {
            lowest_hp = cur_hp;
        }
    }
    return lowest_hp;
}

Creature::Attitude Character::attitude_to( const Creature &other ) const
{
    const monster *m = dynamic_cast<const monster *>( &other );
    if( m != nullptr ) {
        if( m->friendly != 0 ) {
            return Attitude::FRIENDLY;
        }
        switch( m->attitude( const_cast<Character *>( this ) ) ) {
            // player probably does not want to harm them, but doesn't care much at all.
            case MATT_FOLLOW:
            case MATT_FPASSIVE:
            case MATT_IGNORE:
            case MATT_FLEE:
                return Attitude::NEUTRAL;
            // player does not want to harm those.
            case MATT_FRIEND:
                return Attitude::FRIENDLY;
            case MATT_ATTACK:
                return Attitude::HOSTILE;
            case MATT_NULL:
            case NUM_MONSTER_ATTITUDES:
                break;
        }

        return Attitude::NEUTRAL;
    }

    const npc *p = dynamic_cast<const npc *>( &other );
    if( p != nullptr ) {
        if( p->is_enemy() ) {
            return Attitude::HOSTILE;
        } else if( p->is_player_ally() ) {
            return Attitude::FRIENDLY;
        } else {
            return Attitude::NEUTRAL;
        }
    } else if( &other == this ) {
        return Attitude::FRIENDLY;
    }

    return Attitude::NEUTRAL;
}

npc_attitude Character::get_attitude() const
{
    return NPCATT_NULL;
}

bool Character::sees( const tripoint &t, bool, int ) const
{
    const int wanted_range = rl_dist( pos(), t );
    bool can_see = is_player() ? get_map().pl_sees( t, wanted_range ) :
                   Creature::sees( t );
    // Clairvoyance is now pretty cheap, so we can check it early
    if( wanted_range < MAX_CLAIRVOYANCE && wanted_range < clairvoyance() ) {
        return true;
    }

    if( can_see && wanted_range > unimpaired_range() ) {
        can_see = false;
    }

    return can_see;
}

bool Character::sees( const Creature &critter ) const
{
    // This handles only the player/npc specific stuff (monsters don't have traits or bionics).
    const int dist = rl_dist( pos(), critter.pos() );
    if( dist <= 3 && has_active_mutation( trait_ANTENNAE ) ) {
        return true;
    }
    if( dist < MAX_CLAIRVOYANCE && dist < clairvoyance() ) {
        return true;
    }
    if( field_fd_clairvoyant.is_valid() &&
        get_map().get_field( critter.pos(), field_fd_clairvoyant ) ) {
        return true;
    }
    return Creature::sees( critter );
}

nc_color Character::bodytemp_color( const bodypart_id &bp ) const
{
    nc_color color = c_light_gray; // default
    const int temp_conv = get_part_temp_conv( bp );
    if( bp == body_part_eyes ) {
        color = c_light_gray;    // Eyes don't count towards warmth
    } else if( temp_conv  > BODYTEMP_SCORCHING ) {
        color = c_red;
    } else if( temp_conv  > BODYTEMP_VERY_HOT ) {
        color = c_light_red;
    } else if( temp_conv  > BODYTEMP_HOT ) {
        color = c_yellow;
    } else if( temp_conv  > BODYTEMP_COLD ) {
        color = c_green;
    } else if( temp_conv  > BODYTEMP_VERY_COLD ) {
        color = c_light_blue;
    } else if( temp_conv  > BODYTEMP_FREEZING ) {
        color = c_cyan;
    } else {
        color = c_blue;
    }
    return color;
}

void Character::set_destination( const std::vector<tripoint> &route,
                                 const player_activity &new_destination_activity )
{
    auto_move_route = route;
    set_destination_activity( new_destination_activity );
    destination_point.emplace( get_map().getabs( route.back() ) );
}

void Character::clear_destination()
{
    auto_move_route.clear();
    clear_destination_activity();
    destination_point = cata::nullopt;
    next_expected_position = cata::nullopt;
}

bool Character::has_distant_destination() const
{
    return has_destination() && !get_destination_activity().is_null() &&
           get_destination_activity().id() == ACT_TRAVELLING && !omt_path.empty();
}

bool Character::is_auto_moving() const
{
    return destination_point.has_value();
}

bool Character::has_destination() const
{
    return !auto_move_route.empty();
}

bool Character::has_destination_activity() const
{
    return !get_destination_activity().is_null() && destination_point &&
           position == get_map().getlocal( *destination_point );
}

void Character::start_destination_activity()
{
    if( !has_destination_activity() ) {
        debugmsg( "Tried to start invalid destination activity" );
        return;
    }

    assign_activity( get_destination_activity() );
    clear_destination();
}

std::vector<tripoint> &Character::get_auto_move_route()
{
    return auto_move_route;
}

action_id Character::get_next_auto_move_direction()
{
    if( !has_destination() ) {
        return ACTION_NULL;
    }

    if( next_expected_position ) {
        if( pos() != *next_expected_position ) {
            // We're off course, possibly stumbling or stuck, cancel auto move
            return ACTION_NULL;
        }
    }

    next_expected_position.emplace( auto_move_route.front() );
    auto_move_route.erase( auto_move_route.begin() );

    tripoint dp = *next_expected_position - pos();

    // Make sure the direction is just one step and that
    // all diagonal moves have 0 z component
    if( std::abs( dp.x ) > 1 || std::abs( dp.y ) > 1 || std::abs( dp.z ) > 1 ||
        ( std::abs( dp.z ) != 0 && ( std::abs( dp.x ) != 0 || std::abs( dp.y ) != 0 ) ) ) {
        // Should never happen, but check just in case
        return ACTION_NULL;
    }
    return get_movement_action_from_delta( dp, iso_rotate::yes );
}

int Character::talk_skill() const
{
    /** @EFFECT_INT slightly increases talking skill */

    /** @EFFECT_PER slightly increases talking skill */

    /** @EFFECT_SPEECH increases talking skill */
    int ret = get_int() + get_per() + get_skill_level( skill_id( "speech" ) ) * 3;
    return ret;
}

int Character::intimidation() const
{
    /** @EFFECT_STR increases intimidation factor */
    int ret = get_str() * 2;
    if( weapon.is_gun() ) {
        ret += 10;
    }
    if( weapon.damage_melee( damage_type::BASH ) >= 12 ||
        weapon.damage_melee( damage_type::CUT ) >= 12 ||
        weapon.damage_melee( damage_type::STAB ) >= 12 ) {
        ret += 5;
    }

    if( get_stim() > 20 ) {
        ret += 2;
    }
    if( has_effect( effect_drunk ) ) {
        ret -= 4;
    }
    ret = enchantment_cache->modify_value( enchant_vals::mod::SOCIAL_INTIMIDATE, ret );
    return ret;
}

bool Character::has_proficiency( const proficiency_id &prof ) const
{
    return _proficiencies->has_learned( prof );
}

bool Character::has_prof_prereqs( const proficiency_id &prof ) const
{
    return _proficiencies->has_prereqs( prof );
}

void Character::add_proficiency( const proficiency_id &prof, bool ignore_requirements )
{
    if( ignore_requirements ) {
        _proficiencies->direct_learn( prof );
        return;
    }
    _proficiencies->learn( prof );
}

void Character::lose_proficiency( const proficiency_id &prof, bool ignore_requirements )
{
    if( ignore_requirements ) {
        _proficiencies->direct_remove( prof );
        return;
    }
    _proficiencies->remove( prof );
}

std::vector<display_proficiency> Character::display_proficiencies() const
{
    return _proficiencies->display();
}

void Character::practice_proficiency( const proficiency_id &prof, const time_duration &amount,
                                      const cata::optional<time_duration> &max )
{
    int amt = to_seconds<int>( amount );
    const float pct_before = _proficiencies->pct_practiced( prof );
    time_duration focused_amount = time_duration::from_seconds( adjust_for_focus( amt ) );
    const bool learned = _proficiencies->practice( prof, focused_amount, max );
    const float pct_after = _proficiencies->pct_practiced( prof );

    if( pct_after > pct_before ) {
        focus_pool -= focus_pool / 100;
    }

    if( learned ) {
        add_msg_if_player( m_good, _( "You are now proficient in %s" ), prof->name() );
    }
}

time_duration Character::proficiency_training_needed( const proficiency_id &prof ) const
{
    return _proficiencies->training_time_needed( prof );
}

std::vector<proficiency_id> Character::known_proficiencies() const
{
    return _proficiencies->known_profs();
}

std::vector<proficiency_id> Character::learning_proficiencies() const
{
    return _proficiencies->learning_profs();
}

bool Character::defer_move( const tripoint &next )
{
    // next must be adjacent to current pos
    if( square_dist( next, pos() ) != 1 ) {
        return false;
    }
    // next must be adjacent to subsequent move in any preexisting automove route
    if( has_destination() && square_dist( auto_move_route.front(), next ) != 1 ) {
        return false;
    }
    auto_move_route.insert( auto_move_route.begin(), next );
    next_expected_position = pos();
    return true;
}

bool Character::add_or_drop_with_msg( item &it, const bool /*unloading*/, const item *avoid )
{
    if( it.made_of( phase_id::LIQUID ) ) {
        liquid_handler::consume_liquid( it, 1, avoid );
        return it.charges <= 0;
    }
    if( !this->can_pickVolume( it ) ) {
        put_into_vehicle_or_drop( *this, item_drop_reason::too_large, { it } );
    } else if( !this->can_pickWeight( it, !get_option<bool>( "DANGEROUS_PICKUPS" ) ) ) {
        put_into_vehicle_or_drop( *this, item_drop_reason::too_heavy, { it } );
    } else {
        const bool allow_wield = !weapon.has_item( it ) && weapon.magazine_current() != &it;
        const int prev_charges = it.charges;
        auto &ni = this->i_add( it, true, avoid, /*allow_drop=*/false, /*allow_wield=*/allow_wield );
        if( ni.is_null() ) {
            // failed to add
            put_into_vehicle_or_drop( *this, item_drop_reason::tumbling, { it } );
        } else if( &ni == &it ) {
            // merged into the original stack, restore original charges
            it.charges = prev_charges;
            put_into_vehicle_or_drop( *this, item_drop_reason::tumbling, { it } );
        } else {
            // successfully added
            add_msg( _( "You put the %s in your inventory." ), ni.tname() );
            add_msg( m_info, "%c - %s", ni.invlet == 0 ? ' ' : ni.invlet, ni.tname() );
        }
    }
    return true;
}

bool Character::unload( item_location &loc, bool bypass_activity )
{
    item &it = *loc;
    // Unload a container consuming moves per item successfully removed
    if( it.is_container() ) {
        if( it.contents.empty() ) {
            add_msg( m_info, _( "The %s is already empty!" ), it.tname() );
            return false;
        }
        if( !it.can_unload_liquid() ) {
            add_msg( m_info, _( "The liquid can't be unloaded in its current state!" ) );
            return false;
        }

        int moves = 0;
        for( item *contained : it.contents.all_items_top() ) {
            moves += this->item_handling_cost( *contained );
        }
        assign_activity( player_activity( unload_activity_actor( moves, loc ) ) );

        return true;
    }

    // If item can be unloaded more than once (currently only guns) prompt user to choose
    std::vector<std::string> msgs( 1, it.tname() );
    std::vector<item *> opts( 1, &it );

    for( item *e : it.gunmods() ) {
        if( ( e->is_gun() && !e->has_flag( flag_NO_UNLOAD ) &&
              ( e->magazine_current() || e->ammo_remaining() > 0 || e->casings_count() > 0 ) ) ||
            ( e->has_flag( flag_BRASS_CATCHER ) && !e->is_container_empty() ) ) {
            msgs.emplace_back( e->tname() );
            opts.emplace_back( e );
        }
    }

    item *target = nullptr;
    item_location targloc;
    if( opts.size() > 1 ) {
        const int ret = uilist( _( "Unload what?" ), msgs );
        if( ret >= 0 ) {
            target = opts[ret];
            targloc = item_location( loc, opts[ret] );
        }
    } else {
        target = &it;
        targloc = loc;
    }

    if( target == nullptr ) {
        return false;
    }

    // Next check for any reasons why the item cannot be unloaded
    if( !target->has_flag( flag_BRASS_CATCHER ) ) {
        if( target->ammo_types().empty() && target->magazine_compatible().empty() ) {
            add_msg( m_info, _( "You can't unload a %s!" ), target->tname() );
            return false;
        }

        if( target->has_flag( flag_NO_UNLOAD ) ) {
            if( target->has_flag( flag_RECHARGE ) || target->has_flag( flag_USE_UPS ) ) {
                add_msg( m_info, _( "You can't unload a rechargeable %s!" ), target->tname() );
            } else {
                add_msg( m_info, _( "You can't unload a %s!" ), target->tname() );
            }
            return false;
        }

        if( !target->magazine_current() && target->ammo_remaining() <= 0 && target->casings_count() <= 0 ) {
            if( target->is_tool() ) {
                add_msg( m_info, _( "Your %s isn't charged." ), target->tname() );
            } else {
                add_msg( m_info, _( "Your %s isn't loaded." ), target->tname() );
            }
            return false;
        }
    }

    target->casings_handle( [&]( item & e ) {
        return this->i_add_or_drop( e );
    } );

    if( target->is_magazine() ) {
        if( bypass_activity ) {
            unload_activity_actor::unload( *this, targloc );
        } else {
            int mv = 0;
            for( const item *content : target->contents.all_items_top() ) {
                // We use the same cost for both reloading and unloading
                mv += this->item_reload_cost( it, *content, content->charges );
            }
            if( it.is_ammo_belt() ) {
                // Disassembling ammo belts is easier than assembling them
                mv /= 2;
            }
            assign_activity( player_activity( unload_activity_actor( mv, targloc ) ) );
        }
        return true;

    } else if( target->magazine_current() ) {
        if( !this->add_or_drop_with_msg( *target->magazine_current(), true ) ) {
            return false;
        }
        // Eject magazine consuming half as much time as required to insert it
        this->moves -= this->item_reload_cost( *target, *target->magazine_current(), -1 ) / 2;

        target->remove_items_with( [&target]( const item & e ) {
            return target->magazine_current() == &e;
        } );

    } else if( target->ammo_remaining() ) {
        int qty = target->ammo_remaining();

        // Construct a new ammo item and try to drop it
        item ammo( target->ammo_current(), calendar::turn, qty );
        if( target->is_filthy() ) {
            ammo.set_flag( flag_FILTHY );
        }

        if( ammo.made_of_from_type( phase_id::LIQUID ) ) {
            if( !this->add_or_drop_with_msg( ammo ) ) {
                qty -= ammo.charges; // only handled part (or none) of the liquid
            }
            if( qty <= 0 ) {
                return false; // no liquid was moved
            }

        } else if( !this->add_or_drop_with_msg( ammo, qty > 1 ) ) {
            return false;
        }

        // If successful remove appropriate qty of ammo consuming half as much time as required to load it
        this->moves -= this->item_reload_cost( *target, ammo, qty ) / 2;

        target->ammo_set( target->ammo_current(), target->ammo_remaining() - qty );
    } else if( target->has_flag( flag_BRASS_CATCHER ) ) {
        target->spill_contents( get_player_character() );
    }

    // Turn off any active tools
    if( target->is_tool() && target->active && target->ammo_remaining() == 0 ) {
        target->type->invoke( *this->as_player(), *target, this->pos() );
    }

    add_msg( _( "You unload your %s." ), target->tname() );

    if( it.has_flag( flag_MAG_DESTROY ) && it.ammo_remaining() == 0 ) {
        loc.remove_item();
    }

    return true;
}

int Character::item_reload_cost( const item &it, const item &ammo, int qty ) const
{
    if( ammo.is_ammo() || ammo.is_frozen_liquid() || ammo.made_of_from_type( phase_id::LIQUID ) ) {
        qty = std::max( std::min( ammo.charges, qty ), 1 );
    } else if( ammo.is_ammo_container() ) {
        int min_clamp = 0;
        // find the first ammo in the container to get its charges
        ammo.visit_items( [&min_clamp]( const item * it, item * ) {
            if( it->is_ammo() ) {
                min_clamp = it->charges;
                return VisitResponse::ABORT;
            }
            return VisitResponse::NEXT;
        } );

        qty = clamp( qty, min_clamp, 1 );
    } else if( ammo.is_magazine() ) {
        qty = 1;
    } else {
        debugmsg( "cannot determine reload cost as %s is neither ammo or magazine", ammo.tname() );
        return 0;
    }

    // If necessary create duplicate with appropriate number of charges
    item obj = ammo;
    obj = obj.split( qty );
    if( obj.is_null() ) {
        obj = ammo;
    }
    // No base cost for handling ammo - that's already included in obtain cost
    // We have the ammo in our hands right now
    int mv = item_handling_cost( obj, true, 0 );

    if( ammo.has_flag( flag_MAG_BULKY ) ) {
        mv *= 1.5; // bulky magazines take longer to insert
    }

    if( !it.is_gun() && !it.is_magazine() ) {
        return mv + 100; // reload a tool or sealable container
    }

    /** @EFFECT_GUN decreases the time taken to reload a magazine */
    /** @EFFECT_PISTOL decreases time taken to reload a pistol */
    /** @EFFECT_SMG decreases time taken to reload an SMG */
    /** @EFFECT_RIFLE decreases time taken to reload a rifle */
    /** @EFFECT_SHOTGUN decreases time taken to reload a shotgun */
    /** @EFFECT_LAUNCHER decreases time taken to reload a launcher */

    int cost = 0;
    if( it.is_gun() ) {
        cost = it.get_reload_time();
    } else if( it.type->magazine ) {
        cost = it.type->magazine->reload_time * qty;
    } else {
        cost = it.contents.obtain_cost( ammo );
    }

    skill_id sk = it.is_gun() ? it.type->gun->skill_used : skill_gun;
    mv += cost / ( 1.0f + std::min( get_skill_level( sk ) * 0.1f, 1.0f ) );

    if( it.has_flag( flag_STR_RELOAD ) ) {
        /** @EFFECT_STR reduces reload time of some weapons */
        mv -= get_str() * 20;
    }

    return std::max( mv, 25 );
}

book_mastery Character::get_book_mastery( const item &book ) const
{
    if( !book.is_book() || !has_identified( book.typeId() ) ) {
        return book_mastery::CANT_DETERMINE;
    }
    // TODO: add illiterate check?

    const cata::value_ptr<islot_book> &type = book.type->book;
    const skill_id &skill = type->skill;

    if( !skill ) {
        // book gives no skill
        return book_mastery::MASTERED;
    }

    const int skill_level = get_skill_level( skill );
    const int skill_requirement = type->req;
    const int max_skill_learnable = type->level;

    if( skill_requirement > skill_level ) {
        return book_mastery::CANT_UNDERSTAND;
    }
    if( skill_level >= max_skill_learnable ) {
        return book_mastery::MASTERED;
    }
    return book_mastery::LEARNING;
}

static const itype_id itype_cookbook_human( "cookbook_human" );
static const trait_id trait_HATES_BOOKS( "HATES_BOOKS" );
static const trait_id trait_LOVES_BOOKS( "LOVES_BOOKS" );
static const trait_id trait_CANNIBAL( "CANNIBAL" );
static const trait_id trait_PSYCHOPATH( "PSYCHOPATH" );
static const trait_id trait_SAPIOVORE( "SAPIOVORE" );
static const trait_id trait_SPIRITUAL( "SPIRITUAL" );


bool Character::fun_to_read( const item &book ) const
{
    return book_fun_for( book, *this ) > 0;
}

int Character::book_fun_for( const item &book, const Character &p ) const
{
    int fun_bonus = book.type->book->fun;
    if( !book.is_book() ) {
        debugmsg( "called avatar::book_fun_for with non-book" );
        return 0;
    }

    // If you don't have a problem with eating humans, To Serve Man becomes rewarding
    if( ( p.has_trait( trait_CANNIBAL ) || p.has_trait( trait_PSYCHOPATH ) ||
          p.has_trait( trait_SAPIOVORE ) ) &&
        book.typeId() == itype_cookbook_human ) {
        fun_bonus = std::abs( fun_bonus );
    } else if( p.has_trait( trait_SPIRITUAL ) && book.has_flag( flag_INSPIRATIONAL ) ) {
        fun_bonus = std::abs( fun_bonus * 3 );
    }

    if( has_trait( trait_LOVES_BOOKS ) ) {
        fun_bonus++;
    } else if( has_trait( trait_HATES_BOOKS ) ) {
        if( book.type->book->fun > 0 ) {
            fun_bonus = 0;
        } else {
            fun_bonus--;
        }
    }

    if( fun_bonus > 1 && book.get_chapters() > 0 && book.get_remaining_chapters( p ) == 0 ) {
        fun_bonus /= 2;
    }

    return fun_bonus;
}<|MERGE_RESOLUTION|>--- conflicted
+++ resolved
@@ -4978,11 +4978,7 @@
 
     return string_format( "Weariness: %s Max Full Exert: %s Mult: %g\nBMR: %d Intake: %d Tracker: %d Thresh: %d At: %d\nCal: %d/%d Fatigue: %d Morale: %d Wgt: %d (BMI %.1f)",
                           amt, max_act, move_mult, bmr, intake, input, thresh, current, stored_calories,
-<<<<<<< HEAD
-                          healthy_calories, fatigue, morale, weight, bmi );
-=======
 			  healthy_calories, fatigue, morale, weight, bmi );
->>>>>>> 355cacc9
 }
 
 void weariness_tracker::clear()
