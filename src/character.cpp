--- conflicted
+++ resolved
@@ -154,11 +154,7 @@
 static const efftype_id effect_lightsnare( "lightsnare" );
 static const efftype_id effect_lying_down( "lying_down" );
 static const efftype_id effect_masked_scent( "masked_scent" );
-<<<<<<< HEAD
-static const efftype_id effect_melatonin_supplements( "melatonin" );
-=======
 static const efftype_id effect_melatonin( "melatonin" );
->>>>>>> 1c8edccf
 static const efftype_id effect_mending( "mending" );
 static const efftype_id effect_narcosis( "narcosis" );
 static const efftype_id effect_nausea( "nausea" );
